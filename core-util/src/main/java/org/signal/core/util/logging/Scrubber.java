/*
 * Copyright (C) 2014 Open Whisper Systems
 *
 * This program is free software: you can redistribute it and/or modify
 * it under the terms of the GNU General Public License as published by
 * the Free Software Foundation, either version 3 of the License, or
 * (at your option) any later version.
 *
 * This program is distributed in the hope that it will be useful,
 * but WITHOUT ANY WARRANTY; without even the implied warranty of
 * MERCHANTABILITY or FITNESS FOR A PARTICULAR PURPOSE. See the
 * GNU General Public License for more details.
 *
 * You should have received a copy of the GNU General Public License
 * along with this program. If not, see <http://www.gnu.org/licenses/>.
 */

package org.signal.core.util.logging;

import androidx.annotation.NonNull;

import java.util.Arrays;
import java.util.HashSet;
import java.util.Locale;
import java.util.Set;
import java.util.regex.Matcher;
import java.util.regex.Pattern;

/**
 * Scrub data for possibly sensitive information.
 */
public final class Scrubber {

  private Scrubber() {
  }

  /**
   * The middle group will be censored.
   * Supposedly, the shortest international phone numbers in use contain seven digits.
   * Handles URL encoded +, %2B
   */
  private static final Pattern E164_PATTERN = Pattern.compile("(\\+|%2B)(\\d{5,13})(\\d{2})");
  private static final String  E164_CENSOR  = "*************";

  /**
   * The second group will be censored.
   */
  private static final Pattern CRUDE_EMAIL_PATTERN = Pattern.compile("\\b([^\\s/])([^\\s/]*@[^\\s]+)");
  private static final String  EMAIL_CENSOR        = "...@...";

  /**
   * The middle group will be censored.
   */
  private static final Pattern GROUP_ID_V1_PATTERN = Pattern.compile("(__)(textsecure_group__![^\\s]+)([^\\s]{2})");
  private static final String  GROUP_ID_V1_CENSOR = "...group...";

  /**
   * The middle group will be censored.
   */
  private static final Pattern GROUP_ID_V2_PATTERN = Pattern.compile("(__)(signal_group__v2__![^\\s]+)([^\\s]{2})");
  private static final String  GROUP_ID_V2_CENSOR  = "...group_v2...";

  /**
   * The middle group will be censored.
   */
  private static final Pattern UUID_PATTERN = Pattern.compile("(JOB::)?([0-9a-f]{8}-[0-9a-f]{4}-[0-9a-f]{4}-[0-9a-f]{4}-[0-9a-f]{9})([0-9a-f]{3})", Pattern.CASE_INSENSITIVE);
  private static final String  UUID_CENSOR  = "********-****-****-****-*********";

  /**
   * The entire string is censored.
   */
  private static final Pattern IPV4_PATTERN = Pattern.compile("\\b" +
                                                              "(25[0-5]|2[0-4][0-9]|[01]?[0-9][0-9]?)\\." +
                                                              "(25[0-5]|2[0-4][0-9]|[01]?[0-9][0-9]?)\\." +
                                                              "(25[0-5]|2[0-4][0-9]|[01]?[0-9][0-9]?)\\." +
                                                              "(25[0-5]|2[0-4][0-9]|[01]?[0-9][0-9]?)" +
                                                              "\\b");
  private static final String IPV4_CENSOR   = "...ipv4...";

  /**
   * The domain name except for TLD will be censored.
   */
  private static final Pattern     DOMAIN_PATTERN = Pattern.compile("([a-z0-9]+\\.)+([a-z0-9\\-]*[a-z\\-][a-z0-9\\-]*)", Pattern.CASE_INSENSITIVE);
  private static final String      DOMAIN_CENSOR  = "***.";
  private static final Set<String> TOP_100_TLDS   = new HashSet<>(Arrays.asList("com", "net", "org", "jp", "de", "uk", "fr", "br", "it", "ru", "es", "me", "gov", "pl", "ca", "au", "cn", "co", "in",
                                                                                "nl", "edu", "info", "eu", "ch", "id", "at", "kr", "cz", "mx", "be", "tv", "se", "tr", "tw", "al", "ua", "ir", "vn",
                                                                                "cl", "sk", "ly", "cc", "to", "no", "fi", "us", "pt", "dk", "ar", "hu", "tk", "gr", "il", "news", "ro", "my", "biz",
                                                                                "ie", "za", "nz", "sg", "ee", "th", "io", "xyz", "pe", "bg", "hk", "lt", "link", "ph", "club", "si", "site",
                                                                                "mobi", "by", "cat", "wiki", "la", "ga", "xxx", "cf", "hr", "ng", "jobs", "online", "kz", "ug", "gq", "ae", "is",
                                                                                "lv", "pro", "fm", "tips", "ms", "sa", "app"));

  /**
   * Base16 Call Link Key Pattern
   */
  private static final Pattern      CALL_LINK_PATTERN       = Pattern.compile("([bBcCdDfFgGhHkKmMnNpPqQrRsStTxXzZ]{4})(-[bBcCdDfFgGhHkKmMnNpPqQrRsStTxXzZ]{4}){7}");
  private static final String       CALL_LINK_CENSOR_SUFFIX = "-XXXX-XXXX-XXXX-XXXX-XXXX-XXXX-XXXX";

  public static CharSequence scrub(@NonNull CharSequence in) {

    in = scrubE164(in);
    in = scrubEmail(in);
    in = scrubGroupsV1(in);
    in = scrubGroupsV2(in);
    in = scrubUuids(in);
    in = scrubDomains(in);
    in = scrubIpv4(in);
    in = scrubCallLinkKeys(in);

    return in;
  }

  private static CharSequence scrubE164(@NonNull CharSequence in) {
    return scrub(in,
                 E164_PATTERN,
                 (matcher, output) -> output.append(matcher.group(1))
                                            .append(E164_CENSOR, 0, matcher.group(2).length())
                                            .append(matcher.group(3)));
  }

  private static CharSequence scrubEmail(@NonNull CharSequence in) {
    return scrub(in,
                 CRUDE_EMAIL_PATTERN,
                 (matcher, output) -> output.append(matcher.group(1))
                                            .append(EMAIL_CENSOR));
  }

  private static CharSequence scrubGroupsV1(@NonNull CharSequence in) {
    return scrub(in,
                 GROUP_ID_V1_PATTERN,
                 (matcher, output) -> output.append(matcher.group(1))
                                            .append(GROUP_ID_V1_CENSOR)
                                            .append(matcher.group(3)));
  }

  private static CharSequence scrubGroupsV2(@NonNull CharSequence in) {
    return scrub(in,
                 GROUP_ID_V2_PATTERN,
                 (matcher, output) -> output.append(matcher.group(1))
                                            .append(GROUP_ID_V2_CENSOR)
                                            .append(matcher.group(3)));
  }

  private static CharSequence scrubUuids(@NonNull CharSequence in) {
    return scrub(in,
                 UUID_PATTERN,
                 (matcher, output) -> {
                   if (matcher.group(1) != null && !matcher.group(1).isEmpty()) {
                     output.append(matcher.group(1))
                           .append(matcher.group(2))
                           .append(matcher.group(3));
                   } else {
                     output.append(UUID_CENSOR)
                           .append(matcher.group(3));
                   }
                 });
  }

  private static CharSequence scrubDomains(@NonNull CharSequence in) {
    return scrub(in,
                 DOMAIN_PATTERN,
                 (matcher, output) -> {
                   String match = matcher.group(0);
                   if (matcher.groupCount() == 2 &&
                       TOP_100_TLDS.contains(matcher.group(2).toLowerCase(Locale.US)) &&
<<<<<<< HEAD
                       !match.endsWith("molly.app") &&
                       !match.endsWith("molly.im") &&
                       !match.endsWith("whispersystems.org") &&
=======
>>>>>>> c82ed473
                       !match.endsWith("signal.org")) {
                     output.append(DOMAIN_CENSOR)
                           .append(matcher.group(2));
                   } else {
                     output.append(match);
                   }
                 });
  }

  private static CharSequence scrubIpv4(@NonNull CharSequence in) {
    return scrub(in,
                 IPV4_PATTERN,
                 (matcher, output) -> output.append(IPV4_CENSOR));
  }

  private static CharSequence scrubCallLinkKeys(@NonNull CharSequence in) {
    return scrub(in,
                 CALL_LINK_PATTERN,
                 ((matcher, output) -> {
                   String match = matcher.group(1);
                   output.append(match);
                   output.append(CALL_LINK_CENSOR_SUFFIX);
                 }));
  }


  private static CharSequence scrub(@NonNull CharSequence in, @NonNull Pattern pattern, @NonNull ProcessMatch processMatch) {
    final StringBuilder output  = new StringBuilder(in.length());
    final Matcher matcher = pattern.matcher(in);

    int lastEndingPos = 0;

    while (matcher.find()) {
      output.append(in, lastEndingPos, matcher.start());

      processMatch.scrubMatch(matcher, output);

      lastEndingPos = matcher.end();
    }

    if (lastEndingPos == 0) {
      // there were no matches, save copying all the data
      return in;
    } else {
      output.append(in, lastEndingPos, in.length());

      return output;
    }
  }

  private interface ProcessMatch {
    void scrubMatch(@NonNull Matcher matcher, @NonNull StringBuilder output);
  }
}<|MERGE_RESOLUTION|>--- conflicted
+++ resolved
@@ -162,12 +162,8 @@
                    String match = matcher.group(0);
                    if (matcher.groupCount() == 2 &&
                        TOP_100_TLDS.contains(matcher.group(2).toLowerCase(Locale.US)) &&
-<<<<<<< HEAD
                        !match.endsWith("molly.app") &&
                        !match.endsWith("molly.im") &&
-                       !match.endsWith("whispersystems.org") &&
-=======
->>>>>>> c82ed473
                        !match.endsWith("signal.org")) {
                      output.append(DOMAIN_CENSOR)
                            .append(matcher.group(2));
