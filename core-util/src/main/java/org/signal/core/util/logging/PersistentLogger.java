package org.signal.core.util.logging;

import android.annotation.SuppressLint;
import android.content.Context;
import android.os.Looper;

import androidx.annotation.AnyThread;
import androidx.annotation.NonNull;
import androidx.annotation.Nullable;
import androidx.annotation.WorkerThread;

import java.io.ByteArrayOutputStream;
import java.io.File;
import java.io.IOException;
import java.io.PrintStream;
import java.text.SimpleDateFormat;
import java.util.Arrays;
import java.util.Date;
import java.util.LinkedList;
import java.util.List;
import java.util.Locale;
import java.util.concurrent.CountDownLatch;
import java.util.concurrent.Executor;
import java.util.concurrent.Executors;
import java.util.concurrent.atomic.AtomicReference;

@SuppressLint("LogNotSignal")
public final class PersistentLogger extends Log.Logger {

  private static final String TAG     = PersistentLogger.class.getSimpleName();

  private static final String LOG_V   = "V";
  private static final String LOG_D   = "D";
  private static final String LOG_I   = "I";
  private static final String LOG_W   = "W";
  private static final String LOG_E   = "E";
  private static final String LOG_WTF = "A";

  private static final String           LOG_DIRECTORY   = "log";
  private static final String           FILENAME_PREFIX = "log-";
  private static final SimpleDateFormat DATE_FORMAT     = new SimpleDateFormat("yyyy-MM-dd HH:mm:ss.SSS zzz", Locale.US);

  private final Context  context;
  private final Executor executor;
  private final byte[]   secret;
  private final String   logTag;
  private final int      maxLogFiles;
  private final long     maxLogFileSize;

  private LogFile.Writer writer;

<<<<<<< HEAD
  private boolean initialized;

  private ThreadLocal<String> cachedThreadString;
=======
  private final ThreadLocal<String> cachedThreadString;
>>>>>>> 5bf23dcf

  public PersistentLogger(@NonNull Context context, @NonNull byte[] secret, @NonNull String logTag, int maxLogFiles, long maxLogFileSize) {
    this.context            = context.getApplicationContext();
    this.secret             = secret;
    this.logTag             = logTag;
    this.maxLogFiles        = maxLogFiles;
    this.maxLogFileSize     = maxLogFileSize;
    this.cachedThreadString = new ThreadLocal<>();
    this.executor           = Executors.newSingleThreadExecutor(r -> {
      Thread thread = new Thread(r, "signal-PersistentLogger");
      thread.setPriority(Thread.MIN_PRIORITY);
      return thread;
    });
  }

  @Override
  public void v(String tag, String message, Throwable t) {
    write(LOG_V, tag, message, t);
  }

  @Override
  public void d(String tag, String message, Throwable t) {
    write(LOG_D, tag, message, t);
  }

  @Override
  public void i(String tag, String message, Throwable t) {
    write(LOG_I, tag, message, t);
  }

  @Override
  public void w(String tag, String message, Throwable t) {
    write(LOG_W, tag, message, t);
  }

  @Override
  public void e(String tag, String message, Throwable t) {
    write(LOG_E, tag, message, t);
  }

  @Override
  public void wtf(String tag, String message, Throwable t) {
    write(LOG_WTF, tag, message, t);
  }

  @Override
  public void blockUntilAllWritesFinished() {
    CountDownLatch latch = new CountDownLatch(1);

    executor.execute(latch::countDown);

    try {
      latch.await();
    } catch (InterruptedException e) {
      android.util.Log.w(TAG, "Failed to wait for all writes.");
    }
  }

  @Override
  public void clear() {
    executor.execute(() -> {
      writer.close();
      initialized = false;
      deleteAllLogs();
    });
  }

  @WorkerThread
  public @Nullable CharSequence getLogs() {
    CountDownLatch                latch = new CountDownLatch(1);
    AtomicReference<CharSequence> logs  = new AtomicReference<>();

    executor.execute(() -> {
      StringBuilder builder = new StringBuilder();

      try {
        File[] logFiles = getSortedLogFiles();
        for (int i = logFiles.length - 1; i >= 0; i--) {
          try {
            LogFile.Reader reader = new LogFile.Reader(secret, logFiles[i]);
            builder.append(reader.readAll());
          } catch (IOException e) {
            android.util.Log.w(TAG, "Failed to read log at index " + i + ". Removing reference.");
            logFiles[i].delete();
          }
        }

        logs.set(builder);
      } catch (IOException e) {
        logs.set(null);
      }

      latch.countDown();
    });

    try {
      latch.await();
      return logs.get();
    } catch (InterruptedException e) {
      android.util.Log.w(TAG, "Failed to wait for logs to be retrieved.");
      return null;
    }
  }

  @WorkerThread
  private void initializeWriter() {
    writer = null;
    try {
      writer = new LogFile.Writer(secret, getOrCreateActiveLogFile());
    } catch (IOException e) {
      android.util.Log.e(TAG, "Failed to initialize writer.", e);
    }
    initialized = true;
  }

  @AnyThread
  private void write(String level, String tag, String message, Throwable t) {
    String threadString = cachedThreadString.get();

    if (cachedThreadString.get() == null) {
      if (Looper.myLooper() == Looper.getMainLooper()) {
        threadString = "main ";
      } else {
        threadString = String.format("%-5s", Thread.currentThread().getId());
      }

      cachedThreadString.set(threadString);
    }

    final String finalThreadString = threadString;

    executor.execute(() -> {
      try {
        if (!initialized) {
          initializeWriter();
        }

        if (writer == null) {
          return;
        }

        if (writer.getLogSize() >= maxLogFileSize) {
          writer.close();
          writer = new LogFile.Writer(secret, createNewLogFile());
          trimLogFilesOverMax();
        }

        for (String entry : buildLogEntries(level, tag, message, t, finalThreadString)) {
          writer.writeEntry(entry);
        }

      } catch (IOException e) {
        android.util.Log.w(TAG, "Failed to write line. Deleting all logs and starting over.");
        deleteAllLogs();
        initializeWriter();
      }
    });
  }

  private void trimLogFilesOverMax() throws IOException {
    File[] logs = getSortedLogFiles();
    if (logs.length > maxLogFiles) {
      for (int i = maxLogFiles; i < logs.length; i++) {
        logs[i].delete();
      }
    }
  }

  private void deleteAllLogs() {
    try {
      File[] logs = getSortedLogFiles();
      for (File log : logs) {
        log.delete();
      }
      deleteLogDirectory();
    } catch (IOException e) {
      android.util.Log.w(TAG, "Was unable to delete logs.", e);
    }
  }

  private File getOrCreateActiveLogFile() throws IOException {
    File[] logs = getSortedLogFiles();
    if (logs.length > 0) {
      return logs[0];
    }

    return createNewLogFile();
  }

  private File createNewLogFile() throws IOException {
    return new File(getOrCreateLogDirectory(), FILENAME_PREFIX + System.currentTimeMillis());
  }

  private File[] getSortedLogFiles() throws IOException {
    File[] logs = getOrCreateLogDirectory().listFiles();
    if (logs != null) {
      Arrays.sort(logs, (o1, o2) -> o2.getName().compareTo(o1.getName()));
      return logs;
    }
    return new File[0];
  }

  private File getOrCreateLogDirectory() throws IOException {
    File logDir = new File(context.getCacheDir(), LOG_DIRECTORY);
    if (!logDir.exists() && !logDir.mkdir()) {
      throw new IOException("Unable to create log directory.");
    }

    return logDir;
  }

  private void deleteLogDirectory() {
    File logDir = new File(context.getCacheDir(), LOG_DIRECTORY);
    if (!logDir.exists() || !logDir.isDirectory()) {
      return;
    }
    logDir.delete();
  }

  private List<String> buildLogEntries(String level, String tag, String message, Throwable t, String threadString) {
    List<String> entries = new LinkedList<>();
    Date         date    = new Date();

    entries.add(buildEntry(level, tag, message, date, threadString));

    if (t != null) {
      ByteArrayOutputStream outputStream = new ByteArrayOutputStream();
      t.printStackTrace(new PrintStream(outputStream));

      String   trace = new String(outputStream.toByteArray());
      String[] lines = trace.split("\\n");

      for (String line : lines) {
        entries.add(buildEntry(level, tag, line, date, threadString));
      }
    }

    return entries;
  }

  private String buildEntry(String level, String tag, String message, Date date, String threadString) {
    return '[' + logTag + "] [" + threadString + "] " + DATE_FORMAT.format(date) + ' ' + level + ' ' + tag + ": " + message;
  }
}<|MERGE_RESOLUTION|>--- conflicted
+++ resolved
@@ -49,13 +49,9 @@
 
   private LogFile.Writer writer;
 
-<<<<<<< HEAD
   private boolean initialized;
 
-  private ThreadLocal<String> cachedThreadString;
-=======
   private final ThreadLocal<String> cachedThreadString;
->>>>>>> 5bf23dcf
 
   public PersistentLogger(@NonNull Context context, @NonNull byte[] secret, @NonNull String logTag, int maxLogFiles, long maxLogFileSize) {
     this.context            = context.getApplicationContext();
