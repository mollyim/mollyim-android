@file:Suppress("UnstableApiUsage")

import org.gradle.accessors.dm.LibrariesForLibs
import org.gradle.accessors.dm.LibrariesForTestLibs
import org.gradle.api.JavaVersion
import org.gradle.kotlin.dsl.extra

val libs = the<LibrariesForLibs>()
val testLibs = the<LibrariesForTestLibs>()

val signalBuildToolsVersion: String by extra
val signalCompileSdkVersion: String by extra
val signalTargetSdkVersion: Int by extra
val signalMinSdkVersion: Int by extra
val signalJavaVersion: JavaVersion by extra

plugins {
<<<<<<< HEAD
    id("com.android.library")
    id("kotlin-android")
    id("android-constants")
=======
  id("com.android.library")
  id("kotlin-android")
  id("android-constants")
  id("ktlint")
>>>>>>> 9d8501cd
}

android {
  buildToolsVersion = signalBuildToolsVersion
  compileSdkVersion = signalCompileSdkVersion

  defaultConfig {
    minSdk = signalMinSdkVersion
    targetSdk = signalTargetSdkVersion
    multiDexEnabled = true
  }

  compileOptions {
    isCoreLibraryDesugaringEnabled = true
    sourceCompatibility = signalJavaVersion
    targetCompatibility = signalJavaVersion
  }

  kotlinOptions {
    jvmTarget = "11"
  }

  lint {
    disable += "InvalidVectorPath"
  }
}

dependencies {
  lintChecks(project(":lintchecks"))

  coreLibraryDesugaring(libs.android.tools.desugar)

  implementation(libs.androidx.core.ktx)
  implementation(libs.androidx.fragment.ktx)
  implementation(libs.androidx.annotation)
  implementation(libs.androidx.appcompat)
  implementation(libs.rxjava3.rxandroid)
  implementation(libs.rxjava3.rxjava)
  implementation(libs.rxjava3.rxkotlin)
  implementation(libs.androidx.multidex)
  implementation(libs.kotlin.stdlib.jdk8)

<<<<<<< HEAD
    testImplementation(testLibs.junit.junit)
    testImplementation(testLibs.mockito.core)
    testImplementation(testLibs.mockito.android)
    testImplementation(testLibs.mockito.kotlin)
    testImplementation(testLibs.robolectric.robolectric)
    testImplementation(testLibs.androidx.test.core)
    testImplementation(testLibs.androidx.test.core.ktx)
=======
  ktlintRuleset(libs.ktlint.twitter.compose)

  testImplementation(testLibs.junit.junit)
  testImplementation(testLibs.mockito.core)
  testImplementation(testLibs.mockito.android)
  testImplementation(testLibs.mockito.kotlin)
  testImplementation(testLibs.robolectric.robolectric)
  testImplementation(testLibs.androidx.test.core)
  testImplementation(testLibs.androidx.test.core.ktx)
>>>>>>> 9d8501cd
}<|MERGE_RESOLUTION|>--- conflicted
+++ resolved
@@ -15,16 +15,9 @@
 val signalJavaVersion: JavaVersion by extra
 
 plugins {
-<<<<<<< HEAD
-    id("com.android.library")
-    id("kotlin-android")
-    id("android-constants")
-=======
   id("com.android.library")
   id("kotlin-android")
   id("android-constants")
-  id("ktlint")
->>>>>>> 9d8501cd
 }
 
 android {
@@ -67,17 +60,6 @@
   implementation(libs.androidx.multidex)
   implementation(libs.kotlin.stdlib.jdk8)
 
-<<<<<<< HEAD
-    testImplementation(testLibs.junit.junit)
-    testImplementation(testLibs.mockito.core)
-    testImplementation(testLibs.mockito.android)
-    testImplementation(testLibs.mockito.kotlin)
-    testImplementation(testLibs.robolectric.robolectric)
-    testImplementation(testLibs.androidx.test.core)
-    testImplementation(testLibs.androidx.test.core.ktx)
-=======
-  ktlintRuleset(libs.ktlint.twitter.compose)
-
   testImplementation(testLibs.junit.junit)
   testImplementation(testLibs.mockito.core)
   testImplementation(testLibs.mockito.android)
@@ -85,5 +67,4 @@
   testImplementation(testLibs.robolectric.robolectric)
   testImplementation(testLibs.androidx.test.core)
   testImplementation(testLibs.androidx.test.core.ktx)
->>>>>>> 9d8501cd
 }