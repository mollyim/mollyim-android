@file:Suppress("UnstableApiUsage")

import org.gradle.accessors.dm.LibrariesForLibs
import org.gradle.accessors.dm.LibrariesForTestLibs
import org.gradle.api.JavaVersion
import org.gradle.kotlin.dsl.extra
import org.gradle.kotlin.dsl.provideDelegate
import org.gradle.kotlin.dsl.the

val libs = the<LibrariesForLibs>()
val testLibs = the<LibrariesForTestLibs>()

val signalBuildToolsVersion: String by extra
val signalCompileSdkVersion: String by extra
val signalTargetSdkVersion: Int by extra
val signalMinSdkVersion: Int by extra
val signalJavaVersion: JavaVersion by extra

plugins {
<<<<<<< HEAD
    id("com.android.application")
    id("kotlin-android")
    id("android-constants")
=======
  id("com.android.application")
  id("kotlin-android")
  id("ktlint")
  id("android-constants")
>>>>>>> 9d8501cd
}

android {
  buildToolsVersion = signalBuildToolsVersion
  compileSdkVersion = signalCompileSdkVersion

  defaultConfig {
    versionCode = 1
    versionName = "1.0"

    minSdk = signalMinSdkVersion
    targetSdk = signalTargetSdkVersion
    multiDexEnabled = true
  }

  compileOptions {
    isCoreLibraryDesugaringEnabled = true
    sourceCompatibility = signalJavaVersion
    targetCompatibility = signalJavaVersion
  }

  kotlinOptions {
    jvmTarget = "11"
  }
}

dependencies {
  coreLibraryDesugaring(libs.android.tools.desugar)

  implementation(project(":core-util"))

  coreLibraryDesugaring(libs.android.tools.desugar)

  implementation(libs.androidx.core.ktx)
  implementation(libs.androidx.fragment.ktx)
  implementation(libs.androidx.annotation)
  implementation(libs.androidx.appcompat)
  implementation(libs.rxjava3.rxandroid)
  implementation(libs.rxjava3.rxjava)
  implementation(libs.rxjava3.rxkotlin)
  implementation(libs.androidx.multidex)
  implementation(libs.material.material)
  implementation(libs.androidx.constraintlayout)
  implementation(libs.kotlin.stdlib.jdk8)

<<<<<<< HEAD
    testImplementation(testLibs.junit.junit)
    testImplementation(testLibs.mockito.core)
    testImplementation(testLibs.mockito.android)
    testImplementation(testLibs.mockito.kotlin)
    testImplementation(testLibs.robolectric.robolectric)
    testImplementation(testLibs.androidx.test.core)
    testImplementation(testLibs.androidx.test.core.ktx)
=======
  ktlintRuleset(libs.ktlint.twitter.compose)

  testImplementation(testLibs.junit.junit)
  testImplementation(testLibs.mockito.core)
  testImplementation(testLibs.mockito.android)
  testImplementation(testLibs.mockito.kotlin)
  testImplementation(testLibs.robolectric.robolectric)
  testImplementation(testLibs.androidx.test.core)
  testImplementation(testLibs.androidx.test.core.ktx)
>>>>>>> 9d8501cd
}<|MERGE_RESOLUTION|>--- conflicted
+++ resolved
@@ -17,16 +17,9 @@
 val signalJavaVersion: JavaVersion by extra
 
 plugins {
-<<<<<<< HEAD
-    id("com.android.application")
-    id("kotlin-android")
-    id("android-constants")
-=======
   id("com.android.application")
   id("kotlin-android")
-  id("ktlint")
   id("android-constants")
->>>>>>> 9d8501cd
 }
 
 android {
@@ -72,17 +65,6 @@
   implementation(libs.androidx.constraintlayout)
   implementation(libs.kotlin.stdlib.jdk8)
 
-<<<<<<< HEAD
-    testImplementation(testLibs.junit.junit)
-    testImplementation(testLibs.mockito.core)
-    testImplementation(testLibs.mockito.android)
-    testImplementation(testLibs.mockito.kotlin)
-    testImplementation(testLibs.robolectric.robolectric)
-    testImplementation(testLibs.androidx.test.core)
-    testImplementation(testLibs.androidx.test.core.ktx)
-=======
-  ktlintRuleset(libs.ktlint.twitter.compose)
-
   testImplementation(testLibs.junit.junit)
   testImplementation(testLibs.mockito.core)
   testImplementation(testLibs.mockito.android)
@@ -90,5 +72,4 @@
   testImplementation(testLibs.robolectric.robolectric)
   testImplementation(testLibs.androidx.test.core)
   testImplementation(testLibs.androidx.test.core.ktx)
->>>>>>> 9d8501cd
 }