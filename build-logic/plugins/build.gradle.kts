plugins {
<<<<<<< HEAD
    `kotlin-dsl`
    id("groovy-gradle-plugin")
=======
  `kotlin-dsl`
  id("groovy-gradle-plugin")
  id("org.jlleitschuh.gradle.ktlint") version "11.4.2"
>>>>>>> 9d8501cd
}

java {
  sourceCompatibility = JavaVersion.VERSION_11
  targetCompatibility = JavaVersion.VERSION_11
}

kotlinDslPluginOptions {
  jvmTarget.set("11")
}

dependencies {
<<<<<<< HEAD
    implementation(libs.kotlin.gradle.plugin)
    implementation(libs.android.library)
    implementation(libs.android.application)
    implementation(project(":tools"))

    // These allow us to reference the dependency catalog inside of our compiled plugins
    implementation(files(libs.javaClass.superclass.protectionDomain.codeSource.location))
    implementation(files(testLibs.javaClass.superclass.protectionDomain.codeSource.location))
=======
  implementation(libs.kotlin.gradle.plugin)
  implementation(libs.android.library)
  implementation(libs.android.application)
  implementation(project(":tools"))
  implementation(libs.ktlint)

  // These allow us to reference the dependency catalog inside of our compiled plugins
  implementation(files(libs.javaClass.superclass.protectionDomain.codeSource.location))
  implementation(files(testLibs.javaClass.superclass.protectionDomain.codeSource.location))
}

ktlint {
  filter {
    exclude { element ->
      element.file.path.contains("/build/generated-sources")
    }
  }
>>>>>>> 9d8501cd
}<|MERGE_RESOLUTION|>--- conflicted
+++ resolved
@@ -1,12 +1,6 @@
 plugins {
-<<<<<<< HEAD
-    `kotlin-dsl`
-    id("groovy-gradle-plugin")
-=======
   `kotlin-dsl`
   id("groovy-gradle-plugin")
-  id("org.jlleitschuh.gradle.ktlint") version "11.4.2"
->>>>>>> 9d8501cd
 }
 
 java {
@@ -19,32 +13,12 @@
 }
 
 dependencies {
-<<<<<<< HEAD
-    implementation(libs.kotlin.gradle.plugin)
-    implementation(libs.android.library)
-    implementation(libs.android.application)
-    implementation(project(":tools"))
-
-    // These allow us to reference the dependency catalog inside of our compiled plugins
-    implementation(files(libs.javaClass.superclass.protectionDomain.codeSource.location))
-    implementation(files(testLibs.javaClass.superclass.protectionDomain.codeSource.location))
-=======
   implementation(libs.kotlin.gradle.plugin)
   implementation(libs.android.library)
   implementation(libs.android.application)
   implementation(project(":tools"))
-  implementation(libs.ktlint)
 
   // These allow us to reference the dependency catalog inside of our compiled plugins
   implementation(files(libs.javaClass.superclass.protectionDomain.codeSource.location))
   implementation(files(testLibs.javaClass.superclass.protectionDomain.codeSource.location))
-}
-
-ktlint {
-  filter {
-    exclude { element ->
-      element.file.path.contains("/build/generated-sources")
-    }
-  }
->>>>>>> 9d8501cd
 }