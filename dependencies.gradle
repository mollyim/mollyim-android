--- conflicted
+++ resolved
@@ -114,18 +114,14 @@
             library('libsignal-client', 'org.signal', 'libsignal-client').versionRef('libsignal-client')
             library('libsignal-android', 'org.signal', 'libsignal-android').versionRef('libsignal-client')
             library('signal-aesgcmprovider', 'org.signal:aesgcmprovider:0.0.3')
-<<<<<<< HEAD
-            library('molly-ringrtc', 'im.molly:ringrtc-android:2.33.0-1')
-=======
-            library('signal-ringrtc', 'org.signal:ringrtc-android:2.34.0')
->>>>>>> cdb9df5a
+            library('molly-ringrtc', 'im.molly:ringrtc-android:2.34.1-1')
             library('signal-android-database-sqlcipher', 'org.signal:sqlcipher-android:4.5.4-S2')
 
             // MOLLY
             library('gosimple-nbvcxz', 'me.gosimple:nbvcxz:1.5.0')
             library('molly-native-utils', 'im.molly:native-utils:1.0.0')
             library('molly-argon2', 'im.molly:argon2:13.1-1')
-            library('molly-glide-webp-decoder', 'im.molly:glide-webp-decoder:1.3.2-1')
+            library('molly-glide-webp-decoder', 'im.molly:glide-webp-decoder:1.3.2-2')
 
             // Third Party
             library('greenrobot-eventbus', 'org.greenrobot:eventbus:3.0.0')
