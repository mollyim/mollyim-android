--- conflicted
+++ resolved
@@ -104,12 +104,8 @@
             alias('libsignal-client').to('org.signal', 'libsignal-client').versionRef('libsignal-client')
             alias('libsignal-android').to('org.signal', 'libsignal-android').versionRef('libsignal-client')
             alias('signal-aesgcmprovider').to('org.signal:aesgcmprovider:0.0.3')
-<<<<<<< HEAD
             alias('molly-argon2').to('im.molly:argon2:13.1-1')
             alias('molly-ringrtc').to('im.molly:ringrtc-android:2.26.1-1')
-=======
-            alias('signal-ringrtc').to('org.signal:ringrtc-android:2.26.3')
->>>>>>> 29ffed21
             alias('signal-android-database-sqlcipher').to('org.signal:sqlcipher-android:4.5.4-S1')
 
             // MOLLY
