--- conflicted
+++ resolved
@@ -74,17 +74,11 @@
             alias('signal-zkgroup-java').to('org.signal', 'zkgroup-java').versionRef('zkgroup')
             alias('signal-zkgroup-android').to('org.signal', 'zkgroup-android').versionRef('zkgroup')
             alias('signal-aesgcmprovider').to('org.signal:aesgcmprovider:0.0.3')
-<<<<<<< HEAD
-            alias('signal-android-database-sqlcipher').to('net.zetetic:android-database-sqlcipher:4.4.3')
-=======
-            alias('signal-argon2').to('org.signal:argon2:13.1')
-            alias('signal-ringrtc').to('org.signal:ringrtc-android:2.13.3')
             alias('signal-android-database-sqlcipher').to('org.signal:android-database-sqlcipher:4.4.3-S8')
->>>>>>> 343aadcd
 
             // MOLLY
             alias('molly-argon2').to('im.molly:argon2:13.1-1')
-            alias('molly-ringrtc').to('im.molly:ringrtc-android:2.13.2-1')
+            alias('molly-ringrtc').to('im.molly:ringrtc-android:2.13.3-1')
             alias('gosimple-nbvcxz').to('me.gosimple:nbvcxz:1.5.0')
 
             // Third Party
