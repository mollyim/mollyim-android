apply plugin: 'java-library'
apply plugin: 'java-test-fixtures'
apply plugin: 'com.google.protobuf'
apply plugin: 'witness'
apply plugin: 'idea'
apply from: 'witness-verifications.gradle'

sourceCompatibility = 1.8
archivesBaseName    = "signal-service-java"
version             = lib_signal_service_version_number
group               = lib_signal_service_group_info

java {
    targetCompatibility = 1.8
    withJavadocJar()
    withSourcesJar()
}

compileJava {
    options.release = 8
}

repositories {
    mavenCentral()
    mavenLocal()
}

configurations {
    ideaTestFixturesImplementation { extendsFrom testFixturesImplementation; canBeConsumed false; canBeResolved true }
}

dependencies {
    implementation libs.google.protobuf.javalite
    api libs.google.libphonenumber
    api libs.jackson.core

    implementation libs.signal.client.java
    api libs.square.okhttp3
<<<<<<< HEAD
    api libs.square.okhttp3.dnsoverhttps
=======
    api libs.square.okio
>>>>>>> 8bee95eb
    implementation libs.threeten.threetenbp

    api libs.rxjava3.rxjava

    api libs.signal.zkgroup.java

    testImplementation testLibs.junit.junit
    testImplementation testLibs.assertj.core
    testImplementation testLibs.conscrypt.openjdk.uber
    testImplementation testLibs.mockito.core

    testFixturesImplementation libs.signal.client.java
    testFixturesImplementation testLibs.junit.junit
}

dependencyVerification {
    configuration = '(runtime|compile)Classpath'
}

tasks.whenTaskAdded { task ->
    if (task.name.equals("lint")) {
        task.enabled = false
    }
}

protobuf {
    protoc {
        artifact = 'com.google.protobuf:protoc:3.10.0'
    }
    generateProtoTasks {
        all().each { task ->
            task.builtins {
                java {
                    option "lite"
                }
            }
        }
    }
}

idea {
    module {
        generatedSourceDirs += file("${protobuf.generatedFilesBaseDir}/main/java")
        scopes.COMPILE.plus += [configurations.ideaTestFixturesImplementation]
    }
}<|MERGE_RESOLUTION|>--- conflicted
+++ resolved
@@ -36,11 +36,8 @@
 
     implementation libs.signal.client.java
     api libs.square.okhttp3
-<<<<<<< HEAD
     api libs.square.okhttp3.dnsoverhttps
-=======
     api libs.square.okio
->>>>>>> 8bee95eb
     implementation libs.threeten.threetenbp
 
     api libs.rxjava3.rxjava
