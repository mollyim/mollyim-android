pluginManagement {
  repositories {
    google()
    mavenCentral()
    gradlePluginPortal()
  }
  includeBuild("build-logic")
}
dependencyResolutionManagement {
  repositoriesMode.set(RepositoriesMode.FAIL_ON_PROJECT_REPOS)
  repositories {
    google {
      content {
        includeGroupByRegex("com\\.android(\\..*)?")
        includeGroupByRegex("com\\.google(\\..*)?")
        includeGroupByRegex("androidx?(\\..*)?")
      }
    }
    mavenCentral()
    mavenLocal {
      content {
        includeGroup("im.molly")
        includeGroup("org.signal")
      }
    }
    maven {
      url = uri("https://raw.githubusercontent.com/mollyim/maven/master/argon2/releases/")
      content {
        includeModule("im.molly", "argon2")
      }
    }
    maven {
      url = uri("https://raw.githubusercontent.com/mollyim/maven/master/ringrtc/releases/")
      content {
        includeModule("im.molly", "ringrtc-android")
      }
    }
    maven {
<<<<<<< HEAD
      url = uri("https://raw.githubusercontent.com/mollyim/maven/master/native-utils/releases/")
      content {
        includeModule("im.molly", "native-utils")
      }
    }
    maven {
      url = uri("https://raw.githubusercontent.com/mollyim/maven/master/glide-webp-decoder/releases/")
      content {
        includeModule("im.molly", "glide-webp-decoder")
      }
    }
    maven {
      url = uri("https://raw.githubusercontent.com/signalapp/maven/master/sqlcipher/release/")
      content {
        includeModule("org.signal", "sqlcipher-android")
      }
=======
      url = uri("https://raw.githubusercontent.com/signalapp/maven/master/aesgcmprovider/release/")
      content {
        includeGroupByRegex("org\\.signal.*")
      }
    }
    maven {
      url = uri("https://dl.cloudsmith.io/qxAgwaeEE1vN8aLU/mobilecoin/mobilecoin/maven/")
>>>>>>> f8d7c275
    }
  }
  versionCatalogs {
    // libs.versions.toml is automatically registered.
    create("testLibs") {
      from(files("gradle/test-libs.versions.toml"))
    }
    create("lintLibs") {
      from(files("gradle/lint-libs.versions.toml"))
    }
  }
}

// To build libsignal from source, set the libsignalClientPath property in gradle.properties.
val libsignalClientPath = if (extra.has("libsignalClientPath")) extra.get("libsignalClientPath") else null
if (libsignalClientPath is String) {
  includeBuild(rootDir.resolve(libsignalClientPath + "/java")) {
    name = "libsignal-client"
    dependencySubstitution {
      substitute(module("org.signal:libsignal-client")).using(project(":client"))
      substitute(module("org.signal:libsignal-android")).using(project(":android"))
    }
  }
}

include(":app")
include(":libsignal-service")
include(":libfakegms")
include(":libnetcipher")
include(":lintchecks")
include(":paging")
//include(":paging-app")
include(":core-util")
include(":core-util-jvm")
include(":glide-config")
include(":device-transfer")
//include(":device-transfer-app")
include(":image-editor")
//include(":image-editor-app")
include(":donations")
//include(":donations-app")
include(":spinner")
//include(":spinner-app")
include(":contacts")
//include(":contacts-app")
include(":qr")
//include(":qr-app")
include(":sticky-header-grid")
include(":photoview")
include(":core-ui")
include(":video")
//include(":video-app")
include(":billing")

project(":paging").projectDir = file("paging/lib")
//project(":paging-app").projectDir = file("paging/app")

project(":device-transfer").projectDir = file("device-transfer/lib")
//project(":device-transfer-app").projectDir = file("device-transfer/app")

project(":image-editor").projectDir = file("image-editor/lib")
//project(":image-editor-app").projectDir = file("image-editor/app")

project(":donations").projectDir = file("donations/lib")
//project(":donations-app").projectDir = file("donations/app")

project(":spinner").projectDir = file("spinner/lib")
//project(":spinner-app").projectDir = file("spinner/app")

project(":contacts").projectDir = file("contacts/lib")
//project(":contacts-app").projectDir = file("contacts/app")

project(":qr").projectDir = file("qr/lib")
//project(":qr-app").projectDir = file("qr/app")

project(":video").projectDir = file("video/lib")
//project(":video-app").projectDir = file("video/app")

rootProject.name = "Molly"<|MERGE_RESOLUTION|>--- conflicted
+++ resolved
@@ -36,7 +36,6 @@
       }
     }
     maven {
-<<<<<<< HEAD
       url = uri("https://raw.githubusercontent.com/mollyim/maven/master/native-utils/releases/")
       content {
         includeModule("im.molly", "native-utils")
@@ -53,15 +52,12 @@
       content {
         includeModule("org.signal", "sqlcipher-android")
       }
-=======
+    }
+    maven {
       url = uri("https://raw.githubusercontent.com/signalapp/maven/master/aesgcmprovider/release/")
       content {
-        includeGroupByRegex("org\\.signal.*")
+        includeModule("org.signal", "aesgcmprovider")
       }
-    }
-    maven {
-      url = uri("https://dl.cloudsmith.io/qxAgwaeEE1vN8aLU/mobilecoin/mobilecoin/maven/")
->>>>>>> f8d7c275
     }
   }
   versionCatalogs {
