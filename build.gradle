import org.signal.signing.ApkSignerUtil

import java.security.MessageDigest

buildscript {
    repositories {
        google()
        maven {
            url 'https://plugins.gradle.org/m2/'
        }
    }
    dependencies {
        classpath 'com.gradle:build-scan-plugin:2.3'
        classpath 'com.android.tools.build:gradle:3.3.2'
    }
}

apply plugin: 'com.gradle.build-scan'
apply plugin: 'com.android.application'
apply plugin: 'witness'

buildScan {
    termsOfServiceUrl = 'https://gradle.com/terms-of-service'
    termsOfServiceAgree = 'yes'
    publishAlwaysIf(System.getenv('BUILD_SCAN') != null)
}

repositories {
    maven {
        url "https://raw.github.com/signalapp/maven/master/photoview/releases/"
        content {
            includeModule 'com.github.chrisbanes', 'PhotoView'
        }
    }
    maven {
        url "https://raw.github.com/signalapp/maven/master/shortcutbadger/releases/"
        content {
            includeModule 'me.leolin', 'ShortcutBadger'
        }
    }
    maven {
        url "https://raw.github.com/signalapp/maven/master/circular-progress-button/releases/"
        content {
            includeModule 'com.github.dmytrodanylyk.circular-progress-button', 'library'
        }
    }
    maven {
        url "https://raw.github.com/signalapp/maven/master/sqlcipher/release/"
        content {
            includeModule 'org.signal', 'android-database-sqlcipher'
        }
    }
    maven {
        url 'https://dl.bintray.com/amulyakhare/maven'
        content {
            includeModule 'com.amulyakhare:com.amulyakhare', 'textdrawable'
        }
    }
    google()
    jcenter()
    mavenLocal()
    maven {
        url 'https://jitpack.io'
        content {
            includeGroupByRegex '^com\\.github\\..*'
        }
    }
}

dependencies {
    def supportVersion = '28.0.0'

    compile "com.android.support:appcompat-v7:$supportVersion"
    compile "com.android.support:recyclerview-v7:$supportVersion"
    compile "com.android.support:design:$supportVersion"
    compile "com.android.support:support-v13:$supportVersion"
    compile "com.android.support:cardview-v7:$supportVersion"
    compile "com.android.support:preference-v7:$supportVersion"
    compile "com.android.support:preference-v14:$supportVersion"
    compile "com.android.support:gridlayout-v7:$supportVersion"
    compile "com.android.support:exifinterface:$supportVersion"
    compile 'com.android.support.constraint:constraint-layout:1.1.3'
    compile 'com.android.support:multidex:1.0.3'
    compile 'android.arch.lifecycle:extensions:1.1.1'
    compile 'android.arch.lifecycle:common-java8:1.1.1'

    compile('com.google.firebase:firebase-messaging:17.3.4') {
        exclude group: 'com.google.firebase', module: 'firebase-core'
        exclude group: 'com.google.firebase', module: 'firebase-analytics'
        exclude group: 'com.google.firebase', module: 'firebase-measurement-connector'
    }

    compile 'com.google.android.gms:play-services-maps:16.0.0'
    compile 'com.google.android.gms:play-services-places:16.0.0'
    compile 'com.google.android.gms:play-services-auth:16.0.1'

    compile 'com.google.android.exoplayer:exoplayer-core:2.9.1'
    compile 'com.google.android.exoplayer:exoplayer-ui:2.9.1'

    compile 'org.conscrypt:conscrypt-android:2.0.0'
    compile 'org.signal:aesgcmprovider:0.0.3'

<<<<<<< HEAD
    compile 'com.github.sigx.libsigsvc4j:signal-service-android:2.13.2-x1pre1'
=======
    compile 'org.whispersystems:signal-service-android:2.13.3'
>>>>>>> 37f3b1f1

    compile 'org.whispersystems:webrtc-android:M74'

    compile "me.leolin:ShortcutBadger:1.1.16"
    compile 'se.emilsjolander:stickylistheaders:2.7.0'
    compile 'com.jpardogo.materialtabstrip:library:1.0.9'
    compile 'org.apache.httpcomponents:httpclient-android:4.3.5'
    compile 'com.github.chrisbanes:PhotoView:2.1.3'
    compile 'com.github.bumptech.glide:glide:4.5.0'
    annotationProcessor 'com.github.bumptech.glide:compiler:4.5.0'
    compile 'com.makeramen:roundedimageview:2.1.0'
    compile 'com.pnikosis:materialish-progress:1.5'
    compile 'org.greenrobot:eventbus:3.0.0'
    compile 'pl.tajchert:waitingdots:0.1.0'
    compile 'com.theartofdev.edmodo:android-image-cropper:2.7.0'
    compile 'com.melnykov:floatingactionbutton:1.3.0'
    compile 'com.google.zxing:android-integration:3.1.0'
    compile 'com.squareup.dagger:dagger:1.2.2'
    annotationProcessor 'com.squareup.dagger:dagger-compiler:1.2.2'
    compile 'mobi.upod:time-duration-picker:1.1.3'
    compileOnly 'com.squareup.dagger:dagger-compiler:1.2.2'
    compile 'com.amulyakhare:com.amulyakhare.textdrawable:1.0.1'
    compile 'com.google.zxing:core:3.2.1'
    compile ('com.davemorrissey.labs:subsampling-scale-image-view:3.6.0') {
        exclude group: 'com.android.support', module: 'support-annotations'
    }
    compile ('cn.carbswang.android:NumberPickerView:1.0.9') {
        exclude group: 'com.android.support', module: 'appcompat-v7'
    }
    compile ('com.tomergoldst.android:tooltips:1.0.6') {
        exclude group: 'com.android.support', module: 'appcompat-v7'
    }
    compile ('com.klinkerapps:android-smsmms:4.0.1') {
        exclude group: 'com.squareup.okhttp', module: 'okhttp'
        exclude group: 'com.squareup.okhttp', module: 'okhttp-urlconnection'
    }
    compile 'com.annimon:stream:1.1.8'
    compile ('com.takisoft.fix:colorpicker:0.9.1') {
        exclude group: 'com.android.support', module: 'appcompat-v7'
        exclude group: 'com.android.support', module: 'recyclerview-v7'
    }
    compile 'com.codewaves.stickyheadergrid:stickyheadergrid:0.9.4'
    compile 'com.github.dmytrodanylyk.circular-progress-button:library:1.1.3-S2'
    compile 'org.signal:android-database-sqlcipher:3.5.9-S3'
    compile ('com.googlecode.ez-vcard:ez-vcard:0.9.11') {
        exclude group: 'com.fasterxml.jackson.core'
        exclude group: 'org.freemarker'
    }

    testImplementation 'junit:junit:4.12'
    testImplementation 'org.assertj:assertj-core:3.11.1'
    testImplementation 'org.mockito:mockito-core:1.9.5'
    testImplementation 'org.powermock:powermock-api-mockito:1.6.1'
    testImplementation 'org.powermock:powermock-module-junit4:1.6.1'
    testImplementation 'org.powermock:powermock-module-junit4-rule:1.6.1'
    testImplementation 'org.powermock:powermock-classloading-xstream:1.6.1'

    testImplementation 'androidx.test:core:1.1.1-alpha02'
    androidTestImplementation 'com.android.support:multidex:1.0.3'
    androidTestImplementation 'com.android.support:multidex-instrumentation:1.0.3'
    androidTestImplementation 'com.google.dexmaker:dexmaker:1.2'
    androidTestImplementation 'com.google.dexmaker:dexmaker-mockito:1.2'
    androidTestImplementation ('org.assertj:assertj-core:1.7.1') {
        exclude group: 'org.hamcrest', module: 'hamcrest-core'
    }
    androidTestImplementation ('com.squareup.assertj:assertj-android:1.1.1') {
        exclude group: 'org.hamcrest',        module: 'hamcrest-core'
        exclude group: 'com.android.support', module: 'support-annotations'
    }
    testImplementation 'org.robolectric:robolectric:4.2'
    testImplementation 'org.robolectric:shadows-multidex:4.2'
}

dependencyVerification {
    configuration = '(play|website)(Debug|Release)RuntimeClasspath'
    verify = [
        'com.android.support:design:7874ad1904eedc74aa41cffffb7f759d8990056f3bbbc9264911651c67c42f5f',
        'com.android.support:preference-v14:8133c6e19233fa51e036a341e6d3f4adeead3375cebf777efced0fe154c3267e',
        'com.android.support:preference-v7:75eabe936d1fc3b178450a554c4d433466036f2be6d6dccdf971eac9590fdbf5',
        'com.pnikosis:materialish-progress:d71d80e00717a096784482aee21001a9d299fec3833e4ebd87739ed36cf77c54',
        'pl.tajchert:waitingdots:2835d49e0787dbcb606c5a60021ced66578503b1e9fddcd7a5ef0cd5f095ba2c',
        'com.theartofdev.edmodo:android-image-cropper:72a1b03c5642fe8489061c732e43b10558c850129b576970e4f77a5d4c25317a',
        'mobi.upod:time-duration-picker:db469ce0f48dd96b892eac424ed76870e54bf00fe0a28cdcddfbe5f2a226a0e1',
        'com.codewaves.stickyheadergrid:stickyheadergrid:5b4aa6a52a957cfd55f60f4220c11c0c371385a3cb9786cae03c260dcdef5794',
        'com.android.support:appcompat-v7:a3a8e5230359746ed91801579b5fbe4668e3b1c4e6a14c7d67c8f58cb0311752',
        'com.melnykov:floatingactionbutton:15d58d4fac0f7a288d0e5301bbaf501a146f5b3f5921277811bf99bd3b397263',
        'com.android.support:recyclerview-v7:eb296414c1f6d4c7b522f69fe50588ea85297855db0e7806c24eb4f75409587d',
        'com.android.support:support-v13:491f940c5d6d2ec7678fa2f14bd4bbbe8bf776e2c776d04bf0e5c2175975be43',
        'com.android.support:cardview-v7:bc9e6b0e06ce1205f1db34f0e6193019613d19cfeb54cdccea722340d1c60f26',
        'com.android.support:gridlayout-v7:5029529f7db66f8773426bf7318645f0840fc50d74f66355cd60c5e58d2da087',
        'com.android.support:exifinterface:bbf44e519edd6333a24a3285aa21fd00181b920b81ca8aa89a8899f03ab4d6b0',
        'com.android.support.constraint:constraint-layout:27b4e5c0b80d3ff8b92f4c93b3b4d3ecf16c01589f4cdf70ca7cf64cb42d8122',
        'com.android.support:multidex:ecf6098572e23b5155bab3b9a82b2fd1530eda6c6c157745e0f5287c66eec60c',
        'android.arch.lifecycle:extensions:429426b2feec2245ffc5e75b3b5309bedb36159cf06dc71843ae43526ac289b6',
        'android.arch.lifecycle:common-java8:7078b5c8ccb94203df9cc2a463c69cf0021596e6cf966d78fbfd697aaafe0630',
        'com.google.firebase:firebase-messaging:e42288e7950d7d3b033d3395a5ac9365d230da3e439a2794ec13e2ef0fbaf078',
        'com.google.android.gms:play-services-places:2d5c4e4ac3ee5be21b4ec544411bc51d11457b5ae2fa2a5d4539019f87c233c6',
        'com.google.android.gms:play-services-maps:07f59c5955b759ce7b80ceaeb8261643c5b79acc9f180df2b7c3987658eed2e8',
        'com.google.android.gms:play-services-auth:aec9e1c584d442cb9f59481a50b2c66dc191872607c04d97ecb82dd0eb5149ec',
        'com.google.android.exoplayer:exoplayer-ui:7a942afcc402ff01e9bf48e8d3942850986710f06562d50a1408aaf04a683151',
        'com.google.android.exoplayer:exoplayer-core:b6ab34abac36bc2bc6934b7a50008162feca2c0fde91aaf1e8c1c22f2c16e2c0',
        'org.conscrypt:conscrypt-android:400ca559a49b860a82862b22cee0e3110764bdcf7ee7c79e7479895c25cdfc09',
        'org.signal:aesgcmprovider:6eb4422e8a618b3b76cb2096a3619d251f9e27989dc68307a1e5414c3710f2d1',
<<<<<<< HEAD
=======
        'org.whispersystems:signal-service-android:ac6f2c70c4111f9f982bbfc9b34063834afdce31333405bec10506a31f0961cd',
>>>>>>> 37f3b1f1
        'org.whispersystems:webrtc-android:2f7befaa3b47a04d244a4eef7c03c2d49c1685a6f92fc505cd5f4ac7eca2dc18',
        'me.leolin:ShortcutBadger:e3cb3e7625892129b0c92dd5e4bc649faffdd526d5af26d9c45ee31ff8851774',
        'se.emilsjolander:stickylistheaders:a08ca948aa6b220f09d82f16bbbac395f6b78897e9eeac6a9f0b0ba755928eeb',
        'com.jpardogo.materialtabstrip:library:c6ef812fba4f74be7dc4a905faa4c2908cba261a94c13d4f96d5e67e4aad4aaa',
        'org.apache.httpcomponents:httpclient-android:6f56466a9bd0d42934b90bfbfe9977a8b654c058bf44a12bdc2877c4e1f033f1',
        'com.github.chrisbanes:PhotoView:ed06775308da260e1fd86d1d3288988fcd3d80db24ce0d7c9fcfedc39e622292',
        'com.github.bumptech.glide:glide:997de7ac95be6c944d3b8cbe13de11307736ea45451c1b09a6cec7c328ead59f',
        'com.makeramen:roundedimageview:1f5a1865796b308c6cdd114acc6e78408b110f0a62fc63553278fbeacd489cd1',
        'org.greenrobot:eventbus:180d4212467df06f2fbc9c8d8a2984533ac79c87769ad883bc421612f0b4e17c',
        'com.google.zxing:android-integration:89e56aadf1164bd71e57949163c53abf90af368b51669c0d4a47a163335f95c4',
        'com.squareup.dagger:dagger:789aca24537022e49f91fc6444078d9de8f1dd99e1bfb090f18491b186967883',
        'com.amulyakhare:com.amulyakhare.textdrawable:54c92b5fba38cfd316a07e5a30528068f45ce8515a6890f1297df4c401af5dcb',
        'com.google.zxing:core:b4d82452e7a6bf6ec2698904b332431717ed8f9a850224f295aec89de80f2259',
        'com.davemorrissey.labs:subsampling-scale-image-view:550c5baa07e0bb4ff0a18b705e96d34436d22619248bd8c08c08c730b1f55cfe',
        'cn.carbswang.android:NumberPickerView:18b3c316d62c7c277978a8d4ed57a5b8f4e943762264960f579a8a549c756729',
        'com.tomergoldst.android:tooltips:4c56697dd1ad64b8066535c61f961a6d901e7ae5d97ae27084ba40ad620349b6',
        'com.klinkerapps:android-smsmms:e7c3328a0f3a8dd44daa8129de4e99996f3057a4546e47891b036b81e0ebf1d1',
        'com.annimon:stream:5da6e2e3e0551d61a3ea7014f04312276549e3dd739cf637996e4cf43c5535b9',
        'com.takisoft.fix:colorpicker:f5d0dbabe406a1800498ca9c1faf34db36e021d8488bf10360f29961fe3ab0d1',
        'com.github.dmytrodanylyk.circular-progress-button:library:8dc6a29a5a8db7b2ad5a9a7fda1dc9ae0893f4c8f0545732b2c63854ea693e8e',
        'org.signal:android-database-sqlcipher:33d4063336893af00b9d68b418e7b290cace74c20ce8aacffddc0911010d3d73',
        'com.googlecode.ez-vcard:ez-vcard:7e24ad50b222d2f70ac91bdccfa3c0f6200b078d797cb784837f75e77bb4210f',
        'com.google.firebase:firebase-iid:bb42774e309d5eac1aa493d19711032bee4f677a409639b6a5cfa93089af93eb',
        'com.google.firebase:firebase-common:3db6bfd4c6f758551e5f9acdeada2050577277e6da1aefb2412de23829759bcf',
        'com.google.android.gms:play-services-auth-api-phone:19365818b9ceb048ef48db12b5ffadd5eb86dbeb2c7c7b823bfdd89c665f42e5',
        'com.google.android.gms:play-services-auth-base:51dc02ad2f8d1d9dff7b5b52c4df2c6c12ef7df55d752e919d5cb4dd6002ecd0',
        'com.google.firebase:firebase-iid-interop:2a86322b9346fd4836219206d249e85803311655e96036a8e4b714ce7e79693b',
        'com.google.android.gms:play-services-base:aca10c780c3219bc50f3db06734f4ab88badd3113c564c0a3156ff8ff674655b',
        'com.google.android.gms:play-services-tasks:b31c18d8d1cc8d9814f295ee7435471333f370ba5bd904ca14f8f2bec4f35c35',
        'com.google.android.gms:play-services-places-placereport:04f8baeb1f8f8a734c7d4b1701a3974281b45591affa7e963b59dd019b8abc6e',
        'com.google.android.gms:play-services-stats:5b2d8281adbfd6e74d2295c94bab9ea80fc9a84dfbb397995673f5af4d4c6368',
        'com.google.android.gms:play-services-basement:e08bfd1e87c4e50ef76161d7ac76b873aeb975367eeb3afa4abe62ea1887c7c6',
        'com.android.support:support-v4:8b9031381c678d628c9e47b566ae1d161e1c9710f7855c759beeac7596cecf30',
        'com.android.support:support-fragment:3772fc738ada86824ba1a4b3f197c3dbd67b7ddcfe2c9db1de95ef2e3487a915',
        'com.android.support:animated-vector-drawable:271ecbc906cda8dcd9e655ba0473129c3408a4189c806f616c378e6fd18fb3b7',
        'com.android.support:support-core-ui:bbc7f65fc95649464733af373361532ab5f9f3b749c3badaa2bbf27e574b6c6f',
        'com.android.support:support-core-utils:c81e1e98ca3cb2edae002c69cf35b22aec364b8cb2f1042c97e206eb5790ac41',
        'com.android.support:support-vector-drawable:f658986d968172bccfed28578471c96050780fe5e133861e4d331069cc373f4d',
        'com.android.support:transition:45d09fc51284c17bbab300f5122512ac7d7348a6d23bda2051648bbe76cc9aa5',
        'com.android.support:loader:920b85efd72dc33e915b0f88a883fe73b88483c6df8751a741e17611f2460341',
        'com.android.support:viewpager:013c4c53058758ec104dbae970be58159f75dfe342ba8b937d15ff5282e35ffc',
        'com.android.support:coordinatorlayout:9dfacd80423dc979048fbaed83c0ee543c46259feb2417377e79a656888d3892',
        'com.android.support:drawerlayout:8f6809afae4793550c37461c9810e954ae6a23dbb4d23e5333bf18148df1150a',
        'com.android.support:slidingpanelayout:d1d234f66a1b36a9aee9b94fa6c66f97128c0828078c8e889e9037ec898cd600',
        'com.android.support:customview:98db03845f994e08248bf701c1ff0ccaa12e70f94251ec9272900f0f694e072b',
        'com.android.support:swiperefreshlayout:a3b41f7f6730866b49865e86e49f988d4858699765f534300fb2ff5f9325e712',
        'com.android.support:asynclayoutinflater:115bde87721f7334579b0c735f60dd7c98af1bb7f34010c5b0553b95dc351aa2',
        'com.android.support:support-media-compat:266eff9605f515013eee1ebdbd8818a9270696dc807f34bbcc5fc11fb61a22c7',
        'com.android.support:support-compat:e17e3b01dbea3f9ea1c86943292f903ca93d2231c6242e456e0b6a9c5817118a',
        'com.android.support:versionedparcelable:60eb1cb08f71b65c3f6123135e03ebeb5930b5e126e1e5b2ac91b386908c9d02',
        'com.android.support:collections:93c258c8a09f531a267653829742c0f8f6da0e348b11cb8655b0855628f2d4f0',
        'com.android.support:cursoradapter:87feffe742b8d62ca8a9833abe564838bf6a672e31c7ad1306ec4006adf90d21',
        'android.arch.lifecycle:runtime:c4e4be66c1b2f0abec593571454e1de14013f7e0f96bf2a9f212931a48cae550',
        'android.arch.lifecycle:livedata:50ab0490c1ff1a7cfb4e554032998b080888946d0dd424f39900efc4a1bcd750',
        'android.arch.lifecycle:livedata-core:d6fdd8b985d6178d7ea2f16986a24e83f1bee936b74d43167c69e08d3cc12c50',
        'android.arch.core:runtime:c3215aa5873311b3f88a6f4e4a3c25ad89971bc127de8c3e1291c57f93a05c39',
        'android.arch.core:common:3a616a32f433e9e23f556b38575c31b013613d3ae85206263b7625fe1f4c151a',
        'android.arch.lifecycle:common:8d378e88ebd5189e09eef623414812c868fd90aa519d6160e2311fb8b81cff56',
        'android.arch.lifecycle:viewmodel:7de29cfaba77d6b5d5be234c57f6812d0150d087e63941af22ba1d1f8e2bc96a',
        'com.github.bumptech.glide:gifdecoder:59ccf3bb0cec11dab4b857382cbe0b171111b6fc62bf141adce4e1180889af15',
        'com.android.support:documentfile:47cdcd3e9302b7b064923f05487a5c03babbd9bbda4726b71e97791fab5d4779',
        'com.android.support:localbroadcastmanager:d287c823af5fdde72c099fcfc5f630efe9687af7a914343ae6fd92de32c8a806',
        'com.android.support:print:4be8a812d73e4a80e35b91ceae127def3f0bb9726bf3bc439aa0cc81503f5728',
        'com.android.support:interpolator:7bc7ee86a0db39a4b51956f3e89842d2bd962118d57d779eb6ed6b34ba0677ea',
        'com.android.support:support-annotations:5d5b9414f02d3fa0ee7526b8d5ddae0da67c8ecc8c4d63ffa6cf91488a93b927',
        'com.android.support.constraint:constraint-layout-solver:2cafbe356f71c208013d021f32943904798cd6459e5107f9fe27000eb5bc2aef',
        'org.signal:signal-metadata-android:02323bc29317fa9d3b62fab0b507c94ba2e9bcc4a78d588888ffd313853757b3',
<<<<<<< HEAD
=======
        'org.whispersystems:signal-service-java:440777f4beca894f37b86258f1493fd5c2e87df02fb9a6331f0c82b842c91012',
>>>>>>> 37f3b1f1
        'com.github.bumptech.glide:disklrucache:c1b1b6f5bbd01e2fcdc9d7f60913c8d338bdb65ed4a93bfa02b56f19daaade4b',
        'com.github.bumptech.glide:annotations:bede99ef9f71517a4274bac18fd3e483e9f2b6108d7d6fe8f4949be4aa4d9512',
        'com.nineoldandroids:library:68025a14e3e7673d6ad2f95e4b46d78d7d068343aa99256b686fe59de1b3163a',
        'javax.inject:javax.inject:91c77044a50c481636c32d916fd89c9118a72195390452c81065080f957de7ff',
        'com.klinkerapps:logger:177e325259a8b111ad6745ec10db5861723c99f402222b80629f576f49408541',
        'com.google.android:flexbox:a9989fd13ae2ee42765dfc515fe362edf4f326e74925d02a10369df8092a4935',
        'org.jsoup:jsoup:abeaf34795a4de70f72aed6de5966d2955ec7eb348eeb813324f23c999575473',
        'org.whispersystems:signal-protocol-android:c80aac5f93114da2810e2e89437831f79fcbc8bece652f64aeab313a651cba85',
        'org.signal:signal-metadata-java:2ce71cc4ec5dacfbaef4a265fceef61b8a09696b541994106a22a946762cbdcc',
        'org.whispersystems:signal-protocol-java:7f6df67a963acbab7716424b01b12fa7279f18a9623a2a7c8ba7b1c285830168',
        'com.google.protobuf:protobuf-java:e0c1c64575c005601725e7c6a02cebf9e1285e888f756b2a1d73ffa8d725cc74',
        'com.googlecode.libphonenumber:libphonenumber:dbf4bf566d17a60044c19e282a619684e4b4abb0f9f9f24f843c55d19826ab5e',
        'com.fasterxml.jackson.core:jackson-databind:2351c3eba73a545db9079f5d6d768347ad72666537362c8220fe3e950a55a864',
        'com.squareup.okhttp3:okhttp:07c3d82ca7eaf4722f00b2da807dc7860f6169ae60cfedcf5d40218f90880a46',
        'org.threeten:threetenbp:f4c23ffaaed717c3b99c003e0ee02d6d66377fd47d866fec7d971bd8644fc1a7',
        'org.whispersystems:curve25519-android:b502bcf83efe001f09a7a9efda6f0fa772c43ed5924e97816296ed3503caa092',
        'com.fasterxml.jackson.core:jackson-annotations:45d32ac61ef8a744b464c54c2b3414be571016dd46bfc2bec226761cf7ae457a',
        'com.fasterxml.jackson.core:jackson-core:d934dab0bd48994eeea2c1b493cb547158a338a80b58c4fbc8e85fb0905e105f',
        'com.squareup.okio:okio:693fa319a7e8843300602b204023b7674f106ebcb577f2dd5807212b66118bd2',
        'org.whispersystems:curve25519-java:0aadd43cf01d11e9b58f867b3c4f25c3194e8b0623d1953d32dfbfbee009e38d',
    ]
}

<<<<<<< HEAD
ext {
    commitTag = "git describe --tags --exact-match".execute().text.trim() ?: "untagged"
    commitTimestamp = "git log -1 --pretty=format:%ct".execute().text.trim() + "000"
}

def canonicalVersionCode = 488
def canonicalVersionName = "4.41.0"
=======
def canonicalVersionCode = 491
def canonicalVersionName = "4.41.3"
>>>>>>> 37f3b1f1

def postFixSize = 10
def abiPostFix = ['armeabi-v7a' : 1,
                  'arm64-v8a'   : 2,
                  'x86'         : 3,
                  'x86_64'      : 4,
                  'universal'   : 5]

android {
    flavorDimensions "none"
    compileSdkVersion 28
    buildToolsVersion '28.0.3'
    useLibrary 'org.apache.http.legacy'

    dexOptions {
        javaMaxHeapSize "4g"
    }

    defaultConfig {
        versionCode canonicalVersionCode * postFixSize
        versionName project.hasProperty('ci') ? commitTag : canonicalVersionName

        minSdkVersion 19
        targetSdkVersion 26
        multiDexEnabled true

        applicationId "com.github.sigx.${appName.toLowerCase()}"

        resValue 'string', 'package_name', applicationId
        resValue 'string', 'app_name', appName

        vectorDrawables.useSupportLibrary = true

        buildConfigField "long", "BUILD_TIMESTAMP", "${commitTimestamp}L"
        buildConfigField "String", "SIGNAL_URL", "\"https://textsecure-service-staging.whispersystems.org\""
        buildConfigField "String", "SIGNAL_CDN_URL", "\"https://cdn-staging.signal.org\""
        buildConfigField "String", "SIGNAL_CONTACT_DISCOVERY_URL", "\" https://api-staging.directory.signal.org\""
        buildConfigField "String", "SIGNAL_SERVICE_STATUS_URL", "\"uptime.signal.org\""
        buildConfigField "String", "CONTENT_PROXY_HOST", "\"contentproxy.signal.org\""
        buildConfigField "int", "CONTENT_PROXY_PORT", "443"
        buildConfigField "String", "USER_AGENT", "\"OWA\""
        buildConfigField "boolean", "DEV_BUILD", "false"
        buildConfigField "String", "MRENCLAVE", "\"cd6cfc342937b23b1bdd3bbf9721aa5615ac9ff50a75c5527d441cd3276826c9\""
        buildConfigField "String", "UNIDENTIFIED_SENDER_TRUST_ROOT", "\"BXu6QIKVz5MA8gstzfOgRQGqyLqOwNKHL6INkv3IHWMF\""
        buildConfigField "String[]", "LANGUAGES", "new String[]{\"" + autoResConfig().collect { s -> s.replace('-r', '_') }.join('", "') + '"}'
        buildConfigField "int", "CANONICAL_VERSION_CODE", "$canonicalVersionCode"

        ndk {
            abiFilters 'armeabi-v7a', 'arm64-v8a', 'x86', 'x86_64'
        }

        resConfigs autoResConfig()
    }

    compileOptions {
        sourceCompatibility JavaVersion.VERSION_1_8
        targetCompatibility JavaVersion.VERSION_1_8
    }

    packagingOptions {
        exclude 'LICENSE.txt'
        exclude 'LICENSE'
        exclude 'NOTICE'
        exclude 'asm-license.txt'
        exclude 'META-INF/LICENSE'
        exclude 'META-INF/NOTICE'
        exclude 'META-INF/proguard/androidx-annotations.pro'
    }

    signingConfigs {
        debug {
            storeFile file('certs/debug.keystore')
            keyAlias 'androiddebugkey'
            storePassword 'android'
            keyPassword 'android'
        }
    }

    buildTypes {
        debug {
            minifyEnabled false
            proguardFiles getDefaultProguardFile('proguard-android.txt'),
                          'proguard-firebase-messaging.pro',
                          'proguard-google-play-services.pro',
                          'proguard-dagger.pro',
                          'proguard-jackson.pro',
                          'proguard-sqlite.pro',
                          'proguard-appcompat-v7.pro',
                          'proguard-square-okhttp.pro',
                          'proguard-square-okio.pro',
                          'proguard-spongycastle.pro',
                          'proguard-rounded-image-view.pro',
                          'proguard-glide.pro',
                          'proguard-shortcutbadger.pro',
                          'proguard-retrofit.pro',
                          'proguard-webrtc.pro',
                          'proguard-klinker.pro',
                          'proguard-retrolambda.pro',
                          'proguard-okhttp.pro',
                          'proguard-ez-vcard.pro',
                          'proguard.cfg'
            testProguardFiles 'proguard-automation.pro',
                          'proguard.cfg'
            signingConfig signingConfigs.debug
        }
        release {
            minifyEnabled true
            proguardFiles = buildTypes.debug.proguardFiles
        }
    }

    productFlavors {
        website {
            dimension "none"
            ext.websiteUpdateUrl = "https://updates.signal.org/android"
            buildConfigField "boolean", "PLAY_STORE_DISABLED", "true"
            buildConfigField "String", "NOPLAY_UPDATE_URL", "\"$ext.websiteUpdateUrl\""
        }
    }

    android.applicationVariants.all { variant ->
        variant.outputs.all {
            def ver = "${versionName}-${buildType.name}"
            ver += buildType.signingConfig ? "" : "-unsigned"
            outputFileName = "HereBeDragons-${appName}-${ver}.apk"
        }
    }

    sourceSets {
        main {
            manifest.srcFile 'AndroidManifest.xml'
            java.srcDirs = ['src']
            resources.srcDirs = ['src']
            aidl.srcDirs = ['src']
            renderscript.srcDirs = ['src']
            res.srcDirs = ['res']
            assets.srcDirs = ['assets']
            jniLibs.srcDirs = ['libs']
        }
        androidTest {
            java.srcDirs = ['test/androidTest/java']
        }
        test {
            java.srcDirs = ['test/unitTest/java']
            resources.srcDirs = ['test/unitTest/resources']
        }

        website.manifest.srcFile 'website/AndroidManifest.xml'
    }

    lintOptions {
        abortOnError true
        baseline file("lint-baseline.xml")
    }

    testOptions {
        unitTests {
            includeAndroidResources = true
        }
    }
}

tasks.withType(JavaCompile) {
    options.compilerArgs << "-Xmaxerrs" << "1000"
}

tasks.withType(Test) {
    testLogging {
        events "skipped", "passed", "failed"
        showStandardStreams true
    }
}

def assembleWebsiteDescriptor = { variant, file ->
    if (file.exists()) {
        MessageDigest md = MessageDigest.getInstance("SHA-256");
        file.eachByte 4096, {bytes, size ->
            md.update(bytes, 0, size);
        }

        String digest  = md.digest().collect {String.format "%02x", it}.join();
        String url     = variant.productFlavors.get(0).ext.websiteUpdateUrl
        String apkName = file.getName()

        String descriptor = "{" +
                "\"versionCode\" : $canonicalVersionCode," +
                "\"versionName\" : \"$canonicalVersionName\"," +
                "\"sha256sum\" : \"$digest\"," +
                "\"url\" : \"$url/$apkName\"" +
                "}"

        File descriptorFile = new File(file.getParent(), apkName.replace(".apk", ".json"))

        descriptorFile.write(descriptor)
    }
}

def signProductionRelease = { variant ->
    variant.outputs.collect { output ->
        String apkName    = output.outputFile.name
        File   inputFile  = new File(output.outputFile.path)
        File   outputFile = new File(output.outputFile.parent, apkName.replace('-unsigned', ''))

        new ApkSignerUtil('sun.security.pkcs11.SunPKCS11',
                          'pkcs11.config',
                          'PKCS11',
                          'file:pkcs11.password').calculateSignature(inputFile.getAbsolutePath(),
                                                                     outputFile.getAbsolutePath())

        inputFile.delete()
        outputFile
    }
}

task signProductionPlayRelease {
    doLast {
        signProductionRelease(android.applicationVariants.find { (it.name == 'playRelease') })
    }
}

task signProductionWebsiteRelease {
    doLast {
        def  variant       = android.applicationVariants.find { (it.name == 'websiteRelease') }
        File signedRelease = signProductionRelease(variant).find { it.name.contains('universal') }
        assembleWebsiteDescriptor(variant, signedRelease)
    }
}

/**
 * Discovers supported languages listed as under the res/values- directory.
 */
static def autoResConfig() {
    def files = new ArrayList<String>()
    def root = new File('res')
    root.eachFile { f -> files.add(f.name) }
    ['en'] + files.collect { f -> f =~ /^values-([a-z]{2}(-r[A-Z]{2})?)$/ }
         .findAll { matcher -> matcher.find() }
         .collect { matcher -> matcher.group(1) }
         .sort()
}

task qa {
  group 'Verification'
  description 'Quality Assurance. Run before pushing.'
  dependsOn ':testPlayReleaseUnitTest', ':lintPlayRelease', ':assemblePlayDebug'
}<|MERGE_RESOLUTION|>--- conflicted
+++ resolved
@@ -100,11 +100,7 @@
     compile 'org.conscrypt:conscrypt-android:2.0.0'
     compile 'org.signal:aesgcmprovider:0.0.3'
 
-<<<<<<< HEAD
-    compile 'com.github.sigx.libsigsvc4j:signal-service-android:2.13.2-x1pre1'
-=======
-    compile 'org.whispersystems:signal-service-android:2.13.3'
->>>>>>> 37f3b1f1
+    compile 'com.github.sigx.libsigsvc4j:signal-service-android:2.13.3-x1pre1'
 
     compile 'org.whispersystems:webrtc-android:M74'
 
@@ -208,10 +204,6 @@
         'com.google.android.exoplayer:exoplayer-core:b6ab34abac36bc2bc6934b7a50008162feca2c0fde91aaf1e8c1c22f2c16e2c0',
         'org.conscrypt:conscrypt-android:400ca559a49b860a82862b22cee0e3110764bdcf7ee7c79e7479895c25cdfc09',
         'org.signal:aesgcmprovider:6eb4422e8a618b3b76cb2096a3619d251f9e27989dc68307a1e5414c3710f2d1',
-<<<<<<< HEAD
-=======
-        'org.whispersystems:signal-service-android:ac6f2c70c4111f9f982bbfc9b34063834afdce31333405bec10506a31f0961cd',
->>>>>>> 37f3b1f1
         'org.whispersystems:webrtc-android:2f7befaa3b47a04d244a4eef7c03c2d49c1685a6f92fc505cd5f4ac7eca2dc18',
         'me.leolin:ShortcutBadger:e3cb3e7625892129b0c92dd5e4bc649faffdd526d5af26d9c45ee31ff8851774',
         'se.emilsjolander:stickylistheaders:a08ca948aa6b220f09d82f16bbbac395f6b78897e9eeac6a9f0b0ba755928eeb',
@@ -279,10 +271,6 @@
         'com.android.support:support-annotations:5d5b9414f02d3fa0ee7526b8d5ddae0da67c8ecc8c4d63ffa6cf91488a93b927',
         'com.android.support.constraint:constraint-layout-solver:2cafbe356f71c208013d021f32943904798cd6459e5107f9fe27000eb5bc2aef',
         'org.signal:signal-metadata-android:02323bc29317fa9d3b62fab0b507c94ba2e9bcc4a78d588888ffd313853757b3',
-<<<<<<< HEAD
-=======
-        'org.whispersystems:signal-service-java:440777f4beca894f37b86258f1493fd5c2e87df02fb9a6331f0c82b842c91012',
->>>>>>> 37f3b1f1
         'com.github.bumptech.glide:disklrucache:c1b1b6f5bbd01e2fcdc9d7f60913c8d338bdb65ed4a93bfa02b56f19daaade4b',
         'com.github.bumptech.glide:annotations:bede99ef9f71517a4274bac18fd3e483e9f2b6108d7d6fe8f4949be4aa4d9512',
         'com.nineoldandroids:library:68025a14e3e7673d6ad2f95e4b46d78d7d068343aa99256b686fe59de1b3163a',
@@ -306,18 +294,8 @@
     ]
 }
 
-<<<<<<< HEAD
-ext {
-    commitTag = "git describe --tags --exact-match".execute().text.trim() ?: "untagged"
-    commitTimestamp = "git log -1 --pretty=format:%ct".execute().text.trim() + "000"
-}
-
-def canonicalVersionCode = 488
-def canonicalVersionName = "4.41.0"
-=======
 def canonicalVersionCode = 491
 def canonicalVersionName = "4.41.3"
->>>>>>> 37f3b1f1
 
 def postFixSize = 10
 def abiPostFix = ['armeabi-v7a' : 1,
@@ -325,6 +303,11 @@
                   'x86'         : 3,
                   'x86_64'      : 4,
                   'universal'   : 5]
+
+ext {
+    commitTag = "git describe --tags --exact-match".execute().text.trim() ?: "untagged"
+    commitTimestamp = "git log -1 --pretty=format:%ct".execute().text.trim() + "000"
+}
 
 android {
     flavorDimensions "none"
