buildscript {
    ext.kotlin_version = '1.6.21'
    repositories {
        google()
        mavenCentral()
        jcenter {
            content {
                includeVersion 'org.jetbrains.trove4j', 'trove4j', '20160824'
            }
        }
        maven {
            url "https://plugins.gradle.org/m2/"
            content {
                includeModule 'org.jlleitschuh.gradle', 'ktlint-gradle'
            }
        }
    }
    dependencies {
        classpath 'com.android.tools:r8:3.3.75'
        classpath 'com.android.tools.build:gradle:7.2.2'
        classpath 'androidx.navigation:navigation-safe-args-gradle-plugin:2.5.2'
        classpath 'com.google.protobuf:protobuf-gradle-plugin:0.8.17'
        classpath "org.jetbrains.kotlin:kotlin-gradle-plugin:$kotlin_version"
        classpath "org.jlleitschuh.gradle:ktlint-gradle:10.2.1"
        classpath 'app.cash.exhaustive:exhaustive-gradle:0.1.1'
    }
}

ext {
<<<<<<< HEAD
    BUILD_TOOL_VERSION = '31.0.0'
    // MOLLY: Edit Dockerfile to download the same SDK packages
=======
    BUILD_TOOL_VERSION = '32.0.0'

>>>>>>> 6e5f2833
    COMPILE_SDK = 32
    TARGET_SDK  = 30
    MINIMUM_SDK = 23

    JAVA_VERSION = JavaVersion.VERSION_1_8
}

wrapper {
    distributionType = Wrapper.DistributionType.ALL
}

allprojects {
    repositories {
        google()
        mavenCentral()
        mavenLocal()
    }
}

subprojects {
    ext.lib_signal_service_version_number   = "2.15.3"
    ext.lib_signal_service_group_info       = "org.whispersystems"
    ext.lib_signal_client_version           = "0.1.0"

    if (JavaVersion.current().isJava8Compatible()) {
        allprojects {
            tasks.withType(Javadoc) {
                options.addStringOption('Xdoclint:none', '-quiet')
            }
        }
    }

    tasks.withType(AbstractArchiveTask).configureEach {
        preserveFileTimestamps = false
        reproducibleFileOrder = true
    }
}

task qa {
    group 'Verification'
    description 'Quality Assurance. Run before pushing.'
    dependsOn 'clean',
            ':app:testProdNonFreeReleaseUnitTest',
            ':app:lintProdNonFreeRelease',
            ':app:ktlintCheck',
            ':libsignal-service:test',
            ':app:assembleProdFreeRelease'
}

task clean(type: Delete) {
    delete rootProject.buildDir
}<|MERGE_RESOLUTION|>--- conflicted
+++ resolved
@@ -27,13 +27,8 @@
 }
 
 ext {
-<<<<<<< HEAD
-    BUILD_TOOL_VERSION = '31.0.0'
+    BUILD_TOOL_VERSION = '32.0.0'
     // MOLLY: Edit Dockerfile to download the same SDK packages
-=======
-    BUILD_TOOL_VERSION = '32.0.0'
-
->>>>>>> 6e5f2833
     COMPILE_SDK = 32
     TARGET_SDK  = 30
     MINIMUM_SDK = 23
