--- conflicted
+++ resolved
@@ -118,11 +118,7 @@
       library("libsignal-client", "org.signal", "libsignal-client").versionRef("libsignal-client")
       library("libsignal-android", "org.signal", "libsignal-android").versionRef("libsignal-client")
       library("signal-aesgcmprovider", "org.signal:aesgcmprovider:0.0.3")
-<<<<<<< HEAD
-      library("molly-ringrtc", "im.molly:ringrtc-android:2.39.3-1")
-=======
-      library("signal-ringrtc", "org.signal:ringrtc-android:2.40.0")
->>>>>>> da43ff1e
+      library("molly-ringrtc", "im.molly:ringrtc-android:2.40.0-1")
       library("signal-android-database-sqlcipher", "org.signal:sqlcipher-android:4.5.4-S2")
 
       // MOLLY
