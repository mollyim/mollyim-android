// IMPORTANT: After changing a dependency, please run:
// ./gradlew --write-verification-metadata sha256 qa --rerun-tasks

dependencyResolutionManagement {
  versionCatalogs {
    create("libs") {
      version("androidx-appcompat", "1.6.1")
      version("androidx-activity", "1.8.2")
      version("androidx-camera", "1.3.4")
      version("androidx-fragment", "1.6.2")
      version("androidx-lifecycle", "2.7.0")
      version("androidx-media3", "1.3.1")
      version("androidx-navigation", "2.7.6")
      version("androidx-window", "1.2.0")
      version("exoplayer", "2.19.0")
      version("glide", "4.15.1")
      version("kotlin", "1.9.20")
      version("libsignal-client", "0.52.2")
      version("mp4parser", "1.9.39")
      version("android-gradle-plugin", "8.4.0")
      version("accompanist", "0.28.0")
      version("nanohttpd", "2.3.1")

      // Android Plugins
      library("android-library", "com.android.library", "com.android.library.gradle.plugin").versionRef("android-gradle-plugin")
      library("android-application", "com.android.application", "com.android.application.gradle.plugin").versionRef("android-gradle-plugin")

      // Compose
      library("androidx-compose-bom", "androidx.compose:compose-bom:2023.10.01")
      library("androidx-compose-material3", "androidx.compose.material3", "material3").withoutVersion()
      library("androidx-compose-ui-tooling-preview", "androidx.compose.ui", "ui-tooling-preview").withoutVersion()
      library("androidx-compose-ui-tooling-core", "androidx.compose.ui", "ui-tooling").withoutVersion()
      library("androidx-compose-ui-test-manifest", "androidx.compose.ui", "ui-test-manifest").withoutVersion()
      library("androidx-compose-runtime-livedata", "androidx.compose.runtime", "runtime-livedata").withoutVersion()
      library("androidx-compose-rxjava3", "androidx.compose.runtime:runtime-rxjava3:1.4.2")

      // Accompanist
      library("accompanist-permissions", "com.google.accompanist", "accompanist-permissions").versionRef("accompanist")

      // Desugaring
      library("android-tools-desugar", "com.android.tools:desugar_jdk_libs:1.1.6")

      // Kotlin
      library("kotlin-stdlib-jdk8", "org.jetbrains.kotlin", "kotlin-stdlib-jdk8").versionRef("kotlin")
      library("kotlin-reflect", "org.jetbrains.kotlin", "kotlin-reflect").versionRef("kotlin")
      library("kotlin-gradle-plugin", "org.jetbrains.kotlin", "kotlin-gradle-plugin").versionRef("kotlin")
      library("kotlinx-coroutines-play-services", "org.jetbrains.kotlinx:kotlinx-coroutines-play-services:1.8.1")

      // Android X
      library("androidx-activity-ktx", "androidx.activity", "activity-ktx").versionRef("androidx-activity")
      library("androidx-activity-compose", "androidx.activity", "activity-compose").versionRef("androidx-activity")
      library("androidx-appcompat", "androidx.appcompat", "appcompat").versionRef("androidx-appcompat")
      library("androidx-core-ktx", "androidx.core:core-ktx:1.12.0")
      library("androidx-fragment", "androidx.fragment", "fragment").versionRef("androidx-fragment")
      library("androidx-fragment-ktx", "androidx.fragment", "fragment-ktx").versionRef("androidx-fragment")
      library("androidx-fragment-testing", "androidx.fragment", "fragment-testing").versionRef("androidx-fragment")
      library("androidx-annotation", "androidx.annotation:annotation:1.4.0")
      library("androidx-constraintlayout", "androidx.constraintlayout:constraintlayout:2.1.4")
      library("androidx-window-window", "androidx.window", "window").versionRef("androidx-window")
      library("androidx-window-java", "androidx.window", "window-java").versionRef("androidx-window")
      library("androidx-recyclerview", "androidx.recyclerview:recyclerview:1.3.1")
      library("androidx-legacy-support", "androidx.legacy:legacy-support-v13:1.0.0")
      library("androidx-legacy-preference", "androidx.legacy:legacy-preference-v14:1.0.0")
      library("androidx-preference", "androidx.preference:preference:1.1.1")
      library("androidx-gridlayout", "androidx.gridlayout:gridlayout:1.0.0")
      library("androidx-exifinterface", "androidx.exifinterface:exifinterface:1.3.3")
      library("androidx-media3-exoplayer", "androidx.media3", "media3-exoplayer").versionRef("androidx-media3")
      library("androidx-media3-session", "androidx.media3", "media3-session").versionRef("androidx-media3")
      library("androidx-media3-ui", "androidx.media3", "media3-ui").versionRef("androidx-media3")
      library("androidx-media3-decoder", "androidx.media3", "media3-decoder").versionRef("androidx-media3")
      library("androidx-media3-common", "androidx.media3", "media3-common").versionRef("androidx-media3")
      library("androidx-multidex", "androidx.multidex:multidex:2.0.1")
      library("androidx-navigation-fragment-ktx", "androidx.navigation", "navigation-fragment-ktx").versionRef("androidx-navigation")
      library("androidx-navigation-ui-ktx", "androidx.navigation", "navigation-ui-ktx").versionRef("androidx-navigation")
      library("androidx-navigation-compose", "androidx.navigation", "navigation-compose").versionRef("androidx-navigation")
      library("androidx-lifecycle-viewmodel-ktx", "androidx.lifecycle", "lifecycle-viewmodel-ktx").versionRef("androidx-lifecycle")
      library("androidx-lifecycle-livedata-core", "androidx.lifecycle", "lifecycle-livedata").versionRef("androidx-lifecycle")
      library("androidx-lifecycle-livedata-ktx", "androidx.lifecycle", "lifecycle-livedata-ktx").versionRef("androidx-lifecycle")
      library("androidx-lifecycle-process", "androidx.lifecycle", "lifecycle-process").versionRef("androidx-lifecycle")
      library("androidx-lifecycle-viewmodel-savedstate", "androidx.lifecycle", "lifecycle-viewmodel-savedstate").versionRef("androidx-lifecycle")
      library("androidx-lifecycle-common-java8", "androidx.lifecycle", "lifecycle-common-java8").versionRef("androidx-lifecycle")
      library("androidx-lifecycle-reactivestreams-ktx", "androidx.lifecycle", "lifecycle-reactivestreams-ktx").versionRef("androidx-lifecycle")
      library("androidx-camera-core", "androidx.camera", "camera-core").versionRef("androidx-camera")
      library("androidx-camera-camera2", "androidx.camera", "camera-camera2").versionRef("androidx-camera")
      library("androidx-camera-extensions", "androidx.camera", "camera-extensions").versionRef("androidx-camera")
      library("androidx-camera-lifecycle", "androidx.camera", "camera-lifecycle").versionRef("androidx-camera")
      library("androidx-camera-view", "androidx.camera", "camera-view").versionRef("androidx-camera")
      library("androidx-concurrent-futures", "androidx.concurrent:concurrent-futures:1.0.0")
      library("androidx-autofill", "androidx.autofill:autofill:1.0.0")
      library("androidx-biometric", "androidx.biometric:biometric:1.1.0")
      library("androidx-sharetarget", "androidx.sharetarget:sharetarget:1.2.0-rc02")
      library("androidx-sqlite", "androidx.sqlite:sqlite:2.1.0")
      library("androidx-core-role", "androidx.core:core-role:1.0.0")
      library("androidx-profileinstaller", "androidx.profileinstaller:profileinstaller:1.2.2")
      library("androidx-asynclayoutinflater", "androidx.asynclayoutinflater:asynclayoutinflater:1.1.0-alpha01")
      library("androidx-asynclayoutinflater-appcompat", "androidx.asynclayoutinflater:asynclayoutinflater-appcompat:1.1.0-alpha01")
      library("androidx-emoji2", "androidx.emoji2:emoji2:1.4.0")
      library("androidx-webkit", "androidx.webkit:webkit:1.4.0")

      // Material
      library("material-material", "com.google.android.material:material:1.8.0")

      // Google
      library("google-protobuf-javalite", "com.google.protobuf:protobuf-javalite:3.11.4")
      library("google-libphonenumber", "com.googlecode.libphonenumber:libphonenumber:8.13.40")
      library("google-play-services-maps", "com.google.android.gms:play-services-maps:18.2.0")
      library("google-play-services-auth", "com.google.android.gms:play-services-auth:21.0.0")
      library("google-play-services-wallet", "com.google.android.gms:play-services-wallet:19.2.1")
      library("google-zxing-android-integration", "com.google.zxing:android-integration:3.3.0")
      library("google-zxing-core", "com.google.zxing:core:3.4.1")
      library("google-ez-vcard", "com.googlecode.ez-vcard:ez-vcard:0.9.11")
      library("google-jsr305", "com.google.code.findbugs:jsr305:3.0.2")
      library("google-guava-android", "com.google.guava:guava:30.0-android")
      library("google-flexbox", "com.google.android.flexbox:flexbox:3.0.0")

      bundle("media3", listOf("androidx-media3-exoplayer", "androidx-media3-session", "androidx-media3-ui"))

      // Firebase
      library("firebase-messaging", "com.google.firebase:firebase-messaging:23.1.2")

      // 1st Party
      library("libsignal-client", "org.signal", "libsignal-client").versionRef("libsignal-client")
      library("libsignal-android", "org.signal", "libsignal-android").versionRef("libsignal-client")
      library("signal-aesgcmprovider", "org.signal:aesgcmprovider:0.0.3")
<<<<<<< HEAD
      library("molly-ringrtc", "im.molly:ringrtc-android:2.44.0-1")
=======
      library("signal-ringrtc", "org.signal:ringrtc-android:2.44.4")
>>>>>>> f69b8106
      library("signal-android-database-sqlcipher", "org.signal:sqlcipher-android:4.5.4-S2")

      // MOLLY
      library("gosimple-nbvcxz", "me.gosimple:nbvcxz:1.5.0")
      library("molly-native-utils", "im.molly:native-utils:1.0.0")
      library("molly-argon2", "im.molly:argon2:13.1-1")
      library("molly-glide-webp-decoder", "im.molly:glide-webp-decoder:1.3.2-2")

      // Third Party
      library("greenrobot-eventbus", "org.greenrobot:eventbus:3.0.0")
      library("jackson-core", "com.fasterxml.jackson.core:jackson-databind:2.17.2")
      library("jackson-module-kotlin", "com.fasterxml.jackson.module:jackson-module-kotlin:2.17.2")
      library("square-okhttp3", "com.squareup.okhttp3:okhttp:4.12.0")
      library("square-okhttp3-dnsoverhttps", "com.squareup.okhttp3:okhttp-dnsoverhttps:4.12.0")
      library("square-okio", "com.squareup.okio:okio:3.6.0")
      library("square-leakcanary", "com.squareup.leakcanary:leakcanary-android:2.7")
      library("rxjava3-rxjava", "io.reactivex.rxjava3:rxjava:3.0.13")
      library("rxjava3-rxandroid", "io.reactivex.rxjava3:rxandroid:3.0.0")
      library("rxjava3-rxkotlin", "io.reactivex.rxjava3:rxkotlin:3.0.1")
      library("rxdogtag", "com.uber.rxdogtag2:rxdogtag:2.0.1")
      library("conscrypt-android", "org.conscrypt:conscrypt-android:2.5.2")
      library("mobilecoin", "com.mobilecoin:android-sdk:6.0.1")
      library("leolin-shortcutbadger", "me.leolin:ShortcutBadger:1.1.22")
      library("emilsjolander-stickylistheaders", "se.emilsjolander:stickylistheaders:2.7.0")
      library("apache-httpclient-android", "org.apache.httpcomponents:httpclient-android:4.3.5")
      library("glide-glide", "com.github.bumptech.glide", "glide").versionRef("glide")
      library("glide-ksp", "com.github.bumptech.glide", "ksp").versionRef("glide")
      library("roundedimageview", "com.makeramen:roundedimageview:2.1.0")
      library("materialish-progress", "com.pnikosis:materialish-progress:1.7")
      library("subsampling-scale-image-view", "com.davemorrissey.labs:subsampling-scale-image-view-androidx:3.10.0")
      library("android-tooltips", "com.tomergoldst.android:tooltips:1.0.6")
      library("stream", "com.annimon:stream:1.1.8")
      library("lottie", "com.airbnb.android:lottie:5.2.0")
      library("lottie-compose", "com.airbnb.android:lottie-compose:6.4.0")
      library("dnsjava", "dnsjava:dnsjava:2.1.9")
      library("nanohttpd-webserver", "org.nanohttpd", "nanohttpd-webserver").versionRef("nanohttpd")
      library("nanohttpd-websocket", "org.nanohttpd", "nanohttpd-websocket").versionRef("nanohttpd")
      library("kotlinx-collections-immutable", "org.jetbrains.kotlinx:kotlinx-collections-immutable:0.3.5")

      // Can"t use the newest version because it hits some weird NoClassDefFoundException
      library("jknack-handlebars", "com.github.jknack:handlebars:4.0.7")

      // Mp4Parser
      library("mp4parser-isoparser", "org.mp4parser", "isoparser").versionRef("mp4parser")
      library("mp4parser-streaming", "org.mp4parser", "streaming").versionRef("mp4parser")
      library("mp4parser-muxer", "org.mp4parser", "muxer").versionRef("mp4parser")
      bundle("mp4parser", listOf("mp4parser-isoparser", "mp4parser-streaming", "mp4parser-muxer"))
    }

    create("benchmarkLibs") {
      version("androidx-test-ext-junit", "1.1.3")

      // Macrobench/Baseline profiles
      library("androidx-test-ext-junit", "androidx.test.ext", "junit").versionRef("androidx-test-ext-junit")
      library("espresso-core", "androidx.test.espresso:espresso-core:3.4.0")
      library("uiautomator", "androidx.test.uiautomator:uiautomator:2.2.0")
      library("androidx-benchmark-macro", "androidx.benchmark:benchmark-macro-junit4:1.1.1")
      library("androidx-benchmark-micro", "androidx.benchmark:benchmark-junit4:1.1.0-beta04")
    }

    create("testLibs") {
      version("androidx-test", "1.5.0")
      version("androidx-test-ext-junit", "1.1.5")
      version("robolectric", "4.10.3")

      library("junit-junit", "junit:junit:4.13.2")
      library("androidx-test-core", "androidx.test", "core").versionRef("androidx-test")
      library("androidx-test-core-ktx", "androidx.test", "core-ktx").versionRef("androidx-test")
      library("androidx-test-ext-junit", "androidx.test.ext", "junit").versionRef("androidx-test-ext-junit")
      library("androidx-test-ext-junit-ktx", "androidx.test.ext", "junit-ktx").versionRef("androidx-test-ext-junit")
      library("androidx-test-monitor", "androidx.test:monitor:1.6.1")
      library("androidx-test-orchestrator", "androidx.test:orchestrator:1.4.1")
      library("androidx-test-runner", "androidx.test", "runner").versionRef("androidx-test")
      library("espresso-core", "androidx.test.espresso:espresso-core:3.4.0")
      library("mockito-core", "org.mockito:mockito-inline:4.6.1")
      library("mockito-kotlin", "org.mockito.kotlin:mockito-kotlin:4.0.0")
      library("mockito-android", "org.mockito:mockito-android:4.6.1")
      library("robolectric-robolectric", "org.robolectric", "robolectric").versionRef("robolectric")
      library("robolectric-shadows-multidex", "org.robolectric", "shadows-multidex").versionRef("robolectric")
      library("bouncycastle-bcprov-jdk15on", "org.bouncycastle:bcprov-jdk15on:1.70")
      library("bouncycastle-bcpkix-jdk15on", "org.bouncycastle:bcpkix-jdk15on:1.70")
      library("hamcrest-hamcrest", "org.hamcrest:hamcrest:2.2")
      library("assertj-core", "org.assertj:assertj-core:3.11.1")
      library("square-okhttp-mockserver", "com.squareup.okhttp3:mockwebserver:4.12.0")
      library("mockk", "io.mockk:mockk:1.13.2")
      library("mockk-android", "io.mockk:mockk-android:1.13.2")

      library("conscrypt-openjdk-uber", "org.conscrypt:conscrypt-openjdk-uber:2.5.2")
    }

    create("lintLibs") {
      version("lint", "30.2.2")

      library("lint-api", "com.android.tools.lint", "lint-api").versionRef("lint")
      library("lint-checks", "com.android.tools.lint", "lint-checks").versionRef("lint")
      library("lint-tests", "com.android.tools.lint", "lint-tests").versionRef("lint")
    }
  }
}<|MERGE_RESOLUTION|>--- conflicted
+++ resolved
@@ -122,11 +122,7 @@
       library("libsignal-client", "org.signal", "libsignal-client").versionRef("libsignal-client")
       library("libsignal-android", "org.signal", "libsignal-android").versionRef("libsignal-client")
       library("signal-aesgcmprovider", "org.signal:aesgcmprovider:0.0.3")
-<<<<<<< HEAD
       library("molly-ringrtc", "im.molly:ringrtc-android:2.44.0-1")
-=======
-      library("signal-ringrtc", "org.signal:ringrtc-android:2.44.4")
->>>>>>> f69b8106
       library("signal-android-database-sqlcipher", "org.signal:sqlcipher-android:4.5.4-S2")
 
       // MOLLY
