--- conflicted
+++ resolved
@@ -42,12 +42,9 @@
 
       // Kotlin
       library("kotlin-stdlib-jdk8", "org.jetbrains.kotlin", "kotlin-stdlib-jdk8").versionRef("kotlin")
+      library("kotlin-reflect-tests", "org.jetbrains.kotlin", "kotlin-reflect").versionRef("kotlin")
       library("kotlin-gradle-plugin", "org.jetbrains.kotlin", "kotlin-gradle-plugin").versionRef("kotlin")
-<<<<<<< HEAD
-=======
-      library("ktlint", "org.jlleitschuh.gradle:ktlint-gradle:12.1.1")
       library("kotlinx-coroutines-play-services", "org.jetbrains.kotlinx:kotlinx-coroutines-play-services:1.8.1")
->>>>>>> 26bd59c3
 
       // Android X
       library("androidx-activity-ktx", "androidx.activity", "activity-ktx").versionRef("androidx-activity")
