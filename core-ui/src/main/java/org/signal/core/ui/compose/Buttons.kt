/*
 * Copyright 2025 Signal Messenger, LLC
 * SPDX-License-Identifier: AGPL-3.0-only
 */

package org.signal.core.ui.compose

import androidx.annotation.DrawableRes
import androidx.annotation.StringRes
import androidx.compose.foundation.BorderStroke
import androidx.compose.foundation.Image
import androidx.compose.foundation.interaction.MutableInteractionSource
import androidx.compose.foundation.layout.Box
import androidx.compose.foundation.layout.BoxScope
import androidx.compose.foundation.layout.Column
import androidx.compose.foundation.layout.PaddingValues
import androidx.compose.foundation.layout.Row
import androidx.compose.foundation.layout.RowScope
import androidx.compose.foundation.layout.heightIn
import androidx.compose.foundation.layout.padding
import androidx.compose.foundation.layout.size
import androidx.compose.foundation.shape.RoundedCornerShape
import androidx.compose.material3.Button
import androidx.compose.material3.ButtonColors
import androidx.compose.material3.ButtonDefaults
import androidx.compose.material3.ButtonElevation
import androidx.compose.material3.FilledTonalButton
import androidx.compose.material3.FilledTonalIconButton
import androidx.compose.material3.Icon
import androidx.compose.material3.IconButtonDefaults
import androidx.compose.material3.MaterialTheme
import androidx.compose.material3.ProvideTextStyle
import androidx.compose.material3.Surface
import androidx.compose.material3.Text
import androidx.compose.runtime.Composable
import androidx.compose.runtime.remember
import androidx.compose.ui.Alignment
import androidx.compose.ui.Modifier
import androidx.compose.ui.graphics.ColorFilter
import androidx.compose.ui.graphics.Shape
import androidx.compose.ui.res.painterResource
import androidx.compose.ui.res.stringResource
import androidx.compose.ui.tooling.preview.Preview
import androidx.compose.ui.unit.dp
import org.signal.core.ui.R
import org.signal.core.ui.compose.theme.SignalTheme
import org.signal.core.ui.compose.theme.colorAttribute

object Buttons {

  private val largeButtonContentPadding = PaddingValues(
    horizontal = 24.dp,
    vertical = 12.dp
  )

  private val mediumButtonContentPadding = PaddingValues(
    horizontal = 24.dp,
    vertical = 10.dp
  )

  private val smallButtonContentPadding = PaddingValues(
    horizontal = 16.dp,
    vertical = 8.dp
  )

  @Composable
  fun LargePrimary(
    onClick: () -> Unit,
    modifier: Modifier = Modifier,
    enabled: Boolean = true,
    shape: Shape = ButtonDefaults.shape,
    colors: ButtonColors = ButtonDefaults.buttonColors(),
    elevation: ButtonElevation? = ButtonDefaults.buttonElevation(),
    border: BorderStroke? = null,
    contentPadding: PaddingValues = largeButtonContentPadding,
    interactionSource: MutableInteractionSource = remember { MutableInteractionSource() },
    content: @Composable RowScope.() -> Unit
  ) {
    Button(
      onClick = onClick,
      modifier = modifier,
      enabled = enabled,
      shape = shape,
      colors = colors,
      elevation = elevation,
      border = border,
      contentPadding = contentPadding,
      interactionSource = interactionSource,
      content = content
    )
  }

  @Composable
  fun LargeTonal(
    onClick: () -> Unit,
    modifier: Modifier = Modifier,
    enabled: Boolean = true,
    shape: Shape = ButtonDefaults.filledTonalShape,
    colors: ButtonColors = ButtonDefaults.filledTonalButtonColors(
      containerColor = colorAttribute(R.attr.extended_action_button_container_color),
      contentColor = colorAttribute(R.attr.extended_action_button_icon_color)
    ),
    elevation: ButtonElevation? = ButtonDefaults.filledTonalButtonElevation(),
    border: BorderStroke? = null,
    contentPadding: PaddingValues = largeButtonContentPadding,
    interactionSource: MutableInteractionSource = remember { MutableInteractionSource() },
    content: @Composable RowScope.() -> Unit
  ) {
    FilledTonalButton(
      onClick = onClick,
      modifier = modifier,
      enabled = enabled,
      shape = shape,
      colors = colors,
      elevation = elevation,
      border = border,
      contentPadding = contentPadding,
      interactionSource = interactionSource,
      content = content
    )
  }

  @Composable
  fun MediumTonal(
    onClick: () -> Unit,
    modifier: Modifier = Modifier,
    enabled: Boolean = true,
    shape: Shape = ButtonDefaults.filledTonalShape,
    colors: ButtonColors = ButtonDefaults.filledTonalButtonColors(
      containerColor = colorAttribute(R.attr.extended_action_button_container_color),
      contentColor = colorAttribute(R.attr.extended_action_button_icon_color)
    ),
    elevation: ButtonElevation? = ButtonDefaults.filledTonalButtonElevation(),
    border: BorderStroke? = null,
    contentPadding: PaddingValues = mediumButtonContentPadding,
    interactionSource: MutableInteractionSource = remember { MutableInteractionSource() },
    content: @Composable RowScope.() -> Unit
  ) {
    FilledTonalButton(
      onClick = onClick,
      modifier = modifier,
      enabled = enabled,
      shape = shape,
      colors = colors,
      elevation = elevation,
      border = border,
      contentPadding = contentPadding,
      interactionSource = interactionSource,
      content = content
    )
  }

  @Composable
  fun Small(
    onClick: () -> Unit,
    modifier: Modifier = Modifier,
    enabled: Boolean = true,
    shape: Shape = ButtonDefaults.shape,
    tonal: Boolean = false,
    colors: ButtonColors = if (tonal) ButtonDefaults.filledTonalButtonColors(
      containerColor = colorAttribute(R.attr.extended_action_button_container_color),
      contentColor = colorAttribute(R.attr.extended_action_button_icon_color)
    ) else ButtonDefaults.buttonColors(),
    elevation: ButtonElevation? = ButtonDefaults.buttonElevation(),
    border: BorderStroke? = null,
    contentPadding: PaddingValues = smallButtonContentPadding,
    interactionSource: MutableInteractionSource = remember { MutableInteractionSource() },
    content: @Composable RowScope.() -> Unit
  ) {
    Button(
      onClick = onClick,
      modifier = modifier.heightIn(min = 32.dp),
      enabled = enabled,
      shape = shape,
      colors = colors,
      elevation = elevation,
      border = border,
      contentPadding = contentPadding,
      interactionSource = interactionSource,
      content = {
        ProvideTextStyle(value = MaterialTheme.typography.labelMedium) {
          content()
        }
      }
    )
  }

  @Composable
  fun ActionButton(
    onClick: () -> Unit,
    @DrawableRes iconResId: Int,
    @StringRes labelResId: Int,
    modifier: Modifier = Modifier,
    enabled: Boolean = true
  ) {
    ActionButton(
      enabled = enabled,
      onClick = onClick,
      label = stringResource(labelResId),
      modifier = modifier
    ) {
      Image(
        painter = painterResource(iconResId),
        contentDescription = null,
        modifier = Modifier.padding(16.dp),
        colorFilter = ColorFilter.tint(colorAttribute(R.attr.extended_action_button_icon_color))
      )
    }
  }

  @Composable
  fun ActionButton(
    onClick: () -> Unit,
    label: String,
    modifier: Modifier = Modifier,
    enabled: Boolean = true,
    imageContent: @Composable () -> Unit
  ) {
    Column(
      modifier = modifier,
      horizontalAlignment = Alignment.CenterHorizontally
    ) {
      FilledTonalIconButton(
        onClick = onClick,
        shape = RoundedCornerShape(18.dp),
        modifier = Modifier.size(56.dp),
        colors = IconButtonDefaults.filledTonalIconButtonColors(
          containerColor = colorAttribute(R.attr.extended_action_button_container_color),
          contentColor = colorAttribute(R.attr.extended_action_button_icon_color)
        ),
        enabled = enabled,
        content = imageContent
      )
      Text(
        text = label,
        modifier = Modifier.padding(top = 12.dp),
        style = MaterialTheme.typography.bodyMedium
      )
    }
  }
}

@Composable
private fun SampleBox(
  darkMode: Boolean,
  content: @Composable BoxScope.() -> Unit
) {
  SignalTheme(isDarkMode = darkMode) {
    Surface {
      Box(modifier = Modifier.padding(8.dp)) {
        content()
      }
    }
  }
}

@Preview(name = "Buttons.LargePrimaryButton")
@Composable
private fun LargePrimaryButtonPreview() {
  Column {
    Row {
      LargePrimaryButtonSample(darkMode = false, enabled = true)
      LargePrimaryButtonSample(darkMode = true, enabled = true)
    }

    Row {
      LargePrimaryButtonSample(darkMode = false, enabled = false)
      LargePrimaryButtonSample(darkMode = true, enabled = false)
    }
  }
}

@Composable
private fun LargePrimaryButtonSample(
  darkMode: Boolean,
  enabled: Boolean
) {
  SampleBox(darkMode) {
    Buttons.LargePrimary(
      onClick = {},
      enabled = enabled
    ) {
      Text("Button")
    }
  }
}

@Preview(name = "Buttons.LargeTonalButton")
@Composable
private fun LargeTonalButtonPreview() {
  Column {
    Row {
      LargeTonalButtonSample(darkMode = false, enabled = true)
      LargeTonalButtonSample(darkMode = true, enabled = true)
    }

    Row {
      LargeTonalButtonSample(darkMode = false, enabled = false)
      LargeTonalButtonSample(darkMode = true, enabled = false)
    }
  }
}

@Composable
private fun LargeTonalButtonSample(
  darkMode: Boolean,
  enabled: Boolean
) {
  SampleBox(darkMode) {
    Buttons.LargeTonal(
      onClick = {},
      enabled = enabled
    ) {
      Text("Button")
    }
  }
}

@Preview(name = "Buttons.MediumTonalButton")
@Composable
private fun MediumTonalButtonPreview() {
  Column {
    Row {
      MediumTonalButtonSample(darkMode = false, enabled = true)
      MediumTonalButtonSample(darkMode = true, enabled = true)
    }

    Row {
      MediumTonalButtonSample(darkMode = false, enabled = false)
      MediumTonalButtonSample(darkMode = true, enabled = false)
    }
  }
}

@Composable
private fun MediumTonalButtonSample(
  darkMode: Boolean,
  enabled: Boolean
) {
  SampleBox(darkMode) {
    Buttons.MediumTonal(
      onClick = {},
      enabled = enabled
    ) {
      Text("Button")
    }
  }
}

@Preview(name = "Buttons.SmallButton")
@Composable
private fun SmallButtonPreview() {
  Column {
    Row {
      SmallButtonSample(darkMode = false, enabled = true)
      SmallButtonSample(darkMode = true, enabled = true)
    }

    Row {
      SmallButtonSample(darkMode = false, enabled = false)
      SmallButtonSample(darkMode = true, enabled = false)
    }
  }
}

@Composable
private fun SmallButtonSample(
  darkMode: Boolean,
  tonal: Boolean = false,
  enabled: Boolean
) {
  SampleBox(darkMode) {
    Buttons.Small(
      tonal = tonal,
      onClick = {},
      enabled = enabled
    ) {
      Text("Button")
    }
  }
}

@Preview(name = "Buttons.SmallButton(tonal = true)")
@Composable
private fun SmallTonalButtonPreview() {
  Column {
    Row {
      SmallButtonSample(darkMode = false, enabled = true, tonal = true)
      SmallButtonSample(darkMode = true, enabled = true, tonal = true)
    }

    Row {
      SmallButtonSample(darkMode = false, enabled = false, tonal = true)
      SmallButtonSample(darkMode = true, enabled = false, tonal = true)
    }
  }
}

@Preview(name = "Buttons.ActionButton")
@Composable
private fun ActionButtonPreview() {
  Column {
    Row {
      ActionButtonSample(darkMode = false, enabled = true)
      ActionButtonSample(darkMode = true, enabled = true)
    }

    Row {
      ActionButtonSample(darkMode = false, enabled = false)
      ActionButtonSample(darkMode = true, enabled = false)
    }
  }
}

@Composable
private fun ActionButtonSample(
  darkMode: Boolean,
  enabled: Boolean
) {
  SampleBox(darkMode = darkMode) {
    Buttons.ActionButton(
      onClick = {},
      enabled = enabled,
      label = "Share"
    ) {
      Icon(
<<<<<<< HEAD
        imageVector = Icons.Default.Share,
=======
        painter = painterResource(android.R.drawable.ic_menu_camera),
        tint = MaterialTheme.colorScheme.onSecondaryContainer,
>>>>>>> cf1afb73
        contentDescription = null
      )
    }
  }
}<|MERGE_RESOLUTION|>--- conflicted
+++ resolved
@@ -424,12 +424,7 @@
       label = "Share"
     ) {
       Icon(
-<<<<<<< HEAD
-        imageVector = Icons.Default.Share,
-=======
         painter = painterResource(android.R.drawable.ic_menu_camera),
-        tint = MaterialTheme.colorScheme.onSecondaryContainer,
->>>>>>> cf1afb73
         contentDescription = null
       )
     }
