--- conflicted
+++ resolved
@@ -2,13 +2,10 @@
 
 import android.content.Context
 import android.content.res.Configuration
-<<<<<<< HEAD
 import android.os.Build
 import android.util.TypedValue
 import androidx.annotation.AttrRes
-=======
 import androidx.annotation.Discouraged
->>>>>>> c2ea1ba2
 import androidx.compose.foundation.layout.Column
 import androidx.compose.material3.ColorScheme
 import androidx.compose.material3.MaterialTheme
@@ -28,11 +25,8 @@
 import androidx.compose.ui.text.font.FontStyle
 import androidx.compose.ui.tooling.preview.Preview
 import androidx.compose.ui.unit.sp
-<<<<<<< HEAD
 import org.signal.core.ui.R
-=======
 import org.signal.core.ui.compose.ProvideIncognitoKeyboard
->>>>>>> c2ea1ba2
 
 private val typography = Typography().run {
   copy(
@@ -226,11 +220,8 @@
 @Composable
 fun SignalTheme(
   isDarkMode: Boolean = LocalConfiguration.current.uiMode and Configuration.UI_MODE_NIGHT_MASK == Configuration.UI_MODE_NIGHT_YES,
-<<<<<<< HEAD
+  incognitoKeyboardEnabled: Boolean,
   useDynamicColors: Boolean? = null,
-=======
-  incognitoKeyboardEnabled: Boolean,
->>>>>>> c2ea1ba2
   content: @Composable () -> Unit
 ) {
   val context = LocalContext.current
@@ -258,23 +249,14 @@
   val extendedColors = extendedColors(colorScheme, isDarkMode = isDarkMode, isDynamic = dynamicColors)
   val snackbarColors = snackbarColors(colorScheme, isDarkMode = isDarkMode, isDynamic = dynamicColors)
 
-<<<<<<< HEAD
-  CompositionLocalProvider(LocalExtendedColors provides extendedColors, LocalSnackbarColors provides snackbarColors) {
-    MaterialTheme(
-      colorScheme = colorScheme,
-      typography = typography,
-      content = content
-    )
-=======
   ProvideIncognitoKeyboard(enabled = incognitoKeyboardEnabled) {
     CompositionLocalProvider(LocalExtendedColors provides extendedColors, LocalSnackbarColors provides snackbarColors) {
       MaterialTheme(
-        colorScheme = if (isDarkMode) darkColorScheme else lightColorScheme,
+        colorScheme = colorScheme,
         typography = typography,
         content = content
       )
     }
->>>>>>> c2ea1ba2
   }
 }
 
