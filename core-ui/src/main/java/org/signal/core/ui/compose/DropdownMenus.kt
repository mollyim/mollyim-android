--- conflicted
+++ resolved
@@ -65,15 +65,10 @@
   @Composable
   fun Item(
     modifier: Modifier = Modifier,
+    enabled: Boolean = true,
     contentPadding: PaddingValues = PaddingValues(horizontal = 16.dp),
     text: @Composable () -> Unit,
-<<<<<<< HEAD
-    onClick: () -> Unit,
-    enabled: Boolean = true,
-    modifier: Modifier = Modifier
-=======
     onClick: () -> Unit
->>>>>>> cdafe47c
   ) {
     DropdownMenuItem(
       contentPadding = contentPadding,
