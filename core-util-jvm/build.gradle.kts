--- conflicted
+++ resolved
@@ -2,8 +2,6 @@
  * Copyright 2023 Signal Messenger, LLC
  * SPDX-License-Identifier: AGPL-3.0-only
  */
-
-import org.gradle.api.tasks.SourceSetContainer
 
 val signalJavaVersion: JavaVersion by rootProject.extra
 val signalKotlinJvmTarget: String by rootProject.extra
@@ -35,27 +33,6 @@
   }
 }
 
-<<<<<<< HEAD
-=======
-tasks.runKtlintCheckOverMainSourceSet {
-  dependsOn(":core-util-jvm:generateMainProtos")
-}
-
-val sourceSets = extensions.getByName("sourceSets") as SourceSetContainer
-sourceSets.named("main") {
-  output.dir(
-    mapOf("builtBy" to tasks.named("compileKotlin")),
-    "$buildDir/classes/kotlin/main"
-  )
-}
-sourceSets.named("test") {
-  output.dir(
-    mapOf("builtBy" to tasks.named("compileTestKotlin")),
-    "$buildDir/classes/kotlin/test"
-  )
-}
-
->>>>>>> b9c91d19
 dependencies {
   implementation(libs.kotlin.reflect)
   implementation(libs.kotlinx.coroutines.core)
