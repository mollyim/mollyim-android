/*
 * Copyright 2024 Signal Messenger, LLC
 * SPDX-License-Identifier: AGPL-3.0-only
 */
@file:JvmName("LibSignalNetworkExtensions")

package org.whispersystems.signalservice.internal.websocket

import org.signal.core.util.logging.Log
import org.signal.core.util.orNull
import org.signal.libsignal.net.Network
import org.whispersystems.signalservice.internal.configuration.SignalServiceConfiguration
import org.whispersystems.signalservice.internal.util.JsonUtil
import java.io.IOException

private const val TAG = "LibSignalNetworkExtensions"

fun Network.transformAndSetRemoteConfig(remoteConfig: Map<String, Any>) {
  val libsignalRemoteConfig: Map<String, String> = remoteConfig
    .filterKeys { it.startsWith("android.libsignal.") }
    .mapKeys { (k, _) -> k.removePrefix("android.libsignal.") }
    // libsignal-net's RemoteConfig diverges from JSON-spec by not quoting string values.
    .mapValues { (_, v) -> (v as? String) ?: JsonUtil.toJson(v) }

  this.setRemoteConfig(libsignalRemoteConfig)
}

/**
 * Helper method to apply settings from the SignalServiceConfiguration.
 */
fun Network.applyConfiguration(config: SignalServiceConfiguration) {
<<<<<<< HEAD
  val proxy = null // MOLLY: TODO

  if (proxy == null) {
    this.clearProxy()
  } else {
    // try {
    //   this.setProxy(proxy.host, proxy.port)
    // } catch (e: IOException) {
    //   Log.e(TAG, "Invalid proxy configuration set! Failing connections until changed.")
    //   this.setInvalidProxy()
    // }
=======
  val signalProxy = config.signalProxy.orNull()
  val systemHttpProxy = config.systemHttpProxy.orNull()

  when {
    (signalProxy != null) -> {
      try {
        this.setProxy(signalProxy.host, signalProxy.port)
      } catch (e: IOException) {
        Log.e(TAG, "Invalid proxy configuration set! Failing connections until changed.")
        this.setInvalidProxy()
      }
    }
    (systemHttpProxy != null) -> {
      try {
        this.setProxy("http", systemHttpProxy.host, systemHttpProxy.port, "", "")
      } catch (e: IOException) {
        // The Android settings screen where this is set explicitly calls out that apps are allowed to
        //  ignore the HTTP Proxy setting, so if using the specified proxy would cause us to break, let's
        //  try just ignoring it and seeing if that still lets us connect.
        Log.w(TAG, "Failed to set system HTTP proxy, ignoring and continuing...")
      }
    }
>>>>>>> f8d7c275
  }

  this.setCensorshipCircumventionEnabled(config.censored)
}<|MERGE_RESOLUTION|>--- conflicted
+++ resolved
@@ -29,43 +29,29 @@
  * Helper method to apply settings from the SignalServiceConfiguration.
  */
 fun Network.applyConfiguration(config: SignalServiceConfiguration) {
-<<<<<<< HEAD
-  val proxy = null // MOLLY: TODO
+  val signalProxy = null // MOLLY: TODO
+  val systemHttpProxy = null // MOLLY: TODO
 
-  if (proxy == null) {
-    this.clearProxy()
-  } else {
-    // try {
-    //   this.setProxy(proxy.host, proxy.port)
-    // } catch (e: IOException) {
-    //   Log.e(TAG, "Invalid proxy configuration set! Failing connections until changed.")
-    //   this.setInvalidProxy()
-    // }
-=======
-  val signalProxy = config.signalProxy.orNull()
-  val systemHttpProxy = config.systemHttpProxy.orNull()
-
-  when {
-    (signalProxy != null) -> {
-      try {
-        this.setProxy(signalProxy.host, signalProxy.port)
-      } catch (e: IOException) {
-        Log.e(TAG, "Invalid proxy configuration set! Failing connections until changed.")
-        this.setInvalidProxy()
-      }
-    }
-    (systemHttpProxy != null) -> {
-      try {
-        this.setProxy("http", systemHttpProxy.host, systemHttpProxy.port, "", "")
-      } catch (e: IOException) {
-        // The Android settings screen where this is set explicitly calls out that apps are allowed to
-        //  ignore the HTTP Proxy setting, so if using the specified proxy would cause us to break, let's
-        //  try just ignoring it and seeing if that still lets us connect.
-        Log.w(TAG, "Failed to set system HTTP proxy, ignoring and continuing...")
-      }
-    }
->>>>>>> f8d7c275
-  }
+  // when {
+  //   (signalProxy != null) -> {
+  //     try {
+  //       this.setProxy(signalProxy.host, signalProxy.port)
+  //     } catch (e: IOException) {
+  //       Log.e(TAG, "Invalid proxy configuration set! Failing connections until changed.")
+  //       this.setInvalidProxy()
+  //     }
+  //   }
+  //   (systemHttpProxy != null) -> {
+  //     try {
+  //       this.setProxy("http", systemHttpProxy.host, systemHttpProxy.port, "", "")
+  //     } catch (e: IOException) {
+  //       // The Android settings screen where this is set explicitly calls out that apps are allowed to
+  //       //  ignore the HTTP Proxy setting, so if using the specified proxy would cause us to break, let's
+  //       //  try just ignoring it and seeing if that still lets us connect.
+  //       Log.w(TAG, "Failed to set system HTTP proxy, ignoring and continuing...")
+  //     }
+  //   }
+  // }
 
   this.setCensorshipCircumventionEnabled(config.censored)
 }