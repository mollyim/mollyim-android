/*
 * Copyright 2024 Signal Messenger, LLC
 * SPDX-License-Identifier: AGPL-3.0-only
 */

package org.whispersystems.signalservice.internal.websocket

import io.reactivex.rxjava3.core.Observable
import io.reactivex.rxjava3.core.Single
import io.reactivex.rxjava3.schedulers.Schedulers
import io.reactivex.rxjava3.subjects.BehaviorSubject
import io.reactivex.rxjava3.subjects.SingleSubject
import okio.ByteString
import okio.ByteString.Companion.toByteString
import okio.withLock
import org.signal.core.util.logging.Log
import org.signal.libsignal.internal.CompletableFuture
import org.signal.libsignal.net.AuthenticatedChatConnection
import org.signal.libsignal.net.ChatConnection
import org.signal.libsignal.net.ChatConnectionListener
import org.signal.libsignal.net.ChatServiceException
import org.signal.libsignal.net.DeviceDeregisteredException
import org.signal.libsignal.net.Network
import org.signal.libsignal.net.UnauthenticatedChatConnection
import org.whispersystems.signalservice.api.util.CredentialsProvider
import org.whispersystems.signalservice.api.websocket.HealthMonitor
import org.whispersystems.signalservice.api.websocket.WebSocketConnectionState
import org.whispersystems.signalservice.internal.util.whenComplete
import java.io.IOException
import java.time.Instant
import java.util.Optional
import java.util.concurrent.ConcurrentHashMap
import java.util.concurrent.LinkedBlockingQueue
import java.util.concurrent.TimeUnit
import java.util.concurrent.TimeoutException
import java.util.concurrent.atomic.AtomicLong
import java.util.concurrent.locks.ReentrantLock
import kotlin.concurrent.withLock
import kotlin.time.Duration.Companion.seconds
import org.signal.libsignal.net.ChatConnection.Request as LibSignalRequest
import org.signal.libsignal.net.ChatConnection.Response as LibSignalResponse

/**
 * Implements the WebSocketConnection interface via libsignal-net
 *
 * Notable implementation choices:
 * - [chatConnection] contains either an authenticated or an unauthenticated connections
 * - keep-alive requests are sent on both authenticated and unauthenticated connections, mirroring the existing OkHttp behavior
 * - [org.whispersystems.signalservice.api.websocket.WebSocketConnectionState] reporting is implemented
 *   as close as possible to the original implementation in
 *   [org.whispersystems.signalservice.internal.websocket.OkHttpWebSocketConnection].
 * - we expose fake "psuedo IDs" for incoming requests so the layer on top of ours can work with IDs, just
 *    like with the old OkHttp implementation, and internally we map these IDs to AckSenders
 */
class LibSignalChatConnection(
  name: String,
  private val network: Network,
  private val credentialsProvider: CredentialsProvider?,
  private val receiveStories: Boolean,
  private val healthMonitor: HealthMonitor
) : WebSocketConnection {
  private val incomingRequestQueue = LinkedBlockingQueue<WebSocketRequestMessage>()

  // One of the more nasty parts of this is that libsignal-net does not expose, nor does it ever
  // intend to expose, the ID of the incoming "request" to the app layer. Instead, the app layer
  // is given a callback for each message it should call when it wants to ack that message.
  // The layer above this, SignalWebSocket.java, is written to handle HTTP Requests and Responses
  // that have responses embedded within them.
  // The goal of this stage of the project is to try and change as little as possible to isolate
  // any bugs with underlying libsignal-net layer.
  // So, we lie.
  // We assign our own "pseudo IDs" for each incoming request in this layer, provide that ID
  // up the stack to the SignalWebSocket, and then we store it. Eventually, SignalWebSocket will
  // tell us to send a response for that ID, and then we use the pseudo ID as a handle to find
  // the callback given to us earlier by libsignal-net, and we call that callback.
  private val nextIncomingMessageInternalPseudoId = AtomicLong(1)
  val ackSenderForInternalPseudoId = ConcurrentHashMap<Long, ChatConnectionListener.ServerMessageAck>()

  private val CHAT_SERVICE_LOCK = ReentrantLock()
  private var chatConnection: ChatConnection? = null

  companion object {
    const val SERVICE_ENVELOPE_REQUEST_VERB = "PUT"
    const val SERVICE_ENVELOPE_REQUEST_PATH = "/api/v1/message"
    const val SOCKET_EMPTY_REQUEST_VERB = "PUT"
    const val SOCKET_EMPTY_REQUEST_PATH = "/api/v1/queue/empty"
    const val SIGNAL_SERVICE_ENVELOPE_TIMESTAMP_HEADER_KEY = "X-Signal-Timestamp"

    private val TAG = Log.tag(LibSignalChatConnection::class.java)
    private val SEND_TIMEOUT: Long = 10.seconds.inWholeMilliseconds

    private val KEEP_ALIVE_REQUEST = LibSignalRequest(
      "GET",
      "/v1/keepalive",
      emptyMap(),
      ByteArray(0),
      SEND_TIMEOUT.toInt()
    )

    private fun WebSocketRequestMessage.toLibSignalRequest(timeout: Long = SEND_TIMEOUT): LibSignalRequest {
      return LibSignalRequest(
        this.verb?.uppercase() ?: "GET",
        this.path ?: "",
        this.headers.associate {
          val parts = it.split(':', limit = 2)
          if (parts.size != 2) {
            throw IllegalArgumentException("Headers must contain at least one colon")
          }
          parts[0] to parts[1]
        },
        this.body?.toByteArray() ?: byteArrayOf(),
        timeout.toInt()
      )
    }

    private fun LibSignalResponse.toWebsocketResponse(isUnidentified: Boolean): WebsocketResponse {
      return WebsocketResponse(
        this.status,
        this.body.decodeToString(),
        this.headers,
        isUnidentified
      )
    }
  }

  override val name = "[$name:${System.identityHashCode(this)}]"

  override var keepAlive = true

  val state = BehaviorSubject.createDefault(WebSocketConnectionState.DISCONNECTED)

  val cleanupMonitor = state.subscribe { nextState ->
    if (nextState == WebSocketConnectionState.DISCONNECTED) {
      cleanup()
    }
  }

  private fun cleanup() {
    Log.i(TAG, "$name [cleanup]")
    incomingRequestQueue.clear()
    // There's a race condition here where someone has a request with an ack outstanding
    // when we clear the ackSender table, but it's benign because we handle the case where
    // there is no ackSender for a pseudoId gracefully in sendResponse.
    ackSenderForInternalPseudoId.clear()
    // There's no sense in resetting nextIncomingMessageInternalPseudoId.
  }

  init {
    if (credentialsProvider != null) {
      check(!credentialsProvider.username.isNullOrEmpty())
      check(!credentialsProvider.password.isNullOrEmpty())
    }
  }

  override fun connect(): Observable<WebSocketConnectionState> {
    CHAT_SERVICE_LOCK.withLock {
      if (!isDead()) {
        return state
      }
      Log.i(TAG, "$name Connecting...")
      val chatConnectionFuture: CompletableFuture<out ChatConnection> = if (credentialsProvider == null) {
        network.connectUnauthChat(listener)
      } else {
        network.connectAuthChat(credentialsProvider.username, credentialsProvider.password, receiveStories, listener)
      }
      state.onNext(WebSocketConnectionState.CONNECTING)
      chatConnectionFuture.whenComplete(
        onSuccess = { connection ->
          CHAT_SERVICE_LOCK.withLock {
            chatConnection = connection
            connection?.start()
            Log.i(TAG, "$name Connected")
            state.onNext(WebSocketConnectionState.CONNECTED)
          }
        },
        onFailure = { throwable ->
          CHAT_SERVICE_LOCK.withLock {
            Log.w(TAG, "$name [connect] Failure:", throwable)
            chatConnection = null
            // Internally, libsignal-net will throw this DeviceDeregisteredException when the HTTP CONNECT
            // request returns HTTP 403.
            // The chat service currently does not return HTTP 401 on /v1/websocket.
            // Thus, this currently matches the implementation in OkHttpWebSocketConnection.
            if (throwable is DeviceDeregisteredException) {
              state.onNext(WebSocketConnectionState.AUTHENTICATION_FAILED)
            } else {
              state.onNext(WebSocketConnectionState.FAILED)
            }
          }
        }
      )
      return state
    }
  }

  override fun isDead(): Boolean {
    CHAT_SERVICE_LOCK.withLock {
      return when (state.value) {
        WebSocketConnectionState.DISCONNECTED,
        WebSocketConnectionState.DISCONNECTING,
        WebSocketConnectionState.FAILED,
        WebSocketConnectionState.AUTHENTICATION_FAILED -> true

        WebSocketConnectionState.CONNECTING,
        WebSocketConnectionState.CONNECTED,
        WebSocketConnectionState.RECONNECTING -> false

        null -> throw IllegalStateException("LibSignalChatConnection.state can never be null")
      }
    }
  }

  override fun disconnect() {
    CHAT_SERVICE_LOCK.withLock {
      if (isDead()) {
        return
      }

      Log.i(TAG, "$name Disconnecting...")
      state.onNext(WebSocketConnectionState.DISCONNECTING)
      chatConnection!!.disconnect()
        .whenComplete(
          onSuccess = {
            Log.i(TAG, "$name Disconnected")
            state.onNext(WebSocketConnectionState.DISCONNECTED)
          },
          onFailure = { throwable ->
            Log.w(TAG, "$name Disconnect failed", throwable)
            state.onNext(WebSocketConnectionState.DISCONNECTED)
          }
        )
      chatConnection = null
    }
  }

  override fun sendRequest(request: WebSocketRequestMessage): Single<WebsocketResponse> {
    CHAT_SERVICE_LOCK.withLock {
      if (isDead()) {
        return Single.error(IOException("$name is closed!"))
      }
      val single = SingleSubject.create<WebsocketResponse>()
      val internalRequest = request.toLibSignalRequest()
      chatConnection!!.send(internalRequest)
        .whenComplete(
          onSuccess = { response ->
            Log.d(TAG, "$name [sendRequest] Success: ${response!!.status}")
            when (response.status) {
              in 400..599 -> {
                healthMonitor.onMessageError(
                  status = response.status,
                  isIdentifiedWebSocket = chatConnection is AuthenticatedChatConnection
                )
              }
            }
            // Here success means "we received the response" even if it is reporting an error.
            // This is consistent with the behavior of the OkHttpWebSocketConnection.
            single.onSuccess(response.toWebsocketResponse(isUnidentified = (chatConnection is UnauthenticatedChatConnection)))
          },
          onFailure = { throwable ->
            Log.w(TAG, "$name [sendRequest] Failure:", throwable)
            single.onError(throwable)
          }
        )
      return single.subscribeOn(Schedulers.io()).observeOn(Schedulers.io())
    }
  }

  override fun sendKeepAlive() {
    CHAT_SERVICE_LOCK.withLock {
      if (isDead()) {
        return
      }

      Log.i(TAG, "$name Sending keep alive...")
      chatConnection!!.send(KEEP_ALIVE_REQUEST)
        .whenComplete(
          onSuccess = { response ->
            Log.d(TAG, "$name [sendKeepAlive] Success")
            when (response!!.status) {
              in 200..299 -> {
                healthMonitor.onKeepAliveResponse(
                  sentTimestamp = Instant.now().toEpochMilli(), // ignored. can be any value
<<<<<<< HEAD
                  isIdentifiedWebSocket = chatService is AuthenticatedChatService,
                  keepMonitoring = keepAlive,
=======
                  isIdentifiedWebSocket = chatConnection is AuthenticatedChatConnection
>>>>>>> 415b593d
                )
              }

              in 400..599 -> {
                healthMonitor.onMessageError(response.status, (chatConnection is AuthenticatedChatConnection))
              }

              else -> {
                Log.w(TAG, "$name [sendKeepAlive] Unsupported keep alive response status: ${response.status}")
              }
            }
          },
          onFailure = { throwable ->
            Log.w(TAG, "$name [sendKeepAlive] Failure:", throwable)
            state.onNext(WebSocketConnectionState.DISCONNECTED)
          }
        )
    }
  }

  override fun readRequestIfAvailable(): Optional<WebSocketRequestMessage> {
    val incomingMessage = incomingRequestQueue.poll()
    return Optional.ofNullable(incomingMessage)
  }

  override fun readRequest(timeoutMillis: Long): WebSocketRequestMessage {
    return readRequestInternal(timeoutMillis, timeoutMillis)
  }

  private fun readRequestInternal(timeoutMillis: Long, originalTimeoutMillis: Long): WebSocketRequestMessage {
    if (timeoutMillis < 0) {
      throw TimeoutException("No message available after $originalTimeoutMillis ms")
    }

    val startTime = System.currentTimeMillis()
    try {
      return incomingRequestQueue.poll(timeoutMillis, TimeUnit.MILLISECONDS) ?: throw TimeoutException("No message available after $originalTimeoutMillis ms")
    } catch (e: InterruptedException) {
      val elapsedTimeMillis = System.currentTimeMillis() - startTime
      val timeoutRemainingMillis = timeoutMillis - elapsedTimeMillis
      return readRequestInternal(timeoutRemainingMillis, originalTimeoutMillis)
    }
  }

  override fun sendResponse(response: WebSocketResponseMessage) {
    if (response.status == 200 && response.message.equals("OK")) {
      ackSenderForInternalPseudoId[response.id]?.send() ?: Log.w(TAG, "$name [sendResponse] Silently dropped response without available ackSend {id: ${response.id}}")
      ackSenderForInternalPseudoId.remove(response.id)
      Log.d(TAG, "$name [sendResponse] sent ack [${response.id}]")
    } else {
      // libsignal-net only supports sending {200: OK} responses
      Log.w(TAG, "$name [sendResponse] Silently dropped unsupported response {status: ${response.status}, id: ${response.id}}")
      ackSenderForInternalPseudoId.remove(response.id)
    }
  }

  private val listener = LibSignalChatListener()

  private inner class LibSignalChatListener : ChatConnectionListener {
    override fun onIncomingMessage(chat: ChatConnection, envelope: ByteArray, serverDeliveryTimestamp: Long, sendAck: ChatConnectionListener.ServerMessageAck?) {
      // NB: The order here is intentional to ensure concurrency-safety, so that when a request is pulled off the queue, its sendAck is
      // already in the ackSender map, if it exists.
      val internalPseudoId = nextIncomingMessageInternalPseudoId.getAndIncrement()
      val incomingWebSocketRequest = WebSocketRequestMessage(
        verb = SERVICE_ENVELOPE_REQUEST_VERB,
        path = SERVICE_ENVELOPE_REQUEST_PATH,
        body = envelope.toByteString(),
        headers = listOf("$SIGNAL_SERVICE_ENVELOPE_TIMESTAMP_HEADER_KEY: $serverDeliveryTimestamp"),
        id = internalPseudoId
      )
      if (sendAck != null) {
        ackSenderForInternalPseudoId[internalPseudoId] = sendAck
      }
      incomingRequestQueue.put(incomingWebSocketRequest)
    }

    override fun onConnectionInterrupted(chat: ChatConnection, disconnectReason: ChatServiceException) {
      CHAT_SERVICE_LOCK.withLock {
        Log.i(TAG, "$name connection interrupted", disconnectReason)
        chatConnection = null
        state.onNext(WebSocketConnectionState.DISCONNECTED)
      }
    }

    override fun onQueueEmpty(chat: ChatConnection) {
      val internalPseudoId = nextIncomingMessageInternalPseudoId.getAndIncrement()
      val queueEmptyRequest = WebSocketRequestMessage(
        verb = SOCKET_EMPTY_REQUEST_VERB,
        path = SOCKET_EMPTY_REQUEST_PATH,
        body = ByteString.EMPTY,
        headers = listOf(),
        id = internalPseudoId
      )
      incomingRequestQueue.put(queueEmptyRequest)
    }
  }
}<|MERGE_RESOLUTION|>--- conflicted
+++ resolved
@@ -280,13 +280,9 @@
               in 200..299 -> {
                 healthMonitor.onKeepAliveResponse(
                   sentTimestamp = Instant.now().toEpochMilli(), // ignored. can be any value
-<<<<<<< HEAD
-                  isIdentifiedWebSocket = chatService is AuthenticatedChatService,
+                  isIdentifiedWebSocket = chatConnection is AuthenticatedChatConnection,
                   keepMonitoring = keepAlive,
-=======
-                  isIdentifiedWebSocket = chatConnection is AuthenticatedChatConnection
->>>>>>> 415b593d
-                )
+                  )
               }
 
               in 400..599 -> {
