--- conflicted
+++ resolved
@@ -344,91 +344,12 @@
     return JsonUtil.fromJson(response, VerifyAccountResponse.class);
   }
 
-<<<<<<< HEAD
   public int finishNewDeviceRegistration(String provisioningCode,
                                          AccountAttributes attributes,
                                          PreKeyCollection aciPreKeys, PreKeyCollection pniPreKeys,
                                          @Nullable String fcmToken)
       throws IOException, InvalidKeyException
   {
-=======
-  /**
-   * V2 API: Creates a verification session and returns the raw Response for manual handling.
-   * Caller is responsible for closing the response.
-   */
-  public Response createVerificationSessionV2(@Nonnull String e164, @Nullable String pushToken, @Nullable String mcc, @Nullable String mnc) throws IOException {
-    final String jsonBody = JsonUtil.toJson(new VerificationSessionMetadataRequestBody(e164, pushToken, mcc, mnc));
-    return makeServiceRequestWithoutValidation(VERIFICATION_SESSION_PATH, "POST", jsonRequestBody(jsonBody), NO_HEADERS, SealedSenderAccess.NONE, false);
-  }
-
-  /**
-   * V2 API: Gets session status and returns the raw Response for manual handling.
-   * Caller is responsible for closing the response.
-   */
-  public Response getSessionStatusV2(String sessionId) throws IOException {
-    String path = VERIFICATION_SESSION_PATH + "/" + sessionId;
-    return makeServiceRequestWithoutValidation(path, "GET", jsonRequestBody(null), NO_HEADERS, SealedSenderAccess.NONE, false);
-  }
-
-  /**
-   * V2 API: Patches verification session and returns the raw Response for manual handling.
-   * Caller is responsible for closing the response.
-   */
-  public Response patchVerificationSessionV2(String sessionId, @Nullable String pushToken, @Nullable String mcc, @Nullable String mnc, @Nullable String captchaToken, @Nullable String pushChallengeToken) throws IOException {
-    String path = VERIFICATION_SESSION_PATH + "/" + sessionId;
-    final UpdateVerificationSessionRequestBody requestBody = new UpdateVerificationSessionRequestBody(captchaToken, pushToken, pushChallengeToken, mcc, mnc);
-    return makeServiceRequestWithoutValidation(path, "PATCH", jsonRequestBody(JsonUtil.toJson(requestBody)), NO_HEADERS, SealedSenderAccess.NONE, false);
-  }
-
-  /**
-   * V2 API: Requests verification code and returns the raw Response for manual handling.
-   * Caller is responsible for closing the response.
-   */
-  public Response requestVerificationCodeV2(String sessionId, Locale locale, boolean androidSmsRetriever, VerificationCodeTransport transport) throws IOException {
-    String path = String.format(VERIFICATION_CODE_PATH, sessionId);
-    Map<String, String> headers = locale != null ? Collections.singletonMap("Accept-Language", locale.getLanguage() + "-" + locale.getCountry()) : NO_HEADERS;
-    Map<String, String> body    = new HashMap<>();
-
-    switch (transport) {
-      case SMS:
-        body.put("transport", "sms");
-        break;
-      case VOICE:
-        body.put("transport", "voice");
-        break;
-    }
-
-    body.put("client", androidSmsRetriever ? "android-2021-03" : "android");
-
-    return makeServiceRequestWithoutValidation(path, "POST", jsonRequestBody(JsonUtil.toJson(body)), headers, SealedSenderAccess.NONE, false);
-  }
-
-  /**
-   * V2 API: Submits verification code and returns the raw Response for manual handling.
-   * Caller is responsible for closing the response.
-   */
-  public Response submitVerificationCodeV2(String sessionId, String verificationCode) throws IOException {
-    String path = String.format(VERIFICATION_CODE_PATH, sessionId);
-    Map<String, String> body = new HashMap<>();
-    body.put("code", verificationCode);
-    return makeServiceRequestWithoutValidation(path, "PUT", jsonRequestBody(JsonUtil.toJson(body)), NO_HEADERS, SealedSenderAccess.NONE, false);
-  }
-
-  /**
-   * V2 API: Submits registration request and returns the raw Response for manual handling.
-   * Caller is responsible for closing the response.
-   */
-  public Response submitRegistrationRequestV2(@Nullable String sessionId, @Nullable String recoveryPassword, AccountAttributes attributes, PreKeyCollection aciPreKeys, PreKeyCollection pniPreKeys, @Nullable String fcmToken, boolean skipDeviceTransfer) throws IOException {
-    String path = REGISTRATION_PATH;
-    if (sessionId == null && recoveryPassword == null) {
-      throw new IllegalArgumentException("Neither Session ID nor Recovery Password provided.");
-    }
-
-    if (sessionId != null && recoveryPassword != null) {
-      throw new IllegalArgumentException("You must supply one and only one of either: Session ID, or Recovery Password.");
-    }
-
->>>>>>> b9c91d19
     GcmRegistrationId gcmRegistrationId;
     if (attributes.getFetchesMessages()) {
       gcmRegistrationId = null;
@@ -436,7 +357,6 @@
       gcmRegistrationId = new GcmRegistrationId(fcmToken, true);
     }
 
-<<<<<<< HEAD
     final SignedPreKeyEntity aciSignedPreKey = new SignedPreKeyEntity(Objects.requireNonNull(aciPreKeys.getSignedPreKey()).getId(),
                                                                       aciPreKeys.getSignedPreKey().getKeyPair().getPublicKey(),
                                                                       aciPreKeys.getSignedPreKey().getSignature());
@@ -464,7 +384,90 @@
   private static final ResponseCodeHandler NEW_DEVICE_PUT_RESPONSE_HANDLER = (responseCode, body, getHeader) -> {
     if (responseCode == 409) throw new MissingCapabilitiesException();
   };
-=======
+
+  /**
+   * V2 API: Creates a verification session and returns the raw Response for manual handling.
+   * Caller is responsible for closing the response.
+   */
+  public Response createVerificationSessionV2(@Nonnull String e164, @Nullable String pushToken, @Nullable String mcc, @Nullable String mnc) throws IOException {
+    final String jsonBody = JsonUtil.toJson(new VerificationSessionMetadataRequestBody(e164, pushToken, mcc, mnc));
+    return makeServiceRequestWithoutValidation(VERIFICATION_SESSION_PATH, "POST", jsonRequestBody(jsonBody), NO_HEADERS, SealedSenderAccess.NONE, false);
+  }
+
+  /**
+   * V2 API: Gets session status and returns the raw Response for manual handling.
+   * Caller is responsible for closing the response.
+   */
+  public Response getSessionStatusV2(String sessionId) throws IOException {
+    String path = VERIFICATION_SESSION_PATH + "/" + sessionId;
+    return makeServiceRequestWithoutValidation(path, "GET", jsonRequestBody(null), NO_HEADERS, SealedSenderAccess.NONE, false);
+  }
+
+  /**
+   * V2 API: Patches verification session and returns the raw Response for manual handling.
+   * Caller is responsible for closing the response.
+   */
+  public Response patchVerificationSessionV2(String sessionId, @Nullable String pushToken, @Nullable String mcc, @Nullable String mnc, @Nullable String captchaToken, @Nullable String pushChallengeToken) throws IOException {
+    String path = VERIFICATION_SESSION_PATH + "/" + sessionId;
+    final UpdateVerificationSessionRequestBody requestBody = new UpdateVerificationSessionRequestBody(captchaToken, pushToken, pushChallengeToken, mcc, mnc);
+    return makeServiceRequestWithoutValidation(path, "PATCH", jsonRequestBody(JsonUtil.toJson(requestBody)), NO_HEADERS, SealedSenderAccess.NONE, false);
+  }
+
+  /**
+   * V2 API: Requests verification code and returns the raw Response for manual handling.
+   * Caller is responsible for closing the response.
+   */
+  public Response requestVerificationCodeV2(String sessionId, Locale locale, boolean androidSmsRetriever, VerificationCodeTransport transport) throws IOException {
+    String path = String.format(VERIFICATION_CODE_PATH, sessionId);
+    Map<String, String> headers = locale != null ? Collections.singletonMap("Accept-Language", locale.getLanguage() + "-" + locale.getCountry()) : NO_HEADERS;
+    Map<String, String> body    = new HashMap<>();
+
+    switch (transport) {
+      case SMS:
+        body.put("transport", "sms");
+        break;
+      case VOICE:
+        body.put("transport", "voice");
+        break;
+    }
+
+    body.put("client", androidSmsRetriever ? "android-2021-03" : "android");
+
+    return makeServiceRequestWithoutValidation(path, "POST", jsonRequestBody(JsonUtil.toJson(body)), headers, SealedSenderAccess.NONE, false);
+  }
+
+  /**
+   * V2 API: Submits verification code and returns the raw Response for manual handling.
+   * Caller is responsible for closing the response.
+   */
+  public Response submitVerificationCodeV2(String sessionId, String verificationCode) throws IOException {
+    String path = String.format(VERIFICATION_CODE_PATH, sessionId);
+    Map<String, String> body = new HashMap<>();
+    body.put("code", verificationCode);
+    return makeServiceRequestWithoutValidation(path, "PUT", jsonRequestBody(JsonUtil.toJson(body)), NO_HEADERS, SealedSenderAccess.NONE, false);
+  }
+
+  /**
+   * V2 API: Submits registration request and returns the raw Response for manual handling.
+   * Caller is responsible for closing the response.
+   */
+  public Response submitRegistrationRequestV2(@Nullable String sessionId, @Nullable String recoveryPassword, AccountAttributes attributes, PreKeyCollection aciPreKeys, PreKeyCollection pniPreKeys, @Nullable String fcmToken, boolean skipDeviceTransfer) throws IOException {
+    String path = REGISTRATION_PATH;
+    if (sessionId == null && recoveryPassword == null) {
+      throw new IllegalArgumentException("Neither Session ID nor Recovery Password provided.");
+    }
+
+    if (sessionId != null && recoveryPassword != null) {
+      throw new IllegalArgumentException("You must supply one and only one of either: Session ID, or Recovery Password.");
+    }
+
+    GcmRegistrationId gcmRegistrationId;
+    if (attributes.getFetchesMessages()) {
+      gcmRegistrationId = null;
+    } else {
+      gcmRegistrationId = new GcmRegistrationId(fcmToken, true);
+    }
+
     RegistrationSessionRequestBody body;
     try {
       final SignedPreKeyEntity aciSignedPreKey = new SignedPreKeyEntity(Objects.requireNonNull(aciPreKeys.getSignedPreKey()).getId(),
@@ -559,7 +562,6 @@
 
     return makeServiceRequestWithoutValidation(path, "POST", jsonRequestBody(JsonUtil.toJson(body)), headers, SealedSenderAccess.NONE, false);
   }
->>>>>>> b9c91d19
 
   public void setRestoreMethodChosen(@Nonnull String token, @Nonnull RestoreMethodBody request) throws IOException {
     String body = JsonUtil.toJson(request);
