/*
 * Copyright (C) 2014-2017 Open Whisper Systems
 *
 * Licensed according to the LICENSE file in this repository.
 */

package org.whispersystems.signalservice.internal.push;

import com.fasterxml.jackson.annotation.JsonProperty;
import com.fasterxml.jackson.core.JsonProcessingException;
import com.squareup.wire.Message;

import org.signal.core.util.Base64;
import org.signal.core.util.concurrent.FutureTransformers;
import org.signal.core.util.concurrent.ListenableFuture;
import org.signal.core.util.concurrent.SettableFuture;
import org.signal.libsignal.protocol.InvalidKeyException;
import org.signal.libsignal.protocol.ecc.ECPublicKey;
import org.signal.libsignal.protocol.kem.KEMPublicKey;
import org.signal.libsignal.protocol.logging.Log;
import org.signal.libsignal.protocol.state.PreKeyBundle;
import org.signal.libsignal.protocol.util.Pair;
import org.signal.libsignal.zkgroup.VerificationFailedException;
import org.signal.libsignal.zkgroup.profiles.ClientZkProfileOperations;
import org.signal.libsignal.zkgroup.profiles.ExpiringProfileKeyCredential;
import org.signal.libsignal.zkgroup.profiles.ProfileKey;
import org.signal.libsignal.zkgroup.profiles.ProfileKeyCredentialRequest;
import org.signal.libsignal.zkgroup.profiles.ProfileKeyCredentialRequestContext;
import org.signal.libsignal.zkgroup.profiles.ProfileKeyVersion;
import org.signal.libsignal.zkgroup.receipts.ReceiptCredentialPresentation;
import org.signal.libsignal.zkgroup.receipts.ReceiptCredentialRequest;
import org.signal.libsignal.zkgroup.receipts.ReceiptCredentialResponse;
import org.signal.storageservice.protos.groups.AvatarUploadAttributes;
import org.signal.storageservice.protos.groups.Group;
import org.signal.storageservice.protos.groups.GroupChange;
import org.signal.storageservice.protos.groups.GroupChangeResponse;
import org.signal.storageservice.protos.groups.GroupChanges;
import org.signal.storageservice.protos.groups.GroupExternalCredential;
import org.signal.storageservice.protos.groups.GroupJoinInfo;
import org.signal.storageservice.protos.groups.GroupResponse;
import org.signal.storageservice.protos.groups.Member;
import org.whispersystems.signalservice.api.account.AccountAttributes;
import org.whispersystems.signalservice.api.account.PreKeyCollection;
import org.whispersystems.signalservice.api.account.PreKeyUpload;
import org.whispersystems.signalservice.api.crypto.SealedSenderAccess;
import org.whispersystems.signalservice.api.groupsv2.CredentialResponse;
import org.whispersystems.signalservice.api.groupsv2.GroupsV2AuthorizationString;
import org.whispersystems.signalservice.api.messages.SignalServiceAttachment.ProgressListener;
import org.whispersystems.signalservice.api.messages.SignalServiceAttachmentRemoteId;
import org.whispersystems.signalservice.api.messages.calls.CallingResponse;
import org.whispersystems.signalservice.api.profiles.ProfileAndCredential;
import org.whispersystems.signalservice.api.profiles.SignalServiceProfile;
import org.whispersystems.signalservice.api.profiles.SignalServiceProfileWrite;
import org.whispersystems.signalservice.api.push.ServiceId;
import org.whispersystems.signalservice.api.push.ServiceId.ACI;
import org.whispersystems.signalservice.api.push.ServiceIdType;
import org.whispersystems.signalservice.api.push.SignalServiceAddress;
import org.whispersystems.signalservice.api.push.SignedPreKeyEntity;
import org.whispersystems.signalservice.api.push.exceptions.AlreadyVerifiedException;
import org.whispersystems.signalservice.api.push.exceptions.AuthorizationFailedException;
import org.whispersystems.signalservice.api.push.exceptions.ChallengeRequiredException;
import org.whispersystems.signalservice.api.push.exceptions.ConflictException;
import org.whispersystems.signalservice.api.push.exceptions.ContactManifestMismatchException;
import org.whispersystems.signalservice.api.push.exceptions.DeprecatedVersionException;
import org.whispersystems.signalservice.api.push.exceptions.ExpectationFailedException;
import org.whispersystems.signalservice.api.push.exceptions.ExternalServiceFailureException;
import org.whispersystems.signalservice.api.push.exceptions.HttpConflictException;
import org.whispersystems.signalservice.api.push.exceptions.IncorrectRegistrationRecoveryPasswordException;
import org.whispersystems.signalservice.api.push.exceptions.InvalidTransportModeException;
import org.whispersystems.signalservice.api.push.exceptions.MalformedRequestException;
import org.whispersystems.signalservice.api.push.exceptions.MalformedResponseException;
import org.whispersystems.signalservice.api.push.exceptions.MissingConfigurationException;
import org.whispersystems.signalservice.api.push.exceptions.MustRequestNewCodeException;
import org.whispersystems.signalservice.api.push.exceptions.NoContentException;
import org.whispersystems.signalservice.api.push.exceptions.NoSuchSessionException;
import org.whispersystems.signalservice.api.push.exceptions.NonSuccessfulResponseCodeException;
import org.whispersystems.signalservice.api.push.exceptions.NonSuccessfulResumableUploadResponseCodeException;
import org.whispersystems.signalservice.api.push.exceptions.NotFoundException;
import org.whispersystems.signalservice.api.push.exceptions.ProofRequiredException;
import org.whispersystems.signalservice.api.push.exceptions.PushNetworkException;
import org.whispersystems.signalservice.api.push.exceptions.RangeException;
import org.whispersystems.signalservice.api.push.exceptions.RateLimitException;
import org.whispersystems.signalservice.api.push.exceptions.RequestVerificationCodeRateLimitException;
import org.whispersystems.signalservice.api.push.exceptions.ResumeLocationInvalidException;
import org.whispersystems.signalservice.api.push.exceptions.ServerRejectedException;
import org.whispersystems.signalservice.api.push.exceptions.SubmitVerificationCodeRateLimitException;
import org.whispersystems.signalservice.api.push.exceptions.TokenNotAcceptedException;
import org.whispersystems.signalservice.api.push.exceptions.UnregisteredUserException;
import org.whispersystems.signalservice.api.registration.RestoreMethodBody;
import org.whispersystems.signalservice.api.subscriptions.ActiveSubscription;
import org.whispersystems.signalservice.api.subscriptions.PayPalConfirmPaymentIntentResponse;
import org.whispersystems.signalservice.api.subscriptions.PayPalCreatePaymentIntentResponse;
import org.whispersystems.signalservice.api.subscriptions.PayPalCreatePaymentMethodResponse;
import org.whispersystems.signalservice.api.subscriptions.StripeClientSecret;
import org.whispersystems.signalservice.api.svr.Svr3Credentials;
import org.whispersystems.signalservice.api.util.CredentialsProvider;
import org.whispersystems.signalservice.api.util.Tls12SocketFactory;
import org.whispersystems.signalservice.internal.ServiceResponse;
import org.whispersystems.signalservice.internal.configuration.SignalCdnUrl;
import org.whispersystems.signalservice.internal.configuration.SignalServiceConfiguration;
import org.whispersystems.signalservice.internal.configuration.SignalUrl;
import org.whispersystems.signalservice.internal.crypto.AttachmentDigest;
import org.whispersystems.signalservice.internal.push.exceptions.ForbiddenException;
import org.whispersystems.signalservice.internal.push.exceptions.GroupExistsException;
import org.whispersystems.signalservice.internal.push.exceptions.GroupMismatchedDevicesException;
import org.whispersystems.signalservice.internal.push.exceptions.GroupNotFoundException;
import org.whispersystems.signalservice.internal.push.exceptions.GroupPatchNotAcceptedException;
import org.whispersystems.signalservice.internal.push.exceptions.GroupStaleDevicesException;
import org.whispersystems.signalservice.internal.push.exceptions.InAppPaymentProcessorError;
import org.whispersystems.signalservice.internal.push.exceptions.InAppPaymentReceiptCredentialError;
import org.whispersystems.signalservice.internal.push.exceptions.InvalidUnidentifiedAccessHeaderException;
import org.whispersystems.signalservice.internal.push.exceptions.MismatchedDevicesException;
import org.whispersystems.signalservice.internal.push.exceptions.MissingCapabilitiesException;
import org.whispersystems.signalservice.internal.push.exceptions.NotInGroupException;
import org.whispersystems.signalservice.internal.push.exceptions.PaymentsRegionException;
import org.whispersystems.signalservice.internal.push.exceptions.StaleDevicesException;
import org.whispersystems.signalservice.internal.push.http.AcceptLanguagesUtil;
import org.whispersystems.signalservice.internal.push.http.CancelationSignal;
import org.whispersystems.signalservice.internal.push.http.DigestingRequestBody;
import org.whispersystems.signalservice.internal.push.http.NoCipherOutputStreamFactory;
import org.whispersystems.signalservice.internal.push.http.OutputStreamFactory;
import org.whispersystems.signalservice.internal.push.http.ResumableUploadSpec;
import org.whispersystems.signalservice.internal.storage.protos.ReadOperation;
import org.whispersystems.signalservice.internal.storage.protos.StorageItems;
import org.whispersystems.signalservice.internal.storage.protos.StorageManifest;
import org.whispersystems.signalservice.internal.storage.protos.WriteOperation;
import org.whispersystems.signalservice.internal.util.BlacklistingTrustManager;
import org.whispersystems.signalservice.internal.util.Hex;
import org.whispersystems.signalservice.internal.util.JsonUtil;
import org.whispersystems.signalservice.internal.util.Util;
import org.whispersystems.signalservice.internal.websocket.ResponseMapper;

import java.io.ByteArrayInputStream;
import java.io.ByteArrayOutputStream;
import java.io.File;
import java.io.FileOutputStream;
import java.io.IOException;
import java.io.InputStream;
import java.io.OutputStream;
import java.io.UnsupportedEncodingException;
import java.net.ProxySelector;
import java.net.URLEncoder;
import java.nio.charset.StandardCharsets;
import java.security.KeyManagementException;
import java.security.NoSuchAlgorithmException;
import java.security.SecureRandom;
import java.time.ZonedDateTime;
import java.time.format.DateTimeFormatter;
import java.util.Collections;
import java.util.HashMap;
import java.util.HashSet;
import java.util.LinkedList;
import java.util.List;
import java.util.Locale;
import java.util.Map;
import java.util.Objects;
import java.util.Optional;
import java.util.Set;
import java.util.concurrent.TimeUnit;
import java.util.function.Function;
import java.util.stream.Collectors;

import javax.annotation.Nonnull;
import javax.annotation.Nullable;
import javax.net.SocketFactory;
import javax.net.ssl.SSLContext;
import javax.net.ssl.TrustManager;
import javax.net.ssl.X509TrustManager;

import io.reactivex.rxjava3.core.Single;
import io.reactivex.rxjava3.schedulers.Schedulers;
import okhttp3.Call;
import okhttp3.Callback;
import okhttp3.ConnectionPool;
import okhttp3.ConnectionSpec;
import okhttp3.Dns;
import okhttp3.HttpUrl;
import okhttp3.Interceptor;
import okhttp3.MediaType;
import okhttp3.MultipartBody;
import okhttp3.OkHttpClient;
import okhttp3.Request;
import okhttp3.RequestBody;
import okhttp3.Response;
import okhttp3.ResponseBody;
import okhttp3.internal.http2.StreamResetException;

/**
 * @author Moxie Marlinspike
 */
public class PushServiceSocket {

  private static final String TAG = PushServiceSocket.class.getSimpleName();

  private static final String DELETE_ACCOUNT_PATH        = "/v1/accounts/me";

  private static final String PREKEY_METADATA_PATH      = "/v2/keys?identity=%s";
  private static final String PREKEY_PATH               = "/v2/keys?identity=%s";
  private static final String PREKEY_DEVICE_PATH        = "/v2/keys/%s/%s";
  private static final String PREKEY_CHECK_PATH        = "/v2/keys/check";

  private static final String PROVISIONING_MESSAGE_PATH = "/v1/provisioning/%s";
<<<<<<< HEAD
  private static final String DEVICE_PATH               = "/v1/devices/%s";
  private static final String DEVICE_LINK_PATH          = "/v1/devices/link";
  private static final String WAIT_FOR_DEVICES_PATH     = "/v1/devices/wait_for_linked_device/%s?timeout=%s";
  private static final String TRANSFER_ARCHIVE_PATH     = "/v1/devices/transfer_archive";
=======
>>>>>>> f154029e
  private static final String SET_RESTORE_METHOD_PATH   = "/v1/devices/restore_account/%s";
  private static final String WAIT_RESTORE_METHOD_PATH  = "/v1/devices/restore_account/%s?timeout=%s";

  private static final String MESSAGE_PATH              = "/v1/messages/%s";
  private static final String GROUP_MESSAGE_PATH        = "/v1/messages/multi_recipient?ts=%s&online=%s&urgent=%s&story=%s";
  private static final String ATTACHMENT_V4_PATH        = "/v4/attachments/form/upload";

  private static final String PROFILE_PATH              = "/v1/profile/%s";
  private static final String PROFILE_BATCH_CHECK_PATH  = "/v1/profile/identity_check/batch";

  private static final String SENDER_CERTIFICATE_PATH         = "/v1/certificate/delivery";
  private static final String SENDER_CERTIFICATE_NO_E164_PATH = "/v1/certificate/delivery?includeE164=false";

  private static final String ATTACHMENT_KEY_DOWNLOAD_PATH   = "attachments/%s";
  private static final String ATTACHMENT_ID_DOWNLOAD_PATH    = "attachments/%d";
  private static final String AVATAR_UPLOAD_PATH             = "";

  private static final String STICKER_MANIFEST_PATH          = "stickers/%s/manifest.proto";
  private static final String STICKER_PATH                   = "stickers/%s/full/%d";

  private static final String GROUPSV2_CREDENTIAL       = "/v1/certificate/auth/group?redemptionStartSeconds=%d&redemptionEndSeconds=%d";
  private static final String GROUPSV2_GROUP            = "/v2/groups/";
  private static final String GROUPSV2_GROUP_PASSWORD   = "/v2/groups/?inviteLinkPassword=%s";
  private static final String GROUPSV2_GROUP_CHANGES    = "/v2/groups/logs/%s?maxSupportedChangeEpoch=%d&includeFirstState=%s&includeLastState=false";
  private static final String GROUPSV2_AVATAR_REQUEST   = "/v2/groups/avatar/form";
  private static final String GROUPSV2_GROUP_JOIN       = "/v2/groups/join/%s";
  private static final String GROUPSV2_TOKEN            = "/v2/groups/token";
  private static final String GROUPSV2_JOINED_AT        = "/v2/groups/joined_at_version";

  private static final String DONATION_REDEEM_RECEIPT = "/v1/donation/redeem-receipt";
  private static final String ARCHIVES_REDEEM_RECEIPT = "/v1/archives/redeem-receipt";

  private static final String UPDATE_SUBSCRIPTION_LEVEL                  = "/v1/subscription/%s/level/%s/%s/%s";
  private static final String SUBSCRIPTION                               = "/v1/subscription/%s";
  private static final String CREATE_STRIPE_SUBSCRIPTION_PAYMENT_METHOD  = "/v1/subscription/%s/create_payment_method?type=%s";
  private static final String CREATE_PAYPAL_SUBSCRIPTION_PAYMENT_METHOD  = "/v1/subscription/%s/create_payment_method/paypal";
  private static final String DEFAULT_STRIPE_SUBSCRIPTION_PAYMENT_METHOD = "/v1/subscription/%s/default_payment_method/stripe/%s";
  private static final String DEFAULT_IDEAL_SUBSCRIPTION_PAYMENT_METHOD  = "/v1/subscription/%s/default_payment_method_for_ideal/%s";
  private static final String DEFAULT_PAYPAL_SUBSCRIPTION_PAYMENT_METHOD = "/v1/subscription/%s/default_payment_method/braintree/%s";
  private static final String SUBSCRIPTION_RECEIPT_CREDENTIALS           = "/v1/subscription/%s/receipt_credentials";
  private static final String CREATE_STRIPE_ONE_TIME_PAYMENT_INTENT      = "/v1/subscription/boost/create";
  private static final String CREATE_PAYPAL_ONE_TIME_PAYMENT_INTENT      = "/v1/subscription/boost/paypal/create";
  private static final String CONFIRM_PAYPAL_ONE_TIME_PAYMENT_INTENT     = "/v1/subscription/boost/paypal/confirm";
  private static final String BOOST_RECEIPT_CREDENTIALS                  = "/v1/subscription/boost/receipt_credentials";
  private static final String DONATIONS_CONFIGURATION                    = "/v1/subscription/configuration";
  private static final String BANK_MANDATE                               = "/v1/subscription/bank_mandate/%s";
  private static final String LINK_PLAY_BILLING_PURCHASE_TOKEN           = "/v1/subscription/%s/playbilling/%s";

  private static final String VERIFICATION_SESSION_PATH = "/v1/verification/session";
  private static final String VERIFICATION_CODE_PATH    = "/v1/verification/session/%s/code";

  private static final String REGISTRATION_PATH    = "/v1/registration";

  private static final String SVR2_AUTH = "/v2/backup/auth";
  private static final String SVR3_AUTH = "/v3/backup/auth";

  private static final String BACKUP_AUTH_CHECK_V2 = "/v2/backup/auth/check";
  private static final String BACKUP_AUTH_CHECK_V3 = "/v3/backup/auth/check";

  private static final String ARCHIVE_MEDIA_DOWNLOAD_PATH = "backups/%s/%s";

  private static final String SERVER_DELIVERED_TIMESTAMP_HEADER = "X-Signal-Timestamp";

  private static final Map<String, String> NO_HEADERS                         = Collections.emptyMap();
  private static final ResponseCodeHandler NO_HANDLER                         = new EmptyResponseCodeHandler();
  private static final ResponseCodeHandler LONG_POLL_HANDLER                  = new LongPollingResponseCodeHandler();
  private static final ResponseCodeHandler UNOPINIONATED_HANDLER              = new UnopinionatedResponseCodeHandler();
  private static final ResponseCodeHandler UNOPINIONATED_BINARY_ERROR_HANDLER = new UnopinionatedBinaryErrorResponseCodeHandler();

  public static final long CDN2_RESUMABLE_LINK_LIFETIME_MILLIS = TimeUnit.DAYS.toMillis(7);

  private static final int MAX_FOLLOW_UPS = 20;

  private       long      soTimeoutMillis = TimeUnit.SECONDS.toMillis(30);
  private final Set<Call> connections     = new HashSet<>();

  private final ServiceConnectionHolder[]        serviceClients;
  private final Map<Integer, ConnectionHolder[]> cdnClientsMap;
  private final ConnectionHolder[]               storageClients;

  private final SignalServiceConfiguration       configuration;
  private final CredentialsProvider              credentialsProvider;
  private final String                           signalAgent;
  private final SecureRandom                     random;
  private final ClientZkProfileOperations        clientZkProfileOperations;
  private final boolean                          automaticNetworkRetry;

  public PushServiceSocket(SignalServiceConfiguration configuration,
                           CredentialsProvider credentialsProvider,
                           String signalAgent,
                           ClientZkProfileOperations clientZkProfileOperations,
                           boolean automaticNetworkRetry)
  {
    this.configuration             = configuration;
    this.credentialsProvider       = credentialsProvider;
    this.signalAgent               = signalAgent;
    this.automaticNetworkRetry     = automaticNetworkRetry;
    this.serviceClients            = createServiceConnectionHolders(configuration.getSignalServiceUrls(), configuration.getNetworkInterceptors(), configuration.getSocketFactory(), configuration.getProxySelector(), configuration.getDns());
    this.cdnClientsMap             = createCdnClientsMap(configuration.getSignalCdnUrlMap(), configuration.getNetworkInterceptors(), configuration.getSocketFactory(), configuration.getProxySelector(), configuration.getDns());
    this.storageClients            = createConnectionHolders(configuration.getSignalStorageUrls(), configuration.getNetworkInterceptors(), configuration.getSocketFactory(), configuration.getProxySelector(), configuration.getDns());
    this.random                    = new SecureRandom();
    this.clientZkProfileOperations = clientZkProfileOperations;
  }

  public SignalServiceConfiguration getConfiguration() {
    return configuration;
  }

  public CredentialsProvider getCredentialsProvider() {
    return credentialsProvider;
  }

  public RegistrationSessionMetadataResponse createVerificationSession(@Nullable String pushToken, @Nullable String mcc, @Nullable String mnc) throws IOException {
    final String jsonBody = JsonUtil.toJson(new VerificationSessionMetadataRequestBody(credentialsProvider.getE164(), pushToken, mcc, mnc));
    try (Response response = makeServiceRequest(VERIFICATION_SESSION_PATH, "POST", jsonRequestBody(jsonBody), NO_HEADERS, new RegistrationSessionResponseHandler(), SealedSenderAccess.NONE, false)) {
      return parseSessionMetadataResponse(response);
    }
  }

  public RegistrationSessionMetadataResponse getSessionStatus(String sessionId) throws IOException {
    String path = VERIFICATION_SESSION_PATH + "/" + sessionId;

    try (Response response = makeServiceRequest(path, "GET", jsonRequestBody(null), NO_HEADERS, new RegistrationSessionResponseHandler(), SealedSenderAccess.NONE, false)) {
      return parseSessionMetadataResponse(response);
    }
  }

  public RegistrationSessionMetadataResponse patchVerificationSession(String sessionId, @Nullable String pushToken, @Nullable String mcc, @Nullable String mnc, @Nullable String captchaToken, @Nullable String pushChallengeToken) throws IOException {
    String path = VERIFICATION_SESSION_PATH + "/" + sessionId;

    final UpdateVerificationSessionRequestBody requestBody = new UpdateVerificationSessionRequestBody(captchaToken, pushToken, pushChallengeToken, mcc, mnc);
    try (Response response = makeServiceRequest(path, "PATCH", jsonRequestBody(JsonUtil.toJson(requestBody)), NO_HEADERS, new PatchRegistrationSessionResponseHandler(), SealedSenderAccess.NONE, false)) {
      return parseSessionMetadataResponse(response);
    }
  }

  public RegistrationSessionMetadataResponse requestVerificationCode(String sessionId, Locale locale, boolean androidSmsRetriever, VerificationCodeTransport transport) throws IOException {
    String path = String.format(VERIFICATION_CODE_PATH, sessionId);
    Map<String, String> headers = locale != null ? Collections.singletonMap("Accept-Language", locale.getLanguage() + "-" + locale.getCountry()) : NO_HEADERS;
    Map<String, String> body    = new HashMap<>();

    switch (transport) {
      case SMS:
        body.put("transport", "sms");
        break;
      case VOICE:
        body.put("transport", "voice");
        break;
    }

    body.put("client", androidSmsRetriever ? "android-2021-03" : "android");

    try (Response response = makeServiceRequest(path, "POST", jsonRequestBody(JsonUtil.toJson(body)), headers, new RequestVerificationCodeResponseHandler(), SealedSenderAccess.NONE, false)) {
      return parseSessionMetadataResponse(response);
    }
  }

  public RegistrationSessionMetadataResponse submitVerificationCode(String sessionId, String verificationCode) throws IOException {
    String path = String.format(VERIFICATION_CODE_PATH, sessionId);
    Map<String, String> body =  new HashMap<>();
    body.put("code", verificationCode);
    try (Response response = makeServiceRequest(path, "PUT", jsonRequestBody(JsonUtil.toJson(body)), NO_HEADERS, new SubmitVerificationCodeResponseHandler(), SealedSenderAccess.NONE, false)) {
      return parseSessionMetadataResponse(response);
    }
  }

  public VerifyAccountResponse submitRegistrationRequest(@Nullable String sessionId, @Nullable String recoveryPassword, AccountAttributes attributes, PreKeyCollection aciPreKeys, PreKeyCollection pniPreKeys, @Nullable String fcmToken, boolean skipDeviceTransfer) throws IOException {
    String path = REGISTRATION_PATH;
    if (sessionId == null && recoveryPassword == null) {
      throw new IllegalArgumentException("Neither Session ID nor Recovery Password provided.");
    }

    if (sessionId != null && recoveryPassword != null) {
      throw new IllegalArgumentException("You must supply one and only one of either: Session ID, or Recovery Password.");
    }

    GcmRegistrationId gcmRegistrationId;
    if (attributes.getFetchesMessages()) {
      gcmRegistrationId = null;
    } else {
      gcmRegistrationId = new GcmRegistrationId(fcmToken, true);
    }

    RegistrationSessionRequestBody body;
    try {
      final SignedPreKeyEntity aciSignedPreKey = new SignedPreKeyEntity(Objects.requireNonNull(aciPreKeys.getSignedPreKey()).getId(),
                                                                        aciPreKeys.getSignedPreKey().getKeyPair().getPublicKey(),
                                                                        aciPreKeys.getSignedPreKey().getSignature());
      final SignedPreKeyEntity pniSignedPreKey = new SignedPreKeyEntity(Objects.requireNonNull(pniPreKeys.getSignedPreKey()).getId(),
                                                                        pniPreKeys.getSignedPreKey().getKeyPair().getPublicKey(),
                                                                        pniPreKeys.getSignedPreKey().getSignature());
      final KyberPreKeyEntity aciLastResortKyberPreKey = new KyberPreKeyEntity(Objects.requireNonNull(aciPreKeys.getLastResortKyberPreKey()).getId(),
                                                                               aciPreKeys.getLastResortKyberPreKey().getKeyPair().getPublicKey(),
                                                                               aciPreKeys.getLastResortKyberPreKey().getSignature());
      final KyberPreKeyEntity pniLastResortKyberPreKey = new KyberPreKeyEntity(Objects.requireNonNull(pniPreKeys.getLastResortKyberPreKey()).getId(),
                                                                               pniPreKeys.getLastResortKyberPreKey().getKeyPair().getPublicKey(),
                                                                               pniPreKeys.getLastResortKyberPreKey().getSignature());

      body = new RegistrationSessionRequestBody(sessionId,
                                                recoveryPassword,
                                                attributes,
                                                Base64.encodeWithoutPadding(aciPreKeys.getIdentityKey().serialize()),
                                                Base64.encodeWithoutPadding(pniPreKeys.getIdentityKey().serialize()),
                                                aciSignedPreKey,
                                                pniSignedPreKey,
                                                aciLastResortKyberPreKey,
                                                pniLastResortKyberPreKey,
                                                gcmRegistrationId,
                                                skipDeviceTransfer,
                                                true);
    } catch (InvalidKeyException e) {
      throw new AssertionError("unexpected invalid key", e);
    }

    String response = makeServiceRequest(path, "POST", JsonUtil.toJson(body), NO_HEADERS, new RegistrationSessionResponseHandler(), SealedSenderAccess.NONE);
    return JsonUtil.fromJson(response, VerifyAccountResponse.class);
  }

  public AuthCredentials getSvr2Authorization() throws IOException {
    String          body        = makeServiceRequest(SVR2_AUTH, "GET", null);
    AuthCredentials credentials = JsonUtil.fromJsonResponse(body, AuthCredentials.class);

    return credentials;
  }

  public Svr3Credentials getSvr3Authorization() throws IOException {
    String body = makeServiceRequest(SVR3_AUTH, "GET", null);
    return JsonUtil.fromJsonResponse(body, Svr3Credentials.class);
  }

<<<<<<< HEAD
  public ArchiveServiceCredentialsResponse getArchiveCredentials(long currentTime) throws IOException {
    long secondsRoundedToNearestDay = TimeUnit.DAYS.toSeconds(TimeUnit.MILLISECONDS.toDays(currentTime));
    long endTimeInSeconds           = secondsRoundedToNearestDay + TimeUnit.DAYS.toSeconds(7);

    String response = makeServiceRequest(String.format(Locale.US, ARCHIVE_CREDENTIALS, secondsRoundedToNearestDay, endTimeInSeconds), "GET", null, NO_HEADERS, UNOPINIONATED_HANDLER, SealedSenderAccess.NONE);

    return JsonUtil.fromJson(response, ArchiveServiceCredentialsResponse.class);
  }

  public void setArchiveBackupId(BackupAuthCredentialRequest messageRequest, BackupAuthCredentialRequest mediaRequest) throws IOException {
    String body = JsonUtil.toJson(new ArchiveSetBackupIdRequest(messageRequest, mediaRequest));
    makeServiceRequest(ARCHIVE_BACKUP_ID, "PUT", body, NO_HEADERS, UNOPINIONATED_HANDLER, SealedSenderAccess.NONE);
  }

  public void setArchivePublicKey(ECPublicKey publicKey, ArchiveCredentialPresentation credentialPresentation) throws IOException {
    Map<String, String> headers = credentialPresentation.toHeaders();

    String body = JsonUtil.toJson(new ArchiveSetPublicKeyRequest(publicKey));
    makeServiceRequestWithoutAuthentication(ARCHIVE_PUBLIC_KEY, "PUT", body, headers, NO_HANDLER);
  }

  public ArchiveGetBackupInfoResponse getArchiveBackupInfo(ArchiveCredentialPresentation credentialPresentation) throws IOException {
    Map<String, String> headers = credentialPresentation.toHeaders();

    String response = makeServiceRequestWithoutAuthentication(ARCHIVE_INFO, "GET", null, headers, NO_HANDLER);
    return JsonUtil.fromJson(response, ArchiveGetBackupInfoResponse.class);
  }

  /**
   * POST credential presentation to the server to keep backup alive.
   */
  public void refreshBackup(ArchiveCredentialPresentation credentialPresentation) throws IOException {
    Map<String, String> headers = credentialPresentation.toHeaders();

    makeServiceRequestWithoutAuthentication(ARCHIVE_INFO, "POST", null, headers, UNOPINIONATED_HANDLER);
  }

  /**
   * DELETE credential presentation to the server to delete backup.
   */
  public void deleteBackup(ArchiveCredentialPresentation credentialPresentation) throws IOException {
    Map<String, String> headers = credentialPresentation.toHeaders();

    makeServiceRequestWithoutAuthentication(ARCHIVE_INFO, "DELETE", null, headers, UNOPINIONATED_HANDLER);
  }

  public List<ArchiveGetMediaItemsResponse.StoredMediaObject> debugGetAllArchiveMediaItems(ArchiveCredentialPresentation credentialPresentation) throws IOException {
    List<ArchiveGetMediaItemsResponse.StoredMediaObject> mediaObjects = new ArrayList<>();

    String cursor = null;
    do {
      ArchiveGetMediaItemsResponse response = getArchiveMediaItemsPage(credentialPresentation, 512, cursor);
      mediaObjects.addAll(response.getStoredMediaObjects());
      cursor = response.getCursor();
    } while (cursor != null);

    return mediaObjects;
  }

  /**
   * Retrieves a page of media items in the user's archive.
   * @param cursor A token that can be read from your previous response, telling the server where to start the next page.
   */
  public ArchiveGetMediaItemsResponse getArchiveMediaItemsPage(ArchiveCredentialPresentation credentialPresentation, int limit, String cursor) throws IOException {
    Map<String, String> headers = credentialPresentation.toHeaders();

    String url = String.format(Locale.US, ARCHIVE_MEDIA_LIST, limit);

    if (cursor != null) {
      url += "&cursor=" + cursor;
    }

    String response = makeServiceRequestWithoutAuthentication(url, "GET", null, headers, NO_HANDLER);

    return JsonUtil.fromJson(response, ArchiveGetMediaItemsResponse.class);
  }

  /**
   * Copy and re-encrypt media from the attachments cdn into the backup cdn.
   */
  public ArchiveMediaResponse archiveAttachmentMedia(@Nonnull ArchiveCredentialPresentation credentialPresentation, @Nonnull ArchiveMediaRequest request) throws IOException {
    Map<String, String> headers = credentialPresentation.toHeaders();

    String response = makeServiceRequestWithoutAuthentication(ARCHIVE_MEDIA, "PUT", JsonUtil.toJson(request), headers, UNOPINIONATED_HANDLER);

    return JsonUtil.fromJson(response, ArchiveMediaResponse.class);
  }

  /**
   * Copy and re-encrypt media from the attachments cdn into the backup cdn.
   */
  public BatchArchiveMediaResponse archiveAttachmentMedia(@Nonnull ArchiveCredentialPresentation credentialPresentation, @Nonnull BatchArchiveMediaRequest request) throws IOException {
    Map<String, String> headers = credentialPresentation.toHeaders();

    String response = makeServiceRequestWithoutAuthentication(ARCHIVE_MEDIA_BATCH, "PUT", JsonUtil.toJson(request), headers, UNOPINIONATED_HANDLER);

    return JsonUtil.fromJson(response, BatchArchiveMediaResponse.class);
  }

  /**
   * Delete media from the backup cdn.
   */
  public void deleteArchivedMedia(@Nonnull ArchiveCredentialPresentation credentialPresentation, @Nonnull DeleteArchivedMediaRequest request) throws IOException {
    Map<String, String> headers = credentialPresentation.toHeaders();

    makeServiceRequestWithoutAuthentication(ARCHIVE_MEDIA_DELETE, "POST", JsonUtil.toJson(request), headers, NO_HANDLER);
  }

  public AttachmentUploadForm getArchiveMessageBackupUploadForm(ArchiveCredentialPresentation credentialPresentation) throws IOException {
    Map<String, String> headers = credentialPresentation.toHeaders();

    String response = makeServiceRequestWithoutAuthentication(ARCHIVE_MESSAGE_UPLOAD_FORM, "GET", null, headers, NO_HANDLER);
    return JsonUtil.fromJson(response, AttachmentUploadForm.class);
  }

  public AttachmentUploadForm getArchiveMediaUploadForm(@NotNull ArchiveCredentialPresentation credentialPresentation) throws IOException {
    Map<String, String> headers = credentialPresentation.toHeaders();

    String response = makeServiceRequestWithoutAuthentication(ARCHIVE_MEDIA_UPLOAD_FORM, "GET", null, headers, UNOPINIONATED_HANDLER);
    return JsonUtil.fromJson(response, AttachmentUploadForm.class);
  }

  /**
   * Copy and re-encrypt media from the attachments cdn into the backup cdn.
   */
  public GetArchiveCdnCredentialsResponse getArchiveCdnReadCredentials(int cdnNumber, @Nonnull ArchiveCredentialPresentation credentialPresentation) throws IOException {
    Map<String, String> headers = credentialPresentation.toHeaders();

    String response = makeServiceRequestWithoutAuthentication(String.format(Locale.US, ARCHIVE_READ_CREDENTIALS, cdnNumber), "GET", null, headers, NO_HANDLER);

    return JsonUtil.fromJson(response, GetArchiveCdnCredentialsResponse.class);
  }

  public void setShareSet(byte[] shareSet) throws IOException {
    SetShareSetRequest request = new SetShareSetRequest(shareSet);
    makeServiceRequest(SET_SHARE_SET_PATH, "PUT", JsonUtil.toJson(request));
  }

  public VerifyAccountResponse changeNumber(@Nonnull ChangePhoneNumberRequest changePhoneNumberRequest)
      throws IOException
  {
    String requestBody  = JsonUtil.toJson(changePhoneNumberRequest);
    String responseBody = makeServiceRequest(CHANGE_NUMBER_PATH, "PUT", requestBody);

    return JsonUtil.fromJson(responseBody, VerifyAccountResponse.class);
  }

  public VerifyAccountResponse distributePniKeys(@NonNull PniKeyDistributionRequest distributionRequest) throws IOException {
    String request  = JsonUtil.toJson(distributionRequest);
    String response = makeServiceRequest(PNI_KEY_DISTRUBTION_PATH, "PUT", request);

    return JsonUtil.fromJson(response, VerifyAccountResponse.class);
  }

  public void setAccountAttributes(@Nonnull AccountAttributes accountAttributes)
      throws IOException
  {
    makeServiceRequest(SET_ACCOUNT_ATTRIBUTES, "PUT", JsonUtil.toJson(accountAttributes));
  }

  public int finishNewDeviceRegistration(String provisioningCode,
                                         AccountAttributes attributes,
                                         PreKeyCollection aciPreKeys, PreKeyCollection pniPreKeys,
                                         @Nullable String fcmToken)
      throws IOException, InvalidKeyException
  {
    GcmRegistrationId gcmRegistrationId;
    if (attributes.getFetchesMessages()) {
      gcmRegistrationId = null;
    } else {
      gcmRegistrationId = new GcmRegistrationId(fcmToken, true);
    }

    final SignedPreKeyEntity aciSignedPreKey = new SignedPreKeyEntity(Objects.requireNonNull(aciPreKeys.getSignedPreKey()).getId(),
                                                                      aciPreKeys.getSignedPreKey().getKeyPair().getPublicKey(),
                                                                      aciPreKeys.getSignedPreKey().getSignature());
    final SignedPreKeyEntity pniSignedPreKey = new SignedPreKeyEntity(Objects.requireNonNull(pniPreKeys.getSignedPreKey()).getId(),
                                                                      pniPreKeys.getSignedPreKey().getKeyPair().getPublicKey(),
                                                                      pniPreKeys.getSignedPreKey().getSignature());
    final KyberPreKeyEntity aciLastResortKyberPreKey = new KyberPreKeyEntity(Objects.requireNonNull(aciPreKeys.getLastResortKyberPreKey()).getId(),
                                                                             aciPreKeys.getLastResortKyberPreKey().getKeyPair().getPublicKey(),
                                                                             aciPreKeys.getLastResortKyberPreKey().getSignature());
    final KyberPreKeyEntity pniLastResortKyberPreKey = new KyberPreKeyEntity(Objects.requireNonNull(pniPreKeys.getLastResortKyberPreKey()).getId(),
                                                                             pniPreKeys.getLastResortKyberPreKey().getKeyPair().getPublicKey(),
                                                                             pniPreKeys.getLastResortKyberPreKey().getSignature());

    LinkDeviceRequest linkDeviceRequest = new LinkDeviceRequest(
        provisioningCode, attributes,
        aciSignedPreKey, pniSignedPreKey, aciLastResortKyberPreKey, pniLastResortKyberPreKey,
        gcmRegistrationId
    );
    String   json         = JsonUtil.toJson(linkDeviceRequest);
    String   responseText = makeServiceRequest(DEVICE_LINK_PATH, "PUT", json, NO_HEADERS, NEW_DEVICE_PUT_RESPONSE_HANDLER, SealedSenderAccess.NONE);
    DeviceId response     = JsonUtil.fromJson(responseText, DeviceId.class);
    return response.getDeviceId();
  }

  private static final ResponseCodeHandler NEW_DEVICE_PUT_RESPONSE_HANDLER = (responseCode, body, getHeader) -> {
    if (responseCode == 409) throw new MissingCapabilitiesException();
  };

  public LinkedDeviceVerificationCodeResponse getLinkedDeviceVerificationCode() throws IOException {
    String responseText = makeServiceRequest(PROVISIONING_CODE_PATH, "GET", null, NO_HEADERS, UNOPINIONATED_HANDLER, SealedSenderAccess.NONE);
    return JsonUtil.fromJson(responseText, LinkedDeviceVerificationCodeResponse.class);
  }

  public List<DeviceInfo> getDevices() throws IOException {
    String responseText = makeServiceRequest(String.format(DEVICE_PATH, ""), "GET", null);
    return JsonUtil.fromJson(responseText, DeviceInfoList.class).getDevices();
  }

  /**
   * This is a long-polling endpoint that relies on the fact that our normal connection timeout is already 30s.
   */
  public WaitForLinkedDeviceResponse waitForLinkedDevice(String token, int timeoutSeconds) throws IOException {
    String response = makeServiceRequest(String.format(Locale.US, WAIT_FOR_DEVICES_PATH, token, timeoutSeconds), "GET", null, NO_HEADERS, LONG_POLL_HANDLER, SealedSenderAccess.NONE);
    return JsonUtil.fromJsonResponse(response, WaitForLinkedDeviceResponse.class);
  }

  public void setLinkedDeviceTransferArchive(SetLinkedDeviceTransferArchiveRequest request) throws IOException {
    String body = JsonUtil.toJson(request);
    makeServiceRequest(String.format(Locale.US, TRANSFER_ARCHIVE_PATH), "PUT", body, NO_HEADERS, UNOPINIONATED_HANDLER, SealedSenderAccess.NONE);
  }

=======
>>>>>>> f154029e
  public void setRestoreMethodChosen(@Nonnull String token, @Nonnull RestoreMethodBody request) throws IOException {
    String body = JsonUtil.toJson(request);
    makeServiceRequest(String.format(Locale.US, SET_RESTORE_METHOD_PATH, urlEncode(token)), "PUT", body, NO_HEADERS, UNOPINIONATED_HANDLER, SealedSenderAccess.NONE);
  }

  /**
   * This is a long-polling endpoint that relies on the fact that our normal connection timeout is already 30s.
   */
  public @Nonnull RestoreMethodBody waitForRestoreMethodChosen(@Nonnull String token, int timeoutSeconds) throws IOException {
    String response = makeServiceRequest(String.format(Locale.US, WAIT_RESTORE_METHOD_PATH, urlEncode(token), timeoutSeconds), "GET", null, NO_HEADERS, LONG_POLL_HANDLER, SealedSenderAccess.NONE);
    return JsonUtil.fromJsonResponse(response, RestoreMethodBody.class);
  }

  public void sendProvisioningMessage(String destination, byte[] body) throws IOException {
    makeServiceRequest(String.format(PROVISIONING_MESSAGE_PATH, urlEncode(destination)), "PUT",
                       JsonUtil.toJson(new ProvisioningMessage(Base64.encodeWithPadding(body))));
  }

  public void requestPushChallenge(String sessionId, String gcmRegistrationId) throws IOException {
    patchVerificationSession(sessionId, gcmRegistrationId, null, null, null, null);
  }

  public byte[] getSenderCertificate() throws IOException {
    String responseText = makeServiceRequest(SENDER_CERTIFICATE_PATH, "GET", null);
    return JsonUtil.fromJson(responseText, SenderCertificate.class).getCertificate();
  }

  public byte[] getUuidOnlySenderCertificate() throws IOException {
    String responseText = makeServiceRequest(SENDER_CERTIFICATE_NO_E164_PATH, "GET", null);
    return JsonUtil.fromJson(responseText, SenderCertificate.class).getCertificate();
  }

  public SendGroupMessageResponse sendGroupMessage(byte[] body, @Nonnull SealedSenderAccess sealedSenderAccess, long timestamp, boolean online, boolean urgent, boolean story)
      throws NonSuccessfulResponseCodeException, PushNetworkException, MalformedResponseException
  {
    ServiceConnectionHolder connectionHolder = (ServiceConnectionHolder) getRandom(serviceClients, random);

    String path = String.format(Locale.US, GROUP_MESSAGE_PATH, timestamp, online, urgent, story);

    Request.Builder requestBuilder = new Request.Builder();
    requestBuilder.url(String.format("%s%s", connectionHolder.getUrl(), path));
    requestBuilder.put(RequestBody.create(MediaType.get("application/vnd.signal-messenger.mrm"), body));
    requestBuilder.addHeader(sealedSenderAccess.getHeaderName(), sealedSenderAccess.getHeaderValue());

    if (signalAgent != null) {
      requestBuilder.addHeader("X-Signal-Agent", signalAgent);
    }

    if (connectionHolder.getHostHeader().isPresent()) {
      requestBuilder.addHeader("Host", connectionHolder.getHostHeader().get());
    }

    Call call = connectionHolder.getUnidentifiedClient().newCall(requestBuilder.build());

    synchronized (connections) {
      connections.add(call);
    }

    try (Response response = call.execute()) {
      switch (response.code()) {
        case 200:
          return readBodyJson(response.body(), SendGroupMessageResponse.class);
        case 401:
          throw new InvalidUnidentifiedAccessHeaderException();
        case 404:
          throw new NotFoundException("At least one unregistered user in message send.");
        case 409:
          GroupMismatchedDevices[] mismatchedDevices = readBodyJson(response.body(), GroupMismatchedDevices[].class);
          throw new GroupMismatchedDevicesException(mismatchedDevices);
        case 410:
          GroupStaleDevices[] staleDevices = readBodyJson(response.body(), GroupStaleDevices[].class);
          throw new GroupStaleDevicesException(staleDevices);
        case 508:
          throw new ServerRejectedException();
        default:
          throw new NonSuccessfulResponseCodeException(response.code());
      }
    } catch (PushNetworkException | NonSuccessfulResponseCodeException | MalformedResponseException e) {
      throw e;
    } catch (IOException e) {
      throw new PushNetworkException(e);
    } finally {
      synchronized (connections) {
        connections.remove(call);
      }
    }
  }

  public SendMessageResponse sendMessage(OutgoingPushMessageList bundle, @Nullable SealedSenderAccess sealedSenderAccess, boolean story)
      throws IOException
  {
    try {
      String              responseText = makeServiceRequest(String.format("/v1/messages/%s?story=%s", bundle.getDestination(), story ? "true" : "false"), "PUT", JsonUtil.toJson(bundle), NO_HEADERS, NO_HANDLER, sealedSenderAccess);
      SendMessageResponse response     = JsonUtil.fromJson(responseText, SendMessageResponse.class);

      response.setSentUnidentfied(sealedSenderAccess != null);

      return response;
    } catch (NotFoundException nfe) {
      throw new UnregisteredUserException(bundle.getDestination(), nfe);
    }
  }

  public SignalServiceMessagesResult getMessages(boolean allowStories) throws IOException {
    Map<String, String> headers = Collections.singletonMap("X-Signal-Receive-Stories", allowStories ? "true" : "false");

    try (Response response = makeServiceRequest(String.format(MESSAGE_PATH, ""), "GET", (RequestBody) null, headers, NO_HANDLER, SealedSenderAccess.NONE, false)) {
      validateServiceResponse(response);

      List<SignalServiceEnvelopeEntity> envelopes = readBodyJson(response.body(), SignalServiceEnvelopeEntityList.class).getMessages();

      long serverDeliveredTimestamp = 0;
      try {
        String stringValue = response.header(SERVER_DELIVERED_TIMESTAMP_HEADER);
        stringValue = stringValue != null ? stringValue : "0";

        serverDeliveredTimestamp = Long.parseLong(stringValue);
      } catch (NumberFormatException e) {
        Log.w(TAG, e);
      }

      return new SignalServiceMessagesResult(envelopes, serverDeliveredTimestamp);
    }
  }

  public void registerPreKeys(PreKeyUpload preKeyUpload)
      throws IOException
  {
    SignedPreKeyEntity      signedPreKey          = null;
    List<PreKeyEntity>      oneTimeEcPreKeys      = null;
    KyberPreKeyEntity       lastResortKyberPreKey = null;
    List<KyberPreKeyEntity> oneTimeKyberPreKeys   = null;

    try {
      if (preKeyUpload.getSignedPreKey() != null) {
        signedPreKey = new SignedPreKeyEntity(preKeyUpload.getSignedPreKey().getId(),
                                              preKeyUpload.getSignedPreKey().getKeyPair().getPublicKey(),
                                              preKeyUpload.getSignedPreKey().getSignature());
      }
    } catch (InvalidKeyException e) {
      throw new AssertionError("unexpected invalid key", e);
    }

    if (preKeyUpload.getOneTimeEcPreKeys() != null) {
      oneTimeEcPreKeys = preKeyUpload
          .getOneTimeEcPreKeys()
          .stream()
          .map(it -> {
            try {
              return new PreKeyEntity(it.getId(), it.getKeyPair().getPublicKey());
            } catch (InvalidKeyException e) {
              throw new AssertionError("unexpected invalid key", e);
            }
          })
          .collect(Collectors.toList());
    }

    if (preKeyUpload.getLastResortKyberPreKey() != null) {
      try {
        lastResortKyberPreKey = new KyberPreKeyEntity(preKeyUpload.getLastResortKyberPreKey().getId(),
                                                      preKeyUpload.getLastResortKyberPreKey().getKeyPair().getPublicKey(),
                                                      preKeyUpload.getLastResortKyberPreKey().getSignature());
      } catch (InvalidKeyException e) {
        throw new AssertionError("unexpected invalid key", e);
      }
    }

    if (preKeyUpload.getOneTimeKyberPreKeys() != null) {
      oneTimeKyberPreKeys = preKeyUpload
          .getOneTimeKyberPreKeys()
          .stream()
          .map(it -> {
            try {
              return new KyberPreKeyEntity(it.getId(), it.getKeyPair().getPublicKey(), it.getSignature());
            } catch (InvalidKeyException e) {
              throw new AssertionError("unexpected invalid key", e);
            }
          })
          .collect(Collectors.toList());
    }

    makeServiceRequest(String.format(Locale.US, PREKEY_PATH, preKeyUpload.getServiceIdType().queryParam()),
                       "PUT",
                       JsonUtil.toJson(new PreKeyState(signedPreKey,
                                                       oneTimeEcPreKeys,
                                                       lastResortKyberPreKey,
                                                       oneTimeKyberPreKeys)));
  }

  public OneTimePreKeyCounts getAvailablePreKeys(ServiceIdType serviceIdType) throws IOException {
    String              path         = String.format(PREKEY_METADATA_PATH, serviceIdType.queryParam());
    String              responseText = makeServiceRequest(path, "GET", null);
    OneTimePreKeyCounts preKeyStatus = JsonUtil.fromJson(responseText, OneTimePreKeyCounts.class);

    return preKeyStatus;
  }

  /**
   * Retrieves prekeys. If the specified device is the primary (i.e. deviceId 1), it will retrieve prekeys
   * for all devices. If it is not a primary, it will only contain the prekeys for that specific device.
   */
  public List<PreKeyBundle> getPreKeys(SignalServiceAddress destination,
                                       @Nullable SealedSenderAccess sealedSenderAccess,
                                       int deviceId)
      throws IOException
  {
    return getPreKeysBySpecifier(destination, sealedSenderAccess, deviceId == 1 ? "*" : String.valueOf(deviceId));
  }

  /**
   * Retrieves a prekey for a specific device.
   */
  public PreKeyBundle getPreKey(SignalServiceAddress destination, int deviceId) throws IOException {
    List<PreKeyBundle> bundles = getPreKeysBySpecifier(destination, null, String.valueOf(deviceId));

    if (bundles.size() > 0) {
      return bundles.get(0);
    } else {
      throw new IOException("No prekeys available!");
    }
  }

  private List<PreKeyBundle> getPreKeysBySpecifier(SignalServiceAddress destination,
                                                   @Nullable SealedSenderAccess sealedSenderAccess,
                                                   String deviceSpecifier)
      throws IOException
  {
    try {
      String path = String.format(PREKEY_DEVICE_PATH, destination.getIdentifier(), deviceSpecifier);

      Log.d(TAG, "Fetching prekeys for " + destination.getIdentifier() + "." + deviceSpecifier + ", i.e. GET " + path);

      String             responseText = makeServiceRequest(path, "GET", null, NO_HEADERS, NO_HANDLER, sealedSenderAccess);
      PreKeyResponse     response     = JsonUtil.fromJson(responseText, PreKeyResponse.class);
      List<PreKeyBundle> bundles      = new LinkedList<>();

      for (PreKeyResponseItem device : response.getDevices()) {
        ECPublicKey  preKey                = null;
        ECPublicKey  signedPreKey          = null;
        byte[]       signedPreKeySignature = null;
        int          preKeyId              = PreKeyBundle.NULL_PRE_KEY_ID;
        int          signedPreKeyId        = PreKeyBundle.NULL_PRE_KEY_ID;
        int          kyberPreKeyId         = PreKeyBundle.NULL_PRE_KEY_ID;
        KEMPublicKey kyberPreKey           = null;
        byte[]       kyberPreKeySignature  = null;

        if (device.getSignedPreKey() != null) {
          signedPreKey          = device.getSignedPreKey().getPublicKey();
          signedPreKeyId        = device.getSignedPreKey().getKeyId();
          signedPreKeySignature = device.getSignedPreKey().getSignature();
        }

        if (device.getPreKey() != null) {
          preKeyId = device.getPreKey().getKeyId();
          preKey   = device.getPreKey().getPublicKey();
        }

        if (device.getKyberPreKey() != null) {
          kyberPreKey          = device.getKyberPreKey().getPublicKey();
          kyberPreKeyId        = device.getKyberPreKey().getKeyId();
          kyberPreKeySignature = device.getKyberPreKey().getSignature();
        }

        bundles.add(new PreKeyBundle(device.getRegistrationId(),
                                     device.getDeviceId(),
                                     preKeyId,
                                     preKey,
                                     signedPreKeyId,
                                     signedPreKey,
                                     signedPreKeySignature,
                                     response.getIdentityKey(),
                                     kyberPreKeyId,
                                     kyberPreKey,
                                     kyberPreKeySignature));
      }

      return bundles;
    } catch (NotFoundException nfe) {
      throw new UnregisteredUserException(destination.getIdentifier(), nfe);
    }
  }

  public void checkRepeatedUsePreKeys(ServiceIdType serviceIdType, byte[] digest) throws IOException {
    String body = JsonUtil.toJson(new CheckRepeatedUsedPreKeysRequest(serviceIdType.toString(), digest));

    makeServiceRequest(PREKEY_CHECK_PATH, "POST", body, NO_HEADERS, (responseCode, errorBody, getHeader) -> {
      // Must override this handling because otherwise code assumes a device mismatch error
      if  (responseCode == 409) {
        throw new NonSuccessfulResponseCodeException(409);
      }
    }, null);
  }

  public void retrieveBackup(int cdnNumber, Map<String, String> headers, String cdnPath, File destination, long maxSizeBytes, ProgressListener listener)
      throws MissingConfigurationException, IOException
  {
    downloadFromCdn(destination, cdnNumber, headers, cdnPath, maxSizeBytes, listener);
  }

  public void retrieveAttachment(int cdnNumber, Map<String, String> headers, SignalServiceAttachmentRemoteId remoteId, File destination, long maxSizeBytes, ProgressListener listener)
      throws IOException, MissingConfigurationException
  {
    final String path;
    if (remoteId instanceof SignalServiceAttachmentRemoteId.V2) {
      path = String.format(Locale.US, ATTACHMENT_ID_DOWNLOAD_PATH, ((SignalServiceAttachmentRemoteId.V2) remoteId).getCdnId());
    } else if (remoteId instanceof SignalServiceAttachmentRemoteId.V4) {
      String urlEncodedKey = urlEncode(((SignalServiceAttachmentRemoteId.V4) remoteId).getCdnKey());
      path = String.format(Locale.US, ATTACHMENT_KEY_DOWNLOAD_PATH, urlEncodedKey);
    } else if (remoteId instanceof SignalServiceAttachmentRemoteId.Backup) {
      //noinspection PatternVariableCanBeUsed
      SignalServiceAttachmentRemoteId.Backup backupCdnRemoteId = (SignalServiceAttachmentRemoteId.Backup) remoteId;
      path = String.format(Locale.US, ARCHIVE_MEDIA_DOWNLOAD_PATH, backupCdnRemoteId.getMediaCdnPath(), backupCdnRemoteId.getMediaId());
    } else {
      throw new IllegalArgumentException("Invalid cdnPath type: " + remoteId.getClass().getSimpleName());
    }
    downloadFromCdn(destination, cdnNumber, headers, path, maxSizeBytes, listener);
  }

  public byte[] retrieveSticker(byte[] packId, int stickerId)
      throws NonSuccessfulResponseCodeException, PushNetworkException {
    String                hexPackId = Hex.toStringCondensed(packId);
    ByteArrayOutputStream output    = new ByteArrayOutputStream();

    try {
      downloadFromCdn(output, 0, 0, Collections.emptyMap(), String.format(Locale.US, STICKER_PATH, hexPackId, stickerId), 1024 * 1024, null);
    } catch (MissingConfigurationException e) {
      throw new AssertionError(e);
    }

    return output.toByteArray();
  }

  public byte[] retrieveStickerManifest(byte[] packId)
      throws NonSuccessfulResponseCodeException, PushNetworkException {
    String                hexPackId = Hex.toStringCondensed(packId);
    ByteArrayOutputStream output    = new ByteArrayOutputStream();

    try {
      downloadFromCdn(output, 0, 0, Collections.emptyMap(), String.format(STICKER_MANIFEST_PATH, hexPackId), 1024 * 1024, null);
    } catch (MissingConfigurationException e) {
      throw new AssertionError(e);
    }

    return output.toByteArray();
  }

  public ListenableFuture<SignalServiceProfile> retrieveProfile(SignalServiceAddress target, @Nullable SealedSenderAccess sealedSenderAccess, Locale locale) {
    ListenableFuture<String> response = submitServiceRequest(String.format(PROFILE_PATH, target.getIdentifier()), "GET", null, AcceptLanguagesUtil.getHeadersWithAcceptLanguage(locale), sealedSenderAccess);

    return FutureTransformers.map(response, body -> {
      try {
        return JsonUtil.fromJson(body, SignalServiceProfile.class);
      } catch (IOException e) {
        Log.w(TAG, e);
        throw new MalformedResponseException("Unable to parse entity", e);
      }
    });
  }

  public ListenableFuture<ProfileAndCredential> retrieveVersionedProfileAndCredential(ACI target, ProfileKey profileKey, @Nullable SealedSenderAccess sealedSenderAccess, Locale locale) {
    ProfileKeyVersion                  profileKeyIdentifier = profileKey.getProfileKeyVersion(target.getLibSignalAci());
    ProfileKeyCredentialRequestContext requestContext       = clientZkProfileOperations.createProfileKeyCredentialRequestContext(random, target.getLibSignalAci(), profileKey);
    ProfileKeyCredentialRequest        request              = requestContext.getRequest();

    String version           = profileKeyIdentifier.serialize();
    String credentialRequest = Hex.toStringCondensed(request.serialize());
    String subPath           = String.format("%s/%s/%s?credentialType=expiringProfileKey", target, version, credentialRequest);


    ListenableFuture<String> response = submitServiceRequest(String.format(PROFILE_PATH, subPath), "GET", null, AcceptLanguagesUtil.getHeadersWithAcceptLanguage(locale), sealedSenderAccess);

    return FutureTransformers.map(response, body -> formatProfileAndCredentialBody(requestContext, body));
  }

  private ProfileAndCredential formatProfileAndCredentialBody(ProfileKeyCredentialRequestContext requestContext, String body)
      throws MalformedResponseException
  {
    try {
      SignalServiceProfile signalServiceProfile = JsonUtil.fromJson(body, SignalServiceProfile.class);

      try {
        ExpiringProfileKeyCredential expiringProfileKeyCredential = signalServiceProfile.getExpiringProfileKeyCredentialResponse() != null
                                                                    ? clientZkProfileOperations.receiveExpiringProfileKeyCredential(requestContext, signalServiceProfile.getExpiringProfileKeyCredentialResponse())
                                                                    : null;
        return new ProfileAndCredential(signalServiceProfile, SignalServiceProfile.RequestType.PROFILE_AND_CREDENTIAL, Optional.ofNullable(expiringProfileKeyCredential));
      } catch (VerificationFailedException e) {
        Log.w(TAG, "Failed to verify credential.", e);
        return new ProfileAndCredential(signalServiceProfile, SignalServiceProfile.RequestType.PROFILE_AND_CREDENTIAL, Optional.empty());
      }
    } catch (IOException e) {
      Log.w(TAG, e);
      throw new MalformedResponseException("Unable to parse entity", e);
    }
  }

  public ListenableFuture<SignalServiceProfile> retrieveVersionedProfile(ACI target, ProfileKey profileKey, @Nullable SealedSenderAccess sealedSenderAccess, Locale locale) {
    ProfileKeyVersion profileKeyIdentifier = profileKey.getProfileKeyVersion(target.getLibSignalAci());

    String                   version  = profileKeyIdentifier.serialize();
    String                   subPath  = String.format("%s/%s", target, version);
    ListenableFuture<String> response = submitServiceRequest(String.format(PROFILE_PATH, subPath), "GET", null, AcceptLanguagesUtil.getHeadersWithAcceptLanguage(locale), sealedSenderAccess);

    return FutureTransformers.map(response, body -> {
      try {
        return JsonUtil.fromJson(body, SignalServiceProfile.class);
      } catch (IOException e) {
        Log.w(TAG, e);
        throw new MalformedResponseException("Unable to parse entity", e);
      }
    });
  }

  public void retrieveProfileAvatar(String path, File destination, long maxSizeBytes)
      throws IOException
  {
    try {
      downloadFromCdn(destination, 0, Collections.emptyMap(), path, maxSizeBytes, null);
    } catch (MissingConfigurationException e) {
      throw new AssertionError(e);
    }
  }

  /**
   * @return The avatar URL path, if one was written.
   */
  public Optional<String> writeProfile(SignalServiceProfileWrite signalServiceProfileWrite, ProfileAvatarData profileAvatar)
      throws NonSuccessfulResponseCodeException, PushNetworkException, MalformedResponseException
  {
    String                        requestBody    = JsonUtil.toJson(signalServiceProfileWrite);
    ProfileAvatarUploadAttributes formAttributes;

    String response = makeServiceRequest(String.format(PROFILE_PATH, ""),
                                         "PUT",
                                         requestBody,
                                         NO_HEADERS,
                                         PaymentsRegionException::responseCodeHandler,
                                         SealedSenderAccess.NONE);

    if (signalServiceProfileWrite.hasAvatar() && profileAvatar != null) {
      try {
        formAttributes = JsonUtil.fromJson(response, ProfileAvatarUploadAttributes.class);
      } catch (IOException e) {
        Log.w(TAG, e);
        throw new MalformedResponseException("Unable to parse entity", e);
      }

      uploadToCdn0(AVATAR_UPLOAD_PATH, formAttributes.getAcl(), formAttributes.getKey(),
                  formAttributes.getPolicy(), formAttributes.getAlgorithm(),
                  formAttributes.getCredential(), formAttributes.getDate(),
                  formAttributes.getSignature(), profileAvatar.getData(),
                  profileAvatar.getContentType(), profileAvatar.getDataLength(), false,
                  profileAvatar.getOutputStreamFactory(), null, null);

       return Optional.of(formAttributes.getKey());
    }

    return Optional.empty();
  }

  public Single<ServiceResponse<IdentityCheckResponse>> performIdentityCheck(@Nonnull IdentityCheckRequest request,
                                                                             @Nonnull ResponseMapper<IdentityCheckResponse> responseMapper)
  {
    Single<ServiceResponse<IdentityCheckResponse>> requestSingle = Single.fromCallable(() -> {
      try (Response response = getServiceConnection(PROFILE_BATCH_CHECK_PATH, "POST", jsonRequestBody(JsonUtil.toJson(request)), Collections.emptyMap(), SealedSenderAccess.NONE, false)) {
        String body = response.body() != null ? readBodyString(response.body()): "";
        return responseMapper.map(response.code(), body, response::header, false);
      }
    });

    return requestSingle
        .subscribeOn(Schedulers.io())
        .observeOn(Schedulers.io())
        .onErrorReturn(ServiceResponse::forUnknownError);
  }

  public BackupV2AuthCheckResponse checkSvr2AuthCredentials(@Nullable String number, @Nonnull List<String> passwords) throws IOException {
    String response = makeServiceRequest(BACKUP_AUTH_CHECK_V2, "POST", JsonUtil.toJson(new BackupAuthCheckRequest(number, passwords)), NO_HEADERS, UNOPINIONATED_HANDLER, SealedSenderAccess.NONE);
    return JsonUtil.fromJson(response, BackupV2AuthCheckResponse.class);
  }

  public BackupV3AuthCheckResponse checkSvr3AuthCredentials(@Nullable String number, @Nonnull List<String> passwords) throws IOException {
    String response = makeServiceRequest(BACKUP_AUTH_CHECK_V3, "POST", JsonUtil.toJson(new BackupAuthCheckRequest(number, passwords)), NO_HEADERS, UNOPINIONATED_HANDLER, SealedSenderAccess.NONE);
    return JsonUtil.fromJson(response, BackupV3AuthCheckResponse.class);
  }

  public void deleteAccount() throws IOException {
    makeServiceRequest(DELETE_ACCOUNT_PATH, "DELETE", null);
  }

  public void redeemDonationReceipt(ReceiptCredentialPresentation receiptCredentialPresentation, boolean visible, boolean primary) throws IOException {
    String payload = JsonUtil.toJson(new RedeemDonationReceiptRequest(Base64.encodeWithPadding(receiptCredentialPresentation.serialize()), visible, primary));
    makeServiceRequest(DONATION_REDEEM_RECEIPT, "POST", payload);
  }

  public void redeemArchivesReceipt(ReceiptCredentialPresentation receiptCredentialPresentation) throws IOException {
    String payload = JsonUtil.toJson(new RedeemArchivesReceiptRequest(Base64.encodeWithPadding(receiptCredentialPresentation.serialize())));
    makeServiceRequest(ARCHIVES_REDEEM_RECEIPT, "POST", payload);
  }

  public StripeClientSecret createStripeOneTimePaymentIntent(String currencyCode, String paymentMethod, long amount, long level) throws IOException {
    String payload = JsonUtil.toJson(new StripeOneTimePaymentIntentPayload(amount, currencyCode, level, paymentMethod));
    String result  = makeServiceRequestWithoutAuthentication(CREATE_STRIPE_ONE_TIME_PAYMENT_INTENT, "POST", payload);
    return JsonUtil.fromJsonResponse(result, StripeClientSecret.class);
  }

  public PayPalCreatePaymentIntentResponse createPayPalOneTimePaymentIntent(Locale locale, String currencyCode, long amount, long level, String returnUrl, String cancelUrl) throws IOException {
    Map<String, String> headers = Collections.singletonMap("Accept-Language", locale.getLanguage() + "-" + locale.getCountry());
    String              payload = JsonUtil.toJson(new PayPalCreateOneTimePaymentIntentPayload(amount, currencyCode, level, returnUrl, cancelUrl));
    String              result  = makeServiceRequestWithoutAuthentication(CREATE_PAYPAL_ONE_TIME_PAYMENT_INTENT, "POST", payload, headers, NO_HANDLER);

    return JsonUtil.fromJsonResponse(result, PayPalCreatePaymentIntentResponse.class);
  }

  public PayPalConfirmPaymentIntentResponse confirmPayPalOneTimePaymentIntent(String currency, String amount, long level, String payerId, String paymentId, String paymentToken) throws IOException {
    String payload = JsonUtil.toJson(new PayPalConfirmOneTimePaymentIntentPayload(amount, currency, level, payerId, paymentId, paymentToken));
    String result  = makeServiceRequestWithoutAuthentication(CONFIRM_PAYPAL_ONE_TIME_PAYMENT_INTENT, "POST", payload, NO_HEADERS, new InAppPaymentResponseCodeHandler());
    return JsonUtil.fromJsonResponse(result, PayPalConfirmPaymentIntentResponse.class);
  }

  public PayPalCreatePaymentMethodResponse createPayPalPaymentMethod(Locale locale, String subscriberId, String returnUrl, String cancelUrl) throws IOException {
    Map<String, String> headers = Collections.singletonMap("Accept-Language", locale.getLanguage() + "-" + locale.getCountry());
    String              payload = JsonUtil.toJson(new PayPalCreatePaymentMethodPayload(returnUrl, cancelUrl));
    String              result  = makeServiceRequestWithoutAuthentication(String.format(CREATE_PAYPAL_SUBSCRIPTION_PAYMENT_METHOD, subscriberId), "POST", payload, headers, NO_HANDLER);
    return JsonUtil.fromJsonResponse(result, PayPalCreatePaymentMethodResponse.class);
  }

  public ReceiptCredentialResponse submitBoostReceiptCredentials(String paymentIntentId, ReceiptCredentialRequest receiptCredentialRequest, DonationProcessor processor) throws IOException {
    String payload  = JsonUtil.toJson(new BoostReceiptCredentialRequestJson(paymentIntentId, receiptCredentialRequest, processor));
    String response = makeServiceRequestWithoutAuthentication(
        BOOST_RECEIPT_CREDENTIALS,
        "POST",
        payload,
        NO_HEADERS,
        (code, body, getHeader) -> {
          if (code == 204) throw new NonSuccessfulResponseCodeException(204);
          if (code == 402) {
            InAppPaymentReceiptCredentialError inAppPaymentReceiptCredentialError;
            try {
              inAppPaymentReceiptCredentialError = JsonUtil.fromJson(body.string(), InAppPaymentReceiptCredentialError.class);
            } catch (IOException e) {
              throw new NonSuccessfulResponseCodeException(402);
            }

            throw inAppPaymentReceiptCredentialError;
          }
        });

    ReceiptCredentialResponseJson responseJson = JsonUtil.fromJson(response, ReceiptCredentialResponseJson.class);
    if (responseJson.getReceiptCredentialResponse() != null) {
      return responseJson.getReceiptCredentialResponse();
    } else {
      throw new MalformedResponseException("Unable to parse response");
    }
  }

  /**
   * Get the DonationsConfiguration pointed at by /v1/subscriptions/configuration
   */
  public SubscriptionsConfiguration getDonationsConfiguration(Locale locale) throws IOException {
    Map<String, String> headers = Collections.singletonMap("Accept-Language", locale.getLanguage() + "-" + locale.getCountry());
    String              result  = makeServiceRequestWithoutAuthentication(DONATIONS_CONFIGURATION, "GET", null, headers, NO_HANDLER);

    return JsonUtil.fromJson(result, SubscriptionsConfiguration.class);
  }

  /**
   * @param bankTransferType Valid values for bankTransferType are {SEPA_DEBIT}.
   * @return localized bank mandate text for the given bankTransferType.
   */
  public BankMandate getBankMandate(Locale locale, String bankTransferType) throws IOException {
    Map<String, String> headers = Collections.singletonMap("Accept-Language", locale.getLanguage() + "-" + locale.getCountry());
    String              result  = makeServiceRequestWithoutAuthentication(String.format(BANK_MANDATE, urlEncode(bankTransferType)), "GET", null, headers, NO_HANDLER);

    return JsonUtil.fromJson(result, BankMandate.class);
  }

  public void linkPlayBillingPurchaseToken(String subscriberId, String purchaseToken) throws IOException {
    makeServiceRequestWithoutAuthentication(String.format(LINK_PLAY_BILLING_PURCHASE_TOKEN, subscriberId, urlEncode(purchaseToken)), "POST", "", NO_HEADERS, new LinkGooglePlayBillingPurchaseTokenResponseCodeHandler());
  }

  public void updateSubscriptionLevel(String subscriberId, String level, String currencyCode, String idempotencyKey) throws IOException {
    makeServiceRequestWithoutAuthentication(String.format(UPDATE_SUBSCRIPTION_LEVEL, subscriberId, urlEncode(level), urlEncode(currencyCode), idempotencyKey), "PUT", "", NO_HEADERS, new InAppPaymentResponseCodeHandler());
  }

  public ActiveSubscription getSubscription(String subscriberId) throws IOException {
    String response = makeServiceRequestWithoutAuthentication(String.format(SUBSCRIPTION, subscriberId), "GET", null);
    return JsonUtil.fromJson(response, ActiveSubscription.class);
  }

  public void putSubscription(String subscriberId) throws IOException {
    makeServiceRequestWithoutAuthentication(String.format(SUBSCRIPTION, subscriberId), "PUT", "");
  }

  public void deleteSubscription(String subscriberId) throws IOException {
    makeServiceRequestWithoutAuthentication(String.format(SUBSCRIPTION, subscriberId), "DELETE", null);
  }

  /**
   * @param type One of CARD or SEPA_DEBIT
   */
  public StripeClientSecret createStripeSubscriptionPaymentMethod(String subscriberId, String type) throws IOException {
    String response = makeServiceRequestWithoutAuthentication(String.format(CREATE_STRIPE_SUBSCRIPTION_PAYMENT_METHOD, subscriberId, urlEncode(type)), "POST", "");
    return JsonUtil.fromJson(response, StripeClientSecret.class);
  }

  public void setDefaultStripeSubscriptionPaymentMethod(String subscriberId, String paymentMethodId) throws IOException {
    makeServiceRequestWithoutAuthentication(String.format(DEFAULT_STRIPE_SUBSCRIPTION_PAYMENT_METHOD, subscriberId, urlEncode(paymentMethodId)), "POST", "");
  }

  public void setDefaultIdealSubscriptionPaymentMethod(String subscriberId, String setupIntentId) throws IOException {
    makeServiceRequestWithoutAuthentication(String.format(DEFAULT_IDEAL_SUBSCRIPTION_PAYMENT_METHOD, subscriberId, urlEncode(setupIntentId)), "POST", "");
  }

  public void setDefaultPaypalSubscriptionPaymentMethod(String subscriberId, String paymentMethodId) throws IOException {
    makeServiceRequestWithoutAuthentication(String.format(DEFAULT_PAYPAL_SUBSCRIPTION_PAYMENT_METHOD, subscriberId, urlEncode(paymentMethodId)), "POST", "");
  }

  public ReceiptCredentialResponse submitReceiptCredentials(String subscriptionId, ReceiptCredentialRequest receiptCredentialRequest) throws IOException {
    String payload  = JsonUtil.toJson(new ReceiptCredentialRequestJson(receiptCredentialRequest));
    String response = makeServiceRequestWithoutAuthentication(
        String.format(SUBSCRIPTION_RECEIPT_CREDENTIALS, subscriptionId),
        "POST",
        payload,
        NO_HEADERS,
        (code, body, getHeader) -> {
          if (code == 204) throw new NonSuccessfulResponseCodeException(204);
        });

    ReceiptCredentialResponseJson responseJson = JsonUtil.fromJson(response, ReceiptCredentialResponseJson.class);
    if (responseJson.getReceiptCredentialResponse() != null) {
      return responseJson.getReceiptCredentialResponse();
    } else {
      throw new MalformedResponseException("Unable to parse response");
    }
  }

  public StorageManifest getStorageManifest(String authToken) throws IOException {
    try (Response response = makeStorageRequest(authToken, "/v1/storage/manifest", "GET", null, NO_HANDLER)) {
      return StorageManifest.ADAPTER.decode(readBodyBytes(response));
    }
  }

  public StorageManifest getStorageManifestIfDifferentVersion(String authToken, long version) throws IOException {
    try (Response response = makeStorageRequest(authToken, "/v1/storage/manifest/version/" + version, "GET", null, NO_HANDLER)) {
      return StorageManifest.ADAPTER.decode(readBodyBytes(response));
    }
  }

  public StorageItems readStorageItems(String authToken, ReadOperation operation) throws IOException {
    try (Response response = makeStorageRequest(authToken, "/v1/storage/read", "PUT", protobufRequestBody(operation), NO_HANDLER)) {
      return StorageItems.ADAPTER.decode(readBodyBytes(response));
    }
  }

  public void writeStorageItems(String authToken, WriteOperation writeOperation) throws IOException {
    makeStorageRequest(authToken, "/v1/storage", "PUT", protobufRequestBody(writeOperation), UNOPINIONATED_BINARY_ERROR_HANDLER);
  }

  public void pingStorageService() throws IOException {
    try (Response response = makeStorageRequest(null, "/ping", "GET", null, NO_HANDLER)) {
      return;
    }
  }

  public RemoteConfigResponse getRemoteConfig() throws IOException {
    String response = makeServiceRequest("/v1/config", "GET", null);
    return JsonUtil.fromJson(response, RemoteConfigResponse.class);
  }

  public void cancelInFlightRequests() {
    synchronized (connections) {
      Log.w(TAG, "Canceling: " + connections.size());
      for (Call connection : connections) {
        Log.w(TAG, "Canceling: " + connection);
        connection.cancel();
      }
    }
  }

  public AttachmentUploadForm getAttachmentV4UploadAttributes()
      throws NonSuccessfulResponseCodeException, PushNetworkException, MalformedResponseException
  {
    String response = makeServiceRequest(ATTACHMENT_V4_PATH, "GET", null);
    try {
      return JsonUtil.fromJson(response, AttachmentUploadForm.class);
    } catch (IOException e) {
      Log.w(TAG, e);
      throw new MalformedResponseException("Unable to parse entity", e);
    }
  }

  public AttachmentDigest uploadGroupV2Avatar(byte[] avatarCipherText, AvatarUploadAttributes uploadAttributes)
      throws IOException
  {
    return uploadToCdn0(AVATAR_UPLOAD_PATH, uploadAttributes.acl, uploadAttributes.key,
                       uploadAttributes.policy, uploadAttributes.algorithm,
                       uploadAttributes.credential, uploadAttributes.date,
                       uploadAttributes.signature,
                       new ByteArrayInputStream(avatarCipherText),
                       "application/octet-stream", avatarCipherText.length, false,
                       new NoCipherOutputStreamFactory(),
                       null, null);
  }

  public ResumableUploadSpec getResumableUploadSpec(AttachmentUploadForm uploadForm) throws IOException {
    return new ResumableUploadSpec(Util.getSecretBytes(64),
                                   Util.getSecretBytes(16),
                                   uploadForm.key,
                                   uploadForm.cdn,
                                   getResumableUploadUrl(uploadForm),
                                   System.currentTimeMillis() + CDN2_RESUMABLE_LINK_LIFETIME_MILLIS,
                                   uploadForm.headers);
  }

  public AttachmentDigest uploadAttachment(PushAttachmentData attachment) throws IOException {

    if (attachment.getResumableUploadSpec().getExpirationTimestamp() < System.currentTimeMillis()) {
      throw new ResumeLocationInvalidException();
    }

    if (attachment.getResumableUploadSpec().getCdnNumber() == 2) {
      return uploadToCdn2(attachment.getResumableUploadSpec().getResumeLocation(),
                          attachment.getData(),
                          "application/octet-stream",
                          attachment.getDataSize(),
                          attachment.getIncremental(),
                          attachment.getOutputStreamFactory(),
                          attachment.getListener(),
                          attachment.getCancelationSignal());
    } else {
      return uploadToCdn3(attachment.getResumableUploadSpec().getResumeLocation(),
                          attachment.getData(),
                          "application/offset+octet-stream",
                          attachment.getDataSize(),
                          attachment.getIncremental(),
                          attachment.getOutputStreamFactory(),
                          attachment.getListener(),
                          attachment.getCancelationSignal(),
                          attachment.getResumableUploadSpec().getHeaders());
    }
  }

  private void downloadFromCdn(File destination, int cdnNumber, Map<String, String> headers, String path, long maxSizeBytes, ProgressListener listener)
      throws IOException, MissingConfigurationException
  {
    try (FileOutputStream outputStream = new FileOutputStream(destination, true)) {
      downloadFromCdn(outputStream, destination.length(), cdnNumber, headers, path, maxSizeBytes, listener);
    }
  }

  private void downloadFromCdn(OutputStream outputStream, long offset, int cdnNumber, Map<String, String> headers, String path, long maxSizeBytes, ProgressListener listener)
      throws PushNetworkException, NonSuccessfulResponseCodeException, MissingConfigurationException {
    ConnectionHolder[] cdnNumberClients = cdnClientsMap.get(cdnNumber);
    if (cdnNumberClients == null) {
      throw new MissingConfigurationException("Attempted to download from unsupported CDN number: " + cdnNumber + ", Our configuration supports: " + cdnClientsMap.keySet());
    }
    ConnectionHolder   connectionHolder = getRandom(cdnNumberClients, random);
    OkHttpClient       okHttpClient     = connectionHolder.getClient()
                                                          .newBuilder()
                                                          .connectTimeout(soTimeoutMillis, TimeUnit.MILLISECONDS)
                                                          .readTimeout(soTimeoutMillis, TimeUnit.MILLISECONDS)
                                                          .build();

    Request.Builder request = new Request.Builder().url(connectionHolder.getUrl() + "/" + path).get();

    if (connectionHolder.getHostHeader().isPresent()) {
      request.addHeader("Host", connectionHolder.getHostHeader().get());
    }

    for (Map.Entry<String, String> header : headers.entrySet()) {
      request.addHeader(header.getKey(), header.getValue());
    }

    if (offset > 0) {
      Log.i(TAG, "Starting download from CDN with offset " + offset);
      request.addHeader("Range", "bytes=" + offset + "-");
    }

    Call call = okHttpClient.newCall(request.build());

    synchronized (connections) {
      connections.add(call);
    }

    try (Response response = call.execute()) {
      if (response.isSuccessful()) {
        ResponseBody body = response.body();

        if (body == null)                        throw new PushNetworkException("No response body!");
        if (body.contentLength() > maxSizeBytes) throw new PushNetworkException("Response exceeds max size!");

        InputStream  in     = body.byteStream();
        byte[]       buffer = new byte[32768];

        int  read      = 0;
        long totalRead = offset;

        while ((read = in.read(buffer, 0, buffer.length)) != -1) {
          outputStream.write(buffer, 0, read);
          if ((totalRead += read) > maxSizeBytes) throw new PushNetworkException("Response exceeded max size!");

          if (listener != null) {
            listener.onAttachmentProgress(body.contentLength() + offset, totalRead);
            if (listener.shouldCancel()) {
              call.cancel();
              throw new PushNetworkException("Canceled by listener check.");
            }
          }
        }
      } else if (response.code() == 416) {
        throw new RangeException(offset);
      } else {
        throw new NonSuccessfulResponseCodeException(response.code(), "Response: " + response);
      }
    } catch (NonSuccessfulResponseCodeException | PushNetworkException e) {
      throw e;
    } catch (IOException e) {
      throw new PushNetworkException(e);
    } finally {
      synchronized (connections) {
        connections.remove(call);
      }
    }
  }

  @Nullable
  public ZonedDateTime getCdnLastModifiedTime(int cdnNumber, Map<String, String> headers, String path) throws MissingConfigurationException, PushNetworkException, NonSuccessfulResponseCodeException {
    ConnectionHolder[] cdnNumberClients = cdnClientsMap.get(cdnNumber);
    if (cdnNumberClients == null) {
      throw new MissingConfigurationException("Attempted to download from unsupported CDN number: " + cdnNumber + ", Our configuration supports: " + cdnClientsMap.keySet());
    }
    ConnectionHolder   connectionHolder = getRandom(cdnNumberClients, random);
    OkHttpClient       okHttpClient     = connectionHolder.getClient()
                                                          .newBuilder()
                                                          .connectTimeout(soTimeoutMillis, TimeUnit.MILLISECONDS)
                                                          .readTimeout(soTimeoutMillis, TimeUnit.MILLISECONDS)
                                                          .build();

    Request.Builder request = new Request.Builder().url(connectionHolder.getUrl() + "/" + path).get();

    if (connectionHolder.getHostHeader().isPresent()) {
      request.addHeader("Host", connectionHolder.getHostHeader().get());
    }

    for (Map.Entry<String, String> header : headers.entrySet()) {
      request.addHeader(header.getKey(), header.getValue());
    }

    Call call = okHttpClient.newCall(request.build());

    synchronized (connections) {
      connections.add(call);
    }

    try (Response response = call.execute()) {
      if (response.isSuccessful()) {
        String lastModified = response.header("Last-Modified");
        if (lastModified == null) {
          return null;
        }
        return ZonedDateTime.parse(lastModified, DateTimeFormatter.RFC_1123_DATE_TIME);
      } else {
        throw new NonSuccessfulResponseCodeException(response.code(), "Response: " + response);
      }
    } catch (NonSuccessfulResponseCodeException | PushNetworkException e) {
      throw e;
    } catch (IOException e) {
      throw new PushNetworkException(e);
    } finally {
      synchronized (connections) {
        connections.remove(call);
      }
    }
  }

  private AttachmentDigest uploadToCdn0(String path, String acl, String key, String policy, String algorithm,
                                        String credential, String date, String signature,
                                        InputStream data, String contentType, long length, boolean incremental,
                                        OutputStreamFactory outputStreamFactory, ProgressListener progressListener,
                                        CancelationSignal cancelationSignal)
      throws PushNetworkException, NonSuccessfulResponseCodeException
  {
    ConnectionHolder connectionHolder = getRandom(cdnClientsMap.get(0), random);
    OkHttpClient     okHttpClient     = connectionHolder.getClient()
                                                        .newBuilder()
                                                        .connectTimeout(soTimeoutMillis, TimeUnit.MILLISECONDS)
                                                        .readTimeout(soTimeoutMillis, TimeUnit.MILLISECONDS)
                                                        .build();

    DigestingRequestBody file = new DigestingRequestBody(data, outputStreamFactory, contentType, length, incremental, progressListener, cancelationSignal, 0);

    RequestBody requestBody = new MultipartBody.Builder()
                                               .setType(MultipartBody.FORM)
                                               .addFormDataPart("acl", acl)
                                               .addFormDataPart("key", key)
                                               .addFormDataPart("policy", policy)
                                               .addFormDataPart("Content-Type", contentType)
                                               .addFormDataPart("x-amz-algorithm", algorithm)
                                               .addFormDataPart("x-amz-credential", credential)
                                               .addFormDataPart("x-amz-date", date)
                                               .addFormDataPart("x-amz-signature", signature)
                                               .addFormDataPart("file", "file", file)
                                               .build();

    Request.Builder request = new Request.Builder()
                                         .url(connectionHolder.getUrl() + "/" + path)
                                         .post(requestBody);

    if (connectionHolder.getHostHeader().isPresent()) {
      request.addHeader("Host", connectionHolder.getHostHeader().get());
    }

    Call call = okHttpClient.newCall(request.build());

    synchronized (connections) {
      connections.add(call);
    }

    try (Response response = call.execute()) {
      if (response.isSuccessful()) return file.getAttachmentDigest();
      else                         throw new NonSuccessfulResponseCodeException(response.code(), "Response: " + response);
    } catch (PushNetworkException | NonSuccessfulResponseCodeException e) {
      throw e;
    } catch (IOException e) {
      throw new PushNetworkException(e);
    } finally {
      synchronized (connections) {
        connections.remove(call);
      }
    }
  }

  public String getResumableUploadUrl(AttachmentUploadForm uploadForm) throws IOException {
    ConnectionHolder connectionHolder = getRandom(cdnClientsMap.get(uploadForm.cdn), random);
    OkHttpClient     okHttpClient     = connectionHolder.getClient()
                                                        .newBuilder()
                                                        .connectTimeout(soTimeoutMillis, TimeUnit.MILLISECONDS)
                                                        .readTimeout(soTimeoutMillis, TimeUnit.MILLISECONDS)
                                                        .build();

    Request.Builder request = new Request.Builder().url(buildConfiguredUrl(connectionHolder, uploadForm.signedUploadLocation))
                                                   .post(RequestBody.create(null, ""));

    for (Map.Entry<String, String> header : uploadForm.headers.entrySet()) {
      if (!header.getKey().equalsIgnoreCase("host")) {
        request.header(header.getKey(), header.getValue());
      }
    }

    if (connectionHolder.getHostHeader().isPresent()) {
      request.header("host", connectionHolder.getHostHeader().get());
    }

    request.addHeader("Content-Length", "0");

    if (uploadForm.cdn == 2) {
      request.addHeader("Content-Type", "application/octet-stream");
    } else if (uploadForm.cdn == 3) {
      request.addHeader("Upload-Defer-Length", "1")
             .addHeader("Tus-Resumable", "1.0.0");
    } else {
      throw new AssertionError("Unknown CDN version: " + uploadForm.cdn);
    }

    Call call = okHttpClient.newCall(request.build());

    synchronized (connections) {
      connections.add(call);
    }

    try (Response response = call.execute()) {
      if (response.isSuccessful()) {
        return response.header("location");
      } else {
        throw new NonSuccessfulResponseCodeException(response.code(), "Response: " + response);
      }
    } catch (PushNetworkException | NonSuccessfulResponseCodeException e) {
      throw e;
    } catch (IOException e) {
      throw new PushNetworkException(e);
    } finally {
      synchronized (connections) {
        connections.remove(call);
      }
    }
  }

  private AttachmentDigest uploadToCdn2(String resumableUrl, InputStream data, String contentType, long length, boolean incremental, OutputStreamFactory outputStreamFactory, ProgressListener progressListener, CancelationSignal cancelationSignal) throws IOException {
    ConnectionHolder connectionHolder = getRandom(cdnClientsMap.get(2), random);
    OkHttpClient     okHttpClient     = connectionHolder.getClient()
                                                        .newBuilder()
                                                        .connectTimeout(soTimeoutMillis, TimeUnit.MILLISECONDS)
                                                        .readTimeout(soTimeoutMillis, TimeUnit.MILLISECONDS)
                                                        .build();

    ResumeInfo           resumeInfo = getResumeInfoCdn2(resumableUrl, length);
    DigestingRequestBody file       = new DigestingRequestBody(data, outputStreamFactory, contentType, length, incremental, progressListener, cancelationSignal, resumeInfo.contentStart);

    if (resumeInfo.contentStart == length) {
      Log.w(TAG, "Resume start point == content length");
      try (NowhereBufferedSink buffer = new NowhereBufferedSink()) {
        file.writeTo(buffer);
      }
      return file.getAttachmentDigest();
    }

    Request.Builder request = new Request.Builder().url(buildConfiguredUrl(connectionHolder, resumableUrl))
                                                   .put(file)
                                                   .addHeader("Content-Range", resumeInfo.contentRange);

    if (connectionHolder.getHostHeader().isPresent()) {
      request.header("host", connectionHolder.getHostHeader().get());
    }

    Call call = okHttpClient.newCall(request.build());

    synchronized (connections) {
      connections.add(call);
    }

    try (Response response = call.execute()) {
      if (response.isSuccessful()) return file.getAttachmentDigest();
      else                         throw new NonSuccessfulResponseCodeException(response.code(), "Response: " + response);
    } catch (PushNetworkException | NonSuccessfulResponseCodeException e) {
      throw e;
    } catch (IOException e) {
      if (e instanceof StreamResetException) {
        throw e;
      }
      throw new PushNetworkException(e);
    } finally {
      synchronized (connections) {
        connections.remove(call);
      }
    }
  }

  public void uploadBackupFile(AttachmentUploadForm uploadForm, String resumableUploadUrl, InputStream data, long dataLength) throws IOException {
    uploadBackupFile(uploadForm, resumableUploadUrl, data, dataLength, null);
  }

  public void uploadBackupFile(AttachmentUploadForm uploadForm, String resumableUploadUrl, InputStream data, long dataLength, ProgressListener progressListener) throws IOException {
    if (uploadForm.cdn == 2) {
      uploadToCdn2(resumableUploadUrl, data, "application/octet-stream", dataLength, false, new NoCipherOutputStreamFactory(), null, null);
    } else {
      uploadToCdn3(resumableUploadUrl, data, "application/octet-stream", dataLength, false, new NoCipherOutputStreamFactory(), null, null, uploadForm.headers);
    }
  }

  private AttachmentDigest uploadToCdn3(String resumableUrl,
                                        InputStream data,
                                        String contentType,
                                        long length,
                                        boolean incremental,
                                        OutputStreamFactory outputStreamFactory,
                                        ProgressListener progressListener,
                                        CancelationSignal cancelationSignal,
                                        Map<String, String> headers)
      throws IOException
  {
    ConnectionHolder connectionHolder = getRandom(cdnClientsMap.get(3), random);
    OkHttpClient     okHttpClient     = connectionHolder.getClient()
                                                        .newBuilder()
                                                        .connectTimeout(soTimeoutMillis, TimeUnit.MILLISECONDS)
                                                        .readTimeout(soTimeoutMillis, TimeUnit.MILLISECONDS)
                                                        .build();

    ResumeInfo           resumeInfo = getResumeInfoCdn3(resumableUrl, headers);
    DigestingRequestBody file       = new DigestingRequestBody(data, outputStreamFactory, contentType, length, incremental, progressListener, cancelationSignal, resumeInfo.contentStart);

    if (resumeInfo.contentStart == length) {
      Log.w(TAG, "Resume start point == content length");
      try (NowhereBufferedSink buffer = new NowhereBufferedSink()) {
        file.writeTo(buffer);
      }
      return file.getAttachmentDigest();
    } else if (resumeInfo.contentStart != 0) {
      Log.w(TAG, "Resuming previous attachment upload");
    }

    Request.Builder request = new Request.Builder().url(buildConfiguredUrl(connectionHolder, resumableUrl))
                                                   .patch(file)
                                                   .addHeader("Upload-Offset", String.valueOf(resumeInfo.contentStart))
                                                   .addHeader("Upload-Length", String.valueOf(length))
                                                   .addHeader("Tus-Resumable", "1.0.0");

    for (Map.Entry<String, String> entry : headers.entrySet()) {
      request.addHeader(entry.getKey(), entry.getValue());
    }

    if (connectionHolder.getHostHeader().isPresent()) {
      request.header("host", connectionHolder.getHostHeader().get());
    }

    Call call = okHttpClient.newCall(request.build());

    synchronized (connections) {
      connections.add(call);
    }

    try (Response response = call.execute()) {
      if (response.isSuccessful()) {
        return file.getAttachmentDigest();
      } else {
        throw new NonSuccessfulResponseCodeException(response.code(), "Response: " + response);
      }
    } catch (PushNetworkException | NonSuccessfulResponseCodeException e) {
      throw e;
    } catch (IOException e) {
      if (e instanceof StreamResetException) {
        throw e;
      }
      throw new PushNetworkException(e);
    } finally {
      synchronized (connections) {
        connections.remove(call);
      }
    }
  }

  private ResumeInfo getResumeInfoCdn2(String resumableUrl, long contentLength) throws IOException {
    ConnectionHolder connectionHolder = getRandom(cdnClientsMap.get(2), random);
    OkHttpClient     okHttpClient     = connectionHolder.getClient()
                                                        .newBuilder()
                                                        .connectTimeout(soTimeoutMillis, TimeUnit.MILLISECONDS)
                                                        .readTimeout(soTimeoutMillis, TimeUnit.MILLISECONDS)
                                                        .build();

    final long   offset;
    final String contentRange;

    Request.Builder request = new Request.Builder().url(buildConfiguredUrl(connectionHolder, resumableUrl))
                                                   .put(RequestBody.create(null, ""))
                                                   .addHeader("Content-Range", String.format(Locale.US, "bytes */%d", contentLength));

    if (connectionHolder.getHostHeader().isPresent()) {
      request.header("host", connectionHolder.getHostHeader().get());
    }

    Call call = okHttpClient.newCall(request.build());

    synchronized (connections) {
      connections.add(call);
    }

    try (Response response = call.execute()) {
      if (response.isSuccessful()) {
        offset       = contentLength;
        contentRange = null;
      } else if (response.code() == 308) {
        String rangeCompleted = response.header("Range");

        if (rangeCompleted == null) {
          offset = 0;
        } else {
          offset = Long.parseLong(rangeCompleted.split("-")[1]) + 1;
        }

        contentRange = String.format(Locale.US, "bytes %d-%d/%d", offset, contentLength - 1, contentLength);
      } else if (response.code() == 404) {
        throw new ResumeLocationInvalidException();
      } else {
        throw new NonSuccessfulResumableUploadResponseCodeException(response.code(), "Response: " + response);
      }
    } catch (PushNetworkException | NonSuccessfulResponseCodeException e) {
      throw e;
    } catch (IOException e) {
      throw new PushNetworkException(e);
    } finally {
      synchronized (connections) {
        connections.remove(call);
      }
    }

    return new ResumeInfo(contentRange, offset);
  }

  private ResumeInfo getResumeInfoCdn3(String resumableUrl, Map<String, String> headers) throws IOException {
    ConnectionHolder connectionHolder = getRandom(cdnClientsMap.get(3), random);
    OkHttpClient     okHttpClient     = connectionHolder.getClient()
                                                        .newBuilder()
                                                        .connectTimeout(soTimeoutMillis, TimeUnit.MILLISECONDS)
                                                        .readTimeout(soTimeoutMillis, TimeUnit.MILLISECONDS)
                                                        .build();

    final long   offset;

    Request.Builder request = new Request.Builder().url(buildConfiguredUrl(connectionHolder, resumableUrl))
                                                   .head()
                                                   .addHeader("Tus-Resumable", "1.0.0");

    for (Map.Entry<String, String> entry : headers.entrySet()) {
      request.addHeader(entry.getKey(), entry.getValue());
    }

    if (connectionHolder.getHostHeader().isPresent()) {
      request.header("host", connectionHolder.getHostHeader().get());
    }

    Call call = okHttpClient.newCall(request.build());

    synchronized (connections) {
      connections.add(call);
    }

    try (Response response = call.execute()) {
      if (response.isSuccessful()) {
        offset = Long.parseLong(Objects.requireNonNull(response.header("Upload-Offset")));
      } else {
        throw new ResumeLocationInvalidException("Response: " + response);
      }
    } catch (PushNetworkException | NonSuccessfulResponseCodeException e) {
      throw e;
    } catch (IOException e) {
      throw new PushNetworkException(e);
    } finally {
      synchronized (connections) {
        connections.remove(call);
      }
    }

    return new ResumeInfo(null, offset);
  }

  private static HttpUrl buildConfiguredUrl(ConnectionHolder connectionHolder, String url) throws IOException {
    final HttpUrl endpointUrl = HttpUrl.get(connectionHolder.url);
    final HttpUrl resumableHttpUrl;
    try {
      resumableHttpUrl = HttpUrl.get(url);
    } catch (IllegalArgumentException e) {
      throw new IOException("Malformed URL!", e);
    }

    return new HttpUrl.Builder().scheme(endpointUrl.scheme())
                                .host(endpointUrl.host())
                                .port(endpointUrl.port())
                                .encodedPath(endpointUrl.encodedPath())
                                .addEncodedPathSegments(resumableHttpUrl.encodedPath().substring(1))
                                .encodedQuery(resumableHttpUrl.encodedQuery())
                                .encodedFragment(resumableHttpUrl.encodedFragment())
                                .build();
  }

  private String makeServiceRequestWithoutAuthentication(String urlFragment, String method, String jsonBody)
      throws NonSuccessfulResponseCodeException, PushNetworkException, MalformedResponseException
  {
    return makeServiceRequestWithoutAuthentication(urlFragment, method, jsonBody, NO_HEADERS, NO_HANDLER);
  }

  private String makeServiceRequestWithoutAuthentication(String urlFragment, String method, String jsonBody, Map<String, String> headers, ResponseCodeHandler responseCodeHandler)
      throws NonSuccessfulResponseCodeException, PushNetworkException, MalformedResponseException
  {
    try (Response response = makeServiceRequest(urlFragment, method, jsonRequestBody(jsonBody), headers, responseCodeHandler, SealedSenderAccess.NONE, true)) {
      return readBodyString(response);
    }
  }

  private String makeServiceRequest(String urlFragment, String method, String jsonBody)
      throws NonSuccessfulResponseCodeException, PushNetworkException, MalformedResponseException
  {
    return makeServiceRequest(urlFragment, method, jsonBody, NO_HEADERS, NO_HANDLER, SealedSenderAccess.NONE);
  }

  private String makeServiceRequest(String urlFragment, String method, String jsonBody, Map<String, String> headers, ResponseCodeHandler responseCodeHandler, @Nullable SealedSenderAccess sealedSenderAccess)
      throws NonSuccessfulResponseCodeException, PushNetworkException, MalformedResponseException
  {
    try (Response response = makeServiceRequest(urlFragment, method, jsonRequestBody(jsonBody), headers, responseCodeHandler, sealedSenderAccess, false)) {
      return readBodyString(response);
    }
  }

  private static RequestBody jsonRequestBody(String jsonBody) {
    return jsonBody != null ? RequestBody.create(MediaType.parse("application/json"), jsonBody)
                            : null;
  }

  private static RequestBody protobufRequestBody(Message<?, ?> protobufBody) {
    return protobufBody != null ? RequestBody.create(MediaType.parse("application/x-protobuf"), protobufBody.encode())
                                : null;
  }

  private ListenableFuture<String> submitServiceRequest(String urlFragment,
                                                        String method,
                                                        String jsonBody,
                                                        Map<String, String> headers,
                                                        @Nullable SealedSenderAccess sealedSenderAccess)
  {
    OkHttpClient okHttpClient = buildOkHttpClient(sealedSenderAccess != null);
    Call         call         = okHttpClient.newCall(buildServiceRequest(urlFragment, method, jsonRequestBody(jsonBody), headers, sealedSenderAccess, false));

    synchronized (connections) {
      connections.add(call);
    }

    SettableFuture<String> bodyFuture = new SettableFuture<>();

    call.enqueue(new Callback() {
      @Override
      public void onResponse(Call call, Response response) {
        try (ResponseBody body = response.body()) {
          validateServiceResponse(response);
          bodyFuture.set(readBodyString(body));
        } catch (IOException e) {
          bodyFuture.setException(e);
        }
      }

      @Override
      public void onFailure(Call call, IOException e) {
        bodyFuture.setException(e);
      }
    });

    return bodyFuture;
  }

  private Response makeServiceRequest(String urlFragment,
                                      String method,
                                      RequestBody body,
                                      Map<String, String> headers,
                                      ResponseCodeHandler responseCodeHandler,
                                      @Nullable SealedSenderAccess sealedSenderAccess,
                                      boolean doNotAddAuthenticationOrUnidentifiedAccessKey)
      throws NonSuccessfulResponseCodeException, PushNetworkException, MalformedResponseException
  {
    Response response = null;
    try {
      response = getServiceConnection(urlFragment, method, body, headers, sealedSenderAccess, doNotAddAuthenticationOrUnidentifiedAccessKey);
      responseCodeHandler.handle(response.code(), response.body(), response::header);
      return validateServiceResponse(response);
    } catch (Exception e) {
      if (response != null && response.body() != null) {
        response.body().close();
      }
      throw e;
    }
  }

  private Response validateServiceResponse(Response response)
      throws NonSuccessfulResponseCodeException, PushNetworkException, MalformedResponseException {
    int    responseCode    = response.code();
    String responseMessage = response.message();

    switch (responseCode) {
      case 413:
      case 429: {
        long           retryAfterLong = Util.parseLong(response.header("Retry-After"), -1);
        Optional<Long> retryAfter     = retryAfterLong != -1 ? Optional.of(TimeUnit.SECONDS.toMillis(retryAfterLong)) : Optional.empty();
        throw new RateLimitException(responseCode, "Rate limit exceeded: " + responseCode, retryAfter);
      }
      case 401:
      case 403:
        throw new AuthorizationFailedException(responseCode, "Authorization failed!");
      case 404:
        throw new NotFoundException("Not found");
      case 409:
        MismatchedDevices mismatchedDevices = readResponseJson(response, MismatchedDevices.class);

        throw new MismatchedDevicesException(mismatchedDevices);
      case 410:
        StaleDevices staleDevices = readResponseJson(response, StaleDevices.class);

        throw new StaleDevicesException(staleDevices);
      case 411:
        DeviceLimit deviceLimit = readResponseJson(response, DeviceLimit.class);

        throw new DeviceLimitExceededException(deviceLimit);
      case 417:
        throw new ExpectationFailedException();
      case 423:
        RegistrationLockFailure accountLockFailure = readResponseJson(response, RegistrationLockFailure.class);

        throw new LockedException(accountLockFailure.length,
                                  accountLockFailure.timeRemaining,
                                  accountLockFailure.svr2Credentials,
                                  accountLockFailure.svr3Credentials);
      case 428:
        ProofRequiredResponse proofRequiredResponse = readResponseJson(response, ProofRequiredResponse.class);
        String                retryAfterRaw = response.header("Retry-After");
        long                  retryAfter    = Util.parseInt(retryAfterRaw, -1);

        throw new ProofRequiredException(proofRequiredResponse, retryAfter);

      case 499:
        throw new DeprecatedVersionException();

      case 508:
        throw new ServerRejectedException();
    }

    if (responseCode != 200 && responseCode != 202 && responseCode != 204 && responseCode != 207) {
      throw new NonSuccessfulResponseCodeException(responseCode, "Bad response: " + responseCode + " " + responseMessage);
    }

    return response;
  }

  private Response getServiceConnection(String urlFragment,
                                        String method,
                                        RequestBody body,
                                        Map<String, String> headers,
                                        @Nullable SealedSenderAccess sealedSenderAccess,
                                        boolean doNotAddAuthenticationOrUnidentifiedAccessKey)
      throws PushNetworkException
  {
    try {
      OkHttpClient okHttpClient = buildOkHttpClient(sealedSenderAccess != null);
      Call         call         = okHttpClient.newCall(buildServiceRequest(urlFragment, method, body, headers, sealedSenderAccess, doNotAddAuthenticationOrUnidentifiedAccessKey));

      synchronized (connections) {
        connections.add(call);
      }

      try {
        return call.execute();
      } finally {
        synchronized (connections) {
          connections.remove(call);
        }
      }
    } catch (IOException e) {
      throw new PushNetworkException(e);
    }
  }

  private OkHttpClient buildOkHttpClient(boolean unidentified) {
    ServiceConnectionHolder connectionHolder = (ServiceConnectionHolder) getRandom(serviceClients, random);
    OkHttpClient            baseClient       = unidentified ? connectionHolder.getUnidentifiedClient() : connectionHolder.getClient();

    return baseClient.newBuilder()
                     .connectTimeout(soTimeoutMillis, TimeUnit.MILLISECONDS)
                     .readTimeout(soTimeoutMillis, TimeUnit.MILLISECONDS)
                     .retryOnConnectionFailure(automaticNetworkRetry)
                     .build();
  }

  private Request buildServiceRequest(String urlFragment,
                                      String method,
                                      RequestBody body,
                                      Map<String, String> headers,
                                      @Nullable SealedSenderAccess sealedSenderAccess,
                                      boolean doNotAddAuthenticationOrUnidentifiedAccessKey) {

    ServiceConnectionHolder connectionHolder = (ServiceConnectionHolder) getRandom(serviceClients, random);

    Request.Builder request = new Request.Builder();
    request.url(String.format("%s%s", connectionHolder.getUrl(), urlFragment));
    request.method(method, body);

    for (Map.Entry<String, String> header : headers.entrySet()) {
      request.addHeader(header.getKey(), header.getValue());
    }

    if (!headers.containsKey("Authorization") && !doNotAddAuthenticationOrUnidentifiedAccessKey) {
      if (sealedSenderAccess != null) {
        request.addHeader(sealedSenderAccess.getHeaderName(), sealedSenderAccess.getHeaderValue());
      } else if (credentialsProvider.getPassword() != null) {
        request.addHeader("Authorization", getAuthorizationHeader(credentialsProvider));
      }
    }

    if (signalAgent != null) {
      request.addHeader("X-Signal-Agent", signalAgent);
    }

    if (connectionHolder.getHostHeader().isPresent()) {
      request.addHeader("Host", connectionHolder.getHostHeader().get());
    }

    return request.build();
  }

  private Response makeStorageRequest(String authorization, String path, String method, RequestBody body, ResponseCodeHandler responseCodeHandler)
      throws PushNetworkException, NonSuccessfulResponseCodeException
  {
    return makeStorageRequest(authorization, path, method, body, NO_HEADERS, responseCodeHandler);
  }

  private Response makeStorageRequest(String authorization, String path, String method, RequestBody body, Map<String, String> headers, ResponseCodeHandler responseCodeHandler)
      throws PushNetworkException, NonSuccessfulResponseCodeException
  {
    ConnectionHolder connectionHolder = getRandom(storageClients, random);
    OkHttpClient     okHttpClient     = connectionHolder.getClient()
                                                        .newBuilder()
                                                        .connectTimeout(soTimeoutMillis, TimeUnit.MILLISECONDS)
                                                        .readTimeout(soTimeoutMillis, TimeUnit.MILLISECONDS)
                                                        .build();

    Request.Builder request = new Request.Builder().url(connectionHolder.getUrl() + path);
    request.method(method, body);

    if (connectionHolder.getHostHeader().isPresent()) {
      request.addHeader("Host", connectionHolder.getHostHeader().get());
    }

    if (authorization != null) {
      request.addHeader("Authorization", authorization);
    }

    for (Map.Entry<String, String> entry : headers.entrySet()) {
      request.addHeader(entry.getKey(), entry.getValue());
    }

    Call call = okHttpClient.newCall(request.build());

    synchronized (connections) {
      connections.add(call);
    }

    Response response;

    try {
      response = call.execute();

      if (response.isSuccessful() && response.code() != 204) {
        return response;
      }
    } catch (IOException e) {
      throw new PushNetworkException(e);
    } finally {
      synchronized (connections) {
        connections.remove(call);
      }
    }

    try (ResponseBody responseBody = response.body()) {
      responseCodeHandler.handle(response.code(), responseBody, response::header);

      switch (response.code()) {
        case 204:
          throw new NoContentException("No content!");
        case 401:
        case 403:
          throw new AuthorizationFailedException(response.code(), "Authorization failed!");
        case 404:
          throw new NotFoundException("Not found");
        case 409:
          if (responseBody != null) {
            throw new ContactManifestMismatchException(readBodyBytes(responseBody));
          } else {
            throw new ConflictException();
          }
        case 429:
          throw new RateLimitException(response.code(), "Rate limit exceeded: " + response.code());
        case 499:
          throw new DeprecatedVersionException();
      }

      throw new NonSuccessfulResponseCodeException(response.code(), "Response: " + response);
    }
  }

  public CallingResponse makeCallingRequest(long requestId, String url, String httpMethod, List<Pair<String, String>> headers, byte[] body) {
    ConnectionHolder connectionHolder = getRandom(serviceClients, random);
    OkHttpClient     okHttpClient     = connectionHolder.getClient()
                                                        .newBuilder()
                                                        .followRedirects(false)
                                                        .connectTimeout(soTimeoutMillis, TimeUnit.MILLISECONDS)
                                                        .readTimeout(soTimeoutMillis, TimeUnit.MILLISECONDS)
                                                        .build();

    RequestBody     requestBody = body != null ? RequestBody.create(null, body) : null;
    Request.Builder builder     = new Request.Builder()
                                             .url(url)
                                             .method(httpMethod, requestBody);

    if (headers != null) {
      for (Pair<String, String> header : headers) {
        builder.addHeader(header.first(), header.second());
      }
    }

    Request request = builder.build();

    for (int i = 0; i < MAX_FOLLOW_UPS; i++) {
      try (Response response = okHttpClient.newCall(request).execute()) {
        int responseStatus = response.code();

        if (responseStatus != 307) {
          return new CallingResponse.Success(requestId,
                                             responseStatus,
                                             response.body() != null ? response.body().bytes() : new byte[0]);
        }

        String  location = response.header("Location");
        HttpUrl newUrl   = location != null ? request.url().resolve(location) : null;

        if (newUrl != null) {
          request = request.newBuilder().url(newUrl).build();
        } else {
          return new CallingResponse.Error(requestId, new IOException("Received redirect without a valid Location header"));
        }
      } catch (IOException e) {
        Log.w(TAG, "Exception during ringrtc http call.", e);
        return new CallingResponse.Error(requestId, e);
      }
    }

    Log.w(TAG, "Calling request max redirects exceeded");
    return new CallingResponse.Error(requestId, new IOException("Redirect limit exceeded"));
  }

  private ServiceConnectionHolder[] createServiceConnectionHolders(SignalUrl[] urls,
                                                                   List<Interceptor> interceptors,
                                                                   SocketFactory socketFactory,
                                                                   ProxySelector proxySelector,
                                                                   Dns dns)
  {
    List<ServiceConnectionHolder> serviceConnectionHolders = new LinkedList<>();

    for (SignalUrl url : urls) {
      serviceConnectionHolders.add(new ServiceConnectionHolder(createConnectionClient(url, interceptors, socketFactory, proxySelector, dns),
                                                               createConnectionClient(url, interceptors, socketFactory, proxySelector, dns),
                                                               url.getUrl(), url.getHostHeader()));
    }

    return serviceConnectionHolders.toArray(new ServiceConnectionHolder[0]);
  }

  private static Map<Integer, ConnectionHolder[]> createCdnClientsMap(final Map<Integer, SignalCdnUrl[]> signalCdnUrlMap,
                                                                      final List<Interceptor> interceptors,
                                                                      final SocketFactory socketFactory,
                                                                      final ProxySelector proxySelector,
                                                                      final Dns dns) {
    validateConfiguration(signalCdnUrlMap);
    final Map<Integer, ConnectionHolder[]> result = new HashMap<>();
    for (Map.Entry<Integer, SignalCdnUrl[]> entry : signalCdnUrlMap.entrySet()) {
      result.put(entry.getKey(),
                 createConnectionHolders(entry.getValue(), interceptors, socketFactory, proxySelector, dns));
    }
    return Collections.unmodifiableMap(result);
  }

  private static void validateConfiguration(Map<Integer, SignalCdnUrl[]> signalCdnUrlMap) {
    if (!signalCdnUrlMap.containsKey(0) || !signalCdnUrlMap.containsKey(2)) {
      throw new AssertionError("Configuration used to create PushServiceSocket must support CDN 0 and CDN 2");
    }
  }

  private static ConnectionHolder[] createConnectionHolders(SignalUrl[] urls, List<Interceptor> interceptors, SocketFactory socketFactory, ProxySelector proxySelector, Dns dns) {
    List<ConnectionHolder> connectionHolders = new LinkedList<>();

    for (SignalUrl url : urls) {
      connectionHolders.add(new ConnectionHolder(createConnectionClient(url, interceptors, socketFactory, proxySelector, dns), url.getUrl(), url.getHostHeader()));
    }

    return connectionHolders.toArray(new ConnectionHolder[0]);
  }

  private static OkHttpClient createConnectionClient(SignalUrl url, List<Interceptor> interceptors, SocketFactory socketFactory, ProxySelector proxySelector, Dns dns) {
    try {
      TrustManager[] trustManagers = BlacklistingTrustManager.createFor(url.getTrustStore());

      SSLContext context = SSLContext.getInstance("TLS");
      context.init(null, trustManagers, null);

      OkHttpClient.Builder builder = new OkHttpClient.Builder()
                                                     .socketFactory(socketFactory)
                                                     .proxySelector(proxySelector)
                                                     .sslSocketFactory(new Tls12SocketFactory(context.getSocketFactory()), (X509TrustManager)trustManagers[0])
                                                     .connectionSpecs(url.getConnectionSpecs().orElse(Util.immutableList(ConnectionSpec.RESTRICTED_TLS)))
                                                     .dns(dns);

      builder.sslSocketFactory(new Tls12SocketFactory(context.getSocketFactory()), (X509TrustManager)trustManagers[0])
             .connectionSpecs(url.getConnectionSpecs().orElse(Util.immutableList(ConnectionSpec.RESTRICTED_TLS)))
             .build();

      builder.connectionPool(new ConnectionPool(5, 45, TimeUnit.SECONDS));

      for (Interceptor interceptor : interceptors) {
        builder.addInterceptor(interceptor);
      }

      return builder.build();
    } catch (NoSuchAlgorithmException | KeyManagementException e) {
      throw new AssertionError(e);
    }
  }

  private String getAuthorizationHeader(CredentialsProvider credentialsProvider) {
    try {
      String identifier = credentialsProvider.getAci() != null ? credentialsProvider.getAci().toString() : credentialsProvider.getE164();
      if (credentialsProvider.getDeviceId() != SignalServiceAddress.DEFAULT_DEVICE_ID) {
        identifier += "." + credentialsProvider.getDeviceId();
      }
      return "Basic " + Base64.encodeWithPadding((identifier + ":" + credentialsProvider.getPassword()).getBytes("UTF-8"));
    } catch (UnsupportedEncodingException e) {
      throw new AssertionError(e);
    }
  }

  private ConnectionHolder getRandom(ConnectionHolder[] connections, SecureRandom random) {
    return connections[random.nextInt(connections.length)];
  }

  /**
   * Converts {@link IOException} on body byte reading to {@link PushNetworkException}.
   */
  private static byte[] readBodyBytes(Response response) throws PushNetworkException, MalformedResponseException {
    if (response.body() == null) {
      throw new MalformedResponseException("No body!");
    }

    try {
      return response.body().bytes();
    } catch (IOException e) {
      throw new PushNetworkException(e);
    }
  }

  private static byte[] readBodyBytes(@Nonnull ResponseBody responseBody) throws PushNetworkException {
    try {
      return responseBody.bytes();
    } catch (IOException e) {
      throw new PushNetworkException(e);
    }
  }

  /**
   * Converts {@link IOException} on body reading to {@link PushNetworkException}.
   */
  static String readBodyString(Response response) throws PushNetworkException, MalformedResponseException {
    return readBodyString(response.body());
  }

  /**
   * Converts {@link IOException} on body reading to {@link PushNetworkException}.
   */
  private static String readBodyString(ResponseBody body) throws PushNetworkException, MalformedResponseException {
    if (body == null) {
      throw new MalformedResponseException("No body!");
    }

    try {
      return body.string();
    } catch (IOException e) {
      throw new PushNetworkException(e);
    }
  }

  /**
   * Converts {@link IOException} on body reading to {@link PushNetworkException}.
   * {@link IOException} during json parsing is converted to a {@link MalformedResponseException}
   */
  private static <T> T readBodyJson(ResponseBody body, Class<T> clazz) throws PushNetworkException, MalformedResponseException {
    String json = readBodyString(body);

    try {
      return JsonUtil.fromJson(json, clazz);
    } catch (JsonProcessingException e) {
      Log.w(TAG, e);
      throw new MalformedResponseException("Unable to parse entity", e);
    } catch (IOException e) {
      throw new PushNetworkException(e);
    }
  }

  /**
   * Converts {@link IOException} on body reading to {@link PushNetworkException}.
   * {@link IOException} during json parsing is converted to a {@link NonSuccessfulResponseCodeException} with response code detail.
   */
  private static <T> T readResponseJson(Response response, Class<T> clazz)
      throws PushNetworkException, MalformedResponseException
  {
      return readBodyJson(response.body(), clazz);
  }


  public enum VerificationCodeTransport { SMS, VOICE }

  public static class RegistrationLockV2 {
    @JsonProperty
    private String registrationLock;

    public RegistrationLockV2() {}

    public RegistrationLockV2(String registrationLock) {
      this.registrationLock = registrationLock;
    }
  }

  public static class RegistrationLockFailure {
    @JsonProperty
    public int length;

    @JsonProperty
    public long timeRemaining;

    @JsonProperty("backupCredentials")
    public AuthCredentials svr1Credentials;

    @JsonProperty
    public AuthCredentials svr2Credentials;

    @JsonProperty
    public Svr3Credentials svr3Credentials;
  }

  private static class ConnectionHolder {

    private final OkHttpClient     client;
    private final String           url;
    private final Optional<String> hostHeader;

    private ConnectionHolder(OkHttpClient client, String url, Optional<String> hostHeader) {
      this.client     = client;
      this.url        = url;
      this.hostHeader = hostHeader;
    }

    OkHttpClient getClient() {
      return client;
    }

    public String getUrl() {
      return url;
    }

    Optional<String> getHostHeader() {
      return hostHeader;
    }
  }

  private static class ServiceConnectionHolder extends ConnectionHolder {

    private final OkHttpClient unidentifiedClient;

    private ServiceConnectionHolder(OkHttpClient identifiedClient, OkHttpClient unidentifiedClient, String url, Optional<String> hostHeader) {
      super(identifiedClient, url, hostHeader);
      this.unidentifiedClient = unidentifiedClient;
    }

    OkHttpClient getUnidentifiedClient() {
      return unidentifiedClient;
    }
  }

  private interface ResponseCodeHandler {
    void handle(int responseCode, ResponseBody body, Function<String, String> getHeader) throws NonSuccessfulResponseCodeException, PushNetworkException;
  }

  private static class EmptyResponseCodeHandler implements ResponseCodeHandler {
    @Override
    public void handle(int responseCode, ResponseBody body, Function<String, String> getHeader) { }
  }

  /**
   * A {@link ResponseCodeHandler} that only throws {@link NonSuccessfulResponseCodeException} with the response body.
   * Any further processing is left to the caller.
   */
  private static class UnopinionatedResponseCodeHandler implements ResponseCodeHandler {
    @Override
    public void handle(int responseCode, ResponseBody body, Function<String, String> getHeader) throws NonSuccessfulResponseCodeException, PushNetworkException {
      if (responseCode < 200 || responseCode > 299) {
        String bodyString = null;
        if (body != null) {
          try {
            bodyString = readBodyString(body);
          } catch (MalformedResponseException e) {
            Log.w(TAG, "Failed to read body string", e);
          }
        }

        throw new NonSuccessfulResponseCodeException(responseCode, "Response: " + responseCode, bodyString);
      }
    }
  }

  /**
   * Like {@link UnopinionatedResponseCodeHandler} but also treats a 204 as a failure, since that means that the server intentionally
   * timed out before a valid result for the long poll was returned. Easier that way.
   */
  private static class LongPollingResponseCodeHandler implements ResponseCodeHandler {
    @Override
    public void handle(int responseCode, ResponseBody body, Function<String, String> getHeader) throws NonSuccessfulResponseCodeException, PushNetworkException {
      if (responseCode == 204 || responseCode < 200 || responseCode > 299) {
        String bodyString = null;
        if (body != null) {
          try {
            bodyString = readBodyString(body);
          } catch (MalformedResponseException e) {
            Log.w(TAG, "Failed to read body string", e);
          }
        }

        throw new NonSuccessfulResponseCodeException(responseCode, "Response: " + responseCode, bodyString);
      }
    }
  }

  /**
   * A {@link ResponseCodeHandler} that only throws {@link NonSuccessfulResponseCodeException} with the response body.
   * Any further processing is left to the caller.
   */
  private static class UnopinionatedBinaryErrorResponseCodeHandler implements ResponseCodeHandler {
    @Override
    public void handle(int responseCode, ResponseBody body, Function<String, String> getHeader) throws NonSuccessfulResponseCodeException, PushNetworkException {
      if (responseCode < 200 || responseCode > 299) {
        byte[] bodyBytes = null;
        if (body != null) {
          bodyBytes = readBodyBytes(body);
        }

        throw new NonSuccessfulResponseCodeException(responseCode, "Response: " + responseCode, bodyBytes);
      }
    }
  }

  public CredentialResponse retrieveGroupsV2Credentials(long todaySeconds)
      throws IOException
  {
    long todayPlus7 = todaySeconds + TimeUnit.DAYS.toSeconds(7);
    String response = makeServiceRequest(String.format(Locale.US, GROUPSV2_CREDENTIAL, todaySeconds, todayPlus7),
                                         "GET",
                                         null,
                                         NO_HEADERS,
                                         NO_HANDLER,
                                         SealedSenderAccess.NONE);

    return JsonUtil.fromJson(response, CredentialResponse.class);
  }

  private static final ResponseCodeHandler GROUPS_V2_PUT_RESPONSE_HANDLER   = (responseCode, body, getHeader) -> {
    if (getHeader.apply("X-Signal-Timestamp") == null) {
      throw new NonSuccessfulResponseCodeException(500, "Missing timestamp header");
    }

    if (responseCode == 409) throw new GroupExistsException();
  };

  private static final ResponseCodeHandler GROUPS_V2_GET_CURRENT_HANDLER    = (responseCode, body, getHeader) -> {
    if (getHeader.apply("X-Signal-Timestamp") == null) {
      throw new NonSuccessfulResponseCodeException(500, "Missing timestamp header");
    }

    switch (responseCode) {
      case 403: throw new NotInGroupException();
      case 404: throw new GroupNotFoundException();
    }
  };

  private static final ResponseCodeHandler GROUPS_V2_PATCH_RESPONSE_HANDLER = (responseCode, body, getHeader) -> {
    if (getHeader.apply("X-Signal-Timestamp") == null) {
      throw new NonSuccessfulResponseCodeException(500, "Missing timestamp header");
    }

    if (responseCode == 400) throw new GroupPatchNotAcceptedException();
  };

  private static final ResponseCodeHandler GROUPS_V2_GET_JOIN_INFO_HANDLER  = (responseCode, body, getHeader) -> {
    if (getHeader.apply("X-Signal-Timestamp") == null) {
      throw new NonSuccessfulResponseCodeException(500, "Missing timestamp header");
    }

    if (responseCode == 403) {
      throw new ForbiddenException(Optional.ofNullable(getHeader.apply("X-Signal-Forbidden-Reason")));
    }
  };

  public GroupResponse putNewGroupsV2Group(Group group, GroupsV2AuthorizationString authorization)
      throws NonSuccessfulResponseCodeException, PushNetworkException, IOException, MalformedResponseException
  {
    try (Response response = makeStorageRequest(authorization.toString(),
                                                GROUPSV2_GROUP,
                                                "PUT",
                                                protobufRequestBody(group),
                                                GROUPS_V2_PUT_RESPONSE_HANDLER))
    {
      return GroupResponse.ADAPTER.decode(readBodyBytes(response));
    }
  }

  public GroupResponse getGroupsV2Group(GroupsV2AuthorizationString authorization)
      throws NonSuccessfulResponseCodeException, PushNetworkException, IOException, MalformedResponseException
  {
    try (Response response = makeStorageRequest(authorization.toString(),
                                                GROUPSV2_GROUP,
                                                "GET",
                                                null,
                                                GROUPS_V2_GET_CURRENT_HANDLER))
    {
      return GroupResponse.ADAPTER.decode(readBodyBytes(response));
    }
  }

  public AvatarUploadAttributes getGroupsV2AvatarUploadForm(String authorization)
      throws NonSuccessfulResponseCodeException, PushNetworkException, IOException, MalformedResponseException
  {
    try (Response response = makeStorageRequest(authorization,
                                                GROUPSV2_AVATAR_REQUEST,
                                                "GET",
                                                null,
                                                NO_HANDLER))
    {
      return AvatarUploadAttributes.ADAPTER.decode(readBodyBytes(response));
    }
  }

  public GroupChangeResponse patchGroupsV2Group(GroupChange.Actions groupChange, String authorization, Optional<byte[]> groupLinkPassword)
      throws NonSuccessfulResponseCodeException, PushNetworkException, IOException, MalformedResponseException
  {
    String path;

    if (groupLinkPassword.isPresent()) {
      path = String.format(GROUPSV2_GROUP_PASSWORD, Base64.encodeUrlSafeWithoutPadding(groupLinkPassword.get()));
    } else {
      path = GROUPSV2_GROUP;
    }

    try (Response response = makeStorageRequest(authorization,
                                                path,
                                                "PATCH",
                                                protobufRequestBody(groupChange),
                                                GROUPS_V2_PATCH_RESPONSE_HANDLER))
    {
      return GroupChangeResponse.ADAPTER.decode(readBodyBytes(response));
    }
  }

  public GroupHistory getGroupHistory(int fromVersion, GroupsV2AuthorizationString authorization, int highestKnownEpoch, boolean includeFirstState, long sendEndorsementsExpirationMs)
      throws IOException
  {
    Map<String, String> headers = new HashMap<>();
    headers.put("Cached-Send-Endorsements", Long.toString(TimeUnit.MILLISECONDS.toSeconds(sendEndorsementsExpirationMs)));

    try (Response response = makeStorageRequest(authorization.toString(),
                                                String.format(Locale.US, GROUPSV2_GROUP_CHANGES, fromVersion, highestKnownEpoch, includeFirstState),
                                                "GET",
                                                null,
                                                headers,
                                                GROUPS_V2_GET_CURRENT_HANDLER))
    {

      if (response.body() == null) {
        throw new PushNetworkException("No body!");
      }

      GroupChanges groupChanges = GroupChanges.ADAPTER.decode(readBodyBytes(response));

      if (response.code() == 206) {
        String                 contentRangeHeader = response.header("Content-Range");
        Optional<ContentRange> contentRange       = ContentRange.parse(contentRangeHeader);

        if (contentRange.isPresent()) {
          Log.i(TAG, "Additional logs for group: " + contentRangeHeader);
          return new GroupHistory(groupChanges, contentRange);
        } else {
          Log.w(TAG, "Unable to parse Content-Range header: " + contentRangeHeader);
          throw new MalformedResponseException("Unable to parse content range header on 206");
        }
      }

      return new GroupHistory(groupChanges, Optional.empty());
    }
  }

  public int getGroupJoinedAtRevision(GroupsV2AuthorizationString authorization)
      throws IOException
  {
    try (Response response = makeStorageRequest(authorization.toString(),
                                                GROUPSV2_JOINED_AT,
                                                "GET",
                                                null,
                                                GROUPS_V2_GET_CURRENT_HANDLER))
    {
      return Member.ADAPTER.decode(readBodyBytes(response)).joinedAtRevision;
    }
  }

  public GroupJoinInfo getGroupJoinInfo(Optional<byte[]> groupLinkPassword, GroupsV2AuthorizationString authorization)
      throws NonSuccessfulResponseCodeException, PushNetworkException, IOException, MalformedResponseException
  {
    String passwordParam = groupLinkPassword.map(Base64::encodeUrlSafeWithoutPadding).orElse("");
    try (Response response = makeStorageRequest(authorization.toString(),
                                                String.format(GROUPSV2_GROUP_JOIN, passwordParam),
                                                "GET",
                                                null,
                                                GROUPS_V2_GET_JOIN_INFO_HANDLER))
    {
      return GroupJoinInfo.ADAPTER.decode(readBodyBytes(response));
    }
  }

  public GroupExternalCredential getGroupExternalCredential(GroupsV2AuthorizationString authorization)
      throws NonSuccessfulResponseCodeException, PushNetworkException, IOException, MalformedResponseException
  {
    try (Response response = makeStorageRequest(authorization.toString(),
                                                GROUPSV2_TOKEN,
                                                "GET",
                                                null,
                                                NO_HANDLER))
    {
      return GroupExternalCredential.ADAPTER.decode(readBodyBytes(response));
    }
  }

  /**
   * Handler for Google Play Billing purchase token linking
   */
  private static class LinkGooglePlayBillingPurchaseTokenResponseCodeHandler implements ResponseCodeHandler {
    @Override
    public void handle(int responseCode, ResponseBody body, Function<String, String> getHeader) throws NonSuccessfulResponseCodeException, PushNetworkException {
      if (responseCode < 400) {
        return;
      }

      throw new NonSuccessfulResponseCodeException(responseCode);
    }
  }

  /**
   * Handler for a couple in app payment endpoints.
   */
  private static class InAppPaymentResponseCodeHandler implements ResponseCodeHandler {
    @Override
    public void handle(int responseCode, ResponseBody body, Function<String, String> getHeader) throws NonSuccessfulResponseCodeException, PushNetworkException {
      if (responseCode < 400) {
        return;
      }

      if (responseCode == 440) {
        InAppPaymentProcessorError exception;
        try {
          exception = JsonUtil.fromJson(body.string(), InAppPaymentProcessorError.class);
        } catch (IOException e) {
          throw new NonSuccessfulResponseCodeException(440);
        }

        throw exception;
      } else {
        throw new NonSuccessfulResponseCodeException(responseCode);
      }
    }
  }

  private static class RegistrationSessionResponseHandler implements ResponseCodeHandler {

    @Override
    public void handle(int responseCode, ResponseBody body, Function<String, String> getHeader) throws NonSuccessfulResponseCodeException, PushNetworkException {

      if (responseCode == 403) {
        throw new IncorrectRegistrationRecoveryPasswordException();
      } else if (responseCode == 404) {
        throw new NoSuchSessionException();
      } else if (responseCode == 409) {
        RegistrationSessionMetadataResponse response;
        try {
          response = parseSessionMetadataResponse(body, getHeader);
        } catch (IOException e) {
          Log.w(TAG, "Unable to read response body.", e);
          throw new NonSuccessfulResponseCodeException(409);
        }

        if (response.getMetadata().getVerified()) {
          throw new AlreadyVerifiedException();
        } else if (response.getMetadata().pushChallengedRequired() || response.getMetadata().captchaRequired()) {
          throw new ChallengeRequiredException(response);
        } else {
          Log.i(TAG, "Received 409 in reg session handler that is not verified, with required information: " + String.join(", ", response.getMetadata().getRequestedInformation()));
          throw new HttpConflictException();
        }
      } else if (responseCode == 502) {
        VerificationCodeFailureResponseBody response;
        try {
          response = JsonUtil.fromJson(body.string(), VerificationCodeFailureResponseBody.class);
        } catch (IOException e) {
          Log.e(TAG, "Unable to read response body.", e);
          throw new NonSuccessfulResponseCodeException(responseCode);
        }
        throw new ExternalServiceFailureException(response.getPermanentFailure(), response.getReason());
      }
    }
  }

  /**
   * Error handler used exclusively for dealing with request verification code during registration flow.
   */
  private static class RequestVerificationCodeResponseHandler implements ResponseCodeHandler {

    @Override
    public void handle(int responseCode, ResponseBody body, Function<String, String> getHeader) throws NonSuccessfulResponseCodeException {
      if (responseCode == 400) {
        throw new MalformedRequestException();
      } else if (responseCode == 403) {
        throw new IncorrectRegistrationRecoveryPasswordException();
      } else if (responseCode == 404) {
        throw new NoSuchSessionException();
      } else if (responseCode == 409) {
        RegistrationSessionMetadataResponse response;
        try {
          response = parseSessionMetadataResponse(body, getHeader);
        } catch (IOException e) {
          Log.e(TAG, "Unable to read response body.", e);
          throw new NonSuccessfulResponseCodeException(409);
        }

        if (response.getMetadata().getVerified()) {
          throw new AlreadyVerifiedException();
        } else if (response.getMetadata().pushChallengedRequired() || response.getMetadata().captchaRequired()) {
          throw new ChallengeRequiredException(response);
        } else {
          Log.i(TAG, "Received 409 in for reg code request that is not verified, with required information: " + String.join(", ", response.getMetadata().getRequestedInformation()));
          throw new HttpConflictException();
        }
      } else if (responseCode == 418) {
        throw new InvalidTransportModeException();
      } else if (responseCode == 429) {
        RegistrationSessionMetadataResponse response;
        try {
          response = parseSessionMetadataResponse(body, getHeader);
        } catch (IOException e) {
          Log.w(TAG, "Unable to read response body.", e);
          throw new NonSuccessfulResponseCodeException(429);
        }

        throw new RequestVerificationCodeRateLimitException(response);
      } else if (responseCode == 440) {
        VerificationCodeFailureResponseBody response;
        try {
          response = JsonUtil.fromJson(body.string(), VerificationCodeFailureResponseBody.class);
        } catch (IOException e) {
          Log.e(TAG, "Unable to read response body.", e);
          throw new NonSuccessfulResponseCodeException(responseCode);
        }
        throw new ExternalServiceFailureException(response.getPermanentFailure(), response.getReason());
      }
    }
  }


  private static class PatchRegistrationSessionResponseHandler implements ResponseCodeHandler {

    @Override
    public void handle(int responseCode, ResponseBody body, Function<String, String> getHeader) throws NonSuccessfulResponseCodeException, PushNetworkException {
      switch (responseCode) {
        case 403:
          throw new TokenNotAcceptedException();
        case 404:
          throw new NoSuchSessionException();
        case 409:
          RegistrationSessionMetadataResponse response;
          try {
            response = parseSessionMetadataResponse(body, getHeader);
          } catch (IOException e) {
            Log.e(TAG, "Unable to read response body.", e);
            throw new NonSuccessfulResponseCodeException(409);
          }
          if (response.getMetadata().getVerified()) {
            throw new AlreadyVerifiedException();
          } else if (response.getMetadata().pushChallengedRequired() || response.getMetadata().captchaRequired()) {
            throw new ChallengeRequiredException(response);
          } else {
            Log.i(TAG, "Received 409 for patching reg session that is not verified, with required information: " + String.join(", ", response.getMetadata().getRequestedInformation()));
            throw new HttpConflictException();
          }
      }
    }
  }

  /**
   * Error response handler used exclusively for submitting a verification code during a registration session.
   */
  private static class SubmitVerificationCodeResponseHandler implements ResponseCodeHandler {
    @Override
    public void handle(int responseCode, ResponseBody body, Function<String, String> getHeader) throws NonSuccessfulResponseCodeException, PushNetworkException {

      switch (responseCode) {
        case 400:
          throw new InvalidTransportModeException();
        case 404:
          throw new NoSuchSessionException();
        case 409:
          RegistrationSessionMetadataJson sessionMetadata;
          try {
            sessionMetadata = JsonUtil.fromJson(body.string(), RegistrationSessionMetadataJson.class);
          } catch (IOException e) {
            Log.e(TAG, "Unable to read response body.", e);
            throw new NonSuccessfulResponseCodeException(409);
          }
          if (sessionMetadata.getVerified()) {
            throw new AlreadyVerifiedException();
          } else if (sessionMetadata.getNextVerificationAttempt() == null) {
            // Note: this explicitly requires Verified to be false
            throw new MustRequestNewCodeException();
          } else {
            Log.i(TAG, "Received 409 for reg code submission that is not verified, with required information: " + String.join(", ", sessionMetadata.getRequestedInformation()));
            throw new HttpConflictException();
          }
        case 429:
          RegistrationSessionMetadataResponse response;
          try {
            response = parseSessionMetadataResponse(body, getHeader);
          } catch (IOException e) {
            Log.w(TAG, "Unable to read response body.", e);
            throw new NonSuccessfulResponseCodeException(429);
          }

          throw new SubmitVerificationCodeRateLimitException(response);
        case 440:
          VerificationCodeFailureResponseBody codeFailureResponse;
          try {
            codeFailureResponse = JsonUtil.fromJson(body.string(), VerificationCodeFailureResponseBody.class);
          } catch (IOException e) {
            Log.e(TAG, "Unable to read response body.", e);
            throw new NonSuccessfulResponseCodeException(responseCode);
          }

          throw new ExternalServiceFailureException(codeFailureResponse.getPermanentFailure(), codeFailureResponse.getReason());
      }
    }
  }

  private static RegistrationSessionMetadataResponse parseSessionMetadataResponse(Response response) throws IOException {
    return parseSessionMetadataResponse(response.body(), response::header);
  }

  private static RegistrationSessionMetadataResponse parseSessionMetadataResponse(ResponseBody body, Function<String, String> getHeader) throws IOException {
    long                            retryAfterLong = Util.parseLong(getHeader.apply("Retry-After"), -1);
    Long                            retryAfterMs   = retryAfterLong != -1 ? TimeUnit.SECONDS.toMillis(retryAfterLong) : null;
    RegistrationSessionMetadataJson responseBody   = JsonUtil.fromJson(body.string(), RegistrationSessionMetadataJson.class);

    return new RegistrationSessionMetadataResponse(responseBody, System.currentTimeMillis(), retryAfterMs);
  }

  private static @Nonnull String urlEncode(@Nonnull String data) throws IOException {
    //noinspection CharsetObjectCanBeUsed
    return URLEncoder.encode(data, StandardCharsets.UTF_8.name());
  }

  public static final class GroupHistory {
    private final GroupChanges           groupChanges;
    private final Optional<ContentRange> contentRange;

    public GroupHistory(GroupChanges groupChanges, Optional<ContentRange> contentRange) {
      this.groupChanges = groupChanges;
      this.contentRange = contentRange;
    }

    public GroupChanges getGroupChanges() {
      return groupChanges;
    }

    public boolean hasMore() {
      return contentRange.isPresent();
    }

    /**
     * Valid iff {@link #hasMore()}.
     */
    public int getNextPageStartGroupRevision() {
      return contentRange.get().getRangeEnd() + 1;
    }
  }

  private final class ResumeInfo {
    private final String contentRange;
    private final long   contentStart;

    private ResumeInfo(String contentRange, long offset) {
      this.contentRange = contentRange;
      this.contentStart = offset;
    }
  }
}<|MERGE_RESOLUTION|>--- conflicted
+++ resolved
@@ -111,6 +111,7 @@
 import org.whispersystems.signalservice.internal.push.exceptions.InvalidUnidentifiedAccessHeaderException;
 import org.whispersystems.signalservice.internal.push.exceptions.MismatchedDevicesException;
 import org.whispersystems.signalservice.internal.push.exceptions.MissingCapabilitiesException;
+import org.whispersystems.signalservice.internal.push.exceptions.MissingCapabilitiesException;
 import org.whispersystems.signalservice.internal.push.exceptions.NotInGroupException;
 import org.whispersystems.signalservice.internal.push.exceptions.PaymentsRegionException;
 import org.whispersystems.signalservice.internal.push.exceptions.StaleDevicesException;
@@ -200,13 +201,7 @@
   private static final String PREKEY_CHECK_PATH        = "/v2/keys/check";
 
   private static final String PROVISIONING_MESSAGE_PATH = "/v1/provisioning/%s";
-<<<<<<< HEAD
-  private static final String DEVICE_PATH               = "/v1/devices/%s";
   private static final String DEVICE_LINK_PATH          = "/v1/devices/link";
-  private static final String WAIT_FOR_DEVICES_PATH     = "/v1/devices/wait_for_linked_device/%s?timeout=%s";
-  private static final String TRANSFER_ARCHIVE_PATH     = "/v1/devices/transfer_archive";
-=======
->>>>>>> f154029e
   private static final String SET_RESTORE_METHOD_PATH   = "/v1/devices/restore_account/%s";
   private static final String WAIT_RESTORE_METHOD_PATH  = "/v1/devices/restore_account/%s?timeout=%s";
 
@@ -437,167 +432,6 @@
     return JsonUtil.fromJsonResponse(body, Svr3Credentials.class);
   }
 
-<<<<<<< HEAD
-  public ArchiveServiceCredentialsResponse getArchiveCredentials(long currentTime) throws IOException {
-    long secondsRoundedToNearestDay = TimeUnit.DAYS.toSeconds(TimeUnit.MILLISECONDS.toDays(currentTime));
-    long endTimeInSeconds           = secondsRoundedToNearestDay + TimeUnit.DAYS.toSeconds(7);
-
-    String response = makeServiceRequest(String.format(Locale.US, ARCHIVE_CREDENTIALS, secondsRoundedToNearestDay, endTimeInSeconds), "GET", null, NO_HEADERS, UNOPINIONATED_HANDLER, SealedSenderAccess.NONE);
-
-    return JsonUtil.fromJson(response, ArchiveServiceCredentialsResponse.class);
-  }
-
-  public void setArchiveBackupId(BackupAuthCredentialRequest messageRequest, BackupAuthCredentialRequest mediaRequest) throws IOException {
-    String body = JsonUtil.toJson(new ArchiveSetBackupIdRequest(messageRequest, mediaRequest));
-    makeServiceRequest(ARCHIVE_BACKUP_ID, "PUT", body, NO_HEADERS, UNOPINIONATED_HANDLER, SealedSenderAccess.NONE);
-  }
-
-  public void setArchivePublicKey(ECPublicKey publicKey, ArchiveCredentialPresentation credentialPresentation) throws IOException {
-    Map<String, String> headers = credentialPresentation.toHeaders();
-
-    String body = JsonUtil.toJson(new ArchiveSetPublicKeyRequest(publicKey));
-    makeServiceRequestWithoutAuthentication(ARCHIVE_PUBLIC_KEY, "PUT", body, headers, NO_HANDLER);
-  }
-
-  public ArchiveGetBackupInfoResponse getArchiveBackupInfo(ArchiveCredentialPresentation credentialPresentation) throws IOException {
-    Map<String, String> headers = credentialPresentation.toHeaders();
-
-    String response = makeServiceRequestWithoutAuthentication(ARCHIVE_INFO, "GET", null, headers, NO_HANDLER);
-    return JsonUtil.fromJson(response, ArchiveGetBackupInfoResponse.class);
-  }
-
-  /**
-   * POST credential presentation to the server to keep backup alive.
-   */
-  public void refreshBackup(ArchiveCredentialPresentation credentialPresentation) throws IOException {
-    Map<String, String> headers = credentialPresentation.toHeaders();
-
-    makeServiceRequestWithoutAuthentication(ARCHIVE_INFO, "POST", null, headers, UNOPINIONATED_HANDLER);
-  }
-
-  /**
-   * DELETE credential presentation to the server to delete backup.
-   */
-  public void deleteBackup(ArchiveCredentialPresentation credentialPresentation) throws IOException {
-    Map<String, String> headers = credentialPresentation.toHeaders();
-
-    makeServiceRequestWithoutAuthentication(ARCHIVE_INFO, "DELETE", null, headers, UNOPINIONATED_HANDLER);
-  }
-
-  public List<ArchiveGetMediaItemsResponse.StoredMediaObject> debugGetAllArchiveMediaItems(ArchiveCredentialPresentation credentialPresentation) throws IOException {
-    List<ArchiveGetMediaItemsResponse.StoredMediaObject> mediaObjects = new ArrayList<>();
-
-    String cursor = null;
-    do {
-      ArchiveGetMediaItemsResponse response = getArchiveMediaItemsPage(credentialPresentation, 512, cursor);
-      mediaObjects.addAll(response.getStoredMediaObjects());
-      cursor = response.getCursor();
-    } while (cursor != null);
-
-    return mediaObjects;
-  }
-
-  /**
-   * Retrieves a page of media items in the user's archive.
-   * @param cursor A token that can be read from your previous response, telling the server where to start the next page.
-   */
-  public ArchiveGetMediaItemsResponse getArchiveMediaItemsPage(ArchiveCredentialPresentation credentialPresentation, int limit, String cursor) throws IOException {
-    Map<String, String> headers = credentialPresentation.toHeaders();
-
-    String url = String.format(Locale.US, ARCHIVE_MEDIA_LIST, limit);
-
-    if (cursor != null) {
-      url += "&cursor=" + cursor;
-    }
-
-    String response = makeServiceRequestWithoutAuthentication(url, "GET", null, headers, NO_HANDLER);
-
-    return JsonUtil.fromJson(response, ArchiveGetMediaItemsResponse.class);
-  }
-
-  /**
-   * Copy and re-encrypt media from the attachments cdn into the backup cdn.
-   */
-  public ArchiveMediaResponse archiveAttachmentMedia(@Nonnull ArchiveCredentialPresentation credentialPresentation, @Nonnull ArchiveMediaRequest request) throws IOException {
-    Map<String, String> headers = credentialPresentation.toHeaders();
-
-    String response = makeServiceRequestWithoutAuthentication(ARCHIVE_MEDIA, "PUT", JsonUtil.toJson(request), headers, UNOPINIONATED_HANDLER);
-
-    return JsonUtil.fromJson(response, ArchiveMediaResponse.class);
-  }
-
-  /**
-   * Copy and re-encrypt media from the attachments cdn into the backup cdn.
-   */
-  public BatchArchiveMediaResponse archiveAttachmentMedia(@Nonnull ArchiveCredentialPresentation credentialPresentation, @Nonnull BatchArchiveMediaRequest request) throws IOException {
-    Map<String, String> headers = credentialPresentation.toHeaders();
-
-    String response = makeServiceRequestWithoutAuthentication(ARCHIVE_MEDIA_BATCH, "PUT", JsonUtil.toJson(request), headers, UNOPINIONATED_HANDLER);
-
-    return JsonUtil.fromJson(response, BatchArchiveMediaResponse.class);
-  }
-
-  /**
-   * Delete media from the backup cdn.
-   */
-  public void deleteArchivedMedia(@Nonnull ArchiveCredentialPresentation credentialPresentation, @Nonnull DeleteArchivedMediaRequest request) throws IOException {
-    Map<String, String> headers = credentialPresentation.toHeaders();
-
-    makeServiceRequestWithoutAuthentication(ARCHIVE_MEDIA_DELETE, "POST", JsonUtil.toJson(request), headers, NO_HANDLER);
-  }
-
-  public AttachmentUploadForm getArchiveMessageBackupUploadForm(ArchiveCredentialPresentation credentialPresentation) throws IOException {
-    Map<String, String> headers = credentialPresentation.toHeaders();
-
-    String response = makeServiceRequestWithoutAuthentication(ARCHIVE_MESSAGE_UPLOAD_FORM, "GET", null, headers, NO_HANDLER);
-    return JsonUtil.fromJson(response, AttachmentUploadForm.class);
-  }
-
-  public AttachmentUploadForm getArchiveMediaUploadForm(@NotNull ArchiveCredentialPresentation credentialPresentation) throws IOException {
-    Map<String, String> headers = credentialPresentation.toHeaders();
-
-    String response = makeServiceRequestWithoutAuthentication(ARCHIVE_MEDIA_UPLOAD_FORM, "GET", null, headers, UNOPINIONATED_HANDLER);
-    return JsonUtil.fromJson(response, AttachmentUploadForm.class);
-  }
-
-  /**
-   * Copy and re-encrypt media from the attachments cdn into the backup cdn.
-   */
-  public GetArchiveCdnCredentialsResponse getArchiveCdnReadCredentials(int cdnNumber, @Nonnull ArchiveCredentialPresentation credentialPresentation) throws IOException {
-    Map<String, String> headers = credentialPresentation.toHeaders();
-
-    String response = makeServiceRequestWithoutAuthentication(String.format(Locale.US, ARCHIVE_READ_CREDENTIALS, cdnNumber), "GET", null, headers, NO_HANDLER);
-
-    return JsonUtil.fromJson(response, GetArchiveCdnCredentialsResponse.class);
-  }
-
-  public void setShareSet(byte[] shareSet) throws IOException {
-    SetShareSetRequest request = new SetShareSetRequest(shareSet);
-    makeServiceRequest(SET_SHARE_SET_PATH, "PUT", JsonUtil.toJson(request));
-  }
-
-  public VerifyAccountResponse changeNumber(@Nonnull ChangePhoneNumberRequest changePhoneNumberRequest)
-      throws IOException
-  {
-    String requestBody  = JsonUtil.toJson(changePhoneNumberRequest);
-    String responseBody = makeServiceRequest(CHANGE_NUMBER_PATH, "PUT", requestBody);
-
-    return JsonUtil.fromJson(responseBody, VerifyAccountResponse.class);
-  }
-
-  public VerifyAccountResponse distributePniKeys(@NonNull PniKeyDistributionRequest distributionRequest) throws IOException {
-    String request  = JsonUtil.toJson(distributionRequest);
-    String response = makeServiceRequest(PNI_KEY_DISTRUBTION_PATH, "PUT", request);
-
-    return JsonUtil.fromJson(response, VerifyAccountResponse.class);
-  }
-
-  public void setAccountAttributes(@Nonnull AccountAttributes accountAttributes)
-      throws IOException
-  {
-    makeServiceRequest(SET_ACCOUNT_ATTRIBUTES, "PUT", JsonUtil.toJson(accountAttributes));
-  }
-
   public int finishNewDeviceRegistration(String provisioningCode,
                                          AccountAttributes attributes,
                                          PreKeyCollection aciPreKeys, PreKeyCollection pniPreKeys,
@@ -639,31 +473,6 @@
     if (responseCode == 409) throw new MissingCapabilitiesException();
   };
 
-  public LinkedDeviceVerificationCodeResponse getLinkedDeviceVerificationCode() throws IOException {
-    String responseText = makeServiceRequest(PROVISIONING_CODE_PATH, "GET", null, NO_HEADERS, UNOPINIONATED_HANDLER, SealedSenderAccess.NONE);
-    return JsonUtil.fromJson(responseText, LinkedDeviceVerificationCodeResponse.class);
-  }
-
-  public List<DeviceInfo> getDevices() throws IOException {
-    String responseText = makeServiceRequest(String.format(DEVICE_PATH, ""), "GET", null);
-    return JsonUtil.fromJson(responseText, DeviceInfoList.class).getDevices();
-  }
-
-  /**
-   * This is a long-polling endpoint that relies on the fact that our normal connection timeout is already 30s.
-   */
-  public WaitForLinkedDeviceResponse waitForLinkedDevice(String token, int timeoutSeconds) throws IOException {
-    String response = makeServiceRequest(String.format(Locale.US, WAIT_FOR_DEVICES_PATH, token, timeoutSeconds), "GET", null, NO_HEADERS, LONG_POLL_HANDLER, SealedSenderAccess.NONE);
-    return JsonUtil.fromJsonResponse(response, WaitForLinkedDeviceResponse.class);
-  }
-
-  public void setLinkedDeviceTransferArchive(SetLinkedDeviceTransferArchiveRequest request) throws IOException {
-    String body = JsonUtil.toJson(request);
-    makeServiceRequest(String.format(Locale.US, TRANSFER_ARCHIVE_PATH), "PUT", body, NO_HEADERS, UNOPINIONATED_HANDLER, SealedSenderAccess.NONE);
-  }
-
-=======
->>>>>>> f154029e
   public void setRestoreMethodChosen(@Nonnull String token, @Nonnull RestoreMethodBody request) throws IOException {
     String body = JsonUtil.toJson(request);
     makeServiceRequest(String.format(Locale.US, SET_RESTORE_METHOD_PATH, urlEncode(token)), "PUT", body, NO_HEADERS, UNOPINIONATED_HANDLER, SealedSenderAccess.NONE);
