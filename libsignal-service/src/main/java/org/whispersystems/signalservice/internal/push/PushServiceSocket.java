--- conflicted
+++ resolved
@@ -337,7 +337,6 @@
     return JsonUtil.fromJson(response, VerifyAccountResponse.class);
   }
 
-<<<<<<< HEAD
   public int finishNewDeviceRegistration(String provisioningCode,
                                          AccountAttributes attributes,
                                          PreKeyCollection aciPreKeys, PreKeyCollection pniPreKeys,
@@ -379,18 +378,6 @@
     if (responseCode == 409) throw new MissingCapabilitiesException();
   };
 
-
-  public VerifyAccountResponse changeNumber(@Nonnull ChangePhoneNumberRequest changePhoneNumberRequest)
-      throws IOException
-  {
-    String requestBody  = JsonUtil.toJson(changePhoneNumberRequest);
-    String responseBody = makeServiceRequest("/v2/accounts/number", "PUT", requestBody);
-
-    return JsonUtil.fromJson(responseBody, VerifyAccountResponse.class);
-  }
-
-=======
->>>>>>> f8d7c275
   public void setRestoreMethodChosen(@Nonnull String token, @Nonnull RestoreMethodBody request) throws IOException {
     String body = JsonUtil.toJson(request);
     makeServiceRequest(String.format(Locale.US, SET_RESTORE_METHOD_PATH, urlEncode(token)), "PUT", body, NO_HEADERS, UNOPINIONATED_HANDLER, SealedSenderAccess.NONE);
