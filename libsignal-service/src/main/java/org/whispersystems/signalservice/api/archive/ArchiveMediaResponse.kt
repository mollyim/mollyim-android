--- conflicted
+++ resolved
@@ -11,11 +11,7 @@
  * Response to archiving media, backup CDN number where media is located.
  */
 class ArchiveMediaResponse(
-<<<<<<< HEAD
   @JsonProperty("cdn") val cdn: Int
-)
-=======
-  @JsonProperty val cdn: Int
 ) {
   enum class StatusCodes(val code: Int) {
     BadArguments(400),
@@ -31,5 +27,4 @@
       }
     }
   }
-}
->>>>>>> da43ff1e
+}