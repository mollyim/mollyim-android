/**
 * Copyright (C) 2014-2016 Open Whisper Systems
 *
 * Licensed according to the LICENSE file in this repository.
 */

package org.whispersystems.signalservice.api;

import org.signal.libsignal.net.Network;
<<<<<<< HEAD
import org.signal.libsignal.protocol.IdentityKey;
import org.signal.libsignal.protocol.IdentityKeyPair;
import org.signal.libsignal.protocol.InvalidKeyException;
import org.signal.libsignal.protocol.ecc.Curve;
import org.signal.libsignal.protocol.ecc.ECPrivateKey;
import org.signal.libsignal.protocol.ecc.ECPublicKey;
import org.signal.libsignal.protocol.util.ByteUtil;
import org.signal.libsignal.usernames.BaseUsernameException;
import org.signal.libsignal.usernames.Username;
import org.signal.libsignal.usernames.Username.UsernameLink;
=======
>>>>>>> f154029e
import org.signal.libsignal.zkgroup.profiles.ExpiringProfileKeyCredential;
import org.signal.libsignal.zkgroup.InvalidInputException;
import org.signal.libsignal.zkgroup.profiles.ProfileKey;
<<<<<<< HEAD
import org.whispersystems.signalservice.api.account.AccountAttributes;
import org.whispersystems.signalservice.api.account.PreKeyCollection;
=======
import org.whispersystems.signalservice.api.account.AccountApi;
>>>>>>> f154029e
import org.whispersystems.signalservice.api.account.PreKeyUpload;
import org.whispersystems.signalservice.api.crypto.ProfileCipher;
import org.whispersystems.signalservice.api.crypto.ProfileCipherOutputStream;
import org.whispersystems.signalservice.api.crypto.SealedSenderAccess;
import org.whispersystems.signalservice.api.groupsv2.ClientZkOperations;
import org.whispersystems.signalservice.api.groupsv2.GroupsV2Api;
import org.whispersystems.signalservice.api.groupsv2.GroupsV2Operations;
import org.whispersystems.signalservice.api.messages.calls.TurnServerInfo;
import org.whispersystems.signalservice.api.payments.CurrencyConversions;
import org.whispersystems.signalservice.api.profiles.AvatarUploadParams;
import org.whispersystems.signalservice.api.profiles.ProfileAndCredential;
import org.whispersystems.signalservice.api.profiles.SignalServiceProfileWrite;
import org.whispersystems.signalservice.api.push.ServiceId;
import org.whispersystems.signalservice.api.push.ServiceId.ACI;
import org.whispersystems.signalservice.api.push.ServiceId.PNI;
import org.whispersystems.signalservice.api.push.ServiceIdType;
import org.whispersystems.signalservice.api.push.exceptions.NonSuccessfulResponseCodeException;
import org.whispersystems.signalservice.api.push.exceptions.PushNetworkException;
import org.whispersystems.signalservice.api.registration.RegistrationApi;
import org.whispersystems.signalservice.api.svr.SecureValueRecoveryV2;
import org.whispersystems.signalservice.api.svr.SecureValueRecoveryV3;
import org.whispersystems.signalservice.internal.configuration.SignalServiceConfiguration;
import org.whispersystems.signalservice.internal.push.AuthCredentials;
import org.whispersystems.signalservice.internal.push.OneTimePreKeyCounts;
import org.whispersystems.signalservice.internal.push.PaymentAddress;
import org.whispersystems.signalservice.internal.push.ProfileAvatarData;
<<<<<<< HEAD
import org.whispersystems.signalservice.internal.push.ProvisionMessage;
import org.whispersystems.signalservice.internal.push.ProvisioningSocket;
import org.whispersystems.signalservice.internal.push.ProvisioningUuid;
import org.whispersystems.signalservice.internal.push.ProvisioningVersion;
=======
>>>>>>> f154029e
import org.whispersystems.signalservice.internal.push.PushServiceSocket;
import org.whispersystems.signalservice.internal.push.RemoteConfigResponse;
import org.whispersystems.signalservice.internal.push.WhoAmIResponse;
import org.whispersystems.signalservice.internal.push.http.ProfileCipherOutputStreamFactory;
import org.whispersystems.signalservice.internal.util.StaticCredentialsProvider;

import java.io.IOException;
import java.util.Collections;
import java.util.HashMap;
import java.util.List;
import java.util.Locale;
import java.util.Map;
import java.util.Optional;
import java.util.concurrent.ExecutionException;
import java.util.concurrent.TimeUnit;
import java.util.concurrent.TimeoutException;
<<<<<<< HEAD
import java.util.function.Consumer;

import javax.annotation.Nonnull;
import javax.annotation.Nullable;

import io.reactivex.rxjava3.core.Single;
import okio.ByteString;
=======
>>>>>>> f154029e

/**
 * The main interface for creating, registering, and
 * managing a Signal Service account.
 *
 * @author Moxie Marlinspike
 */
public class SignalServiceAccountManager {

  private static final String TAG = SignalServiceAccountManager.class.getSimpleName();

  private final PushServiceSocket          pushServiceSocket;
<<<<<<< HEAD
  private final ProvisioningSocket         provisioningSocket;
  private final CredentialsProvider        credentials;
=======
>>>>>>> f154029e
  private final GroupsV2Operations         groupsV2Operations;
  private final SignalServiceConfiguration configuration;
  private final AccountApi                 accountApi;

  /**
   * Construct a SignalServiceAccountManager.
   * @param configuration The URL for the Signal Service.
   * @param aci The Signal Service ACI.
   * @param pni The Signal Service PNI.
   * @param e164 The Signal Service phone number.
   * @param password A Signal Service password.
   * @param signalAgent A string which identifies the client software.
   */
  public static SignalServiceAccountManager createWithStaticCredentials(SignalServiceConfiguration configuration,
                                                                        ACI aci,
                                                                        PNI pni,
                                                                        String e164,
                                                                        int deviceId,
                                                                        String password,
                                                                        String signalAgent,
                                                                        boolean automaticNetworkRetry,
                                                                        int maxGroupSize)
  {
    StaticCredentialsProvider credentialProvider = new StaticCredentialsProvider(aci, pni, e164, deviceId, password);
    GroupsV2Operations        gv2Operations      = new GroupsV2Operations(ClientZkOperations.create(configuration), maxGroupSize);

    return new SignalServiceAccountManager(
        null,
        new PushServiceSocket(configuration, credentialProvider, signalAgent, gv2Operations.getProfileOperations(), automaticNetworkRetry),
        new ProvisioningSocket(configuration, signalAgent),
        gv2Operations
    );
  }

<<<<<<< HEAD
  public SignalServiceAccountManager(PushServiceSocket pushServiceSocket, ProvisioningSocket provisioningSocket, GroupsV2Operations groupsV2Operations) {
    this.groupsV2Operations = groupsV2Operations;
    this.pushServiceSocket  = pushServiceSocket;
    this.provisioningSocket = provisioningSocket;
    this.credentials        = pushServiceSocket.getCredentialsProvider();
=======
  public SignalServiceAccountManager(AccountApi accountApi, PushServiceSocket pushServiceSocket, GroupsV2Operations groupsV2Operations) {
    this.accountApi         = accountApi;
    this.groupsV2Operations = groupsV2Operations;
    this.pushServiceSocket  = pushServiceSocket;
>>>>>>> f154029e
    this.configuration      = pushServiceSocket.getConfiguration();
  }

  public byte[] getSenderCertificate() throws IOException {
    return this.pushServiceSocket.getSenderCertificate();
  }

  public byte[] getSenderCertificateForPhoneNumberPrivacy() throws IOException {
    return this.pushServiceSocket.getUuidOnlySenderCertificate();
  }

  public SecureValueRecoveryV2 getSecureValueRecoveryV2(String mrEnclave) {
    return new SecureValueRecoveryV2(configuration, mrEnclave, pushServiceSocket);
  }

  public SecureValueRecoveryV3 getSecureValueRecoveryV3(Network network) {
    return new SecureValueRecoveryV3(network, pushServiceSocket);
  }

  public WhoAmIResponse getWhoAmI() throws IOException {
    return NetworkResultUtil.toBasicLegacy(accountApi.whoAmI());
  }

  public void deleteAccount() throws IOException {
    this.pushServiceSocket.deleteAccount();
  }

  /**
   * Request a push challenge. A number will be pushed to the GCM (FCM) id. This can then be used
   * during SMS/call requests to bypass the CAPTCHA.
   *
   * @param gcmRegistrationId The GCM (FCM) id to use.
   * @param sessionId         The session to request a push for.
   * @throws IOException
   */
  public void requestRegistrationPushChallenge(String sessionId, String gcmRegistrationId) throws IOException {
    pushServiceSocket.requestPushChallenge(sessionId, gcmRegistrationId);
  }

  /**
   * Register an identity key, signed prekey, and list of one time prekeys
   * with the server.
   *
   * @throws IOException
   */
  public void setPreKeys(PreKeyUpload preKeyUpload)
      throws IOException
  {
    this.pushServiceSocket.registerPreKeys(preKeyUpload);
  }

  /**
   * @return The server's count of currently available (eg. unused) prekeys for this user.
   * @throws IOException
   */
  public OneTimePreKeyCounts getPreKeyCounts(ServiceIdType serviceIdType) throws IOException {
    return this.pushServiceSocket.getAvailablePreKeys(serviceIdType);
  }

<<<<<<< HEAD
  /**
   * @return True if the identifier corresponds to a registered user, otherwise false.
   */
  public boolean isIdentifierRegistered(ServiceId identifier) throws IOException {
    return pushServiceSocket.isIdentifierRegistered(identifier);
  }

  @SuppressWarnings("SameParameterValue")
  public CdsiV2Service.Response getRegisteredUsersWithCdsi(Set<String> previousE164s,
                                                           Set<String> newE164s,
                                                           Map<ServiceId, ProfileKey> serviceIds,
                                                           Optional<byte[]> token,
                                                           String mrEnclave,
                                                           Long timeoutMs,
                                                           @Nullable Network libsignalNetwork,
                                                           boolean useLibsignalRouteBasedCDSIConnectionLogic,
                                                           Consumer<byte[]> tokenSaver)
      throws IOException
  {
    CdsiAuthResponse                                auth    = pushServiceSocket.getCdsiAuth();
    CdsiV2Service                                   service = new CdsiV2Service(configuration, mrEnclave, libsignalNetwork, useLibsignalRouteBasedCDSIConnectionLogic);
    CdsiV2Service.Request                           request = new CdsiV2Service.Request(previousE164s, newE164s, serviceIds, token);
    Single<ServiceResponse<CdsiV2Service.Response>> single  = service.getRegisteredUsers(auth.getUsername(), auth.getPassword(), request, tokenSaver);

    ServiceResponse<CdsiV2Service.Response> serviceResponse;
    try {
      if (timeoutMs == null) {
        serviceResponse = single
            .blockingGet();
      } else {
        serviceResponse = single
            .timeout(timeoutMs, TimeUnit.MILLISECONDS)
            .blockingGet();
      }
    } catch (RuntimeException e) {
      Throwable cause = e.getCause();
      if (cause instanceof InterruptedException) {
        throw new IOException("Interrupted", cause);
      } else if (cause instanceof TimeoutException) {
        throw new IOException("Timed out");
      } else {
        throw e;
      }
    } catch (Exception e) {
      throw new RuntimeException("Unexpected exception when retrieving registered users!", e);
    }

    if (serviceResponse.getResult().isPresent()) {
      return serviceResponse.getResult().get();
    } else if (serviceResponse.getApplicationError().isPresent()) {
      if (serviceResponse.getApplicationError().get() instanceof IOException) {
        throw (IOException) serviceResponse.getApplicationError().get();
      } else {
        throw new IOException(serviceResponse.getApplicationError().get());
      }
    } else if (serviceResponse.getExecutionError().isPresent()) {
      throw new IOException(serviceResponse.getExecutionError().get());
    } else {
      throw new IOException("Missing result!");
    }
  }

  /**
   * Enables registration lock for this account.
   */
  public void enableRegistrationLock(MasterKey masterKey) throws IOException {
    pushServiceSocket.setRegistrationLockV2(masterKey.deriveRegistrationLock());
  }

  /**
   * Disables registration lock for this account.
   */
  public void disableRegistrationLock() throws IOException {
    pushServiceSocket.disableRegistrationLockV2();
  }

=======
>>>>>>> f154029e
  public RemoteConfigResult getRemoteConfig() throws IOException {
    RemoteConfigResponse response = this.pushServiceSocket.getRemoteConfig();
    Map<String, Object>  out      = new HashMap<>();

    for (RemoteConfigResponse.Config config : response.getConfig()) {
      out.put(config.getName(), config.getValue() != null ? config.getValue() : config.isEnabled());
    }

    return new RemoteConfigResult(out, response.getServerEpochTime());
  }

<<<<<<< HEAD
  public String getAccountDataReport() throws IOException {
    return pushServiceSocket.getAccountDataReport();
  }

  /**
   * Request a UUID from the server for linking as a new device.
   * Called by the new device.
   * @return The UUID, Base64 encoded
   * @throws TimeoutException
   * @throws IOException
   */
  public ProvisioningUuid requestNewDeviceUuid() throws TimeoutException, IOException {
    return provisioningSocket.getProvisioningUuid();
  }

  /**
   * Gets info from the primary device to finish the registration as a new device.<br>
   * @param tempIdentity A temporary identity. Must be the same as the one given to the already verified device.
   * @return Contains the account's permanent IdentityKeyPair and it's number along with the provisioning code required to finish the registration.
   */
  public ProvisionDecryptResult getNewDeviceRegistration(IdentityKeyPair tempIdentity) throws TimeoutException, IOException {
    ProvisionMessage msg = provisioningSocket.getProvisioningMessage(tempIdentity);

    final String number = msg.number;
    final ACI    aci    = ACI.parseOrNull(msg.aci);
    final PNI    pni    = PNI.parseOrNull(msg.pni);

    if (credentials instanceof StaticCredentialsProvider) {
      // Not setting ACI or PNI here, as that causes a 400 Bad Request
      // when calling the finishNewDeviceRegistration endpoint.
      ((StaticCredentialsProvider) credentials).setE164(number);
    }

    final IdentityKeyPair aciIdentity = getIdentityKeyPair(msg.aciIdentityKeyPublic.toByteArray(), msg.aciIdentityKeyPrivate.toByteArray());
    final IdentityKeyPair pniIdentity = msg.pniIdentityKeyPublic != null && msg.pniIdentityKeyPrivate != null
                                        ? getIdentityKeyPair(msg.pniIdentityKeyPublic.toByteArray(), msg.pniIdentityKeyPrivate.toByteArray())
                                        : null;

    final ProfileKey profileKey;
    try {
      profileKey = msg.profileKey != null ? new ProfileKey(msg.profileKey.toByteArray()) : null;
    } catch (InvalidInputException e) {
      throw new IOException("Failed to decrypt profile key", e);
    }

    final boolean readReceipts = msg.readReceipts != null && msg.readReceipts;

    final MasterKey masterKey = (msg.masterKey != null) ? new MasterKey(msg.masterKey.toByteArray()) : null;

    return new ProvisionDecryptResult(
        msg.provisioningCode,
        aciIdentity, pniIdentity,
        number, aci, pni,
        profileKey,
        readReceipts,
        masterKey
    );
  }

  private IdentityKeyPair getIdentityKeyPair(byte[] publicKeyBytes, byte[] privateKeyBytes) throws IOException {
    if (publicKeyBytes.length == 32) {
      // The public key is missing the type specifier, probably from iOS
      // Signal-Desktop handles this by ignoring the sent public key and regenerating it from the private key
      byte[] type = {Curve.DJB_TYPE};
      publicKeyBytes = ByteUtil.combine(type, publicKeyBytes);
    }
    final ECPublicKey publicKey;
    final ECPrivateKey    privateKey;
    try {
      publicKey = Curve.decodePoint(publicKeyBytes, 0);
      privateKey = Curve.decodePrivatePoint(privateKeyBytes);
    } catch (InvalidKeyException e) {
      throw new IOException("Failed to decrypt key", e);
    }
    return new IdentityKeyPair(new IdentityKey(publicKey), privateKey);
  }

  /**
   * Finishes a registration as a new device. Called by the new device.<br>
   * This method blocks until the already verified device has verified this device.
   * @param provisioningCode The provisioning code from the getNewDeviceRegistration method
   * @return The deviceId given by the server.
   */
  public int finishNewDeviceRegistration(String provisioningCode,
                                         AccountAttributes attributes,
                                         PreKeyCollection aciPreKeys, PreKeyCollection pniPreKeys,
                                         @Nullable String fcmToken)
      throws IOException, InvalidKeyException
  {
    int deviceId = this.pushServiceSocket.finishNewDeviceRegistration(provisioningCode, attributes, aciPreKeys, pniPreKeys, fcmToken);
    if (credentials instanceof StaticCredentialsProvider) {
      ((StaticCredentialsProvider) credentials).setDeviceId(deviceId);
    }
    return deviceId;
  }

  public void addDevice(String deviceIdentifier,
                        ECPublicKey deviceKey,
                        IdentityKeyPair aciIdentityKeyPair,
                        IdentityKeyPair pniIdentityKeyPair,
                        ProfileKey profileKey,
                        MasterKey masterKey,
                        String code)
      throws InvalidKeyException, IOException
  {
    String e164 = credentials.getE164();
    ACI    aci  = credentials.getAci();
    PNI    pni  = credentials.getPni();

    Preconditions.checkArgument(e164 != null, "Missing e164!");
    Preconditions.checkArgument(aci != null, "Missing ACI!");
    Preconditions.checkArgument(pni != null, "Missing PNI!");

    PrimaryProvisioningCipher cipher  = new PrimaryProvisioningCipher(deviceKey);
    ProvisionMessage.Builder  message = new ProvisionMessage.Builder()
                                                            .aciIdentityKeyPublic(ByteString.of(aciIdentityKeyPair.getPublicKey().serialize()))
                                                            .aciIdentityKeyPrivate(ByteString.of(aciIdentityKeyPair.getPrivateKey().serialize()))
                                                            .pniIdentityKeyPublic(ByteString.of(pniIdentityKeyPair.getPublicKey().serialize()))
                                                            .pniIdentityKeyPrivate(ByteString.of(pniIdentityKeyPair.getPrivateKey().serialize()))
                                                            .aci(aci.toString())
                                                            .pni(pni.toStringWithoutPrefix())
                                                            .number(e164)
                                                            .profileKey(ByteString.of(profileKey.serialize()))
                                                            .provisioningCode(code)
                                                            .provisioningVersion(ProvisioningVersion.CURRENT.getValue())
                                                            .masterKey(ByteString.of(masterKey.serialize()));

    byte[] ciphertext = cipher.encrypt(message.build());
    this.pushServiceSocket.sendProvisioningMessage(deviceIdentifier, ciphertext);
  }

  public List<DeviceInfo> getDevices() throws IOException {
    return this.pushServiceSocket.getDevices();
  }

  public void removeDevice(int deviceId) throws IOException {
    this.pushServiceSocket.removeDevice(deviceId);
  }

  public List<TurnServerInfo> getTurnServerInfo() throws IOException {
    List<TurnServerInfo> relays = this.pushServiceSocket.getCallingRelays().getRelays();
    return relays != null ? relays : Collections.emptyList();
  }

=======
>>>>>>> f154029e
  public void checkNetworkConnection() throws IOException {
    this.pushServiceSocket.pingStorageService();
  }

  /**
   * @return The avatar URL path, if one was written.
   */
  public Optional<String> setVersionedProfile(ACI aci,
                                              ProfileKey profileKey,
                                              String name,
                                              String about,
                                              String aboutEmoji,
                                              Optional<PaymentAddress> paymentsAddress,
                                              AvatarUploadParams avatar,
                                              List<String> visibleBadgeIds,
                                              boolean phoneNumberSharing)
      throws IOException
  {
    if (name == null) name = "";

    ProfileCipher     profileCipher                = new ProfileCipher(profileKey);
    byte[]            ciphertextName               = profileCipher.encryptString(name, ProfileCipher.getTargetNameLength(name));
    byte[]            ciphertextAbout              = profileCipher.encryptString(about, ProfileCipher.getTargetAboutLength(about));
    byte[]            ciphertextEmoji              = profileCipher.encryptString(aboutEmoji, ProfileCipher.EMOJI_PADDED_LENGTH);
    byte[]            ciphertextMobileCoinAddress  = paymentsAddress.map(address -> profileCipher.encryptWithLength(address.encode(), ProfileCipher.PAYMENTS_ADDRESS_CONTENT_SIZE)).orElse(null);
    byte[]            cipherTextPhoneNumberSharing = profileCipher.encryptBoolean(phoneNumberSharing);
    ProfileAvatarData profileAvatarData            = null;

    if (avatar.stream != null && !avatar.keepTheSame) {
      profileAvatarData = new ProfileAvatarData(avatar.stream.getStream(),
                                                ProfileCipherOutputStream.getCiphertextLength(avatar.stream.getLength()),
                                                avatar.stream.getContentType(),
                                                new ProfileCipherOutputStreamFactory(profileKey));
    }

    return this.pushServiceSocket.writeProfile(new SignalServiceProfileWrite(profileKey.getProfileKeyVersion(aci.getLibSignalAci()).serialize(),
                                                                             ciphertextName,
                                                                             ciphertextAbout,
                                                                             ciphertextEmoji,
                                                                             ciphertextMobileCoinAddress,
                                                                             cipherTextPhoneNumberSharing,
                                                                             avatar.hasAvatar,
                                                                             avatar.keepTheSame,
                                                                             profileKey.getCommitment(aci.getLibSignalAci()).serialize(),
                                                                             visibleBadgeIds),
                                                                             profileAvatarData);
  }

  public Optional<ExpiringProfileKeyCredential> resolveProfileKeyCredential(ACI serviceId, ProfileKey profileKey, Locale locale)
      throws NonSuccessfulResponseCodeException, PushNetworkException
  {
    try {
      ProfileAndCredential credential = this.pushServiceSocket.retrieveVersionedProfileAndCredential(serviceId, profileKey, SealedSenderAccess.NONE, locale).get(10, TimeUnit.SECONDS);
      return credential.getExpiringProfileKeyCredential();
    } catch (InterruptedException | TimeoutException e) {
      throw new PushNetworkException(e);
    } catch (ExecutionException e) {
      if (e.getCause() instanceof NonSuccessfulResponseCodeException) {
        throw (NonSuccessfulResponseCodeException) e.getCause();
      } else if (e.getCause() instanceof PushNetworkException) {
        throw (PushNetworkException) e.getCause();
      } else {
        throw new PushNetworkException(e);
      }
    }
  }

  public void cancelInFlightRequests() {
    this.pushServiceSocket.cancelInFlightRequests();
  }

  /**
   * Helper class for holding the returns of getNewDeviceRegistration()
   */
  public static class ProvisionDecryptResult {
    private final String          provisioningCode;
    private final IdentityKeyPair aciIdentity;
    private final IdentityKeyPair pniIdentity;
    private final String          number;
    private final ACI             aci;
    private final PNI             pni;
    private final ProfileKey      profileKey;
    private final boolean         readReceipts;
    private final MasterKey       masterKey;

    ProvisionDecryptResult(String provisioningCode, IdentityKeyPair aciIdentity, IdentityKeyPair pniIdentity, String number, ACI aci, PNI pni, ProfileKey profileKey, boolean readReceipts, MasterKey masterKey) {
      this.provisioningCode = provisioningCode;
      this.aciIdentity      = aciIdentity;
      this.pniIdentity      = pniIdentity;
      this.number           = number;
      this.aci              = aci;
      this.pni              = pni;
      this.profileKey       = profileKey;
      this.readReceipts     = readReceipts;
      this.masterKey        = masterKey;
    }

    /**
     * @return The provisioning code to finish the new device registration
     */
    public String getProvisioningCode() {
      return provisioningCode;
    }

    /**
     * @return The account's permanent IdentityKeyPair
     */
    public IdentityKeyPair getAciIdentity() {
      return aciIdentity;
    }

    public IdentityKeyPair getPniIdentity() {
      return pniIdentity;
    }

    /**
     * @return The account's number
     */
    public String getNumber() {
      return number;
    }

    /**
     * @return The account's uuid
     */
    public ACI getAci() {
      return aci;
    }

    public PNI getPni() {
      return pni;
    }

    /**
     * @return The account's profile key or null
     */
    public ProfileKey getProfileKey() {
      return profileKey;
    }

    /**
     * @return The account's read receipts setting
     */
    public boolean isReadReceipts() {
      return readReceipts;
    }

    public MasterKey getMasterKey() {
      return masterKey;
    }
  }

  public GroupsV2Api getGroupsV2Api() {
    return new GroupsV2Api(pushServiceSocket, groupsV2Operations);
  }

  public RegistrationApi getRegistrationApi() {
    return new RegistrationApi(pushServiceSocket);
  }
}<|MERGE_RESOLUTION|>--- conflicted
+++ resolved
@@ -7,28 +7,9 @@
 package org.whispersystems.signalservice.api;
 
 import org.signal.libsignal.net.Network;
-<<<<<<< HEAD
-import org.signal.libsignal.protocol.IdentityKey;
-import org.signal.libsignal.protocol.IdentityKeyPair;
-import org.signal.libsignal.protocol.InvalidKeyException;
-import org.signal.libsignal.protocol.ecc.Curve;
-import org.signal.libsignal.protocol.ecc.ECPrivateKey;
-import org.signal.libsignal.protocol.ecc.ECPublicKey;
-import org.signal.libsignal.protocol.util.ByteUtil;
-import org.signal.libsignal.usernames.BaseUsernameException;
-import org.signal.libsignal.usernames.Username;
-import org.signal.libsignal.usernames.Username.UsernameLink;
-=======
->>>>>>> f154029e
 import org.signal.libsignal.zkgroup.profiles.ExpiringProfileKeyCredential;
-import org.signal.libsignal.zkgroup.InvalidInputException;
 import org.signal.libsignal.zkgroup.profiles.ProfileKey;
-<<<<<<< HEAD
-import org.whispersystems.signalservice.api.account.AccountAttributes;
-import org.whispersystems.signalservice.api.account.PreKeyCollection;
-=======
 import org.whispersystems.signalservice.api.account.AccountApi;
->>>>>>> f154029e
 import org.whispersystems.signalservice.api.account.PreKeyUpload;
 import org.whispersystems.signalservice.api.crypto.ProfileCipher;
 import org.whispersystems.signalservice.api.crypto.ProfileCipherOutputStream;
@@ -55,13 +36,6 @@
 import org.whispersystems.signalservice.internal.push.OneTimePreKeyCounts;
 import org.whispersystems.signalservice.internal.push.PaymentAddress;
 import org.whispersystems.signalservice.internal.push.ProfileAvatarData;
-<<<<<<< HEAD
-import org.whispersystems.signalservice.internal.push.ProvisionMessage;
-import org.whispersystems.signalservice.internal.push.ProvisioningSocket;
-import org.whispersystems.signalservice.internal.push.ProvisioningUuid;
-import org.whispersystems.signalservice.internal.push.ProvisioningVersion;
-=======
->>>>>>> f154029e
 import org.whispersystems.signalservice.internal.push.PushServiceSocket;
 import org.whispersystems.signalservice.internal.push.RemoteConfigResponse;
 import org.whispersystems.signalservice.internal.push.WhoAmIResponse;
@@ -78,16 +52,6 @@
 import java.util.concurrent.ExecutionException;
 import java.util.concurrent.TimeUnit;
 import java.util.concurrent.TimeoutException;
-<<<<<<< HEAD
-import java.util.function.Consumer;
-
-import javax.annotation.Nonnull;
-import javax.annotation.Nullable;
-
-import io.reactivex.rxjava3.core.Single;
-import okio.ByteString;
-=======
->>>>>>> f154029e
 
 /**
  * The main interface for creating, registering, and
@@ -100,11 +64,6 @@
   private static final String TAG = SignalServiceAccountManager.class.getSimpleName();
 
   private final PushServiceSocket          pushServiceSocket;
-<<<<<<< HEAD
-  private final ProvisioningSocket         provisioningSocket;
-  private final CredentialsProvider        credentials;
-=======
->>>>>>> f154029e
   private final GroupsV2Operations         groupsV2Operations;
   private final SignalServiceConfiguration configuration;
   private final AccountApi                 accountApi;
@@ -134,23 +93,14 @@
     return new SignalServiceAccountManager(
         null,
         new PushServiceSocket(configuration, credentialProvider, signalAgent, gv2Operations.getProfileOperations(), automaticNetworkRetry),
-        new ProvisioningSocket(configuration, signalAgent),
         gv2Operations
     );
   }
 
-<<<<<<< HEAD
-  public SignalServiceAccountManager(PushServiceSocket pushServiceSocket, ProvisioningSocket provisioningSocket, GroupsV2Operations groupsV2Operations) {
-    this.groupsV2Operations = groupsV2Operations;
-    this.pushServiceSocket  = pushServiceSocket;
-    this.provisioningSocket = provisioningSocket;
-    this.credentials        = pushServiceSocket.getCredentialsProvider();
-=======
   public SignalServiceAccountManager(AccountApi accountApi, PushServiceSocket pushServiceSocket, GroupsV2Operations groupsV2Operations) {
     this.accountApi         = accountApi;
     this.groupsV2Operations = groupsV2Operations;
     this.pushServiceSocket  = pushServiceSocket;
->>>>>>> f154029e
     this.configuration      = pushServiceSocket.getConfiguration();
   }
 
@@ -210,85 +160,6 @@
     return this.pushServiceSocket.getAvailablePreKeys(serviceIdType);
   }
 
-<<<<<<< HEAD
-  /**
-   * @return True if the identifier corresponds to a registered user, otherwise false.
-   */
-  public boolean isIdentifierRegistered(ServiceId identifier) throws IOException {
-    return pushServiceSocket.isIdentifierRegistered(identifier);
-  }
-
-  @SuppressWarnings("SameParameterValue")
-  public CdsiV2Service.Response getRegisteredUsersWithCdsi(Set<String> previousE164s,
-                                                           Set<String> newE164s,
-                                                           Map<ServiceId, ProfileKey> serviceIds,
-                                                           Optional<byte[]> token,
-                                                           String mrEnclave,
-                                                           Long timeoutMs,
-                                                           @Nullable Network libsignalNetwork,
-                                                           boolean useLibsignalRouteBasedCDSIConnectionLogic,
-                                                           Consumer<byte[]> tokenSaver)
-      throws IOException
-  {
-    CdsiAuthResponse                                auth    = pushServiceSocket.getCdsiAuth();
-    CdsiV2Service                                   service = new CdsiV2Service(configuration, mrEnclave, libsignalNetwork, useLibsignalRouteBasedCDSIConnectionLogic);
-    CdsiV2Service.Request                           request = new CdsiV2Service.Request(previousE164s, newE164s, serviceIds, token);
-    Single<ServiceResponse<CdsiV2Service.Response>> single  = service.getRegisteredUsers(auth.getUsername(), auth.getPassword(), request, tokenSaver);
-
-    ServiceResponse<CdsiV2Service.Response> serviceResponse;
-    try {
-      if (timeoutMs == null) {
-        serviceResponse = single
-            .blockingGet();
-      } else {
-        serviceResponse = single
-            .timeout(timeoutMs, TimeUnit.MILLISECONDS)
-            .blockingGet();
-      }
-    } catch (RuntimeException e) {
-      Throwable cause = e.getCause();
-      if (cause instanceof InterruptedException) {
-        throw new IOException("Interrupted", cause);
-      } else if (cause instanceof TimeoutException) {
-        throw new IOException("Timed out");
-      } else {
-        throw e;
-      }
-    } catch (Exception e) {
-      throw new RuntimeException("Unexpected exception when retrieving registered users!", e);
-    }
-
-    if (serviceResponse.getResult().isPresent()) {
-      return serviceResponse.getResult().get();
-    } else if (serviceResponse.getApplicationError().isPresent()) {
-      if (serviceResponse.getApplicationError().get() instanceof IOException) {
-        throw (IOException) serviceResponse.getApplicationError().get();
-      } else {
-        throw new IOException(serviceResponse.getApplicationError().get());
-      }
-    } else if (serviceResponse.getExecutionError().isPresent()) {
-      throw new IOException(serviceResponse.getExecutionError().get());
-    } else {
-      throw new IOException("Missing result!");
-    }
-  }
-
-  /**
-   * Enables registration lock for this account.
-   */
-  public void enableRegistrationLock(MasterKey masterKey) throws IOException {
-    pushServiceSocket.setRegistrationLockV2(masterKey.deriveRegistrationLock());
-  }
-
-  /**
-   * Disables registration lock for this account.
-   */
-  public void disableRegistrationLock() throws IOException {
-    pushServiceSocket.disableRegistrationLockV2();
-  }
-
-=======
->>>>>>> f154029e
   public RemoteConfigResult getRemoteConfig() throws IOException {
     RemoteConfigResponse response = this.pushServiceSocket.getRemoteConfig();
     Map<String, Object>  out      = new HashMap<>();
@@ -300,153 +171,6 @@
     return new RemoteConfigResult(out, response.getServerEpochTime());
   }
 
-<<<<<<< HEAD
-  public String getAccountDataReport() throws IOException {
-    return pushServiceSocket.getAccountDataReport();
-  }
-
-  /**
-   * Request a UUID from the server for linking as a new device.
-   * Called by the new device.
-   * @return The UUID, Base64 encoded
-   * @throws TimeoutException
-   * @throws IOException
-   */
-  public ProvisioningUuid requestNewDeviceUuid() throws TimeoutException, IOException {
-    return provisioningSocket.getProvisioningUuid();
-  }
-
-  /**
-   * Gets info from the primary device to finish the registration as a new device.<br>
-   * @param tempIdentity A temporary identity. Must be the same as the one given to the already verified device.
-   * @return Contains the account's permanent IdentityKeyPair and it's number along with the provisioning code required to finish the registration.
-   */
-  public ProvisionDecryptResult getNewDeviceRegistration(IdentityKeyPair tempIdentity) throws TimeoutException, IOException {
-    ProvisionMessage msg = provisioningSocket.getProvisioningMessage(tempIdentity);
-
-    final String number = msg.number;
-    final ACI    aci    = ACI.parseOrNull(msg.aci);
-    final PNI    pni    = PNI.parseOrNull(msg.pni);
-
-    if (credentials instanceof StaticCredentialsProvider) {
-      // Not setting ACI or PNI here, as that causes a 400 Bad Request
-      // when calling the finishNewDeviceRegistration endpoint.
-      ((StaticCredentialsProvider) credentials).setE164(number);
-    }
-
-    final IdentityKeyPair aciIdentity = getIdentityKeyPair(msg.aciIdentityKeyPublic.toByteArray(), msg.aciIdentityKeyPrivate.toByteArray());
-    final IdentityKeyPair pniIdentity = msg.pniIdentityKeyPublic != null && msg.pniIdentityKeyPrivate != null
-                                        ? getIdentityKeyPair(msg.pniIdentityKeyPublic.toByteArray(), msg.pniIdentityKeyPrivate.toByteArray())
-                                        : null;
-
-    final ProfileKey profileKey;
-    try {
-      profileKey = msg.profileKey != null ? new ProfileKey(msg.profileKey.toByteArray()) : null;
-    } catch (InvalidInputException e) {
-      throw new IOException("Failed to decrypt profile key", e);
-    }
-
-    final boolean readReceipts = msg.readReceipts != null && msg.readReceipts;
-
-    final MasterKey masterKey = (msg.masterKey != null) ? new MasterKey(msg.masterKey.toByteArray()) : null;
-
-    return new ProvisionDecryptResult(
-        msg.provisioningCode,
-        aciIdentity, pniIdentity,
-        number, aci, pni,
-        profileKey,
-        readReceipts,
-        masterKey
-    );
-  }
-
-  private IdentityKeyPair getIdentityKeyPair(byte[] publicKeyBytes, byte[] privateKeyBytes) throws IOException {
-    if (publicKeyBytes.length == 32) {
-      // The public key is missing the type specifier, probably from iOS
-      // Signal-Desktop handles this by ignoring the sent public key and regenerating it from the private key
-      byte[] type = {Curve.DJB_TYPE};
-      publicKeyBytes = ByteUtil.combine(type, publicKeyBytes);
-    }
-    final ECPublicKey publicKey;
-    final ECPrivateKey    privateKey;
-    try {
-      publicKey = Curve.decodePoint(publicKeyBytes, 0);
-      privateKey = Curve.decodePrivatePoint(privateKeyBytes);
-    } catch (InvalidKeyException e) {
-      throw new IOException("Failed to decrypt key", e);
-    }
-    return new IdentityKeyPair(new IdentityKey(publicKey), privateKey);
-  }
-
-  /**
-   * Finishes a registration as a new device. Called by the new device.<br>
-   * This method blocks until the already verified device has verified this device.
-   * @param provisioningCode The provisioning code from the getNewDeviceRegistration method
-   * @return The deviceId given by the server.
-   */
-  public int finishNewDeviceRegistration(String provisioningCode,
-                                         AccountAttributes attributes,
-                                         PreKeyCollection aciPreKeys, PreKeyCollection pniPreKeys,
-                                         @Nullable String fcmToken)
-      throws IOException, InvalidKeyException
-  {
-    int deviceId = this.pushServiceSocket.finishNewDeviceRegistration(provisioningCode, attributes, aciPreKeys, pniPreKeys, fcmToken);
-    if (credentials instanceof StaticCredentialsProvider) {
-      ((StaticCredentialsProvider) credentials).setDeviceId(deviceId);
-    }
-    return deviceId;
-  }
-
-  public void addDevice(String deviceIdentifier,
-                        ECPublicKey deviceKey,
-                        IdentityKeyPair aciIdentityKeyPair,
-                        IdentityKeyPair pniIdentityKeyPair,
-                        ProfileKey profileKey,
-                        MasterKey masterKey,
-                        String code)
-      throws InvalidKeyException, IOException
-  {
-    String e164 = credentials.getE164();
-    ACI    aci  = credentials.getAci();
-    PNI    pni  = credentials.getPni();
-
-    Preconditions.checkArgument(e164 != null, "Missing e164!");
-    Preconditions.checkArgument(aci != null, "Missing ACI!");
-    Preconditions.checkArgument(pni != null, "Missing PNI!");
-
-    PrimaryProvisioningCipher cipher  = new PrimaryProvisioningCipher(deviceKey);
-    ProvisionMessage.Builder  message = new ProvisionMessage.Builder()
-                                                            .aciIdentityKeyPublic(ByteString.of(aciIdentityKeyPair.getPublicKey().serialize()))
-                                                            .aciIdentityKeyPrivate(ByteString.of(aciIdentityKeyPair.getPrivateKey().serialize()))
-                                                            .pniIdentityKeyPublic(ByteString.of(pniIdentityKeyPair.getPublicKey().serialize()))
-                                                            .pniIdentityKeyPrivate(ByteString.of(pniIdentityKeyPair.getPrivateKey().serialize()))
-                                                            .aci(aci.toString())
-                                                            .pni(pni.toStringWithoutPrefix())
-                                                            .number(e164)
-                                                            .profileKey(ByteString.of(profileKey.serialize()))
-                                                            .provisioningCode(code)
-                                                            .provisioningVersion(ProvisioningVersion.CURRENT.getValue())
-                                                            .masterKey(ByteString.of(masterKey.serialize()));
-
-    byte[] ciphertext = cipher.encrypt(message.build());
-    this.pushServiceSocket.sendProvisioningMessage(deviceIdentifier, ciphertext);
-  }
-
-  public List<DeviceInfo> getDevices() throws IOException {
-    return this.pushServiceSocket.getDevices();
-  }
-
-  public void removeDevice(int deviceId) throws IOException {
-    this.pushServiceSocket.removeDevice(deviceId);
-  }
-
-  public List<TurnServerInfo> getTurnServerInfo() throws IOException {
-    List<TurnServerInfo> relays = this.pushServiceSocket.getCallingRelays().getRelays();
-    return relays != null ? relays : Collections.emptyList();
-  }
-
-=======
->>>>>>> f154029e
   public void checkNetworkConnection() throws IOException {
     this.pushServiceSocket.pingStorageService();
   }
@@ -518,87 +242,6 @@
     this.pushServiceSocket.cancelInFlightRequests();
   }
 
-  /**
-   * Helper class for holding the returns of getNewDeviceRegistration()
-   */
-  public static class ProvisionDecryptResult {
-    private final String          provisioningCode;
-    private final IdentityKeyPair aciIdentity;
-    private final IdentityKeyPair pniIdentity;
-    private final String          number;
-    private final ACI             aci;
-    private final PNI             pni;
-    private final ProfileKey      profileKey;
-    private final boolean         readReceipts;
-    private final MasterKey       masterKey;
-
-    ProvisionDecryptResult(String provisioningCode, IdentityKeyPair aciIdentity, IdentityKeyPair pniIdentity, String number, ACI aci, PNI pni, ProfileKey profileKey, boolean readReceipts, MasterKey masterKey) {
-      this.provisioningCode = provisioningCode;
-      this.aciIdentity      = aciIdentity;
-      this.pniIdentity      = pniIdentity;
-      this.number           = number;
-      this.aci              = aci;
-      this.pni              = pni;
-      this.profileKey       = profileKey;
-      this.readReceipts     = readReceipts;
-      this.masterKey        = masterKey;
-    }
-
-    /**
-     * @return The provisioning code to finish the new device registration
-     */
-    public String getProvisioningCode() {
-      return provisioningCode;
-    }
-
-    /**
-     * @return The account's permanent IdentityKeyPair
-     */
-    public IdentityKeyPair getAciIdentity() {
-      return aciIdentity;
-    }
-
-    public IdentityKeyPair getPniIdentity() {
-      return pniIdentity;
-    }
-
-    /**
-     * @return The account's number
-     */
-    public String getNumber() {
-      return number;
-    }
-
-    /**
-     * @return The account's uuid
-     */
-    public ACI getAci() {
-      return aci;
-    }
-
-    public PNI getPni() {
-      return pni;
-    }
-
-    /**
-     * @return The account's profile key or null
-     */
-    public ProfileKey getProfileKey() {
-      return profileKey;
-    }
-
-    /**
-     * @return The account's read receipts setting
-     */
-    public boolean isReadReceipts() {
-      return readReceipts;
-    }
-
-    public MasterKey getMasterKey() {
-      return masterKey;
-    }
-  }
-
   public GroupsV2Api getGroupsV2Api() {
     return new GroupsV2Api(pushServiceSocket, groupsV2Operations);
   }
