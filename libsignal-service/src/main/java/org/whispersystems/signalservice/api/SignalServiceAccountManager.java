--- conflicted
+++ resolved
@@ -233,21 +233,13 @@
                                                            Optional<byte[]> token,
                                                            String mrEnclave,
                                                            Long timeoutMs,
-<<<<<<< HEAD
                                                            @Nullable Network libsignalNetwork,
-=======
-                                                           @Nonnull Network libsignalNetwork,
                                                            boolean useLibsignalRouteBasedCDSIConnectionLogic,
->>>>>>> 79e19ff0
                                                            Consumer<byte[]> tokenSaver)
       throws IOException
   {
     CdsiAuthResponse                                auth    = pushServiceSocket.getCdsiAuth();
-<<<<<<< HEAD
-    CdsiV2Service                                   service = new CdsiV2Service(configuration, mrEnclave, libsignalNetwork);
-=======
-    CdsiV2Service                                   service = new CdsiV2Service(libsignalNetwork, useLibsignalRouteBasedCDSIConnectionLogic);
->>>>>>> 79e19ff0
+    CdsiV2Service                                   service = new CdsiV2Service(configuration, mrEnclave, libsignalNetwork, useLibsignalRouteBasedCDSIConnectionLogic);
     CdsiV2Service.Request                           request = new CdsiV2Service.Request(previousE164s, newE164s, serviceIds, token);
     Single<ServiceResponse<CdsiV2Service.Response>> single  = service.getRegisteredUsers(auth.getUsername(), auth.getPassword(), request, tokenSaver);
 
