/*
 * Copyright (C) 2014-2018 Open Whisper Systems
 *
 * Licensed according to the LICENSE file in this repository.
 */

package org.whispersystems.signalservice.api.messages.multidevice;

import org.signal.core.util.stream.LimitedInputStream;
import org.signal.libsignal.protocol.IdentityKey;
import org.signal.libsignal.protocol.InvalidKeyException;
import org.signal.libsignal.protocol.InvalidMessageException;
import org.signal.libsignal.protocol.logging.Log;
import org.signal.libsignal.zkgroup.InvalidInputException;
import org.signal.libsignal.zkgroup.profiles.ProfileKey;
import org.whispersystems.signalservice.api.push.ServiceId;
import org.whispersystems.signalservice.api.push.ServiceId.ACI;
import org.whispersystems.signalservice.api.push.SignalServiceAddress;
import org.whispersystems.signalservice.internal.push.ContactDetails;
import org.whispersystems.signalservice.internal.util.Util;

import java.io.IOException;
import java.io.InputStream;
import java.util.Optional;

public class DeviceContactsInputStream extends ChunkedInputStream {

  private static final String TAG = DeviceContactsInputStream.class.getSimpleName();

  public DeviceContactsInputStream(InputStream in) {
    super(in);
  }

  public DeviceContact read() throws IOException {
    int detailsLength = (int) readRawVarint32();
    if (detailsLength == -1) {
      return null;
    }

    byte[] detailsSerialized = new byte[(int) detailsLength];
    Util.readFully(in, detailsSerialized);

    ContactDetails details = ContactDetails.ADAPTER.decode(detailsSerialized);

    if (!SignalServiceAddress.isValidAddress(details.aci, details.number)) {
      throw new IOException("Missing contact address!");
    }

    Optional<ACI>                 aci                = Optional.ofNullable(ACI.parseOrNull(details.aci));
    Optional<String>              e164               = Optional.ofNullable(details.number);
    Optional<String>              name               = Optional.ofNullable(details.name);
    Optional<DeviceContactAvatar> avatar             = Optional.empty();
    Optional<Integer>             expireTimer        = Optional.empty();
    Optional<Integer>             expireTimerVersion = Optional.empty();
    Optional<Integer>             inboxPosition      = Optional.empty();

    if (details.avatar != null && details.avatar.length != null) {
      long        avatarLength      = details.avatar.length;
      InputStream avatarStream      = new LimitedInputStream(in, avatarLength);
      String      avatarContentType = details.avatar.contentType != null ? details.avatar.contentType : "image/*";

      avatar = Optional.of(new DeviceContactAvatar(avatarStream, avatarLength, avatarContentType));
    }

    if (details.expireTimer != null && details.expireTimer > 0) {
      expireTimer = Optional.of(details.expireTimer);
    }

    if (details.expireTimerVersion != null && details.expireTimerVersion > 0) {
      expireTimerVersion = Optional.of(details.expireTimerVersion);
    }

    if (details.inboxPosition != null) {
      inboxPosition = Optional.of(details.inboxPosition);
    }

<<<<<<< HEAD
    if (details.archived != null) {
      archived = details.archived;
    }

    return new DeviceContact(aci, e164, name, avatar, color, verified, profileKey, expireTimer, expireTimerVersion, inboxPosition, archived);
=======
    return new DeviceContact(aci, e164, name, avatar, expireTimer, expireTimerVersion, inboxPosition);
>>>>>>> e1511a09
  }

}<|MERGE_RESOLUTION|>--- conflicted
+++ resolved
@@ -74,15 +74,7 @@
       inboxPosition = Optional.of(details.inboxPosition);
     }
 
-<<<<<<< HEAD
-    if (details.archived != null) {
-      archived = details.archived;
-    }
-
-    return new DeviceContact(aci, e164, name, avatar, color, verified, profileKey, expireTimer, expireTimerVersion, inboxPosition, archived);
-=======
     return new DeviceContact(aci, e164, name, avatar, expireTimer, expireTimerVersion, inboxPosition);
->>>>>>> e1511a09
   }
 
 }