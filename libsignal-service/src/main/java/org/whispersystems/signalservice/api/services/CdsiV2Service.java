package org.whispersystems.signalservice.api.services;

import org.signal.cdsi.proto.ClientRequest;
import org.signal.cdsi.proto.ClientResponse;
import org.signal.core.util.logging.Log;
import org.signal.libsignal.net.CdsiLookupRequest;
import org.signal.libsignal.net.CdsiLookupResponse;
import org.signal.libsignal.net.Network;
import org.signal.libsignal.protocol.util.ByteUtil;
import org.signal.libsignal.zkgroup.profiles.ProfileKey;
import org.whispersystems.signalservice.api.crypto.UnidentifiedAccess;
import org.whispersystems.signalservice.api.push.ServiceId;
import org.whispersystems.signalservice.api.push.ServiceId.ACI;
import org.whispersystems.signalservice.api.push.ServiceId.PNI;
import org.whispersystems.signalservice.api.push.exceptions.CdsiInvalidArgumentException;
import org.whispersystems.signalservice.api.push.exceptions.CdsiInvalidTokenException;
import org.whispersystems.signalservice.api.push.exceptions.CdsiResourceExhaustedException;
import org.whispersystems.signalservice.api.push.exceptions.NonSuccessfulResponseCodeException;
import org.whispersystems.signalservice.api.util.UuidUtil;
import org.whispersystems.signalservice.internal.ServiceResponse;
import org.whispersystems.signalservice.internal.configuration.SignalServiceConfiguration;

import java.io.ByteArrayOutputStream;
import java.io.IOException;
import java.lang.IllegalArgumentException;
import java.nio.ByteBuffer;
import java.util.Collection;
import java.util.Collections;
import java.util.HashMap;
import java.util.List;
import java.util.Map;
import java.util.Optional;
import java.util.Set;
import java.util.UUID;
import java.util.concurrent.ExecutionException;
import java.util.concurrent.Future;
import java.util.function.Consumer;
import java.util.stream.Collectors;

import javax.annotation.Nullable;

import io.reactivex.rxjava3.core.Observable;
import io.reactivex.rxjava3.core.Single;
import okio.ByteString;

/**
 * Handles network interactions with CDSI, the SGX-backed version of the CDSv2 API.
 */
public final class CdsiV2Service {

  private static final String TAG = CdsiV2Service.class.getSimpleName();

  private static final UUID EMPTY_UUID         = new UUID(0, 0);
  private static final int  RESPONSE_ITEM_SIZE = 8 + 16 + 16; // 1 uint64 + 2 UUIDs

  private final CdsiRequestHandler cdsiRequestHandler;

<<<<<<< HEAD
  public CdsiV2Service(SignalServiceConfiguration configuration, String mrEnclave, @Nullable Network network) {

    if (network != null) {
      this.cdsiRequestHandler = (username, password, request, tokenSaver) -> {
        try {
          Log.i(TAG, "Starting CDSI lookup via libsignal-net");
          Future<CdsiLookupResponse> cdsiRequest = network.cdsiLookup(username, password, buildLibsignalRequest(request), tokenSaver);
          return Single.fromFuture(cdsiRequest)
              .onErrorResumeNext((Throwable err) -> {
                if (err instanceof ExecutionException && err.getCause() != null) {
                  err = err.getCause();
                }
                return Single.error(mapLibsignalError(err));
              })
              .map(CdsiV2Service::parseLibsignalResponse)
              .toObservable();
        } catch (Exception exception) {
          return Observable.error(mapLibsignalError(exception));
        }
      };
    } else {
      CdsiSocket cdsiSocket = new CdsiSocket(configuration, mrEnclave);
      this.cdsiRequestHandler = (username, password, request, tokenSaver) -> {
        return cdsiSocket
            .connect(username, password, buildClientRequest(request), tokenSaver)
            .map(CdsiV2Service::parseEntries);
      };
=======
  public CdsiV2Service(@Nonnull Network network, boolean useLibsignalRouteBasedCDSIConnectionLogic) {
    this.cdsiRequestHandler = (username, password, request, tokenSaver) -> {
      try {
        Future<CdsiLookupResponse> cdsiRequest = network.cdsiLookup(username, password, buildLibsignalRequest(request), tokenSaver, useLibsignalRouteBasedCDSIConnectionLogic);
        return Single.fromFuture(cdsiRequest)
                     .onErrorResumeNext((Throwable err) -> {
                       if (err instanceof ExecutionException && err.getCause() != null) {
                         err = err.getCause();
                       }
                       return Single.error(mapLibsignalError(err));
                     })
                     .map(CdsiV2Service::parseLibsignalResponse)
                     .toObservable();
      } catch (Exception exception) {
        return Observable.error(mapLibsignalError(exception));
>>>>>>> 79e19ff0
      }
    }

  public Single<ServiceResponse<Response>> getRegisteredUsers(String username, String password, Request request, Consumer<byte[]> tokenSaver) {
    return cdsiRequestHandler.handleRequest(username, password, request, tokenSaver)
        .collect(Collectors.toList())
        .flatMap(pages -> {
          Map<String, ResponseItem> all       = new HashMap<>();
          int                       quotaUsed = 0;

          for (Response page : pages) {
            all.putAll(page.getResults());
            quotaUsed += page.getQuotaUsedDebugOnly();
          }

          return Single.just(new Response(all, quotaUsed));
        })
        .map(result -> ServiceResponse.forResult(result, 200, null))
        .onErrorReturn(error -> {
          if (error instanceof NonSuccessfulResponseCodeException) {
            int status = ((NonSuccessfulResponseCodeException) error).code;
            return ServiceResponse.forApplicationError(error, status, null);
          } else {
            return ServiceResponse.forUnknownError(error);
          }
        });
  }

  private static Response parseEntries(ClientResponse clientResponse) {
    Map<String, ResponseItem> results = new HashMap<>();
    ByteBuffer                parser  = clientResponse.e164PniAciTriples.asByteBuffer();

    while (parser.remaining() >= RESPONSE_ITEM_SIZE) {
      String e164    = "+" + parser.getLong();
      UUID   pniUuid = new UUID(parser.getLong(), parser.getLong());
      UUID   aciUuid = new UUID(parser.getLong(), parser.getLong());

      if (!pniUuid.equals(EMPTY_UUID)) {
        PNI pni = PNI.from(pniUuid);
        ACI aci = aciUuid.equals(EMPTY_UUID) ? null : ACI.from(aciUuid);
        results.put(e164, new ResponseItem(pni, Optional.ofNullable(aci)));
      }
    }

    return new Response(results, clientResponse.debugPermitsUsed);
  }

  private static ClientRequest buildClientRequest(Request request) {
    List<Long> previousE164s = parseAndSortE164Strings(request.previousE164s);
    List<Long> newE164s      = parseAndSortE164Strings(request.newE164s);
    List<Long> removedE164s  = parseAndSortE164Strings(request.removedE164s);

    ClientRequest.Builder builder = new ClientRequest.Builder()
                                                     .prevE164s(toByteString(previousE164s))
                                                     .newE164s(toByteString(newE164s))
                                                     .discardE164s(toByteString(removedE164s))
                                                     .aciUakPairs(toByteString(request.serviceIds));

    if (request.token != null) {
      builder.token(ByteString.of(request.token));
    }

    return builder.build();
  }

  private static ByteString toByteString(List<Long> numbers) {
    ByteArrayOutputStream os = new ByteArrayOutputStream();

    for (long number : numbers) {
      try {
        os.write(ByteUtil.longToByteArray(number));
      } catch (IOException e) {
        throw new AssertionError("Failed to write long to ByteString", e);
      }
    }

    return ByteString.of(os.toByteArray());
  }

  private static ByteString toByteString(Map<ServiceId, ProfileKey> serviceIds) {
    ByteArrayOutputStream os = new ByteArrayOutputStream();

    for (Map.Entry<ServiceId, ProfileKey> entry : serviceIds.entrySet()) {
      try {
        os.write(UuidUtil.toByteArray(entry.getKey().getRawUuid()));
        os.write(UnidentifiedAccess.deriveAccessKeyFrom(entry.getValue()));
      } catch (IOException e) {
        throw new AssertionError("Failed to write long to ByteString", e);
      }
    }

    return ByteString.of(os.toByteArray());
  }

  private static CdsiLookupRequest buildLibsignalRequest(Request request) {
    HashMap<org.signal.libsignal.protocol.ServiceId, ProfileKey> serviceIds = new HashMap<>(request.serviceIds.size());
    request.serviceIds.forEach((key, value) -> serviceIds.put(key.getLibSignalServiceId(), value));
    return new CdsiLookupRequest(request.previousE164s, request.newE164s, serviceIds, false, Optional.ofNullable(request.token));
  }

  private static Response parseLibsignalResponse(CdsiLookupResponse response) {
    HashMap<String, ResponseItem> responses = new HashMap<>(response.entries().size());
    response.entries().forEach((key, value) -> responses.put(key, new ResponseItem(new PNI(value.pni), Optional.ofNullable(value.aci).map(ACI::new))));
    return new Response(responses, response.debugPermitsUsed);
  }

  private static Throwable mapLibsignalError(Throwable lookupError) {
    if (lookupError instanceof org.signal.libsignal.net.CdsiInvalidTokenException) {
      return new CdsiInvalidTokenException();
    } else if (lookupError instanceof org.signal.libsignal.net.RetryLaterException) {
      org.signal.libsignal.net.RetryLaterException e = (org.signal.libsignal.net.RetryLaterException) lookupError;
      return new CdsiResourceExhaustedException((int) e.duration.getSeconds());
    } else if (lookupError instanceof IllegalArgumentException) {
      return new CdsiInvalidArgumentException();
    }
    return lookupError;
  }

  private static List<Long> parseAndSortE164Strings(Collection<String> e164s) {
    return e164s.stream()
                .map(Long::parseLong)
                .sorted()
                .collect(Collectors.toList());

  }

  public static final class Request {
    final Set<String> previousE164s;
    final Set<String> newE164s;
    final Set<String> removedE164s;

    final Map<ServiceId, ProfileKey> serviceIds;

    final byte[] token;

    public Request(Set<String> previousE164s, Set<String> newE164s, Map<ServiceId, ProfileKey> serviceIds, Optional<byte[]> token) {
      if (previousE164s.size() > 0 && !token.isPresent()) {
        throw new IllegalArgumentException("You must have a token if you have previousE164s!");
      }

      this.previousE164s = previousE164s;
      this.newE164s      = newE164s;
      this.removedE164s  = Collections.emptySet();
      this.serviceIds    = serviceIds;
      this.token         = token.orElse(null);
    }

    public int serviceIdSize() {
      return previousE164s.size() + newE164s.size() + removedE164s.size() + serviceIds.size();
    }
  }

  public static final class Response {
    private final Map<String, ResponseItem> results;
    private final int                       quotaUsed;

    public Response(Map<String, ResponseItem> results, int quoteUsed) {
      this.results   = results;
      this.quotaUsed = quoteUsed;
    }

    public Map<String, ResponseItem> getResults() {
      return results;
    }

    /**
     * Tells you how much quota you used in the request. This should only be used for debugging/logging purposed, and should never be relied upon for making
     * actual decisions.
     */
    public int getQuotaUsedDebugOnly() {
      return quotaUsed;
    }
  }

  public static final class ResponseItem {
    private final PNI           pni;
    private final Optional<ACI> aci;

    public ResponseItem(PNI pni, Optional<ACI> aci) {
      this.pni = pni;
      this.aci = aci;
    }

    public PNI getPni() {
      return pni;
    }

    public Optional<ACI> getAci() {
      return aci;
    }

    public boolean hasAci() {
      return aci.isPresent();
    }
  }

  private interface CdsiRequestHandler {
    Observable<Response> handleRequest(String username, String password, Request request, Consumer<byte[]> tokenSaver);
  }
}<|MERGE_RESOLUTION|>--- conflicted
+++ resolved
@@ -55,14 +55,13 @@
 
   private final CdsiRequestHandler cdsiRequestHandler;
 
-<<<<<<< HEAD
-  public CdsiV2Service(SignalServiceConfiguration configuration, String mrEnclave, @Nullable Network network) {
+  public CdsiV2Service(SignalServiceConfiguration configuration, String mrEnclave, @Nullable Network network, boolean useLibsignalRouteBasedCDSIConnectionLogic) {
 
     if (network != null) {
       this.cdsiRequestHandler = (username, password, request, tokenSaver) -> {
         try {
           Log.i(TAG, "Starting CDSI lookup via libsignal-net");
-          Future<CdsiLookupResponse> cdsiRequest = network.cdsiLookup(username, password, buildLibsignalRequest(request), tokenSaver);
+          Future<CdsiLookupResponse> cdsiRequest = network.cdsiLookup(username, password, buildLibsignalRequest(request), tokenSaver, useLibsignalRouteBasedCDSIConnectionLogic);
           return Single.fromFuture(cdsiRequest)
               .onErrorResumeNext((Throwable err) -> {
                 if (err instanceof ExecutionException && err.getCause() != null) {
@@ -83,23 +82,6 @@
             .connect(username, password, buildClientRequest(request), tokenSaver)
             .map(CdsiV2Service::parseEntries);
       };
-=======
-  public CdsiV2Service(@Nonnull Network network, boolean useLibsignalRouteBasedCDSIConnectionLogic) {
-    this.cdsiRequestHandler = (username, password, request, tokenSaver) -> {
-      try {
-        Future<CdsiLookupResponse> cdsiRequest = network.cdsiLookup(username, password, buildLibsignalRequest(request), tokenSaver, useLibsignalRouteBasedCDSIConnectionLogic);
-        return Single.fromFuture(cdsiRequest)
-                     .onErrorResumeNext((Throwable err) -> {
-                       if (err instanceof ExecutionException && err.getCause() != null) {
-                         err = err.getCause();
-                       }
-                       return Single.error(mapLibsignalError(err));
-                     })
-                     .map(CdsiV2Service::parseLibsignalResponse)
-                     .toObservable();
-      } catch (Exception exception) {
-        return Observable.error(mapLibsignalError(exception));
->>>>>>> 79e19ff0
       }
     }
 
