--- conflicted
+++ resolved
@@ -375,8 +375,8 @@
         ['im.molly:argon2:13.1-1',
          '43542ba5be6540faee564f5f532564f062a02aacd76801dce8bdb931aad4d065'],
 
-        ['im.molly:ringrtc-android:2.8.10-1',
-         '369295c94b9f165c7834322690d44eb9d6497774e5a9a2cc5c1531d1397531aa'],
+        ['im.molly:ringrtc-android:2.9.0-1',
+         '9f1717fee6a397d02c0c4dc0bec79283eedd1b0e8a643e14b200e45774d1b092'],
 
         ['javax.inject:javax.inject:1',
          '91c77044a50c481636c32d916fd89c9118a72195390452c81065080f957de7ff'],
@@ -417,15 +417,6 @@
         ['org.signal:android-database-sqlcipher:3.5.9-S3',
          '33d4063336893af00b9d68b418e7b290cace74c20ce8aacffddc0911010d3d73'],
 
-<<<<<<< HEAD
-=======
-        ['org.signal:argon2:13.1',
-         '0f686ccff0d4842bfcc74d92e8dc780a5f159b9376e37a1189fabbcdac458bef'],
-
-        ['org.signal:ringrtc-android:2.9.0',
-         '058ff7dc0c01c1c0db363e7396e357bdcfc6f9a3ddc313c2abae032e979d691f'],
-
->>>>>>> e0fc1918
         ['org.signal:zkgroup-android:0.7.0',
          '52b172565bd01526e93ebf1796b834bdc449d4fe3422c1b827e49cb8d4f13fbd'],
 
