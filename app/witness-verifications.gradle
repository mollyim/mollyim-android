--- conflicted
+++ resolved
@@ -441,16 +441,8 @@
         ['org.signal:android-database-sqlcipher:3.5.9-S3',
          '33d4063336893af00b9d68b418e7b290cace74c20ce8aacffddc0911010d3d73'],
 
-<<<<<<< HEAD
-        ['org.signal:ringrtc-android:2.8.0',
-         '49965467ed1e8634969af10f318bbaf1dd97b1d55bca05300802a5dcb6ed21a3'],
-=======
-        ['org.signal:argon2:13.1',
-         '0f686ccff0d4842bfcc74d92e8dc780a5f159b9376e37a1189fabbcdac458bef'],
-
         ['org.signal:ringrtc-android:2.8.3',
          '1cdc73ec34b11b9eeb0a650715e1095cade226736192c091991f31367245e37a'],
->>>>>>> 39f1aea8
 
         ['org.signal:signal-metadata-java:0.1.2',
          '6aaeb6a33bf3161a3e6ac9db7678277f7a4cf5a2c96b84342e4007ee49bab1bd'],
