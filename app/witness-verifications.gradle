// Auto-generated, use ./gradlew calculateChecksums to regenerate

dependencyVerification {
    verify = [

        ['androidx.activity:activity:1.0.0',
         'd1bc9842455c2e534415d88c44df4d52413b478db9093a1ba36324f705f44c3d'],

        ['androidx.annotation:annotation-experimental:1.0.0',
         'b219d2b568e7e4ba534e09f8c2fd242343df6ccbdfbbe938846f5d740e6b0b11'],

        ['androidx.annotation:annotation:1.1.0',
         'd38d63edb30f1467818d50aaf05f8a692dea8b31392a049bfa991b159ad5b692'],

        ['androidx.appcompat:appcompat-resources:1.2.0',
         'c470297c03ff3de1c3d15dacf0be0cae63abc10b52f021dd07ae28daa3100fe5'],

        ['androidx.appcompat:appcompat:1.2.0',
         '3d2131a55a61a777322e2126e0018011efa6339e53b44153eb651b16020cca70'],

        ['androidx.arch.core:core-common:2.1.0',
         'fe1237bf029d063e7f29fe39aeaf73ef74c8b0a3658486fc29d3c54326653889'],

        ['androidx.arch.core:core-runtime:2.1.0',
         'dd77615bd3dd275afb11b62df25bae46b10b4a117cd37943af45bdcbf8755852'],

        ['androidx.asynclayoutinflater:asynclayoutinflater:1.0.0',
         'f7eab60c57addd94bb06275832fe7600611beaaae1a1ec597c231956faf96c8b'],

        ['androidx.autofill:autofill:1.0.0',
         'c9468f56e05006ea151a426c54957cd0799b8b83a579d2846dd22061f33e5ecd'],

        ['androidx.camera:camera-camera2:1.0.0-beta11',
         '54d7c975ea7387f0d7c65faf531005fc543fe8e8d826eb696bb2c7f950041a9c'],

        ['androidx.camera:camera-core:1.0.0-beta11',
         '58ed18e385d3eea3e17568b5904629f5111de8af87035942f908d49815331645'],

        ['androidx.camera:camera-lifecycle:1.0.0-beta11',
         'f8617971cbfb2d249eea3558756bc466cb35a946a9269b966b24b6787f449631'],

        ['androidx.camera:camera-view:1.0.0-alpha18',
         '029652f71430e4acc97c41d40e509bf6774a86dd35a19cea5c856f0b96a6c70c'],

        ['androidx.cardview:cardview:1.0.0',
         '1193c04c22a3d6b5946dae9f4e8c59d6adde6a71b6bd5d87fb99d82dda1afec7'],

        ['androidx.collection:collection:1.1.0',
         '632a0e5407461de774409352940e292a291037724207a787820c77daf7d33b72'],

        ['androidx.concurrent:concurrent-futures:1.0.0',
         '5595a40e278a7b39fa78a09490e3d7f3faa95c7b01447148bd38b5ade0605c35'],

        ['androidx.constraintlayout:constraintlayout-solver:2.0.4',
         '9ca19f5448709301c7563488ef941be9dfa55c83538ca7a059b2113e83527b46'],

        ['androidx.constraintlayout:constraintlayout:2.0.4',
         '307a79a4a1ccff44249c72a2bf7f47da09fa1b6b1fab2a25808ca889382b738e'],

        ['androidx.coordinatorlayout:coordinatorlayout:1.1.0',
         '44a9e30abf56af1025c52a0af506fee9c4131aa55efda52f9fd9451211c5e8cb'],

        ['androidx.core:core:1.3.1',
         'e92ea65a37d589943d405a6a54d1be9d12a225948f26c4e41e511dd55e81efb6'],

        ['androidx.cursoradapter:cursoradapter:1.0.0',
         'a81c8fe78815fa47df5b749deb52727ad11f9397da58b16017f4eb2c11e28564'],

        ['androidx.customview:customview:1.0.0',
         '20e5b8f6526a34595a604f56718da81167c0b40a7a94a57daa355663f2594df2'],

        ['androidx.documentfile:documentfile:1.0.0',
         '865a061ef2fad16522f8433536b8d47208c46ff7c7745197dfa1eeb481869487'],

        ['androidx.drawerlayout:drawerlayout:1.0.0',
         '9402442cdc5a43cf62fb14f8cf98c63342d4d9d9b805c8033c6cf7e802749ac1'],

        ['androidx.exifinterface:exifinterface:1.0.0',
         'ee48be10aab8f54efff4c14b77d11e10b9eeee4379d5ef6bf297a2923c55cc11'],

        ['androidx.fragment:fragment:1.1.0',
         'a14c8b8f2153f128e800fbd266a6beab1c283982a29ec570d2cc05d307d81496'],

        ['androidx.gridlayout:gridlayout:1.0.0',
         'a7e5dc6f39dbc3dc6ac6d57b02a9c6fd792e80f0e45ddb3bb08e8f03d23c8755'],

        ['androidx.interpolator:interpolator:1.0.0',
         '33193135a64fe21fa2c35eec6688f1a76e512606c0fc83dc1b689e37add7732a'],

        ['androidx.legacy:legacy-preference-v14:1.0.0',
         'd6d11913e56b8f2d14fd560bd1ad6d7fd5624a15dd4ec073b2d9188205f86280'],

        ['androidx.legacy:legacy-support-core-ui:1.0.0',
         '0d1260c6e7e6a337f875df71b516931e703f716e90889817cd3a20fa5ac3d947'],

        ['androidx.legacy:legacy-support-core-utils:1.0.0',
         'a7edcf01d5b52b3034073027bc4775b78a4764bb6202bb91d61c829add8dd1c7'],

        ['androidx.legacy:legacy-support-v13:1.0.0',
         '65f5fcb57644d381d471a00fdf50f90b808be6b48a8ae57fb4ea39b7da8cca86'],

        ['androidx.legacy:legacy-support-v4:1.0.0',
         '78fec1485f0f388a4749022dd51416857127cd2544ae1c3fd0b16589055480b0'],

        ['androidx.lifecycle:lifecycle-common-java8:2.1.0',
         'a1ec63c1bb973443cb731d78ec336c5e20e7ee35c89cbb32d36f92c55bb02542'],

        ['androidx.lifecycle:lifecycle-common:2.2.0-alpha05',
         '63898dabf7cfe5ec5d7ed8b8c2564c1427be876e1496ead95c2703cf59d3734b'],

        ['androidx.lifecycle:lifecycle-extensions:2.1.0',
         'bd53c64b038585215b4959c1a388437a3ad525608a31c58e4283c3e371727d4d'],

        ['androidx.lifecycle:lifecycle-livedata-core:2.2.0-alpha05',
         '6df2bcbf3be50a5fa29e9aa09d39437f2d61d17c2c46ef618d65bbac4a4a99fc'],

        ['androidx.lifecycle:lifecycle-livedata:2.1.0',
         '242e446bed3db36f0df0aab0cb7f91060bd2dab7adcad1117adf54e724cd1d26'],

        ['androidx.lifecycle:lifecycle-process:2.1.0',
         '8cddd0c7f4927bbf71fb71fca000786df82cc597c99463d6916ccbe4a205a9ac'],

        ['androidx.lifecycle:lifecycle-runtime:2.1.0',
         'e5173897b965e870651e83d9d5af1742d3f532d58863223a390ce3a194c8312b'],

        ['androidx.lifecycle:lifecycle-service:2.1.0',
         '23516745f34f16ff7850bb1eadd55cf193dd789cba428de4bca120433e3bfd69'],

        ['androidx.lifecycle:lifecycle-viewmodel-savedstate:1.0.0-alpha05',
         'f503b53f50c4e6c1f9a3d698c4733df6e7a44049fe477ad0b85cc2f460401fbc'],

        ['androidx.lifecycle:lifecycle-viewmodel:2.2.0-alpha05',
         '7725715491963440ee483e46526cd4f83af1c758e072e97b3eab2115c6f4db35'],

        ['androidx.loader:loader:1.0.0',
         '11f735cb3b55c458d470bed9e25254375b518b4b1bad6926783a7026db0f5025'],

        ['androidx.localbroadcastmanager:localbroadcastmanager:1.0.0',
         'e71c328ceef5c4a7d76f2d86df1b65d65fe2acf868b1a4efd84a3f34336186d8'],

        ['androidx.media:media:1.0.0',
         'b23b527b2bac870c4a7451e6982d7132e413e88d7f27dbeb1fc7640a720cd9ee'],

        ['androidx.multidex:multidex:2.0.1',
         '42dd32ff9f97f85771b82a20003a8d70f68ab7b4ba328964312ce0732693db09'],

        ['androidx.navigation:navigation-common:2.1.0',
         'f968fcaa2fd94b0d1275ce175ecfb4773678732ead9b4d81993ffd5bc3fe3c7c'],

        ['androidx.navigation:navigation-fragment:2.1.0',
         '776ba1be826f8de7cb262f55ece262c5eb9947758cbd2e902298750521404dd2'],

        ['androidx.navigation:navigation-runtime:2.1.0',
         '499029c016345a2a2130ee7a32670871757e5fc7e6d1b93be8962bb59fa5ce9d'],

        ['androidx.navigation:navigation-ui:2.1.0',
         '1ec0558d692982c5bcfcca6de5b5972723e6b4a9870aa7fc1eddf5e869f116ed'],

        ['androidx.paging:paging-common:2.1.2',
         '891dd24bad908d5d866d7d3545114ab2d26994847cd0200ac68477287c0710b5'],

        ['androidx.paging:paging-runtime:2.1.2',
         '4e81d8ab584a184e2781c6f0d50b6f00acd11741f759270e7c976ef3307d78a7'],

        ['androidx.preference:preference:1.0.0',
         'ea9fde25606eb456210ffe9f7e51048abd776b55a34c0cc6608282b5699122d1'],

        ['androidx.print:print:1.0.0',
         '1d5c7f3135a1bba661fc373fd72e11eb0a4adbb3396787826dd8e4190d5d9edd'],

        ['androidx.recyclerview:recyclerview:1.1.0',
         'f0d2b5a67d0a91ee1b1c73ef2b636a81f3563925ddd15a1d4e1c41ec28de7a4f'],

        ['androidx.savedstate:savedstate:1.0.0',
         '2510a5619c37579c9ce1a04574faaf323cd0ffe2fc4e20fa8f8f01e5bb402e83'],

        ['androidx.slidingpanelayout:slidingpanelayout:1.0.0',
         '76bffb7cefbf780794d8817002dad1562f3e27c0a9f746d62401c8edb30aeede'],

        ['androidx.swiperefreshlayout:swiperefreshlayout:1.0.0',
         '9761b3a809c9b093fd06a3c4bbc645756dec0e95b5c9da419bc9f2a3f3026e8d'],

        ['androidx.transition:transition:1.2.0',
         'a1e059b3bc0b43a58dec0efecdcaa89c82d2bca552ea5bacf6656c46e853157e'],

        ['androidx.vectordrawable:vectordrawable-animated:1.1.0',
         '76da2c502371d9c38054df5e2b248d00da87809ed058f3363eae87ce5e2403f8'],

        ['androidx.vectordrawable:vectordrawable:1.1.0',
         '46fd633ac01b49b7fcabc263bf098c5a8b9e9a69774d234edcca04fb02df8e26'],

        ['androidx.versionedparcelable:versionedparcelable:1.1.0',
         '9a1d77140ac222b7866b5054ee7d159bc1800987ed2d46dd6afdd145abb710c1'],

        ['androidx.viewpager2:viewpager2:1.0.0',
         'e95c0031d4cc247cd48196c6287e58d2cee54d9c79b85afea7c90920330275af'],

        ['androidx.viewpager:viewpager:1.0.0',
         '147af4e14a1984010d8f155e5e19d781f03c1d70dfed02a8e0d18428b8fc8682'],

        ['cn.carbswang.android:NumberPickerView:1.0.9',
         '18b3c316d62c7c277978a8d4ed57a5b8f4e943762264960f579a8a549c756729'],

        ['com.airbnb.android:lottie:3.0.7',
         '6819ff968eb768096133c7873d63351705fd4ac424a0917d86c4145f5035097d'],

        ['com.amulyakhare:com.amulyakhare.textdrawable:1.0.1',
         '54c92b5fba38cfd316a07e5a30528068f45ce8515a6890f1297df4c401af5dcb'],

        ['com.annimon:stream:1.1.8',
         '5da6e2e3e0551d61a3ea7014f04312276549e3dd739cf637996e4cf43c5535b9'],

        ['com.codewaves.stickyheadergrid:stickyheadergrid:0.9.4',
         '5b4aa6a52a957cfd55f60f4220c11c0c371385a3cb9786cae03c260dcdef5794'],

        ['com.davemorrissey.labs:subsampling-scale-image-view:3.6.0',
         '550c5baa07e0bb4ff0a18b705e96d34436d22619248bd8c08c08c730b1f55cfe'],

        ['com.fasterxml.jackson.core:jackson-annotations:2.9.0',
         '45d32ac61ef8a744b464c54c2b3414be571016dd46bfc2bec226761cf7ae457a'],

        ['com.fasterxml.jackson.core:jackson-core:2.9.9',
         '3083079be6088db2ed0a0c6ff92204e0aa48fa1de9db5b59c468f35acf882c2c'],

        ['com.fasterxml.jackson.core:jackson-databind:2.9.9.2',
         'fb262d42ea2de98044b62d393950a5aa050435fec38bbcadf2325cf7dc41b848'],

        ['com.github.bumptech.glide:annotations:4.11.0',
         'd219d238006d824962176229d4708abcdddcfe342c6a18a5d0fa48d6f0479b3e'],

        ['com.github.bumptech.glide:disklrucache:4.11.0',
         'd06775a5171b777aa3db031eb0dd4a1dbe3f00dda35b5574dfd953f6b0d5ef18'],

        ['com.github.bumptech.glide:gifdecoder:4.11.0',
         '197a1cd5b76855aa02b230c13974e293229b901dc2b96fab4315201e78baa804'],

        ['com.github.bumptech.glide:glide:4.11.0',
         '5c294e6a5f0f812cef876b8412954c1822da184af38e082a5b766e3c4f4fcd95'],

        ['com.github.chrisbanes:PhotoView:2.1.3',
         'ed06775308da260e1fd86d1d3288988fcd3d80db24ce0d7c9fcfedc39e622292'],

        ['com.github.dmytrodanylyk.circular-progress-button:library:1.1.3-S2',
         '8dc6a29a5a8db7b2ad5a9a7fda1dc9ae0893f4c8f0545732b2c63854ea693e8e'],

        ['com.google.android.datatransport:transport-api:2.2.0',
         '576514f8b75d8ae32897f1b9b031f88b00465bf6e0996e227d09af688195f71e'],

        ['com.google.android.datatransport:transport-backend-cct:2.2.0',
         '33abba2b7749479ae397176ae482b1807010b2bb331d61264bbdcc799eb398cd'],

        ['com.google.android.datatransport:transport-runtime:2.2.0',
         'e72912014b67151b689a7e820d3f1edf12fe2af5fbc308ab196ac392436ab771'],

        ['com.google.android.exoplayer:exoplayer-core:2.9.1',
         'b6ab34abac36bc2bc6934b7a50008162feca2c0fde91aaf1e8c1c22f2c16e2c0'],

        ['com.google.android.exoplayer:exoplayer-ui:2.9.1',
         '7a942afcc402ff01e9bf48e8d3942850986710f06562d50a1408aaf04a683151'],

        ['com.google.android.exoplayer:extension-mediasession:2.9.1',
         'a7dff433b41b714c6584d925f1438ca890eaa16d66a47c3fb9ce88b39dcf3d52'],

        ['com.google.android.gms:play-services-auth-api-phone:16.0.0',
         '19365818b9ceb048ef48db12b5ffadd5eb86dbeb2c7c7b823bfdd89c665f42e5'],

        ['com.google.android.gms:play-services-auth-base:17.0.0',
         'c494d23d5cdc7e4c33721877592868d3dc16085cab535c3f589c03052524f737'],

        ['com.google.android.gms:play-services-auth:16.0.1',
         'aec9e1c584d442cb9f59481a50b2c66dc191872607c04d97ecb82dd0eb5149ec'],

        ['com.google.android.gms:play-services-base:17.0.0',
         'dd0980edf729e0d346e2b58e70801dc237c1aed0c7ab274fa3f1c8c8efc64cc7'],

        ['com.google.android.gms:play-services-basement:17.0.0',
         'd324a1785bbc48bfe3639fc847cfd3cf43d49e967b5caf2794240a854557a39c'],

        ['com.google.android.gms:play-services-clearcut:17.0.0',
         'cce72073c269c2b4cff301304751f2faa2cd1b0344fef581a59da63665f9a4b4'],

        ['com.google.android.gms:play-services-flags:17.0.0',
         '746e66b850c5d2b3a0c73871d3fe71ad1b98b62abc0625bbd5badabb73c82cf2'],

        ['com.google.android.gms:play-services-maps:16.1.0',
         'ff50cae9e4059416202375597d99cdc8ddefd9cea3f1dc2ff53779a3a12eb480'],

        ['com.google.android.gms:play-services-phenotype:17.0.0',
         '53d40a205e48ad4e35923a01f04d9850acbd7403b3d30fb388e586fad1540ece'],

        ['com.google.android.gms:play-services-stats:17.0.0',
         'e8ae5b40512b71e2258bfacd8cd3da398733aa4cde3b32d056093f832b83a6fe'],

        ['com.google.android.gms:play-services-tasks:17.0.0',
         '2e6d1738b73647f3fe7a038b9780b97717b3746eae258009197e36e7bf3112a5'],

        ['com.google.android.gms:play-services-vision-common:19.0.2',
         'b1d93b40a8b49d63d86dfd88ddc4030ab7231d839c5ff3adeb876de94d44b970'],

        ['com.google.android.gms:play-services-vision-face-contour-internal:16.0.0',
         '79e5be6ea321a7c10822f190c45612f1999d37c7bc846d8b01a35478eeb0f985'],

        ['com.google.android.gms:play-services-vision-image-label:18.0.3',
         'aea181d214e170a07f13f537c165750cf81fe4522c4e3df6a845b9aa1dcaa06d'],

        ['com.google.android.gms:play-services-vision:20.0.0',
         '0386c1c32b06c3c771dd518220d47bb5828fa3d415863ecd6859909b52cc4f6f'],

        ['com.google.android.material:material:1.2.1',
         'd3d0cc776f2341da8e572586c7d390a5b356ce39a0deb2768071dc40b364ac80'],

        ['com.google.android:flexbox:0.3.0',
         'a9989fd13ae2ee42765dfc515fe362edf4f326e74925d02a10369df8092a4935'],

        ['com.google.auto.value:auto-value-annotations:1.6.5',
         '3677f725f5b1b6cd6a4cc8aa8cf8f5fd2b76d170205cbdc3e9bfd9b58f934b3b'],

        ['com.google.dagger:dagger:2.24',
         '550a6e46a6dfcdf1d764887b6090cea94f783327e50e5c73754f18facfc70b64'],

        ['com.google.firebase:firebase-common:19.3.0',
         '7bd7971470ff943e3c3abb1d7809ef5cb4b81f1996be0867714372b3efa7405a'],

        ['com.google.firebase:firebase-components:16.0.0',
         '8ef43b412de4ec3e36a87c66d8a0a14a3de0a2e8566946da6a0e799b7fdd8ec9'],

        ['com.google.firebase:firebase-datatransport:17.0.3',
         '10c9f65c4f897ea33d028e46226daaabdfee43ac712559e5570d21b6b58a067e'],

        ['com.google.firebase:firebase-encoders-json:16.0.0',
         'd1769fcec2a424ee7f92b9996c4b5c1dff0dfa27ceed28981b857b144fb5ec49'],

        ['com.google.firebase:firebase-iid-interop:17.0.0',
         'b6f4ad581eb489370be3bf38a4bdabfc6ea3d4e716234c625a0f42516c53523c'],

        ['com.google.firebase:firebase-iid:20.2.0',
         '1b6977f8ce19becd20b5a1055347e085490d556b4ef98f6666cb25af1d74ff9b'],

        ['com.google.firebase:firebase-installations-interop:16.0.0',
         'd498fe20e7d2c65fc8f7124f1c1791d2828bebdf6bf06ab4cdee13e7fe9ccaa2'],

        ['com.google.firebase:firebase-installations:16.3.1',
         '20427c6899bcbc0390988c958ab7da0352ba84a869817cb6ae9da3b19892af9f'],

        ['com.google.firebase:firebase-messaging:20.2.0',
         'f49cfba49ab33c6fb7436fe9b790b16d3f1265a29955b48fccc1fb1f231da2d8'],

        ['com.google.firebase:firebase-ml-common:22.1.1',
         '74ac365da2578a07b7dd5cd6ca4ae6d7279c7010153025d081afa5db0dce6d57'],

        ['com.google.firebase:firebase-ml-vision-face-model:20.0.1',
         'e81fc985d9e680be0b18891fa8d108f546173c5da2fd923d787fd13759db3b8a'],

        ['com.google.firebase:firebase-ml-vision:24.0.3',
         'afe0d27eebcb8c52a1e40f1e147b750456e7e02747b7e8f3b9d7f3aa58922c78'],

        ['com.google.guava:listenablefuture:1.0',
         'e4ad7607e5c0477c6f890ef26a49cb8d1bb4dffb650bab4502afee64644e3069'],

        ['com.google.protobuf:protobuf-javalite:3.10.0',
         '215a94dbe100130295906b531bb72a26965c7ac8fcd9a75bf8054a8ac2abf4b4'],

        ['com.google.zxing:android-integration:3.1.0',
         '89e56aadf1164bd71e57949163c53abf90af368b51669c0d4a47a163335f95c4'],

        ['com.google.zxing:core:3.2.1',
         'b4d82452e7a6bf6ec2698904b332431717ed8f9a850224f295aec89de80f2259'],

        ['com.googlecode.ez-vcard:ez-vcard:0.9.11',
         '7e24ad50b222d2f70ac91bdccfa3c0f6200b078d797cb784837f75e77bb4210f'],

        ['com.googlecode.libphonenumber:libphonenumber:8.12.6',
         'c118abe8954172149c98e727c8630eda4954e048582a9e5007e3479681453e94'],

        ['com.jpardogo.materialtabstrip:library:1.0.9',
         'c6ef812fba4f74be7dc4a905faa4c2908cba261a94c13d4f96d5e67e4aad4aaa'],

        ['com.klinkerapps:android-smsmms:4.0.1',
         'e7c3328a0f3a8dd44daa8129de4e99996f3057a4546e47891b036b81e0ebf1d1'],

        ['com.klinkerapps:logger:1.0.3',
         '177e325259a8b111ad6745ec10db5861723c99f402222b80629f576f49408541'],

        ['com.makeramen:roundedimageview:2.1.0',
         '1f5a1865796b308c6cdd114acc6e78408b110f0a62fc63553278fbeacd489cd1'],

        ['com.melnykov:floatingactionbutton:1.3.0',
         '15d58d4fac0f7a288d0e5301bbaf501a146f5b3f5921277811bf99bd3b397263'],

        ['com.nineoldandroids:library:2.4.0',
         '68025a14e3e7673d6ad2f95e4b46d78d7d068343aa99256b686fe59de1b3163a'],

        ['com.pnikosis:materialish-progress:1.5',
         'd71d80e00717a096784482aee21001a9d299fec3833e4ebd87739ed36cf77c54'],

        ['com.squareup.okhttp3:okhttp:3.12.10',
         '3cb8e21cd3ab10d390448f5a475c960732efab583a09c39f06f866a7ed819ebc'],

        ['com.squareup.okio:okio:1.17.4',
         'd78fac588458fc099e6c82e91fe5f0375c67434626451a3a77772c65d9eee85b'],

        ['com.takisoft.fix:colorpicker:0.9.1',
         'f5d0dbabe406a1800498ca9c1faf34db36e021d8488bf10360f29961fe3ab0d1'],

        ['com.tomergoldst.android:tooltips:1.0.6',
         '4c56697dd1ad64b8066535c61f961a6d901e7ae5d97ae27084ba40ad620349b6'],

        ['dnsjava:dnsjava:2.1.9',
         '072bba34267ffad8907c30a99a6b68f900782f3191454d278e395e289d478446'],

        ['im.molly:argon2:13.1-1',
         '43542ba5be6540faee564f5f532564f062a02aacd76801dce8bdb931aad4d065'],

        ['javax.inject:javax.inject:1',
         '91c77044a50c481636c32d916fd89c9118a72195390452c81065080f957de7ff'],

        ['me.gosimple:nbvcxz:1.4.3',
         '1a7a4f3207b64795db3f491567401812fcd50f63b19db375eabee6c8b5bb4fc1'],

        ['me.leolin:ShortcutBadger:1.1.16',
         'e3cb3e7625892129b0c92dd5e4bc649faffdd526d5af26d9c45ee31ff8851774'],

        ['mobi.upod:time-duration-picker:1.1.3',
         'db469ce0f48dd96b892eac424ed76870e54bf00fe0a28cdcddfbe5f2a226a0e1'],

        ['org.apache.httpcomponents:httpclient-android:4.3.5',
         '6f56466a9bd0d42934b90bfbfe9977a8b654c058bf44a12bdc2877c4e1f033f1'],

        ['org.conscrypt:conscrypt-android:2.0.0',
         '400ca559a49b860a82862b22cee0e3110764bdcf7ee7c79e7479895c25cdfc09'],

        ['org.greenrobot:eventbus:3.0.0',
         '180d4212467df06f2fbc9c8d8a2984533ac79c87769ad883bc421612f0b4e17c'],

        ['org.jsoup:jsoup:1.8.3',
         'abeaf34795a4de70f72aed6de5966d2955ec7eb348eeb813324f23c999575473'],

        ['org.signal:aesgcmprovider:0.0.3',
         '6eb4422e8a618b3b76cb2096a3619d251f9e27989dc68307a1e5414c3710f2d1'],

        ['org.signal:android-database-sqlcipher:3.5.9-S3',
         '33d4063336893af00b9d68b418e7b290cace74c20ce8aacffddc0911010d3d73'],

<<<<<<< HEAD
        ['org.signal:ringrtc-android:2.8.5',
         '4cdbbc693fe8913e8a8f6882422040cc5f5247c0fea619a73dcb9b28fdf5936c'],
=======
        ['org.signal:argon2:13.1',
         '0f686ccff0d4842bfcc74d92e8dc780a5f159b9376e37a1189fabbcdac458bef'],

        ['org.signal:ringrtc-android:2.8.7',
         '9f732f13cdceddf27050255f65cc1852e3e6770a2eadf92c3a88d7597b8595fa'],
>>>>>>> e2b6e854

        ['org.signal:zkgroup-android:0.7.0',
         '52b172565bd01526e93ebf1796b834bdc449d4fe3422c1b827e49cb8d4f13fbd'],

        ['org.signal:zkgroup-java:0.7.0',
         'd0099eedd60d6f7d4df5b288175e5d585228ed8897789926bdab69bf8c05659f'],

        ['org.threeten:threetenbp:1.3.6',
         'f4c23ffaaed717c3b99c003e0ee02d6d66377fd47d866fec7d971bd8644fc1a7'],

        ['org.whispersystems:signal-client-android:0.1.5',
         'a95f4d8125a22552da99b5db15589454789eee322e84d9ba613c258150366a64'],

        ['org.whispersystems:signal-client-java:0.1.5',
         'f5beec3fe3ef75346c2cd103278c7b0c0e117f8a97405bf9edd3bf3ff1881b70'],

        ['pl.tajchert:waitingdots:0.1.0',
         '2835d49e0787dbcb606c5a60021ced66578503b1e9fddcd7a5ef0cd5f095ba2c'],

        ['se.emilsjolander:stickylistheaders:2.7.0',
         'a08ca948aa6b220f09d82f16bbbac395f6b78897e9eeac6a9f0b0ba755928eeb'],
    ]
}<|MERGE_RESOLUTION|>--- conflicted
+++ resolved
@@ -441,16 +441,8 @@
         ['org.signal:android-database-sqlcipher:3.5.9-S3',
          '33d4063336893af00b9d68b418e7b290cace74c20ce8aacffddc0911010d3d73'],
 
-<<<<<<< HEAD
-        ['org.signal:ringrtc-android:2.8.5',
-         '4cdbbc693fe8913e8a8f6882422040cc5f5247c0fea619a73dcb9b28fdf5936c'],
-=======
-        ['org.signal:argon2:13.1',
-         '0f686ccff0d4842bfcc74d92e8dc780a5f159b9376e37a1189fabbcdac458bef'],
-
         ['org.signal:ringrtc-android:2.8.7',
          '9f732f13cdceddf27050255f65cc1852e3e6770a2eadf92c3a88d7597b8595fa'],
->>>>>>> e2b6e854
 
         ['org.signal:zkgroup-android:0.7.0',
          '52b172565bd01526e93ebf1796b834bdc449d4fe3422c1b827e49cb8d4f13fbd'],
