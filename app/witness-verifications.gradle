--- conflicted
+++ resolved
@@ -453,8 +453,8 @@
         ['im.molly:argon2:13.1-1',
          '43542ba5be6540faee564f5f532564f062a02aacd76801dce8bdb931aad4d065'],
 
-        ['im.molly:ringrtc-android:2.10.7-1',
-         '606f79b4682b3e6ba642d8c06c4dcaed46ebe36ba084f6147fa6ea63e12d86f0'],
+        ['im.molly:ringrtc-android:2.10.8-1',
+         'c04ad8c83ecc4269315f6a40cd491f2512f332771d7b8d34cea0b97fac6eaf04'],
 
         ['io.grpc:grpc-api:1.36.0',
          '3226c41a2d08a5158632001760dacb951165548d4a4248062aafa5bf2c00b10f'],
@@ -561,15 +561,6 @@
         ['org.signal:aesgcmprovider:0.0.3',
          '6eb4422e8a618b3b76cb2096a3619d251f9e27989dc68307a1e5414c3710f2d1'],
 
-<<<<<<< HEAD
-=======
-        ['org.signal:argon2:13.1',
-         '0f686ccff0d4842bfcc74d92e8dc780a5f159b9376e37a1189fabbcdac458bef'],
-
-        ['org.signal:ringrtc-android:2.10.8',
-         '4c5b2a80fc905b58c96aa9e1637f47eb68cedf8a5147d25eebe43768487b784e'],
-
->>>>>>> d43f7d6a
         ['org.signal:zkgroup-android:0.7.0',
          '52b172565bd01526e93ebf1796b834bdc449d4fe3422c1b827e49cb8d4f13fbd'],
 
