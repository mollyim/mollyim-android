import org.signal.signing.ApkSignerUtil

import java.security.MessageDigest

buildscript {
    repositories {
        google()
        mavenCentral()
        jcenter {
            content {
                includeVersion 'org.jetbrains.trove4j', 'trove4j', '20160824'
            }
        }
    }
    dependencies {
        classpath 'com.android.tools.build:gradle:3.6.3'
        classpath 'androidx.navigation:navigation-safe-args-gradle-plugin:2.1.0'
        classpath 'com.google.protobuf:protobuf-gradle-plugin:0.8.10'
    }
}

apply plugin: 'com.android.application'
apply plugin: 'com.google.protobuf'
apply plugin: 'androidx.navigation.safeargs'
apply plugin: 'witness'
apply from: 'translations.gradle'
apply from: 'witness-verifications.gradle'

repositories {
    maven {
        url "https://raw.github.com/signalapp/maven/master/photoview/releases/"
        content {
            includeModule 'com.github.chrisbanes', 'PhotoView'
        }
    }
    maven {
        url "https://raw.github.com/signalapp/maven/master/shortcutbadger/releases/"
        content {
            includeModule 'me.leolin', 'ShortcutBadger'
        }
    }
    maven {
        url "https://raw.github.com/signalapp/maven/master/circular-progress-button/releases/"
        content {
            includeModule 'com.github.dmytrodanylyk.circular-progress-button', 'library'
        }
    }
    maven {
        url "https://raw.github.com/signalapp/maven/master/sqlcipher/release/"
        content {
            includeModule 'org.signal', 'android-database-sqlcipher'
        }
    }
    maven {
        url "https://raw.github.com/mollyim/maven/master/argon2/releases/"
        content {
            includeModule 'im.molly', 'argon2'
        }
    }
    maven {
        url 'https://dl.bintray.com/amulyakhare/maven'
        content {
            includeModule 'com.amulyakhare:com.amulyakhare', 'textdrawable'
        }
    }
    google()
    mavenCentral()
    jcenter()
    mavenLocal()
}

protobuf {
    protoc {
        artifact = 'com.google.protobuf:protoc:3.10.0'
    }
    generateProtoTasks {
        all().each { task ->
            task.builtins {
                java {
                    option "lite"
                }
            }
        }
    }
}

def canonicalVersionCode = 715
def canonicalVersionName = "4.72.6"

def postFixSize = 10
def abiPostFix = ['universal'   : 0,
                  'armeabi-v7a' : 1,
                  'arm64-v8a'   : 2,
                  'x86'         : 3,
                  'x86_64'      : 4]

ext {
    try {
        commitTag = "git describe --tags --exact-match".execute().text.trim() ?: "untagged"
        commitTimestamp = "git log -1 --pretty=format:%ct000".execute().text.trim()
    } catch (all) {
        commitTag = null
        commitTimestamp = null
    }
    buildTimestamp = commitTimestamp ?: new Date().getTime()
}

android {
    flavorDimensions 'environment'
    compileSdkVersion 28
    buildToolsVersion '28.0.3'
    useLibrary 'org.apache.http.legacy'

    dexOptions {
        javaMaxHeapSize "4g"
    }

    signingConfigs {
        staging {
            storeFile file("${project.rootDir}/dev.keystore")
            storePassword 'android'
            keyAlias 'staging'
            keyPassword 'android'
        }
    }

    defaultConfig {
        versionCode canonicalVersionCode * postFixSize + abiPostFix['universal']
        versionName project.hasProperty('ci') ? commitTag : canonicalVersionName

        minSdkVersion 19
        targetSdkVersion 28
        multiDexEnabled true

        applicationId packageId

        resValue 'string', 'app_name', appName
        resValue 'string', 'install_url', installUrl
        resValue 'string', 'donate_url', donateUrl

        vectorDrawables.useSupportLibrary = true

        buildConfigField "long", "BUILD_TIMESTAMP", "${buildTimestamp}L"
        buildConfigField "String", "SIGNAL_URL", "\"https://textsecure-service.whispersystems.org\""
        buildConfigField "String", "STORAGE_URL", "\"https://storage.signal.org\""
        buildConfigField "String", "SIGNAL_CDN_URL", "\"https://cdn.signal.org\""
        buildConfigField "String", "SIGNAL_CDN2_URL", "\"https://cdn2.signal.org\""
        buildConfigField "String", "SIGNAL_CONTACT_DISCOVERY_URL", "\"https://api.directory.signal.org\""
        buildConfigField "String", "SIGNAL_SERVICE_STATUS_URL", "\"uptime.signal.org\""
        buildConfigField "String", "SIGNAL_KEY_BACKUP_URL", "\"https://api.backup.signal.org\""
        buildConfigField "String", "CONTENT_PROXY_HOST", "\"contentproxy.signal.org\""
        buildConfigField "int", "CONTENT_PROXY_PORT", "443"
        buildConfigField "String", "SIGNAL_AGENT", "\"OWA\""
        buildConfigField "String", "CDS_MRENCLAVE", "\"c98e00a4e3ff977a56afefe7362a27e4961e4f19e211febfbb19b897e6b80b15\""
        buildConfigField "String", "KBS_ENCLAVE_NAME", "\"fe7c1bfae98f9b073d220366ea31163ee82f6d04bead774f71ca8e5c40847bfe\""
        buildConfigField "String", "KBS_SERVICE_ID", "\"fe7c1bfae98f9b073d220366ea31163ee82f6d04bead774f71ca8e5c40847bfe\""
        buildConfigField "String", "KBS_MRENCLAVE", "\"a3baab19ef6ce6f34ab9ebb25ba722725ae44a8872dc0ff08ad6d83a9489de87\""
        buildConfigField "String", "UNIDENTIFIED_SENDER_TRUST_ROOT", "\"BXu6QIKVz5MA8gstzfOgRQGqyLqOwNKHL6INkv3IHWMF\""
        buildConfigField "String", "ZKGROUP_SERVER_PUBLIC_PARAMS", "\"AMhf5ywVwITZMsff/eCyudZx9JDmkkkbV6PInzG4p8x3VqVJSFiMvnvlEKWuRob/1eaIetR31IYeAbm0NdOuHH8Qi+Rexi1wLlpzIo1gstHWBfZzy1+qHRV5A4TqPp15YzBPm0WSggW6PbSn+F4lf57VCnHF7p8SvzAA2ZZJPYJURt8X7bbg+H3i+PEjH9DXItNEqs2sNcug37xZQDLm7X0=\""
        buildConfigField "String[]", "LANGUAGES", "new String[]{\"" + autoResConfig().collect { s -> s.replace('-r', '_') }.join('", "') + '"}'
        buildConfigField "int", "CANONICAL_VERSION_CODE", "$canonicalVersionCode"
        buildConfigField "String", "CANONICAL_VERSION_NAME", "\"$canonicalVersionName\""
        buildConfigField "boolean", "AUTOMATIC_UPDATES", "false"
        buildConfigField "String", "NOPLAY_UPDATE_URL", "\"https://updates.signal.org/android\""
        buildConfigField "String", "BACKUP_DIRECTORY", "\"$appName\""

        ndk {
            abiFilters 'armeabi-v7a', 'arm64-v8a', 'x86_64'
        }

        resConfigs autoResConfig()

        ndkVersion "21.3.6528147"

        testInstrumentationRunner "androidx.test.runner.AndroidJUnitRunner"
    }

    compileOptions {
        sourceCompatibility JavaVersion.VERSION_1_8
        targetCompatibility JavaVersion.VERSION_1_8
    }

    packagingOptions {
        exclude 'LICENSE.txt'
        exclude 'LICENSE'
        exclude 'NOTICE'
        exclude 'asm-license.txt'
        exclude 'META-INF/LICENSE'
        exclude 'META-INF/NOTICE'
        exclude 'META-INF/proguard/androidx-annotations.pro'
    }

    aaptOptions {
        ignoreAssetsPattern '!contours.tfl:!LMprec_600.emd:!blazeface.tfl'
    }

    buildTypes {
        debug {
            minifyEnabled false
            proguardFiles getDefaultProguardFile('proguard-android.txt'),
                    'proguard/proguard-firebase-messaging.pro',
                    'proguard/proguard-google-play-services.pro',
                    'proguard/proguard-jackson.pro',
                    'proguard/proguard-sqlite.pro',
                    'proguard/proguard-appcompat-v7.pro',
                    'proguard/proguard-square-okhttp.pro',
                    'proguard/proguard-square-okio.pro',
                    'proguard/proguard-rounded-image-view.pro',
                    'proguard/proguard-glide.pro',
                    'proguard/proguard-shortcutbadger.pro',
                    'proguard/proguard-retrofit.pro',
                    'proguard/proguard-klinker.pro',
                    'proguard/proguard-retrolambda.pro',
                    'proguard/proguard-okhttp.pro',
                    'proguard/proguard-ez-vcard.pro',
                    'proguard/proguard.cfg'
            testProguardFiles 'proguard/proguard-automation.pro',
                    'proguard/proguard.cfg'
        }
<<<<<<< HEAD
        release {
            minifyEnabled true
            shrinkResources true
            proguardFiles = buildTypes.debug.proguardFiles
        }
    }
=======
        staging {
            initWith debug
            applicationIdSuffix ".staging"
            signingConfig signingConfigs.staging
>>>>>>> e75a03b6

    externalNativeBuild {
        ndkBuild {
            path file("jni/Android.mk")
        }
    }

    productFlavors {
        staging {
            dimension "environment"
            applicationIdSuffix ".staging"
            resValue 'string', 'app_name', "$appName Staging"
            buildConfigField "String", "BACKUP_DIRECTORY", "\"$appName Staging\""
            buildConfigField "String", "SIGNAL_URL", "\"https://textsecure-service-staging.whispersystems.org\""
            buildConfigField "String", "STORAGE_URL", "\"https://storage-staging.signal.org\""
            buildConfigField "String", "SIGNAL_CDN_URL", "\"https://cdn-staging.signal.org\""
            buildConfigField "String", "SIGNAL_CDN2_URL", "\"https://cdn2-staging.signal.org\""
            buildConfigField "String", "SIGNAL_CONTACT_DISCOVERY_URL", "\"https://api-staging.directory.signal.org\""
            buildConfigField "String", "SIGNAL_KEY_BACKUP_URL", "\"https://api-staging.backup.signal.org\""
            buildConfigField "String", "CDS_MRENCLAVE", "\"bd123560b01c8fa92935bc5ae15cd2064e5c45215f23f0bd40364d521329d2ad\""
            buildConfigField "String", "KBS_ENCLAVE_NAME", "\"823a3b2c037ff0cbe305cc48928cfcc97c9ed4a8ca6d49af6f7d6981fb60a4e9\""
            buildConfigField "String", "KBS_SERVICE_ID", "\"038c40bbbacdc873caa81ac793bb75afde6dfe436a99ab1f15e3f0cbb7434ced\""
            buildConfigField "String", "UNIDENTIFIED_SENDER_TRUST_ROOT", "\"BbqY1DzohE4NUZoVF+L18oUPrK3kILllLEJh2UnPSsEx\""
            buildConfigField "String", "ZKGROUP_SERVER_PUBLIC_PARAMS", "\"ABSY21VckQcbSXVNCGRYJcfWHiAMZmpTtTELcDmxgdFbtp/bWsSxZdMKzfCp8rvIs8ocCU3B37fT3r4Mi5qAemeGeR2X+/YmOGR5ofui7tD5mDQfstAI9i+4WpMtIe8KC3wU5w3Inq3uNWVmoGtpKndsNfwJrCg0Hd9zmObhypUnSkfYn2ooMOOnBpfdanRtrvetZUayDMSC5iSRcXKpdls=\""
        }
        production {
            dimension "environment"
        }
    }

    applicationVariants.all { variant ->
        variant.resValue "string", "package_name", variant.applicationId
    }

    android.applicationVariants.all { variant ->
        variant.outputs.all {
            def flavor = variant.baseName + (buildType.signingConfig ? "" : "-unsigned")
            outputFileName = "${appName}-${flavor}-${versionName}.apk"
        }
    }

    lintOptions {
        abortOnError true
        baseline file("lint-baseline.xml")
        disable "LintError"
    }

    testOptions {
        unitTests {
            includeAndroidResources = true
        }
    }
}

tasks.withType(JavaCompile) {
    options.compilerArgs << "-Xmaxerrs" << "1000"
}

dependencies {
    lintChecks project(':lintchecks')

    implementation('androidx.appcompat:appcompat:1.1.0-beta01') {
        force = true
    }
    implementation 'androidx.recyclerview:recyclerview:1.0.0'
    implementation 'com.google.android.material:material:1.1.0'
    implementation 'androidx.legacy:legacy-support-v13:1.0.0'
    implementation 'androidx.cardview:cardview:1.0.0'
    implementation 'androidx.preference:preference:1.0.0'
    implementation 'androidx.legacy:legacy-preference-v14:1.0.0'
    implementation 'androidx.gridlayout:gridlayout:1.0.0'
    implementation 'androidx.exifinterface:exifinterface:1.0.0'
    implementation 'androidx.constraintlayout:constraintlayout:1.1.3'
    implementation 'androidx.multidex:multidex:2.0.1'
    implementation 'androidx.navigation:navigation-fragment:2.1.0'
    implementation 'androidx.navigation:navigation-ui:2.1.0'
    implementation 'androidx.lifecycle:lifecycle-extensions:2.1.0'
    implementation 'androidx.lifecycle:lifecycle-viewmodel-savedstate:1.0.0-alpha05'
    implementation 'androidx.lifecycle:lifecycle-common-java8:2.1.0'
    implementation "androidx.camera:camera-core:1.0.0-beta01"
    implementation "androidx.camera:camera-camera2:1.0.0-beta01"
    implementation "androidx.camera:camera-lifecycle:1.0.0-beta01"
    implementation "androidx.concurrent:concurrent-futures:1.0.0"
    implementation "androidx.autofill:autofill:1.0.0"
    implementation "androidx.paging:paging-common:2.1.2"
    implementation "androidx.paging:paging-runtime:2.1.2"
    implementation 'com.google.firebase:firebase-ml-vision:24.0.3'
    implementation 'com.google.firebase:firebase-ml-vision-face-model:20.0.1'

    implementation ('com.google.firebase:firebase-messaging:20.2.0') {
        exclude group: 'com.google.firebase', module: 'firebase-core'
        exclude group: 'com.google.firebase', module: 'firebase-analytics'
        exclude group: 'com.google.firebase', module: 'firebase-measurement-connector'
    }

    implementation 'com.google.android.gms:play-services-maps:16.1.0'
    implementation 'com.google.android.gms:play-services-auth:16.0.1'

    implementation 'com.google.android.exoplayer:exoplayer-core:2.9.1'
    implementation 'com.google.android.exoplayer:exoplayer-ui:2.9.1'

    implementation 'org.conscrypt:conscrypt-android:2.0.0'
    implementation 'org.signal:aesgcmprovider:0.0.3'

    implementation project(':libsignal-service')
    implementation 'org.signal:zkgroup-android:0.7.0'

    implementation 'im.molly:argon2:13.1-1@aar'

    implementation 'org.signal:ringrtc-android:2.7.0'

    implementation "me.leolin:ShortcutBadger:1.1.16"
    implementation 'se.emilsjolander:stickylistheaders:2.7.0'
    implementation 'com.jpardogo.materialtabstrip:library:1.0.9'
    implementation 'org.apache.httpcomponents:httpclient-android:4.3.5'
    implementation 'com.github.chrisbanes:PhotoView:2.1.3'
    implementation 'com.github.bumptech.glide:glide:4.11.0'
    annotationProcessor 'com.github.bumptech.glide:compiler:4.11.0'
    annotationProcessor 'androidx.annotation:annotation:1.1.0'
    implementation 'com.makeramen:roundedimageview:2.1.0'
    implementation 'com.pnikosis:materialish-progress:1.5'
    implementation 'org.greenrobot:eventbus:3.0.0'
    implementation 'pl.tajchert:waitingdots:0.1.0'
    implementation 'com.melnykov:floatingactionbutton:1.3.0'
    implementation 'com.google.zxing:android-integration:3.1.0'
    implementation 'mobi.upod:time-duration-picker:1.1.3'
    implementation 'com.amulyakhare:com.amulyakhare.textdrawable:1.0.1'
    implementation 'com.google.zxing:core:3.2.1'
    implementation ('com.davemorrissey.labs:subsampling-scale-image-view:3.6.0') {
        exclude group: 'com.android.support', module: 'support-annotations'
    }
    implementation ('cn.carbswang.android:NumberPickerView:1.0.9') {
        exclude group: 'com.android.support', module: 'appcompat-v7'
    }
    implementation ('com.tomergoldst.android:tooltips:1.0.6') {
        exclude group: 'com.android.support', module: 'appcompat-v7'
    }
    implementation ('com.klinkerapps:android-smsmms:4.0.1') {
        exclude group: 'com.squareup.okhttp', module: 'okhttp'
        exclude group: 'com.squareup.okhttp', module: 'okhttp-urlconnection'
    }
    implementation 'com.annimon:stream:1.1.8'
    implementation ('com.takisoft.fix:colorpicker:0.9.1') {
        exclude group: 'com.android.support', module: 'appcompat-v7'
        exclude group: 'com.android.support', module: 'recyclerview-v7'
    }

    implementation 'com.airbnb.android:lottie:3.0.7'

    implementation 'com.codewaves.stickyheadergrid:stickyheadergrid:0.9.4'
    implementation 'com.github.dmytrodanylyk.circular-progress-button:library:1.1.3-S2'
    implementation 'org.signal:android-database-sqlcipher:3.5.9-S3'
    implementation ('com.googlecode.ez-vcard:ez-vcard:0.9.11') {
        exclude group: 'com.fasterxml.jackson.core'
        exclude group: 'org.freemarker'
    }
    implementation 'dnsjava:dnsjava:2.1.9'

    implementation 'me.gosimple:nbvcxz:1.4.3'

    testImplementation 'junit:junit:4.12'
    testImplementation 'org.assertj:assertj-core:3.11.1'
    testImplementation 'org.mockito:mockito-core:2.8.9'
    testImplementation 'org.powermock:powermock-api-mockito2:1.7.4'
    testImplementation 'org.powermock:powermock-module-junit4:1.7.4'
    testImplementation 'org.powermock:powermock-module-junit4-rule:1.7.4'
    testImplementation 'org.powermock:powermock-classloading-xstream:1.7.4'

    testImplementation 'androidx.test:core:1.2.0'
    testImplementation ('org.robolectric:robolectric:4.2') {
        exclude group: 'com.google.protobuf', module: 'protobuf-java'
    }
    testImplementation 'org.robolectric:shadows-multidex:4.2'

    androidTestImplementation 'androidx.test.ext:junit:1.1.1'
    androidTestImplementation 'androidx.test.espresso:espresso-core:3.2.0'
}

dependencyVerification {
    configuration = '(staging|production)(Debug|Release)RuntimeClasspath'
}

tasks.withType(Test) {
    testLogging {
        events "skipped", "passed", "failed"
        showStandardStreams true
    }
}

tasks.withType(Test) {
    testLogging {
        events "failed"
        exceptionFormat "full"
        showCauses true
        showExceptions true
        showStackTraces true
    }
}<|MERGE_RESOLUTION|>--- conflicted
+++ resolved
@@ -113,15 +113,6 @@
 
     dexOptions {
         javaMaxHeapSize "4g"
-    }
-
-    signingConfigs {
-        staging {
-            storeFile file("${project.rootDir}/dev.keystore")
-            storePassword 'android'
-            keyAlias 'staging'
-            keyPassword 'android'
-        }
     }
 
     defaultConfig {
@@ -217,19 +208,12 @@
             testProguardFiles 'proguard/proguard-automation.pro',
                     'proguard/proguard.cfg'
         }
-<<<<<<< HEAD
         release {
             minifyEnabled true
             shrinkResources true
             proguardFiles = buildTypes.debug.proguardFiles
         }
     }
-=======
-        staging {
-            initWith debug
-            applicationIdSuffix ".staging"
-            signingConfig signingConfigs.staging
->>>>>>> e75a03b6
 
     externalNativeBuild {
         ndkBuild {
