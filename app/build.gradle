--- conflicted
+++ resolved
@@ -83,14 +83,9 @@
     version = "0.43.2"
 }
 
-<<<<<<< HEAD
-def canonicalVersionCode = 996
-def canonicalVersionName = "5.30.6"
+def canonicalVersionCode = 1002
+def canonicalVersionName = "5.31.6"
 def mollyRevision = 0
-=======
-def canonicalVersionCode = 1002
-def canonicalVersionName = "5.31.5"
->>>>>>> fdeed850
 
 def postFixSize = 100
 
@@ -220,12 +215,7 @@
         exclude 'META-INF/LICENSE'
         exclude 'META-INF/NOTICE'
         exclude 'META-INF/proguard/androidx-annotations.pro'
-<<<<<<< HEAD
         exclude '**/*.proto'
-        exclude '/org/spongycastle/x509/CertPathReviewerMessages.properties'
-        exclude '/org/spongycastle/x509/CertPathReviewerMessages_de.properties'
-=======
->>>>>>> fdeed850
     }
 
     buildTypes {
