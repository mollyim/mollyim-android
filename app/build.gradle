--- conflicted
+++ resolved
@@ -44,14 +44,9 @@
     MAPS_API_KEY = getEnv('CI_MAPS_API_KEY') ?: mapsApiKey
 }
 
-<<<<<<< HEAD
-def canonicalVersionCode = 1336
-def canonicalVersionName = "6.34.4"
-def mollyRevision = 0
-=======
 def canonicalVersionCode = 1337
 def canonicalVersionName = "6.34.5"
->>>>>>> 7377293f
+def mollyRevision = 0
 
 def postFixSize = 100
 
