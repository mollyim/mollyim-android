--- conflicted
+++ resolved
@@ -13,15 +13,6 @@
         }
     }
     maven {
-<<<<<<< HEAD
-        url "https://raw.github.com/signalapp/maven/master/shortcutbadger/releases/"
-        content {
-            includeModule 'me.leolin', 'ShortcutBadger'
-        }
-    }
-    maven {
-=======
->>>>>>> 44d014c4
         url "https://raw.github.com/signalapp/maven/master/circular-progress-button/releases/"
         content {
             includeModule 'com.github.dmytrodanylyk.circular-progress-button', 'library'
@@ -203,12 +194,9 @@
         exclude 'META-INF/LICENSE'
         exclude 'META-INF/NOTICE'
         exclude 'META-INF/proguard/androidx-annotations.pro'
-<<<<<<< HEAD
         exclude '**/*.proto'
-=======
         exclude '/org/spongycastle/x509/CertPathReviewerMessages.properties'
         exclude '/org/spongycastle/x509/CertPathReviewerMessages_de.properties'
->>>>>>> 44d014c4
     }
 
     buildTypes {
@@ -244,60 +232,10 @@
             shrinkResources true
             proguardFiles = buildTypes.debug.proguardFiles
         }
-<<<<<<< HEAD
     }
 
     productFlavors {
         production {
-=======
-        perf {
-            initWith debug
-            isDefault false
-            debuggable false
-            matchingFallbacks = ['debug']
-        }
-        mock {
-            initWith debug
-            isDefault false
-            minifyEnabled false
-            matchingFallbacks = ['debug']
-        }
-    }
-
-    productFlavors {
-        play {
-            dimension 'distribution'
-            isDefault true
-            ext.websiteUpdateUrl = "null"
-            buildConfigField "boolean", "PLAY_STORE_DISABLED", "false"
-            buildConfigField "String", "NOPLAY_UPDATE_URL", "$ext.websiteUpdateUrl"
-        }
-
-        website {
-            dimension 'distribution'
-            ext.websiteUpdateUrl = "https://updates.signal.org/android"
-            buildConfigField "boolean", "PLAY_STORE_DISABLED", "true"
-            buildConfigField "String", "NOPLAY_UPDATE_URL", "\"$ext.websiteUpdateUrl\""
-        }
-
-        internal {
-            dimension 'distribution'
-            ext.websiteUpdateUrl = "null"
-            buildConfigField "boolean", "PLAY_STORE_DISABLED", "false"
-            buildConfigField "String", "NOPLAY_UPDATE_URL", "$ext.websiteUpdateUrl"
-        }
-
-        study {
-            dimension 'distribution'
-
-            applicationIdSuffix ".study"
-            ext.websiteUpdateUrl = "null"
-            buildConfigField "boolean", "PLAY_STORE_DISABLED", "false"
-            buildConfigField "String", "NOPLAY_UPDATE_URL", "$ext.websiteUpdateUrl"
-        }
-
-        prod {
->>>>>>> 44d014c4
             dimension 'environment'
 
             isDefault true
@@ -344,18 +282,6 @@
         variant.outputs.all {
             def flavors = variant.baseName - ~/(free|nonFree)-/ + (buildType.signingConfig ? "" : "-unsigned")
             outputFileName = "${appName}-${flavors}-${versionName}.apk"
-        }
-    }
-
-    android.variantFilter { variant ->
-        def distribution = variant.getFlavors().get(0).name
-        def environment  = variant.getFlavors().get(1).name
-        def buildType    = variant.buildType.name
-
-        if (distribution == 'study' && buildType != 'perf' && buildType != 'mock') {
-            variant.setIgnore(true)
-        } else if (distribution != 'study' && buildType == 'mock') {
-            variant.setIgnore(true)
         }
     }
 
@@ -434,11 +360,7 @@
     implementation 'com.google.protobuf:protobuf-javalite:3.10.0'
     implementation 'im.molly:argon2:13.1-1@aar'
 
-<<<<<<< HEAD
-    implementation 'im.molly:ringrtc-android:2.9.2-1'
-=======
-    implementation 'org.signal:ringrtc-android:2.9.4'
->>>>>>> 44d014c4
+    implementation 'im.molly:ringrtc-android:2.9.4-1'
 
     implementation "me.leolin:ShortcutBadger:1.1.22"
     implementation 'se.emilsjolander:stickylistheaders:2.7.0'
