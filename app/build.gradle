import com.android.build.api.dsl.ManagedVirtualDevice

plugins {
    id 'com.android.application'
    id 'kotlin-android'
    id 'com.google.protobuf'
    id 'androidx.navigation.safeargs'
    id 'org.jetbrains.kotlin.android'
    id 'app.cash.exhaustive'
    id 'kotlin-parcelize'
    id 'com.squareup.wire'
    id 'android-constants'
    id 'translations'
}

// Sort baseline.profm for reproducible builds
// See issue: https://issuetracker.google.com/issues/231837768
apply from: 'fix-profm.gradle'

protobuf {
    protoc {
        artifact = 'com.google.protobuf:protoc:3.18.0'
    }
    generateProtoTasks {
        all().each { task ->
            task.builtins {
                java {
                    option "lite"
                }
            }
        }
    }
}

wire {
    kotlin {
        javaInterop = true
    }

    sourcePath {
        srcDir 'src/main/protowire'
    }
}

def getEnv(String name) {
    return project.hasProperty('CI') ? System.getenv(name) : null
}

// Override build config via env vars when project property 'CI' is set
ext {
    BASE_APP_TITLE = getEnv('CI_APP_TITLE') ?: baseAppTitle
    BASE_APP_FILENAME = getEnv('CI_APP_FILENAME') ?: baseAppFileName
    BASE_PACKAGE_ID = getEnv('CI_PACKAGE_ID') ?: basePackageId
    BUILD_VARIANTS = getEnv('CI_BUILD_VARIANTS') ?: buildVariants
    FORCE_INTERNAL_USER_FLAG = getEnv('CI_FORCE_INTERNAL_USER_FLAG') ?: forceInternalUserFlag
    MAPS_API_KEY = getEnv('CI_MAPS_API_KEY') ?: mapsApiKey
}

<<<<<<< HEAD
def canonicalVersionCode = 1256
def canonicalVersionName = "6.19.9"
def mollyRevision = 0
=======
def canonicalVersionCode = 1260
def canonicalVersionName = "6.20.3"
>>>>>>> a3f432dc

def postFixSize = 100

def selectableVariants = [
        'prodFossWebsiteDebug',
        'prodFossWebsiteRelease',
        'prodFossStoreDebug',
        'prodFossStoreRelease',
        'prodGmsWebsiteDebug',
        'prodGmsWebsiteRelease',
        'prodGmsWebsiteCanary',
        'prodGmsWebsiteInstrumentation',
        'prodGmsWebsiteSpinner',
        'stagingFossWebsiteDebug',
        'stagingFossWebsiteRelease',
        'stagingGmsWebsiteDebug',
        'stagingGmsWebsiteRelease',
]

android {
    namespace 'org.thoughtcrime.securesms'

    buildToolsVersion = signalBuildToolsVersion
    compileSdkVersion = signalCompileSdkVersion

    flavorDimensions 'environment', 'license', 'distribution'
    useLibrary 'org.apache.http.legacy'
    testBuildType 'instrumentation'

    kotlinOptions {
        jvmTarget = "11"
        freeCompilerArgs = ["-Xallow-result-return-type"]
    }

    signingConfigs {
        ci {
            def storeFilePath = getEnv('CI_KEYSTORE_PATH')
            if (storeFilePath) {
                println("Signing release build with keystore: '$storeFilePath'")
                storeFile file(storeFilePath)
                storePassword "${System.env.CI_KEYSTORE_PASSWORD}"
                keyAlias "${System.env.CI_KEYSTORE_ALIAS}"
                keyPassword "${System.env.CI_KEYSTORE_PASSWORD}"
                enableV4Signing false
            }
        }
    }

    testOptions {
        execution 'ANDROIDX_TEST_ORCHESTRATOR'

        unitTests {
            includeAndroidResources = true
        }

        managedDevices {
            devices {
                pixel3api30 (ManagedVirtualDevice) {
                    device = "Pixel 3"
                    apiLevel = 30
                    systemImageSource = "google-atd"
                    require64Bit = false
                }
            }
        }
    }


    sourceSets {
        test {
            java.srcDirs += "$projectDir/src/testShared"
        }

        androidTest {
            java.srcDirs += "$projectDir/src/testShared"
        }
    }

    compileOptions {
        coreLibraryDesugaringEnabled true
        sourceCompatibility signalJavaVersion
        targetCompatibility signalJavaVersion
    }

    packagingOptions {
        resources {
            excludes += ['LICENSE.txt', 'LICENSE', 'NOTICE', 'asm-license.txt', 'META-INF/LICENSE', 'META-INF/LICENSE.md', 'META-INF/NOTICE', 'META-INF/LICENSE-notice.md', 'META-INF/proguard/androidx-annotations.pro', 'libsignal_jni.dylib', 'signal_jni.dll', '**/*.proto']
        }
        jniLibs {
            // MOLLY: Compress native libs by default as APK is not split on ABIs
            useLegacyPackaging true
        }
    }


    buildFeatures {
        viewBinding true
        compose true
    }

    composeOptions {
        kotlinCompilerExtensionVersion = '1.3.2'
    }

    if (mollyRevision < 0 || mollyRevision >= postFixSize) {
        throw new GradleException("Molly revision $mollyRevision out of range")
    }

    defaultConfig {
        versionCode canonicalVersionCode * postFixSize + mollyRevision
        versionName project.hasProperty('CI') ? getCommitTag() : canonicalVersionName

        minSdkVersion signalMinSdkVersion
        targetSdkVersion signalTargetSdkVersion

        multiDexEnabled true

        applicationId BASE_PACKAGE_ID

        buildConfigField "String", "SIGNAL_PACKAGE_NAME", "\"org.thoughtcrime.securesms\""
        buildConfigField "String", "SIGNAL_CANONICAL_VERSION_NAME", "\"$canonicalVersionName\""
        buildConfigField "int", "SIGNAL_CANONICAL_VERSION_CODE", "$canonicalVersionCode"
        buildConfigField "String", "BACKUP_FILENAME", "\"" + BASE_APP_FILENAME.toLowerCase() + "\""
        buildConfigField "boolean", "FORCE_INTERNAL_USER_FLAG", "$FORCE_INTERNAL_USER_FLAG"
        buildConfigField "boolean", "USE_OSM", "false"

        vectorDrawables.useSupportLibrary = true

        manifestPlaceholders = [mapsApiKey:MAPS_API_KEY]

        buildConfigField "long", "BUILD_TIMESTAMP", "${getBuildTimestamp()}L"
        buildConfigField "String", "GIT_HASH", "\"${getCommitHashOrNull()}\""
        buildConfigField "String", "SIGNAL_URL", "\"https://chat.signal.org\""
        buildConfigField "String", "STORAGE_URL", "\"https://storage.signal.org\""
        buildConfigField "String", "SIGNAL_CDN_URL", "\"https://cdn.signal.org\""
        buildConfigField "String", "SIGNAL_CDN2_URL", "\"https://cdn2.signal.org\""
        buildConfigField "String", "SIGNAL_CDSI_URL", "\"https://cdsi.signal.org\""
        buildConfigField "String", "SIGNAL_SERVICE_STATUS_URL", "\"uptime.signal.org\""
        buildConfigField "String", "SIGNAL_KEY_BACKUP_URL", "\"https://api.backup.signal.org\""
        buildConfigField "String", "SIGNAL_SFU_URL", "\"https://sfu.voip.signal.org\""
        buildConfigField "String", "SIGNAL_STAGING_SFU_URL", "\"https://sfu.staging.voip.signal.org\""
        buildConfigField "String[]", "SIGNAL_SFU_INTERNAL_NAMES", "new String[]{\"Test\", \"Staging\", \"Development\"}"
        buildConfigField "String[]", "SIGNAL_SFU_INTERNAL_URLS", "new String[]{\"https://sfu.test.voip.signal.org\", \"https://sfu.staging.voip.signal.org\", \"https://sfu.staging.test.voip.signal.org\"}"
        buildConfigField "String", "CONTENT_PROXY_HOST", "\"contentproxy.signal.org\""
        buildConfigField "int", "CONTENT_PROXY_PORT", "443"
<<<<<<< HEAD
=======
        buildConfigField "String[]", "SIGNAL_SERVICE_IPS", service_ips
        buildConfigField "String[]", "SIGNAL_STORAGE_IPS", storage_ips
        buildConfigField "String[]", "SIGNAL_CDN_IPS", cdn_ips
        buildConfigField "String[]", "SIGNAL_CDN2_IPS", cdn2_ips
        buildConfigField "String[]", "SIGNAL_KBS_IPS", kbs_ips
        buildConfigField "String[]", "SIGNAL_SFU_IPS", sfu_ips
        buildConfigField "String[]", "SIGNAL_CONTENT_PROXY_IPS", content_proxy_ips
>>>>>>> a3f432dc
        buildConfigField "String", "SIGNAL_AGENT", "\"OWA\""
        buildConfigField "String", "CDSI_MRENCLAVE", "\"0f6fd79cdfdaa5b2e6337f534d3baf999318b0c462a7ac1f41297a3e4b424a57\""
        buildConfigField "org.thoughtcrime.securesms.KbsEnclave", "KBS_ENCLAVE", "new org.thoughtcrime.securesms.KbsEnclave(\"e18376436159cda3ad7a45d9320e382e4a497f26b0dca34d8eab0bd0139483b5\", " +
                                                                                                                           "\"3a485adb56e2058ef7737764c738c4069dd62bc457637eafb6bbce1ce29ddb89\", " +
                                                                                                                           "\"45627094b2ea4a66f4cf0b182858a8dcf4b8479122c3820fe7fd0551a6d4cf5c\")"
        buildConfigField "org.thoughtcrime.securesms.KbsEnclave[]", "KBS_FALLBACKS", "new org.thoughtcrime.securesms.KbsEnclave[] { new org.thoughtcrime.securesms.KbsEnclave(\"0cedba03535b41b67729ce9924185f831d7767928a1d1689acb689bc079c375f\", " +
                                                                                                                                                                             "\"187d2739d22be65e74b65f0055e74d31310e4267e5fac2b1246cc8beba81af39\", " +
                                                                                                                                                                             "\"ee19f1965b1eefa3dc4204eb70c04f397755f771b8c1909d080c04dad2a6a9ba\") }"
        buildConfigField "String", "UNIDENTIFIED_SENDER_TRUST_ROOT", "\"BXu6QIKVz5MA8gstzfOgRQGqyLqOwNKHL6INkv3IHWMF\""
        buildConfigField "String", "ZKGROUP_SERVER_PUBLIC_PARAMS", "\"AMhf5ywVwITZMsff/eCyudZx9JDmkkkbV6PInzG4p8x3VqVJSFiMvnvlEKWuRob/1eaIetR31IYeAbm0NdOuHH8Qi+Rexi1wLlpzIo1gstHWBfZzy1+qHRV5A4TqPp15YzBPm0WSggW6PbSn+F4lf57VCnHF7p8SvzAA2ZZJPYJURt8X7bbg+H3i+PEjH9DXItNEqs2sNcug37xZQDLm7X36nOoGPs54XsEGzPdEV+itQNGUFEjY6X9Uv+Acuks7NpyGvCoKxGwgKgE5XyJ+nNKlyHHOLb6N1NuHyBrZrgtY/JYJHRooo5CEqYKBqdFnmbTVGEkCvJKxLnjwKWf+fEPoWeQFj5ObDjcKMZf2Jm2Ae69x+ikU5gBXsRmoF94GXTLfN0/vLt98KDPnxwAQL9j5V1jGOY8jQl6MLxEs56cwXN0dqCnImzVH3TZT1cJ8SW1BRX6qIVxEzjsSGx3yxF3suAilPMqGRp4ffyopjMD1JXiKR2RwLKzizUe5e8XyGOy9fplzhw3jVzTRyUZTRSZKkMLWcQ/gv0E4aONNqs4P\""
        buildConfigField "String[]", "LANGUAGES", "new String[]{\"" + autoResConfig().collect { s -> s.replace('-r', '_') }.join('", "') + '"}'
        buildConfigField "String", "DEFAULT_CURRENCIES", "\"EUR,AUD,GBP,CAD,CNY\""
        buildConfigField "String", "GIPHY_API_KEY", "\"3o6ZsYH6U6Eri53TXy\""
        buildConfigField "String", "SIGNAL_CAPTCHA_URL", "\"https://signalcaptchas.org/registration/generate.html\""
        buildConfigField "String", "RECAPTCHA_PROOF_URL", "\"https://signalcaptchas.org/challenge/generate.html\""

        // MOLLY: Rely on the built-in variables FLAVOR and BUILD_TYPE instead
        // buildConfigField "String", "BUILD_DISTRIBUTION_TYPE", "\"unset\""
        // buildConfigField "String", "BUILD_ENVIRONMENT_TYPE", "\"unset\""
        // buildConfigField "String", "BUILD_VARIANT_TYPE", "\"unset\""
        buildConfigField "String", "BADGE_STATIC_ROOT", "\"https://updates2.signal.org/static/badges/\""
        buildConfigField "boolean", "TRACING_ENABLED", "false"

        ndk {
            abiFilters 'armeabi-v7a', 'arm64-v8a', 'x86_64'
        }

        resConfigs autoResConfig()

        bundle {
            language {
                enableSplit = false
            }
        }

        testInstrumentationRunner "org.thoughtcrime.securesms.testing.SignalTestRunner"
        testInstrumentationRunnerArguments clearPackageData: 'true'
    }

    buildTypes {
        debug {
            isDefault true
            minifyEnabled false
            proguardFiles getDefaultProguardFile('proguard-android.txt'),
                    'proguard/proguard-firebase-messaging.pro',
                    'proguard/proguard-google-play-services.pro',
                    'proguard/proguard-jackson.pro',
                    'proguard/proguard-sqlite.pro',
                    'proguard/proguard-appcompat-v7.pro',
                    'proguard/proguard-square-okhttp.pro',
                    'proguard/proguard-square-okio.pro',
                    'proguard/proguard-rounded-image-view.pro',
                    'proguard/proguard-glide.pro',
                    'proguard/proguard-shortcutbadger.pro',
                    'proguard/proguard-retrofit.pro',
                    'proguard/proguard-webrtc.pro',
                    'proguard/proguard-klinker.pro',
                    'proguard/proguard-mobilecoin.pro',
                    'proguard/proguard-retrolambda.pro',
                    'proguard/proguard-okhttp.pro',
                    'proguard/proguard-ez-vcard.pro',
                    'proguard/proguard.cfg'
            testProguardFiles 'proguard/proguard-automation.pro',
                    'proguard/proguard.cfg'
        }

        instrumentation {
            initWith debug
            isDefault false
            minifyEnabled false
            matchingFallbacks = ['debug']
            applicationIdSuffix ".instrumentation"
        }

        spinner {
            initWith debug
            isDefault false
            minifyEnabled false
            matchingFallbacks = ['debug']
        }

        release {
            signingConfig signingConfigs.ci.storeFile ? signingConfigs.ci : null
            minifyEnabled true
            shrinkResources true
            proguardFiles = buildTypes.debug.proguardFiles
        }

        canary {
            initWith debug
            isDefault false
            minifyEnabled false
            matchingFallbacks = ['debug']
            buildConfigField "String", "BUILD_VARIANT_TYPE", "\"Canary\""
        }
    }

    productFlavors {
        website {
            dimension 'distribution'
            isDefault true
            buildConfigField "boolean", "ALLOW_INSTALL_SELF_UPDATES", "true"
        }

        store {
            dimension 'distribution'
            buildConfigField "boolean", "ALLOW_INSTALL_SELF_UPDATES", "false"
        }

        gms {
            dimension 'license'
            isDefault true
            buildConfigField "boolean", "USE_PLAY_SERVICES", "true"
            buildConfigField "String", "FDROID_UPDATE_URL", "\"https://molly.im/fdroid/repo\""
        }

        foss {
            dimension 'license'
            versionNameSuffix '-FOSS'
            buildConfigField "boolean", "USE_PLAY_SERVICES", "false"
            buildConfigField "String", "FDROID_UPDATE_URL", "\"https://molly.im/fdroid/foss/repo\""
            buildConfigField "boolean", "USE_OSM", "true"
        }

        prod {
            dimension 'environment'

            isDefault true

            buildConfigField "String", "MOBILE_COIN_ENVIRONMENT", "\"mainnet\""
        }

        staging {
            dimension 'environment'

            applicationIdSuffix ".staging"
            buildConfigField "String", "SIGNAL_PACKAGE_NAME", "\"org.thoughtcrime.securesms.staging\""

            buildConfigField "String", "SIGNAL_URL", "\"https://chat.staging.signal.org\""
            buildConfigField "String", "STORAGE_URL", "\"https://storage-staging.signal.org\""
            buildConfigField "String", "SIGNAL_CDN_URL", "\"https://cdn-staging.signal.org\""
            buildConfigField "String", "SIGNAL_CDN2_URL", "\"https://cdn2-staging.signal.org\""
            buildConfigField "String", "SIGNAL_CDSI_URL", "\"https://cdsi.staging.signal.org\""
            buildConfigField "String", "SIGNAL_KEY_BACKUP_URL", "\"https://api-staging.backup.signal.org\""
            buildConfigField "org.thoughtcrime.securesms.KbsEnclave", "KBS_ENCLAVE", "new org.thoughtcrime.securesms.KbsEnclave(\"39963b736823d5780be96ab174869a9499d56d66497aa8f9b2244f777ebc366b\", " +
                                                                                                                               "\"9dbc6855c198e04f21b5cc35df839fdcd51b53658454dfa3f817afefaffc95ef\", " +
                                                                                                                               "\"45627094b2ea4a66f4cf0b182858a8dcf4b8479122c3820fe7fd0551a6d4cf5c\")"
            buildConfigField "org.thoughtcrime.securesms.KbsEnclave[]", "KBS_FALLBACKS", "new org.thoughtcrime.securesms.KbsEnclave[] { new org.thoughtcrime.securesms.KbsEnclave(\"dd6f66d397d9e8cf6ec6db238e59a7be078dd50e9715427b9c89b409ffe53f99\", " +
                                                                                                                                                                                 "\"4200003414528c151e2dccafbc87aa6d3d66a5eb8f8c05979a6e97cb33cd493a\", " +
                                                                                                                                                                                 "\"ee19f1965b1eefa3dc4204eb70c04f397755f771b8c1909d080c04dad2a6a9ba\") }"
            buildConfigField "String", "UNIDENTIFIED_SENDER_TRUST_ROOT", "\"BbqY1DzohE4NUZoVF+L18oUPrK3kILllLEJh2UnPSsEx\""
            buildConfigField "String", "ZKGROUP_SERVER_PUBLIC_PARAMS", "\"ABSY21VckQcbSXVNCGRYJcfWHiAMZmpTtTELcDmxgdFbtp/bWsSxZdMKzfCp8rvIs8ocCU3B37fT3r4Mi5qAemeGeR2X+/YmOGR5ofui7tD5mDQfstAI9i+4WpMtIe8KC3wU5w3Inq3uNWVmoGtpKndsNfwJrCg0Hd9zmObhypUnSkfYn2ooMOOnBpfdanRtrvetZUayDMSC5iSRcXKpdlukrpzzsCIvEwjwQlJYVPOQPj4V0F4UXXBdHSLK05uoPBCQG8G9rYIGedYsClJXnbrgGYG3eMTG5hnx4X4ntARBgELuMWWUEEfSK0mjXg+/2lPmWcTZWR9nkqgQQP0tbzuiPm74H2wMO4u1Wafe+UwyIlIT9L7KLS19Aw8r4sPrXZSSsOZ6s7M1+rTJN0bI5CKY2PX29y5Ok3jSWufIKcgKOnWoP67d5b2du2ZVJjpjfibNIHbT/cegy/sBLoFwtHogVYUewANUAXIaMPyCLRArsKhfJ5wBtTminG/PAvuBdJ70Z/bXVPf8TVsR292zQ65xwvWTejROW6AZX6aqucUj\""
            buildConfigField "String", "MOBILE_COIN_ENVIRONMENT", "\"testnet\""
            buildConfigField "String", "SIGNAL_CAPTCHA_URL", "\"https://signalcaptchas.org/staging/registration/generate.html\""
            buildConfigField "String", "RECAPTCHA_PROOF_URL", "\"https://signalcaptchas.org/staging/challenge/generate.html\""
        }
    }

    lint {
        abortOnError true
        baseline file('lint-baseline.xml')
        disable 'LintError'
    }

    android.applicationVariants.all { variant ->
        def isStaging = variant.productFlavors*.name.contains("staging")
        def hasSigningConfig = buildType.signingConfig || variant.signingConfig

        variant.resValue 'string', 'app_name', BASE_APP_TITLE + (isStaging ? " Staging" : "")
        variant.resValue "string", 'package_name', variant.applicationId

        variant.outputs.all {
            def flavors = "-${variant.baseName}" - ~/-prod/ - ~/-(foss|gms)/ - ~/-website/ - ~/-release/
            def unsigned = hasSigningConfig ? "" : "-unsigned"
            outputFileName = "${BASE_APP_FILENAME}${flavors}${unsigned}-${versionName}.apk"
        }
    }

    android.variantFilter { variant ->
        def matches = variant.name =~ BUILD_VARIANTS
        if (!(selectableVariants.contains(variant.name) && matches)) {
            setIgnore(true)
        }
    }
}

tasks.withType(JavaCompile) {
    options.compilerArgs << "-Xmaxerrs" << "1000"
}

dependencies {
    implementation libs.androidx.fragment.ktx
    lintChecks project(':lintchecks')

    coreLibraryDesugaring libs.android.tools.desugar

    implementation (libs.androidx.appcompat) {
        version {
            strictly '1.6.1'
        }
    }
    implementation libs.androidx.window.window
    implementation libs.androidx.window.java
    implementation libs.androidx.recyclerview
    implementation libs.material.material
    implementation libs.androidx.legacy.support
    implementation libs.androidx.preference
    implementation libs.androidx.legacy.preference
    implementation libs.androidx.gridlayout
    implementation libs.androidx.exifinterface
    implementation libs.androidx.constraintlayout
    implementation libs.androidx.multidex
    implementation libs.androidx.navigation.fragment.ktx
    implementation libs.androidx.navigation.ui.ktx
    implementation libs.androidx.lifecycle.viewmodel.ktx
    implementation libs.androidx.lifecycle.livedata.ktx
    implementation libs.androidx.lifecycle.process
    implementation libs.androidx.lifecycle.viewmodel.savedstate
    implementation libs.androidx.lifecycle.common.java8
    implementation libs.androidx.lifecycle.reactivestreams.ktx
    implementation libs.androidx.camera.core
    implementation libs.androidx.camera.camera2
    implementation libs.androidx.camera.lifecycle
    implementation libs.androidx.camera.view
    implementation libs.androidx.concurrent.futures
    implementation libs.androidx.autofill
    implementation libs.androidx.biometric
    implementation libs.androidx.sharetarget
    implementation libs.androidx.profileinstaller
    implementation libs.androidx.asynclayoutinflater
    implementation libs.androidx.asynclayoutinflater.appcompat
    implementation libs.androidx.webkit

    gmsImplementation (libs.firebase.messaging) {
        exclude group: 'com.google.firebase', module: 'firebase-core'
        exclude group: 'com.google.firebase', module: 'firebase-analytics'
        exclude group: 'com.google.firebase', module: 'firebase-measurement-connector'
    }

    gmsImplementation libs.google.play.services.maps
    gmsImplementation libs.google.play.services.auth

    fossImplementation 'org.osmdroid:osmdroid-android:6.1.16'

    implementation libs.bundles.exoplayer

    implementation libs.conscrypt.android
    implementation libs.signal.aesgcmprovider

    implementation project(':libsignal-service')
    implementation project(':paging')
    implementation project(':core-util')
    implementation project(':glide-config')
    implementation project(':video')
    implementation project(':device-transfer')
    implementation project(':image-editor')
    fossImplementation project(':libfakegms')
    implementation project(":libnetcipher")
    implementation project(':contacts')
    implementation project(':qr')
    implementation project(':sticky-header-grid')
    implementation project(':photoview')

    implementation libs.libsignal.android
    implementation libs.google.protobuf.javalite

    implementation(libs.mobilecoin) {
        exclude group: 'com.google.protobuf'
    }

    implementation(libs.molly.argon2) {
        artifact {
            type = "aar"
        }
    }

    implementation libs.molly.ringrtc

    implementation libs.leolin.shortcutbadger
    implementation libs.emilsjolander.stickylistheaders
    implementation libs.jpardogo.materialtabstrip
    implementation libs.apache.httpclient.android
    implementation libs.glide.glide
    implementation libs.roundedimageview
    implementation libs.materialish.progress
    implementation libs.greenrobot.eventbus
    implementation libs.waitingdots
    implementation libs.google.zxing.android.integration
    implementation libs.google.zxing.core
    implementation libs.google.flexbox
    implementation (libs.subsampling.scale.image.view) {
        exclude group: 'com.android.support', module: 'support-annotations'
    }
    implementation (libs.android.tooltips) {
        exclude group: 'com.android.support', module: 'appcompat-v7'
    }
    implementation libs.stream

    implementation libs.lottie

    implementation libs.signal.android.database.sqlcipher
    implementation libs.androidx.sqlite

    implementation (libs.google.ez.vcard) {
        exclude group: 'com.fasterxml.jackson.core'
        exclude group: 'org.freemarker'
    }
    implementation libs.dnsjava
    implementation libs.kotlinx.collections.immutable

    implementation libs.gosimple.nbvcxz
    implementation libs.molly.native.utils

    spinnerImplementation project(":spinner")

    canaryImplementation libs.square.leakcanary

    testImplementation testLibs.junit.junit
    testImplementation testLibs.assertj.core
    testImplementation testLibs.mockito.core
    testImplementation testLibs.mockito.kotlin

    testImplementation testLibs.androidx.test.core
    testImplementation (testLibs.robolectric.robolectric) {
        exclude group: 'com.google.protobuf', module: 'protobuf-java'
    }
    testImplementation testLibs.robolectric.shadows.multidex
    testImplementation (testLibs.bouncycastle.bcprov.jdk15on) {
        force = true
    }
    testImplementation testLibs.hamcrest.hamcrest
    testImplementation testLibs.mockk

    testImplementation(testFixtures(project(":libsignal-service")))

    androidTestImplementation testLibs.androidx.test.ext.junit
    androidTestImplementation testLibs.espresso.core
    androidTestImplementation testLibs.androidx.test.core
    androidTestImplementation testLibs.androidx.test.core.ktx
    androidTestImplementation testLibs.androidx.test.ext.junit.ktx
    androidTestImplementation testLibs.mockito.android
    androidTestImplementation testLibs.mockito.kotlin
    androidTestImplementation testLibs.mockk.android
    androidTestImplementation testLibs.square.okhttp.mockserver

    instrumentationImplementation (libs.androidx.fragment.testing) {
        exclude group: 'androidx.test', module: 'core'
    }

    testImplementation testLibs.espresso.core

    implementation libs.kotlin.stdlib.jdk8

    implementation libs.rxjava3.rxandroid
    implementation libs.rxjava3.rxkotlin
    implementation libs.rxdogtag

    androidTestUtil testLibs.androidx.test.orchestrator

    implementation project(':core-ui')
}

static def getCommitTag() {
    return 'git describe --tags --exact-match'.execute().text.trim() ?: 'untagged'
}

static def getCommitTimestamp() {
    return 'git log -1 --pretty=format:%ct000'.execute().text.trim()
}

static def getCommitHashOrNull() {
    try {
        return 'git rev-parse --short=12 HEAD'.execute().text.trim()
    } catch (ignored) {
        return null
    }
}

static def getBuildTimestamp() {
    try {
        return getCommitTimestamp()
    } catch (ignored) {
        return new Date().getTime()
    }
}

tasks.withType(Test) {
    testLogging {
        events "failed"
        exceptionFormat "full"
        showCauses true
        showExceptions true
        showStackTraces true
    }
}<|MERGE_RESOLUTION|>--- conflicted
+++ resolved
@@ -56,14 +56,9 @@
     MAPS_API_KEY = getEnv('CI_MAPS_API_KEY') ?: mapsApiKey
 }
 
-<<<<<<< HEAD
-def canonicalVersionCode = 1256
-def canonicalVersionName = "6.19.9"
-def mollyRevision = 0
-=======
 def canonicalVersionCode = 1260
 def canonicalVersionName = "6.20.3"
->>>>>>> a3f432dc
+def mollyRevision = 0
 
 def postFixSize = 100
 
@@ -209,16 +204,6 @@
         buildConfigField "String[]", "SIGNAL_SFU_INTERNAL_URLS", "new String[]{\"https://sfu.test.voip.signal.org\", \"https://sfu.staging.voip.signal.org\", \"https://sfu.staging.test.voip.signal.org\"}"
         buildConfigField "String", "CONTENT_PROXY_HOST", "\"contentproxy.signal.org\""
         buildConfigField "int", "CONTENT_PROXY_PORT", "443"
-<<<<<<< HEAD
-=======
-        buildConfigField "String[]", "SIGNAL_SERVICE_IPS", service_ips
-        buildConfigField "String[]", "SIGNAL_STORAGE_IPS", storage_ips
-        buildConfigField "String[]", "SIGNAL_CDN_IPS", cdn_ips
-        buildConfigField "String[]", "SIGNAL_CDN2_IPS", cdn2_ips
-        buildConfigField "String[]", "SIGNAL_KBS_IPS", kbs_ips
-        buildConfigField "String[]", "SIGNAL_SFU_IPS", sfu_ips
-        buildConfigField "String[]", "SIGNAL_CONTENT_PROXY_IPS", content_proxy_ips
->>>>>>> a3f432dc
         buildConfigField "String", "SIGNAL_AGENT", "\"OWA\""
         buildConfigField "String", "CDSI_MRENCLAVE", "\"0f6fd79cdfdaa5b2e6337f534d3baf999318b0c462a7ac1f41297a3e4b424a57\""
         buildConfigField "org.thoughtcrime.securesms.KbsEnclave", "KBS_ENCLAVE", "new org.thoughtcrime.securesms.KbsEnclave(\"e18376436159cda3ad7a45d9320e382e4a497f26b0dca34d8eab0bd0139483b5\", " +
