import org.signal.signing.ApkSignerUtil

import java.security.MessageDigest

buildscript {
    repositories {
        google()
        mavenCentral()
        jcenter {
            content {
                includeVersion 'org.jetbrains.trove4j', 'trove4j', '20160824'
            }
        }
    }
    dependencies {
        classpath 'com.android.tools.build:gradle:3.5.1'
        classpath 'androidx.navigation:navigation-safe-args-gradle-plugin:2.1.0'
        classpath 'com.google.protobuf:protobuf-gradle-plugin:0.8.10'
    }
}

apply plugin: 'com.android.application'
apply plugin: 'com.google.protobuf'
apply plugin: 'androidx.navigation.safeargs'
apply plugin: 'witness'
apply from: 'translations.gradle'
apply from: 'witness-verifications.gradle'

repositories {
    maven {
        url "https://raw.github.com/signalapp/maven/master/photoview/releases/"
        content {
            includeModule 'com.github.chrisbanes', 'PhotoView'
        }
    }
    maven {
        url "https://raw.github.com/signalapp/maven/master/shortcutbadger/releases/"
        content {
            includeModule 'me.leolin', 'ShortcutBadger'
        }
    }
    maven {
        url "https://raw.github.com/signalapp/maven/master/circular-progress-button/releases/"
        content {
            includeModule 'com.github.dmytrodanylyk.circular-progress-button', 'library'
        }
    }
    maven {
        url "https://raw.github.com/signalapp/maven/master/sqlcipher/release/"
        content {
            includeModule 'org.signal', 'android-database-sqlcipher'
        }
    }
    maven {
        url 'https://dl.bintray.com/amulyakhare/maven'
        content {
            includeModule 'com.amulyakhare:com.amulyakhare', 'textdrawable'
        }
    }
    google()
    mavenCentral()
    jcenter()
    mavenLocal()
    maven {
        url 'https://jitpack.io'
        content {
            includeGroupByRegex '^com\\.github\\..*'
        }
    }
}

protobuf {
    protoc {
        artifact = 'com.google.protobuf:protoc:3.10.0'
    }
    generateProtoTasks {
        all().each { task ->
            task.builtins {
                java {
                    option "lite"
                }
            }
        }
    }
}

dependencies {
    implementation 'androidx.appcompat:appcompat:1.1.0-beta01'
    implementation 'androidx.recyclerview:recyclerview:1.0.0'
    implementation 'com.google.android.material:material:1.0.0'
    implementation 'androidx.legacy:legacy-support-v13:1.0.0'
    implementation 'androidx.cardview:cardview:1.0.0'
    implementation 'androidx.preference:preference:1.0.0'
    implementation 'androidx.legacy:legacy-preference-v14:1.0.0'
    implementation 'androidx.gridlayout:gridlayout:1.0.0'
    implementation 'androidx.exifinterface:exifinterface:1.0.0'
    implementation 'androidx.constraintlayout:constraintlayout:1.1.3'
    implementation 'androidx.multidex:multidex:2.0.1'
    implementation 'androidx.navigation:navigation-fragment:2.1.0'
    implementation 'androidx.navigation:navigation-ui:2.1.0'
    implementation 'androidx.lifecycle:lifecycle-extensions:2.1.0'
    implementation 'androidx.lifecycle:lifecycle-viewmodel-savedstate:1.0.0-alpha05'
    implementation 'androidx.lifecycle:lifecycle-common-java8:2.1.0'
    implementation "androidx.camera:camera-core:1.0.0-alpha06"
    implementation "androidx.camera:camera-camera2:1.0.0-alpha06"

    implementation('com.google.firebase:firebase-messaging:17.3.4') {
        exclude group: 'com.google.firebase', module: 'firebase-core'
        exclude group: 'com.google.firebase', module: 'firebase-analytics'
        exclude group: 'com.google.firebase', module: 'firebase-measurement-connector'
    }

    implementation 'com.google.android.gms:play-services-maps:16.1.0'
    implementation 'com.google.android.gms:play-services-auth:16.0.1'

    implementation 'com.google.android.exoplayer:exoplayer-core:2.9.1'
    implementation 'com.google.android.exoplayer:exoplayer-ui:2.9.1'

    implementation 'org.conscrypt:conscrypt-android:2.0.0'
    implementation 'org.signal:aesgcmprovider:0.0.3'

    implementation project(':libsignal-service')

    implementation 'org.signal:argon2:13.1@aar'

    implementation 'org.signal:ringrtc-android:0.3.3'

    implementation "me.leolin:ShortcutBadger:1.1.16"
    implementation 'se.emilsjolander:stickylistheaders:2.7.0'
    implementation 'com.jpardogo.materialtabstrip:library:1.0.9'
    implementation 'org.apache.httpcomponents:httpclient-android:4.3.5'
    implementation 'com.github.chrisbanes:PhotoView:2.1.3'
    implementation 'com.github.bumptech.glide:glide:4.9.0'
    annotationProcessor 'com.github.bumptech.glide:compiler:4.9.0'
    annotationProcessor 'androidx.annotation:annotation:1.1.0'
    implementation 'com.makeramen:roundedimageview:2.1.0'
    implementation 'com.pnikosis:materialish-progress:1.5'
    implementation 'org.greenrobot:eventbus:3.0.0'
    implementation 'pl.tajchert:waitingdots:0.1.0'
    implementation 'com.theartofdev.edmodo:android-image-cropper:2.8.0'
    implementation 'com.melnykov:floatingactionbutton:1.3.0'
    implementation 'com.google.zxing:android-integration:3.1.0'
    implementation 'mobi.upod:time-duration-picker:1.1.3'
    implementation 'com.amulyakhare:com.amulyakhare.textdrawable:1.0.1'
    implementation 'com.google.zxing:core:3.2.1'
    implementation ('com.davemorrissey.labs:subsampling-scale-image-view:3.6.0') {
        exclude group: 'com.android.support', module: 'support-annotations'
    }
    implementation ('cn.carbswang.android:NumberPickerView:1.0.9') {
        exclude group: 'com.android.support', module: 'appcompat-v7'
    }
    implementation ('com.tomergoldst.android:tooltips:1.0.6') {
        exclude group: 'com.android.support', module: 'appcompat-v7'
    }
    implementation ('com.klinkerapps:android-smsmms:4.0.1') {
        exclude group: 'com.squareup.okhttp', module: 'okhttp'
        exclude group: 'com.squareup.okhttp', module: 'okhttp-urlconnection'
    }
    implementation 'com.annimon:stream:1.1.8'
    implementation ('com.takisoft.fix:colorpicker:0.9.1') {
        exclude group: 'com.android.support', module: 'appcompat-v7'
        exclude group: 'com.android.support', module: 'recyclerview-v7'
    }

    implementation 'com.airbnb.android:lottie:3.0.7'

    implementation 'com.codewaves.stickyheadergrid:stickyheadergrid:0.9.4'
    implementation 'com.github.dmytrodanylyk.circular-progress-button:library:1.1.3-S2'
    implementation 'org.signal:android-database-sqlcipher:3.5.9-S3'
    implementation ('com.googlecode.ez-vcard:ez-vcard:0.9.11') {
        exclude group: 'com.fasterxml.jackson.core'
        exclude group: 'org.freemarker'
    }

    implementation 'me.gosimple:nbvcxz:1.4.3'

    testImplementation 'junit:junit:4.12'
    testImplementation 'org.assertj:assertj-core:3.11.1'
    testImplementation 'org.mockito:mockito-core:1.9.5'
    testImplementation 'org.powermock:powermock-api-mockito:1.6.1'
    testImplementation 'org.powermock:powermock-module-junit4:1.6.1'
    testImplementation 'org.powermock:powermock-module-junit4-rule:1.6.1'
    testImplementation 'org.powermock:powermock-classloading-xstream:1.6.1'

    testImplementation 'androidx.test:core:1.2.0'
    testImplementation 'org.robolectric:robolectric:4.2'
    testImplementation 'org.robolectric:shadows-multidex:4.2'

    androidTestImplementation 'androidx.test.ext:junit:1.1.1'
    androidTestImplementation 'androidx.test.espresso:espresso-core:3.2.0'
}

dependencyVerification {
    configuration = '(staging|production)(Debug|Release)RuntimeClasspath'
}

def canonicalVersionCode = 594
def canonicalVersionName = "4.54.1"

def postFixSize = 10
def abiPostFix = ['universal'   : 0,
                  'armeabi-v7a' : 1,
                  'arm64-v8a'   : 2,
                  'x86'         : 3,
                  'x86_64'      : 4]

ext {
    try {
        commitTag = "git describe --tags --exact-match".execute().text.trim() ?: "untagged"
        commitTimestamp = "git log -1 --pretty=format:%ct000".execute().text.trim()
    } catch (all) {
        commitTag = null
        commitTimestamp = null
    }
    buildTimestamp = commitTimestamp ?: new Date().getTime()
}

android {
    flavorDimensions 'environment'
    compileSdkVersion 28
    buildToolsVersion '28.0.3'
    useLibrary 'org.apache.http.legacy'

    dexOptions {
        javaMaxHeapSize "4g"
    }

    defaultConfig {
        versionCode canonicalVersionCode * postFixSize
        versionName project.hasProperty('ci') ? commitTag : canonicalVersionName

        minSdkVersion 19
        targetSdkVersion 28
        multiDexEnabled true

        applicationId packageId

        resValue 'string', 'app_name', appName
        resValue 'string', 'install_url', installUrl

        vectorDrawables.useSupportLibrary = true

        buildConfigField "boolean", "AUTOMATIC_UPDATES", "false"
        buildConfigField "String", "NOPLAY_UPDATE_URL", "\"https://updates.signal.org/android\""
        buildConfigField "String", "BACKUP_DIRECTORY", "\"$appName\""
        buildConfigField "long", "BUILD_TIMESTAMP", "${buildTimestamp}L"
        buildConfigField "String", "SIGNAL_SERVICE_STATUS_URL", "\"uptime.signal.org\""
        buildConfigField "String", "CONTENT_PROXY_HOST", "\"contentproxy.signal.org\""
        buildConfigField "int", "CONTENT_PROXY_PORT", "443"
<<<<<<< HEAD
        buildConfigField "String", "USER_AGENT", "\"OWA\""
        buildConfigField "String", "KEY_BACKUP_MRENCLAVE", "\"f51f435802ada769e67aaf5744372bb7e7d519eecf996d335eb5b46b872b5789\""
=======
        buildConfigField "String", "SIGNAL_AGENT", "\"OWA\""
        buildConfigField "String", "MRENCLAVE", "\"cd6cfc342937b23b1bdd3bbf9721aa5615ac9ff50a75c5527d441cd3276826c9\""
        buildConfigField "String", "KEY_BACKUP_ENCLAVE_NAME", "\"fe7c1bfae98f9b073d220366ea31163ee82f6d04bead774f71ca8e5c40847bfe\""
        buildConfigField "String", "KEY_BACKUP_MRENCLAVE", "\"a3baab19ef6ce6f34ab9ebb25ba722725ae44a8872dc0ff08ad6d83a9489de87\""
        buildConfigField "String", "UNIDENTIFIED_SENDER_TRUST_ROOT", "\"BXu6QIKVz5MA8gstzfOgRQGqyLqOwNKHL6INkv3IHWMF\""
>>>>>>> ce86adab
        buildConfigField "String[]", "LANGUAGES", "new String[]{\"" + autoResConfig().collect { s -> s.replace('-r', '_') }.join('", "') + '"}'
        buildConfigField "int", "CANONICAL_VERSION_CODE", "$canonicalVersionCode"

        ndk {
            abiFilters 'armeabi-v7a', 'arm64-v8a', 'x86_64'
        }

        resConfigs autoResConfig()
<<<<<<< HEAD
=======

        splits {
            abi {
                enable true
                reset()
                include 'armeabi-v7a', 'arm64-v8a', 'x86', 'x86_64'
                universalApk true
            }
        }

        testInstrumentationRunner "androidx.test.runner.AndroidJUnitRunner"
>>>>>>> ce86adab
    }

    compileOptions {
        sourceCompatibility JavaVersion.VERSION_1_8
        targetCompatibility JavaVersion.VERSION_1_8
    }

    packagingOptions {
        exclude 'LICENSE.txt'
        exclude 'LICENSE'
        exclude 'NOTICE'
        exclude 'asm-license.txt'
        exclude 'META-INF/LICENSE'
        exclude 'META-INF/NOTICE'
        exclude 'META-INF/proguard/androidx-annotations.pro'
    }

    buildTypes {
        debug {
            minifyEnabled false
            proguardFiles getDefaultProguardFile('proguard-android.txt'),
                    'proguard/proguard-firebase-messaging.pro',
                    'proguard/proguard-google-play-services.pro',
                    'proguard/proguard-jackson.pro',
                    'proguard/proguard-sqlite.pro',
                    'proguard/proguard-appcompat-v7.pro',
                    'proguard/proguard-square-okhttp.pro',
                    'proguard/proguard-square-okio.pro',
                    'proguard/proguard-spongycastle.pro',
                    'proguard/proguard-rounded-image-view.pro',
                    'proguard/proguard-glide.pro',
                    'proguard/proguard-shortcutbadger.pro',
                    'proguard/proguard-retrofit.pro',
                    'proguard/proguard-webrtc.pro',
                    'proguard/proguard-klinker.pro',
                    'proguard/proguard-retrolambda.pro',
                    'proguard/proguard-okhttp.pro',
                    'proguard/proguard-ez-vcard.pro',
                    'proguard/proguard.cfg'
            testProguardFiles 'proguard/proguard-automation.pro',
                    'proguard/proguard.cfg'
        }
        release {
            minifyEnabled true
            shrinkResources true
            proguardFiles = buildTypes.debug.proguardFiles
        }
    }

    externalNativeBuild {
        ndkBuild {
            path file("jni/Android.mk")
        }
    }

    productFlavors {
        staging {
            dimension "environment"
            applicationIdSuffix ".staging"
            resValue 'string', 'app_name', "$appName Staging"
            buildConfigField "String", "BACKUP_DIRECTORY", "\"$appName Staging\""
            buildConfigField "String", "SIGNAL_URL", "\"https://textsecure-service-staging.whispersystems.org\""
            buildConfigField "String", "STORAGE_URL", "\"https://storage-staging.signal.org\""
            buildConfigField "String", "SIGNAL_CDN_URL", "\"https://cdn-staging.signal.org\""
            buildConfigField "String", "SIGNAL_CONTACT_DISCOVERY_URL", "\"https://api-staging.directory.signal.org\""
            buildConfigField "String", "SIGNAL_KEY_BACKUP_URL", "\"https://api-staging.backup.signal.org\""
            buildConfigField "String", "MRENCLAVE", "\"ba4ebb438bc07713819ee6c98d94037747006d7df63fc9e44d2d6f1fec962a79\""
            buildConfigField "String", "KEY_BACKUP_ENCLAVE_NAME", "\"a1e9c1d3f352b5c4f0fc7a421b98119e60e5ff703c28fbea85c66bfa7306deab\""
            buildConfigField "String", "UNIDENTIFIED_SENDER_TRUST_ROOT", "\"BbqY1DzohE4NUZoVF+L18oUPrK3kILllLEJh2UnPSsEx\""
        }
        production {
            dimension "environment"
            buildConfigField "String", "SIGNAL_URL", "\"https://textsecure-service.whispersystems.org\""
            buildConfigField "String", "STORAGE_URL", "\"https://storage.signal.org\""
            buildConfigField "String", "SIGNAL_CDN_URL", "\"https://cdn.signal.org\""
            buildConfigField "String", "SIGNAL_CONTACT_DISCOVERY_URL", "\"https://api.directory.signal.org\""
            buildConfigField "String", "SIGNAL_KEY_BACKUP_URL", "\"https://api.backup.signal.org\""
            buildConfigField "String", "MRENCLAVE", "\"cd6cfc342937b23b1bdd3bbf9721aa5615ac9ff50a75c5527d441cd3276826c9\""
            buildConfigField "String", "KEY_BACKUP_ENCLAVE_NAME", "\"f2e2a5004794a6c1bac5c4949eadbc243dd02e02d1a93f10fe24584fb70815d8\""
            buildConfigField "String", "UNIDENTIFIED_SENDER_TRUST_ROOT", "\"BXu6QIKVz5MA8gstzfOgRQGqyLqOwNKHL6INkv3IHWMF\""
        }
    }

    applicationVariants.all { variant ->
        variant.resValue "string", "package_name", variant.applicationId
    }

    android.applicationVariants.all { variant ->
        variant.outputs.all {
            def flavor = variant.baseName + (buildType.signingConfig ? "" : "-unsigned")
            outputFileName = "${appName}-${flavor}-${versionName}.apk"
        }
    }

    lintOptions {
        abortOnError true
        checkDependencies true
        baseline file("lint-baseline.xml")
        disable "LintError"
    }

    testOptions {
        unitTests {
            includeAndroidResources = true
        }
    }
}

tasks.withType(JavaCompile) {
    options.compilerArgs << "-Xmaxerrs" << "1000"
}

tasks.withType(Test) {
    testLogging {
        events "skipped", "passed", "failed"
        showStandardStreams true
    }
}<|MERGE_RESOLUTION|>--- conflicted
+++ resolved
@@ -247,16 +247,9 @@
         buildConfigField "String", "SIGNAL_SERVICE_STATUS_URL", "\"uptime.signal.org\""
         buildConfigField "String", "CONTENT_PROXY_HOST", "\"contentproxy.signal.org\""
         buildConfigField "int", "CONTENT_PROXY_PORT", "443"
-<<<<<<< HEAD
-        buildConfigField "String", "USER_AGENT", "\"OWA\""
-        buildConfigField "String", "KEY_BACKUP_MRENCLAVE", "\"f51f435802ada769e67aaf5744372bb7e7d519eecf996d335eb5b46b872b5789\""
-=======
         buildConfigField "String", "SIGNAL_AGENT", "\"OWA\""
-        buildConfigField "String", "MRENCLAVE", "\"cd6cfc342937b23b1bdd3bbf9721aa5615ac9ff50a75c5527d441cd3276826c9\""
         buildConfigField "String", "KEY_BACKUP_ENCLAVE_NAME", "\"fe7c1bfae98f9b073d220366ea31163ee82f6d04bead774f71ca8e5c40847bfe\""
         buildConfigField "String", "KEY_BACKUP_MRENCLAVE", "\"a3baab19ef6ce6f34ab9ebb25ba722725ae44a8872dc0ff08ad6d83a9489de87\""
-        buildConfigField "String", "UNIDENTIFIED_SENDER_TRUST_ROOT", "\"BXu6QIKVz5MA8gstzfOgRQGqyLqOwNKHL6INkv3IHWMF\""
->>>>>>> ce86adab
         buildConfigField "String[]", "LANGUAGES", "new String[]{\"" + autoResConfig().collect { s -> s.replace('-r', '_') }.join('", "') + '"}'
         buildConfigField "int", "CANONICAL_VERSION_CODE", "$canonicalVersionCode"
 
@@ -265,20 +258,8 @@
         }
 
         resConfigs autoResConfig()
-<<<<<<< HEAD
-=======
-
-        splits {
-            abi {
-                enable true
-                reset()
-                include 'armeabi-v7a', 'arm64-v8a', 'x86', 'x86_64'
-                universalApk true
-            }
-        }
 
         testInstrumentationRunner "androidx.test.runner.AndroidJUnitRunner"
->>>>>>> ce86adab
     }
 
     compileOptions {
