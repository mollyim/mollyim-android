import com.android.build.api.dsl.ManagedVirtualDevice

plugins {
    id 'com.android.application'
    id 'kotlin-android'
    id 'com.google.protobuf'
    id 'androidx.navigation.safeargs'
    id 'org.jetbrains.kotlin.android'
    id 'app.cash.exhaustive'
    id 'kotlin-parcelize'
    id 'com.squareup.wire'
    id 'android-constants'
    id 'translations'
}

// Sort baseline.profm for reproducible builds
// See issue: https://issuetracker.google.com/issues/231837768
apply from: 'fix-profm.gradle'

protobuf {
    protoc {
        artifact = 'com.google.protobuf:protoc:3.18.0'
    }
    generateProtoTasks {
        all().each { task ->
            task.builtins {
                java {
                    option "lite"
                }
            }
        }
    }
}

wire {
    kotlin {
        javaInterop = true
    }

    sourcePath {
        srcDir 'src/main/protowire'
    }
}

def getEnv(String name) {
    return project.hasProperty('CI') ? System.getenv(name) : null
}

// Override build config via env vars when project property 'CI' is set
ext {
    BASE_APP_TITLE = getEnv('CI_APP_TITLE') ?: baseAppTitle
    BASE_APP_FILENAME = getEnv('CI_APP_FILENAME') ?: baseAppFileName
    BASE_PACKAGE_ID = getEnv('CI_PACKAGE_ID') ?: basePackageId
    BUILD_VARIANTS = getEnv('CI_BUILD_VARIANTS') ?: buildVariants
    FORCE_INTERNAL_USER_FLAG = getEnv('CI_FORCE_INTERNAL_USER_FLAG') ?: forceInternalUserFlag
    MAPS_API_KEY = getEnv('CI_MAPS_API_KEY') ?: mapsApiKey
}

<<<<<<< HEAD
def canonicalVersionCode = 1238
def canonicalVersionName = "6.16.2"
def mollyRevision = 0
=======
def canonicalVersionCode = 1241
def canonicalVersionName = "6.17.2"
>>>>>>> f8f70ed3

def postFixSize = 100

def selectableVariants = [
        'prodFossWebsiteDebug',
        'prodFossWebsiteRelease',
        'prodFossStoreDebug',
        'prodFossStoreRelease',
        'prodGmsWebsiteDebug',
        'prodGmsWebsiteRelease',
        'prodGmsWebsiteInstrumentation',
        'prodGmsWebsiteSpinner',
        'stagingFossWebsiteDebug',
        'stagingFossWebsiteRelease',
        'stagingGmsWebsiteDebug',
        'stagingGmsWebsiteRelease',
]

android {
    namespace 'org.thoughtcrime.securesms'

    buildToolsVersion = signalBuildToolsVersion
    compileSdkVersion = signalCompileSdkVersion

    flavorDimensions 'environment', 'license', 'distribution'
    useLibrary 'org.apache.http.legacy'
    testBuildType 'instrumentation'

    kotlinOptions {
        jvmTarget = "11"
        freeCompilerArgs = ["-Xallow-result-return-type"]
    }

    signingConfigs {
        ci {
            def storeFilePath = getEnv('CI_KEYSTORE_PATH')
            if (storeFilePath) {
                println("Signing release build with keystore: '$storeFilePath'")
                storeFile file(storeFilePath)
                storePassword "${System.env.CI_KEYSTORE_PASSWORD}"
                keyAlias "${System.env.CI_KEYSTORE_ALIAS}"
                keyPassword "${System.env.CI_KEYSTORE_PASSWORD}"
                enableV4Signing false
            }
        }
    }

    testOptions {
        execution 'ANDROIDX_TEST_ORCHESTRATOR'

        unitTests {
            includeAndroidResources = true
        }

        managedDevices {
            devices {
                pixel3api30 (ManagedVirtualDevice) {
                    device = "Pixel 3"
                    apiLevel = 30
                    systemImageSource = "google-atd"
                    require64Bit = false
                }
            }
        }
    }


    sourceSets {
        test {
            java.srcDirs += "$projectDir/src/testShared"
        }

        androidTest {
            java.srcDirs += "$projectDir/src/testShared"
        }
    }

    compileOptions {
        coreLibraryDesugaringEnabled true
        sourceCompatibility signalJavaVersion
        targetCompatibility signalJavaVersion
    }

    packagingOptions {
        resources {
            excludes += ['LICENSE.txt', 'LICENSE', 'NOTICE', 'asm-license.txt', 'META-INF/LICENSE', 'META-INF/LICENSE.md', 'META-INF/NOTICE', 'META-INF/LICENSE-notice.md', 'META-INF/proguard/androidx-annotations.pro', 'libsignal_jni.dylib', 'signal_jni.dll', '**/*.proto']
        }
        jniLibs {
            // MOLLY: Compress native libs by default as APK is not split on ABIs
            useLegacyPackaging true
        }    }


    buildFeatures {
        viewBinding true
        compose true
    }

    composeOptions {
        kotlinCompilerExtensionVersion = '1.3.2'
    }

    if (mollyRevision < 0 || mollyRevision >= postFixSize) {
        throw new GradleException("Molly revision $mollyRevision out of range")
    }

    defaultConfig {
        versionCode canonicalVersionCode * postFixSize + mollyRevision
        versionName project.hasProperty('CI') ? getCommitTag() : canonicalVersionName

        minSdkVersion signalMinSdkVersion
        targetSdkVersion signalTargetSdkVersion

        multiDexEnabled true

        applicationId BASE_PACKAGE_ID

        buildConfigField "String", "SIGNAL_PACKAGE_NAME", "\"org.thoughtcrime.securesms\""
        buildConfigField "String", "SIGNAL_CANONICAL_VERSION_NAME", "\"$canonicalVersionName\""
        buildConfigField "int", "SIGNAL_CANONICAL_VERSION_CODE", "$canonicalVersionCode"
        buildConfigField "String", "BACKUP_FILENAME", "\"" + BASE_APP_FILENAME.toLowerCase() + "\""
        buildConfigField "boolean", "FORCE_INTERNAL_USER_FLAG", "$FORCE_INTERNAL_USER_FLAG"

        vectorDrawables.useSupportLibrary = true

        manifestPlaceholders = [mapsApiKey:MAPS_API_KEY]

        buildConfigField "long", "BUILD_TIMESTAMP", "${getBuildTimestamp()}L"
        buildConfigField "String", "GIT_HASH", "\"${getCommitHashOrNull()}\""
        buildConfigField "String", "SIGNAL_URL", "\"https://chat.signal.org\""
        buildConfigField "String", "STORAGE_URL", "\"https://storage.signal.org\""
        buildConfigField "String", "SIGNAL_CDN_URL", "\"https://cdn.signal.org\""
        buildConfigField "String", "SIGNAL_CDN2_URL", "\"https://cdn2.signal.org\""
        buildConfigField "String", "SIGNAL_CONTACT_DISCOVERY_URL", "\"https://api.directory.signal.org\""
        buildConfigField "String", "SIGNAL_CDSI_URL", "\"https://cdsi.signal.org\""
        buildConfigField "String", "SIGNAL_SERVICE_STATUS_URL", "\"uptime.signal.org\""
        buildConfigField "String", "SIGNAL_KEY_BACKUP_URL", "\"https://api.backup.signal.org\""
        buildConfigField "String", "SIGNAL_SFU_URL", "\"https://sfu.voip.signal.org\""
        buildConfigField "String", "SIGNAL_STAGING_SFU_URL", "\"https://sfu.staging.voip.signal.org\""
        buildConfigField "String[]", "SIGNAL_SFU_INTERNAL_NAMES", "new String[]{\"Test\", \"Staging\", \"Development\"}"
        buildConfigField "String[]", "SIGNAL_SFU_INTERNAL_URLS", "new String[]{\"https://sfu.test.voip.signal.org\", \"https://sfu.staging.voip.signal.org\", \"https://sfu.staging.test.voip.signal.org\"}"
        buildConfigField "String", "CONTENT_PROXY_HOST", "\"contentproxy.signal.org\""
        buildConfigField "int", "CONTENT_PROXY_PORT", "443"
        buildConfigField "String", "SIGNAL_AGENT", "\"OWA\""
        buildConfigField "String", "CDSI_MRENCLAVE", "\"0f6fd79cdfdaa5b2e6337f534d3baf999318b0c462a7ac1f41297a3e4b424a57\""
        buildConfigField "org.thoughtcrime.securesms.KbsEnclave", "KBS_ENCLAVE", "new org.thoughtcrime.securesms.KbsEnclave(\"e18376436159cda3ad7a45d9320e382e4a497f26b0dca34d8eab0bd0139483b5\", " +
                                                                                                                           "\"3a485adb56e2058ef7737764c738c4069dd62bc457637eafb6bbce1ce29ddb89\", " +
                                                                                                                           "\"45627094b2ea4a66f4cf0b182858a8dcf4b8479122c3820fe7fd0551a6d4cf5c\")"
        buildConfigField "org.thoughtcrime.securesms.KbsEnclave[]", "KBS_FALLBACKS", "new org.thoughtcrime.securesms.KbsEnclave[] { new org.thoughtcrime.securesms.KbsEnclave(\"0cedba03535b41b67729ce9924185f831d7767928a1d1689acb689bc079c375f\", " +
                                                                                                                                                                             "\"187d2739d22be65e74b65f0055e74d31310e4267e5fac2b1246cc8beba81af39\", " +
                                                                                                                                                                             "\"ee19f1965b1eefa3dc4204eb70c04f397755f771b8c1909d080c04dad2a6a9ba\") }"
        buildConfigField "String", "UNIDENTIFIED_SENDER_TRUST_ROOT", "\"BXu6QIKVz5MA8gstzfOgRQGqyLqOwNKHL6INkv3IHWMF\""
        buildConfigField "String", "ZKGROUP_SERVER_PUBLIC_PARAMS", "\"AMhf5ywVwITZMsff/eCyudZx9JDmkkkbV6PInzG4p8x3VqVJSFiMvnvlEKWuRob/1eaIetR31IYeAbm0NdOuHH8Qi+Rexi1wLlpzIo1gstHWBfZzy1+qHRV5A4TqPp15YzBPm0WSggW6PbSn+F4lf57VCnHF7p8SvzAA2ZZJPYJURt8X7bbg+H3i+PEjH9DXItNEqs2sNcug37xZQDLm7X36nOoGPs54XsEGzPdEV+itQNGUFEjY6X9Uv+Acuks7NpyGvCoKxGwgKgE5XyJ+nNKlyHHOLb6N1NuHyBrZrgtY/JYJHRooo5CEqYKBqdFnmbTVGEkCvJKxLnjwKWf+fEPoWeQFj5ObDjcKMZf2Jm2Ae69x+ikU5gBXsRmoF94GXTLfN0/vLt98KDPnxwAQL9j5V1jGOY8jQl6MLxEs56cwXN0dqCnImzVH3TZT1cJ8SW1BRX6qIVxEzjsSGx3yxF3suAilPMqGRp4ffyopjMD1JXiKR2RwLKzizUe5e8XyGOy9fplzhw3jVzTRyUZTRSZKkMLWcQ/gv0E4aONNqs4P\""
        buildConfigField "String[]", "LANGUAGES", "new String[]{\"" + autoResConfig().collect { s -> s.replace('-r', '_') }.join('", "') + '"}'
        buildConfigField "String", "DEFAULT_CURRENCIES", "\"EUR,AUD,GBP,CAD,CNY\""
        buildConfigField "String", "GIPHY_API_KEY", "\"3o6ZsYH6U6Eri53TXy\""
        buildConfigField "String", "SIGNAL_CAPTCHA_URL", "\"https://signalcaptchas.org/registration/generate.html\""
        buildConfigField "String", "RECAPTCHA_PROOF_URL", "\"https://signalcaptchas.org/challenge/generate.html\""

        // MOLLY: Rely on the built-in variables FLAVOR and BUILD_TYPE instead
        // buildConfigField "String", "BUILD_DISTRIBUTION_TYPE", "\"unset\""
        // buildConfigField "String", "BUILD_ENVIRONMENT_TYPE", "\"unset\""
        // buildConfigField "String", "BUILD_VARIANT_TYPE", "\"unset\""
        buildConfigField "String", "BADGE_STATIC_ROOT", "\"https://updates2.signal.org/static/badges/\""
        buildConfigField "boolean", "TRACING_ENABLED", "false"

        ndk {
            abiFilters 'armeabi-v7a', 'arm64-v8a', 'x86_64'
        }

        resConfigs autoResConfig()

        testInstrumentationRunner "org.thoughtcrime.securesms.testing.SignalTestRunner"
        testInstrumentationRunnerArguments clearPackageData: 'true'
    }

    buildTypes {
        debug {
            isDefault true
            minifyEnabled false
            proguardFiles getDefaultProguardFile('proguard-android.txt'),
                    'proguard/proguard-firebase-messaging.pro',
                    'proguard/proguard-google-play-services.pro',
                    'proguard/proguard-jackson.pro',
                    'proguard/proguard-sqlite.pro',
                    'proguard/proguard-appcompat-v7.pro',
                    'proguard/proguard-square-okhttp.pro',
                    'proguard/proguard-square-okio.pro',
                    'proguard/proguard-rounded-image-view.pro',
                    'proguard/proguard-glide.pro',
                    'proguard/proguard-shortcutbadger.pro',
                    'proguard/proguard-retrofit.pro',
                    'proguard/proguard-webrtc.pro',
                    'proguard/proguard-klinker.pro',
                    'proguard/proguard-mobilecoin.pro',
                    'proguard/proguard-retrolambda.pro',
                    'proguard/proguard-okhttp.pro',
                    'proguard/proguard-ez-vcard.pro',
                    'proguard/proguard.cfg'
            testProguardFiles 'proguard/proguard-automation.pro',
                    'proguard/proguard.cfg'
        }

        instrumentation {
            initWith debug
            isDefault false
            minifyEnabled false
            matchingFallbacks = ['debug']
            applicationIdSuffix ".instrumentation"
        }

        spinner {
            initWith debug
            isDefault false
            minifyEnabled false
            matchingFallbacks = ['debug']
        }

        release {
            signingConfig signingConfigs.ci.storeFile ? signingConfigs.ci : null
            minifyEnabled true
            shrinkResources true
            proguardFiles = buildTypes.debug.proguardFiles
        }
    }

    productFlavors {
        website {
            dimension 'distribution'
            isDefault true
            buildConfigField "boolean", "ALLOW_INSTALL_SELF_UPDATES", "true"
        }

        store {
            dimension 'distribution'
            buildConfigField "boolean", "ALLOW_INSTALL_SELF_UPDATES", "false"
        }

        gms {
            dimension 'license'
            isDefault true
            buildConfigField "boolean", "USE_PLAY_SERVICES", "true"
            buildConfigField "String", "FDROID_UPDATE_URL", "\"https://molly.im/fdroid/repo\""
        }

        foss {
            dimension 'license'
            versionNameSuffix '-FOSS'
            buildConfigField "boolean", "USE_PLAY_SERVICES", "false"
            buildConfigField "String", "FDROID_UPDATE_URL", "\"https://molly.im/fdroid/foss/repo\""
        }

        prod {
            dimension 'environment'

            isDefault true

            buildConfigField "String", "MOBILE_COIN_ENVIRONMENT", "\"mainnet\""
        }

        staging {
            dimension 'environment'

            applicationIdSuffix ".staging"
            buildConfigField "String", "SIGNAL_PACKAGE_NAME", "\"org.thoughtcrime.securesms.staging\""

            buildConfigField "String", "SIGNAL_URL", "\"https://chat.staging.signal.org\""
            buildConfigField "String", "STORAGE_URL", "\"https://storage-staging.signal.org\""
            buildConfigField "String", "SIGNAL_CDN_URL", "\"https://cdn-staging.signal.org\""
            buildConfigField "String", "SIGNAL_CDN2_URL", "\"https://cdn2-staging.signal.org\""
            buildConfigField "String", "SIGNAL_CONTACT_DISCOVERY_URL", "\"https://api-staging.directory.signal.org\""
            buildConfigField "String", "SIGNAL_CDSI_URL", "\"https://cdsi.staging.signal.org\""
            buildConfigField "String", "SIGNAL_KEY_BACKUP_URL", "\"https://api-staging.backup.signal.org\""
            buildConfigField "org.thoughtcrime.securesms.KbsEnclave", "KBS_ENCLAVE", "new org.thoughtcrime.securesms.KbsEnclave(\"39963b736823d5780be96ab174869a9499d56d66497aa8f9b2244f777ebc366b\", " +
                                                                                                                               "\"9dbc6855c198e04f21b5cc35df839fdcd51b53658454dfa3f817afefaffc95ef\", " +
                                                                                                                               "\"45627094b2ea4a66f4cf0b182858a8dcf4b8479122c3820fe7fd0551a6d4cf5c\")"
            buildConfigField "org.thoughtcrime.securesms.KbsEnclave[]", "KBS_FALLBACKS", "new org.thoughtcrime.securesms.KbsEnclave[] { new org.thoughtcrime.securesms.KbsEnclave(\"dd6f66d397d9e8cf6ec6db238e59a7be078dd50e9715427b9c89b409ffe53f99\", " +
                                                                                                                                                                                 "\"4200003414528c151e2dccafbc87aa6d3d66a5eb8f8c05979a6e97cb33cd493a\", " +
                                                                                                                                                                                 "\"ee19f1965b1eefa3dc4204eb70c04f397755f771b8c1909d080c04dad2a6a9ba\") }"
            buildConfigField "String", "UNIDENTIFIED_SENDER_TRUST_ROOT", "\"BbqY1DzohE4NUZoVF+L18oUPrK3kILllLEJh2UnPSsEx\""
            buildConfigField "String", "ZKGROUP_SERVER_PUBLIC_PARAMS", "\"ABSY21VckQcbSXVNCGRYJcfWHiAMZmpTtTELcDmxgdFbtp/bWsSxZdMKzfCp8rvIs8ocCU3B37fT3r4Mi5qAemeGeR2X+/YmOGR5ofui7tD5mDQfstAI9i+4WpMtIe8KC3wU5w3Inq3uNWVmoGtpKndsNfwJrCg0Hd9zmObhypUnSkfYn2ooMOOnBpfdanRtrvetZUayDMSC5iSRcXKpdlukrpzzsCIvEwjwQlJYVPOQPj4V0F4UXXBdHSLK05uoPBCQG8G9rYIGedYsClJXnbrgGYG3eMTG5hnx4X4ntARBgELuMWWUEEfSK0mjXg+/2lPmWcTZWR9nkqgQQP0tbzuiPm74H2wMO4u1Wafe+UwyIlIT9L7KLS19Aw8r4sPrXZSSsOZ6s7M1+rTJN0bI5CKY2PX29y5Ok3jSWufIKcgKOnWoP67d5b2du2ZVJjpjfibNIHbT/cegy/sBLoFwtHogVYUewANUAXIaMPyCLRArsKhfJ5wBtTminG/PAvuBdJ70Z/bXVPf8TVsR292zQ65xwvWTejROW6AZX6aqucUj\""
            buildConfigField "String", "MOBILE_COIN_ENVIRONMENT", "\"testnet\""
            buildConfigField "String", "SIGNAL_CAPTCHA_URL", "\"https://signalcaptchas.org/staging/registration/generate.html\""
            buildConfigField "String", "RECAPTCHA_PROOF_URL", "\"https://signalcaptchas.org/staging/challenge/generate.html\""
        }
    }

    lint {
        abortOnError true
        baseline file('lint-baseline.xml')
        disable 'LintError'
    }

    android.applicationVariants.all { variant ->
        def isStaging = variant.productFlavors*.name.contains("staging")
        def hasSigningConfig = buildType.signingConfig || variant.signingConfig

        variant.resValue 'string', 'app_name', BASE_APP_TITLE + (isStaging ? " Staging" : "")
        variant.resValue "string", 'package_name', variant.applicationId

        variant.outputs.all {
            def flavors = "-${variant.baseName}" - ~/-prod/ - ~/-(foss|gms)/ - ~/-website/ - ~/-release/
            def unsigned = hasSigningConfig ? "" : "-unsigned"
            outputFileName = "${BASE_APP_FILENAME}${flavors}${unsigned}-${versionName}.apk"
        }
    }

    android.variantFilter { variant ->
        def matches = variant.name =~ BUILD_VARIANTS
        if (!(selectableVariants.contains(variant.name) && matches)) {
            setIgnore(true)
        }
    }
}

tasks.withType(JavaCompile) {
    options.compilerArgs << "-Xmaxerrs" << "1000"
}

dependencies {
    implementation libs.androidx.core.ktx
    implementation libs.androidx.fragment.ktx
    lintChecks project(':lintchecks')

    coreLibraryDesugaring libs.android.tools.desugar

    implementation (libs.androidx.appcompat) {
        version {
            strictly '1.6.1'
        }
    }
    implementation libs.androidx.window.window
    implementation libs.androidx.window.java
    implementation libs.androidx.recyclerview
    implementation libs.material.material
    implementation libs.androidx.legacy.support
    implementation libs.androidx.preference
    implementation libs.androidx.legacy.preference
    implementation libs.androidx.gridlayout
    implementation libs.androidx.exifinterface
    implementation libs.androidx.constraintlayout
    implementation libs.androidx.multidex
    implementation libs.androidx.navigation.fragment.ktx
    implementation libs.androidx.navigation.ui.ktx
    implementation libs.androidx.lifecycle.viewmodel.ktx
    implementation libs.androidx.lifecycle.livedata.ktx
    implementation libs.androidx.lifecycle.process
    implementation libs.androidx.lifecycle.viewmodel.savedstate
    implementation libs.androidx.lifecycle.common.java8
    implementation libs.androidx.lifecycle.reactivestreams.ktx
    implementation libs.androidx.camera.core
    implementation libs.androidx.camera.camera2
    implementation libs.androidx.camera.lifecycle
    implementation libs.androidx.camera.view
    implementation libs.androidx.concurrent.futures
    implementation libs.androidx.autofill
    implementation libs.androidx.biometric
    implementation libs.androidx.sharetarget
    implementation libs.androidx.profileinstaller
    implementation libs.androidx.asynclayoutinflater
    implementation libs.androidx.asynclayoutinflater.appcompat
    implementation libs.androidx.webkit

    gmsImplementation (libs.firebase.messaging) {
        exclude group: 'com.google.firebase', module: 'firebase-core'
        exclude group: 'com.google.firebase', module: 'firebase-analytics'
        exclude group: 'com.google.firebase', module: 'firebase-measurement-connector'
    }

    gmsImplementation libs.google.play.services.maps
    gmsImplementation libs.google.play.services.auth

    implementation libs.bundles.exoplayer

    implementation libs.conscrypt.android
    implementation libs.signal.aesgcmprovider

    implementation project(':libsignal-service')
    implementation project(':paging')
    implementation project(':core-util')
    implementation project(':glide-config')
    implementation project(':video')
    implementation project(':device-transfer')
    implementation project(':image-editor')
    fossImplementation project(':libfakegms')
    implementation project(":libnetcipher")
    implementation project(':contacts')
    implementation project(':qr')
    implementation project(':sticky-header-grid')
    implementation project(':photoview')

    implementation libs.libsignal.android
    implementation libs.google.protobuf.javalite

    implementation(libs.mobilecoin) {
        exclude group: 'com.google.protobuf'
    }

    implementation(libs.molly.argon2) {
        artifact {
            type = "aar"
        }
    }

    implementation libs.molly.ringrtc

    implementation libs.leolin.shortcutbadger
    implementation libs.emilsjolander.stickylistheaders
    implementation libs.jpardogo.materialtabstrip
    implementation libs.apache.httpclient.android
    implementation libs.glide.glide
    implementation libs.roundedimageview
    implementation libs.materialish.progress
    implementation libs.greenrobot.eventbus
    implementation libs.waitingdots
    implementation libs.google.zxing.android.integration
    implementation libs.google.zxing.core
    implementation libs.google.flexbox
    implementation (libs.subsampling.scale.image.view) {
        exclude group: 'com.android.support', module: 'support-annotations'
    }
    implementation (libs.android.tooltips) {
        exclude group: 'com.android.support', module: 'appcompat-v7'
    }
    implementation libs.stream

    implementation libs.lottie

    implementation libs.signal.android.database.sqlcipher
    implementation libs.androidx.sqlite

    implementation (libs.google.ez.vcard) {
        exclude group: 'com.fasterxml.jackson.core'
        exclude group: 'org.freemarker'
    }
    implementation libs.dnsjava
    implementation libs.kotlinx.collections.immutable

    implementation libs.gosimple.nbvcxz
    implementation libs.molly.native.utils

    spinnerImplementation project(":spinner")
    spinnerImplementation libs.square.leakcanary

    testImplementation testLibs.junit.junit
    testImplementation testLibs.assertj.core
    testImplementation testLibs.mockito.core
    testImplementation testLibs.mockito.kotlin

    testImplementation testLibs.androidx.test.core
    testImplementation (testLibs.robolectric.robolectric) {
        exclude group: 'com.google.protobuf', module: 'protobuf-java'
    }
    testImplementation testLibs.robolectric.shadows.multidex
    testImplementation (testLibs.bouncycastle.bcprov.jdk15on) {
        force = true
    }
    testImplementation testLibs.hamcrest.hamcrest
    testImplementation testLibs.mockk

    testImplementation(testFixtures(project(":libsignal-service")))

    androidTestImplementation testLibs.androidx.test.ext.junit
    androidTestImplementation testLibs.espresso.core
    androidTestImplementation testLibs.androidx.test.core
    androidTestImplementation testLibs.androidx.test.core.ktx
    androidTestImplementation testLibs.androidx.test.ext.junit.ktx
    androidTestImplementation testLibs.mockito.android
    androidTestImplementation testLibs.mockito.kotlin
    androidTestImplementation testLibs.mockk.android
    androidTestImplementation testLibs.square.okhttp.mockserver

    instrumentationImplementation (libs.androidx.fragment.testing) {
        exclude group: 'androidx.test', module: 'core'
    }

    testImplementation testLibs.espresso.core

    implementation libs.rxjava3.rxandroid
    implementation libs.rxjava3.rxkotlin
    implementation libs.rxdogtag

    androidTestUtil testLibs.androidx.test.orchestrator

    implementation project(':core-ui')
}

static def getCommitTag() {
    return 'git describe --tags --exact-match'.execute().text.trim() ?: 'untagged'
}

static def getCommitTimestamp() {
    return 'git log -1 --pretty=format:%ct000'.execute().text.trim()
}

static def getCommitHashOrNull() {
    try {
        return 'git rev-parse --short=12 HEAD'.execute().text.trim()
    } catch (ignored) {
        return null
    }
}

static def getBuildTimestamp() {
    try {
        return getCommitTimestamp()
    } catch (ignored) {
        return new Date().getTime()
    }
}

tasks.withType(Test) {
    testLogging {
        events "failed"
        exceptionFormat "full"
        showCauses true
        showExceptions true
        showStackTraces true
    }
}<|MERGE_RESOLUTION|>--- conflicted
+++ resolved
@@ -56,14 +56,9 @@
     MAPS_API_KEY = getEnv('CI_MAPS_API_KEY') ?: mapsApiKey
 }
 
-<<<<<<< HEAD
-def canonicalVersionCode = 1238
-def canonicalVersionName = "6.16.2"
-def mollyRevision = 0
-=======
 def canonicalVersionCode = 1241
 def canonicalVersionName = "6.17.2"
->>>>>>> f8f70ed3
+def mollyRevision = 0
 
 def postFixSize = 100
 
