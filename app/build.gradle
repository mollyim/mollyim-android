import org.signal.signing.ApkSignerUtil

import java.security.MessageDigest

buildscript {
    repositories {
        google()
        mavenCentral()
        jcenter {
            content {
                includeVersion 'org.jetbrains.trove4j', 'trove4j', '20160824'
            }
        }
    }
    dependencies {
        classpath 'com.android.tools.build:gradle:3.6.3'
        classpath 'androidx.navigation:navigation-safe-args-gradle-plugin:2.1.0'
        classpath 'com.google.protobuf:protobuf-gradle-plugin:0.8.10'
    }
}

apply plugin: 'com.android.application'
apply plugin: 'com.google.protobuf'
apply plugin: 'androidx.navigation.safeargs'
apply plugin: 'witness'
apply from: 'translations.gradle'
apply from: 'witness-verifications.gradle'

repositories {
    maven {
        url "https://raw.github.com/signalapp/maven/master/photoview/releases/"
        content {
            includeModule 'com.github.chrisbanes', 'PhotoView'
        }
    }
    maven {
        url "https://raw.github.com/signalapp/maven/master/shortcutbadger/releases/"
        content {
            includeModule 'me.leolin', 'ShortcutBadger'
        }
    }
    maven {
        url "https://raw.github.com/signalapp/maven/master/circular-progress-button/releases/"
        content {
            includeModule 'com.github.dmytrodanylyk.circular-progress-button', 'library'
        }
    }
    maven {
        url "https://raw.github.com/signalapp/maven/master/sqlcipher/release/"
        content {
            includeModule 'org.signal', 'android-database-sqlcipher'
        }
    }
    maven {
        url "https://raw.github.com/mollyim/maven/master/argon2/releases/"
        content {
            includeModule 'im.molly', 'argon2'
        }
    }
    maven {
        url 'https://dl.bintray.com/amulyakhare/maven'
        content {
            includeModule 'com.amulyakhare:com.amulyakhare', 'textdrawable'
        }
    }
    google()
    mavenCentral()
    jcenter()
    mavenLocal()
}

protobuf {
    protoc {
        artifact = 'com.google.protobuf:protoc:3.10.0'
    }
    generateProtoTasks {
        all().each { task ->
            task.builtins {
                java {
                    option "lite"
                }
            }
        }
    }
}

def canonicalVersionCode = 647
def canonicalVersionName = "4.61.6"

def postFixSize = 10
def abiPostFix = ['universal'   : 0,
                  'armeabi-v7a' : 1,
                  'arm64-v8a'   : 2,
                  'x86'         : 3,
                  'x86_64'      : 4]

ext {
    try {
        commitTag = "git describe --tags --exact-match".execute().text.trim() ?: "untagged"
        commitTimestamp = "git log -1 --pretty=format:%ct000".execute().text.trim()
    } catch (all) {
        commitTag = null
        commitTimestamp = null
    }
    buildTimestamp = commitTimestamp ?: new Date().getTime()
}

android {
    flavorDimensions 'environment'
    compileSdkVersion 28
    buildToolsVersion '28.0.3'
    useLibrary 'org.apache.http.legacy'

    dexOptions {
        javaMaxHeapSize "4g"
    }

    defaultConfig {
        versionCode canonicalVersionCode * postFixSize + abiPostFix['universal']
        versionName project.hasProperty('ci') ? commitTag : canonicalVersionName

        minSdkVersion 19
        targetSdkVersion 28
        multiDexEnabled true

        applicationId packageId

        resValue 'string', 'app_name', appName
        resValue 'string', 'install_url', installUrl

        vectorDrawables.useSupportLibrary = true

        buildConfigField "boolean", "AUTOMATIC_UPDATES", "false"
        buildConfigField "String", "NOPLAY_UPDATE_URL", "\"https://updates.signal.org/android\""
        buildConfigField "String", "BACKUP_DIRECTORY", "\"$appName\""
        buildConfigField "long", "BUILD_TIMESTAMP", "${buildTimestamp}L"
        buildConfigField "String", "SIGNAL_SERVICE_STATUS_URL", "\"uptime.signal.org\""
        buildConfigField "String", "CONTENT_PROXY_HOST", "\"contentproxy.signal.org\""
        buildConfigField "int", "CONTENT_PROXY_PORT", "443"
        buildConfigField "String", "SIGNAL_AGENT", "\"OWA\""
        buildConfigField "String", "KBS_MRENCLAVE", "\"a3baab19ef6ce6f34ab9ebb25ba722725ae44a8872dc0ff08ad6d83a9489de87\""
<<<<<<< HEAD
=======
        buildConfigField "String", "UNIDENTIFIED_SENDER_TRUST_ROOT", "\"BXu6QIKVz5MA8gstzfOgRQGqyLqOwNKHL6INkv3IHWMF\""
        buildConfigField "String", "ZKGROUP_SERVER_PUBLIC_PARAMS", "\"AMhf5ywVwITZMsff/eCyudZx9JDmkkkbV6PInzG4p8x3VqVJSFiMvnvlEKWuRob/1eaIetR31IYeAbm0NdOuHH8Qi+Rexi1wLlpzIo1gstHWBfZzy1+qHRV5A4TqPp15YzBPm0WSggW6PbSn+F4lf57VCnHF7p8SvzAA2ZZJPYJURt8X7bbg+H3i+PEjH9DXItNEqs2sNcug37xZQDLm7X0=\""
>>>>>>> 1e00fc61
        buildConfigField "String[]", "LANGUAGES", "new String[]{\"" + autoResConfig().collect { s -> s.replace('-r', '_') }.join('", "') + '"}'
        buildConfigField "int", "CANONICAL_VERSION_CODE", "$canonicalVersionCode"
        buildConfigField "String", "CANONICAL_VERSION_NAME", "\"$canonicalVersionCode\""

        ndk {
            abiFilters 'armeabi-v7a', 'arm64-v8a', 'x86_64'
        }

        resConfigs autoResConfig()

        ndkVersion "21.1.6352462"

        testInstrumentationRunner "androidx.test.runner.AndroidJUnitRunner"
    }

    compileOptions {
        sourceCompatibility JavaVersion.VERSION_1_8
        targetCompatibility JavaVersion.VERSION_1_8
    }

    packagingOptions {
        exclude 'LICENSE.txt'
        exclude 'LICENSE'
        exclude 'NOTICE'
        exclude 'asm-license.txt'
        exclude 'META-INF/LICENSE'
        exclude 'META-INF/NOTICE'
        exclude 'META-INF/proguard/androidx-annotations.pro'
    }

    buildTypes {
        debug {
            minifyEnabled false
            proguardFiles getDefaultProguardFile('proguard-android.txt'),
                    'proguard/proguard-firebase-messaging.pro',
                    'proguard/proguard-google-play-services.pro',
                    'proguard/proguard-jackson.pro',
                    'proguard/proguard-sqlite.pro',
                    'proguard/proguard-appcompat-v7.pro',
                    'proguard/proguard-square-okhttp.pro',
                    'proguard/proguard-square-okio.pro',
                    'proguard/proguard-rounded-image-view.pro',
                    'proguard/proguard-glide.pro',
                    'proguard/proguard-shortcutbadger.pro',
                    'proguard/proguard-retrofit.pro',
                    'proguard/proguard-klinker.pro',
                    'proguard/proguard-retrolambda.pro',
                    'proguard/proguard-okhttp.pro',
                    'proguard/proguard-ez-vcard.pro',
                    'proguard/proguard.cfg'
            testProguardFiles 'proguard/proguard-automation.pro',
                    'proguard/proguard.cfg'
        }
        release {
            minifyEnabled true
            shrinkResources true
            proguardFiles = buildTypes.debug.proguardFiles
        }
    }

    externalNativeBuild {
        ndkBuild {
            path file("jni/Android.mk")
        }
    }

    productFlavors {
        staging {
            dimension "environment"
            applicationIdSuffix ".staging"
            resValue 'string', 'app_name', "$appName Staging"
            buildConfigField "String", "BACKUP_DIRECTORY", "\"$appName Staging\""
            buildConfigField "String", "SIGNAL_URL", "\"https://textsecure-service-staging.whispersystems.org\""
            buildConfigField "String", "STORAGE_URL", "\"https://storage-staging.signal.org\""
            buildConfigField "String", "SIGNAL_CDN_URL", "\"https://cdn-staging.signal.org\""
            buildConfigField "String", "SIGNAL_CDN2_URL", "\"https://cdn2-staging.signal.org\""
            buildConfigField "String", "SIGNAL_CONTACT_DISCOVERY_URL", "\"https://api-staging.directory.signal.org\""
            buildConfigField "String", "SIGNAL_KEY_BACKUP_URL", "\"https://api-staging.backup.signal.org\""
            buildConfigField "String", "CDS_MRENCLAVE", "\"ba4ebb438bc07713819ee6c98d94037747006d7df63fc9e44d2d6f1fec962a79\""
            buildConfigField "String", "KBS_ENCLAVE_NAME", "\"823a3b2c037ff0cbe305cc48928cfcc97c9ed4a8ca6d49af6f7d6981fb60a4e9\""
            buildConfigField "String", "UNIDENTIFIED_SENDER_TRUST_ROOT", "\"BbqY1DzohE4NUZoVF+L18oUPrK3kILllLEJh2UnPSsEx\""
            buildConfigField "String", "ZKGROUP_SERVER_PUBLIC_PARAMS", "\"ABSY21VckQcbSXVNCGRYJcfWHiAMZmpTtTELcDmxgdFbtp/bWsSxZdMKzfCp8rvIs8ocCU3B37fT3r4Mi5qAemeGeR2X+/YmOGR5ofui7tD5mDQfstAI9i+4WpMtIe8KC3wU5w3Inq3uNWVmoGtpKndsNfwJrCg0Hd9zmObhypUnSkfYn2ooMOOnBpfdanRtrvetZUayDMSC5iSRcXKpdls=\""
        }
        production {
            dimension "environment"
            buildConfigField "String", "SIGNAL_URL", "\"https://textsecure-service.whispersystems.org\""
            buildConfigField "String", "STORAGE_URL", "\"https://storage.signal.org\""
            buildConfigField "String", "SIGNAL_CDN_URL", "\"https://cdn.signal.org\""
            buildConfigField "String", "SIGNAL_CDN2_URL", "\"https://cdn2.signal.org\""
            buildConfigField "String", "SIGNAL_CONTACT_DISCOVERY_URL", "\"https://api.directory.signal.org\""
            buildConfigField "String", "SIGNAL_KEY_BACKUP_URL", "\"https://api.backup.signal.org\""
            buildConfigField "String", "CDS_MRENCLAVE", "\"cd6cfc342937b23b1bdd3bbf9721aa5615ac9ff50a75c5527d441cd3276826c9\""
            buildConfigField "String", "KBS_ENCLAVE_NAME", "\"fe7c1bfae98f9b073d220366ea31163ee82f6d04bead774f71ca8e5c40847bfe\""
            buildConfigField "String", "UNIDENTIFIED_SENDER_TRUST_ROOT", "\"BXu6QIKVz5MA8gstzfOgRQGqyLqOwNKHL6INkv3IHWMF\""
            buildConfigField "String", "ZKGROUP_SERVER_PUBLIC_PARAMS", "\"\""
        }
    }

    applicationVariants.all { variant ->
        variant.resValue "string", "package_name", variant.applicationId
    }

    android.applicationVariants.all { variant ->
        variant.outputs.all {
            def flavor = variant.baseName + (buildType.signingConfig ? "" : "-unsigned")
            outputFileName = "${appName}-${flavor}-${versionName}.apk"
        }
    }

    lintOptions {
        abortOnError true
        baseline file("lint-baseline.xml")
        disable "LintError"
    }

    testOptions {
        unitTests {
            includeAndroidResources = true
        }
    }
}

tasks.withType(JavaCompile) {
    options.compilerArgs << "-Xmaxerrs" << "1000"
}

dependencies {
    lintChecks project(':lintchecks')

    implementation('androidx.appcompat:appcompat:1.1.0-beta01') {
        force = true
    }
    implementation 'androidx.recyclerview:recyclerview:1.0.0'
    implementation 'com.google.android.material:material:1.1.0'
    implementation 'androidx.legacy:legacy-support-v13:1.0.0'
    implementation 'androidx.cardview:cardview:1.0.0'
    implementation 'androidx.preference:preference:1.0.0'
    implementation 'androidx.legacy:legacy-preference-v14:1.0.0'
    implementation 'androidx.gridlayout:gridlayout:1.0.0'
    implementation 'androidx.exifinterface:exifinterface:1.0.0'
    implementation 'androidx.constraintlayout:constraintlayout:1.1.3'
    implementation 'androidx.multidex:multidex:2.0.1'
    implementation 'androidx.navigation:navigation-fragment:2.1.0'
    implementation 'androidx.navigation:navigation-ui:2.1.0'
    implementation 'androidx.lifecycle:lifecycle-extensions:2.1.0'
    implementation 'androidx.lifecycle:lifecycle-viewmodel-savedstate:1.0.0-alpha05'
    implementation 'androidx.lifecycle:lifecycle-common-java8:2.1.0'
    implementation "androidx.camera:camera-core:1.0.0-beta01"
    implementation "androidx.camera:camera-camera2:1.0.0-beta01"
    implementation "androidx.camera:camera-lifecycle:1.0.0-beta01"
    implementation "androidx.concurrent:concurrent-futures:1.0.0"
    implementation "androidx.autofill:autofill:1.0.0"
    implementation "androidx.paging:paging-common:2.1.2"
    implementation "androidx.paging:paging-runtime:2.1.2"
    implementation 'com.google.firebase:firebase-ml-vision:24.0.3'
    implementation 'com.google.firebase:firebase-ml-vision-face-model:20.0.1'

    implementation ('com.google.firebase:firebase-messaging:20.2.0') {
        exclude group: 'com.google.firebase', module: 'firebase-core'
        exclude group: 'com.google.firebase', module: 'firebase-analytics'
        exclude group: 'com.google.firebase', module: 'firebase-measurement-connector'
    }

    implementation 'com.google.android.gms:play-services-maps:16.1.0'
    implementation 'com.google.android.gms:play-services-auth:16.0.1'

    implementation 'com.google.android.exoplayer:exoplayer-core:2.9.1'
    implementation 'com.google.android.exoplayer:exoplayer-ui:2.9.1'

    implementation 'org.conscrypt:conscrypt-android:2.0.0'
    implementation 'org.signal:aesgcmprovider:0.0.3'

    implementation project(':libsignal-service')
    implementation 'org.signal:zkgroup-android:0.7.0'

    implementation 'im.molly:argon2:13.1-1@aar'

    implementation 'org.signal:ringrtc-android:2.0.3'

    implementation "me.leolin:ShortcutBadger:1.1.16"
    implementation 'se.emilsjolander:stickylistheaders:2.7.0'
    implementation 'com.jpardogo.materialtabstrip:library:1.0.9'
    implementation 'org.apache.httpcomponents:httpclient-android:4.3.5'
    implementation 'com.github.chrisbanes:PhotoView:2.1.3'
    implementation 'com.github.bumptech.glide:glide:4.11.0'
    annotationProcessor 'com.github.bumptech.glide:compiler:4.11.0'
    annotationProcessor 'androidx.annotation:annotation:1.1.0'
    implementation 'com.makeramen:roundedimageview:2.1.0'
    implementation 'com.pnikosis:materialish-progress:1.5'
    implementation 'org.greenrobot:eventbus:3.0.0'
    implementation 'pl.tajchert:waitingdots:0.1.0'
    implementation 'com.melnykov:floatingactionbutton:1.3.0'
    implementation 'com.google.zxing:android-integration:3.1.0'
    implementation 'mobi.upod:time-duration-picker:1.1.3'
    implementation 'com.amulyakhare:com.amulyakhare.textdrawable:1.0.1'
    implementation 'com.google.zxing:core:3.2.1'
    implementation ('com.davemorrissey.labs:subsampling-scale-image-view:3.6.0') {
        exclude group: 'com.android.support', module: 'support-annotations'
    }
    implementation ('cn.carbswang.android:NumberPickerView:1.0.9') {
        exclude group: 'com.android.support', module: 'appcompat-v7'
    }
    implementation ('com.tomergoldst.android:tooltips:1.0.6') {
        exclude group: 'com.android.support', module: 'appcompat-v7'
    }
    implementation ('com.klinkerapps:android-smsmms:4.0.1') {
        exclude group: 'com.squareup.okhttp', module: 'okhttp'
        exclude group: 'com.squareup.okhttp', module: 'okhttp-urlconnection'
    }
    implementation 'com.annimon:stream:1.1.8'
    implementation ('com.takisoft.fix:colorpicker:0.9.1') {
        exclude group: 'com.android.support', module: 'appcompat-v7'
        exclude group: 'com.android.support', module: 'recyclerview-v7'
    }

    implementation 'com.airbnb.android:lottie:3.0.7'

    implementation 'com.codewaves.stickyheadergrid:stickyheadergrid:0.9.4'
    implementation 'com.github.dmytrodanylyk.circular-progress-button:library:1.1.3-S2'
    implementation 'org.signal:android-database-sqlcipher:3.5.9-S3'
    implementation ('com.googlecode.ez-vcard:ez-vcard:0.9.11') {
        exclude group: 'com.fasterxml.jackson.core'
        exclude group: 'org.freemarker'
    }
    implementation 'dnsjava:dnsjava:2.1.9'

    implementation 'me.gosimple:nbvcxz:1.4.3'

    testImplementation 'junit:junit:4.12'
    testImplementation 'org.assertj:assertj-core:3.11.1'
    testImplementation 'org.mockito:mockito-core:1.9.5'
    testImplementation 'org.powermock:powermock-api-mockito:1.6.1'
    testImplementation 'org.powermock:powermock-module-junit4:1.6.1'
    testImplementation 'org.powermock:powermock-module-junit4-rule:1.6.1'
    testImplementation 'org.powermock:powermock-classloading-xstream:1.6.1'

    testImplementation 'androidx.test:core:1.2.0'
    testImplementation ('org.robolectric:robolectric:4.2') {
        exclude group: 'com.google.protobuf', module: 'protobuf-java'
    }
    testImplementation 'org.robolectric:shadows-multidex:4.2'

    androidTestImplementation 'androidx.test.ext:junit:1.1.1'
    androidTestImplementation 'androidx.test.espresso:espresso-core:3.2.0'
}

dependencyVerification {
    configuration = '(staging|production)(Debug|Release)RuntimeClasspath'
}

tasks.withType(Test) {
    testLogging {
        events "skipped", "passed", "failed"
        showStandardStreams true
    }
}<|MERGE_RESOLUTION|>--- conflicted
+++ resolved
@@ -139,11 +139,6 @@
         buildConfigField "int", "CONTENT_PROXY_PORT", "443"
         buildConfigField "String", "SIGNAL_AGENT", "\"OWA\""
         buildConfigField "String", "KBS_MRENCLAVE", "\"a3baab19ef6ce6f34ab9ebb25ba722725ae44a8872dc0ff08ad6d83a9489de87\""
-<<<<<<< HEAD
-=======
-        buildConfigField "String", "UNIDENTIFIED_SENDER_TRUST_ROOT", "\"BXu6QIKVz5MA8gstzfOgRQGqyLqOwNKHL6INkv3IHWMF\""
-        buildConfigField "String", "ZKGROUP_SERVER_PUBLIC_PARAMS", "\"AMhf5ywVwITZMsff/eCyudZx9JDmkkkbV6PInzG4p8x3VqVJSFiMvnvlEKWuRob/1eaIetR31IYeAbm0NdOuHH8Qi+Rexi1wLlpzIo1gstHWBfZzy1+qHRV5A4TqPp15YzBPm0WSggW6PbSn+F4lf57VCnHF7p8SvzAA2ZZJPYJURt8X7bbg+H3i+PEjH9DXItNEqs2sNcug37xZQDLm7X0=\""
->>>>>>> 1e00fc61
         buildConfigField "String[]", "LANGUAGES", "new String[]{\"" + autoResConfig().collect { s -> s.replace('-r', '_') }.join('", "') + '"}'
         buildConfigField "int", "CANONICAL_VERSION_CODE", "$canonicalVersionCode"
         buildConfigField "String", "CANONICAL_VERSION_NAME", "\"$canonicalVersionCode\""
@@ -238,7 +233,7 @@
             buildConfigField "String", "CDS_MRENCLAVE", "\"cd6cfc342937b23b1bdd3bbf9721aa5615ac9ff50a75c5527d441cd3276826c9\""
             buildConfigField "String", "KBS_ENCLAVE_NAME", "\"fe7c1bfae98f9b073d220366ea31163ee82f6d04bead774f71ca8e5c40847bfe\""
             buildConfigField "String", "UNIDENTIFIED_SENDER_TRUST_ROOT", "\"BXu6QIKVz5MA8gstzfOgRQGqyLqOwNKHL6INkv3IHWMF\""
-            buildConfigField "String", "ZKGROUP_SERVER_PUBLIC_PARAMS", "\"\""
+            buildConfigField "String", "ZKGROUP_SERVER_PUBLIC_PARAMS", "\"AMhf5ywVwITZMsff/eCyudZx9JDmkkkbV6PInzG4p8x3VqVJSFiMvnvlEKWuRob/1eaIetR31IYeAbm0NdOuHH8Qi+Rexi1wLlpzIo1gstHWBfZzy1+qHRV5A4TqPp15YzBPm0WSggW6PbSn+F4lf57VCnHF7p8SvzAA2ZZJPYJURt8X7bbg+H3i+PEjH9DXItNEqs2sNcug37xZQDLm7X0=\""
         }
     }
 
