--- conflicted
+++ resolved
@@ -67,14 +67,9 @@
     version = "0.43.2"
 }
 
-<<<<<<< HEAD
-def canonicalVersionCode = 1164
-def canonicalVersionName = "6.2.3"
-def mollyRevision = 0
-=======
 def canonicalVersionCode = 1168
 def canonicalVersionName = "6.3.3"
->>>>>>> ec1f7713
+def mollyRevision = 0
 
 def postFixSize = 100
 
