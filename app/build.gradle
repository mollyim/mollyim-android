import com.android.build.api.dsl.ManagedVirtualDevice

plugins {
    id 'com.android.application'
    id 'kotlin-android'
    id 'com.google.protobuf'
    id 'androidx.navigation.safeargs'
    id 'org.jetbrains.kotlin.android'
    id 'app.cash.exhaustive'
    id 'kotlin-parcelize'
    id 'com.squareup.wire'
    id 'android-constants'
    id 'translations'
}

// Sort baseline.profm for reproducible builds
// See issue: https://issuetracker.google.com/issues/231837768
apply from: 'fix-profm.gradle'

protobuf {
    protoc {
        artifact = 'com.google.protobuf:protoc:3.18.0'
    }
    generateProtoTasks {
        all().each { task ->
            task.builtins {
                java {
                    option "lite"
                }
            }
        }
    }
}

wire {
    kotlin {
        javaInterop = true
    }

    sourcePath {
        srcDir 'src/main/protowire'
    }
}

def getEnv(String name) {
    return project.hasProperty('CI') ? System.getenv(name) : null
}

// Override build config via env vars when project property 'CI' is set
ext {
    BASE_APP_TITLE = getEnv('CI_APP_TITLE') ?: baseAppTitle
    BASE_APP_FILENAME = getEnv('CI_APP_FILENAME') ?: baseAppFileName
    BASE_PACKAGE_ID = getEnv('CI_PACKAGE_ID') ?: basePackageId
    BUILD_VARIANTS = getEnv('CI_BUILD_VARIANTS') ?: buildVariants
    FORCE_INTERNAL_USER_FLAG = getEnv('CI_FORCE_INTERNAL_USER_FLAG') ?: forceInternalUserFlag
    MAPS_API_KEY = getEnv('CI_MAPS_API_KEY') ?: mapsApiKey
}

<<<<<<< HEAD
def canonicalVersionCode = 1235
def canonicalVersionName = "6.15.3"
def mollyRevision = 0
=======
def canonicalVersionCode = 1238
def canonicalVersionName = "6.16.2"
>>>>>>> 08ebca50

def postFixSize = 100

def selectableVariants = [
        'prodFossWebsiteDebug',
        'prodFossWebsiteRelease',
        'prodFossStoreDebug',
        'prodFossStoreRelease',
        'prodGmsWebsiteDebug',
        'prodGmsWebsiteRelease',
        'prodGmsWebsiteInstrumentation',
        'prodGmsWebsiteSpinner',
        'stagingFossWebsiteDebug',
        'stagingFossWebsiteRelease',
        'stagingGmsWebsiteDebug',
        'stagingGmsWebsiteRelease',
]

android {
    namespace 'org.thoughtcrime.securesms'

    buildToolsVersion = signalBuildToolsVersion
    compileSdkVersion = signalCompileSdkVersion

    flavorDimensions 'environment', 'license', 'distribution'
    useLibrary 'org.apache.http.legacy'
    testBuildType 'instrumentation'

    kotlinOptions {
        jvmTarget = "11"
        freeCompilerArgs = ["-Xallow-result-return-type"]
    }

    signingConfigs {
        ci {
            def storeFilePath = getEnv('CI_KEYSTORE_PATH')
            if (storeFilePath) {
                println("Signing release build with keystore: '$storeFilePath'")
                storeFile file(storeFilePath)
                storePassword "${System.env.CI_KEYSTORE_PASSWORD}"
                keyAlias "${System.env.CI_KEYSTORE_ALIAS}"
                keyPassword "${System.env.CI_KEYSTORE_PASSWORD}"
                enableV4Signing false
            }
        }
    }

    testOptions {
        execution 'ANDROIDX_TEST_ORCHESTRATOR'

        unitTests {
            includeAndroidResources = true
        }

        managedDevices {
            devices {
                pixel3api30 (ManagedVirtualDevice) {
                    device = "Pixel 3"
                    apiLevel = 30
                    systemImageSource = "google-atd"
                    require64Bit = false
                }
            }
        }
    }


    sourceSets {
        test {
            java.srcDirs += "$projectDir/src/testShared"
        }

        androidTest {
            java.srcDirs += "$projectDir/src/testShared"
        }
    }

    compileOptions {
        coreLibraryDesugaringEnabled true
        sourceCompatibility signalJavaVersion
        targetCompatibility signalJavaVersion
    }

    packagingOptions {
        resources {
            excludes += ['LICENSE.txt', 'LICENSE', 'NOTICE', 'asm-license.txt', 'META-INF/LICENSE', 'META-INF/LICENSE.md', 'META-INF/NOTICE', 'META-INF/LICENSE-notice.md', 'META-INF/proguard/androidx-annotations.pro', 'libsignal_jni.dylib', 'signal_jni.dll', '**/*.proto']
        }
        jniLibs {
            // MOLLY: Compress native libs by default as APK is not split on ABIs
            useLegacyPackaging true
        }    }


    buildFeatures {
        viewBinding true
        compose true
    }

    composeOptions {
        kotlinCompilerExtensionVersion = '1.3.2'
    }

    if (mollyRevision < 0 || mollyRevision >= postFixSize) {
        throw new GradleException("Molly revision $mollyRevision out of range")
    }

    defaultConfig {
        versionCode canonicalVersionCode * postFixSize + mollyRevision
        versionName project.hasProperty('CI') ? getCommitTag() : canonicalVersionName

        minSdkVersion signalMinSdkVersion
        targetSdkVersion signalTargetSdkVersion

        multiDexEnabled true

        applicationId BASE_PACKAGE_ID

        buildConfigField "String", "SIGNAL_PACKAGE_NAME", "\"org.thoughtcrime.securesms\""
        buildConfigField "String", "SIGNAL_CANONICAL_VERSION_NAME", "\"$canonicalVersionName\""
        buildConfigField "int", "SIGNAL_CANONICAL_VERSION_CODE", "$canonicalVersionCode"
        buildConfigField "String", "BACKUP_FILENAME", "\"" + BASE_APP_FILENAME.toLowerCase() + "\""
        buildConfigField "boolean", "FORCE_INTERNAL_USER_FLAG", "$FORCE_INTERNAL_USER_FLAG"

        vectorDrawables.useSupportLibrary = true

        manifestPlaceholders = [mapsApiKey:MAPS_API_KEY]

        buildConfigField "long", "BUILD_TIMESTAMP", "${getBuildTimestamp()}L"
        buildConfigField "String", "GIT_HASH", "\"${getCommitHashOrNull()}\""
        buildConfigField "String", "SIGNAL_URL", "\"https://chat.signal.org\""
        buildConfigField "String", "STORAGE_URL", "\"https://storage.signal.org\""
        buildConfigField "String", "SIGNAL_CDN_URL", "\"https://cdn.signal.org\""
        buildConfigField "String", "SIGNAL_CDN2_URL", "\"https://cdn2.signal.org\""
        buildConfigField "String", "SIGNAL_CONTACT_DISCOVERY_URL", "\"https://api.directory.signal.org\""
        buildConfigField "String", "SIGNAL_CDSI_URL", "\"https://cdsi.signal.org\""
        buildConfigField "String", "SIGNAL_SERVICE_STATUS_URL", "\"uptime.signal.org\""
        buildConfigField "String", "SIGNAL_KEY_BACKUP_URL", "\"https://api.backup.signal.org\""
        buildConfigField "String", "SIGNAL_SFU_URL", "\"https://sfu.voip.signal.org\""
        buildConfigField "String", "SIGNAL_STAGING_SFU_URL", "\"https://sfu.staging.voip.signal.org\""
        buildConfigField "String[]", "SIGNAL_SFU_INTERNAL_NAMES", "new String[]{\"Test\", \"Staging\", \"Development\"}"
        buildConfigField "String[]", "SIGNAL_SFU_INTERNAL_URLS", "new String[]{\"https://sfu.test.voip.signal.org\", \"https://sfu.staging.voip.signal.org\", \"https://sfu.staging.test.voip.signal.org\"}"
        buildConfigField "String", "CONTENT_PROXY_HOST", "\"contentproxy.signal.org\""
        buildConfigField "int", "CONTENT_PROXY_PORT", "443"
        buildConfigField "String", "SIGNAL_AGENT", "\"OWA\""
        buildConfigField "String", "CDSI_MRENCLAVE", "\"0f6fd79cdfdaa5b2e6337f534d3baf999318b0c462a7ac1f41297a3e4b424a57\""
        buildConfigField "org.thoughtcrime.securesms.KbsEnclave", "KBS_ENCLAVE", "new org.thoughtcrime.securesms.KbsEnclave(\"e18376436159cda3ad7a45d9320e382e4a497f26b0dca34d8eab0bd0139483b5\", " +
                                                                                                                           "\"3a485adb56e2058ef7737764c738c4069dd62bc457637eafb6bbce1ce29ddb89\", " +
                                                                                                                           "\"45627094b2ea4a66f4cf0b182858a8dcf4b8479122c3820fe7fd0551a6d4cf5c\")"
        buildConfigField "org.thoughtcrime.securesms.KbsEnclave[]", "KBS_FALLBACKS", "new org.thoughtcrime.securesms.KbsEnclave[] { new org.thoughtcrime.securesms.KbsEnclave(\"0cedba03535b41b67729ce9924185f831d7767928a1d1689acb689bc079c375f\", " +
                                                                                                                                                                             "\"187d2739d22be65e74b65f0055e74d31310e4267e5fac2b1246cc8beba81af39\", " +
                                                                                                                                                                             "\"ee19f1965b1eefa3dc4204eb70c04f397755f771b8c1909d080c04dad2a6a9ba\") }"
        buildConfigField "String", "UNIDENTIFIED_SENDER_TRUST_ROOT", "\"BXu6QIKVz5MA8gstzfOgRQGqyLqOwNKHL6INkv3IHWMF\""
        buildConfigField "String", "ZKGROUP_SERVER_PUBLIC_PARAMS", "\"AMhf5ywVwITZMsff/eCyudZx9JDmkkkbV6PInzG4p8x3VqVJSFiMvnvlEKWuRob/1eaIetR31IYeAbm0NdOuHH8Qi+Rexi1wLlpzIo1gstHWBfZzy1+qHRV5A4TqPp15YzBPm0WSggW6PbSn+F4lf57VCnHF7p8SvzAA2ZZJPYJURt8X7bbg+H3i+PEjH9DXItNEqs2sNcug37xZQDLm7X36nOoGPs54XsEGzPdEV+itQNGUFEjY6X9Uv+Acuks7NpyGvCoKxGwgKgE5XyJ+nNKlyHHOLb6N1NuHyBrZrgtY/JYJHRooo5CEqYKBqdFnmbTVGEkCvJKxLnjwKWf+fEPoWeQFj5ObDjcKMZf2Jm2Ae69x+ikU5gBXsRmoF94GXTLfN0/vLt98KDPnxwAQL9j5V1jGOY8jQl6MLxEs56cwXN0dqCnImzVH3TZT1cJ8SW1BRX6qIVxEzjsSGx3yxF3suAilPMqGRp4ffyopjMD1JXiKR2RwLKzizUe5e8XyGOy9fplzhw3jVzTRyUZTRSZKkMLWcQ/gv0E4aONNqs4P\""
        buildConfigField "String[]", "LANGUAGES", "new String[]{\"" + autoResConfig().collect { s -> s.replace('-r', '_') }.join('", "') + '"}'
        buildConfigField "String", "DEFAULT_CURRENCIES", "\"EUR,AUD,GBP,CAD,CNY\""
        buildConfigField "String", "GIPHY_API_KEY", "\"3o6ZsYH6U6Eri53TXy\""
        buildConfigField "String", "SIGNAL_CAPTCHA_URL", "\"https://signalcaptchas.org/registration/generate.html\""
        buildConfigField "String", "RECAPTCHA_PROOF_URL", "\"https://signalcaptchas.org/challenge/generate.html\""

        // MOLLY: Rely on the built-in variables FLAVOR and BUILD_TYPE instead
        // buildConfigField "String", "BUILD_DISTRIBUTION_TYPE", "\"unset\""
        // buildConfigField "String", "BUILD_ENVIRONMENT_TYPE", "\"unset\""
        // buildConfigField "String", "BUILD_VARIANT_TYPE", "\"unset\""
        buildConfigField "String", "BADGE_STATIC_ROOT", "\"https://updates2.signal.org/static/badges/\""
        buildConfigField "boolean", "TRACING_ENABLED", "false"

        ndk {
            abiFilters 'armeabi-v7a', 'arm64-v8a', 'x86_64'
        }

        resConfigs autoResConfig()

        testInstrumentationRunner "org.thoughtcrime.securesms.testing.SignalTestRunner"
        testInstrumentationRunnerArguments clearPackageData: 'true'
    }

    buildTypes {
        debug {
            isDefault true
            minifyEnabled false
            proguardFiles getDefaultProguardFile('proguard-android.txt'),
                    'proguard/proguard-firebase-messaging.pro',
                    'proguard/proguard-google-play-services.pro',
                    'proguard/proguard-jackson.pro',
                    'proguard/proguard-sqlite.pro',
                    'proguard/proguard-appcompat-v7.pro',
                    'proguard/proguard-square-okhttp.pro',
                    'proguard/proguard-square-okio.pro',
                    'proguard/proguard-rounded-image-view.pro',
                    'proguard/proguard-glide.pro',
                    'proguard/proguard-shortcutbadger.pro',
                    'proguard/proguard-retrofit.pro',
                    'proguard/proguard-webrtc.pro',
                    'proguard/proguard-klinker.pro',
                    'proguard/proguard-mobilecoin.pro',
                    'proguard/proguard-retrolambda.pro',
                    'proguard/proguard-okhttp.pro',
                    'proguard/proguard-ez-vcard.pro',
                    'proguard/proguard.cfg'
            testProguardFiles 'proguard/proguard-automation.pro',
                    'proguard/proguard.cfg'
        }

        instrumentation {
            initWith debug
            isDefault false
            minifyEnabled false
            matchingFallbacks = ['debug']
            applicationIdSuffix ".instrumentation"
        }

        spinner {
            initWith debug
            isDefault false
            minifyEnabled false
            matchingFallbacks = ['debug']
        }

        release {
            signingConfig signingConfigs.ci.storeFile ? signingConfigs.ci : null
            minifyEnabled true
            shrinkResources true
            proguardFiles = buildTypes.debug.proguardFiles
        }
    }

    productFlavors {
        website {
            dimension 'distribution'
            isDefault true
            buildConfigField "boolean", "ALLOW_INSTALL_SELF_UPDATES", "true"
        }

        store {
            dimension 'distribution'
            buildConfigField "boolean", "ALLOW_INSTALL_SELF_UPDATES", "false"
        }

        gms {
            dimension 'license'
            isDefault true
            buildConfigField "boolean", "USE_PLAY_SERVICES", "true"
            buildConfigField "String", "FDROID_UPDATE_URL", "\"https://molly.im/fdroid/repo\""
        }

        foss {
            dimension 'license'
            versionNameSuffix '-FOSS'
            buildConfigField "boolean", "USE_PLAY_SERVICES", "false"
            buildConfigField "String", "FDROID_UPDATE_URL", "\"https://molly.im/fdroid/foss/repo\""
        }

        prod {
            dimension 'environment'

            isDefault true

            buildConfigField "String", "MOBILE_COIN_ENVIRONMENT", "\"mainnet\""
        }

        staging {
            dimension 'environment'

            applicationIdSuffix ".staging"
            buildConfigField "String", "SIGNAL_PACKAGE_NAME", "\"org.thoughtcrime.securesms.staging\""

            buildConfigField "String", "SIGNAL_URL", "\"https://chat.staging.signal.org\""
            buildConfigField "String", "STORAGE_URL", "\"https://storage-staging.signal.org\""
            buildConfigField "String", "SIGNAL_CDN_URL", "\"https://cdn-staging.signal.org\""
            buildConfigField "String", "SIGNAL_CDN2_URL", "\"https://cdn2-staging.signal.org\""
            buildConfigField "String", "SIGNAL_CONTACT_DISCOVERY_URL", "\"https://api-staging.directory.signal.org\""
            buildConfigField "String", "SIGNAL_CDSI_URL", "\"https://cdsi.staging.signal.org\""
            buildConfigField "String", "SIGNAL_KEY_BACKUP_URL", "\"https://api-staging.backup.signal.org\""
            buildConfigField "org.thoughtcrime.securesms.KbsEnclave", "KBS_ENCLAVE", "new org.thoughtcrime.securesms.KbsEnclave(\"39963b736823d5780be96ab174869a9499d56d66497aa8f9b2244f777ebc366b\", " +
                                                                                                                               "\"9dbc6855c198e04f21b5cc35df839fdcd51b53658454dfa3f817afefaffc95ef\", " +
                                                                                                                               "\"45627094b2ea4a66f4cf0b182858a8dcf4b8479122c3820fe7fd0551a6d4cf5c\")"
            buildConfigField "org.thoughtcrime.securesms.KbsEnclave[]", "KBS_FALLBACKS", "new org.thoughtcrime.securesms.KbsEnclave[] { new org.thoughtcrime.securesms.KbsEnclave(\"dd6f66d397d9e8cf6ec6db238e59a7be078dd50e9715427b9c89b409ffe53f99\", " +
                                                                                                                                                                                 "\"4200003414528c151e2dccafbc87aa6d3d66a5eb8f8c05979a6e97cb33cd493a\", " +
                                                                                                                                                                                 "\"ee19f1965b1eefa3dc4204eb70c04f397755f771b8c1909d080c04dad2a6a9ba\") }"
            buildConfigField "String", "UNIDENTIFIED_SENDER_TRUST_ROOT", "\"BbqY1DzohE4NUZoVF+L18oUPrK3kILllLEJh2UnPSsEx\""
            buildConfigField "String", "ZKGROUP_SERVER_PUBLIC_PARAMS", "\"ABSY21VckQcbSXVNCGRYJcfWHiAMZmpTtTELcDmxgdFbtp/bWsSxZdMKzfCp8rvIs8ocCU3B37fT3r4Mi5qAemeGeR2X+/YmOGR5ofui7tD5mDQfstAI9i+4WpMtIe8KC3wU5w3Inq3uNWVmoGtpKndsNfwJrCg0Hd9zmObhypUnSkfYn2ooMOOnBpfdanRtrvetZUayDMSC5iSRcXKpdlukrpzzsCIvEwjwQlJYVPOQPj4V0F4UXXBdHSLK05uoPBCQG8G9rYIGedYsClJXnbrgGYG3eMTG5hnx4X4ntARBgELuMWWUEEfSK0mjXg+/2lPmWcTZWR9nkqgQQP0tbzuiPm74H2wMO4u1Wafe+UwyIlIT9L7KLS19Aw8r4sPrXZSSsOZ6s7M1+rTJN0bI5CKY2PX29y5Ok3jSWufIKcgKOnWoP67d5b2du2ZVJjpjfibNIHbT/cegy/sBLoFwtHogVYUewANUAXIaMPyCLRArsKhfJ5wBtTminG/PAvuBdJ70Z/bXVPf8TVsR292zQ65xwvWTejROW6AZX6aqucUj\""
            buildConfigField "String", "MOBILE_COIN_ENVIRONMENT", "\"testnet\""
            buildConfigField "String", "SIGNAL_CAPTCHA_URL", "\"https://signalcaptchas.org/staging/registration/generate.html\""
            buildConfigField "String", "RECAPTCHA_PROOF_URL", "\"https://signalcaptchas.org/staging/challenge/generate.html\""
        }
    }

    lint {
        abortOnError true
        baseline file('lint-baseline.xml')
        disable 'LintError'
    }

    android.applicationVariants.all { variant ->
        def isStaging = variant.productFlavors*.name.contains("staging")
        def hasSigningConfig = buildType.signingConfig || variant.signingConfig

        variant.resValue 'string', 'app_name', BASE_APP_TITLE + (isStaging ? " Staging" : "")
        variant.resValue "string", 'package_name', variant.applicationId

        variant.outputs.all {
            def flavors = "-${variant.baseName}" - ~/-prod/ - ~/-(foss|gms)/ - ~/-website/ - ~/-release/
            def unsigned = hasSigningConfig ? "" : "-unsigned"
            outputFileName = "${BASE_APP_FILENAME}${flavors}${unsigned}-${versionName}.apk"
        }
    }

    android.variantFilter { variant ->
        def matches = variant.name =~ BUILD_VARIANTS
        if (!(selectableVariants.contains(variant.name) && matches)) {
            setIgnore(true)
        }
    }
}

tasks.withType(JavaCompile) {
    options.compilerArgs << "-Xmaxerrs" << "1000"
}

dependencies {
    implementation libs.androidx.core.ktx
    implementation libs.androidx.fragment.ktx
    lintChecks project(':lintchecks')

    coreLibraryDesugaring libs.android.tools.desugar

    implementation (libs.androidx.appcompat) {
        version {
            strictly '1.6.1'
        }
    }
    implementation libs.androidx.window.window
    implementation libs.androidx.window.java
    implementation libs.androidx.recyclerview
    implementation libs.material.material
    implementation libs.androidx.legacy.support
    implementation libs.androidx.preference
    implementation libs.androidx.legacy.preference
    implementation libs.androidx.gridlayout
    implementation libs.androidx.exifinterface
    implementation libs.androidx.constraintlayout
    implementation libs.androidx.multidex
    implementation libs.androidx.navigation.fragment.ktx
    implementation libs.androidx.navigation.ui.ktx
    implementation libs.androidx.lifecycle.viewmodel.ktx
    implementation libs.androidx.lifecycle.livedata.ktx
    implementation libs.androidx.lifecycle.process
    implementation libs.androidx.lifecycle.viewmodel.savedstate
    implementation libs.androidx.lifecycle.common.java8
    implementation libs.androidx.lifecycle.reactivestreams.ktx
    implementation libs.androidx.camera.core
    implementation libs.androidx.camera.camera2
    implementation libs.androidx.camera.lifecycle
    implementation libs.androidx.camera.view
    implementation libs.androidx.concurrent.futures
    implementation libs.androidx.autofill
    implementation libs.androidx.biometric
    implementation libs.androidx.sharetarget
<<<<<<< HEAD
    implementation libs.androidx.webkit
=======
    implementation libs.androidx.profileinstaller
    implementation libs.androidx.asynclayoutinflater
    implementation libs.androidx.asynclayoutinflater.appcompat
>>>>>>> 08ebca50

    gmsImplementation (libs.firebase.messaging) {
        exclude group: 'com.google.firebase', module: 'firebase-core'
        exclude group: 'com.google.firebase', module: 'firebase-analytics'
        exclude group: 'com.google.firebase', module: 'firebase-measurement-connector'
    }

    gmsImplementation libs.google.play.services.maps
    gmsImplementation libs.google.play.services.auth

    implementation libs.bundles.exoplayer

    implementation libs.conscrypt.android
    implementation libs.signal.aesgcmprovider

    implementation project(':libsignal-service')
    implementation project(':paging')
    implementation project(':core-util')
    implementation project(':glide-config')
    implementation project(':video')
    implementation project(':device-transfer')
    implementation project(':image-editor')
    fossImplementation project(':libfakegms')
    implementation project(":libnetcipher")
    implementation project(':contacts')
    implementation project(':qr')
    implementation project(':sticky-header-grid')
    implementation project(':photoview')

    implementation libs.libsignal.android
    implementation libs.google.protobuf.javalite

    implementation(libs.mobilecoin) {
        exclude group: 'com.google.protobuf'
    }

    implementation(libs.molly.argon2) {
        artifact {
            type = "aar"
        }
    }

    implementation libs.molly.ringrtc

    implementation libs.leolin.shortcutbadger
    implementation libs.emilsjolander.stickylistheaders
    implementation libs.jpardogo.materialtabstrip
    implementation libs.apache.httpclient.android
    implementation libs.glide.glide
    implementation libs.roundedimageview
    implementation libs.materialish.progress
    implementation libs.greenrobot.eventbus
    implementation libs.waitingdots
    implementation libs.google.zxing.android.integration
    implementation libs.google.zxing.core
    implementation libs.google.flexbox
    implementation (libs.subsampling.scale.image.view) {
        exclude group: 'com.android.support', module: 'support-annotations'
    }
    implementation (libs.android.tooltips) {
        exclude group: 'com.android.support', module: 'appcompat-v7'
    }
    implementation libs.stream

    implementation libs.lottie

    implementation libs.signal.android.database.sqlcipher
    implementation libs.androidx.sqlite

    implementation (libs.google.ez.vcard) {
        exclude group: 'com.fasterxml.jackson.core'
        exclude group: 'org.freemarker'
    }
    implementation libs.dnsjava

    implementation libs.gosimple.nbvcxz
    implementation libs.molly.native.utils

    spinnerImplementation project(":spinner")
    spinnerImplementation libs.square.leakcanary

    testImplementation testLibs.junit.junit
    testImplementation testLibs.assertj.core
    testImplementation testLibs.mockito.core
    testImplementation testLibs.mockito.kotlin

    testImplementation testLibs.androidx.test.core
    testImplementation (testLibs.robolectric.robolectric) {
        exclude group: 'com.google.protobuf', module: 'protobuf-java'
    }
    testImplementation testLibs.robolectric.shadows.multidex
    testImplementation (testLibs.bouncycastle.bcprov.jdk15on) {
        force = true
    }
    testImplementation testLibs.hamcrest.hamcrest
    testImplementation testLibs.mockk

    testImplementation(testFixtures(project(":libsignal-service")))

    androidTestImplementation testLibs.androidx.test.ext.junit
    androidTestImplementation testLibs.espresso.core
    androidTestImplementation testLibs.androidx.test.core
    androidTestImplementation testLibs.androidx.test.core.ktx
    androidTestImplementation testLibs.androidx.test.ext.junit.ktx
    androidTestImplementation testLibs.mockito.android
    androidTestImplementation testLibs.mockito.kotlin
    androidTestImplementation testLibs.mockk.android
    androidTestImplementation testLibs.square.okhttp.mockserver

    instrumentationImplementation (libs.androidx.fragment.testing) {
        exclude group: 'androidx.test', module: 'core'
    }

    testImplementation testLibs.espresso.core

    implementation libs.rxjava3.rxandroid
    implementation libs.rxjava3.rxkotlin
    implementation libs.rxdogtag

    androidTestUtil testLibs.androidx.test.orchestrator

    implementation project(':core-ui')
}

static def getCommitTag() {
    return 'git describe --tags --exact-match'.execute().text.trim() ?: 'untagged'
}

static def getCommitTimestamp() {
    return 'git log -1 --pretty=format:%ct000'.execute().text.trim()
}

static def getCommitHashOrNull() {
    try {
        return 'git rev-parse --short=12 HEAD'.execute().text.trim()
    } catch (ignored) {
        return null
    }
}

static def getBuildTimestamp() {
    try {
        return getCommitTimestamp()
    } catch (ignored) {
        return new Date().getTime()
    }
}

tasks.withType(Test) {
    testLogging {
        events "failed"
        exceptionFormat "full"
        showCauses true
        showExceptions true
        showStackTraces true
    }
}<|MERGE_RESOLUTION|>--- conflicted
+++ resolved
@@ -56,14 +56,9 @@
     MAPS_API_KEY = getEnv('CI_MAPS_API_KEY') ?: mapsApiKey
 }
 
-<<<<<<< HEAD
-def canonicalVersionCode = 1235
-def canonicalVersionName = "6.15.3"
-def mollyRevision = 0
-=======
 def canonicalVersionCode = 1238
 def canonicalVersionName = "6.16.2"
->>>>>>> 08ebca50
+def mollyRevision = 0
 
 def postFixSize = 100
 
@@ -422,13 +417,10 @@
     implementation libs.androidx.autofill
     implementation libs.androidx.biometric
     implementation libs.androidx.sharetarget
-<<<<<<< HEAD
-    implementation libs.androidx.webkit
-=======
     implementation libs.androidx.profileinstaller
     implementation libs.androidx.asynclayoutinflater
     implementation libs.androidx.asynclayoutinflater.appcompat
->>>>>>> 08ebca50
+    implementation libs.androidx.webkit
 
     gmsImplementation (libs.firebase.messaging) {
         exclude group: 'com.google.firebase', module: 'firebase-core'
