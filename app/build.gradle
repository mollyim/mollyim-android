--- conflicted
+++ resolved
@@ -83,14 +83,9 @@
     version = "0.43.2"
 }
 
-<<<<<<< HEAD
-def canonicalVersionCode = 988
-def canonicalVersionName = "5.29.4"
-def mollyRevision = 0
-=======
 def canonicalVersionCode = 990
 def canonicalVersionName = "5.29.6"
->>>>>>> c7fb0e2a
+def mollyRevision = 0
 
 def postFixSize = 100
 
