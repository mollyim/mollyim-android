apply plugin: 'com.android.application'
apply plugin: 'kotlin-android'
apply plugin: 'kotlin-kapt'
apply plugin: 'com.google.protobuf'
apply plugin: 'androidx.navigation.safeargs'
apply plugin: 'witness'
apply plugin: 'org.jlleitschuh.gradle.ktlint'
apply from: 'translations.gradle'
apply from: 'witness-verifications.gradle'
apply plugin: 'org.jetbrains.kotlin.android'
apply plugin: 'app.cash.exhaustive'

repositories {
    maven {
<<<<<<< HEAD
        url "https://raw.github.com/signalapp/maven/master/photoview/releases/"
        content {
            includeModule 'com.github.chrisbanes', 'PhotoView'
        }
    }
    maven {
=======
>>>>>>> 6e00920c
        url "https://raw.github.com/signalapp/maven/master/circular-progress-button/releases/"
        content {
            includeModule 'com.github.dmytrodanylyk.circular-progress-button', 'library'
        }
    }
    maven {
        url "https://raw.github.com/signalapp/maven/master/sqlcipher/release/"
        content {
            includeModule 'org.signal', 'android-database-sqlcipher'
        }
    }
    maven {
        url "https://raw.github.com/mollyim/maven/master/argon2/releases/"
        content {
            includeModule 'im.molly', 'argon2'
        }
    }
    maven {
        url "https://raw.github.com/mollyim/maven/master/ringrtc/releases/"
        content {
            includeModule 'im.molly', 'ringrtc-android'
        }
    }
    maven {
        url "https://www.jitpack.io"
    }

    google()
    mavenCentral()
    mavenLocal()
    maven {
        url "https://dl.cloudsmith.io/qxAgwaeEE1vN8aLU/mobilecoin/mobilecoin/maven/"
    }
    jcenter {
        content {
            includeVersion "mobi.upod", "time-duration-picker", "1.1.3"
            includeVersion "cn.carbswang.android", "NumberPickerView", "1.0.9"
            includeVersion "com.takisoft.fix", "colorpicker", "0.9.1"
            includeVersion "com.codewaves.stickyheadergrid", "stickyheadergrid", "0.9.4"
            includeVersion "com.amulyakhare", "com.amulyakhare.textdrawable", "1.0.1"
            includeVersion "com.google.android", "flexbox", "0.3.0"
        }
    }
}

protobuf {
    protoc {
        artifact = 'com.google.protobuf:protoc:3.10.0'
    }
    generateProtoTasks {
        all().each { task ->
            task.builtins {
                java {
                    option "lite"
                }
            }
        }
    }
}

<<<<<<< HEAD
def canonicalVersionCode = 919
def canonicalVersionName = "5.23.8"
=======
def canonicalVersionCode = 934
def canonicalVersionName = "5.24.14"
>>>>>>> 6e00920c

def postFixSize = 100
def abiPostFix = ['universal'   : 5,
                  'armeabi-v7a' : 6,
                  'arm64-v8a'   : 7,
                  'x86'         : 8,
                  'x86_64'      : 9]

static def getCommitTag() {
    return "git describe --tags --exact-match".execute().text.trim() ?: "untagged"
}

static def getCommitTimestamp() {
    return "git log -1 --pretty=format:%ct000".execute().text.trim()
}

static def getCommitHash() {
    try {
        return "git rev-parse HEAD".execute().text.trim()
    } catch (ignored) {
        return "abcd1234"
    }
}

static def getBuildTimestamp() {
    try {
        return getCommitTimestamp()
    } catch (ignored) {
        return new Date().getTime()
    }
}

def selectableVariants = [
        'internalProdFlipper',
        'internalProdPerf',
        'internalProdRelease',
        'internalStagingFlipper',
        'internalStagingPerf',
        'internalStagingRelease',
        'nightlyProdFlipper',
        'nightlyProdPerf',
        'nightlyProdRelease',
        'nightlyStagingPerf',
        'playProdDebug',
        'playProdFlipper',
        'playProdPerf',
        'playProdRelease',
        'playStagingDebug',
        'playStagingFlipper',
        'playStagingPerf',
        'playStagingRelease',
        'studyProdMock',
        'studyProdPerf',
        'websiteProdFlipper',
        'websiteProdRelease',
]

android {
    buildToolsVersion BUILD_TOOL_VERSION
    compileSdkVersion COMPILE_SDK

    flavorDimensions 'distribution', 'environment'
    useLibrary 'org.apache.http.legacy'

    kotlinOptions {
        jvmTarget = "1.8"
        freeCompilerArgs = ["-Xallow-result-return-type"]
    }

    dexOptions {
        javaMaxHeapSize "4g"
    }

    signingConfigs {
        staging {
            if (System.getenv('STAGING_KEYSTORE_PATH')) {
                storeFile file("${System.env.STAGING_KEYSTORE_PATH}")
                storePassword "${System.env.STAGING_KEYSTORE_PASSWORD}"
                keyAlias "staging"
                keyPassword "${System.env.STAGING_KEYSTORE_PASSWORD}"
                enableV4Signing false
            }
        }
    }

    defaultConfig {
        versionCode canonicalVersionCode * postFixSize + abiPostFix['universal']
        versionName project.hasProperty('ci') ? getCommitTag() : canonicalVersionName

        minSdkVersion MINIMUM_SDK
        targetSdkVersion TARGET_SDK

        multiDexEnabled true

        applicationId basePackageId

        buildConfigField "String", "SIGNAL_PACKAGE_NAME", "\"org.thoughtcrime.securesms\""
        buildConfigField "String", "CANONICAL_VERSION_NAME", "\"$canonicalVersionName\""
        buildConfigField "String", "FDROID_UPDATE_URL", "\"https://molly.im/fdroid/repo\""
        buildConfigField "String", "BACKUP_FILENAME", "\"" + appName.toLowerCase() + "\""

        vectorDrawables.useSupportLibrary = true

        buildConfigField "long", "BUILD_TIMESTAMP", getBuildTimestamp() + "L"
        buildConfigField "String", "GIT_HASH", "\"${getCommitHash()}\""
        buildConfigField "String", "SIGNAL_URL", "\"https://textsecure-service.whispersystems.org\""
        buildConfigField "String", "STORAGE_URL", "\"https://storage.signal.org\""
        buildConfigField "String", "SIGNAL_CDN_URL", "\"https://cdn.signal.org\""
        buildConfigField "String", "SIGNAL_CDN2_URL", "\"https://cdn2.signal.org\""
        buildConfigField "String", "SIGNAL_CONTACT_DISCOVERY_URL", "\"https://api.directory.signal.org\""
        buildConfigField "String", "SIGNAL_CDSH_URL", "\"https://cdsh.staging.signal.org\""
        buildConfigField "String", "SIGNAL_SERVICE_STATUS_URL", "\"uptime.signal.org\""
        buildConfigField "String", "SIGNAL_KEY_BACKUP_URL", "\"https://api.backup.signal.org\""
        buildConfigField "String", "SIGNAL_SFU_URL", "\"https://sfu.voip.signal.org\""
        buildConfigField "String[]", "SIGNAL_SFU_INTERNAL_NAMES", "new String[]{\"Test\", \"Staging\"}"
        buildConfigField "String[]", "SIGNAL_SFU_INTERNAL_URLS", "new String[]{\"https://sfu.test.voip.signal.org\", \"https://sfu.staging.voip.signal.org\"}"
        buildConfigField "String", "CONTENT_PROXY_HOST", "\"contentproxy.signal.org\""
        buildConfigField "int", "CONTENT_PROXY_PORT", "443"
        buildConfigField "String", "SIGNAL_AGENT", "\"OWA\""
        buildConfigField "String", "CDSH_PUBLIC_KEY", "\"2fe57da347cd62431528daac5fbb290730fff684afc4cfc2ed90995f58cb3b74\""
        buildConfigField "String", "CDSH_CODE_HASH", "\"ec31a51880d19a5e9e0fed404740c1a3ff53a553125564b745acce475f0fded8\""
        buildConfigField "String", "CDS_MRENCLAVE", "\"c98e00a4e3ff977a56afefe7362a27e4961e4f19e211febfbb19b897e6b80b15\""
        buildConfigField "KbsEnclave", "KBS_ENCLAVE", "new KbsEnclave(\"fe7c1bfae98f9b073d220366ea31163ee82f6d04bead774f71ca8e5c40847bfe\"," +
                                                                     "\"fe7c1bfae98f9b073d220366ea31163ee82f6d04bead774f71ca8e5c40847bfe\", " +
                                                                     "\"a3baab19ef6ce6f34ab9ebb25ba722725ae44a8872dc0ff08ad6d83a9489de87\")";
        buildConfigField "KbsEnclave[]", "KBS_FALLBACKS", "new KbsEnclave[0]"
        buildConfigField "String", "UNIDENTIFIED_SENDER_TRUST_ROOT", "\"BXu6QIKVz5MA8gstzfOgRQGqyLqOwNKHL6INkv3IHWMF\""
        buildConfigField "String", "ZKGROUP_SERVER_PUBLIC_PARAMS", "\"AMhf5ywVwITZMsff/eCyudZx9JDmkkkbV6PInzG4p8x3VqVJSFiMvnvlEKWuRob/1eaIetR31IYeAbm0NdOuHH8Qi+Rexi1wLlpzIo1gstHWBfZzy1+qHRV5A4TqPp15YzBPm0WSggW6PbSn+F4lf57VCnHF7p8SvzAA2ZZJPYJURt8X7bbg+H3i+PEjH9DXItNEqs2sNcug37xZQDLm7X0=\""
        buildConfigField "String[]", "LANGUAGES", "new String[]{\"" + autoResConfig().collect { s -> s.replace('-r', '_') }.join('", "') + '"}'
        buildConfigField "int", "CANONICAL_VERSION_CODE", "$canonicalVersionCode"
        buildConfigField "String", "DEFAULT_CURRENCIES", "\"EUR,AUD,GBP,CAD,CNY\""
        buildConfigField "int[]", "MOBILE_COIN_REGIONS", "new int[]{44,49,33,41}"
        buildConfigField "String", "GIPHY_API_KEY", "\"3o6ZsYH6U6Eri53TXy\""
        buildConfigField "String", "RECAPTCHA_PROOF_URL", "\"https://signalcaptchas.org/challenge/generate.html\""

        // MOLLY: Replace BUILD_DISTRIBUTION_TYPE by FLAVOR_distribution
        buildConfigField "String", "BUILD_ENVIRONMENT_TYPE", "\"unset\""
        buildConfigField "String", "BUILD_VARIANT_TYPE", "\"unset\""

        ndk {
            abiFilters 'armeabi-v7a', 'arm64-v8a', 'x86_64'
        }

        resConfigs autoResConfig()

        ndkVersion "21.4.7075529"

        testInstrumentationRunner "androidx.test.runner.AndroidJUnitRunner"
    }

    externalNativeBuild {
        ndkBuild {
            path file("jni/Android.mk")
        }
    }

    compileOptions {
        coreLibraryDesugaringEnabled true
        sourceCompatibility JAVA_VERSION
        targetCompatibility JAVA_VERSION
    }

    packagingOptions {
        exclude 'LICENSE.txt'
        exclude 'LICENSE'
        exclude 'NOTICE'
        exclude 'asm-license.txt'
        exclude 'META-INF/LICENSE'
        exclude 'META-INF/NOTICE'
        exclude 'META-INF/proguard/androidx-annotations.pro'
        exclude '**/*.proto'
        exclude '/org/spongycastle/x509/CertPathReviewerMessages.properties'
        exclude '/org/spongycastle/x509/CertPathReviewerMessages_de.properties'
    }

    productFlavors {
        prod {
            dimension 'environment'

            isDefault true

            buildConfigField "String", "MOBILE_COIN_ENVIRONMENT", "\"mainnet\""
            buildConfigField "String", "BUILD_ENVIRONMENT_TYPE", "\"Prod\""
        }

        staging {
            dimension 'environment'

            applicationIdSuffix ".staging"
            buildConfigField "String", "SIGNAL_PACKAGE_NAME", "\"org.thoughtcrime.securesms.staging\""

            buildConfigField "String", "SIGNAL_URL", "\"https://textsecure-service-staging.whispersystems.org\""
            buildConfigField "String", "STORAGE_URL", "\"https://storage-staging.signal.org\""
            buildConfigField "String", "SIGNAL_CDN_URL", "\"https://cdn-staging.signal.org\""
            buildConfigField "String", "SIGNAL_CDN2_URL", "\"https://cdn2-staging.signal.org\""
            buildConfigField "String", "SIGNAL_CONTACT_DISCOVERY_URL", "\"https://api-staging.directory.signal.org\""
            buildConfigField "String", "SIGNAL_KEY_BACKUP_URL", "\"https://api-staging.backup.signal.org\""
            buildConfigField "String", "CDS_MRENCLAVE", "\"c98e00a4e3ff977a56afefe7362a27e4961e4f19e211febfbb19b897e6b80b15\""
            buildConfigField "KbsEnclave", "KBS_ENCLAVE", "new KbsEnclave(\"823a3b2c037ff0cbe305cc48928cfcc97c9ed4a8ca6d49af6f7d6981fb60a4e9\", " +
                                                                         "\"16b94ac6d2b7f7b9d72928f36d798dbb35ed32e7bb14c42b4301ad0344b46f29\", " +
                                                                         "\"a3baab19ef6ce6f34ab9ebb25ba722725ae44a8872dc0ff08ad6d83a9489de87\")"
            buildConfigField "KbsEnclave[]", "KBS_FALLBACKS", "new KbsEnclave[0]"
            buildConfigField "String", "UNIDENTIFIED_SENDER_TRUST_ROOT", "\"BbqY1DzohE4NUZoVF+L18oUPrK3kILllLEJh2UnPSsEx\""
            buildConfigField "String", "ZKGROUP_SERVER_PUBLIC_PARAMS", "\"ABSY21VckQcbSXVNCGRYJcfWHiAMZmpTtTELcDmxgdFbtp/bWsSxZdMKzfCp8rvIs8ocCU3B37fT3r4Mi5qAemeGeR2X+/YmOGR5ofui7tD5mDQfstAI9i+4WpMtIe8KC3wU5w3Inq3uNWVmoGtpKndsNfwJrCg0Hd9zmObhypUnSkfYn2ooMOOnBpfdanRtrvetZUayDMSC5iSRcXKpdls=\""
            buildConfigField "String", "MOBILE_COIN_ENVIRONMENT", "\"testnet\""
            buildConfigField "String", "RECAPTCHA_PROOF_URL", "\"https://signalcaptchas.org/staging/challenge/generate.html\""

            buildConfigField "String", "BUILD_ENVIRONMENT_TYPE", "\"Staging\""
        }

        free {
            dimension 'distribution'
            versionNameSuffix '-FOSS'
            buildConfigField "String", "FDROID_UPDATE_URL", "\"https://molly.im/fdroid/foss/repo\""
        }

        nonFree {
            dimension 'distribution'
            isDefault true
        }
    }

    buildTypes {
        debug {
            isDefault true
            minifyEnabled false
            proguardFiles getDefaultProguardFile('proguard-android.txt'),
                    'proguard/proguard-firebase-messaging.pro',
                    'proguard/proguard-google-play-services.pro',
                    'proguard/proguard-jackson.pro',
                    'proguard/proguard-sqlite.pro',
                    'proguard/proguard-appcompat-v7.pro',
                    'proguard/proguard-square-okhttp.pro',
                    'proguard/proguard-square-okio.pro',
                    'proguard/proguard-rounded-image-view.pro',
                    'proguard/proguard-glide.pro',
                    'proguard/proguard-shortcutbadger.pro',
                    'proguard/proguard-retrofit.pro',
                    'proguard/proguard-klinker.pro',
                    'proguard/proguard-retrolambda.pro',
                    'proguard/proguard-okhttp.pro',
                    'proguard/proguard-ez-vcard.pro',
                    'proguard/proguard.cfg'
            testProguardFiles 'proguard/proguard-automation.pro',
                    'proguard/proguard.cfg'

            buildConfigField "String", "BUILD_VARIANT_TYPE", "\"Debug\""
        }

        release {
            productFlavors.staging.signingConfig signingConfigs.staging.storeFile ? signingConfigs.staging : null
            minifyEnabled true
            shrinkResources true
            proguardFiles = buildTypes.debug.proguardFiles
            buildConfigField "String", "BUILD_VARIANT_TYPE", "\"Release\""
        }
    }

    android.applicationVariants.all { variant ->
        def isStaging = variant.productFlavors*.name.contains("staging")
        def hasSigningConfig = buildType.signingConfig || variant.signingConfig

        variant.resValue 'string', 'app_name', isStaging ? appName + " Staging" : appName
        variant.resValue "string", 'package_name', variant.applicationId

        variant.outputs.all {
            def flavors = variant.baseName - ~/(free|nonFree)-/ + (hasSigningConfig ? "" : "-unsigned")
            outputFileName = "${appName}-${flavors}-${versionName}.apk"
        }
    }

    lintOptions {
        abortOnError true
        baseline file("lint-baseline.xml")
        disable "LintError"
    }

    testOptions {
        unitTests {
            includeAndroidResources = true
        }
    }
}

tasks.withType(JavaCompile) {
    options.compilerArgs << "-Xmaxerrs" << "1000"
}

dependencies {
    implementation libs.androidx.core.ktx
    implementation libs.androidx.fragment.ktx
    lintChecks project(':lintchecks')

<<<<<<< HEAD
    coreLibraryDesugaring 'com.android.tools:desugar_jdk_libs:1.1.5'

    implementation ('androidx.appcompat:appcompat:1.2.0') {
        force = true
    }
    implementation "androidx.window:window:1.0.0-alpha09"
    implementation 'androidx.recyclerview:recyclerview:1.1.0'
    implementation 'com.google.android.material:material:1.3.0'
    implementation 'androidx.legacy:legacy-support-v13:1.0.0'
    implementation 'androidx.cardview:cardview:1.0.0'
    implementation 'androidx.preference:preference:1.1.1'
    implementation 'androidx.webkit:webkit:1.4.0'
    implementation 'androidx.legacy:legacy-preference-v14:1.0.0'
    implementation 'androidx.gridlayout:gridlayout:1.0.0'
    implementation 'androidx.exifinterface:exifinterface:1.0.0'
    implementation 'androidx.constraintlayout:constraintlayout:2.0.4'
    implementation 'androidx.multidex:multidex:2.0.1'
    implementation 'androidx.navigation:navigation-fragment-ktx:2.3.5'
    implementation 'androidx.navigation:navigation-ui-ktx:2.3.5'
    implementation 'androidx.lifecycle:lifecycle-extensions:2.2.0'
    implementation 'androidx.lifecycle:lifecycle-viewmodel-savedstate:2.3.1'
    implementation 'androidx.lifecycle:lifecycle-common-java8:2.3.1'
    implementation 'androidx.lifecycle:lifecycle-reactivestreams-ktx:2.3.1'
    implementation "androidx.camera:camera-core:1.0.0-beta11"
    implementation "androidx.camera:camera-camera2:1.0.0-beta11"
    implementation "androidx.camera:camera-lifecycle:1.0.0-beta11"
    implementation "androidx.camera:camera-view:1.0.0-alpha18"
    implementation "androidx.concurrent:concurrent-futures:1.0.0"
    implementation "androidx.autofill:autofill:1.0.0"
    implementation "androidx.sharetarget:sharetarget:1.1.0"

    nonFreeImplementation ('com.google.firebase:firebase-messaging:22.0.0') {
=======
    coreLibraryDesugaring libs.android.tools.desugar

    implementation (libs.androidx.appcompat) {
        version {
            strictly '1.2.0'
        }
    }
    implementation libs.androidx.window
    implementation libs.androidx.recyclerview
    implementation libs.material.material
    implementation libs.androidx.legacy.support
    implementation libs.androidx.cardview
    implementation libs.androidx.preference
    implementation libs.androidx.legacy.preference
    implementation libs.androidx.gridlayout
    implementation libs.androidx.exifinterface
    implementation libs.androidx.constraintlayout
    implementation libs.androidx.multidex
    implementation libs.androidx.navigation.fragment.ktx
    implementation libs.androidx.navigation.ui.ktx
    implementation libs.androidx.lifecycle.extensions
    implementation libs.androidx.lifecycle.viewmodel.savedstate
    implementation libs.androidx.lifecycle.common.java8
    implementation libs.androidx.lifecycle.reactivestreams.ktx
    implementation libs.androidx.camera.core
    implementation libs.androidx.camera.camera2
    implementation libs.androidx.camera.lifecycle
    implementation libs.androidx.camera.view
    implementation libs.androidx.concurrent.futures
    implementation libs.androidx.autofill
    implementation libs.androidx.biometric
    implementation libs.androidx.sharetarget

    implementation (libs.firebase.messaging) {
>>>>>>> 6e00920c
        exclude group: 'com.google.firebase', module: 'firebase-core'
        exclude group: 'com.google.firebase', module: 'firebase-analytics'
        exclude group: 'com.google.firebase', module: 'firebase-measurement-connector'
    }

<<<<<<< HEAD
    nonFreeImplementation 'com.google.android.gms:play-services-maps:16.1.0'
    nonFreeImplementation 'com.google.android.gms:play-services-auth:16.0.1'
=======
    implementation libs.google.play.services.maps
    implementation libs.google.play.services.auth
>>>>>>> 6e00920c

    implementation libs.bundles.exoplayer

    implementation libs.conscrypt.android
    implementation libs.signal.aesgcmprovider

    implementation project(':libsignal-service')
    implementation project(':paging')
    implementation project(':core-util')
    freeImplementation project(':libfakegms')
    implementation project(":libnetcipher")
    implementation project(':video')
    implementation project(':device-transfer')
    implementation project(':image-editor')

    implementation libs.signal.zkgroup.android
    implementation libs.signal.client.android
    implementation libs.google.protobuf.javalite

    implementation(libs.mobilecoin) {
        exclude group: 'com.google.protobuf'
    }

<<<<<<< HEAD
    implementation 'im.molly:argon2:13.1-1@aar'

    implementation 'im.molly:ringrtc-android:2.11.1-1'

    implementation "me.leolin:ShortcutBadger:1.1.22"
    implementation 'se.emilsjolander:stickylistheaders:2.7.0'
    implementation 'com.jpardogo.materialtabstrip:library:1.0.9'
    implementation 'org.apache.httpcomponents:httpclient-android:4.3.5'
    implementation 'com.github.chrisbanes:PhotoView:2.1.3'
    implementation 'com.github.bumptech.glide:glide:4.11.0'
    kapt 'com.github.bumptech.glide:compiler:4.11.0'
    kapt 'androidx.annotation:annotation:1.1.0'
    implementation 'com.makeramen:roundedimageview:2.1.0'
    implementation 'com.pnikosis:materialish-progress:1.5'
    implementation 'org.greenrobot:eventbus:3.0.0'
    implementation 'pl.tajchert:waitingdots:0.1.0'
    implementation 'com.melnykov:floatingactionbutton:1.3.0'
    implementation 'com.google.zxing:android-integration:3.1.0'
    implementation 'mobi.upod:time-duration-picker:1.1.3'
    implementation 'com.amulyakhare:com.amulyakhare.textdrawable:1.0.1'
    implementation 'com.google.zxing:core:3.2.1'
    implementation ('com.davemorrissey.labs:subsampling-scale-image-view:3.6.0') {
=======
    implementation(libs.signal.argon2) {
        artifact {
            type = "aar"
        }
    }

    implementation libs.signal.ringrtc

    implementation libs.leolin.shortcutbadger
    implementation libs.emilsjolander.stickylistheaders
    implementation libs.jpardogo.materialtabstrip
    implementation libs.apache.httpclient.android
    implementation libs.photoview
    implementation libs.glide.glide
    kapt libs.glide.compiler
    kapt libs.androidx.annotation
    implementation libs.roundedimageview
    implementation libs.materialish.progress
    implementation libs.greenrobot.eventbus
    implementation libs.waitingdots
    implementation libs.floatingactionbutton
    implementation libs.google.zxing.android.integration
    implementation libs.time.duration.picker
    implementation libs.textdrawable
    implementation libs.google.zxing.core
    implementation (libs.subsampling.scale.image.view) {
>>>>>>> 6e00920c
        exclude group: 'com.android.support', module: 'support-annotations'
    }
    implementation (libs.numberpickerview) {
        exclude group: 'com.android.support', module: 'appcompat-v7'
    }
    implementation (libs.android.tooltips) {
        exclude group: 'com.android.support', module: 'appcompat-v7'
    }
<<<<<<< HEAD
    implementation 'com.annimon:stream:1.1.8'
    implementation ('com.takisoft.fix:colorpicker:0.9.1') {
=======
    implementation (libs.android.smsmms) {
        exclude group: 'com.squareup.okhttp', module: 'okhttp'
        exclude group: 'com.squareup.okhttp', module: 'okhttp-urlconnection'
    }
    implementation libs.stream
    implementation (libs.colorpicker) {
>>>>>>> 6e00920c
        exclude group: 'com.android.support', module: 'appcompat-v7'
        exclude group: 'com.android.support', module: 'recyclerview-v7'
    }

    implementation libs.lottie

    implementation libs.stickyheadergrid
    implementation libs.circular.progress.button

    implementation libs.signal.android.database.sqlcipher
    implementation libs.androidx.sqlite

    implementation (libs.google.ez.vcard) {
        exclude group: 'com.fasterxml.jackson.core'
        exclude group: 'org.freemarker'
    }
    implementation libs.dnsjava

<<<<<<< HEAD
    implementation 'me.gosimple:nbvcxz:1.5.0'
=======
    flipperImplementation libs.facebook.flipper
    flipperImplementation libs.facebook.soloader
>>>>>>> 6e00920c

    testImplementation testLibs.junit.junit
    testImplementation testLibs.assertj.core
    testImplementation testLibs.mockito.core
    testImplementation testLibs.powermock.api.mockito
    testImplementation testLibs.powermock.module.junit4.core
    testImplementation testLibs.powermock.module.junit4.rule
    testImplementation testLibs.powermock.classloading.xstream

    testImplementation testLibs.androidx.test.core
    testImplementation (testLibs.robolectric.robolectric) {
        exclude group: 'com.google.protobuf', module: 'protobuf-java'
    }
    testImplementation testLibs.robolectric.shadows.multidex
    testImplementation testLibs.hamcrest.hamcrest

    testImplementation(testFixtures(project(":libsignal-service")))

    androidTestImplementation testLibs.androidx.test.ext.junit
    androidTestImplementation testLibs.espresso.core

<<<<<<< HEAD
    implementation "org.jetbrains.kotlin:kotlin-stdlib-jdk7:$kotlin_version"
=======
    implementation libs.kotlin.stdlib.jdk8
    implementation libs.kotlin.reflect
    implementation libs.jackson.module.kotlin
>>>>>>> 6e00920c

    implementation libs.rxjava3.rxandroid
    implementation libs.rxjava3.rxkotlin
}

dependencyVerification {
    configuration = '(free|nonFree)(Staging|Prod)(Debug|Release)RuntimeClasspath'
}

tasks.withType(Test) {
    testLogging {
        events "failed"
        exceptionFormat "full"
        showCauses true
        showExceptions true
        showStackTraces true
    }
}<|MERGE_RESOLUTION|>--- conflicted
+++ resolved
@@ -12,15 +12,12 @@
 
 repositories {
     maven {
-<<<<<<< HEAD
         url "https://raw.github.com/signalapp/maven/master/photoview/releases/"
         content {
             includeModule 'com.github.chrisbanes', 'PhotoView'
         }
     }
     maven {
-=======
->>>>>>> 6e00920c
         url "https://raw.github.com/signalapp/maven/master/circular-progress-button/releases/"
         content {
             includeModule 'com.github.dmytrodanylyk.circular-progress-button', 'library'
@@ -81,44 +78,15 @@
     }
 }
 
-<<<<<<< HEAD
-def canonicalVersionCode = 919
-def canonicalVersionName = "5.23.8"
-=======
 def canonicalVersionCode = 934
 def canonicalVersionName = "5.24.14"
->>>>>>> 6e00920c
 
 def postFixSize = 100
-def abiPostFix = ['universal'   : 5,
-                  'armeabi-v7a' : 6,
-                  'arm64-v8a'   : 7,
-                  'x86'         : 8,
-                  'x86_64'      : 9]
-
-static def getCommitTag() {
-    return "git describe --tags --exact-match".execute().text.trim() ?: "untagged"
-}
-
-static def getCommitTimestamp() {
-    return "git log -1 --pretty=format:%ct000".execute().text.trim()
-}
-
-static def getCommitHash() {
-    try {
-        return "git rev-parse HEAD".execute().text.trim()
-    } catch (ignored) {
-        return "abcd1234"
-    }
-}
-
-static def getBuildTimestamp() {
-    try {
-        return getCommitTimestamp()
-    } catch (ignored) {
-        return new Date().getTime()
-    }
-}
+def abiPostFix = ['universal'   : 0,
+                  'armeabi-v7a' : 1,
+                  'arm64-v8a'   : 2,
+                  'x86'         : 3,
+                  'x86_64'      : 4]
 
 def selectableVariants = [
         'internalProdFlipper',
@@ -381,40 +349,6 @@
     implementation libs.androidx.fragment.ktx
     lintChecks project(':lintchecks')
 
-<<<<<<< HEAD
-    coreLibraryDesugaring 'com.android.tools:desugar_jdk_libs:1.1.5'
-
-    implementation ('androidx.appcompat:appcompat:1.2.0') {
-        force = true
-    }
-    implementation "androidx.window:window:1.0.0-alpha09"
-    implementation 'androidx.recyclerview:recyclerview:1.1.0'
-    implementation 'com.google.android.material:material:1.3.0'
-    implementation 'androidx.legacy:legacy-support-v13:1.0.0'
-    implementation 'androidx.cardview:cardview:1.0.0'
-    implementation 'androidx.preference:preference:1.1.1'
-    implementation 'androidx.webkit:webkit:1.4.0'
-    implementation 'androidx.legacy:legacy-preference-v14:1.0.0'
-    implementation 'androidx.gridlayout:gridlayout:1.0.0'
-    implementation 'androidx.exifinterface:exifinterface:1.0.0'
-    implementation 'androidx.constraintlayout:constraintlayout:2.0.4'
-    implementation 'androidx.multidex:multidex:2.0.1'
-    implementation 'androidx.navigation:navigation-fragment-ktx:2.3.5'
-    implementation 'androidx.navigation:navigation-ui-ktx:2.3.5'
-    implementation 'androidx.lifecycle:lifecycle-extensions:2.2.0'
-    implementation 'androidx.lifecycle:lifecycle-viewmodel-savedstate:2.3.1'
-    implementation 'androidx.lifecycle:lifecycle-common-java8:2.3.1'
-    implementation 'androidx.lifecycle:lifecycle-reactivestreams-ktx:2.3.1'
-    implementation "androidx.camera:camera-core:1.0.0-beta11"
-    implementation "androidx.camera:camera-camera2:1.0.0-beta11"
-    implementation "androidx.camera:camera-lifecycle:1.0.0-beta11"
-    implementation "androidx.camera:camera-view:1.0.0-alpha18"
-    implementation "androidx.concurrent:concurrent-futures:1.0.0"
-    implementation "androidx.autofill:autofill:1.0.0"
-    implementation "androidx.sharetarget:sharetarget:1.1.0"
-
-    nonFreeImplementation ('com.google.firebase:firebase-messaging:22.0.0') {
-=======
     coreLibraryDesugaring libs.android.tools.desugar
 
     implementation (libs.androidx.appcompat) {
@@ -445,23 +379,17 @@
     implementation libs.androidx.camera.view
     implementation libs.androidx.concurrent.futures
     implementation libs.androidx.autofill
-    implementation libs.androidx.biometric
+    implementation libs.androidx.webkit
     implementation libs.androidx.sharetarget
 
-    implementation (libs.firebase.messaging) {
->>>>>>> 6e00920c
+    nonFreeImplementation (libs.firebase.messaging) {
         exclude group: 'com.google.firebase', module: 'firebase-core'
         exclude group: 'com.google.firebase', module: 'firebase-analytics'
         exclude group: 'com.google.firebase', module: 'firebase-measurement-connector'
     }
 
-<<<<<<< HEAD
-    nonFreeImplementation 'com.google.android.gms:play-services-maps:16.1.0'
-    nonFreeImplementation 'com.google.android.gms:play-services-auth:16.0.1'
-=======
-    implementation libs.google.play.services.maps
-    implementation libs.google.play.services.auth
->>>>>>> 6e00920c
+    nonFreeImplementation libs.google.play.services.maps
+    nonFreeImplementation libs.google.play.services.auth
 
     implementation libs.bundles.exoplayer
 
@@ -485,37 +413,13 @@
         exclude group: 'com.google.protobuf'
     }
 
-<<<<<<< HEAD
-    implementation 'im.molly:argon2:13.1-1@aar'
-
-    implementation 'im.molly:ringrtc-android:2.11.1-1'
-
-    implementation "me.leolin:ShortcutBadger:1.1.22"
-    implementation 'se.emilsjolander:stickylistheaders:2.7.0'
-    implementation 'com.jpardogo.materialtabstrip:library:1.0.9'
-    implementation 'org.apache.httpcomponents:httpclient-android:4.3.5'
-    implementation 'com.github.chrisbanes:PhotoView:2.1.3'
-    implementation 'com.github.bumptech.glide:glide:4.11.0'
-    kapt 'com.github.bumptech.glide:compiler:4.11.0'
-    kapt 'androidx.annotation:annotation:1.1.0'
-    implementation 'com.makeramen:roundedimageview:2.1.0'
-    implementation 'com.pnikosis:materialish-progress:1.5'
-    implementation 'org.greenrobot:eventbus:3.0.0'
-    implementation 'pl.tajchert:waitingdots:0.1.0'
-    implementation 'com.melnykov:floatingactionbutton:1.3.0'
-    implementation 'com.google.zxing:android-integration:3.1.0'
-    implementation 'mobi.upod:time-duration-picker:1.1.3'
-    implementation 'com.amulyakhare:com.amulyakhare.textdrawable:1.0.1'
-    implementation 'com.google.zxing:core:3.2.1'
-    implementation ('com.davemorrissey.labs:subsampling-scale-image-view:3.6.0') {
-=======
-    implementation(libs.signal.argon2) {
+    implementation(libs.molly.argon2) {
         artifact {
             type = "aar"
         }
     }
 
-    implementation libs.signal.ringrtc
+    implementation libs.molly.ringrtc
 
     implementation libs.leolin.shortcutbadger
     implementation libs.emilsjolander.stickylistheaders
@@ -535,7 +439,6 @@
     implementation libs.textdrawable
     implementation libs.google.zxing.core
     implementation (libs.subsampling.scale.image.view) {
->>>>>>> 6e00920c
         exclude group: 'com.android.support', module: 'support-annotations'
     }
     implementation (libs.numberpickerview) {
@@ -544,17 +447,8 @@
     implementation (libs.android.tooltips) {
         exclude group: 'com.android.support', module: 'appcompat-v7'
     }
-<<<<<<< HEAD
-    implementation 'com.annimon:stream:1.1.8'
-    implementation ('com.takisoft.fix:colorpicker:0.9.1') {
-=======
-    implementation (libs.android.smsmms) {
-        exclude group: 'com.squareup.okhttp', module: 'okhttp'
-        exclude group: 'com.squareup.okhttp', module: 'okhttp-urlconnection'
-    }
     implementation libs.stream
     implementation (libs.colorpicker) {
->>>>>>> 6e00920c
         exclude group: 'com.android.support', module: 'appcompat-v7'
         exclude group: 'com.android.support', module: 'recyclerview-v7'
     }
@@ -573,12 +467,7 @@
     }
     implementation libs.dnsjava
 
-<<<<<<< HEAD
-    implementation 'me.gosimple:nbvcxz:1.5.0'
-=======
-    flipperImplementation libs.facebook.flipper
-    flipperImplementation libs.facebook.soloader
->>>>>>> 6e00920c
+    implementation libs.gosimple.nbvcxz
 
     testImplementation testLibs.junit.junit
     testImplementation testLibs.assertj.core
@@ -600,13 +489,7 @@
     androidTestImplementation testLibs.androidx.test.ext.junit
     androidTestImplementation testLibs.espresso.core
 
-<<<<<<< HEAD
-    implementation "org.jetbrains.kotlin:kotlin-stdlib-jdk7:$kotlin_version"
-=======
     implementation libs.kotlin.stdlib.jdk8
-    implementation libs.kotlin.reflect
-    implementation libs.jackson.module.kotlin
->>>>>>> 6e00920c
 
     implementation libs.rxjava3.rxandroid
     implementation libs.rxjava3.rxkotlin
@@ -614,6 +497,30 @@
 
 dependencyVerification {
     configuration = '(free|nonFree)(Staging|Prod)(Debug|Release)RuntimeClasspath'
+}
+
+static def getCommitTag() {
+    return "git describe --tags --exact-match".execute().text.trim() ?: "untagged"
+}
+
+static def getCommitTimestamp() {
+    return "git log -1 --pretty=format:%ct000".execute().text.trim()
+}
+
+static def getCommitHash() {
+    try {
+        return "git rev-parse HEAD".execute().text.trim()
+    } catch (ignored) {
+        return "abcd1234"
+    }
+}
+
+static def getBuildTimestamp() {
+    try {
+        return getCommitTimestamp()
+    } catch (ignored) {
+        return new Date().getTime()
+    }
 }
 
 tasks.withType(Test) {
