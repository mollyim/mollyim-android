apply plugin: 'com.android.application'
apply plugin: 'kotlin-android'
apply plugin: 'com.google.protobuf'
apply plugin: 'androidx.navigation.safeargs'
apply plugin: 'org.jlleitschuh.gradle.ktlint'
apply from: 'translations.gradle'
apply plugin: 'org.jetbrains.kotlin.android'
apply plugin: 'app.cash.exhaustive'
apply plugin: 'kotlin-parcelize'
apply from: 'static-ips.gradle'

repositories {
    maven {
        url "https://raw.github.com/signalapp/maven/master/circular-progress-button/releases/"
        content {
            includeModule 'com.github.dmytrodanylyk.circular-progress-button', 'library'
        }
    }
    maven {
        url "https://raw.github.com/signalapp/maven/master/sqlcipher/release/"
        content {
            includeModule 'org.signal', 'android-database-sqlcipher'
        }
    }
    maven {
        url "https://raw.github.com/mollyim/maven/master/argon2/releases/"
        content {
            includeModule 'im.molly', 'argon2'
        }
    }
    maven {
        url "https://raw.github.com/mollyim/maven/master/ringrtc/releases/"
        content {
            includeModule 'im.molly', 'ringrtc-android'
        }
    }
    maven {
        url "https://raw.github.com/mollyim/maven/master/native-utils/releases/"
        content {
            includeModule 'im.molly', 'native-utils'
        }
    }
    maven {
        url "https://www.jitpack.io"
        content {
            includeModule 'com.github.chrisbanes', 'PhotoView'
        }
    }

    google()
    mavenCentral()
    mavenLocal()
    maven {
        url "https://dl.cloudsmith.io/qxAgwaeEE1vN8aLU/mobilecoin/mobilecoin/maven/"
    }
    jcenter {
        content {
            includeVersion "mobi.upod", "time-duration-picker", "1.1.3"
            includeVersion "cn.carbswang.android", "NumberPickerView", "1.0.9"
            includeVersion "com.takisoft.fix", "colorpicker", "0.9.1"
            includeVersion "com.codewaves.stickyheadergrid", "stickyheadergrid", "0.9.4"
            includeVersion "com.google.android", "flexbox", "0.3.0"
        }
    }
}

protobuf {
    protoc {
        artifact = 'com.google.protobuf:protoc:3.18.0'
    }
    generateProtoTasks {
        all().each { task ->
            task.builtins {
                java {
                    option "lite"
                }
            }
        }
    }
}

ktlint {
    // Use a newer version to resolve https://github.com/JLLeitschuh/ktlint-gradle/issues/507
    version = "0.43.2"
}

<<<<<<< HEAD
def canonicalVersionCode = 1032
def canonicalVersionName = "5.34.6"
def mollyRevision = 0
=======
def canonicalVersionCode = 1033	
def canonicalVersionName = "5.34.7"
>>>>>>> 42ccd638

def postFixSize = 100

def selectableVariants = [
        'prodFreeDebug',
        'prodFreeRelease',
        //'prodFreeSpinner',
        'prodNonFreeDebug',
        'prodNonFreeRelease',
        'prodNonFreeSpinner',
        'stagingFreeDebug',
        'stagingFreeRelease',
        //'stagingFreeSpinner',
        'stagingNonFreeDebug',
        'stagingNonFreeRelease',
        //'stagingNonFreeSpinner',
]

android {
    buildToolsVersion BUILD_TOOL_VERSION
    compileSdkVersion COMPILE_SDK

    flavorDimensions 'environment', 'distribution'
    useLibrary 'org.apache.http.legacy'

    kotlinOptions {
        jvmTarget = "1.8"
        freeCompilerArgs = ["-Xallow-result-return-type"]
    }

    dexOptions {
        javaMaxHeapSize "4g"
    }

    signingConfigs {
        ci {
            if (System.getenv('CI_KEYSTORE_PATH')) {
                storeFile file("${System.env.CI_KEYSTORE_PATH}")
                storePassword "${System.env.CI_KEYSTORE_PASSWORD}"
                keyAlias "${System.env.CI_KEYSTORE_ALIAS}"
                keyPassword "${System.env.CI_KEYSTORE_PASSWORD}"
                enableV4Signing false
            }
        }
    }

    testOptions {
        execution 'ANDROIDX_TEST_ORCHESTRATOR'

        unitTests {
            includeAndroidResources = true
        }
    }

    lintOptions {
        abortOnError true
        baseline file("lint-baseline.xml")
        disable "LintError"
    }

    sourceSets {
        test {
            java.srcDirs += "$projectDir/src/testShared"
        }

        androidTest {
            java.srcDirs += "$projectDir/src/testShared"
        }
    }

    compileOptions {
        coreLibraryDesugaringEnabled true
        sourceCompatibility JAVA_VERSION
        targetCompatibility JAVA_VERSION
    }

    packagingOptions {
        exclude 'LICENSE.txt'
        exclude 'LICENSE'
        exclude 'NOTICE'
        exclude 'asm-license.txt'
        exclude 'META-INF/LICENSE'
        exclude 'META-INF/NOTICE'
        exclude 'META-INF/proguard/androidx-annotations.pro'
        exclude '**/*.proto'
    }

    if (mollyRevision < 0 || mollyRevision >= postFixSize) {
        throw new GradleException("Molly revision $mollyRevision out of range")
    }

    defaultConfig {
        versionCode canonicalVersionCode * postFixSize + mollyRevision
        versionName project.hasProperty('ci') ? getCommitTag() : canonicalVersionName

        minSdkVersion MINIMUM_SDK
        targetSdkVersion TARGET_SDK

        multiDexEnabled true

        applicationId basePackageId

        buildConfigField "String", "SIGNAL_PACKAGE_NAME", "\"org.thoughtcrime.securesms\""
        buildConfigField "String", "SIGNAL_CANONICAL_VERSION_NAME", "\"$canonicalVersionName\""
        buildConfigField "int", "SIGNAL_CANONICAL_VERSION_CODE", "$canonicalVersionCode"
        buildConfigField "String", "FDROID_UPDATE_URL", "\"https://molly.im/fdroid/repo\""
        buildConfigField "String", "BACKUP_FILENAME", "\"" + baseApkFileName.toLowerCase() + "\""

        vectorDrawables.useSupportLibrary = true

        buildConfigField "long", "BUILD_TIMESTAMP", getBuildTimestamp() + "L"
        buildConfigField "String", "GIT_HASH", "\"${getCommitHash()}\""
        buildConfigField "String", "SIGNAL_URL", "\"https://chat.signal.org\""
        buildConfigField "String", "STORAGE_URL", "\"https://storage.signal.org\""
        buildConfigField "String", "SIGNAL_CDN_URL", "\"https://cdn.signal.org\""
        buildConfigField "String", "SIGNAL_CDN2_URL", "\"https://cdn2.signal.org\""
        buildConfigField "String", "SIGNAL_CONTACT_DISCOVERY_URL", "\"https://api.directory.signal.org\""
        buildConfigField "String", "SIGNAL_CDSH_URL", "\"https://cdsh.staging.signal.org\""
        buildConfigField "String", "SIGNAL_SERVICE_STATUS_URL", "\"uptime.signal.org\""
        buildConfigField "String", "SIGNAL_KEY_BACKUP_URL", "\"https://api.backup.signal.org\""
        buildConfigField "String", "SIGNAL_SFU_URL", "\"https://sfu.voip.signal.org\""
        buildConfigField "String[]", "SIGNAL_SFU_INTERNAL_NAMES", "new String[]{\"Test\", \"Staging\"}"
        buildConfigField "String[]", "SIGNAL_SFU_INTERNAL_URLS", "new String[]{\"https://sfu.test.voip.signal.org\", \"https://sfu.staging.voip.signal.org\"}"
        buildConfigField "String", "CONTENT_PROXY_HOST", "\"contentproxy.signal.org\""
        buildConfigField "int", "CONTENT_PROXY_PORT", "443"
        buildConfigField "String[]", "SIGNAL_SERVICE_IPS", service_ips
        buildConfigField "String[]", "SIGNAL_STORAGE_IPS", storage_ips
        buildConfigField "String[]", "SIGNAL_CDN_IPS", cdn_ips
        buildConfigField "String[]", "SIGNAL_CDN2_IPS", cdn2_ips
        buildConfigField "String[]", "SIGNAL_CDS_IPS", cds_ips
        buildConfigField "String[]", "SIGNAL_KBS_IPS", kbs_ips
        buildConfigField "String[]", "SIGNAL_SFU_IPS", sfu_ips
        buildConfigField "String[]", "SIGNAL_CONTENT_PROXY_IPS", content_proxy_ips
        buildConfigField "String", "SIGNAL_AGENT", "\"OWA\""
        buildConfigField "String", "CDSH_PUBLIC_KEY", "\"2fe57da347cd62431528daac5fbb290730fff684afc4cfc2ed90995f58cb3b74\""
        buildConfigField "String", "CDSH_CODE_HASH", "\"2f79dc6c1599b71c70fc2d14f3ea2e3bc65134436eb87011c88845b137af673a\""
        buildConfigField "String", "CDS_MRENCLAVE", "\"c98e00a4e3ff977a56afefe7362a27e4961e4f19e211febfbb19b897e6b80b15\""
        buildConfigField "org.thoughtcrime.securesms.KbsEnclave", "KBS_ENCLAVE", "new org.thoughtcrime.securesms.KbsEnclave(\"0cedba03535b41b67729ce9924185f831d7767928a1d1689acb689bc079c375f\", " +
                                                                                                                           "\"187d2739d22be65e74b65f0055e74d31310e4267e5fac2b1246cc8beba81af39\", " +
                                                                                                                           "\"ee19f1965b1eefa3dc4204eb70c04f397755f771b8c1909d080c04dad2a6a9ba\")"
        buildConfigField "org.thoughtcrime.securesms.KbsEnclave[]", "KBS_FALLBACKS", "new org.thoughtcrime.securesms.KbsEnclave[] {" +
                "new org.thoughtcrime.securesms.KbsEnclave(\"fe7c1bfae98f9b073d220366ea31163ee82f6d04bead774f71ca8e5c40847bfe\", " +
                                                          "\"fe7c1bfae98f9b073d220366ea31163ee82f6d04bead774f71ca8e5c40847bfe\", " +
                                                          "\"a3baab19ef6ce6f34ab9ebb25ba722725ae44a8872dc0ff08ad6d83a9489de87\")" +
            "}"
        buildConfigField "String", "UNIDENTIFIED_SENDER_TRUST_ROOT", "\"BXu6QIKVz5MA8gstzfOgRQGqyLqOwNKHL6INkv3IHWMF\""
        buildConfigField "String", "ZKGROUP_SERVER_PUBLIC_PARAMS", "\"AMhf5ywVwITZMsff/eCyudZx9JDmkkkbV6PInzG4p8x3VqVJSFiMvnvlEKWuRob/1eaIetR31IYeAbm0NdOuHH8Qi+Rexi1wLlpzIo1gstHWBfZzy1+qHRV5A4TqPp15YzBPm0WSggW6PbSn+F4lf57VCnHF7p8SvzAA2ZZJPYJURt8X7bbg+H3i+PEjH9DXItNEqs2sNcug37xZQDLm7X36nOoGPs54XsEGzPdEV+itQNGUFEjY6X9Uv+Acuks7NpyGvCoKxGwgKgE5XyJ+nNKlyHHOLb6N1NuHyBrZrgtY/JYJHRooo5CEqYKBqdFnmbTVGEkCvJKxLnjwKWf+fEPoWeQFj5ObDjcKMZf2Jm2Ae69x+ikU5gBXsRmoF94GXQ==\""
        buildConfigField "String[]", "LANGUAGES", "new String[]{\"" + autoResConfig().collect { s -> s.replace('-r', '_') }.join('", "') + '"}'
        buildConfigField "String", "DEFAULT_CURRENCIES", "\"EUR,AUD,GBP,CAD,CNY\""
        buildConfigField "String", "GIPHY_API_KEY", "\"3o6ZsYH6U6Eri53TXy\""
        buildConfigField "String", "SIGNAL_CAPTCHA_URL", "\"https://signalcaptchas.org/registration/generate.html\""
        buildConfigField "String", "RECAPTCHA_PROOF_URL", "\"https://signalcaptchas.org/challenge/generate.html\""

        // MOLLY: Use FLAVOR_distribution instead
        // buildConfigField "String", "BUILD_DISTRIBUTION_TYPE", "\"unset\""
        buildConfigField "String", "BUILD_ENVIRONMENT_TYPE", "\"unset\""
        buildConfigField "String", "BUILD_VARIANT_TYPE", "\"unset\""
        buildConfigField "String", "BADGE_STATIC_ROOT", "\"https://updates2.signal.org/static/badges/\""

        ndk {
            abiFilters 'armeabi-v7a', 'arm64-v8a', 'x86_64'
        }

        resConfigs autoResConfig()

        testInstrumentationRunner "androidx.test.runner.AndroidJUnitRunner"
        testInstrumentationRunnerArguments clearPackageData: 'true'
    }

    buildTypes {
        debug {
            isDefault true
            minifyEnabled false
            proguardFiles getDefaultProguardFile('proguard-android.txt'),
                    'proguard/proguard-firebase-messaging.pro',
                    'proguard/proguard-google-play-services.pro',
                    'proguard/proguard-jackson.pro',
                    'proguard/proguard-sqlite.pro',
                    'proguard/proguard-appcompat-v7.pro',
                    'proguard/proguard-square-okhttp.pro',
                    'proguard/proguard-square-okio.pro',
                    'proguard/proguard-rounded-image-view.pro',
                    'proguard/proguard-glide.pro',
                    'proguard/proguard-shortcutbadger.pro',
                    'proguard/proguard-retrofit.pro',
                    'proguard/proguard-webrtc.pro',
                    'proguard/proguard-klinker.pro',
                    'proguard/proguard-retrolambda.pro',
                    'proguard/proguard-okhttp.pro',
                    'proguard/proguard-ez-vcard.pro',
                    'proguard/proguard.cfg'
            testProguardFiles 'proguard/proguard-automation.pro',
                    'proguard/proguard.cfg'

            buildConfigField "String", "BUILD_VARIANT_TYPE", "\"Debug\""
        }
        spinner {
            initWith debug
            isDefault false
            minifyEnabled false
            matchingFallbacks = ['debug']
            buildConfigField "String", "BUILD_VARIANT_TYPE", "\"Spinner\""
        }
        release {
            signingConfig signingConfigs.ci.storeFile ? signingConfigs.ci : null
            minifyEnabled true
            shrinkResources true
            proguardFiles = buildTypes.debug.proguardFiles
            buildConfigField "String", "BUILD_VARIANT_TYPE", "\"Release\""
        }
    }

    productFlavors {
        free {
            dimension 'distribution'
            versionNameSuffix '-FOSS'
            buildConfigField "String", "FDROID_UPDATE_URL", "\"https://molly.im/fdroid/foss/repo\""
        }

        nonFree {
            dimension 'distribution'
            isDefault true
        }

        prod {
            dimension 'environment'

            isDefault true

            buildConfigField "String", "MOBILE_COIN_ENVIRONMENT", "\"mainnet\""
            buildConfigField "String", "BUILD_ENVIRONMENT_TYPE", "\"Prod\""
        }

        staging {
            dimension 'environment'

            applicationIdSuffix ".staging"
            buildConfigField "String", "SIGNAL_PACKAGE_NAME", "\"org.thoughtcrime.securesms.staging\""

            buildConfigField "String", "SIGNAL_URL", "\"https://chat.staging.signal.org\""
            buildConfigField "String", "STORAGE_URL", "\"https://storage-staging.signal.org\""
            buildConfigField "String", "SIGNAL_CDN_URL", "\"https://cdn-staging.signal.org\""
            buildConfigField "String", "SIGNAL_CDN2_URL", "\"https://cdn2-staging.signal.org\""
            buildConfigField "String", "SIGNAL_CONTACT_DISCOVERY_URL", "\"https://api-staging.directory.signal.org\""
            buildConfigField "String", "SIGNAL_KEY_BACKUP_URL", "\"https://api-staging.backup.signal.org\""
            buildConfigField "String", "CDS_MRENCLAVE", "\"c98e00a4e3ff977a56afefe7362a27e4961e4f19e211febfbb19b897e6b80b15\""
            buildConfigField "org.thoughtcrime.securesms.KbsEnclave", "KBS_ENCLAVE", "new org.thoughtcrime.securesms.KbsEnclave(\"dd6f66d397d9e8cf6ec6db238e59a7be078dd50e9715427b9c89b409ffe53f99\", " +
                                                                                                                               "\"4200003414528c151e2dccafbc87aa6d3d66a5eb8f8c05979a6e97cb33cd493a\", " +
                                                                                                                               "\"ee19f1965b1eefa3dc4204eb70c04f397755f771b8c1909d080c04dad2a6a9ba\")"
            buildConfigField "org.thoughtcrime.securesms.KbsEnclave[]", "KBS_FALLBACKS", "new org.thoughtcrime.securesms.KbsEnclave[] {" +
                    "new org.thoughtcrime.securesms.KbsEnclave(\"823a3b2c037ff0cbe305cc48928cfcc97c9ed4a8ca6d49af6f7d6981fb60a4e9\", " +
                                                              "\"16b94ac6d2b7f7b9d72928f36d798dbb35ed32e7bb14c42b4301ad0344b46f29\", " +
                                                              "\"a3baab19ef6ce6f34ab9ebb25ba722725ae44a8872dc0ff08ad6d83a9489de87\")" +
                "}"
            buildConfigField "String", "UNIDENTIFIED_SENDER_TRUST_ROOT", "\"BbqY1DzohE4NUZoVF+L18oUPrK3kILllLEJh2UnPSsEx\""
            buildConfigField "String", "ZKGROUP_SERVER_PUBLIC_PARAMS", "\"ABSY21VckQcbSXVNCGRYJcfWHiAMZmpTtTELcDmxgdFbtp/bWsSxZdMKzfCp8rvIs8ocCU3B37fT3r4Mi5qAemeGeR2X+/YmOGR5ofui7tD5mDQfstAI9i+4WpMtIe8KC3wU5w3Inq3uNWVmoGtpKndsNfwJrCg0Hd9zmObhypUnSkfYn2ooMOOnBpfdanRtrvetZUayDMSC5iSRcXKpdlukrpzzsCIvEwjwQlJYVPOQPj4V0F4UXXBdHSLK05uoPBCQG8G9rYIGedYsClJXnbrgGYG3eMTG5hnx4X4ntARBgELuMWWUEEfSK0mjXg+/2lPmWcTZWR9nkqgQQP0tbzuiPm74H2wMO4u1Wafe+UwyIlIT9L7KLS19Aw8r4sPrXQ==\""
            buildConfigField "String", "MOBILE_COIN_ENVIRONMENT", "\"testnet\""
            buildConfigField "String", "SIGNAL_CAPTCHA_URL", "\"https://signalcaptchas.org/staging/registration/generate.html\""
            buildConfigField "String", "RECAPTCHA_PROOF_URL", "\"https://signalcaptchas.org/staging/challenge/generate.html\""

            buildConfigField "String", "BUILD_ENVIRONMENT_TYPE", "\"Staging\""
        }
    }

    android.applicationVariants.all { variant ->
        def isStaging = variant.productFlavors*.name.contains("staging")
        def hasSigningConfig = buildType.signingConfig || variant.signingConfig

        variant.resValue 'string', 'app_name', baseAppTitle + (isStaging ? " Staging" : "")
        variant.resValue "string", 'package_name', variant.applicationId

        variant.outputs.all {
            def flavors = variant.baseName - ~/-(free|nonFree)/ - ~/-release/ + (hasSigningConfig ? "" : "-unsigned")
            outputFileName = "${baseApkFileName}-${flavors}-${versionName}.apk"
        }
    }

    android.variantFilter { variant ->
        if (!selectableVariants.contains(variant.name)) {
            setIgnore(true)
        }
    }
}

tasks.withType(JavaCompile) {
    options.compilerArgs << "-Xmaxerrs" << "1000"
}

dependencies {
    implementation libs.androidx.core.ktx
    implementation libs.androidx.fragment.ktx
    lintChecks project(':lintchecks')

    coreLibraryDesugaring libs.android.tools.desugar

    implementation (libs.androidx.appcompat) {
        version {
            strictly '1.2.0'
        }
    }
    implementation libs.androidx.window
    implementation libs.androidx.recyclerview
    implementation libs.material.material
    implementation libs.androidx.legacy.support
    implementation libs.androidx.cardview
    implementation libs.androidx.preference
    implementation libs.androidx.legacy.preference
    implementation libs.androidx.gridlayout
    implementation libs.androidx.exifinterface
    implementation libs.androidx.constraintlayout
    implementation libs.androidx.multidex
    implementation libs.androidx.navigation.fragment.ktx
    implementation libs.androidx.navigation.ui.ktx
    implementation libs.androidx.lifecycle.extensions
    implementation libs.androidx.lifecycle.viewmodel.savedstate
    implementation libs.androidx.lifecycle.common.java8
    implementation libs.androidx.lifecycle.reactivestreams.ktx
    implementation libs.androidx.camera.core
    implementation libs.androidx.camera.camera2
    implementation libs.androidx.camera.lifecycle
    implementation libs.androidx.camera.view
    implementation libs.androidx.concurrent.futures
    implementation libs.androidx.autofill
    implementation libs.androidx.webkit
    implementation libs.androidx.sharetarget

    nonFreeImplementation (libs.firebase.messaging) {
        exclude group: 'com.google.firebase', module: 'firebase-core'
        exclude group: 'com.google.firebase', module: 'firebase-analytics'
        exclude group: 'com.google.firebase', module: 'firebase-measurement-connector'
    }

    nonFreeImplementation libs.google.play.services.maps
    nonFreeImplementation libs.google.play.services.auth

    implementation libs.bundles.exoplayer

    implementation libs.conscrypt.android
    implementation libs.signal.aesgcmprovider

    implementation project(':libsignal-service')
    implementation project(':paging')
    implementation project(':core-util')
    implementation project(':glide-config')
    implementation project(':video')
    implementation project(':device-transfer')
    implementation project(':image-editor')
    freeImplementation project(':libfakegms')
    implementation project(":libnetcipher")
    implementation project(':contacts')

    implementation libs.libsignal.android
    implementation libs.google.protobuf.javalite

    implementation(libs.mobilecoin) {
        exclude group: 'com.google.protobuf'
    }

    implementation(libs.molly.argon2) {
        artifact {
            type = "aar"
        }
    }

    implementation libs.molly.ringrtc

    implementation libs.leolin.shortcutbadger
    implementation libs.emilsjolander.stickylistheaders
    implementation libs.jpardogo.materialtabstrip
    implementation libs.apache.httpclient.android
    implementation libs.photoview
    implementation libs.glide.glide
    implementation libs.roundedimageview
    implementation libs.materialish.progress
    implementation libs.greenrobot.eventbus
    implementation libs.waitingdots
    implementation libs.floatingactionbutton
    implementation libs.google.zxing.android.integration
    implementation libs.time.duration.picker
    implementation libs.google.zxing.core
    implementation (libs.subsampling.scale.image.view) {
        exclude group: 'com.android.support', module: 'support-annotations'
    }
    implementation (libs.numberpickerview) {
        exclude group: 'com.android.support', module: 'appcompat-v7'
    }
    implementation (libs.android.tooltips) {
        exclude group: 'com.android.support', module: 'appcompat-v7'
    }
    implementation libs.stream
    implementation (libs.colorpicker) {
        exclude group: 'com.android.support', module: 'appcompat-v7'
        exclude group: 'com.android.support', module: 'recyclerview-v7'
    }

    implementation libs.lottie

    implementation libs.stickyheadergrid
    implementation libs.circular.progress.button

    implementation libs.signal.android.database.sqlcipher
    implementation libs.androidx.sqlite

    implementation (libs.google.ez.vcard) {
        exclude group: 'com.fasterxml.jackson.core'
        exclude group: 'org.freemarker'
    }
    implementation libs.dnsjava

    implementation libs.gosimple.nbvcxz
    implementation libs.molly.native.utils

    spinnerImplementation project(":spinner")
    spinnerImplementation libs.square.leakcanary

    testImplementation testLibs.junit.junit
    testImplementation testLibs.assertj.core
    testImplementation testLibs.mockito.core
    testImplementation testLibs.mockito.kotlin

    testImplementation testLibs.androidx.test.core
    testImplementation (testLibs.robolectric.robolectric) {
        exclude group: 'com.google.protobuf', module: 'protobuf-java'
    }
    testImplementation testLibs.robolectric.shadows.multidex
    testImplementation (testLibs.bouncycastle.bcprov.jdk15on) {
        force = true
    }
    testImplementation testLibs.hamcrest.hamcrest

    testImplementation(testFixtures(project(":libsignal-service")))

    androidTestImplementation testLibs.androidx.test.ext.junit
    androidTestImplementation testLibs.espresso.core

    testImplementation testLibs.espresso.core

    implementation libs.kotlin.stdlib.jdk8

    implementation libs.rxjava3.rxandroid
    implementation libs.rxjava3.rxkotlin
    implementation libs.rxdogtag

    androidTestUtil 'androidx.test:orchestrator:1.4.1'
}

static def getCommitTag() {
    return "git describe --tags --exact-match".execute().text.trim() ?: "untagged"
}

static def getCommitTimestamp() {
    return "git log -1 --pretty=format:%ct000".execute().text.trim()
}

static def getCommitHash() {
    try {
        return "git rev-parse HEAD".execute().text.trim()
    } catch (ignored) {
        return "abcd1234"
    }
}

static def getBuildTimestamp() {
    try {
        return getCommitTimestamp()
    } catch (ignored) {
        return new Date().getTime()
    }
}

tasks.withType(Test) {
    testLogging {
        events "failed"
        exceptionFormat "full"
        showCauses true
        showExceptions true
        showStackTraces true
    }
}<|MERGE_RESOLUTION|>--- conflicted
+++ resolved
@@ -84,14 +84,9 @@
     version = "0.43.2"
 }
 
-<<<<<<< HEAD
-def canonicalVersionCode = 1032
-def canonicalVersionName = "5.34.6"
+def canonicalVersionCode = 1033
+def canonicalVersionName = "5.34.7"
 def mollyRevision = 0
-=======
-def canonicalVersionCode = 1033	
-def canonicalVersionName = "5.34.7"
->>>>>>> 42ccd638
 
 def postFixSize = 100
 
