--- conflicted
+++ resolved
@@ -79,23 +79,10 @@
 }
 
 def canonicalVersionCode = 1085
-<<<<<<< HEAD
-def canonicalVersionName = "5.42.7"
+def canonicalVersionName = "5.42.8"
 def mollyRevision = 0
 
 def postFixSize = 100
-=======
-def canonicalVersionName = "5.42.8"
-
-def postFixSize = 100
-def abiPostFix = ['universal'   : 5,
-                  'armeabi-v7a' : 6,
-                  'arm64-v8a'   : 7,
-                  'x86'         : 8,
-                  'x86_64'      : 9]
-
-def keystores = [ 'debug'  : loadKeystoreProperties('keystore.debug.properties') ]
->>>>>>> 81a603e8
 
 def selectableVariants = [
         'prodFreeDebug',
