--- conflicted
+++ resolved
@@ -24,7 +24,12 @@
         }
     }
     maven {
-<<<<<<< HEAD
+        url "https://raw.github.com/signalapp/maven/master/sqlcipher/release/"
+        content {
+            includeModule 'org.signal', 'android-database-sqlcipher'
+        }
+    }
+    maven {
         url "https://raw.github.com/mollyim/maven/master/argon2/releases/"
         content {
             includeModule 'im.molly', 'argon2'
@@ -32,15 +37,6 @@
     }
     maven {
         url "https://raw.github.com/mollyim/maven/master/ringrtc/releases/"
-=======
-        url "https://raw.github.com/signalapp/maven/master/sqlcipher/release/"
-        content {
-            includeGroupByRegex "org\\.signal.*"
-        }
-    }
-    maven { // textdrawable
-        url 'https://dl.bintray.com/amulyakhare/maven'
->>>>>>> 520fe481
         content {
             includeModule 'im.molly', 'ringrtc-android'
         }
@@ -81,13 +77,8 @@
     }
 }
 
-<<<<<<< HEAD
-def canonicalVersionCode = 904
-def canonicalVersionName = "5.21.6"
-=======
 def canonicalVersionCode = 919
 def canonicalVersionName = "5.23.7"
->>>>>>> 520fe481
 
 def postFixSize = 100
 def abiPostFix = ['universal'   : 0,
@@ -346,7 +337,6 @@
         }
     }
 
-<<<<<<< HEAD
     android.applicationVariants.all { variant ->
         def isStaging = variant.productFlavors*.name.contains("staging");
 
@@ -356,16 +346,6 @@
         variant.outputs.all {
             def flavors = variant.baseName - ~/(free|nonFree)-/ + (buildType.signingConfig ? "" : "-unsigned")
             outputFileName = "${appName}-${flavors}-${versionName}.apk"
-=======
-    android.variantFilter { variant ->
-        def distribution = variant.getFlavors().get(0).name
-        def environment  = variant.getFlavors().get(1).name
-        def buildType    = variant.buildType.name
-        def fullName     = distribution + environment.capitalize() + buildType.capitalize()
-
-        if (!selectableVariants.contains(fullName)) {
-            variant.setIgnore(true)
->>>>>>> 520fe481
         }
     }
 
@@ -408,21 +388,12 @@
     implementation 'androidx.exifinterface:exifinterface:1.0.0'
     implementation 'androidx.constraintlayout:constraintlayout:2.0.4'
     implementation 'androidx.multidex:multidex:2.0.1'
-<<<<<<< HEAD
-    implementation 'androidx.navigation:navigation-fragment:2.1.0'
-    implementation 'androidx.navigation:navigation-ui:2.1.0'
-    implementation 'androidx.lifecycle:lifecycle-extensions:2.2.0'
-    implementation 'androidx.lifecycle:lifecycle-viewmodel-savedstate:2.2.0'
-    implementation 'androidx.lifecycle:lifecycle-common-java8:2.2.0'
-    implementation 'androidx.lifecycle:lifecycle-reactivestreams-ktx:2.2.0'
-=======
     implementation 'androidx.navigation:navigation-fragment-ktx:2.3.5'
     implementation 'androidx.navigation:navigation-ui-ktx:2.3.5'
     implementation 'androidx.lifecycle:lifecycle-extensions:2.2.0'
     implementation 'androidx.lifecycle:lifecycle-viewmodel-savedstate:2.3.1'
     implementation 'androidx.lifecycle:lifecycle-common-java8:2.3.1'
     implementation 'androidx.lifecycle:lifecycle-reactivestreams-ktx:2.3.1'
->>>>>>> 520fe481
     implementation "androidx.camera:camera-core:1.0.0-beta11"
     implementation "androidx.camera:camera-camera2:1.0.0-beta11"
     implementation "androidx.camera:camera-lifecycle:1.0.0-beta11"
@@ -465,11 +436,7 @@
 
     implementation 'im.molly:argon2:13.1-1@aar'
 
-<<<<<<< HEAD
-    implementation 'im.molly:ringrtc-android:2.10.8-1'
-=======
-    implementation 'org.signal:ringrtc-android:2.11.1'
->>>>>>> 520fe481
+    implementation 'im.molly:ringrtc-android:2.11.1-1'
 
     implementation "me.leolin:ShortcutBadger:1.1.22"
     implementation 'se.emilsjolander:stickylistheaders:2.7.0'
@@ -547,60 +514,7 @@
 }
 
 dependencyVerification {
-<<<<<<< HEAD
     configuration = '(free|nonFree)(Staging|Prod)(Debug|Release)RuntimeClasspath'
-=======
-    configuration = '(play|website)(Prod|Staging)(Debug|Release)RuntimeClasspath'
-}
-
-def getLastCommitTimestamp() {
-    if (!(new File('.git').exists())) {
-        return System.currentTimeMillis().toString()
-    }
-
-    new ByteArrayOutputStream().withStream { os ->
-        def result = exec {
-            executable = 'git'
-            args = ['log', '-1', '--pretty=format:%ct']
-            standardOutput = os
-        }
-
-        return os.toString() + "000"
-    }
-}
-
-def getGitHash() {
-    if (!(new File('.git').exists())) {
-        return "abcd1234"
-    }
-
-    def stdout = new ByteArrayOutputStream()
-    exec {
-        commandLine 'git', 'rev-parse', '--short', 'HEAD'
-        standardOutput = stdout
-    }
-    return stdout.toString().trim()
-}
-
-def getCurrentGitTag() {
-    if (!(new File('.git').exists())) {
-        return ''
-    }
-
-    def stdout = new ByteArrayOutputStream()
-    exec {
-        commandLine 'git', 'tag', '--points-at', 'HEAD'
-        standardOutput = stdout
-    }
-
-    def output = stdout.toString().trim()
-
-    if (output != null && output.size() > 0) {
-        return output.split('\n')[0];
-    } else {
-        return null
-    }
->>>>>>> 520fe481
 }
 
 tasks.withType(Test) {
