import com.android.build.api.dsl.ManagedVirtualDevice

plugins {
    id 'com.android.application'
    id 'kotlin-android'
    id 'com.google.protobuf'
    id 'androidx.navigation.safeargs'
    id 'org.jetbrains.kotlin.android'
    id 'app.cash.exhaustive'
    id 'kotlin-parcelize'
    id 'com.squareup.wire'
    id 'android-constants'
    id 'translations'
}

// Sort baseline.profm for reproducible builds
// See issue: https://issuetracker.google.com/issues/231837768
apply from: 'fix-profm.gradle'

protobuf {
    protoc {
        artifact = 'com.google.protobuf:protoc:3.18.0'
    }
    generateProtoTasks {
        all().each { task ->
            task.builtins {
                java {
                    option "lite"
                }
            }
        }
    }
}

wire {
    kotlin {
        javaInterop = true
    }

    sourcePath {
        srcDir 'src/main/protowire'
    }
}

def getEnv(String name) {
    return project.hasProperty('CI') ? System.getenv(name) : null
}

// Override build config via env vars when project property 'CI' is set
ext {
    BASE_APP_TITLE = getEnv('CI_APP_TITLE') ?: baseAppTitle
    BASE_APP_FILENAME = getEnv('CI_APP_FILENAME') ?: baseAppFileName
    BASE_PACKAGE_ID = getEnv('CI_PACKAGE_ID') ?: basePackageId
    BUILD_VARIANTS = getEnv('CI_BUILD_VARIANTS') ?: buildVariants
    FORCE_INTERNAL_USER_FLAG = getEnv('CI_FORCE_INTERNAL_USER_FLAG') ?: forceInternalUserFlag
    MAPS_API_KEY = getEnv('CI_MAPS_API_KEY') ?: mapsApiKey
}

<<<<<<< HEAD
def canonicalVersionCode = 1272
def canonicalVersionName = "6.22.8"
def mollyRevision = 0
=======
def canonicalVersionCode = 1274
def canonicalVersionName = "6.23.1"
>>>>>>> c9d298c4

def postFixSize = 100

def selectableVariants = [
        'prodFossWebsiteDebug',
        'prodFossWebsiteRelease',
        'prodFossStoreDebug',
        'prodFossStoreRelease',
        'prodGmsWebsiteDebug',
        'prodGmsWebsiteRelease',
        'prodGmsWebsiteCanary',
        'prodGmsWebsiteInstrumentation',
        'prodGmsWebsiteSpinner',
        'stagingFossWebsiteDebug',
        'stagingFossWebsiteRelease',
        'stagingGmsWebsiteDebug',
        'stagingGmsWebsiteRelease',
]

android {
    namespace 'org.thoughtcrime.securesms'

    buildToolsVersion = signalBuildToolsVersion
    compileSdkVersion = signalCompileSdkVersion

    flavorDimensions 'environment', 'license', 'distribution'
    useLibrary 'org.apache.http.legacy'
    testBuildType 'instrumentation'

    kotlinOptions {
        jvmTarget = "11"
        freeCompilerArgs = ["-Xallow-result-return-type"]
    }

    signingConfigs {
        ci {
            def storeFilePath = getEnv('CI_KEYSTORE_PATH')
            if (storeFilePath) {
                println("Signing release build with keystore: '$storeFilePath'")
                storeFile file(storeFilePath)
                storePassword "${System.env.CI_KEYSTORE_PASSWORD}"
                keyAlias "${System.env.CI_KEYSTORE_ALIAS}"
                keyPassword "${System.env.CI_KEYSTORE_PASSWORD}"
                enableV4Signing false
            }
        }
    }

    testOptions {
        execution 'ANDROIDX_TEST_ORCHESTRATOR'

        unitTests {
            includeAndroidResources = true
        }

        managedDevices {
            devices {
                pixel3api30 (ManagedVirtualDevice) {
                    device = "Pixel 3"
                    apiLevel = 30
                    systemImageSource = "google-atd"
                    require64Bit = false
                }
            }
        }
    }


    sourceSets {
        test {
            java.srcDirs += "$projectDir/src/testShared"
        }

        androidTest {
            java.srcDirs += "$projectDir/src/testShared"
        }
    }

    compileOptions {
        coreLibraryDesugaringEnabled true
        sourceCompatibility signalJavaVersion
        targetCompatibility signalJavaVersion
    }

    packagingOptions {
        resources {
            excludes += ['LICENSE.txt', 'LICENSE', 'NOTICE', 'asm-license.txt', 'META-INF/LICENSE', 'META-INF/LICENSE.md', 'META-INF/NOTICE', 'META-INF/LICENSE-notice.md', 'META-INF/proguard/androidx-annotations.pro', 'libsignal_jni.dylib', 'signal_jni.dll', '**/*.proto']
        }
        jniLibs {
            // MOLLY: Compress native libs by default as APK is not split on ABIs
            useLegacyPackaging true
        }
    }


    buildFeatures {
        viewBinding true
        compose true
    }

    composeOptions {
        kotlinCompilerExtensionVersion = '1.3.2'
    }

    if (mollyRevision < 0 || mollyRevision >= postFixSize) {
        throw new GradleException("Molly revision $mollyRevision out of range")
    }

    defaultConfig {
        versionCode canonicalVersionCode * postFixSize + mollyRevision
        versionName project.hasProperty('CI') ? getCommitTag() : canonicalVersionName

        minSdkVersion signalMinSdkVersion
        targetSdkVersion signalTargetSdkVersion

        multiDexEnabled true

        applicationId BASE_PACKAGE_ID

        buildConfigField "String", "SIGNAL_PACKAGE_NAME", "\"org.thoughtcrime.securesms\""
        buildConfigField "String", "SIGNAL_CANONICAL_VERSION_NAME", "\"$canonicalVersionName\""
        buildConfigField "int", "SIGNAL_CANONICAL_VERSION_CODE", "$canonicalVersionCode"
        buildConfigField "String", "BACKUP_FILENAME", "\"" + BASE_APP_FILENAME.toLowerCase() + "\""
        buildConfigField "boolean", "FORCE_INTERNAL_USER_FLAG", "$FORCE_INTERNAL_USER_FLAG"
        buildConfigField "boolean", "USE_OSM", "false"

        vectorDrawables.useSupportLibrary = true

        manifestPlaceholders = [mapsApiKey:MAPS_API_KEY]

        buildConfigField "long", "BUILD_TIMESTAMP", "${getBuildTimestamp()}L"
        buildConfigField "String", "GIT_HASH", "\"${getCommitHashOrNull()}\""
        buildConfigField "String", "SIGNAL_URL", "\"https://chat.signal.org\""
        buildConfigField "String", "STORAGE_URL", "\"https://storage.signal.org\""
        buildConfigField "String", "SIGNAL_CDN_URL", "\"https://cdn.signal.org\""
        buildConfigField "String", "SIGNAL_CDN2_URL", "\"https://cdn2.signal.org\""
        buildConfigField "String", "SIGNAL_CDSI_URL", "\"https://cdsi.signal.org\""
        buildConfigField "String", "SIGNAL_SERVICE_STATUS_URL", "\"uptime.signal.org\""
        buildConfigField "String", "SIGNAL_KEY_BACKUP_URL", "\"https://api.backup.signal.org\""
        buildConfigField "String", "SIGNAL_SVR2_URL", "\"https://svr2.signal.org\""
        buildConfigField "String", "SIGNAL_SFU_URL", "\"https://sfu.voip.signal.org\""
        buildConfigField "String", "SIGNAL_STAGING_SFU_URL", "\"https://sfu.staging.voip.signal.org\""
        buildConfigField "String[]", "SIGNAL_SFU_INTERNAL_NAMES", "new String[]{\"Test\", \"Staging\", \"Development\"}"
        buildConfigField "String[]", "SIGNAL_SFU_INTERNAL_URLS", "new String[]{\"https://sfu.test.voip.signal.org\", \"https://sfu.staging.voip.signal.org\", \"https://sfu.staging.test.voip.signal.org\"}"
        buildConfigField "String", "CONTENT_PROXY_HOST", "\"contentproxy.signal.org\""
        buildConfigField "int", "CONTENT_PROXY_PORT", "443"
        buildConfigField "String", "SIGNAL_AGENT", "\"OWA\""
        buildConfigField "String", "CDSI_MRENCLAVE", "\"0f6fd79cdfdaa5b2e6337f534d3baf999318b0c462a7ac1f41297a3e4b424a57\""
        buildConfigField "String", "SVR2_MRENCLAVE", "\"6ee1042f9e20f880326686dd4ba50c25359f01e9f733eeba4382bca001d45094\""
        buildConfigField "org.thoughtcrime.securesms.KbsEnclave", "KBS_ENCLAVE", "new org.thoughtcrime.securesms.KbsEnclave(\"e18376436159cda3ad7a45d9320e382e4a497f26b0dca34d8eab0bd0139483b5\", " +
                                                                                                                           "\"3a485adb56e2058ef7737764c738c4069dd62bc457637eafb6bbce1ce29ddb89\", " +
                                                                                                                           "\"45627094b2ea4a66f4cf0b182858a8dcf4b8479122c3820fe7fd0551a6d4cf5c\")"
        buildConfigField "org.thoughtcrime.securesms.KbsEnclave[]", "KBS_FALLBACKS", "new org.thoughtcrime.securesms.KbsEnclave[] { new org.thoughtcrime.securesms.KbsEnclave(\"0cedba03535b41b67729ce9924185f831d7767928a1d1689acb689bc079c375f\", " +
                                                                                                                                                                             "\"187d2739d22be65e74b65f0055e74d31310e4267e5fac2b1246cc8beba81af39\", " +
                                                                                                                                                                             "\"ee19f1965b1eefa3dc4204eb70c04f397755f771b8c1909d080c04dad2a6a9ba\") }"
        buildConfigField "String", "UNIDENTIFIED_SENDER_TRUST_ROOT", "\"BXu6QIKVz5MA8gstzfOgRQGqyLqOwNKHL6INkv3IHWMF\""
        buildConfigField "String", "ZKGROUP_SERVER_PUBLIC_PARAMS", "\"AMhf5ywVwITZMsff/eCyudZx9JDmkkkbV6PInzG4p8x3VqVJSFiMvnvlEKWuRob/1eaIetR31IYeAbm0NdOuHH8Qi+Rexi1wLlpzIo1gstHWBfZzy1+qHRV5A4TqPp15YzBPm0WSggW6PbSn+F4lf57VCnHF7p8SvzAA2ZZJPYJURt8X7bbg+H3i+PEjH9DXItNEqs2sNcug37xZQDLm7X36nOoGPs54XsEGzPdEV+itQNGUFEjY6X9Uv+Acuks7NpyGvCoKxGwgKgE5XyJ+nNKlyHHOLb6N1NuHyBrZrgtY/JYJHRooo5CEqYKBqdFnmbTVGEkCvJKxLnjwKWf+fEPoWeQFj5ObDjcKMZf2Jm2Ae69x+ikU5gBXsRmoF94GXTLfN0/vLt98KDPnxwAQL9j5V1jGOY8jQl6MLxEs56cwXN0dqCnImzVH3TZT1cJ8SW1BRX6qIVxEzjsSGx3yxF3suAilPMqGRp4ffyopjMD1JXiKR2RwLKzizUe5e8XyGOy9fplzhw3jVzTRyUZTRSZKkMLWcQ/gv0E4aONNqs4P\""
        buildConfigField "String", "GENERIC_SERVER_PUBLIC_PARAMS", "\"AByD873dTilmOSG0TjKrvpeaKEsUmIO8Vx9BeMmftwUs9v7ikPwM8P3OHyT0+X3EUMZrSe9VUp26Wai51Q9I8mdk0hX/yo7CeFGJyzoOqn8e/i4Ygbn5HoAyXJx5eXfIbqpc0bIxzju4H/HOQeOpt6h742qii5u/cbwOhFZCsMIbElZTaeU+BWMBQiZHIGHT5IE0qCordQKZ5iPZom0HeFa8Yq0ShuEyAl0WINBiY6xE3H/9WnvzXBbMuuk//eRxXgzO8ieCeK8FwQNxbfXqZm6Ro1cMhCOF3u7xoX83QhpN\""
        buildConfigField "String[]", "LANGUAGES", "new String[]{\"" + autoResConfig().collect { s -> s.replace('-r', '_') }.join('", "') + '"}'
        buildConfigField "String", "DEFAULT_CURRENCIES", "\"EUR,AUD,GBP,CAD,CNY\""
        buildConfigField "String", "GIPHY_API_KEY", "\"3o6ZsYH6U6Eri53TXy\""
        buildConfigField "String", "SIGNAL_CAPTCHA_URL", "\"https://signalcaptchas.org/registration/generate.html\""
        buildConfigField "String", "RECAPTCHA_PROOF_URL", "\"https://signalcaptchas.org/challenge/generate.html\""

        // MOLLY: Rely on the built-in variables FLAVOR and BUILD_TYPE instead
        // buildConfigField "String", "BUILD_DISTRIBUTION_TYPE", "\"unset\""
        // buildConfigField "String", "BUILD_ENVIRONMENT_TYPE", "\"unset\""
        // buildConfigField "String", "BUILD_VARIANT_TYPE", "\"unset\""
        buildConfigField "String", "BADGE_STATIC_ROOT", "\"https://updates2.signal.org/static/badges/\""
        buildConfigField "boolean", "TRACING_ENABLED", "false"

        ndk {
            abiFilters 'armeabi-v7a', 'arm64-v8a', 'x86_64'
        }

        resConfigs autoResConfig()

        bundle {
            language {
                enableSplit = false
            }
        }

        testInstrumentationRunner "org.thoughtcrime.securesms.testing.SignalTestRunner"
        testInstrumentationRunnerArguments clearPackageData: 'true'
    }

    buildTypes {
        debug {
            isDefault true
            minifyEnabled false
            proguardFiles getDefaultProguardFile('proguard-android.txt'),
                    'proguard/proguard-firebase-messaging.pro',
                    'proguard/proguard-google-play-services.pro',
                    'proguard/proguard-jackson.pro',
                    'proguard/proguard-sqlite.pro',
                    'proguard/proguard-appcompat-v7.pro',
                    'proguard/proguard-square-okhttp.pro',
                    'proguard/proguard-square-okio.pro',
                    'proguard/proguard-rounded-image-view.pro',
                    'proguard/proguard-glide.pro',
                    'proguard/proguard-shortcutbadger.pro',
                    'proguard/proguard-retrofit.pro',
                    'proguard/proguard-webrtc.pro',
                    'proguard/proguard-klinker.pro',
                    'proguard/proguard-mobilecoin.pro',
                    'proguard/proguard-retrolambda.pro',
                    'proguard/proguard-okhttp.pro',
                    'proguard/proguard-ez-vcard.pro',
                    'proguard/proguard.cfg'
            testProguardFiles 'proguard/proguard-automation.pro',
                    'proguard/proguard.cfg'
        }

        instrumentation {
            initWith debug
            isDefault false
            minifyEnabled false
            matchingFallbacks = ['debug']
            applicationIdSuffix ".instrumentation"
        }

        spinner {
            initWith debug
            isDefault false
            minifyEnabled false
            matchingFallbacks = ['debug']
        }

        release {
            signingConfig signingConfigs.ci.storeFile ? signingConfigs.ci : null
            minifyEnabled true
            shrinkResources true
            proguardFiles = buildTypes.debug.proguardFiles
        }

        canary {
            initWith debug
            isDefault false
            minifyEnabled false
            matchingFallbacks = ['debug']
            buildConfigField "String", "BUILD_VARIANT_TYPE", "\"Canary\""
        }
    }

    productFlavors {
        website {
            dimension 'distribution'
            isDefault true
            buildConfigField "boolean", "ALLOW_INSTALL_SELF_UPDATES", "true"
        }

        store {
            dimension 'distribution'
            buildConfigField "boolean", "ALLOW_INSTALL_SELF_UPDATES", "false"
        }

        gms {
            dimension 'license'
            isDefault true
            buildConfigField "boolean", "USE_PLAY_SERVICES", "true"
            buildConfigField "String", "FDROID_UPDATE_URL", "\"https://molly.im/fdroid/repo\""
        }

        foss {
            dimension 'license'
            versionNameSuffix '-FOSS'
            buildConfigField "boolean", "USE_PLAY_SERVICES", "false"
            buildConfigField "String", "FDROID_UPDATE_URL", "\"https://molly.im/fdroid/foss/repo\""
            buildConfigField "boolean", "USE_OSM", "true"
        }

        prod {
            dimension 'environment'

            isDefault true

            buildConfigField "String", "MOBILE_COIN_ENVIRONMENT", "\"mainnet\""
        }

        staging {
            dimension 'environment'

            applicationIdSuffix ".staging"
            buildConfigField "String", "SIGNAL_PACKAGE_NAME", "\"org.thoughtcrime.securesms.staging\""

            buildConfigField "String", "SIGNAL_URL", "\"https://chat.staging.signal.org\""
            buildConfigField "String", "STORAGE_URL", "\"https://storage-staging.signal.org\""
            buildConfigField "String", "SIGNAL_CDN_URL", "\"https://cdn-staging.signal.org\""
            buildConfigField "String", "SIGNAL_CDN2_URL", "\"https://cdn2-staging.signal.org\""
            buildConfigField "String", "SIGNAL_CDSI_URL", "\"https://cdsi.staging.signal.org\""
            buildConfigField "String", "SIGNAL_KEY_BACKUP_URL", "\"https://api-staging.backup.signal.org\""
            buildConfigField "String", "SIGNAL_SVR2_URL", "\"https://svr2.staging.signal.org\""
            buildConfigField "String", "SVR2_MRENCLAVE", "\"a8a261420a6bb9b61aa25bf8a79e8bd20d7652531feb3381cbffd446d270be95\""
            buildConfigField "org.thoughtcrime.securesms.KbsEnclave", "KBS_ENCLAVE", "new org.thoughtcrime.securesms.KbsEnclave(\"39963b736823d5780be96ab174869a9499d56d66497aa8f9b2244f777ebc366b\", " +
                                                                                                                               "\"9dbc6855c198e04f21b5cc35df839fdcd51b53658454dfa3f817afefaffc95ef\", " +
                                                                                                                               "\"45627094b2ea4a66f4cf0b182858a8dcf4b8479122c3820fe7fd0551a6d4cf5c\")"
            buildConfigField "org.thoughtcrime.securesms.KbsEnclave[]", "KBS_FALLBACKS", "new org.thoughtcrime.securesms.KbsEnclave[] { new org.thoughtcrime.securesms.KbsEnclave(\"dd6f66d397d9e8cf6ec6db238e59a7be078dd50e9715427b9c89b409ffe53f99\", " +
                                                                                                                                                                                 "\"4200003414528c151e2dccafbc87aa6d3d66a5eb8f8c05979a6e97cb33cd493a\", " +
                                                                                                                                                                                 "\"ee19f1965b1eefa3dc4204eb70c04f397755f771b8c1909d080c04dad2a6a9ba\") }"
            buildConfigField "String", "UNIDENTIFIED_SENDER_TRUST_ROOT", "\"BbqY1DzohE4NUZoVF+L18oUPrK3kILllLEJh2UnPSsEx\""
            buildConfigField "String", "ZKGROUP_SERVER_PUBLIC_PARAMS", "\"ABSY21VckQcbSXVNCGRYJcfWHiAMZmpTtTELcDmxgdFbtp/bWsSxZdMKzfCp8rvIs8ocCU3B37fT3r4Mi5qAemeGeR2X+/YmOGR5ofui7tD5mDQfstAI9i+4WpMtIe8KC3wU5w3Inq3uNWVmoGtpKndsNfwJrCg0Hd9zmObhypUnSkfYn2ooMOOnBpfdanRtrvetZUayDMSC5iSRcXKpdlukrpzzsCIvEwjwQlJYVPOQPj4V0F4UXXBdHSLK05uoPBCQG8G9rYIGedYsClJXnbrgGYG3eMTG5hnx4X4ntARBgELuMWWUEEfSK0mjXg+/2lPmWcTZWR9nkqgQQP0tbzuiPm74H2wMO4u1Wafe+UwyIlIT9L7KLS19Aw8r4sPrXZSSsOZ6s7M1+rTJN0bI5CKY2PX29y5Ok3jSWufIKcgKOnWoP67d5b2du2ZVJjpjfibNIHbT/cegy/sBLoFwtHogVYUewANUAXIaMPyCLRArsKhfJ5wBtTminG/PAvuBdJ70Z/bXVPf8TVsR292zQ65xwvWTejROW6AZX6aqucUj\""
            buildConfigField "String", "GENERIC_SERVER_PUBLIC_PARAMS", "\"AHILOIrFPXX9laLbalbA9+L1CXpSbM/bTJXZGZiuyK1JaI6dK5FHHWL6tWxmHKYAZTSYmElmJ5z2A5YcirjO/yfoemE03FItyaf8W1fE4p14hzb5qnrmfXUSiAIVrhaXVwIwSzH6RL/+EO8jFIjJ/YfExfJ8aBl48CKHgu1+A6kWynhttonvWWx6h7924mIzW0Czj2ROuh4LwQyZypex4GuOPW8sgIT21KNZaafgg+KbV7XM1x1tF3XA17B4uGUaDbDw2O+nR1+U5p6qHPzmJ7ggFjSN6Utu+35dS1sS0P9N\""
            buildConfigField "String", "MOBILE_COIN_ENVIRONMENT", "\"testnet\""
            buildConfigField "String", "SIGNAL_CAPTCHA_URL", "\"https://signalcaptchas.org/staging/registration/generate.html\""
            buildConfigField "String", "RECAPTCHA_PROOF_URL", "\"https://signalcaptchas.org/staging/challenge/generate.html\""
        }
    }

    lint {
        abortOnError true
        baseline file('lint-baseline.xml')
        disable 'LintError'
    }

    android.applicationVariants.all { variant ->
        def isStaging = variant.productFlavors*.name.contains("staging")
        def hasSigningConfig = buildType.signingConfig || variant.signingConfig

        variant.resValue 'string', 'app_name', BASE_APP_TITLE + (isStaging ? " Staging" : "")
        variant.resValue "string", 'package_name', variant.applicationId

        variant.outputs.all {
            def flavors = "-${variant.baseName}" - ~/-prod/ - ~/-(foss|gms)/ - ~/-website/ - ~/-release/
            def unsigned = hasSigningConfig ? "" : "-unsigned"
            outputFileName = "${BASE_APP_FILENAME}${flavors}${unsigned}-${versionName}.apk"
        }
    }

    android.variantFilter { variant ->
        def matches = variant.name =~ BUILD_VARIANTS
        if (!(selectableVariants.contains(variant.name) && matches)) {
            setIgnore(true)
        }
    }
}

tasks.withType(JavaCompile) {
    options.compilerArgs << "-Xmaxerrs" << "1000"
}

dependencies {
    implementation libs.androidx.fragment.ktx
    lintChecks project(':lintchecks')

    coreLibraryDesugaring libs.android.tools.desugar

    implementation (libs.androidx.appcompat) {
        version {
            strictly '1.6.1'
        }
    }
    implementation libs.androidx.window.window
    implementation libs.androidx.window.java
    implementation libs.androidx.recyclerview
    implementation libs.material.material
    implementation libs.androidx.legacy.support
    implementation libs.androidx.preference
    implementation libs.androidx.legacy.preference
    implementation libs.androidx.gridlayout
    implementation libs.androidx.exifinterface
    implementation libs.androidx.compose.rxjava3
    implementation libs.androidx.constraintlayout
    implementation libs.androidx.multidex
    implementation libs.androidx.navigation.fragment.ktx
    implementation libs.androidx.navigation.ui.ktx
    implementation libs.androidx.lifecycle.viewmodel.ktx
    implementation libs.androidx.lifecycle.livedata.ktx
    implementation libs.androidx.lifecycle.process
    implementation libs.androidx.lifecycle.viewmodel.savedstate
    implementation libs.androidx.lifecycle.common.java8
    implementation libs.androidx.lifecycle.reactivestreams.ktx
    implementation libs.androidx.camera.core
    implementation libs.androidx.camera.camera2
    implementation libs.androidx.camera.lifecycle
    implementation libs.androidx.camera.view
    implementation libs.androidx.concurrent.futures
    implementation libs.androidx.autofill
    implementation libs.androidx.biometric
    implementation libs.androidx.sharetarget
    implementation libs.androidx.profileinstaller
    implementation libs.androidx.asynclayoutinflater
    implementation libs.androidx.asynclayoutinflater.appcompat
    implementation libs.androidx.webkit

    gmsImplementation (libs.firebase.messaging) {
        exclude group: 'com.google.firebase', module: 'firebase-core'
        exclude group: 'com.google.firebase', module: 'firebase-analytics'
        exclude group: 'com.google.firebase', module: 'firebase-measurement-connector'
    }

    gmsImplementation libs.google.play.services.maps
    gmsImplementation libs.google.play.services.auth

    fossImplementation 'org.osmdroid:osmdroid-android:6.1.16'

    implementation libs.bundles.exoplayer

    implementation libs.conscrypt.android
    implementation libs.signal.aesgcmprovider

    implementation project(':libsignal-service')
    implementation project(':paging')
    implementation project(':core-util')
    implementation project(':glide-config')
    implementation project(':video')
    implementation project(':device-transfer')
    implementation project(':image-editor')
    fossImplementation project(':libfakegms')
    implementation project(":libnetcipher")
    implementation project(':contacts')
    implementation project(':qr')
    implementation project(':sticky-header-grid')
    implementation project(':photoview')

    implementation libs.libsignal.android
    implementation libs.google.protobuf.javalite

    implementation(libs.mobilecoin) {
        exclude group: 'com.google.protobuf'
    }

    implementation(libs.molly.argon2) {
        artifact {
            type = "aar"
        }
    }

    implementation libs.molly.ringrtc

    implementation libs.leolin.shortcutbadger
    implementation libs.emilsjolander.stickylistheaders
    implementation libs.apache.httpclient.android
    implementation libs.glide.glide
    implementation libs.roundedimageview
    implementation libs.materialish.progress
    implementation libs.greenrobot.eventbus
    implementation libs.google.zxing.android.integration
    implementation libs.google.zxing.core
    implementation libs.google.flexbox
    implementation (libs.subsampling.scale.image.view) {
        exclude group: 'com.android.support', module: 'support-annotations'
    }
    implementation (libs.android.tooltips) {
        exclude group: 'com.android.support', module: 'appcompat-v7'
    }
    implementation libs.stream

    implementation libs.lottie

    implementation libs.signal.android.database.sqlcipher
    implementation libs.androidx.sqlite

    implementation (libs.google.ez.vcard) {
        exclude group: 'com.fasterxml.jackson.core'
        exclude group: 'org.freemarker'
    }
    implementation libs.dnsjava
    implementation libs.kotlinx.collections.immutable
    implementation libs.accompanist.permissions

    implementation libs.gosimple.nbvcxz
    implementation libs.molly.native.utils

    spinnerImplementation project(":spinner")

    canaryImplementation libs.square.leakcanary

    testImplementation testLibs.junit.junit
    testImplementation testLibs.assertj.core
    testImplementation testLibs.mockito.core
    testImplementation testLibs.mockito.kotlin

    testImplementation testLibs.androidx.test.core
    testImplementation (testLibs.robolectric.robolectric) {
        exclude group: 'com.google.protobuf', module: 'protobuf-java'
    }
    testImplementation testLibs.robolectric.shadows.multidex
    testImplementation (testLibs.bouncycastle.bcprov.jdk15on) {
        force = true
    }
    testImplementation testLibs.hamcrest.hamcrest
    testImplementation testLibs.mockk

    testImplementation(testFixtures(project(":libsignal-service")))

    androidTestImplementation testLibs.androidx.test.ext.junit
    androidTestImplementation testLibs.espresso.core
    androidTestImplementation testLibs.androidx.test.core
    androidTestImplementation testLibs.androidx.test.core.ktx
    androidTestImplementation testLibs.androidx.test.ext.junit.ktx
    androidTestImplementation testLibs.mockito.android
    androidTestImplementation testLibs.mockito.kotlin
    androidTestImplementation testLibs.mockk.android
    androidTestImplementation testLibs.square.okhttp.mockserver

    instrumentationImplementation (libs.androidx.fragment.testing) {
        exclude group: 'androidx.test', module: 'core'
    }

    testImplementation testLibs.espresso.core

    implementation libs.kotlin.stdlib.jdk8

    implementation libs.rxjava3.rxandroid
    implementation libs.rxjava3.rxkotlin
    implementation libs.rxdogtag

    androidTestUtil testLibs.androidx.test.orchestrator

    implementation project(':core-ui')
}

static def getCommitTag() {
    return 'git describe --tags --exact-match'.execute().text.trim() ?: 'untagged'
}

static def getCommitTimestamp() {
    return 'git log -1 --pretty=format:%ct000'.execute().text.trim()
}

static def getCommitHashOrNull() {
    try {
        return 'git rev-parse --short=12 HEAD'.execute().text.trim()
    } catch (ignored) {
        return null
    }
}

static def getBuildTimestamp() {
    try {
        return getCommitTimestamp()
    } catch (ignored) {
        return new Date().getTime()
    }
}

tasks.withType(Test) {
    testLogging {
        events "failed"
        exceptionFormat "full"
        showCauses true
        showExceptions true
        showStackTraces true
    }
}<|MERGE_RESOLUTION|>--- conflicted
+++ resolved
@@ -56,14 +56,9 @@
     MAPS_API_KEY = getEnv('CI_MAPS_API_KEY') ?: mapsApiKey
 }
 
-<<<<<<< HEAD
-def canonicalVersionCode = 1272
-def canonicalVersionName = "6.22.8"
-def mollyRevision = 0
-=======
 def canonicalVersionCode = 1274
 def canonicalVersionName = "6.23.1"
->>>>>>> c9d298c4
+def mollyRevision = 0
 
 def postFixSize = 100
 
