apply plugin: 'com.android.application'
apply plugin: 'kotlin-android'
apply plugin: 'kotlin-kapt'
apply plugin: 'com.google.protobuf'
apply plugin: 'androidx.navigation.safeargs'
apply plugin: 'witness'
apply plugin: 'org.jlleitschuh.gradle.ktlint'
apply from: 'translations.gradle'
apply from: 'witness-verifications.gradle'
apply plugin: 'org.jetbrains.kotlin.android'
apply plugin: 'app.cash.exhaustive'
apply plugin: 'kotlin-parcelize'

repositories {
    maven {
        url "https://raw.github.com/signalapp/maven/master/photoview/releases/"
        content {
            includeModule 'com.github.chrisbanes', 'PhotoView'
        }
    }
    maven {
        url "https://raw.github.com/signalapp/maven/master/circular-progress-button/releases/"
        content {
            includeModule 'com.github.dmytrodanylyk.circular-progress-button', 'library'
        }
    }
    maven {
        url "https://raw.github.com/signalapp/maven/master/sqlcipher/release/"
        content {
            includeModule 'org.signal', 'android-database-sqlcipher'
        }
    }
    maven {
        url "https://raw.github.com/mollyim/maven/master/argon2/releases/"
        content {
            includeModule 'im.molly', 'argon2'
        }
    }
    maven {
        url "https://raw.github.com/mollyim/maven/master/ringrtc/releases/"
        content {
            includeModule 'im.molly', 'ringrtc-android'
        }
    }
    maven {
        url "https://www.jitpack.io"
    }

    google()
    mavenCentral()
    mavenLocal()
    maven {
        url "https://dl.cloudsmith.io/qxAgwaeEE1vN8aLU/mobilecoin/mobilecoin/maven/"
    }
    jcenter {
        content {
            includeVersion "mobi.upod", "time-duration-picker", "1.1.3"
            includeVersion "cn.carbswang.android", "NumberPickerView", "1.0.9"
            includeVersion "com.takisoft.fix", "colorpicker", "0.9.1"
            includeVersion "com.codewaves.stickyheadergrid", "stickyheadergrid", "0.9.4"
            includeVersion "com.amulyakhare", "com.amulyakhare.textdrawable", "1.0.1"
            includeVersion "com.google.android", "flexbox", "0.3.0"
        }
    }
}

protobuf {
    protoc {
        artifact = 'com.google.protobuf:protoc:3.11.4'
    }
    generateProtoTasks {
        all().each { task ->
            task.builtins {
                java {
                    option "lite"
                }
            }
        }
    }
}

def canonicalVersionCode = 965
def canonicalVersionName = "5.27.6"

def postFixSize = 100
def abiPostFix = ['universal'   : 0,
                  'armeabi-v7a' : 1,
                  'arm64-v8a'   : 2,
                  'x86'         : 3,
                  'x86_64'      : 4]

def selectableVariants = [
        'nightlyProdFlipper',
        'nightlyProdPerf',
        'nightlyProdRelease',
        'playProdDebug',
        'playProdFlipper',
        'playProdPerf',
        'playProdRelease',
        'playStagingDebug',
        'playStagingFlipper',
        'playStagingPerf',
        'playStagingRelease',
        'studyProdMock',
        'studyProdPerf',
        'websiteProdFlipper',
        'websiteProdRelease',
]

android {
    buildToolsVersion BUILD_TOOL_VERSION
    compileSdkVersion COMPILE_SDK

    flavorDimensions 'environment', 'distribution'
    useLibrary 'org.apache.http.legacy'

    kotlinOptions {
        jvmTarget = "1.8"
        freeCompilerArgs = ["-Xallow-result-return-type"]
    }

    dexOptions {
        javaMaxHeapSize "4g"
    }

    signingConfigs {
        staging {
            if (System.getenv('STAGING_KEYSTORE_PATH')) {
                storeFile file("${System.env.STAGING_KEYSTORE_PATH}")
                storePassword "${System.env.STAGING_KEYSTORE_PASSWORD}"
                keyAlias "staging"
                keyPassword "${System.env.STAGING_KEYSTORE_PASSWORD}"
                enableV4Signing false
            }
        }
    }

    defaultConfig {
        versionCode canonicalVersionCode * postFixSize + abiPostFix['universal']
        versionName project.hasProperty('ci') ? getCommitTag() : canonicalVersionName

        minSdkVersion MINIMUM_SDK
        targetSdkVersion TARGET_SDK

        multiDexEnabled true

        applicationId basePackageId

        buildConfigField "String", "SIGNAL_PACKAGE_NAME", "\"org.thoughtcrime.securesms\""
        buildConfigField "String", "CANONICAL_VERSION_NAME", "\"$canonicalVersionName\""
        buildConfigField "String", "FDROID_UPDATE_URL", "\"https://molly.im/fdroid/repo\""
        buildConfigField "String", "BACKUP_FILENAME", "\"" + baseAppName.toLowerCase() + "\""

        vectorDrawables.useSupportLibrary = true

        buildConfigField "long", "BUILD_TIMESTAMP", getBuildTimestamp() + "L"
        buildConfigField "String", "GIT_HASH", "\"${getCommitHash()}\""
        buildConfigField "String", "SIGNAL_URL", "\"https://textsecure-service.whispersystems.org\""
        buildConfigField "String", "STORAGE_URL", "\"https://storage.signal.org\""
        buildConfigField "String", "SIGNAL_CDN_URL", "\"https://cdn.signal.org\""
        buildConfigField "String", "SIGNAL_CDN2_URL", "\"https://cdn2.signal.org\""
        buildConfigField "String", "SIGNAL_CONTACT_DISCOVERY_URL", "\"https://api.directory.signal.org\""
        buildConfigField "String", "SIGNAL_CDSH_URL", "\"https://cdsh.staging.signal.org\""
        buildConfigField "String", "SIGNAL_SERVICE_STATUS_URL", "\"uptime.signal.org\""
        buildConfigField "String", "SIGNAL_KEY_BACKUP_URL", "\"https://api.backup.signal.org\""
        buildConfigField "String", "SIGNAL_SFU_URL", "\"https://sfu.voip.signal.org\""
        buildConfigField "String[]", "SIGNAL_SFU_INTERNAL_NAMES", "new String[]{\"Test\", \"Staging\"}"
        buildConfigField "String[]", "SIGNAL_SFU_INTERNAL_URLS", "new String[]{\"https://sfu.test.voip.signal.org\", \"https://sfu.staging.voip.signal.org\"}"
        buildConfigField "String", "CONTENT_PROXY_HOST", "\"contentproxy.signal.org\""
        buildConfigField "int", "CONTENT_PROXY_PORT", "443"
        buildConfigField "String", "SIGNAL_AGENT", "\"OWA\""
        buildConfigField "String", "CDSH_PUBLIC_KEY", "\"2fe57da347cd62431528daac5fbb290730fff684afc4cfc2ed90995f58cb3b74\""
        buildConfigField "String", "CDSH_CODE_HASH", "\"ec58c0d7561de8d5657f3a4b22a635eaa305204e9359dcc80a99dfd0c5f1cbf2\""
        buildConfigField "String", "CDS_MRENCLAVE", "\"c98e00a4e3ff977a56afefe7362a27e4961e4f19e211febfbb19b897e6b80b15\""
        buildConfigField "org.thoughtcrime.securesms.KbsEnclave", "KBS_ENCLAVE", "new org.thoughtcrime.securesms.KbsEnclave(\"fe7c1bfae98f9b073d220366ea31163ee82f6d04bead774f71ca8e5c40847bfe\"," +
                                                                                                "\"fe7c1bfae98f9b073d220366ea31163ee82f6d04bead774f71ca8e5c40847bfe\", " +
                                                                                                "\"a3baab19ef6ce6f34ab9ebb25ba722725ae44a8872dc0ff08ad6d83a9489de87\")";
        buildConfigField "org.thoughtcrime.securesms.KbsEnclave[]", "KBS_FALLBACKS", "new org.thoughtcrime.securesms.KbsEnclave[0]"
        buildConfigField "String", "UNIDENTIFIED_SENDER_TRUST_ROOT", "\"BXu6QIKVz5MA8gstzfOgRQGqyLqOwNKHL6INkv3IHWMF\""
        buildConfigField "String", "ZKGROUP_SERVER_PUBLIC_PARAMS", "\"AMhf5ywVwITZMsff/eCyudZx9JDmkkkbV6PInzG4p8x3VqVJSFiMvnvlEKWuRob/1eaIetR31IYeAbm0NdOuHH8Qi+Rexi1wLlpzIo1gstHWBfZzy1+qHRV5A4TqPp15YzBPm0WSggW6PbSn+F4lf57VCnHF7p8SvzAA2ZZJPYJURt8X7bbg+H3i+PEjH9DXItNEqs2sNcug37xZQDLm7X36nOoGPs54XsEGzPdEV+itQNGUFEjY6X9Uv+Acuks7NpyGvCoKxGwgKgE5XyJ+nNKlyHHOLb6N1NuHyBrZrgtY\""
        buildConfigField "String[]", "LANGUAGES", "new String[]{\"" + autoResConfig().collect { s -> s.replace('-r', '_') }.join('", "') + '"}'
        buildConfigField "int", "CANONICAL_VERSION_CODE", "$canonicalVersionCode"
        buildConfigField "String", "DEFAULT_CURRENCIES", "\"EUR,AUD,GBP,CAD,CNY\""
        buildConfigField "int[]", "MOBILE_COIN_BLACKLIST", "new int[]{98,963,53,850,7}"
        buildConfigField "String", "GIPHY_API_KEY", "\"3o6ZsYH6U6Eri53TXy\""
        buildConfigField "String", "RECAPTCHA_PROOF_URL", "\"https://signalcaptchas.org/challenge/generate.html\""

        // MOLLY: Use FLAVOR_distribution instead
        // buildConfigField "String", "BUILD_DISTRIBUTION_TYPE", "\"unset\""
        buildConfigField "String", "BUILD_ENVIRONMENT_TYPE", "\"unset\""
        buildConfigField "String", "BUILD_VARIANT_TYPE", "\"unset\""
        buildConfigField "String", "BADGE_STATIC_ROOT", "\"https://updates2.signal.org/static/badges/\""

        ndk {
            abiFilters 'armeabi-v7a', 'arm64-v8a', 'x86_64'
        }

        resConfigs autoResConfig()

        ndkVersion "21.4.7075529"

        testInstrumentationRunner "androidx.test.runner.AndroidJUnitRunner"
        testInstrumentationRunnerArguments clearPackageData: 'true'
    }

    testOptions {
        execution 'ANDROIDX_TEST_ORCHESTRATOR'
    }

    externalNativeBuild {
        ndkBuild {
            path file("jni/Android.mk")
        }
    }

    compileOptions {
        coreLibraryDesugaringEnabled true
        sourceCompatibility JAVA_VERSION
        targetCompatibility JAVA_VERSION
    }

    packagingOptions {
        exclude 'LICENSE.txt'
        exclude 'LICENSE'
        exclude 'NOTICE'
        exclude 'asm-license.txt'
        exclude 'META-INF/LICENSE'
        exclude 'META-INF/NOTICE'
        exclude 'META-INF/proguard/androidx-annotations.pro'
        exclude '**/*.proto'
        exclude '/org/spongycastle/x509/CertPathReviewerMessages.properties'
        exclude '/org/spongycastle/x509/CertPathReviewerMessages_de.properties'
    }

    productFlavors {
<<<<<<< HEAD
=======
        play {
            dimension 'distribution'
            isDefault true
            ext.websiteUpdateUrl = "null"
            buildConfigField "boolean", "PLAY_STORE_DISABLED", "false"
            buildConfigField "String", "NOPLAY_UPDATE_URL", "$ext.websiteUpdateUrl"
            buildConfigField "String", "BUILD_DISTRIBUTION_TYPE", "\"play\""
        }

        website {
            dimension 'distribution'
            ext.websiteUpdateUrl = "https://updates.signal.org/android"
            buildConfigField "boolean", "PLAY_STORE_DISABLED", "true"
            buildConfigField "String", "NOPLAY_UPDATE_URL", "\"$ext.websiteUpdateUrl\""
            buildConfigField "String", "BUILD_DISTRIBUTION_TYPE", "\"website\""
        }

        nightly {
            dimension 'distribution'
            versionNameSuffix "-nightly-untagged-${getDateSuffix()}"
            ext.websiteUpdateUrl = "null"
            buildConfigField "boolean", "PLAY_STORE_DISABLED", "false"
            buildConfigField "String", "NOPLAY_UPDATE_URL", "$ext.websiteUpdateUrl"
            buildConfigField "String", "BUILD_DISTRIBUTION_TYPE", "\"nightly\""
        }

        study {
            dimension 'distribution'

            applicationIdSuffix ".study"
            ext.websiteUpdateUrl = "null"
            buildConfigField "boolean", "PLAY_STORE_DISABLED", "false"
            buildConfigField "String", "NOPLAY_UPDATE_URL", "$ext.websiteUpdateUrl"
            buildConfigField "String", "BUILD_DISTRIBUTION_TYPE", "\"study\""
        }

>>>>>>> 182a112c
        prod {
            dimension 'environment'

            isDefault true

            buildConfigField "String", "MOBILE_COIN_ENVIRONMENT", "\"mainnet\""
            buildConfigField "String", "BUILD_ENVIRONMENT_TYPE", "\"Prod\""
        }

        staging {
            dimension 'environment'

            applicationIdSuffix ".staging"
            buildConfigField "String", "SIGNAL_PACKAGE_NAME", "\"org.thoughtcrime.securesms.staging\""

            buildConfigField "String", "SIGNAL_URL", "\"https://textsecure-service-staging.whispersystems.org\""
            buildConfigField "String", "STORAGE_URL", "\"https://storage-staging.signal.org\""
            buildConfigField "String", "SIGNAL_CDN_URL", "\"https://cdn-staging.signal.org\""
            buildConfigField "String", "SIGNAL_CDN2_URL", "\"https://cdn2-staging.signal.org\""
            buildConfigField "String", "SIGNAL_CONTACT_DISCOVERY_URL", "\"https://api-staging.directory.signal.org\""
            buildConfigField "String", "SIGNAL_KEY_BACKUP_URL", "\"https://api-staging.backup.signal.org\""
            buildConfigField "String", "CDS_MRENCLAVE", "\"c98e00a4e3ff977a56afefe7362a27e4961e4f19e211febfbb19b897e6b80b15\""
            buildConfigField "org.thoughtcrime.securesms.KbsEnclave", "KBS_ENCLAVE", "new org.thoughtcrime.securesms.KbsEnclave(\"823a3b2c037ff0cbe305cc48928cfcc97c9ed4a8ca6d49af6f7d6981fb60a4e9\", " +
                                                                                                    "\"16b94ac6d2b7f7b9d72928f36d798dbb35ed32e7bb14c42b4301ad0344b46f29\", " +
                                                                                                    "\"a3baab19ef6ce6f34ab9ebb25ba722725ae44a8872dc0ff08ad6d83a9489de87\")"
            buildConfigField "org.thoughtcrime.securesms.KbsEnclave[]", "KBS_FALLBACKS", "new org.thoughtcrime.securesms.KbsEnclave[0]"
            buildConfigField "String", "UNIDENTIFIED_SENDER_TRUST_ROOT", "\"BbqY1DzohE4NUZoVF+L18oUPrK3kILllLEJh2UnPSsEx\""
            buildConfigField "String", "ZKGROUP_SERVER_PUBLIC_PARAMS", "\"ABSY21VckQcbSXVNCGRYJcfWHiAMZmpTtTELcDmxgdFbtp/bWsSxZdMKzfCp8rvIs8ocCU3B37fT3r4Mi5qAemeGeR2X+/YmOGR5ofui7tD5mDQfstAI9i+4WpMtIe8KC3wU5w3Inq3uNWVmoGtpKndsNfwJrCg0Hd9zmObhypUnSkfYn2ooMOOnBpfdanRtrvetZUayDMSC5iSRcXKpdlukrpzzsCIvEwjwQlJYVPOQPj4V0F4UXXBdHSLK05uoPBCQG8G9rYIGedYsClJXnbrgGYG3eMTG5hnx4X4ntARB\""
            buildConfigField "String", "MOBILE_COIN_ENVIRONMENT", "\"testnet\""
            buildConfigField "String", "RECAPTCHA_PROOF_URL", "\"https://signalcaptchas.org/staging/challenge/generate.html\""

            buildConfigField "String", "BUILD_ENVIRONMENT_TYPE", "\"Staging\""
        }

        free {
            dimension 'distribution'
            versionNameSuffix '-FOSS'
            buildConfigField "String", "FDROID_UPDATE_URL", "\"https://molly.im/fdroid/foss/repo\""
        }

        nonFree {
            dimension 'distribution'
            isDefault true
        }
    }

    buildTypes {
        debug {
            isDefault true
            minifyEnabled false
            proguardFiles getDefaultProguardFile('proguard-android.txt'),
                    'proguard/proguard-firebase-messaging.pro',
                    'proguard/proguard-google-play-services.pro',
                    'proguard/proguard-jackson.pro',
                    'proguard/proguard-sqlite.pro',
                    'proguard/proguard-appcompat-v7.pro',
                    'proguard/proguard-square-okhttp.pro',
                    'proguard/proguard-square-okio.pro',
                    'proguard/proguard-rounded-image-view.pro',
                    'proguard/proguard-glide.pro',
                    'proguard/proguard-shortcutbadger.pro',
                    'proguard/proguard-retrofit.pro',
                    'proguard/proguard-klinker.pro',
                    'proguard/proguard-retrolambda.pro',
                    'proguard/proguard-okhttp.pro',
                    'proguard/proguard-ez-vcard.pro',
                    'proguard/proguard.cfg'
            testProguardFiles 'proguard/proguard-automation.pro',
                    'proguard/proguard.cfg'

            buildConfigField "String", "BUILD_VARIANT_TYPE", "\"Debug\""
        }

        release {
            minifyEnabled true
            shrinkResources true
            proguardFiles = buildTypes.debug.proguardFiles
            buildConfigField "String", "BUILD_VARIANT_TYPE", "\"Release\""
        }
    }

    android.applicationVariants.all { variant ->
        def isStaging = variant.productFlavors*.name.contains("staging")
        def hasSigningConfig = buildType.signingConfig || variant.signingConfig

        variant.resValue 'string', 'app_name', baseAppName + (isStaging ? " Staging" : "")
        variant.resValue "string", 'package_name', variant.applicationId

        variant.outputs.all {
            def flavors = variant.baseName - ~/(free|nonFree)-/ + (hasSigningConfig ? "" : "-unsigned")
            outputFileName = "${baseAppName}-${flavors}-${versionName}.apk"
        }
    }

    lintOptions {
        abortOnError true
        baseline file("lint-baseline.xml")
        disable "LintError"
    }

    testOptions {
        unitTests {
            includeAndroidResources = true
        }
    }
}

tasks.withType(JavaCompile) {
    options.compilerArgs << "-Xmaxerrs" << "1000"
}

dependencies {
    implementation libs.androidx.core.ktx
    implementation libs.androidx.fragment.ktx
    lintChecks project(':lintchecks')

    coreLibraryDesugaring libs.android.tools.desugar

    implementation (libs.androidx.appcompat) {
        version {
            strictly '1.2.0'
        }
    }
    implementation libs.androidx.window
    implementation libs.androidx.recyclerview
    implementation libs.material.material
    implementation libs.androidx.legacy.support
    implementation libs.androidx.cardview
    implementation libs.androidx.preference
    implementation libs.androidx.legacy.preference
    implementation libs.androidx.gridlayout
    implementation libs.androidx.exifinterface
    implementation libs.androidx.constraintlayout
    implementation libs.androidx.multidex
    implementation libs.androidx.navigation.fragment.ktx
    implementation libs.androidx.navigation.ui.ktx
    implementation libs.androidx.lifecycle.extensions
    implementation libs.androidx.lifecycle.viewmodel.savedstate
    implementation libs.androidx.lifecycle.common.java8
    implementation libs.androidx.lifecycle.reactivestreams.ktx
    implementation libs.androidx.camera.core
    implementation libs.androidx.camera.camera2
    implementation libs.androidx.camera.lifecycle
    implementation libs.androidx.camera.view
    implementation libs.androidx.concurrent.futures
    implementation libs.androidx.autofill
    implementation libs.androidx.webkit
    implementation libs.androidx.sharetarget

    nonFreeImplementation (libs.firebase.messaging) {
        exclude group: 'com.google.firebase', module: 'firebase-core'
        exclude group: 'com.google.firebase', module: 'firebase-analytics'
        exclude group: 'com.google.firebase', module: 'firebase-measurement-connector'
    }

    nonFreeImplementation libs.google.play.services.maps
    nonFreeImplementation libs.google.play.services.auth

    implementation libs.bundles.exoplayer

    implementation libs.conscrypt.android
    implementation libs.signal.aesgcmprovider

    implementation project(':libsignal-service')
    implementation project(':paging')
    implementation project(':core-util')
    freeImplementation project(':libfakegms')
    implementation project(":libnetcipher")
    implementation project(':video')
    implementation project(':device-transfer')
    implementation project(':image-editor')

    implementation libs.signal.client.android
    implementation libs.google.protobuf.javalite

    implementation(libs.mobilecoin) {
        exclude group: 'com.google.protobuf'
    }

    implementation(libs.molly.argon2) {
        artifact {
            type = "aar"
        }
    }

    implementation libs.molly.ringrtc

    implementation libs.leolin.shortcutbadger
    implementation libs.emilsjolander.stickylistheaders
    implementation libs.jpardogo.materialtabstrip
    implementation libs.apache.httpclient.android
    implementation libs.photoview
    implementation libs.glide.glide
    kapt libs.glide.compiler
    kapt libs.androidx.annotation
    implementation libs.roundedimageview
    implementation libs.materialish.progress
    implementation libs.greenrobot.eventbus
    implementation libs.waitingdots
    implementation libs.floatingactionbutton
    implementation libs.google.zxing.android.integration
    implementation libs.time.duration.picker
    implementation libs.textdrawable
    implementation libs.google.zxing.core
    implementation (libs.subsampling.scale.image.view) {
        exclude group: 'com.android.support', module: 'support-annotations'
    }
    implementation (libs.numberpickerview) {
        exclude group: 'com.android.support', module: 'appcompat-v7'
    }
    implementation (libs.android.tooltips) {
        exclude group: 'com.android.support', module: 'appcompat-v7'
    }
    implementation libs.stream
    implementation (libs.colorpicker) {
        exclude group: 'com.android.support', module: 'appcompat-v7'
        exclude group: 'com.android.support', module: 'recyclerview-v7'
    }

    implementation libs.lottie

    implementation libs.stickyheadergrid
    implementation libs.circular.progress.button

    implementation libs.signal.android.database.sqlcipher
    implementation libs.androidx.sqlite

    implementation (libs.google.ez.vcard) {
        exclude group: 'com.fasterxml.jackson.core'
        exclude group: 'org.freemarker'
    }
    implementation libs.dnsjava

    implementation libs.gosimple.nbvcxz

    testImplementation testLibs.junit.junit
    testImplementation testLibs.assertj.core
    testImplementation testLibs.mockito.core
    testImplementation testLibs.powermock.api.mockito
    testImplementation testLibs.powermock.module.junit4.core
    testImplementation testLibs.powermock.module.junit4.rule
    testImplementation testLibs.powermock.classloading.xstream

    testImplementation testLibs.androidx.test.core
    testImplementation (testLibs.robolectric.robolectric) {
        exclude group: 'com.google.protobuf', module: 'protobuf-java'
    }
    testImplementation testLibs.robolectric.shadows.multidex
    testImplementation testLibs.hamcrest.hamcrest

    testImplementation(testFixtures(project(":libsignal-service")))

    androidTestImplementation testLibs.androidx.test.ext.junit
    androidTestImplementation testLibs.espresso.core

    testImplementation testLibs.espresso.core

    implementation libs.kotlin.stdlib.jdk8

    implementation libs.rxjava3.rxandroid
    implementation libs.rxjava3.rxkotlin

    androidTestUtil 'androidx.test:orchestrator:1.4.0'
}

dependencyVerification {
    configuration = '(staging|prod)(Free|NonFree)(Debug|Release)RuntimeClasspath'
}

static def getCommitTag() {
    return "git describe --tags --exact-match".execute().text.trim() ?: "untagged"
}

static def getCommitTimestamp() {
    return "git log -1 --pretty=format:%ct000".execute().text.trim()
}

static def getCommitHash() {
    try {
        return "git rev-parse HEAD".execute().text.trim()
    } catch (ignored) {
        return "abcd1234"
    }
}

<<<<<<< HEAD
static def getBuildTimestamp() {
    try {
        return getCommitTimestamp()
    } catch (ignored) {
        return new Date().getTime()
=======
def getCurrentGitTag() {
    if (!(new File('.git').exists())) {
        return ''
    }

    def stdout = new ByteArrayOutputStream()
    exec {
        commandLine 'git', 'tag', '--points-at', 'HEAD'
        standardOutput = stdout
    }

    def output = stdout.toString().trim()

    if (output != null && output.size() > 0) {
        def tags = output.split('\n').toList()
        return tags.stream().filter(t -> t.contains('nightly')).findFirst().orElse(tags.get(0))
    } else {
        return null
>>>>>>> 182a112c
    }
}

tasks.withType(Test) {
    testLogging {
        events "failed"
        exceptionFormat "full"
        showCauses true
        showExceptions true
        showStackTraces true
    }
}<|MERGE_RESOLUTION|>--- conflicted
+++ resolved
@@ -233,45 +233,6 @@
     }
 
     productFlavors {
-<<<<<<< HEAD
-=======
-        play {
-            dimension 'distribution'
-            isDefault true
-            ext.websiteUpdateUrl = "null"
-            buildConfigField "boolean", "PLAY_STORE_DISABLED", "false"
-            buildConfigField "String", "NOPLAY_UPDATE_URL", "$ext.websiteUpdateUrl"
-            buildConfigField "String", "BUILD_DISTRIBUTION_TYPE", "\"play\""
-        }
-
-        website {
-            dimension 'distribution'
-            ext.websiteUpdateUrl = "https://updates.signal.org/android"
-            buildConfigField "boolean", "PLAY_STORE_DISABLED", "true"
-            buildConfigField "String", "NOPLAY_UPDATE_URL", "\"$ext.websiteUpdateUrl\""
-            buildConfigField "String", "BUILD_DISTRIBUTION_TYPE", "\"website\""
-        }
-
-        nightly {
-            dimension 'distribution'
-            versionNameSuffix "-nightly-untagged-${getDateSuffix()}"
-            ext.websiteUpdateUrl = "null"
-            buildConfigField "boolean", "PLAY_STORE_DISABLED", "false"
-            buildConfigField "String", "NOPLAY_UPDATE_URL", "$ext.websiteUpdateUrl"
-            buildConfigField "String", "BUILD_DISTRIBUTION_TYPE", "\"nightly\""
-        }
-
-        study {
-            dimension 'distribution'
-
-            applicationIdSuffix ".study"
-            ext.websiteUpdateUrl = "null"
-            buildConfigField "boolean", "PLAY_STORE_DISABLED", "false"
-            buildConfigField "String", "NOPLAY_UPDATE_URL", "$ext.websiteUpdateUrl"
-            buildConfigField "String", "BUILD_DISTRIBUTION_TYPE", "\"study\""
-        }
-
->>>>>>> 182a112c
         prod {
             dimension 'environment'
 
@@ -557,32 +518,11 @@
     }
 }
 
-<<<<<<< HEAD
 static def getBuildTimestamp() {
     try {
         return getCommitTimestamp()
     } catch (ignored) {
         return new Date().getTime()
-=======
-def getCurrentGitTag() {
-    if (!(new File('.git').exists())) {
-        return ''
-    }
-
-    def stdout = new ByteArrayOutputStream()
-    exec {
-        commandLine 'git', 'tag', '--points-at', 'HEAD'
-        standardOutput = stdout
-    }
-
-    def output = stdout.toString().trim()
-
-    if (output != null && output.size() > 0) {
-        def tags = output.split('\n').toList()
-        return tags.stream().filter(t -> t.contains('nightly')).findFirst().orElse(tags.get(0))
-    } else {
-        return null
->>>>>>> 182a112c
     }
 }
 
