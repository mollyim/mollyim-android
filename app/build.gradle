--- conflicted
+++ resolved
@@ -84,14 +84,9 @@
     version = "0.43.2"
 }
 
-<<<<<<< HEAD
-def canonicalVersionCode = 1044
-def canonicalVersionName = "5.36.3"
-def mollyRevision = 0
-=======
 def canonicalVersionCode = 1049
 def canonicalVersionName = "5.37.4"
->>>>>>> ee698951
+def mollyRevision = 0
 
 def postFixSize = 100
 
