--- conflicted
+++ resolved
@@ -56,14 +56,9 @@
     MAPS_API_KEY = getEnv('CI_MAPS_API_KEY') ?: mapsApiKey
 }
 
-<<<<<<< HEAD
-def canonicalVersionCode = 1310
-def canonicalVersionName = "6.28.6"
-def mollyRevision = 0
-=======
 def canonicalVersionCode = 1314
 def canonicalVersionName = "6.29.2"
->>>>>>> 28b63e08
+def mollyRevision = 0
 
 def postFixSize = 100
 
