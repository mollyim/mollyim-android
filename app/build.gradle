--- conflicted
+++ resolved
@@ -56,14 +56,9 @@
     MAPS_API_KEY = getEnv('CI_MAPS_API_KEY') ?: mapsApiKey
 }
 
-<<<<<<< HEAD
-def canonicalVersionCode = 1247
-def canonicalVersionName = "6.18.4"
-def mollyRevision = 0
-=======
 def canonicalVersionCode = 1256
 def canonicalVersionName = "6.19.8"
->>>>>>> 5f7414e8
+def mollyRevision = 0
 
 def postFixSize = 100
 
@@ -155,7 +150,8 @@
         jniLibs {
             // MOLLY: Compress native libs by default as APK is not split on ABIs
             useLegacyPackaging true
-        }    }
+        }
+    }
 
 
     buildFeatures {
@@ -555,6 +551,8 @@
 
     testImplementation testLibs.espresso.core
 
+    implementation libs.kotlin.stdlib.jdk8
+
     implementation libs.rxjava3.rxandroid
     implementation libs.rxjava3.rxkotlin
     implementation libs.rxdogtag
