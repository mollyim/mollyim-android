/*
 * Copyright (C) 2015 Open Whisper Systems
 *
 * This program is free software: you can redistribute it and/or modify
 * it under the terms of the GNU General Public License as published by
 * the Free Software Foundation, either version 3 of the License, or
 * (at your option) any later version.
 *
 * This program is distributed in the hope that it will be useful,
 * but WITHOUT ANY WARRANTY; without even the implied warranty of
 * MERCHANTABILITY or FITNESS FOR A PARTICULAR PURPOSE.  See the
 * GNU General Public License for more details.
 *
 * You should have received a copy of the GNU General Public License
 * along with this program.  If not, see <http://www.gnu.org/licenses/>.
 */
package org.thoughtcrime.securesms.conversation;

import android.Manifest;
import android.animation.Animator;
import android.animation.LayoutTransition;
import android.animation.ValueAnimator;
import android.annotation.SuppressLint;
import android.content.ActivityNotFoundException;
import android.content.Context;
import android.content.Intent;
import android.content.res.Configuration;
import android.graphics.Bitmap;
import android.graphics.Rect;
import android.net.Uri;
import android.os.AsyncTask;
import android.os.Bundle;
import android.text.SpannableStringBuilder;
import android.text.TextUtils;
import android.view.LayoutInflater;
import android.view.Menu;
import android.view.MenuItem;
import android.view.View;
import android.view.ViewGroup;
import android.view.ViewTreeObserver;
import android.view.animation.Animation;
import android.view.animation.AnimationUtils;
import android.widget.FrameLayout;
import android.widget.TextView;
import android.widget.Toast;
import android.widget.ViewSwitcher;

import androidx.annotation.NonNull;
import androidx.annotation.Nullable;
import androidx.appcompat.app.AlertDialog;
import androidx.appcompat.app.AppCompatActivity;
import androidx.appcompat.view.ActionMode;
import androidx.appcompat.widget.Toolbar;
import androidx.core.app.ActivityCompat;
import androidx.core.app.ActivityOptionsCompat;
import androidx.core.content.ContextCompat;
import androidx.core.text.HtmlCompat;
import androidx.core.view.ViewCompat;
import androidx.core.view.ViewKt;
import androidx.lifecycle.LiveData;
import androidx.lifecycle.Observer;
import androidx.lifecycle.ViewModelProvider;
import androidx.recyclerview.widget.LinearLayoutManager;
import androidx.recyclerview.widget.RecyclerView;
import androidx.recyclerview.widget.RecyclerView.OnScrollListener;

import com.annimon.stream.Collectors;
import com.annimon.stream.Stream;
import com.google.android.material.dialog.MaterialAlertDialogBuilder;
import com.google.android.material.snackbar.Snackbar;

import org.jetbrains.annotations.NotNull;
import org.signal.core.util.DimensionUnit;
import org.signal.core.util.StreamUtil;
import org.signal.core.util.concurrent.SignalExecutors;
import org.signal.core.util.concurrent.SimpleTask;
import org.signal.core.util.logging.Log;
import org.thoughtcrime.securesms.LoggingFragment;
import org.thoughtcrime.securesms.R;
<<<<<<< HEAD
=======
import org.thoughtcrime.securesms.badges.gifts.OpenableGift;
import org.thoughtcrime.securesms.badges.gifts.OpenableGiftItemDecoration;
import org.thoughtcrime.securesms.badges.gifts.viewgift.received.ViewReceivedGiftBottomSheet;
import org.thoughtcrime.securesms.badges.gifts.viewgift.sent.ViewSentGiftBottomSheet;
>>>>>>> 36c882e3
import org.thoughtcrime.securesms.components.ConversationScrollToView;
import org.thoughtcrime.securesms.components.ConversationTypingView;
import org.thoughtcrime.securesms.components.TypingStatusRepository;
import org.thoughtcrime.securesms.components.menu.ActionItem;
import org.thoughtcrime.securesms.components.menu.SignalBottomActionBar;
import org.thoughtcrime.securesms.components.recyclerview.SmoothScrollingLinearLayoutManager;
import org.thoughtcrime.securesms.components.settings.app.AppSettingsActivity;
import org.thoughtcrime.securesms.components.voice.VoiceNoteMediaControllerOwner;
import org.thoughtcrime.securesms.components.voice.VoiceNotePlaybackState;
import org.thoughtcrime.securesms.contactshare.Contact;
import org.thoughtcrime.securesms.contactshare.ContactUtil;
import org.thoughtcrime.securesms.contactshare.SharedContactDetailsActivity;
import org.thoughtcrime.securesms.conversation.ConversationAdapter.ItemClickListener;
import org.thoughtcrime.securesms.conversation.ConversationAdapter.StickyHeaderViewHolder;
import org.thoughtcrime.securesms.conversation.colors.Colorizer;
import org.thoughtcrime.securesms.conversation.colors.RecyclerViewColorizer;
import org.thoughtcrime.securesms.conversation.mutiselect.ConversationItemAnimator;
import org.thoughtcrime.securesms.conversation.mutiselect.MultiselectItemDecoration;
import org.thoughtcrime.securesms.conversation.mutiselect.MultiselectPart;
import org.thoughtcrime.securesms.conversation.mutiselect.forward.MultiselectForwardBottomSheet;
import org.thoughtcrime.securesms.conversation.mutiselect.forward.MultiselectForwardFragment;
import org.thoughtcrime.securesms.conversation.mutiselect.forward.MultiselectForwardFragmentArgs;
import org.thoughtcrime.securesms.conversation.quotes.MessageQuotesBottomSheet;
import org.thoughtcrime.securesms.conversation.ui.error.EnableCallNotificationSettingsDialog;
import org.thoughtcrime.securesms.conversation.ui.error.SafetyNumberChangeDialog;
import org.thoughtcrime.securesms.database.MessageDatabase;
import org.thoughtcrime.securesms.database.MmsDatabase;
import org.thoughtcrime.securesms.database.SignalDatabase;
import org.thoughtcrime.securesms.database.SmsDatabase;
import org.thoughtcrime.securesms.database.model.InMemoryMessageRecord;
import org.thoughtcrime.securesms.database.model.MediaMmsMessageRecord;
import org.thoughtcrime.securesms.database.model.MessageId;
import org.thoughtcrime.securesms.database.model.MessageRecord;
import org.thoughtcrime.securesms.database.model.MmsMessageRecord;
import org.thoughtcrime.securesms.database.model.ReactionRecord;
import org.thoughtcrime.securesms.dependencies.ApplicationDependencies;
import org.thoughtcrime.securesms.giph.mp4.GiphyMp4ItemDecoration;
import org.thoughtcrime.securesms.giph.mp4.GiphyMp4PlaybackController;
import org.thoughtcrime.securesms.giph.mp4.GiphyMp4PlaybackPolicy;
import org.thoughtcrime.securesms.giph.mp4.GiphyMp4ProjectionPlayerHolder;
import org.thoughtcrime.securesms.giph.mp4.GiphyMp4ProjectionRecycler;
import org.thoughtcrime.securesms.groups.GroupId;
import org.thoughtcrime.securesms.groups.GroupMigrationMembershipChange;
import org.thoughtcrime.securesms.groups.ui.GroupErrors;
import org.thoughtcrime.securesms.groups.ui.invitesandrequests.invite.GroupLinkInviteFriendsBottomSheetDialogFragment;
import org.thoughtcrime.securesms.groups.ui.managegroup.dialogs.GroupDescriptionDialog;
import org.thoughtcrime.securesms.groups.ui.migration.GroupsV1MigrationInfoBottomSheetDialogFragment;
import org.thoughtcrime.securesms.groups.v2.GroupBlockJoinRequestResult;
import org.thoughtcrime.securesms.groups.v2.GroupDescriptionUtil;
import org.thoughtcrime.securesms.jobs.DirectoryRefreshJob;
import org.thoughtcrime.securesms.jobs.MultiDeviceViewOnceOpenJob;
import org.thoughtcrime.securesms.keyvalue.SignalStore;
import org.thoughtcrime.securesms.linkpreview.LinkPreview;
import org.thoughtcrime.securesms.longmessage.LongMessageFragment;
import org.thoughtcrime.securesms.main.Material3OnScrollHelperBinder;
import org.thoughtcrime.securesms.messagedetails.MessageDetailsFragment;
import org.thoughtcrime.securesms.messagerequests.MessageRequestState;
import org.thoughtcrime.securesms.messagerequests.MessageRequestViewModel;
import org.thoughtcrime.securesms.mms.GlideApp;
import org.thoughtcrime.securesms.mms.OutgoingMediaMessage;
import org.thoughtcrime.securesms.mms.PartAuthority;
import org.thoughtcrime.securesms.mms.Slide;
import org.thoughtcrime.securesms.mms.TextSlide;
import org.thoughtcrime.securesms.notifications.profiles.NotificationProfile;
import org.thoughtcrime.securesms.notifications.v2.ConversationId;
import org.thoughtcrime.securesms.permissions.Permissions;
import org.thoughtcrime.securesms.phonenumbers.PhoneNumberFormatter;
import org.thoughtcrime.securesms.providers.BlobProvider;
import org.thoughtcrime.securesms.ratelimit.RecaptchaProofBottomSheetFragment;
import org.thoughtcrime.securesms.reactions.ReactionsBottomSheetDialogFragment;
import org.thoughtcrime.securesms.recipients.LiveRecipient;
import org.thoughtcrime.securesms.recipients.Recipient;
import org.thoughtcrime.securesms.recipients.RecipientExporter;
import org.thoughtcrime.securesms.recipients.RecipientId;
import org.thoughtcrime.securesms.recipients.ui.bottomsheet.RecipientBottomSheetDialogFragment;
import org.thoughtcrime.securesms.revealable.ViewOnceMessageActivity;
import org.thoughtcrime.securesms.revealable.ViewOnceUtil;
import org.thoughtcrime.securesms.safety.SafetyNumberBottomSheet;
import org.thoughtcrime.securesms.sms.MessageSender;
import org.thoughtcrime.securesms.sms.OutgoingTextMessage;
import org.thoughtcrime.securesms.stickers.StickerLocator;
import org.thoughtcrime.securesms.stickers.StickerPackPreviewActivity;
import org.thoughtcrime.securesms.stories.Stories;
import org.thoughtcrime.securesms.stories.StoryViewerArgs;
import org.thoughtcrime.securesms.stories.viewer.StoryViewerActivity;
import org.thoughtcrime.securesms.util.CachedInflater;
import org.thoughtcrime.securesms.util.CommunicationActions;
import org.thoughtcrime.securesms.util.HtmlUtil;
import org.thoughtcrime.securesms.util.LifecycleDisposable;
import org.thoughtcrime.securesms.util.MessageRecordUtil;
import org.thoughtcrime.securesms.util.Projection;
import org.thoughtcrime.securesms.util.RemoteDeleteUtil;
import org.thoughtcrime.securesms.util.SaveAttachmentTask;
import org.thoughtcrime.securesms.util.SignalLocalMetrics;
import org.thoughtcrime.securesms.util.SnapToTopDataObserver;
import org.thoughtcrime.securesms.util.StickyHeaderDecoration;
import org.thoughtcrime.securesms.util.Stopwatch;
import org.thoughtcrime.securesms.util.StorageUtil;
import org.thoughtcrime.securesms.util.TextSecurePreferences;
import org.thoughtcrime.securesms.util.TopToastPopup;
import org.thoughtcrime.securesms.util.Util;
import org.thoughtcrime.securesms.util.ViewUtil;
import org.thoughtcrime.securesms.util.WindowUtil;
import org.thoughtcrime.securesms.util.concurrent.ListenableFuture;
import org.thoughtcrime.securesms.util.task.ProgressDialogAsyncTask;
import org.thoughtcrime.securesms.verify.VerifyIdentityActivity;
import org.thoughtcrime.securesms.wallpaper.ChatWallpaper;

import java.io.IOException;
import java.io.InputStream;
import java.util.ArrayList;
import java.util.Collections;
import java.util.HashSet;
import java.util.List;
import java.util.Locale;
import java.util.Objects;
import java.util.Optional;
import java.util.Set;
import java.util.concurrent.ExecutionException;

import io.reactivex.rxjava3.android.schedulers.AndroidSchedulers;
import kotlin.Unit;

@SuppressLint("StaticFieldLeak")
public class ConversationFragment extends LoggingFragment implements MultiselectForwardBottomSheet.Callback, MessageQuotesBottomSheet.Callback {
  private static final String TAG = Log.tag(ConversationFragment.class);

  private static final int SCROLL_ANIMATION_THRESHOLD = 50;
  private static final int CODE_ADD_EDIT_CONTACT      = 77;
  private static final int MAX_SCROLL_DELAY_COUNT     = 5;

  private final ActionModeCallback  actionModeCallback     = new ActionModeCallback();
  private final ItemClickListener   selectionClickListener = new ConversationFragmentItemClickListener();
  private final LifecycleDisposable disposables            = new LifecycleDisposable();
  private final LifecycleDisposable lastSeenDisposable     = new LifecycleDisposable();

  private ConversationFragmentListener listener;

  private LiveRecipient               recipient;
  private long                        threadId;
  private ActionMode                  actionMode;
  private Locale                      locale;
  private FrameLayout                 videoContainer;
  private RecyclerView                list;
  private LastSeenHeader              lastSeenDecoration;
  private RecyclerView.ItemDecoration inlineDateDecoration;
  private ViewSwitcher                topLoadMoreView;
  private ViewSwitcher                bottomLoadMoreView;
  private ConversationTypingView      typingView;
  private View                        composeDivider;
  private ConversationScrollToView    scrollToBottomButton;
  private ConversationScrollToView    scrollToMentionButton;
  private TextView                    scrollDateHeader;
  private ConversationBannerView      conversationBanner;
  private MessageRequestViewModel     messageRequestViewModel;
  private MessageCountsViewModel      messageCountsViewModel;
  private ConversationViewModel       conversationViewModel;
  private ConversationGroupViewModel  groupViewModel;
  private SnapToTopDataObserver       snapToTopDataObserver;
  private MarkReadHelper              markReadHelper;
  private Animation                   scrollButtonInAnimation;
  private Animation                   mentionButtonInAnimation;
  private Animation                   scrollButtonOutAnimation;
  private Animation                   mentionButtonOutAnimation;
  private OnScrollListener            conversationScrollListener;
  private int                         lastSeenScrollOffset;
  private Stopwatch                   startupStopwatch;
  private LayoutTransition            layoutTransition;
  private TransitionListener          transitionListener;
  private View                        reactionsShade;
  private SignalBottomActionBar       bottomActionBar;
  private OpenableGiftItemDecoration  openableGiftItemDecoration;

  private GiphyMp4ProjectionRecycler giphyMp4ProjectionRecycler;
  private Colorizer                  colorizer;
  private ConversationUpdateTick     conversationUpdateTick;
  private MultiselectItemDecoration  multiselectItemDecoration;

  private @Nullable ConversationData conversationData;
  private @Nullable ChatWallpaper    chatWallpaper;

  public static void prepare(@NonNull Context context) {
    FrameLayout parent = new FrameLayout(context);
    parent.setLayoutParams(new FrameLayout.LayoutParams(FrameLayout.LayoutParams.MATCH_PARENT, FrameLayout.LayoutParams.WRAP_CONTENT));

    CachedInflater.from(context).cacheUntilLimit(R.layout.conversation_item_received_text_only, parent, 25);
    CachedInflater.from(context).cacheUntilLimit(R.layout.conversation_item_sent_text_only, parent, 25);
    CachedInflater.from(context).cacheUntilLimit(R.layout.conversation_item_received_multimedia, parent, 10);
    CachedInflater.from(context).cacheUntilLimit(R.layout.conversation_item_sent_multimedia, parent, 10);
    CachedInflater.from(context).cacheUntilLimit(R.layout.conversation_item_update, parent, 5);
    CachedInflater.from(context).cacheUntilLimit(R.layout.cursor_adapter_header_footer_view, parent, 2);
  }

  @Override
  public void onCreate(Bundle icicle) {
    super.onCreate(icicle);
    this.locale = Locale.getDefault();
    startupStopwatch = new Stopwatch("conversation-open");
    SignalLocalMetrics.ConversationOpen.start();
  }

  @Override
  public View onCreateView(@NonNull LayoutInflater inflater, ViewGroup container, Bundle bundle) {
    disposables.bindTo(getViewLifecycleOwner());
    lastSeenDisposable.bindTo(getViewLifecycleOwner());

    final View view = inflater.inflate(R.layout.conversation_fragment, container, false);
    videoContainer = view.findViewById(R.id.video_container);
    list           = view.findViewById(android.R.id.list);
    composeDivider = view.findViewById(R.id.compose_divider);

    layoutTransition   = new LayoutTransition();
    transitionListener = new TransitionListener(list);

    scrollToBottomButton  = view.findViewById(R.id.scroll_to_bottom);
    scrollToMentionButton = view.findViewById(R.id.scroll_to_mention);
    scrollDateHeader      = view.findViewById(R.id.scroll_date_header);
    reactionsShade        = view.findViewById(R.id.reactions_shade);
    bottomActionBar       = view.findViewById(R.id.conversation_bottom_action_bar);

    final LinearLayoutManager      layoutManager            = new SmoothScrollingLinearLayoutManager(getActivity(), true);
    final ConversationItemAnimator conversationItemAnimator = new ConversationItemAnimator(
        () -> {
          ConversationAdapter adapter = getListAdapter();
          if (adapter == null) {
            return false;
          } else {
            return Util.hasItems(adapter.getSelectedItems());
          }
        },
        () -> conversationViewModel.shouldPlayMessageAnimations() && list.getScrollState() == RecyclerView.SCROLL_STATE_IDLE,
        () -> list.canScrollVertically(1) || list.canScrollVertically(-1));

    multiselectItemDecoration = new MultiselectItemDecoration(requireContext(), () -> chatWallpaper);

    list.setHasFixedSize(false);
    list.setLayoutManager(layoutManager);

    RecyclerViewColorizer recyclerViewColorizer = new RecyclerViewColorizer(list);

<<<<<<< HEAD
=======
    openableGiftItemDecoration = new OpenableGiftItemDecoration(requireContext());
    getViewLifecycleOwner().getLifecycle().addObserver(openableGiftItemDecoration);

    list.addItemDecoration(openableGiftItemDecoration);
>>>>>>> 36c882e3
    list.addItemDecoration(multiselectItemDecoration);
    list.setItemAnimator(conversationItemAnimator);

    ((Material3OnScrollHelperBinder) requireParentFragment()).bindScrollHelper(list);

    getViewLifecycleOwner().getLifecycle().addObserver(multiselectItemDecoration);

    snapToTopDataObserver = new ConversationSnapToTopDataObserver(list, new ConversationScrollRequestValidator());
    conversationBanner    = (ConversationBannerView) inflater.inflate(R.layout.conversation_item_banner, container, false);
    topLoadMoreView       = (ViewSwitcher) inflater.inflate(R.layout.load_more_header, container, false);
    bottomLoadMoreView    = (ViewSwitcher) inflater.inflate(R.layout.load_more_header, container, false);

    initializeLoadMoreView(topLoadMoreView);
    initializeLoadMoreView(bottomLoadMoreView);

    typingView = (ConversationTypingView) inflater.inflate(R.layout.conversation_typing_view, container, false);

    new ConversationItemSwipeCallback(
            conversationMessage -> actionMode == null &&
                                   MenuState.canReplyToMessage(recipient.get(),
                                                               MenuState.isActionMessage(conversationMessage.getMessageRecord()),
                                                               conversationMessage.getMessageRecord(),
                                                               messageRequestViewModel.shouldShowMessageRequest(),
                                                               groupViewModel.isNonAdminInAnnouncementGroup()),
            this::handleReplyMessage
    ).attachToRecyclerView(list);

    giphyMp4ProjectionRecycler = initializeGiphyMp4();

    this.groupViewModel         = new ViewModelProvider(getParentFragment(), new ConversationGroupViewModel.Factory()).get(ConversationGroupViewModel.class);
    this.messageCountsViewModel = new ViewModelProvider(getParentFragment()).get(MessageCountsViewModel.class);
    this.conversationViewModel  = new ViewModelProvider(getParentFragment(), new ConversationViewModel.Factory()).get(ConversationViewModel.class);

    disposables.add(conversationViewModel.getChatColors().subscribe(chatColors -> {
      recyclerViewColorizer.setChatColors(chatColors);
      scrollToMentionButton.setUnreadCountBackgroundTint(chatColors.asSingleColor());
      scrollToBottomButton.setUnreadCountBackgroundTint(chatColors.asSingleColor());
    }));

    disposables.add(conversationViewModel.getMessageData().subscribe(messageData -> {
      SignalLocalMetrics.ConversationOpen.onDataPostedToMain();

      ConversationAdapter adapter = getListAdapter();
      if (adapter != null) {
        List<ConversationMessage> messages = messageData.getMessages();
        getListAdapter().submitList(messages, () -> {
          list.post(() -> {
            conversationViewModel.onMessagesCommitted(messages);
          });
        });
      }

      presentConversationMetadata(messageData.getMetadata());
    }));

    disposables.add(conversationViewModel.getWallpaper().subscribe(w -> {
      chatWallpaper = w.orElse(null);
      scrollToBottomButton.setWallpaperEnabled(w.isPresent());
      scrollToMentionButton.setWallpaperEnabled(w.isPresent());
    }));

    conversationViewModel.getShowMentionsButton().observe(getViewLifecycleOwner(), shouldShow -> {
      if (shouldShow) {
        ViewUtil.animateIn(scrollToMentionButton, mentionButtonInAnimation);
      } else {
        ViewUtil.animateOut(scrollToMentionButton, mentionButtonOutAnimation, View.INVISIBLE);
      }
    });

    conversationViewModel.getShowScrollToBottom().observe(getViewLifecycleOwner(), shouldShow -> {
      if (shouldShow) {
        ViewUtil.animateIn(scrollToBottomButton, scrollButtonInAnimation);
      } else {
        ViewUtil.animateOut(scrollToBottomButton, scrollButtonOutAnimation, View.INVISIBLE);
      }
    });

    scrollToBottomButton.setOnClickListener(v -> scrollToBottom());
    scrollToMentionButton.setOnClickListener(v -> scrollToNextMention());

    updateToolbarDependentMargins();

    colorizer = new Colorizer();
    disposables.add(conversationViewModel.getNameColorsMap().subscribe(nameColorsMap -> {
      colorizer.onNameColorsChanged(nameColorsMap);

      ConversationAdapter adapter = getListAdapter();
      if (adapter != null) {
        adapter.notifyItemRangeChanged(0, adapter.getItemCount(), ConversationAdapter.PAYLOAD_NAME_COLORS);
      }
    }));

    conversationUpdateTick = new ConversationUpdateTick(this::updateConversationItemTimestamps);
    getViewLifecycleOwner().getLifecycle().addObserver(conversationUpdateTick);

    listener.getVoiceNoteMediaController().getVoiceNotePlayerViewState().observe(getViewLifecycleOwner(), state -> conversationViewModel.setInlinePlayerVisible(state.isPresent()));
    conversationViewModel.getConversationTopMargin().observe(getViewLifecycleOwner(), topMargin -> {
      lastSeenScrollOffset = topMargin;
      ViewUtil.setTopMargin(scrollDateHeader, topMargin + ViewUtil.dpToPx(8));
    });

    conversationViewModel.getActiveNotificationProfile().observe(getViewLifecycleOwner(), this::updateNotificationProfileStatus);

    initializeScrollButtonAnimations();
    initializeResources();
    initializeMessageRequestViewModel();
    initializeListAdapter();

    conversationViewModel.getSearchQuery().observe(getViewLifecycleOwner(), this::onSearchQueryUpdated);

    disposables.add(conversationViewModel.getMarkReadRequests()
                                         .subscribe(timeSince -> markReadHelper.onViewsRevealed(timeSince)));

    return view;
  }

  @Override
  public void onViewCreated(@NonNull View view, @Nullable Bundle savedInstanceState) {
  }

  private @NonNull GiphyMp4ProjectionRecycler initializeGiphyMp4() {
    int                                            maxPlayback = GiphyMp4PlaybackPolicy.maxSimultaneousPlaybackInConversation();
    List<GiphyMp4ProjectionPlayerHolder>           holders     = GiphyMp4ProjectionPlayerHolder.injectVideoViews(requireContext(),
                                                                                                                 getViewLifecycleOwner().getLifecycle(),
                                                                                                                 videoContainer,
                                                                                                                 maxPlayback);
    GiphyMp4ProjectionRecycler callback = new GiphyMp4ProjectionRecycler(holders);

    GiphyMp4PlaybackController.attach(list, callback, maxPlayback);
    list.addItemDecoration(new GiphyMp4ItemDecoration(callback, translationY -> {
      reactionsShade.setTranslationY(translationY + list.getHeight());
      return Unit.INSTANCE;
    }), 0);

    return callback;
  }

  public void clearFocusedItem() {
    multiselectItemDecoration.setFocusedItem(null);
    list.invalidateItemDecorations();
  }

  private void updateConversationItemTimestamps() {
    ConversationAdapter conversationAdapter = getListAdapter();
    if (conversationAdapter != null) {
      getListAdapter().updateTimestamps();
    }
  }

  @Override
  public void onAttach(Context context) {
    super.onAttach(context);
    this.listener = (ConversationFragmentListener) getParentFragment();
  }

  @Override
  public void onStart() {
    super.onStart();
    initializeTypingObserver();
    layoutTransition.getAnimator(LayoutTransition.CHANGE_DISAPPEARING).addListener(transitionListener);
  }

  @Override
  public void onPause() {
    super.onPause();
    int lastVisiblePosition  = getListLayoutManager().findLastVisibleItemPosition();
    int firstVisiblePosition = getListLayoutManager().findFirstCompletelyVisibleItemPosition();

    final long lastVisibleMessageTimestamp;
    if (firstVisiblePosition > 0 && lastVisiblePosition != RecyclerView.NO_POSITION) {
      ConversationMessage message = getListAdapter().getLastVisibleConversationMessage(lastVisiblePosition);

      lastVisibleMessageTimestamp = message != null ? message.getMessageRecord().getDateReceived() : 0;
    } else {
      lastVisibleMessageTimestamp = 0;
    }
    SignalExecutors.BOUNDED.submit(() -> SignalDatabase.threads().setLastScrolled(threadId, lastVisibleMessageTimestamp));
  }

  @Override
  public void onStop() {
    super.onStop();
    ApplicationDependencies.getTypingStatusRepository().getTypists(threadId).removeObservers(getViewLifecycleOwner());
    layoutTransition.getAnimator(LayoutTransition.CHANGE_DISAPPEARING).removeListener(transitionListener);
  }

  @Override
  public void onConfigurationChanged(@NonNull Configuration newConfig) {
    super.onConfigurationChanged(newConfig);
    updateToolbarDependentMargins();
  }

  public void onNewIntent() {
    Log.d(TAG, "[onNewIntent]");

    if (actionMode != null) {
      actionMode.finish();
    }

    long oldThreadId = threadId;

    initializeResources();
    messageRequestViewModel.setConversationInfo(recipient.getId(), threadId);

    int startingPosition = getStartPosition();
    if (startingPosition != -1 && oldThreadId == threadId) {
      list.post(() -> moveToPosition(startingPosition, () -> Log.w(TAG, "Could not scroll to requested message.")));
    } else {
      initializeListAdapter();
    }
  }

  public void moveToLastSeen() {
    int lastSeenPosition = conversationData != null ? conversationData.getLastSeenPosition() : 0;
    if (lastSeenPosition <= 0) {
      Log.i(TAG, "No need to move to last seen.");
      return;
    }

    if (list == null || getListAdapter() == null) {
      Log.w(TAG, "Tried to move to last seen position, but we hadn't initialized the view yet.");
      return;
    }

    int position = getListAdapter().getAdapterPositionForMessagePosition(lastSeenPosition);
    snapToTopDataObserver.requestScrollPosition(position);
  }

  public void onWallpaperChanged(@Nullable ChatWallpaper wallpaper) {
    if (scrollDateHeader != null) {
      scrollDateHeader.setBackgroundResource(wallpaper != null ? R.drawable.sticky_date_header_background_wallpaper
                                                               : R.drawable.sticky_date_header_background);
      scrollDateHeader.setTextColor(ContextCompat.getColor(requireContext(), wallpaper != null ? R.color.sticky_header_foreground_wallpaper
                                                                                               : R.color.signal_colorOnSurfaceVariant));
    }

    if (list != null) {
      ConversationAdapter adapter = getListAdapter();

      if (adapter != null) {
        Log.d(TAG, "Notifying adapter that wallpaper state has changed.");

        if (adapter.onHasWallpaperChanged(wallpaper != null)) {
          setInlineDateDecoration(adapter);
        }
      }
    }
  }

  private int getStartPosition() {
    return conversationViewModel.getArgs().getStartingPosition();
  }

  private void initializeMessageRequestViewModel() {
    MessageRequestViewModel.Factory factory = new MessageRequestViewModel.Factory(requireContext());

    messageRequestViewModel = new ViewModelProvider(requireParentFragment(), factory).get(MessageRequestViewModel.class);
    messageRequestViewModel.setConversationInfo(recipient.getId(), threadId);

    listener.onMessageRequest(messageRequestViewModel);

    messageRequestViewModel.getRecipientInfo().observe(getViewLifecycleOwner(), recipientInfo -> {
      presentMessageRequestProfileView(requireContext(), recipientInfo, conversationBanner);
    });

    messageRequestViewModel.getMessageData().observe(getViewLifecycleOwner(), data -> {
      ConversationAdapter adapter = getListAdapter();
      if (adapter != null) {
        adapter.setMessageRequestAccepted(data.getMessageState() == MessageRequestState.NONE);
      }
    });
  }

  private void presentMessageRequestProfileView(@NonNull Context context, @NonNull MessageRequestViewModel.RecipientInfo recipientInfo, @Nullable ConversationBannerView conversationBanner) {
    if (conversationBanner == null) {
      return;
    }

    Recipient    recipient          = recipientInfo.getRecipient();
    boolean      isSelf             = Recipient.self().equals(recipient);
    int          memberCount        = recipientInfo.getGroupMemberCount();
    int          pendingMemberCount = recipientInfo.getGroupPendingMemberCount();
    List<String> groups             = recipientInfo.getSharedGroups();

    conversationBanner.setBadge(recipient);

    if (recipient != null) {
      conversationBanner.setAvatar(GlideApp.with(context), recipient);
      conversationBanner.showBackgroundBubble(recipient.hasWallpaper());

      String title = conversationBanner.setTitle(recipient);
      conversationBanner.setAbout(recipient);

      if (recipient.isGroup()) {
        if (pendingMemberCount > 0) {
          String invited = context.getResources().getQuantityString(R.plurals.MessageRequestProfileView_invited, pendingMemberCount, pendingMemberCount);
          conversationBanner.setSubtitle(context.getResources().getQuantityString(R.plurals.MessageRequestProfileView_members_and_invited, memberCount, memberCount, invited));
        } else if (memberCount > 0) {
          conversationBanner.setSubtitle(context.getResources().getQuantityString(R.plurals.MessageRequestProfileView_members, memberCount,
                                                                                  memberCount));
        } else {
          conversationBanner.setSubtitle(null);
        }
      } else if (isSelf) {
        conversationBanner.setSubtitle(context.getString(R.string.ConversationFragment__you_can_add_notes_for_yourself_in_this_conversation));
      } else {
        String subtitle = recipient.getE164().map(PhoneNumberFormatter::prettyPrint).orElse(null);

        if (subtitle == null || subtitle.equals(title)) {
          conversationBanner.hideSubtitle();
        } else {
          conversationBanner.setSubtitle(subtitle);
        }
      }
    }

    if (groups.isEmpty() || isSelf) {
      if (TextUtils.isEmpty(recipientInfo.getGroupDescription())) {
        conversationBanner.setLinkifyDescription(false);
        conversationBanner.hideDescription();
      } else {
        conversationBanner.setLinkifyDescription(true);
        boolean linkifyWebLinks = recipientInfo.getMessageRequestState() == MessageRequestState.NONE;
        conversationBanner.showDescription();
        GroupDescriptionUtil.setText(context,
                                     conversationBanner.getDescription(),
                                     recipientInfo.getGroupDescription(),
                                     linkifyWebLinks,
                                     () -> GroupDescriptionDialog.show(getChildFragmentManager(),
                                                                       recipient.getDisplayName(context),
                                                                       recipientInfo.getGroupDescription(),
                                                                       linkifyWebLinks));
      }
    } else {
      final String description;

      switch (groups.size()) {
        case 1:
          description = context.getString(R.string.MessageRequestProfileView_member_of_one_group, HtmlUtil.bold(groups.get(0)));
          break;
        case 2:
          description = context.getString(R.string.MessageRequestProfileView_member_of_two_groups, HtmlUtil.bold(groups.get(0)), HtmlUtil.bold(groups.get(1)));
          break;
        case 3:
          description = context.getString(R.string.MessageRequestProfileView_member_of_many_groups, HtmlUtil.bold(groups.get(0)), HtmlUtil.bold(groups.get(1)), HtmlUtil.bold(groups.get(2)));
          break;
        default:
          int others = groups.size() - 2;
          description = context.getString(R.string.MessageRequestProfileView_member_of_many_groups,
                                          HtmlUtil.bold(groups.get(0)),
                                          HtmlUtil.bold(groups.get(1)),
                                          context.getResources().getQuantityString(R.plurals.MessageRequestProfileView_member_of_d_additional_groups, others, others));
      }

      conversationBanner.setDescription(HtmlCompat.fromHtml(description, 0));
      conversationBanner.showDescription();
    }
  }

  private void initializeResources() {
    long oldThreadId      = threadId;
    int  startingPosition = getStartPosition();

    this.recipient      = Recipient.live(conversationViewModel.getArgs().getRecipientId());
    this.threadId       = conversationViewModel.getArgs().getThreadId();
    this.markReadHelper = new MarkReadHelper(ConversationId.forConversation(threadId), requireContext(), getViewLifecycleOwner());

    conversationViewModel.onConversationDataAvailable(recipient.getId(), threadId, startingPosition);
    messageCountsViewModel.setThreadId(threadId);

    messageCountsViewModel.getUnreadMessagesCount().observe(getViewLifecycleOwner(), scrollToBottomButton::setUnreadCount);
    messageCountsViewModel.getUnreadMentionsCount().observe(getViewLifecycleOwner(), count -> {
      scrollToMentionButton.setUnreadCount(count);
      conversationViewModel.setHasUnreadMentions(count > 0);
    });

    conversationScrollListener = new ConversationScrollListener(requireContext());
    list.addOnScrollListener(conversationScrollListener);

    if (oldThreadId != threadId) {
      ApplicationDependencies.getTypingStatusRepository().getTypists(oldThreadId).removeObservers(getViewLifecycleOwner());
    }
  }

  private void initializeListAdapter() {
    if (this.recipient != null) {
      if (getListAdapter() != null && getListAdapter().isForRecipientId(this.recipient.getId())) {
        Log.d(TAG, "List adapter already initialized for " + this.recipient.getId());
        return;
      }

      Log.d(TAG, "Initializing adapter for " + recipient.getId());
      ConversationAdapter adapter = new ConversationAdapter(requireContext(), this, GlideApp.with(this), locale, selectionClickListener, this.recipient.get(), colorizer);
      adapter.setPagingController(conversationViewModel.getPagingController());
      list.setAdapter(adapter);
      setInlineDateDecoration(adapter);
      ConversationAdapter.initializePool(list.getRecycledViewPool());

      adapter.registerAdapterDataObserver(snapToTopDataObserver);
      adapter.registerAdapterDataObserver(new CheckExpirationDataObserver());

      setLastSeen(conversationData != null ? conversationData.getLastSeen() : 0);

      adapter.registerAdapterDataObserver(new RecyclerView.AdapterDataObserver() {
        @Override
        public void onItemRangeInserted(int positionStart, int itemCount) {
          adapter.unregisterAdapterDataObserver(this);
          startupStopwatch.split("data-set");
          list.post(() -> {
            startupStopwatch.split("first-render");
            startupStopwatch.stop(TAG);
            SignalLocalMetrics.ConversationOpen.onRenderFinished();
          });
        }
      });
    }
  }

  private void initializeLoadMoreView(ViewSwitcher loadMoreView) {
    loadMoreView.setOnClickListener(v -> {
      loadMoreView.showNext();
      loadMoreView.setOnClickListener(null);
    });
  }

  private void initializeTypingObserver() {
    if (!TextSecurePreferences.isTypingIndicatorsEnabled(requireContext())) {
      return;
    }

    LiveData<TypingStatusRepository.TypingState> typists = ApplicationDependencies.getTypingStatusRepository().getTypists(threadId);

    typists.removeObservers(getViewLifecycleOwner());
    typists.observe(getViewLifecycleOwner(), typingState ->  {
      List<Recipient> recipients;
      boolean         replacedByIncomingMessage;

      if (typingState != null) {
        recipients                = typingState.getTypists();
        replacedByIncomingMessage = typingState.isReplacedByIncomingMessage();
      } else {
        recipients                = Collections.emptyList();
        replacedByIncomingMessage = false;
      }

      Recipient resolved = recipient.get();
      typingView.setTypists(GlideApp.with(ConversationFragment.this), recipients, resolved.isGroup(), resolved.hasWallpaper());

      ConversationAdapter adapter = getListAdapter();
      adapter.setTypingView(typingView);

      if (recipients.size() > 0) {
        if (!isTypingIndicatorShowing() && isAtBottom()) {
          adapter.setTypingViewEnabled(true);
          list.scrollToPosition(0);
        } else {
          adapter.setTypingViewEnabled(true);
        }
      } else {
        if (isTypingIndicatorShowing() && getListLayoutManager().findFirstCompletelyVisibleItemPosition() == 0 && getListLayoutManager().getItemCount() > 1 && !replacedByIncomingMessage) {
          adapter.setTypingViewEnabled(false);
        } else if (!replacedByIncomingMessage) {
          adapter.setTypingViewEnabled(false);
        } else {
          adapter.setTypingViewEnabled(false);
        }
      }
    });
  }

  private void setCorrectActionModeMenuVisibility() {
    Set<MultiselectPart> selectedParts = getListAdapter().getSelectedItems();

    if (actionMode != null && selectedParts.size() == 0) {
      actionMode.finish();
      return;
    }

    setBottomActionBarVisibility(true);

    MenuState menuState = MenuState.getMenuState(recipient.get(), selectedParts, messageRequestViewModel.shouldShowMessageRequest(), groupViewModel.isNonAdminInAnnouncementGroup());

    List<ActionItem> items = new ArrayList<>();

    if (menuState.shouldShowReplyAction()) {
      items.add(new ActionItem(R.drawable.ic_reply_24_tinted, getResources().getString(R.string.conversation_selection__menu_reply), () -> {
        maybeShowSwipeToReplyTooltip();
        handleReplyMessage(getSelectedConversationMessage());
        if (actionMode != null) {
          actionMode.finish();
        }
      }));
    }

    if (menuState.shouldShowForwardAction()) {
      items.add(new ActionItem(R.drawable.ic_forward_24_tinted, getResources().getString(R.string.conversation_selection__menu_forward), () -> handleForwardMessageParts(selectedParts)));
    }

    if (menuState.shouldShowSaveAttachmentAction()) {
      items.add(new ActionItem(R.drawable.ic_save_24_tinted, getResources().getString(R.string.conversation_selection__menu_save), () -> {
        handleSaveAttachment((MediaMmsMessageRecord) getSelectedConversationMessage().getMessageRecord());
        if (actionMode != null) {
          actionMode.finish();
        }
      }));
    }

    if (menuState.shouldShowCopyAction()) {
      items.add(new ActionItem(R.drawable.ic_copy_24_tinted, getResources().getString(R.string.conversation_selection__menu_copy), () -> {
        handleCopyMessage(selectedParts);
        if (actionMode != null) {
          actionMode.finish();
        }
      }));
    }

    if (menuState.shouldShowDetailsAction()) {
      items.add(new ActionItem(R.drawable.ic_info_tinted_24, getResources().getString(R.string.conversation_selection__menu_message_details), () -> {
        handleDisplayDetails(getSelectedConversationMessage());
        if (actionMode != null) {
          actionMode.finish();
        }
      }));
    }

    if (menuState.shouldShowDeleteAction()) {
      items.add(new ActionItem(R.drawable.ic_delete_tinted_24, getResources().getString(R.string.conversation_selection__menu_delete), () -> {
        handleDeleteMessages(selectedParts);
        if (actionMode != null) {
          actionMode.finish();
        }
      }));
    }

    bottomActionBar.setItems(items);
  }

  private void setBottomActionBarVisibility(boolean isVisible) {
    boolean isCurrentlyVisible = bottomActionBar.getVisibility() == View.VISIBLE;
    if (isVisible == isCurrentlyVisible) {
      return;
    }

    int additionalScrollOffset = (int) DimensionUnit.DP.toPixels(54);

    if (isVisible) {
      ViewUtil.animateIn(bottomActionBar, bottomActionBar.getEnterAnimation());
      listener.onBottomActionBarVisibilityChanged(View.VISIBLE);

      bottomActionBar.getViewTreeObserver().addOnPreDrawListener(new ViewTreeObserver.OnPreDrawListener() {
        @Override
        public boolean onPreDraw() {
          if (bottomActionBar.getHeight() == 0 && bottomActionBar.getVisibility() == View.VISIBLE) {
            return false;
          }

          bottomActionBar.getViewTreeObserver().removeOnPreDrawListener(this);

          int bottomPadding = bottomActionBar.getHeight() + (int) DimensionUnit.DP.toPixels(18);
          list.setPadding(list.getPaddingLeft(), list.getPaddingTop(), list.getPaddingRight(), bottomPadding);

          list.scrollBy(0, -(bottomPadding - additionalScrollOffset));

          return false;
        }
      });
    } else {
      ViewUtil.animateOut(bottomActionBar, bottomActionBar.getExitAnimation())
              .addListener(new ListenableFuture.Listener<Boolean>() {
                @Override public void onSuccess(Boolean result) {
                  int scrollOffset = list.getPaddingBottom() - additionalScrollOffset;
                  listener.onBottomActionBarVisibilityChanged(View.GONE);
                  list.setPadding(list.getPaddingLeft(), list.getPaddingTop(), list.getPaddingRight(), getResources().getDimensionPixelSize(R.dimen.conversation_bottom_padding));

                  ViewKt.doOnPreDraw(list, view -> {
                    list.scrollBy(0, scrollOffset);
                    return Unit.INSTANCE;
                  });
                }

                @Override public void onFailure(ExecutionException e) {
                }
              });
    }
  }

  private @Nullable ConversationAdapter getListAdapter() {
    return (ConversationAdapter) list.getAdapter();
  }

  private SmoothScrollingLinearLayoutManager getListLayoutManager() {
    return (SmoothScrollingLinearLayoutManager) list.getLayoutManager();
  }

  private ConversationMessage getSelectedConversationMessage() {
    Set<ConversationMessage> messageRecords = Stream.of(getListAdapter().getSelectedItems())
                                                    .map(MultiselectPart::getConversationMessage)
                                                    .distinct()
                                                    .collect(Collectors.toSet());

    if (messageRecords.size() == 1) return messageRecords.stream().findFirst().get();
    else                            throw new AssertionError();
  }

  public void reload(Recipient recipient, long threadId) {
    Log.d(TAG, "[reload] Recipient: " + recipient.getId() + ", ThreadId: " + threadId);
    this.recipient = recipient.live();

    if (this.threadId != threadId) {
      Log.i(TAG, "ThreadId changed from " + this.threadId + " to " + threadId + ". Recipient was " + this.recipient.getId() + " and is now " + recipient.getId());

      this.threadId = threadId;
      messageRequestViewModel.setConversationInfo(recipient.getId(), threadId);

      snapToTopDataObserver.requestScrollPosition(0);
      conversationViewModel.onConversationDataAvailable(recipient.getId(), threadId, -1);
      messageCountsViewModel.setThreadId(threadId);
      markReadHelper = new MarkReadHelper(ConversationId.forConversation(threadId), requireContext(), getViewLifecycleOwner());
      initializeListAdapter();
      initializeTypingObserver();
    }
  }

  public void scrollToBottom() {
    if (getListLayoutManager().findFirstVisibleItemPosition() < SCROLL_ANIMATION_THRESHOLD) {
      Log.d(TAG, "scrollToBottom: Smooth scrolling to bottom of screen.");
      list.smoothScrollToPosition(0);
    } else {
      Log.d(TAG, "scrollToBottom: Scrolling to bottom of screen.");
      list.scrollToPosition(0);
    }
  }

  public void setInlineDateDecoration(@NonNull ConversationAdapter adapter) {
    if (inlineDateDecoration != null) {
      list.removeItemDecoration(inlineDateDecoration);
    }

    inlineDateDecoration = new StickyHeaderDecoration(adapter, false, false, ConversationAdapter.HEADER_TYPE_INLINE_DATE);
    list.addItemDecoration(inlineDateDecoration, 0);
  }

  public void setLastSeen(long lastSeen) {
    lastSeenDisposable.clear();
    if (lastSeenDecoration != null) {
      list.removeItemDecoration(lastSeenDecoration);
    }

    lastSeenDecoration = new LastSeenHeader(getListAdapter(), lastSeen);
    list.addItemDecoration(lastSeenDecoration, 0);

    if (lastSeen > 0) {
      lastSeenDisposable.add(conversationViewModel.getThreadUnreadCount()
                                                  .distinctUntilChanged()
                                                  .observeOn(AndroidSchedulers.mainThread())
                                                  .subscribe(unreadCount -> {
                                                    lastSeenDecoration.setUnreadCount(unreadCount);
                                                    list.invalidateItemDecorations();
                                                  }));
    }
  }

  private void handleCopyMessage(final Set<MultiselectPart> multiselectParts) {
    SimpleTask.run(() -> extractBodies(multiselectParts),
                   bodies -> {
                     if (!Util.isEmpty(bodies)) {
                       Util.copyToClipboard(requireContext(), bodies);
                     }
                   });
  }

  private @NotNull CharSequence extractBodies(final Set<MultiselectPart> multiselectParts) {
    return Stream.of(multiselectParts)
                 .sortBy(m -> m.getMessageRecord().getDateReceived())
                 .map(MultiselectPart::getConversationMessage)
                 .distinct()
                 .map(message -> {
                   if (MessageRecordUtil.hasTextSlide(message.getMessageRecord())) {
                     TextSlide textSlide = MessageRecordUtil.requireTextSlide(message.getMessageRecord());
                     if (textSlide.getUri() == null) {
                       return message.getDisplayBody(requireContext());
                     }

                     try (InputStream stream = PartAuthority.getAttachmentStream(requireContext(), textSlide.getUri())) {
                       String body = StreamUtil.readFullyAsString(stream);
                       return ConversationMessage.ConversationMessageFactory.createWithUnresolvedData(requireContext(), message.getMessageRecord(), body)
                                                                            .getDisplayBody(requireContext());
                     } catch (IOException e) {
                       Log.w(TAG, "Failed to read text slide data.");
                     }
                   }

                   return message.getDisplayBody(requireContext());
                 })
                 .filterNot(Util::isEmpty)
                 .collect(SpannableStringBuilder::new, (bodyBuilder, body) -> {
                   if (bodyBuilder.length() > 0) {
                     bodyBuilder.append('\n');
                   }
                   bodyBuilder.append(body);
                 });
  }

  private void handleDeleteMessages(final Set<MultiselectPart> multiselectParts) {
    Set<MessageRecord> messageRecords = Stream.of(multiselectParts).map(MultiselectPart::getMessageRecord).collect(Collectors.toSet());
    buildRemoteDeleteConfirmationDialog(messageRecords).show();
  }

  private AlertDialog.Builder buildRemoteDeleteConfirmationDialog(Set<MessageRecord> messageRecords) {
    Context             context       = requireActivity();
    int                 messagesCount = messageRecords.size();
    AlertDialog.Builder builder       = new MaterialAlertDialogBuilder(getActivity());

    builder.setTitle(getActivity().getResources().getQuantityString(R.plurals.ConversationFragment_delete_selected_messages, messagesCount, messagesCount));
    builder.setCancelable(true);

    builder.setPositiveButton(R.string.ConversationFragment_delete_for_me, (dialog, which) -> {
      new ProgressDialogAsyncTask<Void, Void, Void>(getActivity(),
                                                    R.string.ConversationFragment_deleting,
                                                    R.string.ConversationFragment_deleting_messages)
      {
        @Override
        protected Void doInBackground(Void... voids) {
          for (MessageRecord messageRecord : messageRecords) {
            boolean threadDeleted;

            if (messageRecord.isMms()) {
              threadDeleted = SignalDatabase.mms().deleteMessage(messageRecord.getId());
            } else {
              threadDeleted = SignalDatabase.sms().deleteMessage(messageRecord.getId());
            }

            if (threadDeleted) {
              threadId = -1;
              conversationViewModel.clearThreadId();
              messageCountsViewModel.clearThreadId();
              listener.setThreadId(threadId);
            }
          }

          return null;
        }
      }.executeOnExecutor(AsyncTask.THREAD_POOL_EXECUTOR);
    });

    if (RemoteDeleteUtil.isValidSend(messageRecords, System.currentTimeMillis())) {
      builder.setNeutralButton(R.string.ConversationFragment_delete_for_everyone, (dialog, which) -> handleDeleteForEveryone(messageRecords));
    }

    builder.setNegativeButton(android.R.string.cancel, null);
    return builder;
  }

  private void handleDeleteForEveryone(Set<MessageRecord> messageRecords) {
    Runnable deleteForEveryone = () -> {
      SignalExecutors.BOUNDED.execute(() -> {
        for (MessageRecord message : messageRecords) {
          MessageSender.sendRemoteDelete(message.getId(), message.isMms());
        }
      });
    };

    if (SignalStore.uiHints().hasConfirmedDeleteForEveryoneOnce()) {
      deleteForEveryone.run();
    } else {
      new MaterialAlertDialogBuilder(requireActivity())
                     .setMessage(R.string.ConversationFragment_this_message_will_be_deleted_for_everyone_in_the_conversation)
                     .setPositiveButton(R.string.ConversationFragment_delete_for_everyone, (dialog, which) -> {
                       SignalStore.uiHints().markHasConfirmedDeleteForEveryoneOnce();
                       deleteForEveryone.run();
                     })
                     .setNegativeButton(android.R.string.cancel, null)
                     .show();
    }
  }

  private void handleDisplayDetails(ConversationMessage message) {
    MessageDetailsFragment.create(message.getMessageRecord(), recipient.getId()).show(getParentFragment().getChildFragmentManager(), null);
  }

  private void handleForwardMessageParts(Set<MultiselectPart> multiselectParts) {
    listener.onForwardClicked();

    MultiselectForwardFragmentArgs.create(requireContext(),
                                          multiselectParts,
                                          args -> MultiselectForwardFragment.showBottomSheet(getChildFragmentManager(),
                                                                                             args.withSendButtonTint(listener.getSendButtonTint())));
  }

  private void handleResendMessage(final MessageRecord message) {
    final Context context = getActivity().getApplicationContext();
    new AsyncTask<MessageRecord, Void, Void>() {
      @Override
      protected Void doInBackground(MessageRecord... messageRecords) {
        MessageSender.resend(context, messageRecords[0]);
        return null;
      }
    }.executeOnExecutor(AsyncTask.THREAD_POOL_EXECUTOR, message);
  }

  private void handleReplyMessage(final ConversationMessage message) {
    listener.handleReplyMessage(message);
  }

  private void handleSaveAttachment(final MediaMmsMessageRecord message) {
    if (message.isViewOnce()) {
      throw new AssertionError("Cannot save a view-once message.");
    }

    SaveAttachmentTask.showWarningDialog(getActivity(), (dialog, which) -> {
      if (StorageUtil.canWriteToMediaStore()) {
        performSave(message);
        return;
      }

      Permissions.with(this)
                 .request(Manifest.permission.WRITE_EXTERNAL_STORAGE)
                 .ifNecessary()
                 .withPermanentDenialDialog(getString(R.string.MediaPreviewActivity_signal_needs_the_storage_permission_in_order_to_write_to_external_storage_but_it_has_been_permanently_denied))
                 .onAnyDenied(() -> Toast.makeText(requireContext(), R.string.MediaPreviewActivity_unable_to_write_to_external_storage_without_permission, Toast.LENGTH_LONG).show())
                 .onAllGranted(() -> performSave(message))
                 .execute();
    });
  }

  private void performSave(final MediaMmsMessageRecord message) {
    List<SaveAttachmentTask.Attachment> attachments = Stream.of(message.getSlideDeck().getSlides())
                                                            .filter(s -> s.getUri() != null && (s.hasImage() || s.hasVideo() || s.hasAudio() || s.hasDocument()))
                                                            .map(s -> new SaveAttachmentTask.Attachment(s.getUri(), s.getContentType(), message.getDateSent(), s.getFileName().orElse(null)))
                                                            .toList();

    if (!Util.isEmpty(attachments)) {
      SaveAttachmentTask saveTask = new SaveAttachmentTask(getActivity());
      saveTask.executeOnExecutor(AsyncTask.THREAD_POOL_EXECUTOR, attachments.toArray(new SaveAttachmentTask.Attachment[0]));
      return;
    }

    Log.w(TAG, "No slide with attachable media found, failing nicely.");
    Toast.makeText(getActivity(),
                   getResources().getQuantityString(R.plurals.ConversationFragment_error_while_saving_attachments_to_sd_card, 1),
                   Toast.LENGTH_LONG).show();
  }

  public long stageOutgoingMessage(OutgoingMediaMessage message) {
    MessageRecord messageRecord = MmsDatabase.readerFor(message, threadId).getCurrent();

    if (getListAdapter() != null) {
      setLastSeen(0);
      list.post(() -> list.scrollToPosition(0));
    }

    return messageRecord.getId();
  }

  public long stageOutgoingMessage(OutgoingTextMessage message, long messageId) {
    MessageRecord messageRecord = SmsDatabase.readerFor(message, threadId, messageId).getCurrent();

    if (getListAdapter() != null) {
      setLastSeen(0);
      list.post(() -> list.scrollToPosition(0));
    }

    return messageRecord.getId();
  }

  private void presentConversationMetadata(@NonNull ConversationData conversation) {
    if (conversationData != null && conversationData.getThreadId() == conversation.getThreadId()) {
      Log.d(TAG, "Already presented conversation data for thread " + threadId);
      return;
    }

    conversationData = conversation;

    ConversationAdapter adapter = getListAdapter();
    if (adapter == null) {
      return;
    }

    adapter.setFooterView(conversationBanner);

    Runnable afterScroll = () -> {
      if (!conversation.getMessageRequestData().isMessageRequestAccepted()) {
        snapToTopDataObserver.requestScrollPosition(adapter.getItemCount() - 1);
      }

      setLastSeen(conversation.getLastSeen());

      listener.onCursorChanged();

      conversationScrollListener.onScrolled(list, 0, 0);
    };

    int lastSeenPosition     = adapter.getAdapterPositionForMessagePosition(conversation.getLastSeenPosition());
    int lastScrolledPosition = adapter.getAdapterPositionForMessagePosition(conversation.getLastScrolledPosition());

    if (conversation.getThreadSize() == 0) {
      afterScroll.run();
    } else if (conversation.shouldJumpToMessage()) {
      snapToTopDataObserver.buildScrollPosition(conversation.getJumpToPosition())
                           .withOnScrollRequestComplete(() -> {
                             afterScroll.run();
                             getListAdapter().pulseAtPosition(conversation.getJumpToPosition());
                           })
                           .submit();
    } else if (conversation.getMessageRequestData().isMessageRequestAccepted()) {
      snapToTopDataObserver.buildScrollPosition(conversation.shouldScrollToLastSeen() ? lastSeenPosition : lastScrolledPosition)
                           .withOnPerformScroll((layoutManager, position) -> scrollToLastSeenIfNecessary(conversation, layoutManager, position, 0))
                           .withOnScrollRequestComplete(afterScroll)
                           .submit();
    } else {
      snapToTopDataObserver.buildScrollPosition(adapter.getItemCount() - 1)
                           .withOnScrollRequestComplete(afterScroll)
                           .submit();
    }
  }

  private void scrollToLastSeenIfNecessary(ConversationData conversation, LinearLayoutManager layoutManager, int position, int count) {
    if (getView() == null) {
      Log.w(TAG, "[scrollToLastSeenIfNecessary] No view! Skipping.");
      return;
    }

    if (count < MAX_SCROLL_DELAY_COUNT && (list.getHeight() == 0 || lastSeenScrollOffset == 0)) {
      Log.w(TAG, "[scrollToLastSeenIfNecessary] List height or scroll offsets not available yet. Delaying jumping to last seen.");
      requireView().post(() -> scrollToLastSeenIfNecessary(conversation, layoutManager, position, count + 1));
    } else {
      if (count >= MAX_SCROLL_DELAY_COUNT) {
        Log.w(TAG, "[scrollToLastSeeenIfNecessary] Hit maximum call count! Doing default behavior.");
      }

      int offset = list.getHeight() - (conversation.shouldScrollToLastSeen() ? lastSeenScrollOffset : 0);
      layoutManager.scrollToPositionWithOffset(position, offset);
    }
  }

  private void updateNotificationProfileStatus(@NonNull Optional<NotificationProfile> activeProfile) {
    if (activeProfile.isPresent() && activeProfile.get().getId() != SignalStore.notificationProfileValues().getLastProfilePopup()) {
      requireView().postDelayed(() -> {
        SignalStore.notificationProfileValues().setLastProfilePopup(activeProfile.get().getId());
        SignalStore.notificationProfileValues().setLastProfilePopupTime(System.currentTimeMillis());
        TopToastPopup.show(((ViewGroup) requireView()), R.drawable.ic_moon_16, getString(R.string.ConversationFragment__s_on, activeProfile.get().getName()));
      }, 500L);
    }
  }

  private boolean isAtBottom() {
    if (list.getChildCount() == 0) return true;

    int firstVisiblePosition = getListLayoutManager().findFirstVisibleItemPosition();

    if (isTypingIndicatorShowing()) {
      RecyclerView.ViewHolder item1 = list.findViewHolderForAdapterPosition(1);
      return firstVisiblePosition <= 1 && item1 != null && item1.itemView.getBottom() <= list.getHeight();
    }

    return firstVisiblePosition == 0 && list.getChildAt(0).getBottom() <= list.getHeight();
  }

  private boolean isTypingIndicatorShowing() {
    return getListAdapter().isTypingViewEnabled();
  }

  private void onSearchQueryUpdated(@Nullable String query) {
    if (getListAdapter() != null) {
      getListAdapter().onSearchQueryUpdated(query);
    }
  }

  public @NonNull Colorizer getColorizer() {
    return Objects.requireNonNull(colorizer);
  }

  @SuppressWarnings("CodeBlock2Expr")
  public void jumpToMessage(@NonNull RecipientId author, long timestamp, @Nullable Runnable onMessageNotFound) {
    SimpleTask.run(getLifecycle(), () -> {
      return SignalDatabase.mmsSms().getMessagePositionInConversation(threadId, timestamp, author);
    }, p -> moveToPosition(p + (isTypingIndicatorShowing() ? 1 : 0), onMessageNotFound));
  }

  private void moveToPosition(int position, @Nullable Runnable onMessageNotFound) {
    Log.d(TAG, "moveToPosition(" + position + ")");
    conversationViewModel.getPagingController().onDataNeededAroundIndex(position);
    snapToTopDataObserver.buildScrollPosition(position)
                         .withOnPerformScroll(((layoutManager, p) ->
                             list.post(() -> {
                               if (Math.abs(layoutManager.findFirstVisibleItemPosition() - p) < SCROLL_ANIMATION_THRESHOLD) {
                                 View child = layoutManager.findViewByPosition(position);

                                 if (child == null || !layoutManager.isViewPartiallyVisible(child, true, false)) {
                                   layoutManager.scrollToPositionWithOffset(p, list.getHeight() / 4);
                                 }
                               } else {
                                 layoutManager.scrollToPositionWithOffset(p, list.getHeight() / 4);
                               }
                               getListAdapter().pulseAtPosition(position);
                             })
                         ))
                         .withOnInvalidPosition(() -> {
                           if (onMessageNotFound != null) {
                             onMessageNotFound.run();
                           }
                           Log.w(TAG, "[moveToMentionPosition] Tried to navigate to mention, but it wasn't found.");
                         })
                         .submit();
  }

  private void maybeShowSwipeToReplyTooltip() {
    if (!TextSecurePreferences.hasSeenSwipeToReplyTooltip(requireContext())) {
      int text = ViewUtil.isLtr(requireContext()) ? R.string.ConversationFragment_you_can_swipe_to_the_right_reply
                                                  : R.string.ConversationFragment_you_can_swipe_to_the_left_reply;
      Snackbar.make(list, text, Snackbar.LENGTH_LONG).show();

      TextSecurePreferences.setHasSeenSwipeToReplyTooltip(requireContext(), true);
    }
  }

  private void initializeScrollButtonAnimations() {
    scrollButtonInAnimation  = AnimationUtils.loadAnimation(requireContext(), R.anim.fade_scale_in);
    scrollButtonOutAnimation = AnimationUtils.loadAnimation(requireContext(), R.anim.fade_scale_out);

    mentionButtonInAnimation  = AnimationUtils.loadAnimation(requireContext(), R.anim.fade_scale_in);
    mentionButtonOutAnimation = AnimationUtils.loadAnimation(requireContext(), R.anim.fade_scale_out);

    scrollButtonInAnimation.setDuration(100);
    scrollButtonOutAnimation.setDuration(50);

    mentionButtonInAnimation.setDuration(100);
    mentionButtonOutAnimation.setDuration(50);
  }

  private void scrollToNextMention() {
    SimpleTask.run(getViewLifecycleOwner().getLifecycle(), () -> {
      return SignalDatabase.mms().getOldestUnreadMentionDetails(threadId);
    }, (pair) -> {
      if (pair != null) {
        jumpToMessage(pair.first(), pair.second(), () -> {});
      }
    });
  }

  private void postMarkAsReadRequest() {
    if (getListAdapter().hasNoConversationMessages()) {
      return;
    }

    int position = getListLayoutManager().findFirstVisibleItemPosition();
    if (position == getListAdapter().getItemCount() - 1) {
      return;
    }

    ConversationMessage item = getListAdapter().getItem(position);
    if (item == null) {
      item = getListAdapter().getItem(position + 1);
    }

    if (item != null) {
      MessageRecord record = item.getMessageRecord();
      long latestReactionReceived = Stream.of(record.getReactions())
                                          .map(ReactionRecord::getDateReceived)
                                          .max(Long::compareTo)
                                          .orElse(0L);

      conversationViewModel.submitMarkReadRequest(Math.max(record.getDateReceived(), latestReactionReceived));
    }
  }

  private void updateToolbarDependentMargins() {
    Toolbar toolbar = requireActivity().findViewById(R.id.toolbar);
    toolbar.getViewTreeObserver().addOnGlobalLayoutListener(new ViewTreeObserver.OnGlobalLayoutListener() {
      @Override
      public void onGlobalLayout() {
        Rect rect = new Rect();
        toolbar.getGlobalVisibleRect(rect);
        conversationViewModel.setToolbarBottom(rect.bottom);
        ViewUtil.setTopMargin(conversationBanner, rect.bottom + ViewUtil.dpToPx(16));
        toolbar.getViewTreeObserver().removeOnGlobalLayoutListener(this);
      }
    });
  }

  private @NonNull String calculateSelectedItemCount() {
    ConversationAdapter adapter = getListAdapter();
    int count = 0;
    if (adapter != null && !adapter.getSelectedItems().isEmpty()) {
      count = (int) adapter.getSelectedItems()
                           .stream()
                           .map(MultiselectPart::getConversationMessage)
                           .distinct()
                           .count();
    }

    return requireContext().getResources().getQuantityString(R.plurals.conversation_context__s_selected, count, count);

  }

  @Override
  public void onFinishForwardAction() {
    if (actionMode != null) {
      actionMode.finish();
    }
  }

  @Override
  public void onDismissForwardSheet() {
  }

  @Override
  public @Nullable Stories.MediaTransform.SendRequirements getStorySendRequirements() {
    return null;
  }

  @Override
  public @NonNull ItemClickListener getConversationAdapterListener() {
    return selectionClickListener;
  }

  @Override
  public void jumpToMessage(@NonNull MessageRecord messageRecord) {
    SimpleTask.run(getLifecycle(), () -> {
      return SignalDatabase.mmsSms().getMessagePositionInConversation(threadId,
                                                                      messageRecord.getDateReceived(),
                                                                      messageRecord.isOutgoing() ? Recipient.self().getId() : messageRecord.getRecipient().getId());
    }, p -> moveToPosition(p + (isTypingIndicatorShowing() ? 1 : 0), () -> {
      Toast.makeText(getContext(), R.string.ConversationFragment_failed_to_open_message, Toast.LENGTH_SHORT).show();
    }));
  }

  public interface ConversationFragmentListener extends VoiceNoteMediaControllerOwner {
    int     getSendButtonTint();
    boolean isKeyboardOpen();
    boolean isAttachmentKeyboardOpen();
    void    openAttachmentKeyboard();
    void    setThreadId(long threadId);
    void    handleReplyMessage(ConversationMessage conversationMessage);
    void    onMessageActionToolbarOpened();
    void    onMessageActionToolbarClosed();
    void    onBottomActionBarVisibilityChanged(int visibility);
    void    onForwardClicked();
    void    onMessageRequest(@NonNull MessageRequestViewModel viewModel);
    void    handleReaction(@NonNull ConversationMessage conversationMessage,
                           @NonNull ConversationReactionOverlay.OnActionSelectedListener onActionSelectedListener,
                           @NonNull SelectedConversationModel selectedConversationModel,
                           @NonNull ConversationReactionOverlay.OnHideListener onHideListener);
    void    onCursorChanged();
    void    onMessageWithErrorClicked(@NonNull MessageRecord messageRecord);
    void    onVoiceNotePause(@NonNull Uri uri);
    void    onVoiceNotePlay(@NonNull Uri uri, long messageId, double progress);
    void    onVoiceNoteResume(@NonNull Uri uri, long messageId);
    void    onVoiceNoteSeekTo(@NonNull Uri uri, double progress);
    void    onVoiceNotePlaybackSpeedChanged(@NonNull Uri uri, float speed);
    void    onRegisterVoiceNoteCallbacks(@NonNull Observer<VoiceNotePlaybackState> onPlaybackStartObserver);
    void    onUnregisterVoiceNoteCallbacks(@NonNull Observer<VoiceNotePlaybackState> onPlaybackStartObserver);
  }

  private class ConversationScrollListener extends OnScrollListener {

    private final ConversationDateHeader conversationDateHeader;

    private boolean wasAtBottom           = true;
    private long    lastPositionId        = -1;

    ConversationScrollListener(@NonNull Context context) {
      this.conversationDateHeader   = new ConversationDateHeader(context, scrollDateHeader);

    }

    @Override
    public void onScrolled(@NonNull final RecyclerView rv, final int dx, final int dy) {
      boolean currentlyAtBottom           = !rv.canScrollVertically(1);
      boolean currentlyAtZoomScrollHeight = isAtZoomScrollHeight();
      int     positionId                  = getHeaderPositionId();

      if (currentlyAtBottom && !wasAtBottom) {
        ViewUtil.fadeOut(composeDivider, 50, View.INVISIBLE);
      } else if (!currentlyAtBottom && wasAtBottom) {
        ViewUtil.fadeIn(composeDivider, 500);
      }

      if (currentlyAtBottom) {
        conversationViewModel.setShowScrollButtons(false);
      } else if (currentlyAtZoomScrollHeight) {
        conversationViewModel.setShowScrollButtons(true);
      }

      if (positionId != lastPositionId) {
        bindScrollHeader(conversationDateHeader, positionId);
      }

      wasAtBottom    = currentlyAtBottom;
      lastPositionId = positionId;

      postMarkAsReadRequest();
    }

    @Override
    public void onScrollStateChanged(@NonNull RecyclerView recyclerView, int newState) {
      if (newState == RecyclerView.SCROLL_STATE_DRAGGING) {
        conversationDateHeader.show();
      } else if (newState == RecyclerView.SCROLL_STATE_IDLE) {
        conversationDateHeader.hide();
      }
    }

    private boolean isAtZoomScrollHeight() {
      return getListLayoutManager().findFirstCompletelyVisibleItemPosition() > 4;
    }

    private int getHeaderPositionId() {
      return getListLayoutManager().findLastVisibleItemPosition();
    }

    private void bindScrollHeader(StickyHeaderViewHolder headerViewHolder, int positionId) {
      if (((ConversationAdapter)list.getAdapter()).getHeaderId(positionId) != -1) {
        ((ConversationAdapter) list.getAdapter()).onBindHeaderViewHolder(headerViewHolder, positionId, ConversationAdapter.HEADER_TYPE_POPOVER_DATE);
      }
    }
  }

  private class ConversationFragmentItemClickListener implements ItemClickListener {

    @Override
    public void onItemClick(MultiselectPart item) {
      if (actionMode != null) {
        ((ConversationAdapter) list.getAdapter()).toggleSelection(item);
        list.invalidateItemDecorations();

        if (getListAdapter().getSelectedItems().size() == 0) {
          actionMode.finish();
        } else {
          setCorrectActionModeMenuVisibility();
          actionMode.setTitle(calculateSelectedItemCount());
        }
      }
    }

    @Override
    public void onItemLongClick(View itemView, MultiselectPart item) {

      if (actionMode != null) return;

      MessageRecord messageRecord = item.getConversationMessage().getMessageRecord();

      if (isUnopenedGift(itemView, messageRecord)) {
        return;
      }

      if (messageRecord.isSecure()                                        &&
          !messageRecord.isRemoteDelete()                                 &&
          !messageRecord.isUpdate()                                       &&
          !recipient.get().isBlocked()                                    &&
          !messageRequestViewModel.shouldShowMessageRequest()             &&
          (!recipient.get().isGroup() || recipient.get().isActiveGroup()) &&
          ((ConversationAdapter) list.getAdapter()).getSelectedItems().isEmpty())
      {
        multiselectItemDecoration.setFocusedItem(new MultiselectPart.Message(item.getConversationMessage()));
        list.invalidateItemDecorations();

        reactionsShade.setVisibility(View.VISIBLE);
        list.setLayoutFrozen(true);

        if (itemView instanceof ConversationItem) {
          Uri audioUri = getAudioUriForLongClick(messageRecord);
          if (audioUri != null) {
            listener.onVoiceNotePause(audioUri);
          }

          Bitmap videoBitmap          = null;
          int    childAdapterPosition = list.getChildAdapterPosition(itemView);

          GiphyMp4ProjectionPlayerHolder mp4Holder = null;
          if (childAdapterPosition != RecyclerView.NO_POSITION) {
            mp4Holder = giphyMp4ProjectionRecycler.getCurrentHolder(childAdapterPosition);
            if (mp4Holder != null && mp4Holder.isVisible()) {
              mp4Holder.pause();
              videoBitmap = mp4Holder.getBitmap();
              mp4Holder.hide();
            } else {
              mp4Holder = null;
            }
          }
          final GiphyMp4ProjectionPlayerHolder finalMp4Holder = mp4Holder;

          ConversationItem conversationItem = (ConversationItem) itemView;
          Bitmap           bitmap           = ConversationItemSelection.snapshotView(conversationItem, list, messageRecord, videoBitmap);

          View focusedView = listener.isKeyboardOpen() ? conversationItem.getRootView().findFocus() : null;

          final ConversationItemBodyBubble bodyBubble                = conversationItem.bodyBubble;
                SelectedConversationModel  selectedConversationModel = new SelectedConversationModel(bitmap,
                                                                                                     itemView.getX(),
                                                                                                     itemView.getY() + list.getTranslationY(),
                                                                                                     bodyBubble.getX(),
                                                                                                     bodyBubble.getY(),
                                                                                                     bodyBubble.getWidth(),
                                                                                                     audioUri,
                                                                                                     messageRecord.isOutgoing(),
                                                                                                     focusedView);

          bodyBubble.setVisibility(View.INVISIBLE);
          conversationItem.reactionsView.setVisibility(View.INVISIBLE);

          boolean quotedIndicatorVisible = conversationItem.quotedIndicator != null && conversationItem.quotedIndicator.getVisibility() == View.VISIBLE;
          if (quotedIndicatorVisible && conversationItem.quotedIndicator != null) {
            ViewUtil.fadeOut(conversationItem.quotedIndicator, 150, View.INVISIBLE);
          }

          ViewUtil.hideKeyboard(requireContext(), conversationItem);

          boolean showScrollButtons = conversationViewModel.getShowScrollButtons();
          if (showScrollButtons) {
            conversationViewModel.setShowScrollButtons(false);
          }

          boolean isAttachmentKeyboardOpen = listener.isAttachmentKeyboardOpen();

          listener.handleReaction(item.getConversationMessage(),
                                  new ReactionsToolbarListener(item.getConversationMessage()),
                                  selectedConversationModel,
                                  new ConversationReactionOverlay.OnHideListener() {
                                    @Override public void startHide() {
                                      multiselectItemDecoration.hideShade(list);
                                      ViewUtil.fadeOut(reactionsShade, getResources().getInteger(R.integer.reaction_scrubber_hide_duration), View.GONE);
                                    }

                                    @Override public void onHide() {
                                      list.setLayoutFrozen(false);

                                      if (selectedConversationModel.getAudioUri() != null) {
                                        listener.onVoiceNoteResume(selectedConversationModel.getAudioUri(), messageRecord.getId());
                                      }

                                      WindowUtil.setLightStatusBarFromTheme(requireActivity());
                                      WindowUtil.setLightNavigationBarFromTheme(requireActivity());
                                      clearFocusedItem();

                                      if (finalMp4Holder != null) {
                                        finalMp4Holder.show();
                                        finalMp4Holder.resume();
                                      }

                                      bodyBubble.setVisibility(View.VISIBLE);
                                      conversationItem.reactionsView.setVisibility(View.VISIBLE);
                                      if (quotedIndicatorVisible && conversationItem.quotedIndicator != null) {
                                        ViewUtil.fadeIn(conversationItem.quotedIndicator, 150);
                                      }

                                      if (showScrollButtons) {
                                        conversationViewModel.setShowScrollButtons(true);
                                      }

                                      if (isAttachmentKeyboardOpen) {
                                        listener.openAttachmentKeyboard();
                                      }
                                    }
                                  });
        }
      } else {
        clearFocusedItem();
        ((ConversationAdapter) list.getAdapter()).toggleSelection(item);
        list.invalidateItemDecorations();

        actionMode = ((AppCompatActivity)getActivity()).startSupportActionMode(actionModeCallback);
      }
    }

    @Nullable private Uri getAudioUriForLongClick(@NonNull MessageRecord messageRecord) {
      VoiceNotePlaybackState playbackState = listener.getVoiceNoteMediaController().getVoiceNotePlaybackState().getValue();
      if (playbackState == null || !playbackState.isPlaying()) {
        return null;
      }

      if (!MessageRecordUtil.hasAudio(messageRecord) || !messageRecord.isMms()) {
        return null;
      }

      Uri messageUri = ((MmsMessageRecord) messageRecord).getSlideDeck().getAudioSlide().getUri();
      return playbackState.getUri().equals(messageUri) ? messageUri : null;
    }

    @Override
    public void onQuoteClicked(MmsMessageRecord messageRecord) {
      if (messageRecord.getQuote() == null) {
        Log.w(TAG, "Received a 'quote clicked' event, but there's no quote...");
        return;
      }

      if (messageRecord.getQuote().isOriginalMissing()) {
        Log.i(TAG, "Clicked on a quote whose original message we never had.");
        Toast.makeText(getContext(), R.string.ConversationFragment_quoted_message_not_found, Toast.LENGTH_SHORT).show();
        return;
      }

      if (messageRecord.getParentStoryId() != null) {
        startActivity(StoryViewerActivity.createIntent(
            requireContext(),
            new StoryViewerArgs.Builder(messageRecord.getQuote().getAuthor(), Recipient.resolved(messageRecord.getQuote().getAuthor()).shouldHideStory())
                               .withStoryId(messageRecord.getParentStoryId().asMessageId().getId())
                               .isFromQuote(true)
                               .build()));
        return;
      }

      SimpleTask.run(getLifecycle(), () -> {
        return SignalDatabase.mmsSms().getQuotedMessagePosition(threadId,
                                                                messageRecord.getQuote().getId(),
                                                                messageRecord.getQuote().getAuthor());
      }, p -> moveToPosition(p + (isTypingIndicatorShowing() ? 1 : 0), () -> {
        Toast.makeText(getContext(), R.string.ConversationFragment_quoted_message_no_longer_available, Toast.LENGTH_SHORT).show();
      }));
    }

    @Override
    public void onLinkPreviewClicked(@NonNull LinkPreview linkPreview) {
      if (getContext() != null && getActivity() != null) {
        CommunicationActions.openBrowserLink(getActivity(), linkPreview.getUrl());
      }
    }

    @Override
    public void onQuotedIndicatorClicked(@NonNull MessageRecord messageRecord) {
      if (getContext() != null && getActivity() != null) {
        MessageQuotesBottomSheet.show(
            getChildFragmentManager(),
            new MessageId(messageRecord.getId(), messageRecord.isMms()),
            recipient.getId()
        );
      }
    }

    @Override
    public void onMoreTextClicked(@NonNull RecipientId conversationRecipientId, long messageId, boolean isMms) {
      if (getContext() != null && getActivity() != null) {
        LongMessageFragment.create(messageId, isMms).show(getChildFragmentManager(), null);
      }
    }

    @Override
    public void onStickerClicked(@NonNull StickerLocator sticker) {
      if (getContext() != null && getActivity() != null) {
        startActivity(StickerPackPreviewActivity.getIntent(sticker.getPackId(), sticker.getPackKey()));
      }
    }

    @Override
    public void onViewOnceMessageClicked(@NonNull MmsMessageRecord messageRecord) {
      if (!messageRecord.isViewOnce()) {
        throw new AssertionError("Non-revealable message clicked.");
      }

      if (!ViewOnceUtil.isViewable(messageRecord)) {
        int stringRes = messageRecord.isOutgoing() ? R.string.ConversationFragment_outgoing_view_once_media_files_are_automatically_removed
                                                   : R.string.ConversationFragment_you_already_viewed_this_message;
        Toast.makeText(requireContext(), stringRes, Toast.LENGTH_SHORT).show();
        return;
      }

      SimpleTask.run(getLifecycle(), () -> {
        Log.i(TAG, "Copying the view-once photo to temp storage and deleting underlying media.");

        try {
          Slide       thumbnailSlide = messageRecord.getSlideDeck().getThumbnailSlide();
          InputStream inputStream    = PartAuthority.getAttachmentStream(requireContext(), thumbnailSlide.getUri());
          Uri         tempUri        = BlobProvider.getInstance().forData(inputStream, thumbnailSlide.getFileSize())
                                                                 .withMimeType(thumbnailSlide.getContentType())
                                                                 .createForSingleSessionOnDisk(requireContext());

          SignalDatabase.attachments().deleteAttachmentFilesForViewOnceMessage(messageRecord.getId());

          ApplicationDependencies.getViewOnceMessageManager().scheduleIfNecessary();

          ApplicationDependencies.getJobManager().add(new MultiDeviceViewOnceOpenJob(new MessageDatabase.SyncMessageId(messageRecord.getIndividualRecipient().getId(), messageRecord.getDateSent())));

          return tempUri;
        } catch (IOException e) {
          return null;
        }
      }, (uri) -> {
        if (uri != null) {
          startActivity(ViewOnceMessageActivity.getIntent(requireContext(), messageRecord.getId(), uri));
        } else {
          Log.w(TAG, "Failed to open view-once photo. Showing a toast and deleting the attachments for the message just in case.");
          Toast.makeText(requireContext(), R.string.ConversationFragment_failed_to_open_message, Toast.LENGTH_SHORT).show();
          SignalExecutors.BOUNDED.execute(() -> SignalDatabase.attachments().deleteAttachmentFilesForViewOnceMessage(messageRecord.getId()));
        }
      });
    }

    @Override
    public void onSharedContactDetailsClicked(@NonNull Contact contact, @NonNull View avatarTransitionView) {
      if (getContext() != null && getActivity() != null) {
        ViewCompat.setTransitionName(avatarTransitionView, "avatar");
        Bundle bundle = ActivityOptionsCompat.makeSceneTransitionAnimation(getActivity(), avatarTransitionView, "avatar").toBundle();
        ActivityCompat.startActivity(getActivity(), SharedContactDetailsActivity.getIntent(getContext(), contact), bundle);
      }
    }

    @Override
    public void onAddToContactsClicked(@NonNull Contact contactWithAvatar) {
      if (getContext() != null) {
        new AsyncTask<Void, Void, Intent>() {
          @Override
          protected Intent doInBackground(Void... voids) {
            return ContactUtil.buildAddToContactsIntent(getContext(), contactWithAvatar);
          }

          @Override
          protected void onPostExecute(Intent intent) {
            try {
              startActivityForResult(intent, CODE_ADD_EDIT_CONTACT);
            } catch (ActivityNotFoundException e) {
              Log.w(TAG, "Could not locate contacts activity", e);
              Toast.makeText(requireContext(), R.string.ConversationFragment__contacts_app_not_found, Toast.LENGTH_SHORT).show();
            }
          }
        }.execute();
      }
    }

    @Override
    public void onMessageSharedContactClicked(@NonNull List<Recipient> choices) {
      if (getContext() == null) return;

      ContactUtil.selectRecipientThroughDialog(getContext(), choices, locale, recipient -> {
        CommunicationActions.startConversation(getContext(), recipient, null);
      });
    }

    @Override
    public void onInviteSharedContactClicked(@NonNull List<Recipient> choices) {
      if (getContext() == null) return;

      ContactUtil.selectRecipientThroughDialog(getContext(), choices, locale, recipient -> {
        CommunicationActions.composeSmsThroughDefaultApp(getContext(), recipient, getString(R.string.InviteActivity_lets_switch_to_signal, getString(R.string.install_url)));
      });
    }

    @Override
    public void onReactionClicked(@NonNull MultiselectPart multiselectPart, long messageId, boolean isMms) {
      if (getParentFragment() == null) return;

      ReactionsBottomSheetDialogFragment.create(messageId, isMms).show(getParentFragmentManager(), null);
    }

    @Override
    public void onGroupMemberClicked(@NonNull RecipientId recipientId, @NonNull GroupId groupId) {
      if (getParentFragment() == null) return;

      RecipientBottomSheetDialogFragment.create(recipientId, groupId).show(getParentFragmentManager(), "BOTTOM");
    }

    @Override
    public void onMessageWithErrorClicked(@NonNull MessageRecord messageRecord) {
      listener.onMessageWithErrorClicked(messageRecord);
    }

    @Override
    public void onMessageWithRecaptchaNeededClicked(@NonNull MessageRecord messageRecord) {
      RecaptchaProofBottomSheetFragment.show(getChildFragmentManager());
    }

    @Override
    public void onIncomingIdentityMismatchClicked(@NonNull RecipientId recipientId) {
      SafetyNumberBottomSheet.forRecipientId(recipientId)
                             .show(getParentFragmentManager());
    }

    @Override
    public void onVoiceNotePause(@NonNull Uri uri) {
      listener.onVoiceNotePause(uri);
    }

    @Override
    public void onVoiceNotePlay(@NonNull Uri uri, long messageId, double progress) {
      listener.onVoiceNotePlay(uri, messageId, progress);
    }

    @Override
    public void onVoiceNoteSeekTo(@NonNull Uri uri, double progress) {
      listener.onVoiceNoteSeekTo(uri, progress);
    }

    @Override
    public void onVoiceNotePlaybackSpeedChanged(@NonNull Uri uri, float speed) {
      listener.onVoiceNotePlaybackSpeedChanged(uri, speed);
    }

    @Override
    public void onRegisterVoiceNoteCallbacks(@NonNull Observer<VoiceNotePlaybackState> onPlaybackStartObserver) {
      listener.onRegisterVoiceNoteCallbacks(onPlaybackStartObserver);
    }

    @Override
    public void onUnregisterVoiceNoteCallbacks(@NonNull Observer<VoiceNotePlaybackState> onPlaybackStartObserver) {
      listener.onUnregisterVoiceNoteCallbacks(onPlaybackStartObserver);
    }

    @Override
    public boolean onUrlClicked(@NonNull String url) {
      return CommunicationActions.handlePotentialGroupLinkUrl(requireActivity(), url);
    }

    @Override
    public void onGroupMigrationLearnMoreClicked(@NonNull GroupMigrationMembershipChange membershipChange) {
      if (getParentFragment() == null) {
        return;
      }

      GroupsV1MigrationInfoBottomSheetDialogFragment.show(getParentFragmentManager(), membershipChange);
    }

    @Override
    public void onChatSessionRefreshLearnMoreClicked() {
      new AlertDialog.Builder(requireContext())
          .setView(R.layout.decryption_failed_dialog)
          .setPositiveButton(android.R.string.ok, (d, w) -> {
            d.dismiss();
          })
          .setNeutralButton(R.string.ConversationFragment_contact_us, (d, w) -> {
            startActivity(AppSettingsActivity.help(requireContext(), 0));
            d.dismiss();
          })
          .show();
    }

    @Override
    public void onBadDecryptLearnMoreClicked(@NonNull RecipientId author) {
      SimpleTask.run(getLifecycle(),
                     () -> Recipient.resolved(author).getDisplayName(requireContext()),
                     name -> BadDecryptLearnMoreDialog.show(getParentFragmentManager(), name, recipient.get().isGroup()));
    }

    @Override
    public void onSafetyNumberLearnMoreClicked(@NonNull Recipient recipient) {
      if (recipient.isGroup()) {
        throw new AssertionError("Must be individual");
      }

      AlertDialog dialog = new AlertDialog.Builder(requireContext())
                                          .setView(R.layout.safety_number_changed_learn_more_dialog)
                                          .setPositiveButton(R.string.ConversationFragment_verify, (d, w) -> {
                                            SimpleTask.run(getLifecycle(), () -> {
                                              return ApplicationDependencies.getProtocolStore().aci().identities().getIdentityRecord(recipient.getId());
                                            }, identityRecord -> {
                                              if (identityRecord.isPresent()) {
                                                startActivity(VerifyIdentityActivity.newIntent(requireContext(), identityRecord.get()));
                                              }});
                                            d.dismiss();
                                          })
                                          .setNegativeButton(R.string.ConversationFragment_not_now, (d, w) -> {
                                            d.dismiss();
                                          })
                                          .create();
      dialog.setOnShowListener(d -> {
        TextView title = Objects.requireNonNull(dialog.findViewById(R.id.safety_number_learn_more_title));
        TextView body  = Objects.requireNonNull(dialog.findViewById(R.id.safety_number_learn_more_body));

        title.setText(getString(R.string.ConversationFragment_your_safety_number_with_s_changed, recipient.getDisplayName(requireContext())));
        body.setText(getString(R.string.ConversationFragment_your_safety_number_with_s_changed_likey_because_they_reinstalled_signal, recipient.getDisplayName(requireContext())));
      });

      dialog.show();
    }
    @Override
    public void onJoinGroupCallClicked() {
      CommunicationActions.startVideoCall(requireActivity(), recipient.get());
    }

    @Override
    public void onInviteFriendsToGroupClicked(@NonNull GroupId.V2 groupId) {
      GroupLinkInviteFriendsBottomSheetDialogFragment.show(requireActivity().getSupportFragmentManager(), groupId);
    }

    @Override
    public void onEnableCallNotificationsClicked() {
      EnableCallNotificationSettingsDialog.fixAutomatically(requireContext());
      if (EnableCallNotificationSettingsDialog.shouldShow(requireContext())) {
        EnableCallNotificationSettingsDialog.show(getChildFragmentManager());
      } else {
        refreshList();
      }
    }

    @Override
    public void onPlayInlineContent(ConversationMessage conversationMessage) {
      getListAdapter().playInlineContent(conversationMessage);
    }

    @Override
    public void onInMemoryMessageClicked(@NonNull InMemoryMessageRecord messageRecord) {
      if (messageRecord instanceof InMemoryMessageRecord.NoGroupsInCommon) {
        boolean isGroup = ((InMemoryMessageRecord.NoGroupsInCommon) messageRecord).isGroup();
        new MaterialAlertDialogBuilder(requireContext(), R.style.ThemeOverlay_Signal_MaterialAlertDialog)
            .setMessage(isGroup ? R.string.GroupsInCommonMessageRequest__none_of_your_contacts_or_people_you_chat_with_are_in_this_group
                                : R.string.GroupsInCommonMessageRequest__you_have_no_groups_in_common_with_this_person)
            .setNeutralButton(R.string.GroupsInCommonMessageRequest__about_message_requests, (d, w) -> CommunicationActions.openBrowserLink(requireContext(), getString(R.string.GroupsInCommonMessageRequest__support_article)))
            .setPositiveButton(R.string.GroupsInCommonMessageRequest__okay, null)
            .show();
      }
    }

    @Override
    public void onViewGroupDescriptionChange(@Nullable GroupId groupId, @NonNull String description, boolean isMessageRequestAccepted) {
      if (groupId != null) {
        GroupDescriptionDialog.show(getChildFragmentManager(), groupId, description, isMessageRequestAccepted);
      }
    }

    @Override
    public void onChangeNumberUpdateContact(@NonNull Recipient recipient) {
      startActivity(RecipientExporter.export(recipient).asAddContactIntent());
    }

    @Override
    public void onCallToAction(@NonNull String action) {

    }

    @Override
    public void onDonateClicked() {
      CommunicationActions.openBrowserLink(requireContext(), getString(R.string.donate_url));
    }

    @Override
    public void onBlockJoinRequest(@NonNull Recipient recipient) {
      new MaterialAlertDialogBuilder(requireContext()).setTitle(R.string.ConversationFragment__block_request)
                                                      .setMessage(getString(R.string.ConversationFragment__s_will_not_be_able_to_join_or_request_to_join_this_group_via_the_group_link, recipient.getDisplayName(requireContext())))
                                                      .setNegativeButton(R.string.ConversationFragment__cancel, null)
                                                      .setPositiveButton(R.string.ConversationFragment__block_request_button, (d, w) -> handleBlockJoinRequest(recipient))
                                                      .show();
    }

    @Override
    public void onRecipientNameClicked(@NonNull RecipientId target) {
      if (getParentFragment() == null) return;

      RecipientBottomSheetDialogFragment.create(target, recipient.get().getGroupId().orElse(null)).show(getParentFragmentManager(), "BOTTOM");
    }
  }

  private boolean isUnopenedGift(View itemView, MessageRecord messageRecord) {
    if (itemView instanceof OpenableGift) {
      Projection projection = ((OpenableGift) itemView).getOpenableGiftProjection(false);
      if (projection != null) {
        projection.release();
        return !openableGiftItemDecoration.hasOpenedGiftThisSession(messageRecord.getId());
      }
    }

    return false;
  }

  public void refreshList() {
    ConversationAdapter listAdapter = getListAdapter();
    if (listAdapter != null) {
      listAdapter.notifyDataSetChanged();
    }
  }

  @Override
  public void onActivityResult(int requestCode, int resultCode, Intent data) {
    super.onActivityResult(requestCode, resultCode, data);

    if (requestCode == CODE_ADD_EDIT_CONTACT && getContext() != null) {
      ApplicationDependencies.getJobManager().add(new DirectoryRefreshJob(false));
    }
  }

  private void handleEnterMultiSelect(@NonNull ConversationMessage conversationMessage) {
    Set<MultiselectPart> multiselectParts = conversationMessage.getMultiselectCollection().toSet();

    multiselectParts.stream().forEach(part -> {
      ((ConversationAdapter) list.getAdapter()).toggleSelection(part);
    });

    list.invalidateItemDecorations();

    actionMode = ((AppCompatActivity)getActivity()).startSupportActionMode(actionModeCallback);
  }

  private void handleBlockJoinRequest(@NonNull Recipient recipient) {
    disposables.add(
        groupViewModel.blockJoinRequests(ConversationFragment.this.recipient.get(), recipient)
                      .subscribe(result -> {
                        if (result.isFailure()) {
                          int failureReason = GroupErrors.getUserDisplayMessage(((GroupBlockJoinRequestResult.Failure) result).getReason());
                          Toast.makeText(requireContext(), failureReason, Toast.LENGTH_SHORT).show();
                        } else {
                          Toast.makeText(requireContext(), R.string.ConversationFragment__blocked, Toast.LENGTH_SHORT).show();
                        }
                      })
    );
  }

  private final class CheckExpirationDataObserver extends RecyclerView.AdapterDataObserver {
    @Override
    public void onItemRangeRemoved(int positionStart, int itemCount) {
      ConversationAdapter adapter = getListAdapter();
      if (adapter == null || actionMode == null) {
        return;
      }

      Set<MultiselectPart> selected = adapter.getSelectedItems();
      Set<MultiselectPart> expired  = new HashSet<>();

      for (final MultiselectPart multiselectPart : selected) {
        if (multiselectPart.isExpired()) {
          expired.add(multiselectPart);
        }
      }

      adapter.removeFromSelection(expired);

      if (adapter.getSelectedItems().isEmpty()) {
        actionMode.finish();
      } else {
        actionMode.setTitle(calculateSelectedItemCount());
      }
    }
  }

  private final class ConversationSnapToTopDataObserver extends SnapToTopDataObserver {

    public ConversationSnapToTopDataObserver(@NonNull RecyclerView recyclerView,
                                             @Nullable ScrollRequestValidator scrollRequestValidator)
    {
      super(recyclerView, scrollRequestValidator, () -> {
        list.scrollToPosition(0);
        list.post(ConversationFragment.this::postMarkAsReadRequest);
      });
    }

    @Override
    public void onItemRangeMoved(int fromPosition, int toPosition, int itemCount) {
      // Do nothing.
    }

    @Override
    public void onItemRangeInserted(int positionStart, int itemCount) {
      if (positionStart == 0 && itemCount == 1 && isTypingIndicatorShowing()) {
        return;
      }

      super.onItemRangeInserted(positionStart, itemCount);
    }

    @Override
    public void onItemRangeChanged(int positionStart, int itemCount) {
      super.onItemRangeChanged(positionStart, itemCount);
      list.post(ConversationFragment.this::postMarkAsReadRequest);
    }
  }

  private final class ConversationScrollRequestValidator implements SnapToTopDataObserver.ScrollRequestValidator {

    @Override
    public boolean isPositionStillValid(int position) {
      if (getListAdapter() == null) {
        return position >= 0;
      } else {
        return position >= 0 && position < getListAdapter().getItemCount();
      }
    }

    @Override
    public boolean isItemAtPositionLoaded(int position) {
      if (getListAdapter() == null) {
        return false;
      } else if (getListAdapter().hasFooter() && position == getListAdapter().getItemCount() - 1) {
        return true;
      } else {
        return getListAdapter().getItem(position) != null;
      }
    }
  }

  private class ReactionsToolbarListener implements ConversationReactionOverlay.OnActionSelectedListener {

    private final ConversationMessage conversationMessage;

    private ReactionsToolbarListener(@NonNull ConversationMessage conversationMessage) {
      this.conversationMessage = conversationMessage;
    }

    @Override
    public void onActionSelected(@NonNull ConversationReactionOverlay.Action action) {
      switch (action) {
        case REPLY:
          handleReplyMessage(conversationMessage);
          break;
        case FORWARD:
          handleForwardMessageParts(conversationMessage.getMultiselectCollection().toSet());
          break;
        case RESEND:
          handleResendMessage(conversationMessage.getMessageRecord());
          break;
        case DOWNLOAD:
          handleSaveAttachment((MediaMmsMessageRecord) conversationMessage.getMessageRecord());
          break;
        case COPY:
          handleCopyMessage(conversationMessage.getMultiselectCollection().toSet());
          break;
        case MULTISELECT:
          handleEnterMultiSelect(conversationMessage);
          break;
        case VIEW_INFO:
          handleDisplayDetails(conversationMessage);
          break;
        case DELETE:
          handleDeleteMessages(conversationMessage.getMultiselectCollection().toSet());
          break;
      }
    }
  }

  private class ActionModeCallback implements ActionMode.Callback {

    @Override
    public boolean onCreateActionMode(ActionMode mode, Menu menu) {
      mode.setTitle(calculateSelectedItemCount());

      setCorrectActionModeMenuVisibility();
      listener.onMessageActionToolbarOpened();
      return true;
    }

    @Override
    public boolean onPrepareActionMode(ActionMode actionMode, Menu menu) {
      return false;
    }

    @Override
    public void onDestroyActionMode(ActionMode mode) {
      ((ConversationAdapter)list.getAdapter()).clearSelection();
      list.invalidateItemDecorations();
      setBottomActionBarVisibility(false);
      actionMode = null;
      listener.onMessageActionToolbarClosed();
    }

    @Override
    public boolean onActionItemClicked(ActionMode mode, MenuItem item) {
      return false;
    }
  }

  private static class ConversationDateHeader extends StickyHeaderViewHolder {

    private final Animation animateIn;
    private final Animation animateOut;

    private boolean pendingHide = false;

    private ConversationDateHeader(Context context, TextView textView) {
      super(textView);
      this.animateIn  = AnimationUtils.loadAnimation(context, R.anim.slide_from_top);
      this.animateOut = AnimationUtils.loadAnimation(context, R.anim.slide_to_top);

      this.animateIn.setDuration(100);
      this.animateOut.setDuration(100);
    }

    public void show() {
      if (textView.getText() == null || textView.getText().length() == 0) {
        return;
      }

      if (pendingHide) {
        pendingHide = false;
      } else {
        ViewUtil.animateIn(textView, animateIn);
      }
    }

    public void hide() {
      pendingHide = true;

      textView.postDelayed(new Runnable() {
        @Override
        public void run() {
          if (pendingHide) {
            pendingHide = false;
            ViewUtil.animateOut(textView, animateOut, View.GONE);
          }
        }
      }, 400);
    }
  }

  private static final class TransitionListener implements Animator.AnimatorListener {

    private final ValueAnimator animator = ValueAnimator.ofFloat(0f, 1f);

    TransitionListener(RecyclerView recyclerView) {
      animator.addUpdateListener(unused -> recyclerView.invalidate());
      animator.setDuration(100L);
    }

    @Override
    public void onAnimationStart(Animator animation) {
      animator.start();
    }

    @Override
    public void onAnimationEnd(Animator animation) {
      animator.end();
    }

    @Override
    public void onAnimationCancel(Animator animation) {
      // Do Nothing
    }

    @Override
    public void onAnimationRepeat(Animator animation) {
      // Do Nothing
    }
  }
}<|MERGE_RESOLUTION|>--- conflicted
+++ resolved
@@ -77,13 +77,6 @@
 import org.signal.core.util.logging.Log;
 import org.thoughtcrime.securesms.LoggingFragment;
 import org.thoughtcrime.securesms.R;
-<<<<<<< HEAD
-=======
-import org.thoughtcrime.securesms.badges.gifts.OpenableGift;
-import org.thoughtcrime.securesms.badges.gifts.OpenableGiftItemDecoration;
-import org.thoughtcrime.securesms.badges.gifts.viewgift.received.ViewReceivedGiftBottomSheet;
-import org.thoughtcrime.securesms.badges.gifts.viewgift.sent.ViewSentGiftBottomSheet;
->>>>>>> 36c882e3
 import org.thoughtcrime.securesms.components.ConversationScrollToView;
 import org.thoughtcrime.securesms.components.ConversationTypingView;
 import org.thoughtcrime.securesms.components.TypingStatusRepository;
@@ -255,7 +248,6 @@
   private TransitionListener          transitionListener;
   private View                        reactionsShade;
   private SignalBottomActionBar       bottomActionBar;
-  private OpenableGiftItemDecoration  openableGiftItemDecoration;
 
   private GiphyMp4ProjectionRecycler giphyMp4ProjectionRecycler;
   private Colorizer                  colorizer;
@@ -324,13 +316,6 @@
 
     RecyclerViewColorizer recyclerViewColorizer = new RecyclerViewColorizer(list);
 
-<<<<<<< HEAD
-=======
-    openableGiftItemDecoration = new OpenableGiftItemDecoration(requireContext());
-    getViewLifecycleOwner().getLifecycle().addObserver(openableGiftItemDecoration);
-
-    list.addItemDecoration(openableGiftItemDecoration);
->>>>>>> 36c882e3
     list.addItemDecoration(multiselectItemDecoration);
     list.setItemAnimator(conversationItemAnimator);
 
@@ -1573,10 +1558,6 @@
 
       MessageRecord messageRecord = item.getConversationMessage().getMessageRecord();
 
-      if (isUnopenedGift(itemView, messageRecord)) {
-        return;
-      }
-
       if (messageRecord.isSecure()                                        &&
           !messageRecord.isRemoteDelete()                                 &&
           !messageRecord.isUpdate()                                       &&
@@ -2068,18 +2049,6 @@
 
       RecipientBottomSheetDialogFragment.create(target, recipient.get().getGroupId().orElse(null)).show(getParentFragmentManager(), "BOTTOM");
     }
-  }
-
-  private boolean isUnopenedGift(View itemView, MessageRecord messageRecord) {
-    if (itemView instanceof OpenableGift) {
-      Projection projection = ((OpenableGift) itemView).getOpenableGiftProjection(false);
-      if (projection != null) {
-        projection.release();
-        return !openableGiftItemDecoration.hasOpenedGiftThisSession(messageRecord.getId());
-      }
-    }
-
-    return false;
   }
 
   public void refreshList() {
