/*
 * Copyright (C) 2011 Whisper Systems
 *
 * This program is free software: you can redistribute it and/or modify
 * it under the terms of the GNU General Public License as published by
 * the Free Software Foundation, either version 3 of the License, or
 * (at your option) any later version.
 *
 * This program is distributed in the hope that it will be useful,
 * but WITHOUT ANY WARRANTY; without even the implied warranty of
 * MERCHANTABILITY or FITNESS FOR A PARTICULAR PURPOSE.  See the
 * GNU General Public License for more details.
 *
 * You should have received a copy of the GNU General Public License
 * along with this program.  If not, see <http://www.gnu.org/licenses/>.
 */
package org.thoughtcrime.securesms.conversation;

import android.Manifest;
import android.annotation.SuppressLint;
import android.annotation.TargetApi;
import android.content.ActivityNotFoundException;
import android.content.BroadcastReceiver;
import android.content.Context;
import android.content.Intent;
import android.content.IntentFilter;
import android.content.res.Configuration;
import android.graphics.Bitmap;
import android.graphics.Color;
import android.graphics.PorterDuff;
import android.graphics.drawable.ColorDrawable;
import android.graphics.drawable.Drawable;
import android.hardware.Camera;
import android.net.Uri;
import android.os.AsyncTask;
import android.os.Build;
import android.os.Bundle;
import android.os.Vibrator;
import android.provider.Browser;
import android.provider.ContactsContract;
import android.text.Editable;
import android.text.Spannable;
import android.text.SpannableString;
import android.text.SpannableStringBuilder;
import android.text.TextWatcher;
import android.view.Gravity;
import android.view.KeyEvent;
import android.view.Menu;
import android.view.MenuInflater;
import android.view.MenuItem;
import android.view.MotionEvent;
import android.view.View;
import android.view.View.OnClickListener;
import android.view.View.OnFocusChangeListener;
import android.view.View.OnKeyListener;
import android.view.WindowManager;
import android.view.inputmethod.EditorInfo;
import android.widget.Button;
import android.widget.ImageButton;
import android.widget.TextView;
import android.widget.Toast;

import androidx.annotation.IdRes;
import androidx.annotation.NonNull;
import androidx.annotation.Nullable;
import androidx.annotation.WorkerThread;
import androidx.appcompat.app.ActionBar;
import androidx.appcompat.app.AlertDialog;
import androidx.appcompat.widget.SearchView;
import androidx.appcompat.widget.Toolbar;
import androidx.core.content.ContextCompat;
import androidx.core.content.pm.ShortcutInfoCompat;
import androidx.core.content.pm.ShortcutManagerCompat;
import androidx.core.graphics.drawable.DrawableCompat;
import androidx.core.graphics.drawable.IconCompat;
import androidx.lifecycle.ViewModelProviders;

import com.annimon.stream.Collectors;
import com.annimon.stream.Stream;
import com.bumptech.glide.load.engine.DiskCacheStrategy;
import com.bumptech.glide.request.target.CustomTarget;
import com.bumptech.glide.request.transition.Transition;

import org.greenrobot.eventbus.EventBus;
import org.greenrobot.eventbus.Subscribe;
import org.greenrobot.eventbus.ThreadMode;
import org.thoughtcrime.securesms.BlockUnblockDialog;
import org.thoughtcrime.securesms.ExpirationDialog;
import org.thoughtcrime.securesms.GroupMembersDialog;
import org.thoughtcrime.securesms.MainActivity;
import org.thoughtcrime.securesms.MuteDialog;
import org.thoughtcrime.securesms.PassphraseRequiredActivity;
import org.thoughtcrime.securesms.R;
import org.thoughtcrime.securesms.ShortcutLauncherActivity;
import org.thoughtcrime.securesms.TransportOption;
import org.thoughtcrime.securesms.VerifyIdentityActivity;
import org.thoughtcrime.securesms.attachments.Attachment;
import org.thoughtcrime.securesms.attachments.TombstoneAttachment;
import org.thoughtcrime.securesms.audio.AudioRecorder;
import org.thoughtcrime.securesms.color.MaterialColor;
import org.thoughtcrime.securesms.components.AnimatingToggle;
import org.thoughtcrime.securesms.components.ComposeText;
import org.thoughtcrime.securesms.components.ConversationSearchBottomBar;
import org.thoughtcrime.securesms.components.HidingLinearLayout;
import org.thoughtcrime.securesms.components.InputAwareLayout;
import org.thoughtcrime.securesms.components.InputPanel;
import org.thoughtcrime.securesms.components.KeyboardAwareLinearLayout.OnKeyboardShownListener;
import org.thoughtcrime.securesms.components.SendButton;
import org.thoughtcrime.securesms.components.TooltipPopup;
import org.thoughtcrime.securesms.components.TypingStatusSender;
import org.thoughtcrime.securesms.components.emoji.EmojiKeyboardProvider;
import org.thoughtcrime.securesms.components.emoji.EmojiStrings;
import org.thoughtcrime.securesms.components.emoji.MediaKeyboard;
import org.thoughtcrime.securesms.components.identity.UnverifiedBannerView;
import org.thoughtcrime.securesms.components.location.SignalPlace;
import org.thoughtcrime.securesms.components.mention.MentionAnnotation;
import org.thoughtcrime.securesms.components.reminder.ExpiredBuildReminder;
import org.thoughtcrime.securesms.components.reminder.GroupsV1MigrationInitiationReminder;
import org.thoughtcrime.securesms.components.reminder.GroupsV1MigrationSuggestionsReminder;
import org.thoughtcrime.securesms.components.reminder.PendingGroupJoinRequestsReminder;
import org.thoughtcrime.securesms.components.reminder.Reminder;
import org.thoughtcrime.securesms.components.reminder.ReminderView;
import org.thoughtcrime.securesms.components.reminder.ServiceOutageReminder;
import org.thoughtcrime.securesms.components.reminder.UnauthorizedReminder;
import org.thoughtcrime.securesms.contacts.ContactAccessor;
import org.thoughtcrime.securesms.contacts.ContactAccessor.ContactData;
import org.thoughtcrime.securesms.contacts.sync.DirectoryHelper;
import org.thoughtcrime.securesms.contactshare.Contact;
import org.thoughtcrime.securesms.contactshare.ContactShareEditActivity;
import org.thoughtcrime.securesms.contactshare.ContactUtil;
import org.thoughtcrime.securesms.contactshare.SimpleTextWatcher;
import org.thoughtcrime.securesms.conversation.ConversationGroupViewModel.GroupActiveState;
import org.thoughtcrime.securesms.conversation.ConversationMessage.ConversationMessageFactory;
import org.thoughtcrime.securesms.conversation.ui.error.SafetyNumberChangeDialog;
import org.thoughtcrime.securesms.conversation.ui.mentions.MentionsPickerViewModel;
import org.thoughtcrime.securesms.conversationlist.model.MessageResult;
import org.thoughtcrime.securesms.crypto.SecurityEvent;
import org.thoughtcrime.securesms.database.DatabaseFactory;
import org.thoughtcrime.securesms.database.DraftDatabase;
import org.thoughtcrime.securesms.database.DraftDatabase.Draft;
import org.thoughtcrime.securesms.database.DraftDatabase.Drafts;
import org.thoughtcrime.securesms.database.GroupDatabase;
import org.thoughtcrime.securesms.database.IdentityDatabase;
import org.thoughtcrime.securesms.database.IdentityDatabase.IdentityRecord;
import org.thoughtcrime.securesms.database.IdentityDatabase.VerifiedStatus;
import org.thoughtcrime.securesms.database.MentionUtil;
import org.thoughtcrime.securesms.database.MentionUtil.UpdatedBodyAndMentions;
import org.thoughtcrime.securesms.database.MmsSmsColumns.Types;
import org.thoughtcrime.securesms.database.RecipientDatabase;
import org.thoughtcrime.securesms.database.RecipientDatabase.RegisteredState;
import org.thoughtcrime.securesms.database.ThreadDatabase;
import org.thoughtcrime.securesms.database.identity.IdentityRecordList;
import org.thoughtcrime.securesms.database.model.Mention;
import org.thoughtcrime.securesms.database.model.MessageRecord;
import org.thoughtcrime.securesms.database.model.MmsMessageRecord;
import org.thoughtcrime.securesms.database.model.ReactionRecord;
import org.thoughtcrime.securesms.database.model.StickerRecord;
import org.thoughtcrime.securesms.dependencies.ApplicationDependencies;
import org.thoughtcrime.securesms.events.ReminderUpdateEvent;
import org.thoughtcrime.securesms.giph.ui.GiphyActivity;
import org.thoughtcrime.securesms.groups.GroupChangeException;
import org.thoughtcrime.securesms.groups.GroupId;
import org.thoughtcrime.securesms.groups.GroupManager;
import org.thoughtcrime.securesms.groups.ui.GroupChangeFailureReason;
import org.thoughtcrime.securesms.groups.ui.GroupChangeResult;
import org.thoughtcrime.securesms.groups.ui.GroupErrors;
import org.thoughtcrime.securesms.groups.ui.LeaveGroupDialog;
import org.thoughtcrime.securesms.groups.ui.invitesandrequests.ManagePendingAndRequestingMembersActivity;
import org.thoughtcrime.securesms.groups.ui.managegroup.ManageGroupActivity;
<<<<<<< HEAD
=======
import org.thoughtcrime.securesms.groups.ui.migration.GroupsV1MigrationInitiationBottomSheetDialogFragment;
import org.thoughtcrime.securesms.groups.ui.migration.GroupsV1MigrationSuggestionsDialog;
import org.thoughtcrime.securesms.insights.InsightsLauncher;
import org.thoughtcrime.securesms.invites.InviteReminderModel;
import org.thoughtcrime.securesms.invites.InviteReminderRepository;
>>>>>>> 918497fb
import org.thoughtcrime.securesms.jobs.GroupV1MigrationJob;
import org.thoughtcrime.securesms.jobs.GroupV2UpdateSelfProfileKeyJob;
import org.thoughtcrime.securesms.jobs.RequestGroupV2InfoJob;
import org.thoughtcrime.securesms.jobs.RetrieveProfileJob;
import org.thoughtcrime.securesms.jobs.ServiceOutageDetectionJob;
import org.thoughtcrime.securesms.keyvalue.SignalStore;
import org.thoughtcrime.securesms.linkpreview.LinkPreview;
import org.thoughtcrime.securesms.linkpreview.LinkPreviewRepository;
import org.thoughtcrime.securesms.linkpreview.LinkPreviewViewModel;
import org.thoughtcrime.securesms.logging.Log;
import org.thoughtcrime.securesms.maps.PlacePickerActivity;
import org.thoughtcrime.securesms.mediaoverview.MediaOverviewActivity;
import org.thoughtcrime.securesms.mediasend.Media;
import org.thoughtcrime.securesms.mediasend.MediaSendActivity;
import org.thoughtcrime.securesms.mediasend.MediaSendActivityResult;
import org.thoughtcrime.securesms.messagedetails.MessageDetailsActivity;
import org.thoughtcrime.securesms.messagerequests.MessageRequestViewModel;
import org.thoughtcrime.securesms.messagerequests.MessageRequestsBottomView;
import org.thoughtcrime.securesms.mms.AttachmentManager;
import org.thoughtcrime.securesms.mms.AttachmentManager.MediaType;
import org.thoughtcrime.securesms.mms.AudioSlide;
import org.thoughtcrime.securesms.mms.DecryptableStreamUriLoader;
import org.thoughtcrime.securesms.mms.GifSlide;
import org.thoughtcrime.securesms.mms.GlideApp;
import org.thoughtcrime.securesms.mms.GlideRequests;
import org.thoughtcrime.securesms.mms.ImageSlide;
import org.thoughtcrime.securesms.mms.LocationSlide;
import org.thoughtcrime.securesms.mms.MediaConstraints;
import org.thoughtcrime.securesms.mms.OutgoingExpirationUpdateMessage;
import org.thoughtcrime.securesms.mms.OutgoingMediaMessage;
import org.thoughtcrime.securesms.mms.OutgoingSecureMediaMessage;
import org.thoughtcrime.securesms.mms.QuoteId;
import org.thoughtcrime.securesms.mms.QuoteModel;
import org.thoughtcrime.securesms.mms.Slide;
import org.thoughtcrime.securesms.mms.SlideDeck;
import org.thoughtcrime.securesms.mms.StickerSlide;
import org.thoughtcrime.securesms.mms.VideoSlide;
import org.thoughtcrime.securesms.notifications.NotificationChannels;
import org.thoughtcrime.securesms.permissions.Permissions;
import org.thoughtcrime.securesms.profiles.spoofing.ReviewBannerView;
import org.thoughtcrime.securesms.profiles.spoofing.ReviewCardDialogFragment;
import org.thoughtcrime.securesms.providers.BlobProvider;
import org.thoughtcrime.securesms.reactions.ReactionsBottomSheetDialogFragment;
import org.thoughtcrime.securesms.reactions.any.ReactWithAnyEmojiBottomSheetDialogFragment;
import org.thoughtcrime.securesms.recipients.LiveRecipient;
import org.thoughtcrime.securesms.recipients.Recipient;
import org.thoughtcrime.securesms.recipients.RecipientExporter;
import org.thoughtcrime.securesms.recipients.RecipientFormattingException;
import org.thoughtcrime.securesms.recipients.RecipientId;
import org.thoughtcrime.securesms.recipients.RecipientUtil;
import org.thoughtcrime.securesms.recipients.ui.managerecipient.ManageRecipientActivity;
import org.thoughtcrime.securesms.registration.RegistrationNavigationActivity;
import org.thoughtcrime.securesms.service.KeyCachingService;
import org.thoughtcrime.securesms.sms.MessageSender;
import org.thoughtcrime.securesms.sms.OutgoingEncryptedMessage;
import org.thoughtcrime.securesms.sms.OutgoingEndSessionMessage;
import org.thoughtcrime.securesms.sms.OutgoingTextMessage;
import org.thoughtcrime.securesms.stickers.StickerKeyboardProvider;
import org.thoughtcrime.securesms.stickers.StickerLocator;
import org.thoughtcrime.securesms.stickers.StickerManagementActivity;
import org.thoughtcrime.securesms.stickers.StickerPackInstallEvent;
import org.thoughtcrime.securesms.stickers.StickerSearchRepository;
import org.thoughtcrime.securesms.tracing.Trace;
import org.thoughtcrime.securesms.util.AsynchronousCallback;
import org.thoughtcrime.securesms.util.Base64;
import org.thoughtcrime.securesms.util.BitmapUtil;
import org.thoughtcrime.securesms.util.CharacterCalculator.CharacterState;
import org.thoughtcrime.securesms.util.CommunicationActions;
import org.thoughtcrime.securesms.util.ContextUtil;
import org.thoughtcrime.securesms.util.DrawableUtil;
import org.thoughtcrime.securesms.util.DynamicDarkToolbarTheme;
import org.thoughtcrime.securesms.util.DynamicLanguage;
import org.thoughtcrime.securesms.util.DynamicTheme;
import org.thoughtcrime.securesms.util.FeatureFlags;
import org.thoughtcrime.securesms.util.IdentityUtil;
import org.thoughtcrime.securesms.util.MediaUtil;
import org.thoughtcrime.securesms.util.MessageUtil;
import org.thoughtcrime.securesms.util.PlayStoreUtil;
import org.thoughtcrime.securesms.util.ServiceUtil;
import org.thoughtcrime.securesms.util.SmsUtil;
import org.thoughtcrime.securesms.util.SpanUtil;
import org.thoughtcrime.securesms.util.TextSecurePreferences;
import org.thoughtcrime.securesms.util.TextSecurePreferences.MediaKeyboardMode;
import org.thoughtcrime.securesms.util.Util;
import org.thoughtcrime.securesms.util.ViewUtil;
import org.thoughtcrime.securesms.util.WindowUtil;
import org.thoughtcrime.securesms.util.concurrent.AssertedSuccessListener;
import org.thoughtcrime.securesms.util.concurrent.ListenableFuture;
import org.thoughtcrime.securesms.util.concurrent.SettableFuture;
import org.thoughtcrime.securesms.util.concurrent.SignalExecutors;
import org.thoughtcrime.securesms.util.concurrent.SimpleTask;
import org.thoughtcrime.securesms.util.views.Stub;
import org.whispersystems.libsignal.InvalidMessageException;
import org.whispersystems.libsignal.util.Pair;
import org.whispersystems.libsignal.util.guava.Optional;

import java.io.IOException;
import java.util.ArrayList;
import java.util.Collections;
import java.util.List;
import java.util.Locale;
import java.util.Objects;
import java.util.Set;
import java.util.concurrent.ExecutionException;
import java.util.concurrent.TimeUnit;
import java.util.concurrent.TimeoutException;
import java.util.concurrent.atomic.AtomicBoolean;
import java.util.concurrent.atomic.AtomicInteger;

import static org.thoughtcrime.securesms.TransportOption.Type;
import static org.thoughtcrime.securesms.database.GroupDatabase.GroupRecord;
import static org.whispersystems.libsignal.SessionCipher.SESSION_LOCK;

/**
 * Activity for displaying a message thread, as well as
 * composing/sending a new message into that thread.
 *
 * @author Moxie Marlinspike
 *
 */
@Trace
@SuppressLint("StaticFieldLeak")
public class ConversationActivity extends PassphraseRequiredActivity
    implements ConversationFragment.ConversationFragmentListener,
               AttachmentManager.AttachmentListener,
               OnKeyboardShownListener,
               InputPanel.Listener,
               InputPanel.MediaListener,
               ComposeText.CursorPositionChangedListener,
               ConversationSearchBottomBar.EventListener,
               StickerKeyboardProvider.StickerEventListener,
               AttachmentKeyboard.Callback,
               ConversationReactionOverlay.OnReactionSelectedListener,
               ReactWithAnyEmojiBottomSheetDialogFragment.Callback,
               SafetyNumberChangeDialog.Callback,
               ReactionsBottomSheetDialogFragment.Callback
{

  private static final int SHORTCUT_ICON_SIZE = Build.VERSION.SDK_INT >= 26 ? ViewUtil.dpToPx(72) : ViewUtil.dpToPx(48 + 16 * 2);

  private static final String TAG = ConversationActivity.class.getSimpleName();

  private static final String STATE_REACT_WITH_ANY_PAGE = "STATE_REACT_WITH_ANY_PAGE";

  public static final String RECIPIENT_EXTRA                   = "recipient_id";
  public static final String THREAD_ID_EXTRA                   = "thread_id";
  public static final String TEXT_EXTRA                        = "draft_text";
  public static final String MEDIA_EXTRA                       = "media_list";
  public static final String STICKER_EXTRA                     = "sticker_extra";
  public static final String BORDERLESS_EXTRA                  = "borderless_extra";
  public static final String DISTRIBUTION_TYPE_EXTRA           = "distribution_type";
  public static final String STARTING_POSITION_EXTRA           = "starting_position";

  private static final int PICK_GALLERY        = 1;
  private static final int PICK_DOCUMENT       = 2;
  private static final int PICK_AUDIO          = 3;
  private static final int PICK_CONTACT        = 4;
  private static final int GET_CONTACT_DETAILS = 5;
  private static final int GROUP_EDIT          = 6;
  private static final int TAKE_PHOTO          = 7;
  private static final int ADD_CONTACT         = 8;
  private static final int PICK_LOCATION       = 9;
  private static final int PICK_GIF            = 10;
  private static final int SMS_DEFAULT         = 11;
  private static final int MEDIA_SENDER        = 12;

  private   GlideRequests              glideRequests;
  protected ComposeText                composeText;
  private   AnimatingToggle            buttonToggle;
  private   SendButton                 sendButton;
  private   ImageButton                attachButton;
  protected ConversationTitleView      titleView;
  private   TextView                   charactersLeft;
  private   ConversationFragment       fragment;
  private   Button                     unblockButton;
  private   Button                     inviteButton;
  private   Button                     registerButton;
  private   InputAwareLayout           container;
  protected Stub<ReminderView>         reminderView;
  private   Stub<UnverifiedBannerView> unverifiedBannerView;
  private   Stub<ReviewBannerView>      reviewBanner;
  private   TypingStatusTextWatcher     typingTextWatcher;
  private   ConversationSearchBottomBar searchNav;
  private   MenuItem                    searchViewItem;
  private   MessageRequestsBottomView   messageRequestBottomView;
  private   ConversationReactionOverlay reactionOverlay;

  private   AttachmentManager        attachmentManager;
  private   AudioRecorder            audioRecorder;
  private   BroadcastReceiver        securityUpdateReceiver;
  private   Stub<MediaKeyboard>      emojiDrawerStub;
  private   Stub<AttachmentKeyboard> attachmentKeyboardStub;
  protected HidingLinearLayout       quickAttachmentToggle;
  protected HidingLinearLayout       inlineAttachmentToggle;
  private   InputPanel               inputPanel;
  private   View                     panelParent;
  private   View                     noLongerMemberBanner;
  private   View                     requestingMemberBanner;
  private   View                     cancelJoinRequest;
  private   Stub<View>               mentionsSuggestions;

  private LinkPreviewViewModel         linkPreviewViewModel;
  private ConversationSearchViewModel  searchViewModel;
  private ConversationStickerViewModel stickerViewModel;
  private ConversationViewModel        viewModel;
  private ConversationGroupViewModel   groupViewModel;
  private MentionsPickerViewModel      mentionsViewModel;

  private LiveRecipient recipient;
  private long          threadId;
  private int           distributionType;
  private int           reactWithAnyEmojiStartPage;
  private boolean       isSecureText;
  private boolean       isDefaultSms                  = false;
  private boolean       isMmsEnabled                  = false;
  private boolean       isSecurityInitialized         = false;

  private       IdentityRecordList identityRecords = new IdentityRecordList(Collections.emptyList());
  private final DynamicTheme       dynamicTheme    = new DynamicDarkToolbarTheme();
  private final DynamicLanguage    dynamicLanguage = new DynamicLanguage();

  public static @NonNull Intent buildIntent(@NonNull Context context,
                                            @NonNull RecipientId recipientId,
                                            long threadId,
                                            int distributionType,
                                            int startingPosition)
  {
    Intent intent = buildIntent(context, recipientId, threadId);
    intent.putExtra(ConversationActivity.DISTRIBUTION_TYPE_EXTRA, distributionType);
    intent.putExtra(ConversationActivity.STARTING_POSITION_EXTRA, startingPosition);

    return intent;
  }

  public static @NonNull Intent buildIntent(@NonNull Context context,
                                            @NonNull RecipientId recipientId,
                                            long threadId)
  {
    Intent intent = new Intent(context, ConversationActivity.class);
    intent.putExtra(ConversationActivity.RECIPIENT_EXTRA, recipientId);
    intent.putExtra(ConversationActivity.THREAD_ID_EXTRA, threadId);

    return intent;
  }

  @Override
  protected void onPreCreate() {
    dynamicTheme.onCreate(this);
    dynamicLanguage.onCreate(this);
  }

  @Override
  protected void onCreate(Bundle state, boolean ready) {
    RecipientId recipientId = getIntent().getParcelableExtra(RECIPIENT_EXTRA);

    if (recipientId == null) {
      Log.w(TAG, "[onCreate] Missing recipientId!");
      // TODO [greyson] Navigation
      startActivity(new Intent(this, MainActivity.class));
      finish();
      return;
    }


    setContentView(R.layout.conversation_activity);

    getWindow().getDecorView().setBackgroundResource(R.color.signal_background_primary);

    fragment = initFragment(R.id.fragment_content, new ConversationFragment(), dynamicLanguage.getCurrentLocale());

    initializeReceivers();
    initializeActionBar();
    initializeViews();
    initializeResources();
    initializeLinkPreviewObserver();
    initializeSearchObserver();
    initializeStickerObserver();
    initializeViewModel();
    initializeGroupViewModel();
    initializeMentionsViewModel();
    initializeEnabledCheck();
    initializePendingRequestsBanner();
    initializeGroupV1MigrationsBanners();
    initializeSecurity(recipient.get().isRegistered(), isDefaultSms).addListener(new AssertedSuccessListener<Boolean>() {
      @Override
      public void onSuccess(Boolean result) {
        initializeProfiles();
        initializeGv1Migration();
        initializeDraft().addListener(new AssertedSuccessListener<Boolean>() {
          @Override
          public void onSuccess(Boolean loadedDraft) {
            if (loadedDraft != null && loadedDraft) {
              Log.i(TAG, "Finished loading draft");
              Util.runOnMain(() -> {
                if (fragment != null && fragment.isResumed()) {
                  fragment.moveToLastSeen();
                } else {
                  Log.w(TAG, "Wanted to move to the last seen position, but the fragment was in an invalid state");
                }
              });
            }

            if (TextSecurePreferences.isTypingIndicatorsEnabled(ConversationActivity.this)) {
              composeText.addTextChangedListener(typingTextWatcher);
            }
            composeText.setSelection(composeText.length(), composeText.length());
          }
        });
      }
    });
  }

  @Override
  protected void onNewIntent(Intent intent) {
    super.onNewIntent(intent);
    Log.i(TAG, "onNewIntent()");

    if (isFinishing()) {
      Log.w(TAG, "Activity is finishing...");
      return;
    }

    reactWithAnyEmojiStartPage = 0;
    if (!Util.isEmpty(composeText) || attachmentManager.isAttachmentPresent() || inputPanel.getQuote().isPresent()) {
      saveDraft();
      attachmentManager.clear(glideRequests, false);
      inputPanel.clearQuote();
      silentlySetComposeText("");
    }

    RecipientId recipientId = intent.getParcelableExtra(RECIPIENT_EXTRA);

    if (recipientId == null) {
      Log.w(TAG, "[onNewIntent] Missing recipientId!");
      // TODO [greyson] Navigation
      startActivity(new Intent(this, MainActivity.class));
      finish();
      return;
    }

    setIntent(intent);
    initializeResources();
    initializeSecurity(recipient.get().isRegistered(), isDefaultSms).addListener(new AssertedSuccessListener<Boolean>() {
      @Override
      public void onSuccess(Boolean result) {
        initializeDraft();
      }
    });

    if (fragment != null) {
      fragment.onNewIntent();
    }

    searchNav.setVisibility(View.GONE);
  }

  @Override
  protected void onResume() {
    super.onResume();
    dynamicTheme.onResume(this);
    dynamicLanguage.onResume(this);

    EventBus.getDefault().register(this);
    initializeMmsEnabledCheck();
    initializeIdentityRecords();
    composeText.setTransport(sendButton.getSelectedTransport());

    Recipient recipientSnapshot = recipient.get();

    titleView.setTitle(glideRequests, recipientSnapshot);
    setActionBarColor(recipientSnapshot.getColor());
    setBlockedUserState(recipientSnapshot, isSecureText, isDefaultSms);
    calculateCharactersRemaining();

    if (recipientSnapshot.getGroupId().isPresent() && recipientSnapshot.getGroupId().get().isV2()) {
      GroupId.V2 groupId = recipientSnapshot.getGroupId().get().requireV2();

      ApplicationDependencies.getJobManager()
                             .startChain(new RequestGroupV2InfoJob(groupId))
                             .then(new GroupV2UpdateSelfProfileKeyJob(groupId))
                             .enqueue();
    }

    ApplicationDependencies.getMessageNotifier().setVisibleThread(threadId);
  }

  @Override
  protected void onPause() {
    super.onPause();
    ApplicationDependencies.getMessageNotifier().clearVisibleThread();
    if (isFinishing()) overridePendingTransition(R.anim.fade_scale_in, R.anim.slide_to_end);
    inputPanel.onPause();

    fragment.setLastSeen(System.currentTimeMillis());
    markLastSeen();
    EventBus.getDefault().unregister(this);
  }

  @Override
  protected void onStop() {
    super.onStop();
    EventBus.getDefault().unregister(this);
  }

  @Override
  public void onConfigurationChanged(Configuration newConfig) {
    Log.i(TAG, "onConfigurationChanged(" + newConfig.orientation + ")");
    super.onConfigurationChanged(newConfig);
    composeText.setTransport(sendButton.getSelectedTransport());

    if (emojiDrawerStub.resolved() && container.getCurrentInput() == emojiDrawerStub.get()) {
      container.hideAttachedInput(true);
    }

    if (reactionOverlay != null && reactionOverlay.isShowing()) {
      reactionOverlay.hide();
    }
  }

  @Override
  protected void onDestroy() {
    saveDraft();
    if (securityUpdateReceiver != null)  unregisterReceiver(securityUpdateReceiver);
    super.onDestroy();
  }

  @Override
  public boolean dispatchTouchEvent(MotionEvent ev) {
    return reactionOverlay.applyTouchEvent(ev) || super.dispatchTouchEvent(ev);
  }

  @Override
  public void onActivityResult(final int reqCode, int resultCode, Intent data) {
    Log.i(TAG, "onActivityResult called: " + reqCode + ", " + resultCode + " , " + data);
    super.onActivityResult(reqCode, resultCode, data);

    if ((data == null && reqCode != TAKE_PHOTO && reqCode != SMS_DEFAULT) ||
        (resultCode != RESULT_OK && reqCode != SMS_DEFAULT))
    {
      updateLinkPreviewState();
      return;
    }

    switch (reqCode) {
    case PICK_DOCUMENT:
      setMedia(data.getData(), MediaType.DOCUMENT);
      break;
    case PICK_AUDIO:
      setMedia(data.getData(), MediaType.AUDIO);
      break;
    case PICK_CONTACT:
      if (isSecureText && !isSmsForced()) {
        openContactShareEditor(data.getData());
      } else {
        addAttachmentContactInfo(data.getData());
      }
      break;
    case GET_CONTACT_DETAILS:
      sendSharedContact(data.getParcelableArrayListExtra(ContactShareEditActivity.KEY_CONTACTS));
      break;
    case GROUP_EDIT:
      Recipient recipientSnapshot = recipient.get();

      onRecipientChanged(recipientSnapshot);
      titleView.setTitle(glideRequests, recipientSnapshot);
      NotificationChannels.updateContactChannelName(this, recipientSnapshot);
      setBlockedUserState(recipientSnapshot, isSecureText, isDefaultSms);
      supportInvalidateOptionsMenu();
      break;
    case TAKE_PHOTO:
      handleImageFromDeviceCameraApp();
      break;
    case ADD_CONTACT:
      SimpleTask.run(() -> {
        try {
          DirectoryHelper.refreshDirectoryFor(this, recipient.get(), false);
        } catch (IOException e) {
          Log.w(TAG, "Failed to refresh user after adding to contacts.");
        }
        return null;
      }, nothing -> onRecipientChanged(recipient.get()));
      break;
    case PICK_LOCATION:
      SignalPlace place = new SignalPlace(PlacePickerActivity.addressFromData(data));
      attachmentManager.setLocation(place, getCurrentMediaConstraints());
      break;
    case PICK_GIF:
      setMedia(data.getData(),
               MediaType.GIF,
               data.getIntExtra(GiphyActivity.EXTRA_WIDTH, 0),
               data.getIntExtra(GiphyActivity.EXTRA_HEIGHT, 0),
               data.getBooleanExtra(GiphyActivity.EXTRA_BORDERLESS, false));
      break;
    case SMS_DEFAULT:
      initializeSecurity(isSecureText, isDefaultSms);
      break;
    case MEDIA_SENDER:
      MediaSendActivityResult result = data.getParcelableExtra(MediaSendActivity.EXTRA_RESULT);
      sendButton.setTransport(result.getTransport());

      if (result.isPushPreUpload()) {
        sendMediaMessage(result);
        return;
      }

      long       expiresIn      = recipient.get().getExpireMessages() * 1000L;
      int        subscriptionId = sendButton.getSelectedTransport().getSimSubscriptionId().or(-1);
      boolean    initiating     = threadId == -1;
      QuoteModel quote          = result.isViewOnce() ? null : inputPanel.getQuote().orNull();
      SlideDeck  slideDeck      = new SlideDeck();
      List<Mention> mentions    = new ArrayList<>(result.getMentions());

      for (Media mediaItem : result.getNonUploadedMedia()) {
        if (MediaUtil.isVideoType(mediaItem.getMimeType())) {
          slideDeck.addSlide(new VideoSlide(this, mediaItem.getUri(), mediaItem.getSize(), mediaItem.getWidth(), mediaItem.getHeight(), mediaItem.getCaption().orNull(), mediaItem.getTransformProperties().orNull()));
        } else if (MediaUtil.isGif(mediaItem.getMimeType())) {
          slideDeck.addSlide(new GifSlide(this, mediaItem.getUri(), mediaItem.getSize(), mediaItem.getWidth(), mediaItem.getHeight(), mediaItem.isBorderless(), mediaItem.getCaption().orNull()));
        } else if (MediaUtil.isImageType(mediaItem.getMimeType())) {
          slideDeck.addSlide(new ImageSlide(this, mediaItem.getUri(), mediaItem.getMimeType(), mediaItem.getSize(), mediaItem.getWidth(), mediaItem.getHeight(), mediaItem.isBorderless(), mediaItem.getCaption().orNull(), null));
        } else {
          Log.w(TAG, "Asked to send an unexpected mimeType: '" + mediaItem.getMimeType() + "'. Skipping.");
        }
      }

      final Context context = ConversationActivity.this.getApplicationContext();

      sendMediaMessage(result.getTransport().isSms(),
                       result.getBody(),
                       slideDeck,
                       quote,
                       Collections.emptyList(),
                       Collections.emptyList(),
                       mentions,
                       expiresIn,
                       result.isViewOnce(),
                       subscriptionId,
                       initiating,
                       true).addListener(new AssertedSuccessListener<Void>() {
        @Override
        public void onSuccess(Void result) {
          AsyncTask.THREAD_POOL_EXECUTOR.execute(() -> {
            Stream.of(slideDeck.getSlides())
                  .map(Slide::getUri)
                  .withoutNulls()
                  .filter(BlobProvider::isAuthority)
                  .forEach(uri -> BlobProvider.getInstance().delete(context, uri));
          });
        }
      });

      break;
    }
  }

  @Override
  protected void onSaveInstanceState(@NonNull Bundle outState) {
    super.onSaveInstanceState(outState);

    outState.putInt(STATE_REACT_WITH_ANY_PAGE, reactWithAnyEmojiStartPage);
  }

  @Override
  protected void onRestoreInstanceState(Bundle savedInstanceState) {
    super.onRestoreInstanceState(savedInstanceState);

    reactWithAnyEmojiStartPage = savedInstanceState.getInt(STATE_REACT_WITH_ANY_PAGE, 0);
  }

  private void handleImageFromDeviceCameraApp() {
    if (attachmentManager.getCaptureUri() == null) {
      Log.w(TAG, "No image available.");
      return;
    }

    try {
      Uri mediaUri = BlobProvider.getInstance()
                                 .forData(getContentResolver().openInputStream(attachmentManager.getCaptureUri()), 0L)
                                 .withMimeType(MediaUtil.IMAGE_JPEG)
                                 .createForSingleSessionOnDisk(this);

      getContentResolver().delete(attachmentManager.getCaptureUri(), null, null);

      setMedia(mediaUri, MediaType.IMAGE);
    } catch (IOException ioe) {
      Log.w(TAG, "Could not handle public image", ioe);
    }
  }

  @Override
  public void startActivity(Intent intent) {
    if (intent.getStringExtra(Browser.EXTRA_APPLICATION_ID) != null) {
      intent.removeExtra(Browser.EXTRA_APPLICATION_ID);
    }

    try {
      super.startActivity(intent);
    } catch (ActivityNotFoundException e) {
      Log.w(TAG, e);
      Toast.makeText(this, R.string.ConversationActivity_there_is_no_app_available_to_handle_this_link_on_your_device, Toast.LENGTH_LONG).show();
    }
  }

  @Override
  public boolean onCreateOptionsMenu(Menu menu) {
    MenuInflater inflater = this.getMenuInflater();
    menu.clear();

    GroupActiveState groupActiveState = groupViewModel.getGroupActiveState().getValue();
    boolean isActiveGroup             = groupActiveState != null && groupActiveState.isActiveGroup();
    boolean isActiveV2Group           = groupActiveState != null && groupActiveState.isActiveV2Group();
    boolean isInActiveGroup           = groupActiveState != null && !groupActiveState.isActiveGroup();

    if (isInMessageRequest()) {
      if (isActiveGroup) {
        inflater.inflate(R.menu.conversation_message_requests_group, menu);
      }

      inflater.inflate(R.menu.conversation_message_requests, menu);

      if (recipient != null && recipient.get().isMuted()) inflater.inflate(R.menu.conversation_muted, menu);
      else                                                inflater.inflate(R.menu.conversation_unmuted, menu);

      super.onCreateOptionsMenu(menu);
      return true;
    }

    if (isSecureText) {
      if (recipient.get().getExpireMessages() > 0) {
        if (!isInActiveGroup) {
          inflater.inflate(R.menu.conversation_expiring_on, menu);
        }
        titleView.showExpiring(recipient);
      } else {
        if (!isInActiveGroup) {
          inflater.inflate(R.menu.conversation_expiring_off, menu);
        }
        titleView.clearExpiring();
      }
    }

    if (isSingleConversation()) {
      if (isSecureText) inflater.inflate(R.menu.conversation_callable_secure, menu);
      else              inflater.inflate(R.menu.conversation_callable_insecure, menu);
    } else if (isGroupConversation()) {
      if (isActiveV2Group && FeatureFlags.groupCalling()) {
        inflater.inflate(R.menu.conversation_callable_groupv2, menu);
      }

      inflater.inflate(R.menu.conversation_group_options, menu);

      if (!isPushGroupConversation()) {
        inflater.inflate(R.menu.conversation_mms_group_options, menu);
        if (distributionType == ThreadDatabase.DistributionTypes.BROADCAST) {
          menu.findItem(R.id.menu_distribution_broadcast).setChecked(true);
        } else {
          menu.findItem(R.id.menu_distribution_conversation).setChecked(true);
        }
      }

      inflater.inflate(R.menu.conversation_active_group_options, menu);
    }

    inflater.inflate(R.menu.conversation, menu);

    if (isSingleConversation() && isSecureText) {
      inflater.inflate(R.menu.conversation_secure, menu);
    } else if (isSingleConversation()) {
      inflater.inflate(R.menu.conversation_insecure, menu);
    }

    if (recipient != null && recipient.get().isMuted()) inflater.inflate(R.menu.conversation_muted, menu);
    else                                                inflater.inflate(R.menu.conversation_unmuted, menu);

    if (isSingleConversation() && getRecipient().getContactUri() == null) {
      inflater.inflate(R.menu.conversation_add_to_contacts, menu);
    }

    if (recipient != null && recipient.get().isSelf()) {
      if (isSecureText) {
        hideMenuItem(menu, R.id.menu_call_secure);
        hideMenuItem(menu, R.id.menu_video_secure);
      } else {
        hideMenuItem(menu, R.id.menu_call_insecure);
      }

      hideMenuItem(menu, R.id.menu_mute_notifications);
    }

    if (recipient != null && recipient.get().isBlocked()) {
      if (isSecureText) {
        hideMenuItem(menu, R.id.menu_call_secure);
        hideMenuItem(menu, R.id.menu_video_secure);
        hideMenuItem(menu, R.id.menu_expiring_messages);
        hideMenuItem(menu, R.id.menu_expiring_messages_off);
      } else {
        hideMenuItem(menu, R.id.menu_call_insecure);
      }

      hideMenuItem(menu, R.id.menu_mute_notifications);
    }

    hideMenuItem(menu, R.id.menu_group_recipients);

    if (isActiveV2Group) {
      hideMenuItem(menu, R.id.menu_mute_notifications);
      hideMenuItem(menu, R.id.menu_conversation_settings);
    } else if (isGroupConversation()) {
      hideMenuItem(menu, R.id.menu_conversation_settings);
    }

    searchViewItem = menu.findItem(R.id.menu_search);

    SearchView                     searchView    = (SearchView) searchViewItem.getActionView();
    SearchView.OnQueryTextListener queryListener = new SearchView.OnQueryTextListener() {
      @Override
      public boolean onQueryTextSubmit(String query) {
        searchViewModel.onQueryUpdated(query, threadId, true);
        searchNav.showLoading();
        fragment.onSearchQueryUpdated(query);
        return true;
      }

      @Override
      public boolean onQueryTextChange(String query) {
        searchViewModel.onQueryUpdated(query, threadId, false);
        searchNav.showLoading();
        fragment.onSearchQueryUpdated(query);
        return true;
      }
    };

    searchViewItem.setOnActionExpandListener(new MenuItem.OnActionExpandListener() {
      @Override
      public boolean onMenuItemActionExpand(MenuItem item) {
        searchView.setOnQueryTextListener(queryListener);
        searchViewModel.onSearchOpened();
        searchNav.setVisibility(View.VISIBLE);
        searchNav.setData(0, 0);
        inputPanel.setVisibility(View.GONE);

        for (int i = 0; i < menu.size(); i++) {
          if (!menu.getItem(i).equals(searchViewItem)) {
            menu.getItem(i).setVisible(false);
          }
        }
        return true;
      }

      @Override
      public boolean onMenuItemActionCollapse(MenuItem item) {
        searchView.setOnQueryTextListener(null);
        searchViewModel.onSearchClosed();
        searchNav.setVisibility(View.GONE);
        inputPanel.setVisibility(View.VISIBLE);
        fragment.onSearchQueryUpdated(null);
        setBlockedUserState(recipient.get(), isSecureText, isDefaultSms);
        invalidateOptionsMenu();
        return true;
      }
    });

    super.onCreateOptionsMenu(menu);
    return true;
  }

  @Override
  public boolean onOptionsItemSelected(MenuItem item) {
    super.onOptionsItemSelected(item);
    switch (item.getItemId()) {
    case R.id.menu_call_secure:               handleDial(getRecipient(), true);                  return true;
    case R.id.menu_video_secure:              handleVideo(getRecipient());                       return true;
    case R.id.menu_call_insecure:             handleDial(getRecipient(), false);                 return true;
    case R.id.menu_view_media:                handleViewMedia();                                 return true;
    case R.id.menu_add_shortcut:              handleAddShortcut();                               return true;
    case R.id.menu_search:                    handleSearch();                                    return true;
    case R.id.menu_add_to_contacts:           handleAddToContacts();                             return true;
    case R.id.menu_reset_secure_session:      handleResetSecureSession();                        return true;
    case R.id.menu_group_recipients:          handleDisplayGroupRecipients();                    return true;
    case R.id.menu_distribution_broadcast:    handleDistributionBroadcastEnabled(item);          return true;
    case R.id.menu_distribution_conversation: handleDistributionConversationEnabled(item);       return true;
    case R.id.menu_group_settings:            handleManageGroup();                               return true;
    case R.id.menu_leave:                     handleLeavePushGroup();                            return true;
    case R.id.menu_invite:                    handleInviteLink();                                return true;
    case R.id.menu_mute_notifications:        handleMuteNotifications();                         return true;
    case R.id.menu_unmute_notifications:      handleUnmuteNotifications();                       return true;
    case R.id.menu_conversation_settings:     handleConversationSettings();                      return true;
    case R.id.menu_expiring_messages_off:
    case R.id.menu_expiring_messages:         handleSelectMessageExpiration();                   return true;
    case android.R.id.home:                   onNavigateUp();                                    return true;
    }

    return false;
  }

  @Override
  public boolean onMenuOpened(int featureId, Menu menu) {
    if (menu == null) {
      return super.onMenuOpened(featureId, null);
    }

    if (!SignalStore.uiHints().hasSeenGroupSettingsMenuToast()) {
      MenuItem settingsMenuItem = menu.findItem(R.id.menu_group_settings);

      if (settingsMenuItem != null && settingsMenuItem.isVisible()) {
        Toast toast = Toast.makeText(this, R.string.ConversationActivity__more_options_now_in_group_settings, Toast.LENGTH_SHORT);

        toast.setGravity(Gravity.CENTER, 0, 0);
        toast.show();

        SignalStore.uiHints().markHasSeenGroupSettingsMenuToast();
      }
    }

    return super.onMenuOpened(featureId, menu);
  }

  @Override
  public void onBackPressed() {
    Log.d(TAG, "onBackPressed()");
    if (reactionOverlay.isShowing()) {
      reactionOverlay.hide();
    } else if (container.isInputOpen()) {
      container.hideCurrentInput(composeText);
    } else {
      super.onBackPressed();
    }
  }

  @Override
  public void onKeyboardShown() {
    inputPanel.onKeyboardShown();
  }

  @Subscribe(threadMode = ThreadMode.MAIN)
  public void onEvent(ReminderUpdateEvent event) {
    updateReminders();
  }

  @Override
  public void onRequestPermissionsResult(int requestCode, @NonNull String[] permissions, @NonNull int[] grantResults) {
    Permissions.onRequestPermissionsResult(this, requestCode, permissions, grantResults);
  }

  @Override
  public void onAttachmentMediaClicked(@NonNull Media media) {
    linkPreviewViewModel.onUserCancel();
    startActivityForResult(MediaSendActivity.buildEditorIntent(ConversationActivity.this, Collections.singletonList(media), recipient.get(), composeText.getTextTrimmed(), sendButton.getSelectedTransport()), MEDIA_SENDER);
    container.hideCurrentInput(composeText);
  }

  @Override
  public void onAttachmentSelectorClicked(@NonNull AttachmentKeyboardButton button) {
    switch (button) {
      case GALLERY:
        AttachmentManager.selectGallery(this, MEDIA_SENDER, recipient.get(), composeText.getTextTrimmed(), sendButton.getSelectedTransport());
        break;
      case GIF:
        AttachmentManager.selectGif(this, PICK_GIF, !isSecureText, recipient.get().getColor().toConversationColor(this));
        break;
      case FILE:
        AttachmentManager.selectDocument(this, PICK_DOCUMENT);
        break;
      case CONTACT:
        AttachmentManager.selectContactInfo(this, PICK_CONTACT);
        break;
      case LOCATION:
        AttachmentManager.selectLocation(this, PICK_LOCATION);
        break;
    }

    container.hideCurrentInput(composeText);
  }

  @Override
  public void onAttachmentPermissionsRequested() {
    Permissions.with(this)
               .request(Manifest.permission.READ_EXTERNAL_STORAGE)
               .onAllGranted(() -> viewModel.onAttachmentKeyboardOpen())
               .withPermanentDenialDialog(getString(R.string.AttachmentManager_signal_requires_the_external_storage_permission_in_order_to_attach_photos_videos_or_audio))
               .execute();
  }

//////// Event Handlers

  private void handleSelectMessageExpiration() {
    boolean activeGroup = isActiveGroup();

    if (isPushGroupConversation() && !activeGroup) {
      return;
    }

    ExpirationDialog.show(this, recipient.get().getExpireMessages(),
      expirationTime ->
        SimpleTask.run(
          getLifecycle(),
          () -> {
            if (activeGroup) {
              try {
                GroupManager.updateGroupTimer(ConversationActivity.this, getRecipient().requireGroupId().requirePush(), expirationTime);
                } catch (GroupChangeException | IOException e) {
                Log.w(TAG, e);
                return GroupChangeResult.failure(GroupChangeFailureReason.fromException(e));
              }
            } else {
              DatabaseFactory.getRecipientDatabase(ConversationActivity.this).setExpireMessages(recipient.getId(), expirationTime);
              OutgoingExpirationUpdateMessage outgoingMessage = new OutgoingExpirationUpdateMessage(getRecipient(), System.currentTimeMillis(), expirationTime * 1000L);
              MessageSender.send(ConversationActivity.this, outgoingMessage, threadId, false, null);
            }
            return GroupChangeResult.SUCCESS;
          },
          (changeResult) -> {
            if (!changeResult.isSuccess()) {
              Toast.makeText(ConversationActivity.this, GroupErrors.getUserDisplayMessage(changeResult.getFailureReason()), Toast.LENGTH_SHORT).show();
            } else {
              invalidateOptionsMenu();
              if (fragment != null) fragment.setLastSeen(0);
            }
          })
    );
  }

  private void handleMuteNotifications() {
    MuteDialog.show(this, until -> {
      new AsyncTask<Void, Void, Void>() {
        @Override
        protected Void doInBackground(Void... params) {
          DatabaseFactory.getRecipientDatabase(ConversationActivity.this)
                         .setMuted(recipient.getId(), until);

          return null;
        }
      }.executeOnExecutor(AsyncTask.THREAD_POOL_EXECUTOR);
    });
  }

  private void handleConversationSettings() {
    if (isGroupConversation()) {
      handleManageGroup();
      return;
    }

    if (isInMessageRequest()) return;

    Intent intent = ManageRecipientActivity.newIntentFromConversation(this, recipient.getId());
    startActivitySceneTransition(intent, titleView.findViewById(R.id.contact_photo_image), "avatar");
  }

  private void handleUnmuteNotifications() {
    new AsyncTask<Void, Void, Void>() {
      @Override
      protected Void doInBackground(Void... params) {
        DatabaseFactory.getRecipientDatabase(ConversationActivity.this)
                       .setMuted(recipient.getId(), 0);

        return null;
      }
    }.executeOnExecutor(AsyncTask.THREAD_POOL_EXECUTOR);
  }

  private void handleUnblock() {
    BlockUnblockDialog.showUnblockFor(this, getLifecycle(), recipient.get(), () -> {
      SignalExecutors.BOUNDED.execute(() -> {
        RecipientUtil.unblock(ConversationActivity.this, recipient.get());
      });
    });
  }

  private void handleRegisterForSignal() {
    startActivity(RegistrationNavigationActivity.newIntentForReRegistration(this));
  }

  private void handleInviteLink() {
    String inviteText = getString(R.string.ConversationActivity_lets_switch_to_signal, getString(R.string.install_url));

    if (isDefaultSms) {
      composeText.appendInvite(inviteText);
    } else {
      Intent intent = new Intent(Intent.ACTION_SENDTO);
      intent.setData(Uri.parse("smsto:" + recipient.get().requireSmsAddress()));
      intent.putExtra("sms_body", inviteText);
      intent.putExtra(Intent.EXTRA_TEXT, inviteText);
      startActivity(intent);
    }
  }

  private void handleResetSecureSession() {
    AlertDialog.Builder builder = new AlertDialog.Builder(this);
    builder.setTitle(R.string.ConversationActivity_reset_secure_session_question);
    builder.setIcon(R.drawable.ic_warning);
    builder.setCancelable(true);
    builder.setMessage(R.string.ConversationActivity_this_may_help_if_youre_having_encryption_problems);
    builder.setPositiveButton(R.string.ConversationActivity_reset, (dialog, which) -> {
      if (isSingleConversation()) {
        final Context context = getApplicationContext();

        OutgoingEndSessionMessage endSessionMessage =
            new OutgoingEndSessionMessage(new OutgoingTextMessage(getRecipient(), "TERMINATE", 0, -1));

        new AsyncTask<OutgoingEndSessionMessage, Void, Long>() {
          @Override
          protected Long doInBackground(OutgoingEndSessionMessage... messages) {
            return MessageSender.send(context, messages[0], threadId, false, null);
          }

          @Override
          protected void onPostExecute(Long result) {
            sendComplete(result);
          }
        }.executeOnExecutor(AsyncTask.THREAD_POOL_EXECUTOR, endSessionMessage);
      }
    });
    builder.setNegativeButton(android.R.string.cancel, null);
    builder.show();
  }

  private void handleViewMedia() {
    startActivity(MediaOverviewActivity.forThread(this, threadId));
  }

  private void handleAddShortcut() {
    Log.i(TAG, "Creating home screen shortcut for recipient " + recipient.get().getId());

    final Context context = getApplicationContext();
    final Recipient recipient = this.recipient.get();

    GlideApp.with(this)
            .asBitmap()
            .load(recipient.getContactPhoto())
            .error(recipient.getFallbackContactPhoto().asDrawable(this, recipient.getColor().toAvatarColor(this), false))
            .into(new CustomTarget<Bitmap>() {
              @Override
              public void onLoadFailed(@Nullable Drawable errorDrawable) {
                if (errorDrawable == null) {
                  throw new AssertionError();
                }

                Log.w(TAG, "Utilizing fallback photo for shortcut for recipient " + recipient.getId());

                SimpleTask.run(() -> DrawableUtil.toBitmap(errorDrawable, SHORTCUT_ICON_SIZE, SHORTCUT_ICON_SIZE),
                               bitmap -> addIconToHomeScreen(context, bitmap, recipient));
              }

              @Override
              public void onResourceReady(@NonNull Bitmap resource, @Nullable Transition<? super Bitmap> transition) {
                SimpleTask.run(() -> BitmapUtil.createScaledBitmap(resource, SHORTCUT_ICON_SIZE, SHORTCUT_ICON_SIZE),
                               bitmap -> addIconToHomeScreen(context, bitmap, recipient));
              }

              @Override
              public void onLoadCleared(@Nullable Drawable placeholder) {
              }
            });

  }

  private static void addIconToHomeScreen(@NonNull Context context,
                                          @NonNull Bitmap bitmap,
                                          @NonNull Recipient recipient)
  {
    IconCompat icon = IconCompat.createWithAdaptiveBitmap(bitmap);
    String     name = recipient.isSelf() ? context.getString(R.string.note_to_self)
                                                  : recipient.getDisplayName(context);

    ShortcutInfoCompat shortcutInfoCompat = new ShortcutInfoCompat.Builder(context, recipient.getId().serialize() + '-' + System.currentTimeMillis())
                                                                  .setShortLabel(name)
                                                                  .setIcon(icon)
                                                                  .setIntent(ShortcutLauncherActivity.createIntent(context, recipient.getId()))
                                                                  .build();

    if (ShortcutManagerCompat.requestPinShortcut(context, shortcutInfoCompat, null)) {
      Toast.makeText(context, context.getString(R.string.ConversationActivity_added_to_home_screen), Toast.LENGTH_LONG).show();
    }

    bitmap.recycle();
  }

  private void handleSearch() {
    searchViewModel.onSearchOpened();
  }

  private void handleLeavePushGroup() {
    if (getRecipient() == null) {
      Toast.makeText(this, getString(R.string.ConversationActivity_invalid_recipient),
                     Toast.LENGTH_LONG).show();
      return;
    }

    LeaveGroupDialog.handleLeavePushGroup(this, getRecipient().requireGroupId().requirePush(), this::finish);
  }

  private void handleManageGroup() {
    startActivityForResult(ManageGroupActivity.newIntent(ConversationActivity.this, recipient.get().requireGroupId()),
                           GROUP_EDIT,
                           ManageGroupActivity.createTransitionBundle(this, titleView.findViewById(R.id.contact_photo_image)));
  }

  private void handleDistributionBroadcastEnabled(MenuItem item) {
    distributionType = ThreadDatabase.DistributionTypes.BROADCAST;
    item.setChecked(true);

    if (threadId != -1) {
      new AsyncTask<Void, Void, Void>() {
        @Override
        protected Void doInBackground(Void... params) {
          DatabaseFactory.getThreadDatabase(ConversationActivity.this)
                         .setDistributionType(threadId, ThreadDatabase.DistributionTypes.BROADCAST);
          return null;
        }
      }.executeOnExecutor(AsyncTask.THREAD_POOL_EXECUTOR);
    }
  }

  private void handleDistributionConversationEnabled(MenuItem item) {
    distributionType = ThreadDatabase.DistributionTypes.CONVERSATION;
    item.setChecked(true);

    if (threadId != -1) {
      new AsyncTask<Void, Void, Void>() {
        @Override
        protected Void doInBackground(Void... params) {
          DatabaseFactory.getThreadDatabase(ConversationActivity.this)
                         .setDistributionType(threadId, ThreadDatabase.DistributionTypes.CONVERSATION);
          return null;
        }
      }.executeOnExecutor(AsyncTask.THREAD_POOL_EXECUTOR);
    }
  }

  private void handleDial(final Recipient recipient, boolean isSecure) {
    if (recipient == null) return;

    if (isSecure) {
      CommunicationActions.startVoiceCall(this, recipient);
    } else {
      CommunicationActions.startInsecureCall(this, recipient);
    }
  }

  private void handleVideo(final Recipient recipient) {
    if (recipient == null) return;

    CommunicationActions.startVideoCall(this, recipient);
  }

  private void handleDisplayGroupRecipients() {
    new GroupMembersDialog(this, getRecipient()).display();
  }

  private void handleAddToContacts() {
    if (recipient.get().isGroup()) return;

    try {
      startActivityForResult(RecipientExporter.export(recipient.get()).asAddContactIntent(), ADD_CONTACT);
    } catch (ActivityNotFoundException e) {
      Log.w(TAG, e);
    }
  }

  private boolean handleDisplayQuickContact() {
    if (isInMessageRequest() || recipient.get().isGroup()) return false;

    if (recipient.get().getContactUri() != null) {
      ContactsContract.QuickContact.showQuickContact(ConversationActivity.this, titleView, recipient.get().getContactUri(), ContactsContract.QuickContact.MODE_LARGE, null);
    } else {
      handleAddToContacts();
    }

    return true;
  }

  private void handleAddAttachment() {
    if (this.isMmsEnabled || isSecureText) {
      viewModel.getRecentMedia().removeObservers(this);

      if (attachmentKeyboardStub.resolved() && container.isInputOpen() && container.getCurrentInput() == attachmentKeyboardStub.get()) {
        container.showSoftkey(composeText);
      } else {
        viewModel.getRecentMedia().observe(this, media -> attachmentKeyboardStub.get().onMediaChanged(media));
        attachmentKeyboardStub.get().setCallback(this);
        container.show(composeText, attachmentKeyboardStub.get());

        viewModel.onAttachmentKeyboardOpen();
      }
    } else {
      handleManualMmsRequired();
    }
  }

  private void handleManualMmsRequired() {}

  private void handleRecentSafetyNumberChange() {
    List<IdentityRecord> records = identityRecords.getUnverifiedRecords();
    records.addAll(identityRecords.getUntrustedRecords());
    SafetyNumberChangeDialog.show(getSupportFragmentManager(), records);
  }

  @Override
  public void onSendAnywayAfterSafetyNumberChange() {
    initializeIdentityRecords().addListener(new AssertedSuccessListener<Boolean>() {
      @Override
      public void onSuccess(Boolean result) {
        sendMessage();
      }
    });
  }

  @Override
  public void onMessageResentAfterSafetyNumberChange() {
    initializeIdentityRecords().addListener(new AssertedSuccessListener<Boolean>() {
      @Override
      public void onSuccess(Boolean result) { }
    });
  }

  @Override
  public void onCanceled() { }

  private void handleSecurityChange(boolean isSecureText, boolean isDefaultSms) {
    Log.i(TAG, "handleSecurityChange(" + isSecureText + ", " + isDefaultSms + ")");

    this.isSecureText          = isSecureText;
    this.isDefaultSms          = isDefaultSms;
    this.isSecurityInitialized = true;

    boolean isMediaMessage = recipient.get().isMmsGroup() || attachmentManager.isAttachmentPresent();

    sendButton.resetAvailableTransports(isMediaMessage);

    calculateCharactersRemaining();
    supportInvalidateOptionsMenu();
    setBlockedUserState(recipient.get(), isSecureText, isDefaultSms);
  }

  ///// Initializers

  private ListenableFuture<Boolean> initializeDraft() {
    final SettableFuture<Boolean> result = new SettableFuture<>();

    final CharSequence   draftText        = getIntent().getCharSequenceExtra(TEXT_EXTRA);
    final Uri            draftMedia       = getIntent().getData();
    final String         draftContentType = getIntent().getType();
    final MediaType      draftMediaType   = MediaType.from(draftContentType);
    final List<Media>    mediaList        = getIntent().getParcelableArrayListExtra(MEDIA_EXTRA);
    final StickerLocator stickerLocator   = getIntent().getParcelableExtra(STICKER_EXTRA);
    final boolean        borderless       = getIntent().getBooleanExtra(BORDERLESS_EXTRA, false);

    if (stickerLocator != null && draftMedia != null) {
      Log.d(TAG, "Handling shared sticker.");
      sendSticker(stickerLocator, Objects.requireNonNull(draftContentType), draftMedia, 0, true);
      return new SettableFuture<>(false);
    }

    if (draftMedia != null && draftContentType != null && borderless) {
      SimpleTask.run(getLifecycle(),
                     () -> getKeyboardImageDetails(draftMedia),
                     details -> sendKeyboardImage(draftMedia, draftContentType, details));
      return new SettableFuture<>(false);
    }

    if (!Util.isEmpty(mediaList)) {
      Log.d(TAG, "Handling shared Media.");
      Intent sendIntent = MediaSendActivity.buildEditorIntent(this, mediaList, recipient.get(), draftText, sendButton.getSelectedTransport());
      startActivityForResult(sendIntent, MEDIA_SENDER);
      return new SettableFuture<>(false);
    }

    if (draftText != null) {
      composeText.setText("");
      composeText.append(draftText);
      result.set(true);
    }

    if (draftMedia != null && draftMediaType != null) {
      Log.d(TAG, "Handling shared Data.");
      return setMedia(draftMedia, draftMediaType);
    }

    if (draftText == null && draftMedia == null && draftMediaType == null) {
      return initializeDraftFromDatabase();
    } else {
      updateToggleButtonState();
      result.set(false);
    }

    return result;
  }

  private void initializeEnabledCheck() {
    groupViewModel.getSelfMemberLevel().observe(this, selfMemberShip -> {
      boolean canSendMessages;
      boolean leftGroup;
      boolean canCancelRequest;

      if (selfMemberShip == null) {
        leftGroup        = false;
        canSendMessages  = true;
        canCancelRequest = false;
      } else {
        switch (selfMemberShip) {
          case NOT_A_MEMBER:
            leftGroup        = true;
            canSendMessages  = false;
            canCancelRequest = false;
            break;
          case PENDING_MEMBER:
            leftGroup        = false;
            canSendMessages  = false;
            canCancelRequest = false;
            break;
          case REQUESTING_MEMBER:
            leftGroup        = false;
            canSendMessages  = false;
            canCancelRequest = true;
            break;
          case FULL_MEMBER:
          case ADMINISTRATOR:
            leftGroup        = false;
            canSendMessages  = true;
            canCancelRequest = false;
            break;
          default:
            throw new AssertionError();
        }
      }

      noLongerMemberBanner.setVisibility(leftGroup ? View.VISIBLE : View.GONE);
      requestingMemberBanner.setVisibility(canCancelRequest ? View.VISIBLE : View.GONE);
      if (canCancelRequest) {
        cancelJoinRequest.setOnClickListener(v -> ConversationGroupViewModel.onCancelJoinRequest(getRecipient(), new AsynchronousCallback.MainThread<Void, GroupChangeFailureReason>() {
          @Override
          public void onComplete(@Nullable Void result) {
            Log.d(TAG, "Cancel request complete");
          }

          @Override
          public void onError(@Nullable GroupChangeFailureReason error) {
            Log.d(TAG, "Cancel join request failed " + error);
            Toast.makeText(ConversationActivity.this, GroupErrors.getUserDisplayMessage(error), Toast.LENGTH_SHORT).show();
          }
        }.toWorkerCallback()));
      }

      inputPanel.setVisibility(canSendMessages ? View.VISIBLE : View.GONE);
      inputPanel.setEnabled(canSendMessages);
      sendButton.setEnabled(canSendMessages);
      attachButton.setEnabled(canSendMessages);
    });
  }

  private void initializePendingRequestsBanner() {
    groupViewModel.getActionableRequestingMembers()
                  .observe(this, actionablePendingGroupRequests -> updateReminders());
  }

  private void initializeGroupV1MigrationsBanners() {
    groupViewModel.getGroupV1MigrationSuggestions()
                  .observe(this, s -> updateReminders());
    groupViewModel.getShowGroupsV1MigrationBanner()
                  .observe(this, b -> updateReminders());
  }


  private ListenableFuture<Boolean> initializeDraftFromDatabase() {
    SettableFuture<Boolean> future = new SettableFuture<>();

    new AsyncTask<Void, Void, Pair<Drafts, CharSequence>>() {
      @Override
      protected Pair<Drafts, CharSequence> doInBackground(Void... params) {
        Context       context       = ConversationActivity.this;
        DraftDatabase draftDatabase = DatabaseFactory.getDraftDatabase(context);
        Drafts        results       = draftDatabase.getDrafts(threadId);
        Draft         mentionsDraft = results.getDraftOfType(Draft.MENTION);
        Spannable     updatedText   = null;

        if (mentionsDraft != null) {
          String                 text     = results.getDraftOfType(Draft.TEXT).getValue();
          List<Mention>          mentions = MentionUtil.bodyRangeListToMentions(context, Base64.decodeOrThrow(mentionsDraft.getValue()));
          UpdatedBodyAndMentions updated  = MentionUtil.updateBodyAndMentionsWithDisplayNames(context, text, mentions);

          updatedText = new SpannableString(updated.getBody());
          MentionAnnotation.setMentionAnnotations(updatedText, updated.getMentions());
        }

        draftDatabase.clearDrafts(threadId);

        return new Pair<>(results, updatedText);
      }

      @Override
      protected void onPostExecute(Pair<Drafts, CharSequence> draftsWithUpdatedMentions) {
        Drafts       drafts      = Objects.requireNonNull(draftsWithUpdatedMentions.first());
        CharSequence updatedText = draftsWithUpdatedMentions.second();

        if (drafts.isEmpty()) {
          future.set(false);
          updateToggleButtonState();
          return;
        }

        AtomicInteger                      draftsRemaining = new AtomicInteger(drafts.size());
        AtomicBoolean                      success         = new AtomicBoolean(false);
        ListenableFuture.Listener<Boolean> listener        = new AssertedSuccessListener<Boolean>() {
          @Override
          public void onSuccess(Boolean result) {
            success.compareAndSet(false, result);

            if (draftsRemaining.decrementAndGet() <= 0) {
              future.set(success.get());
            }
          }
        };

        for (Draft draft : drafts) {
          try {
            switch (draft.getType()) {
              case Draft.TEXT:
                composeText.setText(updatedText == null ? draft.getValue() : updatedText);
                listener.onSuccess(true);
                break;
              case Draft.LOCATION:
                attachmentManager.setLocation(SignalPlace.deserialize(draft.getValue()), getCurrentMediaConstraints()).addListener(listener);
                break;
              case Draft.IMAGE:
                setMedia(Uri.parse(draft.getValue()), MediaType.IMAGE).addListener(listener);
                break;
              case Draft.AUDIO:
                setMedia(Uri.parse(draft.getValue()), MediaType.AUDIO).addListener(listener);
                break;
              case Draft.VIDEO:
                setMedia(Uri.parse(draft.getValue()), MediaType.VIDEO).addListener(listener);
                break;
              case Draft.QUOTE:
                SettableFuture<Boolean> quoteResult = new SettableFuture<>();
                new QuoteRestorationTask(draft.getValue(), quoteResult).execute();
                quoteResult.addListener(listener);
                break;
            }
          } catch (IOException e) {
            Log.w(TAG, e);
          }
        }

        updateToggleButtonState();
      }
    }.executeOnExecutor(AsyncTask.THREAD_POOL_EXECUTOR);

    return future;
  }

  private ListenableFuture<Boolean> initializeSecurity(final boolean currentSecureText,
                                                       final boolean currentIsDefaultSms)
  {
    final SettableFuture<Boolean> future = new SettableFuture<>();

    handleSecurityChange(currentSecureText || isPushGroupConversation(), currentIsDefaultSms);

    new AsyncTask<Recipient, Void, boolean[]>() {
      @Override
      protected boolean[] doInBackground(Recipient... params) {
        Context           context         = ConversationActivity.this;
        Recipient         recipient       = params[0].resolve();
        Log.i(TAG, "Resolving registered state...");
        RegisteredState registeredState;

        if (recipient.isPushGroup()) {
          Log.i(TAG, "Push group recipient...");
          registeredState = RegisteredState.REGISTERED;
        } else {
          Log.i(TAG, "Checking through resolved recipient");
          registeredState = recipient.resolve().getRegistered();
        }

        Log.i(TAG, "Resolved registered state: " + registeredState);
        boolean           signalEnabled   = TextSecurePreferences.isPushRegistered(context);

        if (registeredState == RegisteredState.UNKNOWN) {
          try {
            Log.i(TAG, "Refreshing directory for user: " + recipient.getId().serialize());
            registeredState = DirectoryHelper.refreshDirectoryFor(context, recipient, false);
          } catch (IOException e) {
            Log.w(TAG, e);
          }
        }

        Log.i(TAG, "Returning registered state...");
        return new boolean[] {registeredState == RegisteredState.REGISTERED && signalEnabled,
                              Util.isDefaultSmsProvider(context)};
      }

      @Override
      protected void onPostExecute(boolean[] result) {
        if (result[0] != currentSecureText || result[1] != currentIsDefaultSms) {
          Log.i(TAG, "onPostExecute() handleSecurityChange: " + result[0] + " , " + result[1]);
          handleSecurityChange(result[0], result[1]);
        }
        future.set(true);
        onSecurityUpdated();
      }
    }.executeOnExecutor(AsyncTask.THREAD_POOL_EXECUTOR, recipient.get());

    return future;
  }

  private void onSecurityUpdated() {
    Log.i(TAG, "onSecurityUpdated()");
    updateReminders();
    updateDefaultSubscriptionId(recipient.get().getDefaultSubscriptionId());
  }

  protected void updateReminders() {
    Integer            actionableRequestingMembers = groupViewModel.getActionableRequestingMembers().getValue();
    List<RecipientId>  gv1MigrationSuggestions     = groupViewModel.getGroupV1MigrationSuggestions().getValue();
    Boolean            gv1MigrationBanner          = groupViewModel.getShowGroupsV1MigrationBanner().getValue();

    if (UnauthorizedReminder.isEligible(this)) {
      reminderView.get().showReminder(new UnauthorizedReminder(this));
    } else if (ExpiredBuildReminder.isEligible()) {
      reminderView.get().showReminder(new ExpiredBuildReminder(this));
      reminderView.get().setOnActionClickListener(this::handleReminderAction);
    } else if (ServiceOutageReminder.isEligible(this)) {
      ApplicationDependencies.getJobManager().add(new ServiceOutageDetectionJob());
      reminderView.get().showReminder(new ServiceOutageReminder(this));
    } else if (actionableRequestingMembers != null && actionableRequestingMembers > 0 && FeatureFlags.groupsV2manageGroupLinks()) {
      reminderView.get().showReminder(PendingGroupJoinRequestsReminder.create(this, actionableRequestingMembers));
      reminderView.get().setOnActionClickListener(id -> {
        if (id == R.id.reminder_action_review_join_requests) {
          startActivity(ManagePendingAndRequestingMembersActivity.newIntent(this, getRecipient().getGroupId().get().requireV2()));
        }
      });
    } else if (gv1MigrationBanner == Boolean.TRUE && recipient.get().isPushV1Group()) {
      reminderView.get().showReminder(new GroupsV1MigrationInitiationReminder(this));
      reminderView.get().setOnActionClickListener(actionId -> {
        if (actionId == R.id.reminder_action_gv1_initiation_update_group) {
          GroupsV1MigrationInitiationBottomSheetDialogFragment.showForInitiation(getSupportFragmentManager(), recipient.getId());
        } else if (actionId == R.id.reminder_action_gv1_initiation_not_now) {
          groupViewModel.onMigrationInitiationReminderBannerDismissed(recipient.getId());
        }
      });
    } else if (gv1MigrationSuggestions != null && gv1MigrationSuggestions.size() > 0 && recipient.get().isPushV2Group()) {
      reminderView.get().showReminder(new GroupsV1MigrationSuggestionsReminder(this, gv1MigrationSuggestions));
      reminderView.get().setOnActionClickListener(actionId -> {
        if (actionId == R.id.reminder_action_gv1_suggestion_add_members) {
          GroupsV1MigrationSuggestionsDialog.show(this, recipient.get().requireGroupId().requireV2(), gv1MigrationSuggestions);
        } else if (actionId == R.id.reminder_action_gv1_suggestion_not_now) {
          groupViewModel.onSuggestedMembersBannerDismissed(recipient.get().requireGroupId());
        }
      });
      reminderView.get().setOnDismissListener(() -> {
      });
    } else if (reminderView.resolved()) {
      reminderView.get().hide();
    }
  }

  private void handleReminderAction(@IdRes int reminderActionId) {
<<<<<<< HEAD
    switch (reminderActionId) {
      case R.id.reminder_action_update_now:
        PlayStoreUtil.openPlayStoreOrOurApkDownloadPage(this);
        break;
      default:
        throw new IllegalArgumentException("Unknown ID: " + reminderActionId);
=======
    if (reminderActionId == R.id.reminder_action_invite) {
      handleInviteLink();
      reminderView.get().requestDismiss();
    } else if (reminderActionId == R.id.reminder_action_view_insights) {
      InsightsLauncher.showInsightsDashboard(getSupportFragmentManager());
    } else if (reminderActionId == R.id.reminder_action_update_now) {
      PlayStoreUtil.openPlayStoreOrOurApkDownloadPage(this);
    } else {
      throw new IllegalArgumentException("Unknown ID: " + reminderActionId);
>>>>>>> 918497fb
    }
  }

  private void updateDefaultSubscriptionId(Optional<Integer> defaultSubscriptionId) {
    Log.i(TAG, "updateDefaultSubscriptionId(" + defaultSubscriptionId.orNull() + ")");
    sendButton.setDefaultSubscriptionId(defaultSubscriptionId);
  }

  private void initializeMmsEnabledCheck() {
    new AsyncTask<Void, Void, Boolean>() {
      @Override
      protected Boolean doInBackground(Void... params) {
        return Util.isMmsCapable(ConversationActivity.this);
      }

      @Override
      protected void onPostExecute(Boolean isMmsEnabled) {
        ConversationActivity.this.isMmsEnabled = isMmsEnabled;
      }
    }.executeOnExecutor(AsyncTask.THREAD_POOL_EXECUTOR);
  }

  private ListenableFuture<Boolean> initializeIdentityRecords() {
    final SettableFuture<Boolean> future = new SettableFuture<>();

    new AsyncTask<Recipient, Void, Pair<IdentityRecordList, String>>() {
      @Override
      protected @NonNull Pair<IdentityRecordList, String> doInBackground(Recipient... params) {
        IdentityDatabase identityDatabase = DatabaseFactory.getIdentityDatabase(ConversationActivity.this);
        List<Recipient>                     recipients;

        if (params[0].isGroup()) {
          recipients = DatabaseFactory.getGroupDatabase(ConversationActivity.this)
                                      .getGroupMembers(params[0].requireGroupId(), GroupDatabase.MemberSet.FULL_MEMBERS_EXCLUDING_SELF);
        } else {
          recipients = Collections.singletonList(params[0]);
        }

        long               startTime          =  System.currentTimeMillis();
        IdentityRecordList identityRecordList = identityDatabase.getIdentities(recipients);

        Log.i(TAG, String.format(Locale.US, "Loaded %d identities in %d ms", recipients.size(), System.currentTimeMillis() - startTime));

        String message = null;

        if (identityRecordList.isUnverified()) {
          message = IdentityUtil.getUnverifiedBannerDescription(ConversationActivity.this, identityRecordList.getUnverifiedRecipients());
        }

        return new Pair<>(identityRecordList, message);
      }

      @Override
      protected void onPostExecute(@NonNull Pair<IdentityRecordList, String> result) {
        Log.i(TAG, "Got identity records: " + result.first().isUnverified());
        identityRecords = result.first();

        if (result.second() != null) {
          Log.d(TAG, "Replacing banner...");
          unverifiedBannerView.get().display(result.second(), result.first().getUnverifiedRecords(),
                                             new UnverifiedClickedListener(),
                                             new UnverifiedDismissedListener());
        } else if (unverifiedBannerView.resolved()) {
          Log.d(TAG, "Clearing banner...");
          unverifiedBannerView.get().hide();
        }

        titleView.setVerified(isSecureText && identityRecords.isVerified());

        future.set(true);
      }

    }.executeOnExecutor(AsyncTask.THREAD_POOL_EXECUTOR, recipient.get());

    return future;
  }

  private void initializeViews() {
    titleView                = findViewById(R.id.conversation_title_view);
    buttonToggle             = ViewUtil.findById(this, R.id.button_toggle);
    sendButton               = ViewUtil.findById(this, R.id.send_button);
    attachButton             = ViewUtil.findById(this, R.id.attach_button);
    composeText              = ViewUtil.findById(this, R.id.embedded_text_editor);
    charactersLeft           = ViewUtil.findById(this, R.id.space_left);
    emojiDrawerStub          = ViewUtil.findStubById(this, R.id.emoji_drawer_stub);
    attachmentKeyboardStub   = ViewUtil.findStubById(this, R.id.attachment_keyboard_stub);
    unblockButton            = ViewUtil.findById(this, R.id.unblock_button);
    inviteButton             = ViewUtil.findById(this, R.id.invite_button);
    registerButton           = ViewUtil.findById(this, R.id.register_button);
    container                = ViewUtil.findById(this, R.id.layout_container);
    reminderView             = ViewUtil.findStubById(this, R.id.reminder_stub);
    unverifiedBannerView     = ViewUtil.findStubById(this, R.id.unverified_banner_stub);
    reviewBanner             = ViewUtil.findStubById(this, R.id.review_banner_stub);
    quickAttachmentToggle    = ViewUtil.findById(this, R.id.quick_attachment_toggle);
    inlineAttachmentToggle   = ViewUtil.findById(this, R.id.inline_attachment_container);
    inputPanel               = ViewUtil.findById(this, R.id.bottom_panel);
    panelParent              = ViewUtil.findById(this, R.id.conversation_activity_panel_parent);
    searchNav                = ViewUtil.findById(this, R.id.conversation_search_nav);
    messageRequestBottomView = ViewUtil.findById(this, R.id.conversation_activity_message_request_bottom_bar);
    reactionOverlay          = ViewUtil.findById(this, R.id.conversation_reaction_scrubber);
    mentionsSuggestions      = ViewUtil.findStubById(this, R.id.conversation_mention_suggestions_stub);

    ImageButton quickCameraToggle      = ViewUtil.findById(this, R.id.quick_camera_toggle);
    ImageButton inlineAttachmentButton = ViewUtil.findById(this, R.id.inline_attachment_button);

    noLongerMemberBanner   = findViewById(R.id.conversation_no_longer_member_banner);
    requestingMemberBanner = findViewById(R.id.conversation_requesting_banner);
    cancelJoinRequest      = findViewById(R.id.conversation_cancel_request);

    container.addOnKeyboardShownListener(this);
    inputPanel.setListener(this);
    inputPanel.setMediaListener(this);

    attachmentManager = new AttachmentManager(this, this);
    audioRecorder     = new AudioRecorder(this);
    typingTextWatcher = new TypingStatusTextWatcher();

    SendButtonListener        sendButtonListener        = new SendButtonListener();
    ComposeKeyPressedListener composeKeyPressedListener = new ComposeKeyPressedListener();

    composeText.setOnEditorActionListener(sendButtonListener);
    composeText.setCursorPositionChangedListener(this);
    attachButton.setOnClickListener(new AttachButtonListener());
    attachButton.setOnLongClickListener(new AttachButtonLongClickListener());
    sendButton.setOnClickListener(sendButtonListener);
    sendButton.setEnabled(true);
    sendButton.addOnTransportChangedListener((newTransport, manuallySelected) -> {
      calculateCharactersRemaining();
      updateLinkPreviewState();
      linkPreviewViewModel.onTransportChanged(newTransport.isSms());
      composeText.setTransport(newTransport);

      buttonToggle.getBackground().setColorFilter(newTransport.getBackgroundColor(), PorterDuff.Mode.MULTIPLY);
      buttonToggle.getBackground().invalidateSelf();

      if (manuallySelected) recordTransportPreference(newTransport);
    });

    titleView.setOnClickListener(v -> handleConversationSettings());
    titleView.setOnLongClickListener(v -> handleDisplayQuickContact());
    unblockButton.setOnClickListener(v -> handleUnblock());
    inviteButton.setOnClickListener(v -> handleInviteLink());
    registerButton.setOnClickListener(v -> handleRegisterForSignal());

    composeText.setOnKeyListener(composeKeyPressedListener);
    composeText.addTextChangedListener(composeKeyPressedListener);
    composeText.setOnEditorActionListener(sendButtonListener);
    composeText.setOnClickListener(composeKeyPressedListener);
    composeText.setOnFocusChangeListener(composeKeyPressedListener);

    if (Camera.getNumberOfCameras() > 0) {
      quickCameraToggle.setVisibility(View.VISIBLE);
      quickCameraToggle.setOnClickListener(new QuickCameraToggleListener());
    } else {
      quickCameraToggle.setVisibility(View.GONE);
    }

    searchNav.setEventListener(this);

    inlineAttachmentButton.setOnClickListener(v -> handleAddAttachment());

    reactionOverlay.setOnReactionSelectedListener(this);
  }

  protected void initializeActionBar() {
    Toolbar toolbar = findViewById(R.id.toolbar);
    setSupportActionBar(toolbar);

    ActionBar supportActionBar = getSupportActionBar();
    if (supportActionBar == null) throw new AssertionError();

    supportActionBar.setDisplayHomeAsUpEnabled(true);
    supportActionBar.setDisplayShowTitleEnabled(false);
  }

  private void initializeResources() {
    if (recipient != null) {
      recipient.removeObservers(this);
    }

    recipient        = Recipient.live(getIntent().getParcelableExtra(RECIPIENT_EXTRA));
    threadId         = getIntent().getLongExtra(THREAD_ID_EXTRA, -1);
    distributionType = getIntent().getIntExtra(DISTRIBUTION_TYPE_EXTRA, ThreadDatabase.DistributionTypes.DEFAULT);
    glideRequests    = GlideApp.with(this);

    recipient.observe(this, this::onRecipientChanged);
  }


  private void initializeLinkPreviewObserver() {
    linkPreviewViewModel = ViewModelProviders.of(this, new LinkPreviewViewModel.Factory(new LinkPreviewRepository())).get(LinkPreviewViewModel.class);

    linkPreviewViewModel.getLinkPreviewState().observe(this, previewState -> {
      if (previewState == null) return;

      if (previewState.isLoading()) {
        inputPanel.setLinkPreviewLoading();
      } else if (previewState.hasLinks() && !previewState.getLinkPreview().isPresent()) {
        inputPanel.setLinkPreviewNoPreview(previewState.getError());
      } else {
        inputPanel.setLinkPreview(glideRequests, previewState.getLinkPreview());
      }

      updateToggleButtonState();
    });
  }

  private void initializeSearchObserver() {
    searchViewModel = ViewModelProviders.of(this).get(ConversationSearchViewModel.class);

    searchViewModel.getSearchResults().observe(this, result -> {
      if (result == null) return;

      if (!result.getResults().isEmpty()) {
        MessageResult messageResult = result.getResults().get(result.getPosition());
        fragment.jumpToMessage(messageResult.messageRecipient.getId(), messageResult.receivedTimestampMs, searchViewModel::onMissingResult);
      }

      searchNav.setData(result.getPosition(), result.getResults().size());
    });
  }

  private void initializeStickerObserver() {
    StickerSearchRepository repository = new StickerSearchRepository(this);

    stickerViewModel = ViewModelProviders.of(this, new ConversationStickerViewModel.Factory(getApplication(), repository))
                                         .get(ConversationStickerViewModel.class);

    stickerViewModel.getStickerResults().observe(this, stickers -> {
      if (stickers == null) return;

      inputPanel.setStickerSuggestions(stickers);
    });

    stickerViewModel.getStickersAvailability().observe(this, stickersAvailable -> {
      if (stickersAvailable == null) return;

      boolean           isSystemEmojiPreferred = TextSecurePreferences.isSystemEmojiPreferred(this);
      MediaKeyboardMode keyboardMode           = TextSecurePreferences.getMediaKeyboardMode(this);
      boolean           stickerIntro           = !TextSecurePreferences.hasSeenStickerIntroTooltip(this);

      if (stickersAvailable) {
        inputPanel.showMediaKeyboardToggle(true);
        inputPanel.setMediaKeyboardToggleMode(isSystemEmojiPreferred || keyboardMode == MediaKeyboardMode.STICKER);
        if (stickerIntro) showStickerIntroductionTooltip();
      }

      if (emojiDrawerStub.resolved()) {
        initializeMediaKeyboardProviders(emojiDrawerStub.get(), stickersAvailable);
      }
    });
  }

  private void initializeViewModel() {
    this.viewModel = ViewModelProviders.of(this, new ConversationViewModel.Factory()).get(ConversationViewModel.class);
  }

  private void initializeGroupViewModel() {
    groupViewModel = ViewModelProviders.of(this, new ConversationGroupViewModel.Factory()).get(ConversationGroupViewModel.class);
    recipient.observe(this, groupViewModel::onRecipientChange);
    groupViewModel.getGroupActiveState().observe(this, unused -> invalidateOptionsMenu());
    groupViewModel.getReviewState().observe(this, this::presentGroupReviewBanner);
  }

  private void initializeMentionsViewModel() {
    mentionsViewModel = ViewModelProviders.of(this, new MentionsPickerViewModel.Factory()).get(MentionsPickerViewModel.class);

    recipient.observe(this, r -> {
      if (r.isPushV2Group() && !mentionsSuggestions.resolved()) {
        mentionsSuggestions.get();
      }
      mentionsViewModel.onRecipientChange(r);
    });

    composeText.setMentionQueryChangedListener(query -> {
      if (getRecipient().isPushV2Group() && getRecipient().isActiveGroup()) {
        if (!mentionsSuggestions.resolved()) {
          mentionsSuggestions.get();
        }
        mentionsViewModel.onQueryChange(query);
      }
    });

    composeText.setMentionValidator(annotations -> {
      if (!getRecipient().isPushV2Group() || !getRecipient().isActiveGroup()) {
        return annotations;
      }

      Set<String> validRecipientIds = Stream.of(getRecipient().getParticipants())
                                            .map(r -> MentionAnnotation.idToMentionAnnotationValue(r.getId()))
                                            .collect(Collectors.toSet());

      return Stream.of(annotations)
                   .filterNot(a -> validRecipientIds.contains(a.getValue()))
                   .toList();
    });

    mentionsViewModel.getSelectedRecipient().observe(this, recipient -> {
      composeText.replaceTextWithMention(recipient.getDisplayName(this), recipient.getId());
    });
  }

  private void showStickerIntroductionTooltip() {
    TextSecurePreferences.setMediaKeyboardMode(this, MediaKeyboardMode.STICKER);
    inputPanel.setMediaKeyboardToggleMode(true);

    TooltipPopup.forTarget(inputPanel.getMediaKeyboardToggleAnchorView())
                .setBackgroundTint(getResources().getColor(R.color.core_ultramarine))
                .setTextColor(getResources().getColor(R.color.core_white))
                .setText(R.string.ConversationActivity_new_say_it_with_stickers)
                .setOnDismissListener(() -> {
                  TextSecurePreferences.setHasSeenStickerIntroTooltip(this, true);
                  EventBus.getDefault().removeStickyEvent(StickerPackInstallEvent.class);
                })
                .show(TooltipPopup.POSITION_ABOVE);
  }

  @Override
  public void onReactionSelected(MessageRecord messageRecord, String emoji) {
    final Context context = getApplicationContext();

    reactionOverlay.hide();

    SignalExecutors.BOUNDED.execute(() -> {
      ReactionRecord oldRecord = Stream.of(messageRecord.getReactions())
                                       .filter(record -> record.getAuthor().equals(Recipient.self().getId()))
                                       .findFirst()
                                       .orElse(null);

      if (oldRecord != null && oldRecord.getEmoji().equals(emoji)) {
        MessageSender.sendReactionRemoval(context, messageRecord.getId(), messageRecord.isMms(), oldRecord);
      } else {
        MessageSender.sendNewReaction(context, messageRecord.getId(), messageRecord.isMms(), emoji);
      }
    });
  }

  @Override
  public void onCustomReactionSelected(@NonNull MessageRecord messageRecord, boolean hasAddedCustomEmoji) {
    ReactionRecord oldRecord = Stream.of(messageRecord.getReactions())
                                     .filter(record -> record.getAuthor().equals(Recipient.self().getId()))
                                     .findFirst()
                                     .orElse(null);

    if (oldRecord != null && hasAddedCustomEmoji) {
      final Context context = getApplicationContext();

      reactionOverlay.hide();

      SignalExecutors.BOUNDED.execute(() -> MessageSender.sendReactionRemoval(context,
                                                                              messageRecord.getId(),
                                                                              messageRecord.isMms(),
                                                                              oldRecord));
    } else {
      reactionOverlay.hideAllButMask();

      ReactWithAnyEmojiBottomSheetDialogFragment.createForMessageRecord(messageRecord, reactWithAnyEmojiStartPage)
                                                .show(getSupportFragmentManager(), "BOTTOM");
    }
  }

  @Override
  public void onReactWithAnyEmojiDialogDismissed() {
    reactionOverlay.hideMask();
  }

  @Override
  public void onReactWithAnyEmojiPageChanged(int page) {
    reactWithAnyEmojiStartPage = page;
  }

  @Override
  public void onSearchMoveUpPressed() {
    searchViewModel.onMoveUp();
  }

  @Override
  public void onSearchMoveDownPressed() {
    searchViewModel.onMoveDown();
  }

  private void initializeProfiles() {
    if (!isSecureText) {
      Log.i(TAG, "SMS contact, no profile fetch needed.");
      return;
    }

    RetrieveProfileJob.enqueueAsync(recipient.getId());
  }

  private void initializeGv1Migration() {
    GroupV1MigrationJob.enqueuePossibleAutoMigrate(recipient.getId());
  }

  private void onRecipientChanged(@NonNull Recipient recipient) {
    Log.i(TAG, "onModified(" + recipient.getId() + ") " + recipient.getRegistered());
    titleView.setTitle(glideRequests, recipient);
    titleView.setVerified(identityRecords.isVerified());
    setBlockedUserState(recipient, isSecureText, isDefaultSms);
    setActionBarColor(recipient.getColor());
    updateReminders();
    updateDefaultSubscriptionId(recipient.getDefaultSubscriptionId());
    initializeSecurity(isSecureText, isDefaultSms);

    if (searchViewItem == null || !searchViewItem.isActionViewExpanded()) {
      invalidateOptionsMenu();
    }

    if (groupViewModel != null) {
      groupViewModel.onRecipientChange(recipient);
    }

    if (mentionsViewModel != null) {
      mentionsViewModel.onRecipientChange(recipient);
    }
  }

  @Subscribe(threadMode = ThreadMode.MAIN)
  public void onIdentityRecordUpdate(final IdentityRecord event) {
    initializeIdentityRecords();
  }

  @Subscribe(threadMode =  ThreadMode.MAIN, sticky = true)
  public void onStickerPackInstalled(final StickerPackInstallEvent event) {
    if (!TextSecurePreferences.hasSeenStickerIntroTooltip(this)) return;

    EventBus.getDefault().removeStickyEvent(event);

    if (!inputPanel.isStickerMode()) {
      TooltipPopup.forTarget(inputPanel.getMediaKeyboardToggleAnchorView())
                  .setText(R.string.ConversationActivity_sticker_pack_installed)
                  .setIconGlideModel(event.getIconGlideModel())
                  .show(TooltipPopup.POSITION_ABOVE);
    }
  }

  private void initializeReceivers() {
    securityUpdateReceiver = new BroadcastReceiver() {
      @Override
      public void onReceive(Context context, Intent intent) {
        initializeSecurity(isSecureText, isDefaultSms);
        calculateCharactersRemaining();
      }
    };

    registerReceiver(securityUpdateReceiver,
                     new IntentFilter(SecurityEvent.SECURITY_UPDATE_EVENT),
                     KeyCachingService.KEY_PERMISSION, null);
  }

  //////// Helper Methods

  private ListenableFuture<Boolean> setMedia(@Nullable Uri uri, @NonNull MediaType mediaType) {
    return setMedia(uri, mediaType, 0, 0, false);
  }

  private ListenableFuture<Boolean> setMedia(@Nullable Uri uri, @NonNull MediaType mediaType, int width, int height, boolean borderless) {
    if (uri == null) {
      return new SettableFuture<>(false);
    }

    if (MediaType.VCARD.equals(mediaType) && isSecureText) {
      openContactShareEditor(uri);
      return new SettableFuture<>(false);
    } else if (MediaType.IMAGE.equals(mediaType) || MediaType.GIF.equals(mediaType) || MediaType.VIDEO.equals(mediaType)) {
      String mimeType = MediaUtil.getMimeType(this, uri);
      if (mimeType == null) {
        mimeType = mediaType.toFallbackMimeType();
      }

      Media media = new Media(uri, mimeType, 0, width, height, 0, 0, borderless, Optional.absent(), Optional.absent(), Optional.absent());
      startActivityForResult(MediaSendActivity.buildEditorIntent(ConversationActivity.this, Collections.singletonList(media), recipient.get(), composeText.getTextTrimmed(), sendButton.getSelectedTransport()), MEDIA_SENDER);
      return new SettableFuture<>(false);
    } else {
      return attachmentManager.setMedia(glideRequests, uri, mediaType, getCurrentMediaConstraints(), width, height);
    }
  }

  private void openContactShareEditor(Uri contactUri) {
    Intent intent = ContactShareEditActivity.getIntent(this, Collections.singletonList(contactUri));
    startActivityForResult(intent, GET_CONTACT_DETAILS);
  }

  private void addAttachmentContactInfo(Uri contactUri) {
    ContactAccessor contactDataList = ContactAccessor.getInstance();
    ContactData contactData = contactDataList.getContactData(this, contactUri);

    if      (contactData.numbers.size() == 1) composeText.append(contactData.numbers.get(0).number);
    else if (contactData.numbers.size() > 1)  selectContactInfo(contactData);
  }

  private void sendSharedContact(List<Contact> contacts) {
    int        subscriptionId = sendButton.getSelectedTransport().getSimSubscriptionId().or(-1);
    long       expiresIn      = recipient.get().getExpireMessages() * 1000L;
    boolean    initiating     = threadId == -1;

    sendMediaMessage(isSmsForced(), "", attachmentManager.buildSlideDeck(), null, contacts, Collections.emptyList(), Collections.emptyList(), expiresIn, false, subscriptionId, initiating, false);
  }

  private void selectContactInfo(ContactData contactData) {
    final CharSequence[] numbers     = new CharSequence[contactData.numbers.size()];
    final CharSequence[] numberItems = new CharSequence[contactData.numbers.size()];

    for (int i = 0; i < contactData.numbers.size(); i++) {
      numbers[i]     = contactData.numbers.get(i).number;
      numberItems[i] = contactData.numbers.get(i).type + ": " + contactData.numbers.get(i).number;
    }

    AlertDialog.Builder builder = new AlertDialog.Builder(this);
    builder.setIcon(R.drawable.ic_account_box);
    builder.setTitle(R.string.ConversationActivity_select_contact_info);

    builder.setItems(numberItems, (dialog, which) -> composeText.append(numbers[which]));
    builder.show();
  }

  private Drafts getDraftsForCurrentState() {
    Drafts drafts = new Drafts();

    if (recipient.get().isGroup() && !recipient.get().isActiveGroup()) {
      return drafts;
    }

    if (!Util.isEmpty(composeText)) {
      drafts.add(new Draft(Draft.TEXT, composeText.getTextTrimmed().toString()));
      List<Mention> draftMentions = composeText.getMentions();
      if (!draftMentions.isEmpty()) {
        drafts.add(new Draft(Draft.MENTION, Base64.encodeBytes(MentionUtil.mentionsToBodyRangeList(draftMentions).toByteArray())));
      }
    }

    for (Slide slide : attachmentManager.buildSlideDeck().getSlides()) {
      if      (slide.hasAudio() && slide.getUri() != null)    drafts.add(new Draft(Draft.AUDIO, slide.getUri().toString()));
      else if (slide.hasVideo() && slide.getUri() != null)    drafts.add(new Draft(Draft.VIDEO, slide.getUri().toString()));
      else if (slide.hasLocation())                           drafts.add(new Draft(Draft.LOCATION, ((LocationSlide)slide).getPlace().serialize()));
      else if (slide.hasImage() && slide.getUri() != null)    drafts.add(new Draft(Draft.IMAGE, slide.getUri().toString()));
    }

    Optional<QuoteModel> quote = inputPanel.getQuote();

    if (quote.isPresent()) {
      drafts.add(new Draft(Draft.QUOTE, new QuoteId(quote.get().getId(), quote.get().getAuthor()).serialize()));
    }

    return drafts;
  }

  protected ListenableFuture<Long> saveDraft() {
    final SettableFuture<Long> future = new SettableFuture<>();

    if (this.recipient == null) {
      future.set(threadId);
      return future;
    }

    final Drafts       drafts               = getDraftsForCurrentState();
    final long         thisThreadId         = this.threadId;
    final int          thisDistributionType = this.distributionType;

    new AsyncTask<Long, Void, Long>() {
      @Override
      protected Long doInBackground(Long... params) {
        ThreadDatabase threadDatabase = DatabaseFactory.getThreadDatabase(ConversationActivity.this);
        DraftDatabase  draftDatabase  = DatabaseFactory.getDraftDatabase(ConversationActivity.this);
        long           threadId       = params[0];

        if (drafts.size() > 0) {
          if (threadId == -1) threadId = threadDatabase.getThreadIdFor(getRecipient(), thisDistributionType);

          draftDatabase.insertDrafts(threadId, drafts);
          threadDatabase.updateSnippet(threadId, drafts.getSnippet(ConversationActivity.this),
                                       drafts.getUriSnippet(),
                                       System.currentTimeMillis(), Types.BASE_DRAFT_TYPE, true);
        } else if (threadId > 0) {
          threadDatabase.update(threadId, false);
        }

        return threadId;
      }

      @Override
      protected void onPostExecute(Long result) {
        future.set(result);
      }

    }.executeOnExecutor(AsyncTask.THREAD_POOL_EXECUTOR, thisThreadId);

    return future;
  }

  private void setActionBarColor(MaterialColor color) {
    ActionBar supportActionBar = getSupportActionBar();
    if (supportActionBar == null) throw new AssertionError();
    supportActionBar.setBackgroundDrawable(new ColorDrawable(color.toActionBarColor(this)));
    WindowUtil.setStatusBarColor(getWindow(), color.toStatusBarColor(this));
  }

  private void setBlockedUserState(Recipient recipient, boolean isSecureText, boolean isDefaultSms) {
    if (!isSecureText && isPushGroupConversation()) {
      unblockButton.setVisibility(View.GONE);
      inputPanel.setVisibility(View.GONE);
      inviteButton.setVisibility(View.GONE);
      registerButton.setVisibility(View.VISIBLE);
    } else if (!isSecureText && !isDefaultSms) {
      unblockButton.setVisibility(View.GONE);
      inputPanel.setVisibility(View.GONE);
      inviteButton.setVisibility(TextSecurePreferences.isPushRegistered(this) ? View.VISIBLE : View.GONE);
      registerButton.setVisibility(View.GONE);
    } else {
      boolean inactivePushGroup = isPushGroupConversation() && !recipient.isActiveGroup();
      inputPanel.setVisibility(inactivePushGroup ? View.GONE : View.VISIBLE);
      unblockButton.setVisibility(View.GONE);
      inviteButton.setVisibility(View.GONE);
      registerButton.setVisibility(View.GONE);
    }
  }

  private void calculateCharactersRemaining() {
    String          messageBody     = composeText.getTextTrimmed().toString();
    TransportOption transportOption = sendButton.getSelectedTransport();
    CharacterState  characterState  = transportOption.calculateCharacters(messageBody);

    if (characterState.charactersRemaining <= 15 || characterState.messagesSpent > 1) {
      charactersLeft.setText(String.format(dynamicLanguage.getCurrentLocale(),
                                           "%d/%d (%d)",
                                           characterState.charactersRemaining,
                                           characterState.maxTotalMessageSize,
                                           characterState.messagesSpent));
      charactersLeft.setVisibility(View.VISIBLE);
    } else {
      charactersLeft.setVisibility(View.GONE);
    }
  }

  private void initializeMediaKeyboardProviders(@NonNull MediaKeyboard mediaKeyboard, boolean stickersAvailable) {
    boolean isSystemEmojiPreferred   = TextSecurePreferences.isSystemEmojiPreferred(this);

    if (stickersAvailable) {
      if (isSystemEmojiPreferred) {
        mediaKeyboard.setProviders(0, new StickerKeyboardProvider(this, this));
      } else {
        MediaKeyboardMode keyboardMode = TextSecurePreferences.getMediaKeyboardMode(this);
        int               index        = keyboardMode == MediaKeyboardMode.STICKER ? 1 : 0;

        mediaKeyboard.setProviders(index,
                                   new EmojiKeyboardProvider(this, inputPanel),
                                   new StickerKeyboardProvider(this, this));
      }
    } else if (!isSystemEmojiPreferred) {
      mediaKeyboard.setProviders(0, new EmojiKeyboardProvider(this, inputPanel));
    }
  }

  private boolean isInMessageRequest() {
    return messageRequestBottomView.getVisibility() == View.VISIBLE;
  }

  private boolean isSingleConversation() {
    return getRecipient() != null && !getRecipient().isGroup();
  }

  private boolean isActiveGroup() {
    if (!isGroupConversation()) return false;

    Optional<GroupRecord> record = DatabaseFactory.getGroupDatabase(this).getGroup(getRecipient().getId());
    return record.isPresent() && record.get().isActive();
  }

  @SuppressWarnings("SimplifiableIfStatement")
  private boolean isSelfConversation() {
    if (!TextSecurePreferences.isPushRegistered(this)) return false;
    if (recipient.get().isGroup())                     return false;

    return recipient.get().isSelf();
  }

  private boolean isGroupConversation() {
    return getRecipient() != null && getRecipient().isGroup();
  }

  private boolean isPushGroupConversation() {
    return getRecipient() != null && getRecipient().isPushGroup();
  }

  private boolean isPushGroupV1Conversation() {
    return getRecipient() != null && getRecipient().isPushV1Group();
  }

  private boolean isSmsForced() {
    return sendButton.isManualSelection() && sendButton.getSelectedTransport().isSms();
  }

  protected Recipient getRecipient() {
    return this.recipient.get();
  }

  protected long getThreadId() {
    return this.threadId;
  }

  private String getMessage() throws InvalidMessageException {
    String rawText = composeText.getTextTrimmed().toString();

    if (rawText.length() < 1 && !attachmentManager.isAttachmentPresent())
      throw new InvalidMessageException(getString(R.string.ConversationActivity_message_is_empty_exclamation));

    return rawText;
  }

  private MediaConstraints getCurrentMediaConstraints() {
    return sendButton.getSelectedTransport().getType() == Type.TEXTSECURE
           ? MediaConstraints.getPushMediaConstraints()
           : MediaConstraints.getMmsMediaConstraints(sendButton.getSelectedTransport().getSimSubscriptionId().or(-1));
  }

  private void markLastSeen() {
    new AsyncTask<Long, Void, Void>() {
      @Override
      protected Void doInBackground(Long... params) {
        DatabaseFactory.getThreadDatabase(ConversationActivity.this).setLastSeen(params[0]);
        return null;
      }
    }.executeOnExecutor(AsyncTask.THREAD_POOL_EXECUTOR, threadId);
  }

  protected void sendComplete(long threadId) {
    boolean refreshFragment = (threadId != this.threadId);
    this.threadId = threadId;

    if (fragment == null || !fragment.isVisible() || isFinishing()) {
      return;
    }

    fragment.setLastSeen(0);

    if (refreshFragment) {
      fragment.reload(recipient.get(), threadId);
      ApplicationDependencies.getMessageNotifier().setVisibleThread(threadId);
    }

    fragment.scrollToBottom();
    attachmentManager.cleanup();

    updateLinkPreviewState();
    linkPreviewViewModel.onSend();
  }

  private void sendMessage() {
    if (inputPanel.isRecordingInLockedMode()) {
      inputPanel.releaseRecordingLock();
      return;
    }

    try {
      Recipient recipient = getRecipient();

      if (recipient == null) {
        throw new RecipientFormattingException("Badly formatted");
      }

      String          message        = getMessage();
      TransportOption transport      = sendButton.getSelectedTransport();
      boolean         forceSms       = (recipient.isForceSmsSelection() || sendButton.isManualSelection()) && transport.isSms();
      int             subscriptionId = sendButton.getSelectedTransport().getSimSubscriptionId().or(-1);
      long            expiresIn      = recipient.getExpireMessages() * 1000L;
      boolean         initiating     = threadId == -1;
      boolean         needsSplit     = !transport.isSms() && message.length() > transport.calculateCharacters(message).maxPrimaryMessageSize;
      boolean         isMediaMessage = attachmentManager.isAttachmentPresent() ||
                                       recipient.isGroup()                     ||
                                       recipient.getEmail().isPresent()        ||
                                       inputPanel.getQuote().isPresent()       ||
                                       composeText.hasMentions()               ||
                                       linkPreviewViewModel.hasLinkPreview()   ||
                                       needsSplit;

      Log.i(TAG, "isManual Selection: " + sendButton.isManualSelection());
      Log.i(TAG, "forceSms: " + forceSms);

      if ((recipient.isMmsGroup() || recipient.getEmail().isPresent()) && !isMmsEnabled) {
        handleManualMmsRequired();
      } else if (!forceSms && (identityRecords.isUnverified(true) || identityRecords.isUntrusted(true))) {
        handleRecentSafetyNumberChange();
      } else if (isMediaMessage) {
        sendMediaMessage(forceSms, expiresIn, false, subscriptionId, initiating);
      } else {
        sendTextMessage(forceSms, expiresIn, subscriptionId, initiating);
      }
    } catch (RecipientFormattingException ex) {
      Toast.makeText(ConversationActivity.this,
                     R.string.ConversationActivity_recipient_is_not_a_valid_sms_or_email_address_exclamation,
                     Toast.LENGTH_LONG).show();
      Log.w(TAG, ex);
    } catch (InvalidMessageException ex) {
      Toast.makeText(ConversationActivity.this, R.string.ConversationActivity_message_is_empty_exclamation,
                     Toast.LENGTH_SHORT).show();
      Log.w(TAG, ex);
    }
  }

  private void sendMediaMessage(@NonNull MediaSendActivityResult result) {
    long                 expiresIn     = recipient.get().getExpireMessages() * 1000L;
    QuoteModel           quote         = result.isViewOnce() ? null : inputPanel.getQuote().orNull();
    List<Mention>        mentions      = new ArrayList<>(result.getMentions());
    OutgoingMediaMessage message       = new OutgoingMediaMessage(recipient.get(), new SlideDeck(), result.getBody(), System.currentTimeMillis(), -1, expiresIn, result.isViewOnce(), distributionType, quote, Collections.emptyList(), Collections.emptyList(), mentions);
    OutgoingMediaMessage secureMessage = new OutgoingSecureMediaMessage(message);

    ApplicationDependencies.getTypingStatusSender().onTypingStopped(threadId);

    inputPanel.clearQuote();
    attachmentManager.clear(glideRequests, false);
    silentlySetComposeText("");

    long id = fragment.stageOutgoingMessage(message);

    SimpleTask.run(() -> {
      long resultId = MessageSender.sendPushWithPreUploadedMedia(this, secureMessage, result.getPreUploadResults(), threadId, () -> fragment.releaseOutgoingMessage(id));

      int deleted = DatabaseFactory.getAttachmentDatabase(this).deleteAbandonedPreuploadedAttachments();
      Log.i(TAG, "Deleted " + deleted + " abandoned attachments.");

      return resultId;
    }, this::sendComplete);
  }

  private void sendMediaMessage(final boolean forceSms, final long expiresIn, final boolean viewOnce, final int subscriptionId, final boolean initiating)
      throws InvalidMessageException
  {
    Log.i(TAG, "Sending media message...");
    sendMediaMessage(forceSms,
                     getMessage(),
                     attachmentManager.buildSlideDeck(),
                     inputPanel.getQuote().orNull(),
                     Collections.emptyList(),
                     linkPreviewViewModel.getActiveLinkPreviews(),
                     composeText.getMentions(),
                     expiresIn,
                     viewOnce,
                     subscriptionId,
                     initiating,
                     true);
  }

  private ListenableFuture<Void> sendMediaMessage(final boolean forceSms,
                                                  @NonNull String body,
                                                  SlideDeck slideDeck,
                                                  QuoteModel quote,
                                                  List<Contact> contacts,
                                                  List<LinkPreview> previews,
                                                  List<Mention> mentions,
                                                  final long expiresIn,
                                                  final boolean viewOnce,
                                                  final int subscriptionId,
                                                  final boolean initiating,
                                                  final boolean clearComposeBox)
  {
    if (!isDefaultSms && (!isSecureText || forceSms)) {
      showDefaultSmsPrompt();
      return new SettableFuture<>(null);
    }

    if (isSecureText && !forceSms) {
      MessageUtil.SplitResult splitMessage = MessageUtil.getSplitMessage(this, body, sendButton.getSelectedTransport().calculateCharacters(body).maxPrimaryMessageSize);
      body = splitMessage.getBody();

      if (splitMessage.getTextSlide().isPresent()) {
        slideDeck.addSlide(splitMessage.getTextSlide().get());
      }
    }

    OutgoingMediaMessage outgoingMessageCandidate = new OutgoingMediaMessage(recipient.get(), slideDeck, body, System.currentTimeMillis(), subscriptionId, expiresIn, viewOnce, distributionType, quote, contacts, previews, mentions);

    final SettableFuture<Void> future  = new SettableFuture<>();
    final Context              context = getApplicationContext();

    final OutgoingMediaMessage outgoingMessage;

    if (isSecureText && !forceSms) {
      outgoingMessage = new OutgoingSecureMediaMessage(outgoingMessageCandidate);
      ApplicationDependencies.getTypingStatusSender().onTypingStopped(threadId);
    } else {
      outgoingMessage = outgoingMessageCandidate;
    }

    Permissions.with(this)
               .request(Manifest.permission.SEND_SMS, Manifest.permission.READ_SMS)
               .ifNecessary(!isSecureText || forceSms)
               .withPermanentDenialDialog(getString(R.string.ConversationActivity_signal_needs_sms_permission_in_order_to_send_an_sms))
               .onAllGranted(() -> {
                 if (clearComposeBox) {
                   inputPanel.clearQuote();
                   attachmentManager.clear(glideRequests, false);
                   silentlySetComposeText("");
                 }

                 final long id = fragment.stageOutgoingMessage(outgoingMessage);

                 SimpleTask.run(() -> {
                   return MessageSender.send(context, outgoingMessage, threadId, forceSms, () -> fragment.releaseOutgoingMessage(id));
                 }, result -> {
                   sendComplete(result);
                   future.set(null);
                 });
               })
               .onAnyDenied(() -> future.set(null))
               .execute();

    return future;
  }

  private void sendTextMessage(final boolean forceSms, final long expiresIn, final int subscriptionId, final boolean initiating)
      throws InvalidMessageException
  {
    if (!isDefaultSms && (!isSecureText || forceSms)) {
      showDefaultSmsPrompt();
      return;
    }

    final Context context     = getApplicationContext();
    final String  messageBody = getMessage();

    OutgoingTextMessage message;

    if (isSecureText && !forceSms) {
      message = new OutgoingEncryptedMessage(recipient.get(), messageBody, expiresIn);
      ApplicationDependencies.getTypingStatusSender().onTypingStopped(threadId);
    } else {
      message = new OutgoingTextMessage(recipient.get(), messageBody, expiresIn, subscriptionId);
    }

    Permissions.with(this)
               .request(Manifest.permission.SEND_SMS)
               .ifNecessary(forceSms || !isSecureText)
               .withPermanentDenialDialog(getString(R.string.ConversationActivity_signal_needs_sms_permission_in_order_to_send_an_sms))
               .onAllGranted(() -> {
                 silentlySetComposeText("");
                 final long id = fragment.stageOutgoingMessage(message);

                 new AsyncTask<OutgoingTextMessage, Void, Long>() {
                   @Override
                   protected Long doInBackground(OutgoingTextMessage... messages) {
                     return MessageSender.send(context, messages[0], threadId, forceSms, () -> fragment.releaseOutgoingMessage(id));
                   }

                   @Override
                   protected void onPostExecute(Long result) {
                     sendComplete(result);
                   }
                 }.executeOnExecutor(AsyncTask.THREAD_POOL_EXECUTOR, message);

               })
               .execute();
  }

  private void showDefaultSmsPrompt() {}

  private void updateToggleButtonState() {
    if (inputPanel.isRecordingInLockedMode()) {
      buttonToggle.display(sendButton);
      quickAttachmentToggle.show();
      inlineAttachmentToggle.hide();
      return;
    }

    if (composeText.getText().length() == 0 && !attachmentManager.isAttachmentPresent()) {
      buttonToggle.display(attachButton);
      quickAttachmentToggle.show();
      inlineAttachmentToggle.hide();
    } else {
      buttonToggle.display(sendButton);
      quickAttachmentToggle.hide();

      if (!attachmentManager.isAttachmentPresent() && !linkPreviewViewModel.hasLinkPreviewUi()) {
        inlineAttachmentToggle.show();
      } else {
        inlineAttachmentToggle.hide();
      }
    }
  }

  private void updateLinkPreviewState() {
    if (SignalStore.settings().isLinkPreviewsEnabled() && isSecureText && !sendButton.getSelectedTransport().isSms() && !attachmentManager.isAttachmentPresent()) {
      linkPreviewViewModel.onEnabled();
      linkPreviewViewModel.onTextChanged(this, composeText.getTextTrimmed().toString(), composeText.getSelectionStart(), composeText.getSelectionEnd());
    } else {
      linkPreviewViewModel.onUserCancel();
    }
  }

  private void recordTransportPreference(TransportOption transportOption) {
    new AsyncTask<Void, Void, Void>() {
      @Override
      protected Void doInBackground(Void... params) {
        RecipientDatabase recipientDatabase = DatabaseFactory.getRecipientDatabase(ConversationActivity.this);

        recipientDatabase.setDefaultSubscriptionId(recipient.getId(), transportOption.getSimSubscriptionId().or(-1));

        if (!recipient.resolve().isPushGroup()) {
          recipientDatabase.setForceSmsSelection(recipient.getId(), recipient.get().getRegistered() == RegisteredState.REGISTERED && transportOption.isSms());
        }

        return null;
      }
    }.executeOnExecutor(AsyncTask.THREAD_POOL_EXECUTOR);
  }

  @Override
  public void onRecorderPermissionRequired() {
    Permissions.with(this)
               .request(Manifest.permission.RECORD_AUDIO)
               .ifNecessary()
               .withRationaleDialog(getString(R.string.ConversationActivity_to_send_audio_messages_allow_signal_access_to_your_microphone), R.drawable.ic_mic_solid_24)
               .withPermanentDenialDialog(getString(R.string.ConversationActivity_signal_requires_the_microphone_permission_in_order_to_send_audio_messages))
               .execute();
  }

  @Override
  public void onRecorderStarted() {
    Vibrator vibrator = ServiceUtil.getVibrator(this);
    vibrator.vibrate(20);

    getWindow().addFlags(WindowManager.LayoutParams.FLAG_KEEP_SCREEN_ON);

    audioRecorder.startRecording();
  }

  @Override
  public void onRecorderLocked() {
    updateToggleButtonState();
  }

  @Override
  public void onRecorderFinished() {
    updateToggleButtonState();
    Vibrator vibrator = ServiceUtil.getVibrator(this);
    vibrator.vibrate(20);

    getWindow().clearFlags(WindowManager.LayoutParams.FLAG_KEEP_SCREEN_ON);

    ListenableFuture<Pair<Uri, Long>> future = audioRecorder.stopRecording();
    future.addListener(new ListenableFuture.Listener<Pair<Uri, Long>>() {
      @Override
      public void onSuccess(final @NonNull Pair<Uri, Long> result) {
        boolean    forceSms       = sendButton.isManualSelection() && sendButton.getSelectedTransport().isSms();
        boolean    initiating     = threadId == -1;
        int        subscriptionId = sendButton.getSelectedTransport().getSimSubscriptionId().or(-1);
        long       expiresIn      = recipient.get().getExpireMessages() * 1000L;
        AudioSlide audioSlide     = new AudioSlide(ConversationActivity.this, result.first(), result.second(), MediaUtil.AUDIO_AAC, true);
        SlideDeck  slideDeck      = new SlideDeck();
        slideDeck.addSlide(audioSlide);

        ListenableFuture<Void> sendResult = sendMediaMessage(forceSms,
                                                             "",
                                                             slideDeck,
                                                             inputPanel.getQuote().orNull(),
                                                             Collections.emptyList(),
                                                             Collections.emptyList(),
                                                             composeText.getMentions(),
                                                             expiresIn,
                                                             false,
                                                             subscriptionId,
                                                             initiating,
                                                             true);

        sendResult.addListener(new AssertedSuccessListener<Void>() {
          @Override
          public void onSuccess(Void nothing) {
            new AsyncTask<Void, Void, Void>() {
              @Override
              protected Void doInBackground(Void... params) {
                BlobProvider.getInstance().delete(ConversationActivity.this, result.first());
                return null;
              }
            }.executeOnExecutor(AsyncTask.THREAD_POOL_EXECUTOR);
          }
        });
      }

      @Override
      public void onFailure(ExecutionException e) {
        Toast.makeText(ConversationActivity.this, R.string.ConversationActivity_unable_to_record_audio, Toast.LENGTH_LONG).show();
      }
    });
  }

  @Override
  public void onRecorderCanceled() {
    updateToggleButtonState();
    Vibrator vibrator = ServiceUtil.getVibrator(this);
    vibrator.vibrate(50);

    getWindow().clearFlags(WindowManager.LayoutParams.FLAG_KEEP_SCREEN_ON);

    ListenableFuture<Pair<Uri, Long>> future = audioRecorder.stopRecording();
    future.addListener(new ListenableFuture.Listener<Pair<Uri, Long>>() {
      @Override
      public void onSuccess(final Pair<Uri, Long> result) {
        new AsyncTask<Void, Void, Void>() {
          @Override
          protected Void doInBackground(Void... params) {
            BlobProvider.getInstance().delete(ConversationActivity.this, result.first());
            return null;
          }
        }.executeOnExecutor(AsyncTask.THREAD_POOL_EXECUTOR);
      }

      @Override
      public void onFailure(ExecutionException e) {}
    });
  }

  @Override
  public void onEmojiToggle() {
    if (!emojiDrawerStub.resolved()) {
      Boolean stickersAvailable = stickerViewModel.getStickersAvailability().getValue();

      initializeMediaKeyboardProviders(emojiDrawerStub.get(), stickersAvailable == null ? false : stickersAvailable);

      inputPanel.setMediaKeyboard(emojiDrawerStub.get());
    }

    if (container.getCurrentInput() == emojiDrawerStub.get()) {
      container.showSoftkey(composeText);
    } else {
      container.show(composeText, emojiDrawerStub.get());
    }
  }

  @Override
  public void onLinkPreviewCanceled() {
    linkPreviewViewModel.onUserCancel();
  }

  @Override
  public void onStickerSuggestionSelected(@NonNull StickerRecord sticker) {
    sendSticker(sticker, true);
  }

  @Override
  public void onMediaSelected(@NonNull Uri uri, String contentType) {
    if (MediaUtil.isGif(contentType) || MediaUtil.isImageType(contentType)) {
      SimpleTask.run(getLifecycle(),
                     () -> getKeyboardImageDetails(uri),
                     details -> sendKeyboardImage(uri, contentType, details));
    } else if (MediaUtil.isVideoType(contentType)) {
      setMedia(uri, MediaType.VIDEO);
    } else if (MediaUtil.isAudioType(contentType)) {
      setMedia(uri, MediaType.AUDIO);
    }
  }

  @Override
  public void onCursorPositionChanged(int start, int end) {
    linkPreviewViewModel.onTextChanged(this, composeText.getTextTrimmed().toString(), start, end);
  }

  @Override
  public void onStickerSelected(@NonNull StickerRecord stickerRecord) {
    sendSticker(stickerRecord, false);
  }

  @Override
  public void onStickerManagementClicked() {
    startActivity(StickerManagementActivity.getIntent(this));
    container.hideAttachedInput(true);
  }

  private void sendSticker(@NonNull StickerRecord stickerRecord, boolean clearCompose) {
    sendSticker(new StickerLocator(stickerRecord.getPackId(), stickerRecord.getPackKey(), stickerRecord.getStickerId(), stickerRecord.getEmoji()), stickerRecord.getContentType(), stickerRecord.getUri(), stickerRecord.getSize(), clearCompose);

    SignalExecutors.BOUNDED.execute(() ->
     DatabaseFactory.getStickerDatabase(getApplicationContext())
                    .updateStickerLastUsedTime(stickerRecord.getRowId(), System.currentTimeMillis())
    );
  }

  private void sendSticker(@NonNull StickerLocator stickerLocator, @NonNull String contentType, @NonNull Uri uri, long size, boolean clearCompose) {
    if (sendButton.getSelectedTransport().isSms()) {
      Media  media  = new Media(uri, contentType, System.currentTimeMillis(), StickerSlide.WIDTH, StickerSlide.HEIGHT, size, 0, false, Optional.absent(), Optional.absent(), Optional.absent());
      Intent intent = MediaSendActivity.buildEditorIntent(this, Collections.singletonList(media), recipient.get(), composeText.getTextTrimmed(), sendButton.getSelectedTransport());
      startActivityForResult(intent, MEDIA_SENDER);
      return;
    }

    long            expiresIn      = recipient.get().getExpireMessages() * 1000L;
    int             subscriptionId = sendButton.getSelectedTransport().getSimSubscriptionId().or(-1);
    boolean         initiating     = threadId == -1;
    TransportOption transport      = sendButton.getSelectedTransport();
    SlideDeck       slideDeck      = new SlideDeck();
    Slide           stickerSlide   = new StickerSlide(this, uri, size, stickerLocator, contentType);

    slideDeck.addSlide(stickerSlide);

    sendMediaMessage(transport.isSms(), "", slideDeck, null, Collections.emptyList(), Collections.emptyList(), Collections.emptyList(), expiresIn, false, subscriptionId, initiating, clearCompose);
  }

  private void silentlySetComposeText(String text) {
    typingTextWatcher.setEnabled(false);
    composeText.setText(text);
    typingTextWatcher.setEnabled(true);
  }

  @Override
  public void onReactionsDialogDismissed() {
    reactionOverlay.hideMask();
  }

  // Listeners

  private class QuickCameraToggleListener implements OnClickListener {
    @Override
    public void onClick(View v) {
      Permissions.with(ConversationActivity.this)
                 .request(Manifest.permission.CAMERA)
                 .ifNecessary()
                 .withRationaleDialog(getString(R.string.ConversationActivity_to_capture_photos_and_video_allow_signal_access_to_the_camera), R.drawable.ic_camera_24)
                 .withPermanentDenialDialog(getString(R.string.ConversationActivity_signal_needs_the_camera_permission_to_take_photos_or_video))
                 .onAllGranted(() -> {
                   composeText.clearFocus();
                   startActivityForResult(MediaSendActivity.buildCameraIntent(ConversationActivity.this, recipient.get(), sendButton.getSelectedTransport()), MEDIA_SENDER);
                   overridePendingTransition(R.anim.camera_slide_from_bottom, R.anim.stationary);
                 })
                 .onAnyDenied(() -> Toast.makeText(ConversationActivity.this, R.string.ConversationActivity_signal_needs_camera_permissions_to_take_photos_or_video, Toast.LENGTH_LONG).show())
                 .execute();
    }
  }

  private class SendButtonListener implements OnClickListener, TextView.OnEditorActionListener {
    @Override
    public void onClick(View v) {
      sendMessage();
    }

    @Override
    public boolean onEditorAction(TextView v, int actionId, KeyEvent event) {
      if (actionId == EditorInfo.IME_ACTION_SEND) {
        sendButton.performClick();
        return true;
      }
      return false;
    }
  }

  private class AttachButtonListener implements OnClickListener {
    @Override
    public void onClick(View v) {
      handleAddAttachment();
    }
  }

  private class AttachButtonLongClickListener implements View.OnLongClickListener {
    @Override
    public boolean onLongClick(View v) {
      return sendButton.performLongClick();
    }
  }

  private class ComposeKeyPressedListener implements OnKeyListener, OnClickListener, TextWatcher, OnFocusChangeListener {

    int beforeLength;

    @Override
    public boolean onKey(View v, int keyCode, KeyEvent event) {
      if (event.getAction() == KeyEvent.ACTION_DOWN) {
        if (keyCode == KeyEvent.KEYCODE_ENTER) {
          if (TextSecurePreferences.isEnterSendsEnabled(ConversationActivity.this)) {
            sendButton.dispatchKeyEvent(new KeyEvent(KeyEvent.ACTION_DOWN, KeyEvent.KEYCODE_ENTER));
            sendButton.dispatchKeyEvent(new KeyEvent(KeyEvent.ACTION_UP, KeyEvent.KEYCODE_ENTER));
            return true;
          }
        }
      }
      return false;
    }

    @Override
    public void onClick(View v) {
      container.showSoftkey(composeText);
    }

    @Override
    public void beforeTextChanged(CharSequence s, int start, int count,int after) {
      beforeLength = composeText.getTextTrimmed().length();
    }

    @Override
    public void afterTextChanged(Editable s) {
      calculateCharactersRemaining();

      if (composeText.getTextTrimmed().length() == 0 || beforeLength == 0) {
        composeText.postDelayed(ConversationActivity.this::updateToggleButtonState, 50);
      }

      stickerViewModel.onInputTextUpdated(s.toString());
    }

    @Override
    public void onTextChanged(CharSequence s, int start, int before,int count) {}

    @Override
    public void onFocusChange(View v, boolean hasFocus) {}
  }

  private class TypingStatusTextWatcher extends SimpleTextWatcher {

    private boolean enabled = true;

    private String previousText = "";

    @Override
    public void onTextChanged(String text) {
      if (enabled && threadId > 0 && isSecureText && !isSmsForced() && !recipient.get().isBlocked()) {
        TypingStatusSender typingStatusSender = ApplicationDependencies.getTypingStatusSender();

        if (text.length() == 0) {
          typingStatusSender.onTypingStoppedWithNotify(threadId);
        } else if (text.length() < previousText.length() && previousText.contains(text)) {
          typingStatusSender.onTypingStopped(threadId);
        } else {
          typingStatusSender.onTypingStarted(threadId);
        }

        previousText = text;
      }
    }

    public void setEnabled(boolean enabled) {
      this.enabled = enabled;
    }
  }

  @Override
  public void onMessageRequest(@NonNull MessageRequestViewModel viewModel) {
    messageRequestBottomView.setAcceptOnClickListener(v -> viewModel.onAccept());
    messageRequestBottomView.setDeleteOnClickListener(v -> onMessageRequestDeleteClicked(viewModel));
    messageRequestBottomView.setBlockOnClickListener(v -> onMessageRequestBlockClicked(viewModel));
    messageRequestBottomView.setUnblockOnClickListener(v -> onMessageRequestUnblockClicked(viewModel));
    messageRequestBottomView.setGroupV1MigrationContinueListener(v -> GroupsV1MigrationInitiationBottomSheetDialogFragment.showForInitiation(getSupportFragmentManager(), recipient.getId()));

    viewModel.getRequestReviewDisplayState().observe(this, this::presentRequestReviewBanner);
    viewModel.getMessageData().observe(this, this::presentMessageRequestBottomViewTo);
    viewModel.getMessageRequestDisplayState().observe(this, this::presentMessageRequestDisplayState);
    viewModel.getFailures().observe(this, this::showGroupChangeErrorToast);
    viewModel.getMessageRequestStatus().observe(this, status -> {
      switch (status) {
        case IDLE:
          hideMessageRequestBusy();
          break;
        case ACCEPTING:
        case BLOCKING:
        case DELETING:
          showMessageRequestBusy();
          break;
        case ACCEPTED:
          hideMessageRequestBusy();
          messageRequestBottomView.setVisibility(View.GONE);
          break;
        case DELETED:
        case BLOCKED:
          hideMessageRequestBusy();
          finish();
      }
    });
  }

  private void presentRequestReviewBanner(@NonNull MessageRequestViewModel.RequestReviewDisplayState state) {
    switch (state) {
      case SHOWN:
        reviewBanner.get().setVisibility(View.VISIBLE);

        CharSequence message = new SpannableStringBuilder().append(SpanUtil.bold(getString(R.string.ConversationFragment__review_requests_carefully)))
                                                           .append(" ")
                                                           .append(getString(R.string.ConversationFragment__signal_found_another_contact_with_the_same_name));

        reviewBanner.get().setBannerMessage(message);

        Drawable drawable = ContextUtil.requireDrawable(this, R.drawable.ic_info_white_24).mutate();
        DrawableCompat.setTint(drawable, ContextCompat.getColor(this, R.color.signal_icon_tint_primary));

        reviewBanner.get().setBannerIcon(drawable);
        reviewBanner.get().setOnClickListener(unused -> handleReviewRequest(recipient.getId()));
        break;
      case HIDDEN:
        reviewBanner.get().setVisibility(View.GONE);
        break;
      default:
        break;
    }
  }

  private void presentGroupReviewBanner(@NonNull ConversationGroupViewModel.ReviewState groupReviewState) {
    if (groupReviewState.getCount() > 0) {
      reviewBanner.get().setVisibility(View.VISIBLE);
      reviewBanner.get().setBannerMessage(getString(R.string.ConversationFragment__d_group_members_have_the_same_name, groupReviewState.getCount()));
      reviewBanner.get().setBannerRecipient(groupReviewState.getRecipient());
      reviewBanner.get().setOnClickListener(unused -> handleReviewGroupMembers(groupReviewState.getGroupId()));
    } else if (reviewBanner.resolved()) {
      reviewBanner.get().setVisibility(View.GONE);
    }
  }

  private void showMessageRequestBusy() {
    messageRequestBottomView.showBusy();
  }

  private void hideMessageRequestBusy() {
    messageRequestBottomView.hideBusy();
  }

  private void handleReviewGroupMembers(@Nullable GroupId.V2 groupId) {
    if (groupId == null) {
      return;
    }

    ReviewCardDialogFragment.createForReviewMembers(groupId)
                            .show(getSupportFragmentManager(), null);
  }

  private void handleReviewRequest(@NonNull RecipientId recipientId) {
    if (recipientId == Recipient.UNKNOWN.getId()) {
      return;
    }

    ReviewCardDialogFragment.createForReviewRequest(recipientId)
                            .show(getSupportFragmentManager(), null);
  }

  private void showGroupChangeErrorToast(@NonNull GroupChangeFailureReason e) {
    Toast.makeText(this, GroupErrors.getUserDisplayMessage(e), Toast.LENGTH_LONG).show();
  }

  @Override
  public void handleReaction(@NonNull View maskTarget,
                             @NonNull MessageRecord messageRecord,
                             @NonNull Toolbar.OnMenuItemClickListener toolbarListener,
                             @NonNull ConversationReactionOverlay.OnHideListener onHideListener)
  {
    reactionOverlay.setOnToolbarItemClickedListener(toolbarListener);
    reactionOverlay.setOnHideListener(onHideListener);
    reactionOverlay.show(this, maskTarget, recipient.get(), messageRecord, inputAreaHeight());
  }

  @Override
  public void onListVerticalTranslationChanged(float translationY) {
    reactionOverlay.setListVerticalTranslation(translationY);
  }

  @Override
  public void onMessageWithErrorClicked(@NonNull MessageRecord messageRecord) {
    if (messageRecord.hasFailedWithNetworkFailures()) {
      new AlertDialog.Builder(this)
                     .setMessage(R.string.conversation_activity__message_could_not_be_sent)
                     .setNegativeButton(android.R.string.cancel, null)
                     .setPositiveButton(R.string.conversation_activity__send, (dialog, which) -> MessageSender.resend(this, messageRecord))
                     .show();
    } else if (messageRecord.isIdentityMismatchFailure()) {
      SafetyNumberChangeDialog.show(this, messageRecord);
    } else {
      startActivity(MessageDetailsActivity.getIntentForMessageDetails(this, messageRecord, messageRecord.getRecipient().getId(), messageRecord.getThreadId()));
    }
  }

  @Override
  public void handleReactionDetails(@NonNull View maskTarget) {
    reactionOverlay.showMask(maskTarget, titleView.getMeasuredHeight(), inputAreaHeight());
  }

  @Override
  public void onCursorChanged() {
    if (!reactionOverlay.isShowing()) {
      return;
    }

    SimpleTask.run(() -> {
          //noinspection CodeBlock2Expr
          return DatabaseFactory.getMmsSmsDatabase(this)
                                .checkMessageExists(reactionOverlay.getMessageRecord());
        }, messageExists -> {
          if (!messageExists) {
            reactionOverlay.hide();
          }
        });
  }

  @Override
  public void setThreadId(long threadId) {
    this.threadId = threadId;
  }

  @Override
  public void handleReplyMessage(ConversationMessage conversationMessage) {
    MessageRecord messageRecord = conversationMessage.getMessageRecord();

    Recipient author;

    if (messageRecord.isOutgoing()) {
      author = Recipient.self();
    } else {
      author = messageRecord.getIndividualRecipient();
    }

    if (messageRecord.isMms() && !((MmsMessageRecord) messageRecord).getSharedContacts().isEmpty()) {
      Contact   contact     = ((MmsMessageRecord) messageRecord).getSharedContacts().get(0);
      String    displayName = ContactUtil.getDisplayName(contact);
      String    body        = getString(R.string.ConversationActivity_quoted_contact_message, EmojiStrings.BUST_IN_SILHOUETTE, displayName);
      SlideDeck slideDeck   = new SlideDeck();

      if (contact.getAvatarAttachment() != null) {
        slideDeck.addSlide(MediaUtil.getSlideForAttachment(this, contact.getAvatarAttachment()));
      }

      inputPanel.setQuote(GlideApp.with(this),
                          messageRecord.getDateSent(),
                          author,
                          body,
                          slideDeck);

    } else if (messageRecord.isMms() && !((MmsMessageRecord) messageRecord).getLinkPreviews().isEmpty()) {
      LinkPreview linkPreview = ((MmsMessageRecord) messageRecord).getLinkPreviews().get(0);
      SlideDeck   slideDeck   = new SlideDeck();

      if (linkPreview.getThumbnail().isPresent()) {
        slideDeck.addSlide(MediaUtil.getSlideForAttachment(this, linkPreview.getThumbnail().get()));
      }

      inputPanel.setQuote(GlideApp.with(this),
                          messageRecord.getDateSent(),
                          author,
                          conversationMessage.getDisplayBody(this),
                          slideDeck);
    } else {
      SlideDeck slideDeck = messageRecord.isMms() ? ((MmsMessageRecord) messageRecord).getSlideDeck() : new SlideDeck();

      if (messageRecord.isMms() && ((MmsMessageRecord) messageRecord).isViewOnce()) {
        Attachment attachment = new TombstoneAttachment(MediaUtil.VIEW_ONCE, true);
        slideDeck = new SlideDeck();
        slideDeck.addSlide(MediaUtil.getSlideForAttachment(this, attachment));
      }

      inputPanel.setQuote(GlideApp.with(this),
                          messageRecord.getDateSent(),
                          author,
                          conversationMessage.getDisplayBody(this),
                          slideDeck);
    }

    inputPanel.clickOnComposeInput();
  }

  @Override
  public void onMessageActionToolbarOpened() {
    searchViewItem.collapseActionView();
  }

  @Override
  public void onForwardClicked()  {
    inputPanel.clearQuote();
  }

  @Override
  public void onAttachmentChanged() {
    handleSecurityChange(isSecureText, isDefaultSms);
    updateToggleButtonState();
    updateLinkPreviewState();
  }

  private int inputAreaHeight() {
    int height = panelParent.getMeasuredHeight();

    if (attachmentKeyboardStub.resolved()) {
      View keyboard = attachmentKeyboardStub.get();
      if (keyboard.getVisibility() == View.VISIBLE) {
        return height + keyboard.getMeasuredHeight();
      }
    }

    return height;
  }

  private void onMessageRequestDeleteClicked(@NonNull MessageRequestViewModel requestModel) {
    Recipient recipient = requestModel.getRecipient().getValue();
    if (recipient == null) {
      Log.w(TAG, "[onMessageRequestDeleteClicked] No recipient!");
      return;
    }

    AlertDialog.Builder builder = new AlertDialog.Builder(this)
                                                 .setNeutralButton(R.string.ConversationActivity_cancel, (d, w) -> d.dismiss());

    if (recipient.isGroup() && recipient.isBlocked()) {
      builder.setTitle(R.string.ConversationActivity_delete_conversation);
      builder.setMessage(R.string.ConversationActivity_this_conversation_will_be_deleted_from_all_of_your_devices);
      builder.setPositiveButton(R.string.ConversationActivity_delete, (d, w) -> requestModel.onDelete());
    } else if (recipient.isGroup()) {
      builder.setTitle(R.string.ConversationActivity_delete_and_leave_group);
      builder.setMessage(R.string.ConversationActivity_you_will_leave_this_group_and_it_will_be_deleted_from_all_of_your_devices);
      builder.setNegativeButton(R.string.ConversationActivity_delete_and_leave, (d, w) -> requestModel.onDelete());
    } else {
      builder.setTitle(R.string.ConversationActivity_delete_conversation);
      builder.setMessage(R.string.ConversationActivity_this_conversation_will_be_deleted_from_all_of_your_devices);
      builder.setNegativeButton(R.string.ConversationActivity_delete, (d, w) -> requestModel.onDelete());
    }

    builder.show();
  }

  private void onMessageRequestBlockClicked(@NonNull MessageRequestViewModel requestModel) {
    Recipient recipient = requestModel.getRecipient().getValue();
    if (recipient == null) {
      Log.w(TAG, "[onMessageRequestBlockClicked] No recipient!");
      return;
    }

    BlockUnblockDialog.showBlockAndDeleteFor(this, getLifecycle(), recipient, requestModel::onBlock, requestModel::onBlockAndDelete);
  }

  private void onMessageRequestUnblockClicked(@NonNull MessageRequestViewModel requestModel) {
    Recipient recipient = requestModel.getRecipient().getValue();
    if (recipient == null) {
      Log.w(TAG, "[onMessageRequestUnblockClicked] No recipient!");
      return;
    }

    BlockUnblockDialog.showUnblockFor(this, getLifecycle(), recipient, requestModel::onUnblock);
  }

  private void presentMessageRequestDisplayState(@NonNull MessageRequestViewModel.DisplayState displayState) {
    if ((getIntent().hasExtra(TEXT_EXTRA) && !Util.isEmpty(getIntent().getStringExtra(TEXT_EXTRA))) ||
         getIntent().hasExtra(MEDIA_EXTRA)                                                          ||
         getIntent().hasExtra(STICKER_EXTRA))
    {
      Log.d(TAG, "[presentMessageRequestDisplayState] Have extra, so ignoring provided state.");
      messageRequestBottomView.setVisibility(View.GONE);
    } else if (isPushGroupV1Conversation() && !isActiveGroup()) {
      Log.d(TAG, "[presentMessageRequestDisplayState] Inactive push group V1, so ignoring provided state.");
      messageRequestBottomView.setVisibility(View.GONE);
    } else {
      Log.d(TAG, "[presentMessageRequestDisplayState] " + displayState);
      switch (displayState) {
        case DISPLAY_MESSAGE_REQUEST:
          messageRequestBottomView.setVisibility(View.VISIBLE);
          break;
        case DISPLAY_NONE:
          messageRequestBottomView.setVisibility(View.GONE);
          break;
      }
    }

    invalidateOptionsMenu();
  }

  private static void hideMenuItem(@NonNull Menu menu, @IdRes int menuItem) {
    if (menu.findItem(menuItem) != null) {
      menu.findItem(menuItem).setVisible(false);
    }
  }

  @WorkerThread
  private @Nullable KeyboardImageDetails getKeyboardImageDetails(@NonNull Uri uri) {
    try {
      Bitmap bitmap = glideRequests.asBitmap()
                                   .load(new DecryptableStreamUriLoader.DecryptableUri(uri))
                                   .skipMemoryCache(true)
                                   .diskCacheStrategy(DiskCacheStrategy.NONE)
                                   .submit()
                                   .get(1000, TimeUnit.MILLISECONDS);
      int topLeft = bitmap.getPixel(0, 0);
      return new KeyboardImageDetails(bitmap.getWidth(), bitmap.getHeight(), Color.alpha(topLeft) < 255);
    } catch (InterruptedException | ExecutionException | TimeoutException e) {
      return null;
    }
  }

  private void sendKeyboardImage(@NonNull Uri uri, @NonNull String contentType, @Nullable KeyboardImageDetails details) {
    if (details == null || !details.hasTransparency) {
      setMedia(uri, Objects.requireNonNull(MediaType.from(contentType)));
      return;
    }

    long       expiresIn      = recipient.get().getExpireMessages() * 1000L;
    int        subscriptionId = sendButton.getSelectedTransport().getSimSubscriptionId().or(-1);
    boolean    initiating     = threadId == -1;
    SlideDeck  slideDeck      = new SlideDeck();

    if (MediaUtil.isGif(contentType)) {
      slideDeck.addSlide(new GifSlide(this, uri, 0, details.width, details.height, details.hasTransparency, null));
    } else if (MediaUtil.isImageType(contentType)) {
      slideDeck.addSlide(new ImageSlide(this, uri, contentType, 0, details.width, details.height, details.hasTransparency, null, null));
    } else {
      throw new AssertionError("Only images are supported!");
    }

    sendMediaMessage(isSmsForced(),
                     "",
                     slideDeck,
                     null,
                     Collections.emptyList(),
                     Collections.emptyList(),
                     composeText.getMentions(),
                     expiresIn,
                     false,
                     subscriptionId,
                     initiating,
                     false);
  }

  private class UnverifiedDismissedListener implements UnverifiedBannerView.DismissListener {
    @Override
    public void onDismissed(final List<IdentityRecord> unverifiedIdentities) {
      final IdentityDatabase identityDatabase = DatabaseFactory.getIdentityDatabase(ConversationActivity.this);

      new AsyncTask<Void, Void, Void>() {
        @Override
        protected Void doInBackground(Void... params) {
          synchronized (SESSION_LOCK) {
            for (IdentityRecord identityRecord : unverifiedIdentities) {
              identityDatabase.setVerified(identityRecord.getRecipientId(),
                                           identityRecord.getIdentityKey(),
                                           VerifiedStatus.DEFAULT);
            }
          }

          return null;
        }

        @Override
        protected void onPostExecute(Void result) {
          initializeIdentityRecords();
        }
      }.executeOnExecutor(AsyncTask.THREAD_POOL_EXECUTOR);
    }
  }

  private class UnverifiedClickedListener implements UnverifiedBannerView.ClickListener {
    @Override
    public void onClicked(final List<IdentityRecord> unverifiedIdentities) {
      Log.i(TAG, "onClicked: " + unverifiedIdentities.size());
      if (unverifiedIdentities.size() == 1) {
        startActivity(VerifyIdentityActivity.newIntent(ConversationActivity.this, unverifiedIdentities.get(0), false));
      } else {
        String[] unverifiedNames = new String[unverifiedIdentities.size()];

        for (int i=0;i<unverifiedIdentities.size();i++) {
          unverifiedNames[i] = Recipient.resolved(unverifiedIdentities.get(i).getRecipientId()).getDisplayName(ConversationActivity.this);
        }

        AlertDialog.Builder builder = new AlertDialog.Builder(ConversationActivity.this);
        builder.setIcon(R.drawable.ic_warning);
        builder.setTitle("No longer verified");
        builder.setItems(unverifiedNames, (dialog, which) -> {
          startActivity(VerifyIdentityActivity.newIntent(ConversationActivity.this, unverifiedIdentities.get(which), false));
        });
        builder.show();
      }
    }
  }

  private class QuoteRestorationTask extends AsyncTask<Void, Void, ConversationMessage> {

    private final String                  serialized;
    private final SettableFuture<Boolean> future;

    QuoteRestorationTask(@NonNull String serialized, @NonNull SettableFuture<Boolean> future) {
      this.serialized = serialized;
      this.future     = future;
    }

    @Override
    protected ConversationMessage doInBackground(Void... voids) {
      QuoteId quoteId = QuoteId.deserialize(ConversationActivity.this, serialized);

      if (quoteId == null) {
        return null;
      }

      Context context = getApplicationContext();

      MessageRecord messageRecord = DatabaseFactory.getMmsSmsDatabase(context).getMessageFor(quoteId.getId(), quoteId.getAuthor());
      if (messageRecord == null) {
        return null;
      }

      return ConversationMessageFactory.createWithUnresolvedData(context, messageRecord);
    }

    @Override
    protected void onPostExecute(ConversationMessage conversationMessage) {
      if (conversationMessage != null) {
        handleReplyMessage(conversationMessage);
        future.set(true);
      } else {
        Log.e(TAG, "Failed to restore a quote from a draft. No matching message record.");
        future.set(false);
      }
    }
  }

  private void presentMessageRequestBottomViewTo(@Nullable MessageRequestViewModel.MessageData messageData) {
    if (messageData == null) return;

    messageRequestBottomView.setMessageData(messageData);
  }

  private static class KeyboardImageDetails {
    private final int     width;
    private final int     height;
    private final boolean hasTransparency;

    private KeyboardImageDetails(int width, int height, boolean hasTransparency) {
      this.width           = width;
      this.height          = height;
      this.hasTransparency = hasTransparency;
    }
  }
}<|MERGE_RESOLUTION|>--- conflicted
+++ resolved
@@ -167,14 +167,8 @@
 import org.thoughtcrime.securesms.groups.ui.LeaveGroupDialog;
 import org.thoughtcrime.securesms.groups.ui.invitesandrequests.ManagePendingAndRequestingMembersActivity;
 import org.thoughtcrime.securesms.groups.ui.managegroup.ManageGroupActivity;
-<<<<<<< HEAD
-=======
 import org.thoughtcrime.securesms.groups.ui.migration.GroupsV1MigrationInitiationBottomSheetDialogFragment;
 import org.thoughtcrime.securesms.groups.ui.migration.GroupsV1MigrationSuggestionsDialog;
-import org.thoughtcrime.securesms.insights.InsightsLauncher;
-import org.thoughtcrime.securesms.invites.InviteReminderModel;
-import org.thoughtcrime.securesms.invites.InviteReminderRepository;
->>>>>>> 918497fb
 import org.thoughtcrime.securesms.jobs.GroupV1MigrationJob;
 import org.thoughtcrime.securesms.jobs.GroupV2UpdateSelfProfileKeyJob;
 import org.thoughtcrime.securesms.jobs.RequestGroupV2InfoJob;
@@ -1730,24 +1724,10 @@
   }
 
   private void handleReminderAction(@IdRes int reminderActionId) {
-<<<<<<< HEAD
-    switch (reminderActionId) {
-      case R.id.reminder_action_update_now:
-        PlayStoreUtil.openPlayStoreOrOurApkDownloadPage(this);
-        break;
-      default:
-        throw new IllegalArgumentException("Unknown ID: " + reminderActionId);
-=======
-    if (reminderActionId == R.id.reminder_action_invite) {
-      handleInviteLink();
-      reminderView.get().requestDismiss();
-    } else if (reminderActionId == R.id.reminder_action_view_insights) {
-      InsightsLauncher.showInsightsDashboard(getSupportFragmentManager());
-    } else if (reminderActionId == R.id.reminder_action_update_now) {
+    if (reminderActionId == R.id.reminder_action_update_now) {
       PlayStoreUtil.openPlayStoreOrOurApkDownloadPage(this);
     } else {
       throw new IllegalArgumentException("Unknown ID: " + reminderActionId);
->>>>>>> 918497fb
     }
   }
 
