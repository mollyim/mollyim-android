--- conflicted
+++ resolved
@@ -339,28 +339,6 @@
   private static final int SMS_DEFAULT         = 11;
   private static final int MEDIA_SENDER        = 12;
 
-<<<<<<< HEAD
-  private   GlideRequests              glideRequests;
-  protected ComposeText                composeText;
-  private   AnimatingToggle            buttonToggle;
-  private   SendButton                 sendButton;
-  private   ImageButton                attachButton;
-  protected ConversationTitleView      titleView;
-  private   TextView                   charactersLeft;
-  private   ConversationFragment       fragment;
-  private   Button                     unblockButton;
-  private   Button                     inviteButton;
-  private   Button                     registerButton;
-  private   InputAwareLayout           container;
-  protected Stub<ReminderView>         reminderView;
-  private   Stub<UnverifiedBannerView> unverifiedBannerView;
-  private   Stub<ReviewBannerView>      reviewBanner;
-  private   TypingStatusTextWatcher     typingTextWatcher;
-  private   ConversationSearchBottomBar searchNav;
-  private   MenuItem                    searchViewItem;
-  private   MessageRequestsBottomView   messageRequestBottomView;
-  private   ConversationReactionOverlay reactionOverlay;
-=======
   private   GlideRequests                glideRequests;
   protected ComposeText                  composeText;
   private   AnimatingToggle              buttonToggle;
@@ -370,7 +348,7 @@
   private   TextView                     charactersLeft;
   private   ConversationFragment         fragment;
   private   Button                       unblockButton;
-  private   Button                       makeDefaultSmsButton;
+  private   Button                       inviteButton;
   private   Button                       registerButton;
   private   InputAwareLayout             container;
   protected Stub<ReminderView>           reminderView;
@@ -381,7 +359,6 @@
   private   MenuItem                     searchViewItem;
   private   MessageRequestsBottomView    messageRequestBottomView;
   private   ConversationReactionDelegate reactionDelegate;
->>>>>>> e0fc1918
 
   private   AttachmentManager        attachmentManager;
   private   AudioRecorder            audioRecorder;
