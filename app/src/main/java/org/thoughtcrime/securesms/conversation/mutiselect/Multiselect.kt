--- conflicted
+++ resolved
@@ -1,10 +1,5 @@
 package org.thoughtcrime.securesms.conversation.mutiselect
 
-<<<<<<< HEAD
-import android.content.Context
-import android.net.Uri
-=======
->>>>>>> 85929809
 import org.thoughtcrime.securesms.conversation.ConversationMessage
 import org.thoughtcrime.securesms.database.model.MmsMessageRecord
 import org.thoughtcrime.securesms.mms.SlideDeck
@@ -59,18 +54,4 @@
 
     return parts
   }
-<<<<<<< HEAD
-
-  fun canSendToNonPush(context: Context, multiselectPart: MultiselectPart): Boolean {
-    return false
-  }
-
-  /**
-   * Helper function to determine whether a given attachment can be sent via MMS.
-   */
-  fun isMmsSupported(context: Context, mediaUri: Uri, mediaType: String, mediaSize: Long): Boolean {
-    return false
-  }
-=======
->>>>>>> 85929809
 }