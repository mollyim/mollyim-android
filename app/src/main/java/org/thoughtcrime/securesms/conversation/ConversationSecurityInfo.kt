package org.thoughtcrime.securesms.conversation

import org.thoughtcrime.securesms.recipients.RecipientId

data class ConversationSecurityInfo(
  val recipientId: RecipientId = RecipientId.UNKNOWN,
  val isPushAvailable: Boolean = false,
  val isInitialized: Boolean = false,
<<<<<<< HEAD
=======
  val hasUnexportedInsecureMessages: Boolean = false,
  val isClientExpired: Boolean = false,
  val isUnauthorized: Boolean = false
>>>>>>> a3f432dc
)<|MERGE_RESOLUTION|>--- conflicted
+++ resolved
@@ -6,10 +6,6 @@
   val recipientId: RecipientId = RecipientId.UNKNOWN,
   val isPushAvailable: Boolean = false,
   val isInitialized: Boolean = false,
-<<<<<<< HEAD
-=======
-  val hasUnexportedInsecureMessages: Boolean = false,
   val isClientExpired: Boolean = false,
   val isUnauthorized: Boolean = false
->>>>>>> a3f432dc
 )