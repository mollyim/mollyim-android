/*
 * Copyright (C) 2011 Whisper Systems
 *
 * This program is free software: you can redistribute it and/or modify
 * it under the terms of the GNU General Public License as published by
 * the Free Software Foundation, either version 3 of the License, or
 * (at your option) any later version.
 *
 * This program is distributed in the hope that it will be useful,
 * but WITHOUT ANY WARRANTY; without even the implied warranty of
 * MERCHANTABILITY or FITNESS FOR A PARTICULAR PURPOSE.  See the
 * GNU General Public License for more details.
 *
 * You should have received a copy of the GNU General Public License
 * along with this program.  If not, see <http://www.gnu.org/licenses/>.
 */
package org.thoughtcrime.securesms.conversation;

import android.annotation.SuppressLint;
import android.content.ActivityNotFoundException;
import android.content.Context;
import android.content.Intent;
import android.graphics.Color;
import android.graphics.PorterDuff;
import android.graphics.Rect;
import android.graphics.Typeface;
import android.net.Uri;
import android.text.Annotation;
import android.text.Spannable;
import android.text.SpannableString;
import android.text.SpannableStringBuilder;
import android.text.Spanned;
import android.text.TextPaint;
import android.text.style.BackgroundColorSpan;
import android.text.style.CharacterStyle;
import android.text.style.ClickableSpan;
import android.text.style.ForegroundColorSpan;
import android.text.style.StyleSpan;
import android.text.style.URLSpan;
import android.text.util.Linkify;
import android.util.AttributeSet;
import android.util.TypedValue;
import android.view.MotionEvent;
import android.view.TouchDelegate;
import android.view.View;
import android.view.ViewGroup;
import android.widget.Button;
import android.widget.RelativeLayout;
import android.widget.TextView;
import android.widget.Toast;

import androidx.annotation.ColorInt;
import androidx.annotation.DimenRes;
import androidx.annotation.NonNull;
import androidx.annotation.Nullable;
import androidx.annotation.VisibleForTesting;
import androidx.core.content.ContextCompat;
import androidx.core.text.util.LinkifyCompat;
import androidx.lifecycle.LifecycleOwner;

import com.annimon.stream.Stream;
import com.google.android.exoplayer2.MediaItem;
import com.google.android.material.dialog.MaterialAlertDialogBuilder;
import com.google.common.collect.Sets;

import org.signal.core.util.DimensionUnit;
import org.signal.core.util.StringUtil;
import org.signal.core.util.logging.Log;
import org.thoughtcrime.securesms.BindableConversationItem;
import org.thoughtcrime.securesms.R;
import org.thoughtcrime.securesms.attachments.DatabaseAttachment;
import org.thoughtcrime.securesms.badges.BadgeImageView;
import org.thoughtcrime.securesms.components.AlertView;
import org.thoughtcrime.securesms.components.AudioView;
import org.thoughtcrime.securesms.components.AvatarImageView;
import org.thoughtcrime.securesms.components.BorderlessImageView;
import org.thoughtcrime.securesms.components.ConversationItemFooter;
import org.thoughtcrime.securesms.components.ConversationItemThumbnail;
import org.thoughtcrime.securesms.components.DocumentView;
import org.thoughtcrime.securesms.components.LinkPreviewView;
import org.thoughtcrime.securesms.components.Outliner;
import org.thoughtcrime.securesms.components.PlaybackSpeedToggleTextView;
import org.thoughtcrime.securesms.components.QuoteView;
import org.thoughtcrime.securesms.components.SharedContactView;
import org.thoughtcrime.securesms.components.ThumbnailView;
import org.thoughtcrime.securesms.components.emoji.EmojiTextView;
import org.thoughtcrime.securesms.components.mention.MentionAnnotation;
import org.thoughtcrime.securesms.contactshare.Contact;
import org.thoughtcrime.securesms.conversation.colors.ChatColors;
import org.thoughtcrime.securesms.conversation.colors.Colorizer;
import org.thoughtcrime.securesms.conversation.mutiselect.MultiselectCollection;
import org.thoughtcrime.securesms.conversation.mutiselect.MultiselectPart;
import org.thoughtcrime.securesms.conversation.ui.payment.PaymentMessageView;
import org.thoughtcrime.securesms.database.AttachmentTable;
import org.thoughtcrime.securesms.database.MediaTable;
import org.thoughtcrime.securesms.database.SignalDatabase;
import org.thoughtcrime.securesms.database.model.MediaMmsMessageRecord;
import org.thoughtcrime.securesms.database.model.MessageRecord;
import org.thoughtcrime.securesms.database.model.MmsMessageRecord;
import org.thoughtcrime.securesms.database.model.Quote;
import org.thoughtcrime.securesms.dependencies.ApplicationDependencies;
import org.thoughtcrime.securesms.giph.mp4.GiphyMp4PlaybackPolicy;
import org.thoughtcrime.securesms.giph.mp4.GiphyMp4PlaybackPolicyEnforcer;
import org.thoughtcrime.securesms.jobs.AttachmentDownloadJob;
import org.thoughtcrime.securesms.jobs.MmsDownloadJob;
import org.thoughtcrime.securesms.keyvalue.SignalStore;
import org.thoughtcrime.securesms.linkpreview.LinkPreview;
import org.thoughtcrime.securesms.mediapreview.MediaIntentFactory;
import org.thoughtcrime.securesms.mediapreview.MediaPreviewCache;
import org.thoughtcrime.securesms.mediapreview.MediaPreviewV2Fragment;
import org.thoughtcrime.securesms.mms.GlideRequests;
import org.thoughtcrime.securesms.mms.ImageSlide;
import org.thoughtcrime.securesms.mms.PartAuthority;
import org.thoughtcrime.securesms.mms.Slide;
import org.thoughtcrime.securesms.mms.SlideClickListener;
import org.thoughtcrime.securesms.mms.SlidesClickedListener;
import org.thoughtcrime.securesms.mms.TextSlide;
import org.thoughtcrime.securesms.mms.VideoSlide;
import org.thoughtcrime.securesms.reactions.ReactionsConversationView;
import org.thoughtcrime.securesms.recipients.LiveRecipient;
import org.thoughtcrime.securesms.recipients.Recipient;
import org.thoughtcrime.securesms.recipients.RecipientForeverObserver;
import org.thoughtcrime.securesms.recipients.RecipientId;
import org.thoughtcrime.securesms.revealable.ViewOnceMessageView;
import org.thoughtcrime.securesms.util.DateUtils;
import org.thoughtcrime.securesms.util.InterceptableLongClickCopyLinkSpan;
import org.thoughtcrime.securesms.util.LinkUtil;
import org.thoughtcrime.securesms.util.LongClickMovementMethod;
import org.thoughtcrime.securesms.util.MessageRecordUtil;
import org.thoughtcrime.securesms.util.PlaceholderURLSpan;
import org.thoughtcrime.securesms.util.Projection;
import org.thoughtcrime.securesms.util.ProjectionList;
import org.thoughtcrime.securesms.util.SearchUtil;
import org.thoughtcrime.securesms.util.ThemeUtil;
import org.thoughtcrime.securesms.util.UrlClickHandler;
import org.thoughtcrime.securesms.util.Util;
import org.thoughtcrime.securesms.util.VibrateUtil;
import org.thoughtcrime.securesms.util.ViewUtil;
import org.thoughtcrime.securesms.util.views.NullableStub;
import org.thoughtcrime.securesms.util.views.Stub;

import java.util.ArrayList;
import java.util.Collections;
import java.util.HashSet;
import java.util.List;
import java.util.Locale;
import java.util.Objects;
import java.util.Optional;
import java.util.Set;
import java.util.concurrent.TimeUnit;

import static org.thoughtcrime.securesms.linkpreview.LinkPreviewUtil.MONERO_TX_PATTERN;

/**
 * A view that displays an individual conversation item within a conversation
 * thread.  Used by ComposeMessageActivity's ListActivity via a ConversationAdapter.
 *
 * @author Moxie Marlinspike
 */

public final class ConversationItem extends RelativeLayout implements BindableConversationItem,
                                                                      RecipientForeverObserver
{
  private static final String TAG = Log.tag(ConversationItem.class);

  private static final int MAX_MEASURE_CALLS = 3;

  private static final Rect SWIPE_RECT = new Rect();

  public static final  float LONG_PRESS_SCALE_FACTOR    = 0.95f;
  private static final int   SHRINK_BUBBLE_DELAY_MILLIS = 100;
  private static final long  MAX_CLUSTERING_TIME_DIFF   = TimeUnit.MINUTES.toMillis(3);
  private static final int   CONDENSED_MODE_MAX_LINES   = 3;

  private static final SearchUtil.StyleFactory STYLE_FACTORY = () -> new CharacterStyle[] { new BackgroundColorSpan(Color.YELLOW), new ForegroundColorSpan(Color.BLACK) };

  private ConversationMessage         conversationMessage;
  private MessageRecord               messageRecord;
  private Optional<MessageRecord>     nextMessageRecord;
  private Locale                      locale;
  private boolean                     groupThread;
  private LiveRecipient               author;
  private GlideRequests               glideRequests;
  private Optional<MessageRecord>     previousMessage;
  private ConversationItemDisplayMode displayMode;

  protected           ConversationItemBodyBubble bodyBubble;
  protected           View                       reply;
  protected           View                       replyIcon;
  @Nullable protected ViewGroup                  contactPhotoHolder;
  @Nullable private   QuoteView                  quoteView;
  private             EmojiTextView              bodyText;
  private             ConversationItemFooter     footer;
  @Nullable private   ConversationItemFooter     stickerFooter;
  @Nullable private   TextView                   groupSender;
  @Nullable private   View                       groupSenderHolder;
  private             AvatarImageView            contactPhoto;
  private             AlertView                  alertView;
  protected           ReactionsConversationView  reactionsView;
  protected           BadgeImageView             badgeImageView;
  private             View                       storyReactionLabelWrapper;
  private             TextView                   storyReactionLabel;
  protected           View                       quotedIndicator;
  protected           View                       scheduledIndicator;

  private @NonNull  Set<MultiselectPart>                    batchSelected = new HashSet<>();
  private @NonNull  Outliner                                outliner      = new Outliner();
  private @NonNull  Outliner                                pulseOutliner = new Outliner();
  private @NonNull  List<Outliner>                          outliners     = new ArrayList<>(2);
  private           LiveRecipient                           conversationRecipient;
  private           NullableStub<ConversationItemThumbnail> mediaThumbnailStub;
  private           Stub<AudioView>                         audioViewStub;
  private           Stub<DocumentView>                      documentViewStub;
  private           Stub<SharedContactView>                 sharedContactStub;
  private           Stub<LinkPreviewView>                   linkPreviewStub;
  private           Stub<BorderlessImageView>               stickerStub;
  private           Stub<ViewOnceMessageView>               revealableStub;
  private           Stub<Button>                            callToActionStub;
  private           Stub<PaymentMessageView>                paymentViewStub;
  private @Nullable EventListener                           eventListener;

  private int     defaultBubbleColor;
  private int     defaultBubbleColorForWallpaper;
  private int     measureCalls;
  private boolean updatingFooter;

  private final PassthroughClickListener        passthroughClickListener        = new PassthroughClickListener();
  private final AttachmentDownloadClickListener downloadClickListener           = new AttachmentDownloadClickListener();
  private final SlideClickPassthroughListener   singleDownloadClickListener     = new SlideClickPassthroughListener(downloadClickListener);
  private final SharedContactEventListener      sharedContactEventListener      = new SharedContactEventListener();
  private final SharedContactClickListener      sharedContactClickListener      = new SharedContactClickListener();
  private final LinkPreviewClickListener        linkPreviewClickListener        = new LinkPreviewClickListener();
  private final ViewOnceMessageClickListener    revealableClickListener         = new ViewOnceMessageClickListener();
  private final QuotedIndicatorClickListener    quotedIndicatorClickListener    = new QuotedIndicatorClickListener();
  private final ScheduledIndicatorClickListener scheduledIndicatorClickListener = new ScheduledIndicatorClickListener();
  private final UrlClickListener                urlClickListener                = new UrlClickListener();
  private final Rect                            thumbnailMaskingRect            = new Rect();
  private final TouchDelegateChangedListener    touchDelegateChangedListener    = new TouchDelegateChangedListener();

  private final Context context;

  private MediaItem          mediaItem;
  private boolean            canPlayContent;
  private Projection.Corners bodyBubbleCorners;
  private Colorizer          colorizer;
  private boolean            hasWallpaper;
  private float              lastYDownRelativeToThis;
  private ProjectionList     colorizerProjections = new ProjectionList(3);

  private final Runnable shrinkBubble = new Runnable() {
    @Override
    public void run() {
      bodyBubble.animate()
                .scaleX(LONG_PRESS_SCALE_FACTOR)
                .scaleY(LONG_PRESS_SCALE_FACTOR)
                .setUpdateListener(animation -> {
                  View parent = (View) getParent();
                  if (parent != null) {
                    parent.invalidate();
                  }
                });

      reactionsView.animate()
                   .scaleX(LONG_PRESS_SCALE_FACTOR)
                   .scaleY(LONG_PRESS_SCALE_FACTOR);

      if (quotedIndicator != null) {
        quotedIndicator.animate()
                       .scaleX(LONG_PRESS_SCALE_FACTOR)
                       .scaleY(LONG_PRESS_SCALE_FACTOR);
      }
      if (scheduledIndicator != null) {
        scheduledIndicator.animate()
                          .scaleX(LONG_PRESS_SCALE_FACTOR)
                          .scaleY(LONG_PRESS_SCALE_FACTOR);
      }
    }
  };

  public ConversationItem(Context context) {
    this(context, null);
  }

  public ConversationItem(Context context, AttributeSet attrs) {
    super(context, attrs);
    this.context = context;
  }

  @Override
  public void setOnClickListener(OnClickListener l) {
    super.setOnClickListener(new ClickListener(l));
  }

  @Override
  protected void onFinishInflate() {
    super.onFinishInflate();

    initializeAttributes();

    this.bodyText                  = findViewById(R.id.conversation_item_body);
    this.footer                    = findViewById(R.id.conversation_item_footer);
    this.stickerFooter             = findViewById(R.id.conversation_item_sticker_footer);
    this.groupSender               = findViewById(R.id.group_message_sender);
    this.alertView                 = findViewById(R.id.indicators_parent);
    this.contactPhoto              = findViewById(R.id.contact_photo);
    this.contactPhotoHolder        = findViewById(R.id.contact_photo_container);
    this.bodyBubble                = findViewById(R.id.body_bubble);
    this.mediaThumbnailStub        = new NullableStub<>(findViewById(R.id.image_view_stub));
    this.audioViewStub             = new Stub<>(findViewById(R.id.audio_view_stub));
    this.documentViewStub          = new Stub<>(findViewById(R.id.document_view_stub));
    this.sharedContactStub         = new Stub<>(findViewById(R.id.shared_contact_view_stub));
    this.linkPreviewStub           = new Stub<>(findViewById(R.id.link_preview_stub));
    this.stickerStub               = new Stub<>(findViewById(R.id.sticker_view_stub));
    this.revealableStub            = new Stub<>(findViewById(R.id.revealable_view_stub));
    this.callToActionStub          = ViewUtil.findStubById(this, R.id.conversation_item_call_to_action_stub);
    this.groupSenderHolder         = findViewById(R.id.group_sender_holder);
    this.quoteView                 = findViewById(R.id.quote_view);
    this.reply                     = findViewById(R.id.reply_icon_wrapper);
    this.replyIcon                 = findViewById(R.id.reply_icon);
    this.reactionsView             = findViewById(R.id.reactions_view);
    this.badgeImageView            = findViewById(R.id.badge);
    this.storyReactionLabelWrapper = findViewById(R.id.story_reacted_label_holder);
    this.storyReactionLabel        = findViewById(R.id.story_reacted_label);
    this.quotedIndicator           = findViewById(R.id.quoted_indicator);
    this.paymentViewStub           = new Stub<>(findViewById(R.id.payment_view_stub));
    this.scheduledIndicator        = findViewById(R.id.scheduled_indicator);

    setOnClickListener(new ClickListener(null));

    bodyText.setOnLongClickListener(passthroughClickListener);
    bodyText.setOnClickListener(passthroughClickListener);
    bodyText.enableSpoilerFiltering();
    footer.setOnTouchDelegateChangedListener(touchDelegateChangedListener);
  }

  @Override
  public void bind(@NonNull LifecycleOwner lifecycleOwner,
                   @NonNull ConversationMessage conversationMessage,
                   @NonNull Optional<MessageRecord> previousMessageRecord,
                   @NonNull Optional<MessageRecord> nextMessageRecord,
                   @NonNull GlideRequests glideRequests,
                   @NonNull Locale locale,
                   @NonNull Set<MultiselectPart> batchSelected,
                   @NonNull Recipient conversationRecipient,
                   @Nullable String searchQuery,
                   boolean pulse,
                   boolean hasWallpaper,
                   boolean isMessageRequestAccepted,
                   boolean allowedToPlayInline,
                   @NonNull Colorizer colorizer,
                   @NonNull ConversationItemDisplayMode displayMode)
  {
    if (this.author != null) this.author.removeForeverObserver(this);
    if (this.conversationRecipient != null) this.conversationRecipient.removeForeverObserver(this);

    lastYDownRelativeToThis = 0;

    conversationRecipient = conversationRecipient.resolve();

    this.conversationMessage   = conversationMessage;
    this.messageRecord         = conversationMessage.getMessageRecord();
    this.nextMessageRecord     = nextMessageRecord;
    this.locale                = locale;
    this.glideRequests         = glideRequests;
    this.batchSelected         = batchSelected;
    this.conversationRecipient = conversationRecipient.live();
    this.groupThread           = conversationRecipient.isGroup();
    this.author                = messageRecord.getFromRecipient().live();
    this.canPlayContent        = false;
    this.mediaItem             = null;
    this.colorizer             = colorizer;
    this.displayMode           = displayMode;
    this.previousMessage       = previousMessageRecord;

    this.author.observeForever(this);
    this.conversationRecipient.observeForever(this);

    setGutterSizes(messageRecord, groupThread);
    setMessageShape(messageRecord, previousMessageRecord, nextMessageRecord, groupThread);
    setMediaAttributes(messageRecord, previousMessageRecord, nextMessageRecord, groupThread, hasWallpaper, isMessageRequestAccepted, allowedToPlayInline);
    setBodyText(messageRecord, searchQuery, isMessageRequestAccepted);
    setBubbleState(messageRecord, messageRecord.getFromRecipient(), hasWallpaper, colorizer);
    setInteractionState(conversationMessage, pulse);
    setStatusIcons(messageRecord, hasWallpaper);
    setContactPhoto(author.get());
    setGroupMessageStatus(messageRecord, author.get());
    setGroupAuthorColor(messageRecord, hasWallpaper, colorizer);
    setAuthor(messageRecord, previousMessageRecord, nextMessageRecord, groupThread, hasWallpaper);
    setQuote(messageRecord, previousMessageRecord, nextMessageRecord, groupThread);
    setMessageSpacing(context, messageRecord, previousMessageRecord, nextMessageRecord, groupThread);
    setReactions(messageRecord);
    setFooter(messageRecord, nextMessageRecord, locale, groupThread, hasWallpaper);
    setStoryReactionLabel(messageRecord);
    setHasBeenQuoted(conversationMessage);
    setHasBeenScheduled(conversationMessage);

    if (audioViewStub.resolved()) {
      audioViewStub.get().setOnLongClickListener(passthroughClickListener);
    }
  }

  @Override
  public void updateSelectedState() {
    setHasBeenQuoted(conversationMessage);
  }

  @Override
  public void updateTimestamps() {
    getActiveFooter(messageRecord).setMessageRecord(messageRecord, locale, displayMode);
  }

  @Override
  public void updateContactNameColor() {
    setGroupAuthorColor(messageRecord, hasWallpaper, colorizer);
  }

  @Override
  public boolean dispatchTouchEvent(MotionEvent ev) {
    if (isCondensedMode()) return super.dispatchTouchEvent(ev);

    switch (ev.getAction()) {
      case MotionEvent.ACTION_DOWN:
        getHandler().postDelayed(shrinkBubble, SHRINK_BUBBLE_DELAY_MILLIS);
        break;
      case MotionEvent.ACTION_UP:
      case MotionEvent.ACTION_CANCEL:
        getHandler().removeCallbacks(shrinkBubble);
        bodyBubble.animate()
                  .scaleX(1.0f)
                  .scaleY(1.0f);
        reactionsView.animate()
                     .scaleX(1.0f)
                     .scaleY(1.0f);

        if (quotedIndicator != null) {
          quotedIndicator.animate()
                         .scaleX(1.0f)
                         .scaleY(1.0f);
        }
        break;
    }

    return super.dispatchTouchEvent(ev);
  }

  @Override
  public boolean onInterceptTouchEvent(MotionEvent ev) {
    if (ev.getAction() == MotionEvent.ACTION_DOWN) {
      lastYDownRelativeToThis = ev.getY();
    }

    if (batchSelected.isEmpty()) {
      return super.onInterceptTouchEvent(ev);
    } else {
      return true;
    }
  }

  @Override
  protected void onDetachedFromWindow() {
    ConversationSwipeAnimationHelper.update(this, 0f, 1f);
    unbind();
    super.onDetachedFromWindow();
  }

  @Override
  public void setEventListener(@Nullable EventListener eventListener) {
    this.eventListener = eventListener;
  }

  public boolean disallowSwipe(float downX, float downY) {
    if (!hasAudio(messageRecord)) return false;

    audioViewStub.get().getSeekBarGlobalVisibleRect(SWIPE_RECT);
    return SWIPE_RECT.contains((int) downX, (int) downY);
  }

  @Override
  protected void onMeasure(int widthMeasureSpec, int heightMeasureSpec) {
    super.onMeasure(widthMeasureSpec, heightMeasureSpec);

    if (isInEditMode()) {
      return;
    }

    boolean needsMeasure = false;

    if (hasQuote(messageRecord)) {
      if (quoteView == null) {
        throw new AssertionError();
      }
      int quoteWidth     = quoteView.getMeasuredWidth();
      int availableWidth = getAvailableMessageBubbleWidth(quoteView);

      if (quoteWidth != availableWidth) {
        quoteView.getLayoutParams().width = availableWidth;
        needsMeasure                      = true;
      }
    }

    int defaultTopMargin      = readDimen(R.dimen.message_bubble_default_footer_bottom_margin);
    int defaultBottomMargin   = readDimen(R.dimen.message_bubble_bottom_padding);
    int collapsedBottomMargin = readDimen(R.dimen.message_bubble_collapsed_bottom_padding);

    if (!updatingFooter &&
        getActiveFooter(messageRecord) == footer &&
        !hasAudio(messageRecord) &&
        !isStoryReaction(messageRecord) &&
        isFooterVisible(messageRecord, nextMessageRecord, groupThread) &&
        !bodyText.isJumbomoji() &&
        conversationMessage.getBottomButton() == null &&
        !StringUtil.hasMixedTextDirection(bodyText.getText()) &&
        !messageRecord.isRemoteDelete() &&
        bodyText.getLastLineWidth() > 0)
    {
      View dateView           = footer.getDateView();
      int  footerWidth        = footer.getMeasuredWidth();
      int  availableWidth     = getAvailableMessageBubbleWidth(bodyText);
      int  collapsedTopMargin = -1 * (dateView.getMeasuredHeight() + ViewUtil.dpToPx(4));

      if (bodyText.isSingleLine() && !messageRecord.isFailed()) {
        int maxBubbleWidth  = hasBigImageLinkPreview(messageRecord) || hasThumbnail(messageRecord) ? readDimen(R.dimen.media_bubble_max_width) : getMaxBubbleWidth();
        int bodyMargins     = ViewUtil.getLeftMargin(bodyText) + ViewUtil.getRightMargin(bodyText);
        int sizeWithMargins = bodyText.getMeasuredWidth() + ViewUtil.dpToPx(6) + footerWidth + bodyMargins;
        int minSize         = Math.min(maxBubbleWidth, Math.max(bodyText.getMeasuredWidth() + ViewUtil.dpToPx(6) + footerWidth + bodyMargins, bodyBubble.getMeasuredWidth()));

        if (hasQuote(messageRecord) && sizeWithMargins < availableWidth) {
          ViewUtil.setTopMargin(footer, collapsedTopMargin);
          ViewUtil.setBottomMargin(footer, collapsedBottomMargin);
          needsMeasure   = true;
          updatingFooter = true;
        } else if (sizeWithMargins != bodyText.getMeasuredWidth() && sizeWithMargins <= minSize) {
          bodyBubble.getLayoutParams().width = minSize;
          ViewUtil.setTopMargin(footer, collapsedTopMargin);
          ViewUtil.setBottomMargin(footer, collapsedBottomMargin);
          needsMeasure   = true;
          updatingFooter = true;
        }
      }

      if (!updatingFooter && !messageRecord.isFailed() && bodyText.getLastLineWidth() + ViewUtil.dpToPx(6) + footerWidth <= bodyText.getMeasuredWidth()) {
        ViewUtil.setTopMargin(footer, collapsedTopMargin);
        ViewUtil.setBottomMargin(footer, collapsedBottomMargin);
        updatingFooter = true;
        needsMeasure   = true;
      }
    }

    int defaultTopMarginForRecord = getDefaultTopMarginForRecord(messageRecord, defaultTopMargin, defaultBottomMargin);
    if (!updatingFooter && ViewUtil.getTopMargin(footer) != defaultTopMarginForRecord) {
      ViewUtil.setTopMargin(footer, defaultTopMarginForRecord);
      ViewUtil.setBottomMargin(footer, defaultBottomMargin);
      needsMeasure = true;
    }

    if (hasSharedContact(messageRecord)) {
      int contactWidth   = sharedContactStub.get().getMeasuredWidth();
      int availableWidth = getAvailableMessageBubbleWidth(sharedContactStub.get());

      if (contactWidth != availableWidth) {
        sharedContactStub.get().getLayoutParams().width = availableWidth;
        needsMeasure                                    = true;
      }
    }

    if (hasAudio(messageRecord)) {
      ConversationItemFooter activeFooter   = getActiveFooter(messageRecord);
      int                    availableWidth = getAvailableMessageBubbleWidth(footer);

      if (activeFooter.getVisibility() != GONE && activeFooter.getMeasuredWidth() != availableWidth) {
        activeFooter.getLayoutParams().width = availableWidth;
        needsMeasure                         = true;
      }

      int desiredWidth = audioViewStub.get().getMeasuredWidth() + ViewUtil.getLeftMargin(audioViewStub.get()) + ViewUtil.getRightMargin(audioViewStub.get());
      if (bodyBubble.getMeasuredWidth() != desiredWidth) {
        bodyBubble.getLayoutParams().width = desiredWidth;
        needsMeasure                       = true;
      }
    }

    if (needsMeasure) {
      if (measureCalls < MAX_MEASURE_CALLS) {
        measureCalls++;
        measure(widthMeasureSpec, heightMeasureSpec);
      } else {
        Log.w(TAG, "Hit measure() cap of " + MAX_MEASURE_CALLS);
      }
    } else {
      measureCalls   = 0;
      updatingFooter = false;
    }
  }

  private int getDefaultTopMarginForRecord(@NonNull MessageRecord messageRecord, int defaultTopMargin, int defaultBottomMargin) {
    if (isStoryReaction(messageRecord) && !messageRecord.isRemoteDelete()) {
      return defaultBottomMargin;
    } else {
      return defaultTopMargin;
    }
  }

  @Override
  public void onRecipientChanged(@NonNull Recipient modified) {
    if (conversationRecipient.getId().equals(modified.getId())) {
      setBubbleState(messageRecord, modified, modified.hasWallpaper(), colorizer);

      if (quoteView != null) {
        quoteView.setWallpaperEnabled(modified.hasWallpaper());
      }

      if (audioViewStub.resolved()) {
        setAudioViewTint(messageRecord);
      }
    }

    if (author.getId().equals(modified.getId())) {
      setContactPhoto(modified);
      setGroupMessageStatus(messageRecord, modified);
    }
  }

  private int getAvailableMessageBubbleWidth(@NonNull View forView) {
    int availableWidth;
    if (hasAudio(messageRecord)) {
      availableWidth = audioViewStub.get().getMeasuredWidth() + ViewUtil.getLeftMargin(audioViewStub.get()) + ViewUtil.getRightMargin(audioViewStub.get());
    } else if (!isViewOnceMessage(messageRecord) && (hasThumbnail(messageRecord) || hasBigImageLinkPreview(messageRecord))) {
      availableWidth = mediaThumbnailStub.require().getMeasuredWidth();
    } else {
      availableWidth = bodyBubble.getMeasuredWidth() - bodyBubble.getPaddingLeft() - bodyBubble.getPaddingRight();
    }

    availableWidth = Math.min(availableWidth, getMaxBubbleWidth());

    availableWidth -= ViewUtil.getLeftMargin(forView) + ViewUtil.getRightMargin(forView);

    return availableWidth;
  }

  private int getMaxBubbleWidth() {
    int paddings = getPaddingLeft() + getPaddingRight() + ViewUtil.getLeftMargin(bodyBubble) + ViewUtil.getRightMargin(bodyBubble);
    if (groupThread && !messageRecord.isOutgoing() && !messageRecord.isRemoteDelete()) {
      paddings += contactPhoto.getLayoutParams().width + ViewUtil.getLeftMargin(contactPhoto) + ViewUtil.getRightMargin(contactPhoto);
    }
    return getMeasuredWidth() - paddings;
  }

  private void initializeAttributes() {
    defaultBubbleColor             = ContextCompat.getColor(context, R.color.conversation_item_recv_bubble_color_normal);
    defaultBubbleColorForWallpaper = ContextCompat.getColor(context, R.color.conversation_item_recv_bubble_color_wallpaper);
  }

  private @ColorInt int getDefaultBubbleColor(boolean hasWallpaper) {
    return hasWallpaper ? defaultBubbleColorForWallpaper : defaultBubbleColor;
  }

  @Override
  public void unbind() {
    if (author != null) {
      author.removeForeverObserver(this);
    }
    if (conversationRecipient != null) {
      conversationRecipient.removeForeverObserver(this);
    }

    bodyBubble.setVideoPlayerProjection(null);
    bodyBubble.setQuoteViewProjection(null);
  }

  @Override
  public @NonNull MultiselectPart getMultiselectPartForLatestTouch() {
    MultiselectCollection parts = conversationMessage.getMultiselectCollection();

    if (parts.isSingle()) {
      return parts.asSingle().getSinglePart();
    }

    MultiselectPart top    = parts.asDouble().getTopPart();
    MultiselectPart bottom = parts.asDouble().getBottomPart();

    if (hasThumbnail(messageRecord)) {
      return isTouchBelowBoundary(mediaThumbnailStub.require()) ? bottom : top;
    } else if (hasDocument(messageRecord)) {
      return isTouchBelowBoundary(documentViewStub.get()) ? bottom : top;
    } else if (hasAudio(messageRecord)) {
      return isTouchBelowBoundary(audioViewStub.get()) ? bottom : top;
    } {
      throw new IllegalStateException("Found a situation where we have something other than a thumbnail or a document.");
    }
  }

  private boolean isTouchBelowBoundary(@NonNull View child) {
    Projection childProjection = Projection.relativeToParent(this, child, null);
    float      childBoundary   = childProjection.getY() + childProjection.getHeight();

    return lastYDownRelativeToThis > childBoundary;
  }

  @Override
  public int getTopBoundaryOfMultiselectPart(@NonNull MultiselectPart multiselectPart) {

    boolean isTextPart       = multiselectPart instanceof MultiselectPart.Text;
    boolean isAttachmentPart = multiselectPart instanceof MultiselectPart.Attachments;

    if (hasThumbnail(messageRecord) && isAttachmentPart) {
      return getProjectionTop(mediaThumbnailStub.require());
    } else if (hasThumbnail(messageRecord) && isTextPart) {
      return getProjectionBottom(mediaThumbnailStub.require());
    } else if (hasDocument(messageRecord) && isAttachmentPart) {
      return getProjectionTop(documentViewStub.get());
    } else if (hasDocument(messageRecord) && isTextPart) {
      return getProjectionBottom(documentViewStub.get());
    } else if (hasAudio(messageRecord) && isAttachmentPart) {
      return getProjectionTop(audioViewStub.get());
    } else if (hasAudio(messageRecord) && isTextPart) {
      return getProjectionBottom(audioViewStub.get());
    } else if (hasNoBubble(messageRecord)) {
      return getTop();
    } else {
      return getProjectionTop(bodyBubble);
    }
  }

  private static int getProjectionTop(@NonNull View child) {
    Projection projection = Projection.relativeToViewRoot(child, null);
    int        y          = (int) projection.getY();
    projection.release();
    return y;
  }

  private static int getProjectionBottom(@NonNull View child) {
    Projection projection = Projection.relativeToViewRoot(child, null);
    int        bottom     = (int) projection.getY() + projection.getHeight();
    projection.release();
    return bottom;
  }

  @Override
  public int getBottomBoundaryOfMultiselectPart(@NonNull MultiselectPart multiselectPart) {
    if (multiselectPart instanceof MultiselectPart.Attachments && hasThumbnail(messageRecord)) {
      return getProjectionBottom(mediaThumbnailStub.require());
    } else if (multiselectPart instanceof MultiselectPart.Attachments && hasDocument(messageRecord)) {
      return getProjectionBottom(documentViewStub.get());
    } else if (multiselectPart instanceof MultiselectPart.Attachments && hasAudio(messageRecord)) {
      return getProjectionBottom(audioViewStub.get());
    } else if (hasNoBubble(messageRecord)) {
      return getBottom();
    } else {
      return getProjectionBottom(bodyBubble);
    }
  }

  @Override
  public boolean hasNonSelectableMedia() {
    return hasQuote(messageRecord) || hasLinkPreview(messageRecord);
  }

  @Override
  public @NonNull ConversationMessage getConversationMessage() {
    return conversationMessage;
  }

  public boolean isOutgoing() {
    return conversationMessage.getMessageRecord().isOutgoing();
  }

  /// MessageRecord Attribute Parsers

  private void setBubbleState(MessageRecord messageRecord, @NonNull Recipient recipient, boolean hasWallpaper, @NonNull Colorizer colorizer) {
    this.hasWallpaper = hasWallpaper;

    ViewUtil.updateLayoutParams(bodyBubble, LayoutParams.WRAP_CONTENT, LayoutParams.WRAP_CONTENT);
    bodyText.setTextColor(colorizer.getIncomingBodyTextColor(context, hasWallpaper));
    bodyText.setLinkTextColor(colorizer.getIncomingBodyTextColor(context, hasWallpaper));

    if (messageRecord.isOutgoing() && !messageRecord.isRemoteDelete()) {
      bodyBubble.getBackground().setColorFilter(recipient.getChatColors().getChatBubbleColorFilter());
      bodyText.setTextColor(colorizer.getOutgoingBodyTextColor(context));
      bodyText.setLinkTextColor(colorizer.getOutgoingBodyTextColor(context));
      footer.setTextColor(colorizer.getOutgoingFooterTextColor(context));
      footer.setIconColor(colorizer.getOutgoingFooterIconColor(context));
      footer.setRevealDotColor(colorizer.getOutgoingFooterIconColor(context));
      footer.setOnlyShowSendingStatus(false, messageRecord);
    } else if (messageRecord.isRemoteDelete()) {
      if (hasWallpaper) {
        bodyBubble.getBackground().setColorFilter(ContextCompat.getColor(context, R.color.wallpaper_bubble_color), PorterDuff.Mode.SRC_IN);
      } else {
        bodyBubble.getBackground().setColorFilter(ContextCompat.getColor(context, R.color.signal_background_primary), PorterDuff.Mode.MULTIPLY);
        footer.setIconColor(ContextCompat.getColor(context, R.color.signal_icon_tint_secondary));
        footer.setRevealDotColor(ContextCompat.getColor(context, R.color.signal_icon_tint_secondary));
      }
      footer.setTextColor(ContextCompat.getColor(context, R.color.signal_text_secondary));
      footer.setOnlyShowSendingStatus(messageRecord.isRemoteDelete(), messageRecord);
    } else {
      bodyBubble.getBackground().setColorFilter(getDefaultBubbleColor(hasWallpaper), PorterDuff.Mode.SRC_IN);
      footer.setTextColor(colorizer.getIncomingFooterTextColor(context, hasWallpaper));
      footer.setIconColor(colorizer.getIncomingFooterIconColor(context, hasWallpaper));
      footer.setRevealDotColor(colorizer.getIncomingFooterIconColor(context, hasWallpaper));
      footer.setOnlyShowSendingStatus(false, messageRecord);
    }

    outliner.setColor(ContextCompat.getColor(context, R.color.signal_text_secondary));

    pulseOutliner.setColor(ContextCompat.getColor(getContext(), R.color.signal_inverse_transparent));
    pulseOutliner.setStrokeWidth(ViewUtil.dpToPx(4));

    outliners.clear();
    if (shouldDrawBodyBubbleOutline(messageRecord, hasWallpaper)) {
      outliners.add(outliner);
    }
    outliners.add(pulseOutliner);

    bodyBubble.setOutliners(outliners);

    if (audioViewStub.resolved()) {
      setAudioViewTint(messageRecord);
    }

    if (hasWallpaper) {
      replyIcon.setBackgroundResource(R.drawable.wallpaper_message_decoration_background);
    } else {
      replyIcon.setBackground(null);
    }
  }

  private void setAudioViewTint(MessageRecord messageRecord) {
    if (hasAudio(messageRecord)) {
      if (!messageRecord.isOutgoing()) {
        if (hasWallpaper) {
          audioViewStub.get().setTint(getContext().getResources().getColor(R.color.conversation_item_incoming_audio_foreground_tint_wallpaper));
          audioViewStub.get().setProgressAndPlayBackgroundTint(getContext().getResources().getColor(R.color.conversation_item_incoming_audio_play_pause_background_tint_wallpaper));
        } else {
          audioViewStub.get().setTint(getContext().getResources().getColor(R.color.conversation_item_incoming_audio_foreground_tint_normal));
          audioViewStub.get().setProgressAndPlayBackgroundTint(getContext().getResources().getColor(R.color.conversation_item_incoming_audio_play_pause_background_tint_normal));
        }
      } else {
        audioViewStub.get().setTint(getContext().getResources().getColor(R.color.conversation_item_outgoing_audio_foreground_tint));
        audioViewStub.get().setProgressAndPlayBackgroundTint(getContext().getResources().getColor(R.color.signal_colorTransparent2));
      }
    }
  }

  private void setInteractionState(ConversationMessage conversationMessage, boolean pulseMention) {
    Set<MultiselectPart> multiselectParts  = conversationMessage.getMultiselectCollection().toSet();
    boolean              isMessageSelected = Util.hasItems(Sets.intersection(multiselectParts, batchSelected));

    if (isMessageSelected) {
      setSelected(true);
    } else if (pulseMention) {
      setSelected(false);
    } else {
      setSelected(false);
    }

    if (mediaThumbnailStub.resolved()) {
      mediaThumbnailStub.require().setFocusable(!shouldInterceptClicks(conversationMessage.getMessageRecord()) && batchSelected.isEmpty());
      mediaThumbnailStub.require().setClickable(!shouldInterceptClicks(conversationMessage.getMessageRecord()) && batchSelected.isEmpty());
      mediaThumbnailStub.require().setLongClickable(batchSelected.isEmpty());
    }

    if (audioViewStub.resolved()) {
      audioViewStub.get().setFocusable(!shouldInterceptClicks(conversationMessage.getMessageRecord()) && batchSelected.isEmpty());
      audioViewStub.get().setClickable(batchSelected.isEmpty());
      audioViewStub.get().setEnabled(batchSelected.isEmpty());
    }

    if (documentViewStub.resolved()) {
      documentViewStub.get().setFocusable(!shouldInterceptClicks(conversationMessage.getMessageRecord()) && batchSelected.isEmpty());
      documentViewStub.get().setClickable(batchSelected.isEmpty());
    }
  }

  private boolean shouldDrawBodyBubbleOutline(MessageRecord messageRecord, boolean hasWallpaper) {
    if (hasWallpaper) {
      return false;
    } else {
      return messageRecord.isRemoteDelete();
    }
  }

  /**
   * Whether or not we're rendering this item in a constrained space.
   * Today this is only {@link org.thoughtcrime.securesms.conversation.quotes.MessageQuotesBottomSheet}.
   */
  private boolean isCondensedMode() {
    return displayMode == ConversationItemDisplayMode.CONDENSED;
  }

  /**
   * Whether or not we want to condense the actual content of the bubble. e.g. shorten image height, text content, etc.
   * Today, we only want to do this for the first message when we're in condensed mode.
   */
  private boolean isContentCondensed() {
    return isCondensedMode() && !previousMessage.isPresent();
  }

  private boolean isStoryReaction(MessageRecord messageRecord) {
    return MessageRecordUtil.isStoryReaction(messageRecord);
  }

  private boolean isCaptionlessMms(MessageRecord messageRecord) {
    return MessageRecordUtil.isCaptionlessMms(messageRecord, context);
  }

  private boolean hasAudio(MessageRecord messageRecord) {
    return MessageRecordUtil.hasAudio(messageRecord);
  }

  private boolean hasThumbnail(MessageRecord messageRecord) {
    return MessageRecordUtil.hasThumbnail(messageRecord);
  }

  private boolean hasSticker(MessageRecord messageRecord) {
    return MessageRecordUtil.hasSticker(messageRecord);
  }

  private boolean isBorderless(MessageRecord messageRecord) {
    return MessageRecordUtil.isBorderless(messageRecord, context);
  }

  private boolean hasNoBubble(MessageRecord messageRecord) {
    return MessageRecordUtil.hasNoBubble(messageRecord, context);
  }

  private boolean hasOnlyThumbnail(MessageRecord messageRecord) {
    return MessageRecordUtil.hasOnlyThumbnail(messageRecord, context);
  }

  private boolean hasDocument(MessageRecord messageRecord) {
    return MessageRecordUtil.hasDocument(messageRecord);
  }

  private boolean hasExtraText(MessageRecord messageRecord) {
    return MessageRecordUtil.hasExtraText(messageRecord) || (!messageRecord.isDisplayBodyEmpty(context) && isContentCondensed());
  }

  private boolean hasQuote(MessageRecord messageRecord) {
    return MessageRecordUtil.hasQuote(messageRecord);
  }

  private boolean hasSharedContact(MessageRecord messageRecord) {
    return MessageRecordUtil.hasSharedContact(messageRecord);
  }

  private boolean hasLinkPreview(MessageRecord messageRecord) {
    return MessageRecordUtil.hasLinkPreview(messageRecord);
  }

  private boolean hasBigImageLinkPreview(MessageRecord messageRecord) {
    return MessageRecordUtil.hasBigImageLinkPreview(messageRecord, context) && !isContentCondensed();
  }

  private boolean isViewOnceMessage(MessageRecord messageRecord) {
    return MessageRecordUtil.isViewOnceMessage(messageRecord);
  }

  private boolean isGiftMessage(MessageRecord messageRecord) {
    return MessageRecordUtil.hasGiftBadge(messageRecord);
  }

  private void setBodyText(@NonNull MessageRecord messageRecord,
                           @Nullable String searchQuery,
                           boolean messageRequestAccepted)
  {
    bodyText.setClickable(false);
    bodyText.setFocusable(false);
    bodyText.setTextSize(TypedValue.COMPLEX_UNIT_SP, SignalStore.settings().getMessageFontSize());
    bodyText.setMovementMethod(LongClickMovementMethod.getInstance(getContext()));

    if (messageRecord.isRemoteDelete()) {
      String          deletedMessage = context.getString(messageRecord.isOutgoing() ? R.string.ConversationItem_you_deleted_this_message : R.string.ConversationItem_this_message_was_deleted);
      SpannableString italics        = new SpannableString(deletedMessage);
      italics.setSpan(new StyleSpan(android.graphics.Typeface.ITALIC), 0, deletedMessage.length(), Spannable.SPAN_EXCLUSIVE_EXCLUSIVE);
      italics.setSpan(new ForegroundColorSpan(ContextCompat.getColor(context, R.color.signal_text_primary)),
                      0,
                      deletedMessage.length(),
                      Spanned.SPAN_EXCLUSIVE_EXCLUSIVE);

      bodyText.setText(italics);
      bodyText.setVisibility(View.VISIBLE);
      bodyText.setOverflowText(null);
    } else if (isCaptionlessMms(messageRecord) || isStoryReaction(messageRecord) || isGiftMessage(messageRecord) || messageRecord.isPaymentNotification()) {
      bodyText.setText(null);
      bodyText.setOverflowText(null);
      bodyText.setVisibility(View.GONE);
    } else {
      Spannable styledText = conversationMessage.getDisplayBody(getContext());
      if (messageRequestAccepted) {
        linkifyMessageBody(styledText, batchSelected.isEmpty());
      }
      styledText = SearchUtil.getHighlightedSpan(locale, STYLE_FACTORY, styledText, searchQuery, SearchUtil.STRICT);

      if (hasExtraText(messageRecord)) {
        bodyText.setOverflowText(getLongMessageSpan(messageRecord));
      } else {
        bodyText.setOverflowText(null);
      }

      if (messageRecord.isOutgoing()) {
        bodyText.setMentionBackgroundTint(ContextCompat.getColor(context, R.color.transparent_black_25));
      } else {
        bodyText.setMentionBackgroundTint(ContextCompat.getColor(context, ThemeUtil.isDarkTheme(context) ? R.color.core_grey_60 : R.color.core_grey_20));
      }

      if (isContentCondensed()) {
        bodyText.setMaxLines(CONDENSED_MODE_MAX_LINES);
      } else {
        bodyText.setMaxLines(Integer.MAX_VALUE);
      }

      bodyText.setText(StringUtil.trim(styledText));
      bodyText.setVisibility(View.VISIBLE);

      if (conversationMessage.getBottomButton() != null) {
        callToActionStub.get().setVisibility(View.VISIBLE);
        callToActionStub.get().setText(conversationMessage.getBottomButton().getLabel());
        callToActionStub.get().setOnClickListener(v -> {
          if (eventListener != null) {
            eventListener.onCallToAction(conversationMessage.getBottomButton().getAction());
          }
        });
      } else if (callToActionStub.resolved()) {
        callToActionStub.get().setVisibility(View.GONE);
      }
    }
  }

  private void setMediaAttributes(@NonNull MessageRecord messageRecord,
                                  @NonNull Optional<MessageRecord> previousRecord,
                                  @NonNull Optional<MessageRecord> nextRecord,
                                  boolean isGroupThread,
                                  boolean hasWallpaper,
                                  boolean messageRequestAccepted,
                                  boolean allowedToPlayInline)
  {
    boolean showControls = !messageRecord.isFailed() && !MessageRecordUtil.isScheduled(messageRecord);

    ViewUtil.setTopMargin(bodyText, readDimen(R.dimen.message_bubble_top_padding));

    bodyBubble.setQuoteViewProjection(null);
    bodyBubble.setVideoPlayerProjection(null);

    if (eventListener != null && audioViewStub.resolved()) {
      Log.d(TAG, "setMediaAttributes: unregistering voice note callbacks for audio slide " + audioViewStub.get().getAudioSlideUri());
      eventListener.onUnregisterVoiceNoteCallbacks(audioViewStub.get().getPlaybackStateObserver());
    }

    footer.setPlaybackSpeedListener(null);

    if (isViewOnceMessage(messageRecord) && !messageRecord.isRemoteDelete()) {
      revealableStub.get().setVisibility(VISIBLE);
      if (mediaThumbnailStub.resolved()) mediaThumbnailStub.require().setVisibility(View.GONE);
      if (audioViewStub.resolved()) audioViewStub.get().setVisibility(View.GONE);
      if (documentViewStub.resolved()) documentViewStub.get().setVisibility(View.GONE);
      if (sharedContactStub.resolved()) sharedContactStub.get().setVisibility(GONE);
      if (linkPreviewStub.resolved()) linkPreviewStub.get().setVisibility(GONE);
      if (stickerStub.resolved()) stickerStub.get().setVisibility(View.GONE);
      paymentViewStub.setVisibility(View.GONE);

      revealableStub.get().setMessage((MmsMessageRecord) messageRecord, hasWallpaper);
      revealableStub.get().setOnClickListener(revealableClickListener);
      revealableStub.get().setOnLongClickListener(passthroughClickListener);

      updateRevealableMargins(messageRecord, previousRecord, nextRecord, isGroupThread);

      footer.setVisibility(VISIBLE);
    } else if (hasSharedContact(messageRecord)) {
      sharedContactStub.get().setVisibility(VISIBLE);
      if (audioViewStub.resolved()) audioViewStub.get().setVisibility(View.GONE);
      if (mediaThumbnailStub.resolved()) mediaThumbnailStub.require().setVisibility(View.GONE);
      if (documentViewStub.resolved()) documentViewStub.get().setVisibility(View.GONE);
      if (linkPreviewStub.resolved()) linkPreviewStub.get().setVisibility(GONE);
      if (stickerStub.resolved()) stickerStub.get().setVisibility(View.GONE);
      if (revealableStub.resolved()) revealableStub.get().setVisibility(View.GONE);
      paymentViewStub.setVisibility(View.GONE);

      sharedContactStub.get().setContact(((MediaMmsMessageRecord) messageRecord).getSharedContacts().get(0), glideRequests, locale);
      sharedContactStub.get().setEventListener(sharedContactEventListener);
      sharedContactStub.get().setOnClickListener(sharedContactClickListener);
      sharedContactStub.get().setOnLongClickListener(passthroughClickListener);

      setSharedContactCorners(messageRecord, previousRecord, nextRecord, isGroupThread);

      ViewUtil.updateLayoutParams(bodyText, ViewGroup.LayoutParams.WRAP_CONTENT, ViewGroup.LayoutParams.WRAP_CONTENT);
      ViewUtil.updateLayoutParamsIfNonNull(groupSenderHolder, ViewGroup.LayoutParams.WRAP_CONTENT, ViewGroup.LayoutParams.WRAP_CONTENT);
      footer.setVisibility(GONE);
    } else if (hasLinkPreview(messageRecord) && messageRequestAccepted) {
      linkPreviewStub.get().setVisibility(View.VISIBLE);
      if (audioViewStub.resolved()) audioViewStub.get().setVisibility(View.GONE);
      if (mediaThumbnailStub.resolved()) mediaThumbnailStub.require().setVisibility(View.GONE);
      if (documentViewStub.resolved()) documentViewStub.get().setVisibility(View.GONE);
      if (sharedContactStub.resolved()) sharedContactStub.get().setVisibility(GONE);
      if (stickerStub.resolved()) stickerStub.get().setVisibility(View.GONE);
      if (revealableStub.resolved()) revealableStub.get().setVisibility(View.GONE);
      paymentViewStub.setVisibility(View.GONE);

      //noinspection ConstantConditions
      LinkPreview linkPreview = ((MmsMessageRecord) messageRecord).getLinkPreviews().get(0);

      if (hasBigImageLinkPreview(messageRecord)) {
        mediaThumbnailStub.require().setVisibility(VISIBLE);
        mediaThumbnailStub.require().setMinimumThumbnailWidth(readDimen(R.dimen.media_bubble_min_width_with_content));
        mediaThumbnailStub.require().setMaximumThumbnailHeight(readDimen(R.dimen.media_bubble_max_height));
        mediaThumbnailStub.require().setImageResource(glideRequests, Collections.singletonList(new ImageSlide(context, linkPreview.getThumbnail().get())), showControls, false);
        mediaThumbnailStub.require().setThumbnailClickListener(new LinkPreviewThumbnailClickListener());
        mediaThumbnailStub.require().setDownloadClickListener(downloadClickListener);
        mediaThumbnailStub.require().setOnLongClickListener(passthroughClickListener);

        linkPreviewStub.get().setLinkPreview(glideRequests, linkPreview, false);

        setThumbnailCorners(messageRecord, previousRecord, nextRecord, isGroupThread);
        setLinkPreviewCorners(messageRecord, previousRecord, nextRecord, isGroupThread, true);

        ViewUtil.updateLayoutParams(bodyText, ViewGroup.LayoutParams.MATCH_PARENT, ViewGroup.LayoutParams.WRAP_CONTENT);
        ViewUtil.updateLayoutParamsIfNonNull(groupSenderHolder, ViewGroup.LayoutParams.MATCH_PARENT, ViewGroup.LayoutParams.WRAP_CONTENT);
        ViewUtil.setTopMargin(linkPreviewStub.get(), 0);
      } else {
        linkPreviewStub.get().setLinkPreview(glideRequests, linkPreview, true, !isContentCondensed());
        linkPreviewStub.get().setDownloadClickedListener(downloadClickListener);
        setLinkPreviewCorners(messageRecord, previousRecord, nextRecord, isGroupThread, false);
        ViewUtil.updateLayoutParams(bodyText, ViewGroup.LayoutParams.WRAP_CONTENT, ViewGroup.LayoutParams.WRAP_CONTENT);
        ViewUtil.updateLayoutParamsIfNonNull(groupSenderHolder, ViewGroup.LayoutParams.WRAP_CONTENT, ViewGroup.LayoutParams.WRAP_CONTENT);

        //noinspection ConstantConditions
        int topMargin = isGroupThread && isStartOfMessageCluster(messageRecord, previousRecord, isGroupThread) && !messageRecord.isOutgoing() ? readDimen(R.dimen.message_bubble_top_padding) : 0;
        ViewUtil.setTopMargin(linkPreviewStub.get(), topMargin);
      }

      linkPreviewStub.get().setOnClickListener(linkPreviewClickListener);
      linkPreviewStub.get().setOnLongClickListener(passthroughClickListener);
      linkPreviewStub.get().setBackgroundColor(getDefaultBubbleColor(hasWallpaper));

      footer.setVisibility(VISIBLE);
    } else if (hasAudio(messageRecord)) {
      audioViewStub.get().setVisibility(View.VISIBLE);
      if (mediaThumbnailStub.resolved()) mediaThumbnailStub.require().setVisibility(View.GONE);
      if (documentViewStub.resolved()) documentViewStub.get().setVisibility(View.GONE);
      if (sharedContactStub.resolved()) sharedContactStub.get().setVisibility(GONE);
      if (linkPreviewStub.resolved()) linkPreviewStub.get().setVisibility(GONE);
      if (stickerStub.resolved()) stickerStub.get().setVisibility(View.GONE);
      if (revealableStub.resolved()) revealableStub.get().setVisibility(View.GONE);
      paymentViewStub.setVisibility(View.GONE);

      audioViewStub.get().setAudio(Objects.requireNonNull(((MediaMmsMessageRecord) messageRecord).getSlideDeck().getAudioSlide()), new AudioViewCallbacks(), showControls, true);
      audioViewStub.get().setDownloadClickListener(singleDownloadClickListener);
      audioViewStub.get().setOnLongClickListener(passthroughClickListener);

      if (eventListener != null) {
        Log.d(TAG, "setMediaAttributes: registered listener for audio slide " + audioViewStub.get().getAudioSlideUri());
        eventListener.onRegisterVoiceNoteCallbacks(audioViewStub.get().getPlaybackStateObserver());
      } else {
        Log.w(TAG, "setMediaAttributes: could not register listener for audio slide " + audioViewStub.get().getAudioSlideUri());
      }

      ViewUtil.updateLayoutParams(bodyText, ViewGroup.LayoutParams.WRAP_CONTENT, ViewGroup.LayoutParams.WRAP_CONTENT);
      ViewUtil.updateLayoutParamsIfNonNull(groupSenderHolder, ViewGroup.LayoutParams.WRAP_CONTENT, ViewGroup.LayoutParams.WRAP_CONTENT);

      footer.setPlaybackSpeedListener(new AudioPlaybackSpeedToggleListener());
      footer.setVisibility(VISIBLE);
    } else if (hasDocument(messageRecord)) {
      documentViewStub.get().setVisibility(View.VISIBLE);
      if (mediaThumbnailStub.resolved()) mediaThumbnailStub.require().setVisibility(View.GONE);
      if (audioViewStub.resolved()) audioViewStub.get().setVisibility(View.GONE);
      if (sharedContactStub.resolved()) sharedContactStub.get().setVisibility(GONE);
      if (linkPreviewStub.resolved()) linkPreviewStub.get().setVisibility(GONE);
      if (stickerStub.resolved()) stickerStub.get().setVisibility(View.GONE);
      if (revealableStub.resolved()) revealableStub.get().setVisibility(View.GONE);
      paymentViewStub.setVisibility(View.GONE);

      //noinspection ConstantConditions
      documentViewStub.get().setDocument(
          ((MediaMmsMessageRecord) messageRecord).getSlideDeck().getDocumentSlide(),
          showControls,
          displayMode != ConversationItemDisplayMode.DETAILED
      );
      documentViewStub.get().setDocumentClickListener(new ThumbnailClickListener());
      documentViewStub.get().setDownloadClickListener(singleDownloadClickListener);
      documentViewStub.get().setOnLongClickListener(passthroughClickListener);

      ViewUtil.updateLayoutParams(bodyText, ViewGroup.LayoutParams.WRAP_CONTENT, ViewGroup.LayoutParams.WRAP_CONTENT);
      ViewUtil.updateLayoutParamsIfNonNull(groupSenderHolder, ViewGroup.LayoutParams.WRAP_CONTENT, ViewGroup.LayoutParams.WRAP_CONTENT);
      ViewUtil.setTopMargin(bodyText, 0);

      footer.setVisibility(VISIBLE);
    } else if ((hasSticker(messageRecord) && isCaptionlessMms(messageRecord)) || isBorderless(messageRecord)) {
      bodyBubble.setBackgroundColor(Color.TRANSPARENT);

      stickerStub.get().setVisibility(View.VISIBLE);
      if (mediaThumbnailStub.resolved()) mediaThumbnailStub.require().setVisibility(View.GONE);
      if (audioViewStub.resolved()) audioViewStub.get().setVisibility(View.GONE);
      if (documentViewStub.resolved()) documentViewStub.get().setVisibility(View.GONE);
      if (sharedContactStub.resolved()) sharedContactStub.get().setVisibility(GONE);
      if (linkPreviewStub.resolved()) linkPreviewStub.get().setVisibility(GONE);
      if (revealableStub.resolved()) revealableStub.get().setVisibility(View.GONE);
      paymentViewStub.setVisibility(View.GONE);

      if (hasSticker(messageRecord)) {
        //noinspection ConstantConditions
        stickerStub.get().setSlide(glideRequests, ((MmsMessageRecord) messageRecord).getSlideDeck().getStickerSlide());
        stickerStub.get().setThumbnailClickListener(new StickerClickListener());
      } else {
        //noinspection ConstantConditions
        stickerStub.get().setSlide(glideRequests, ((MmsMessageRecord) messageRecord).getSlideDeck().getThumbnailSlide());
        stickerStub.get().setThumbnailClickListener((v, slide) -> performClick());
      }

      stickerStub.get().setDownloadClickListener(downloadClickListener);
      stickerStub.get().setOnLongClickListener(passthroughClickListener);
      stickerStub.get().setOnClickListener(passthroughClickListener);

      ViewUtil.updateLayoutParams(bodyText, ViewGroup.LayoutParams.WRAP_CONTENT, ViewGroup.LayoutParams.WRAP_CONTENT);
      ViewUtil.updateLayoutParamsIfNonNull(groupSenderHolder, ViewGroup.LayoutParams.WRAP_CONTENT, ViewGroup.LayoutParams.WRAP_CONTENT);

      footer.setVisibility(VISIBLE);
    } else if (hasNoBubble(messageRecord)) {
      bodyBubble.setBackgroundColor(Color.TRANSPARENT);
    } else if (hasThumbnail(messageRecord)) {
      mediaThumbnailStub.require().setVisibility(View.VISIBLE);
      if (audioViewStub.resolved()) audioViewStub.get().setVisibility(View.GONE);
      if (documentViewStub.resolved()) documentViewStub.get().setVisibility(View.GONE);
      if (sharedContactStub.resolved()) sharedContactStub.get().setVisibility(GONE);
      if (linkPreviewStub.resolved()) linkPreviewStub.get().setVisibility(GONE);
      if (stickerStub.resolved()) stickerStub.get().setVisibility(View.GONE);
      if (revealableStub.resolved()) revealableStub.get().setVisibility(View.GONE);
      paymentViewStub.setVisibility(View.GONE);

      List<Slide> thumbnailSlides = ((MmsMessageRecord) messageRecord).getSlideDeck().getThumbnailSlides();
      mediaThumbnailStub.require().setMinimumThumbnailWidth(readDimen(isCaptionlessMms(messageRecord) ? R.dimen.media_bubble_min_width_solo
                                                                                                      : R.dimen.media_bubble_min_width_with_content));
      mediaThumbnailStub.require().setMaximumThumbnailHeight(readDimen(isContentCondensed() ? R.dimen.media_bubble_max_height_condensed
                                                                                            : R.dimen.media_bubble_max_height));
      mediaThumbnailStub.require().setImageResource(glideRequests,
                                                    thumbnailSlides,
                                                    showControls,
                                                    false);
      mediaThumbnailStub.require().setThumbnailClickListener(new ThumbnailClickListener());
      mediaThumbnailStub.require().setDownloadClickListener(downloadClickListener);
      mediaThumbnailStub.require().setOnLongClickListener(passthroughClickListener);
      mediaThumbnailStub.require().setOnClickListener(passthroughClickListener);
      mediaThumbnailStub.require().showShade(messageRecord.isDisplayBodyEmpty(getContext()) && !hasExtraText(messageRecord));

      if (!messageRecord.isOutgoing()) {
        mediaThumbnailStub.require().setConversationColor(getDefaultBubbleColor(hasWallpaper));
      } else {
        mediaThumbnailStub.require().setConversationColor(Color.TRANSPARENT);
      }

      mediaThumbnailStub.require().setBorderless(false);

      setThumbnailCorners(messageRecord, previousRecord, nextRecord, isGroupThread);

      ViewUtil.updateLayoutParams(bodyText, ViewGroup.LayoutParams.MATCH_PARENT, ViewGroup.LayoutParams.WRAP_CONTENT);
      ViewUtil.updateLayoutParamsIfNonNull(groupSenderHolder, ViewGroup.LayoutParams.MATCH_PARENT, ViewGroup.LayoutParams.WRAP_CONTENT);

      footer.setVisibility(VISIBLE);

      if (thumbnailSlides.size() == 1 &&
          thumbnailSlides.get(0).isVideoGif() &&
          thumbnailSlides.get(0) instanceof VideoSlide)
      {
        Uri uri = thumbnailSlides.get(0).getUri();
        if (uri != null) {
          mediaItem = MediaItem.fromUri(uri);
        } else {
          mediaItem = null;
        }

        canPlayContent = (GiphyMp4PlaybackPolicy.autoplay() || allowedToPlayInline) && mediaItem != null;
      }

    } else if (isGiftMessage(messageRecord)) {
      if (mediaThumbnailStub.resolved()) mediaThumbnailStub.require().setVisibility(GONE);
      if (audioViewStub.resolved()) audioViewStub.get().setVisibility(GONE);
      if (documentViewStub.resolved()) documentViewStub.get().setVisibility(GONE);
      if (sharedContactStub.resolved()) sharedContactStub.get().setVisibility(GONE);
      if (linkPreviewStub.resolved()) linkPreviewStub.get().setVisibility(GONE);
      if (stickerStub.resolved()) stickerStub.get().setVisibility(GONE);
      if (revealableStub.resolved()) revealableStub.get().setVisibility(GONE);
      paymentViewStub.setVisibility(View.GONE);

<<<<<<< HEAD
=======
      MmsMessageRecord mmsMessageRecord = (MmsMessageRecord) messageRecord;
      giftViewStub.get().setGiftBadge(glideRequests, Objects.requireNonNull(mmsMessageRecord.getGiftBadge()), messageRecord.isOutgoing(), giftMessageViewCallback, messageRecord.getFromRecipient(), messageRecord.getToRecipient());
      giftViewStub.get().setVisibility(VISIBLE);

>>>>>>> 5f7414e8
      footer.setVisibility(VISIBLE);
    } else if (messageRecord.isPaymentNotification()) {
      if (mediaThumbnailStub.resolved()) mediaThumbnailStub.require().setVisibility(GONE);
      if (audioViewStub.resolved()) audioViewStub.get().setVisibility(GONE);
      if (documentViewStub.resolved()) documentViewStub.get().setVisibility(GONE);
      if (sharedContactStub.resolved()) sharedContactStub.get().setVisibility(GONE);
      if (linkPreviewStub.resolved()) linkPreviewStub.get().setVisibility(GONE);
      if (stickerStub.resolved()) stickerStub.get().setVisibility(GONE);
      if (revealableStub.resolved()) revealableStub.get().setVisibility(GONE);

      MediaMmsMessageRecord mediaMmsMessageRecord = (MediaMmsMessageRecord) messageRecord;

      paymentViewStub.setVisibility(View.VISIBLE);
      paymentViewStub.get().bindPayment(messageRecord.getFromRecipient(), Objects.requireNonNull(mediaMmsMessageRecord.getPayment()), colorizer);

      footer.setVisibility(VISIBLE);
    } else {
      if (mediaThumbnailStub.resolved()) mediaThumbnailStub.require().setVisibility(View.GONE);
      if (audioViewStub.resolved()) audioViewStub.get().setVisibility(View.GONE);
      if (documentViewStub.resolved()) documentViewStub.get().setVisibility(View.GONE);
      if (sharedContactStub.resolved()) sharedContactStub.get().setVisibility(GONE);
      if (linkPreviewStub.resolved()) linkPreviewStub.get().setVisibility(GONE);
      if (stickerStub.resolved()) stickerStub.get().setVisibility(View.GONE);
      if (revealableStub.resolved()) revealableStub.get().setVisibility(View.GONE);
      paymentViewStub.setVisibility(View.GONE);

      ViewUtil.updateLayoutParams(bodyText, ViewGroup.LayoutParams.WRAP_CONTENT, ViewGroup.LayoutParams.WRAP_CONTENT);
      ViewUtil.updateLayoutParamsIfNonNull(groupSenderHolder, ViewGroup.LayoutParams.WRAP_CONTENT, ViewGroup.LayoutParams.WRAP_CONTENT);

      footer.setVisibility(VISIBLE);

      //noinspection ConstantConditions
      int topMargin = !messageRecord.isOutgoing() && isGroupThread && isStartOfMessageCluster(messageRecord, previousRecord, isGroupThread)
                      ? readDimen(R.dimen.message_bubble_text_only_top_margin)
                      : readDimen(R.dimen.message_bubble_top_padding);
      ViewUtil.setTopMargin(bodyText, topMargin);
    }
  }

  private void updateRevealableMargins(MessageRecord messageRecord, Optional<MessageRecord> previous, Optional<MessageRecord> next, boolean isGroupThread) {
    int bigMargin   = readDimen(R.dimen.message_bubble_revealable_padding);
    int smallMargin = readDimen(R.dimen.message_bubble_top_padding);

    //noinspection ConstantConditions
    if (messageRecord.isOutgoing() || !isStartOfMessageCluster(messageRecord, previous, isGroupThread)) {
      ViewUtil.setTopMargin(revealableStub.get(), bigMargin);
    } else {
      ViewUtil.setTopMargin(revealableStub.get(), smallMargin);
    }

    if (isFooterVisible(messageRecord, next, isGroupThread)) {
      ViewUtil.setBottomMargin(revealableStub.get(), smallMargin);
    } else {
      ViewUtil.setBottomMargin(revealableStub.get(), bigMargin);
    }
  }

  private void setThumbnailCorners(@NonNull MessageRecord current,
                                   @NonNull Optional<MessageRecord> previous,
                                   @NonNull Optional<MessageRecord> next,
                                   boolean isGroupThread)
  {
    int defaultRadius  = readDimen(R.dimen.message_corner_radius);
    int collapseRadius = readDimen(R.dimen.message_corner_collapse_radius);

    int topStart    = defaultRadius;
    int topEnd      = defaultRadius;
    int bottomStart = defaultRadius;
    int bottomEnd   = defaultRadius;

    if (isSingularMessage(current, previous, next, isGroupThread)) {
      topStart    = defaultRadius;
      topEnd      = defaultRadius;
      bottomStart = defaultRadius;
      bottomEnd   = defaultRadius;
    } else if (isStartOfMessageCluster(current, previous, isGroupThread)) {
      if (current.isOutgoing()) {
        bottomEnd = collapseRadius;
      } else {
        bottomStart = collapseRadius;
      }
    } else if (isEndOfMessageCluster(current, next, isGroupThread)) {
      if (current.isOutgoing()) {
        topEnd = collapseRadius;
      } else {
        topStart = collapseRadius;
      }
    } else {
      if (current.isOutgoing()) {
        topEnd    = collapseRadius;
        bottomEnd = collapseRadius;
      } else {
        topStart    = collapseRadius;
        bottomStart = collapseRadius;
      }
    }

    if (!current.isDisplayBodyEmpty(getContext())) {
      bottomStart = 0;
      bottomEnd   = 0;
    }

    if (isStartOfMessageCluster(current, previous, isGroupThread) && !current.isOutgoing() && isGroupThread) {
      topStart = 0;
      topEnd   = 0;
    }

    if (hasQuote(messageRecord)) {
      topStart = 0;
      topEnd   = 0;
    }

    if (hasLinkPreview(messageRecord) || hasExtraText(messageRecord)) {
      bottomStart = 0;
      bottomEnd   = 0;
    }

    if (ViewUtil.isRtl(this)) {
      mediaThumbnailStub.require().setCorners(topEnd, topStart, bottomStart, bottomEnd);
    } else {
      mediaThumbnailStub.require().setCorners(topStart, topEnd, bottomEnd, bottomStart);
    }
  }

  private void setSharedContactCorners(@NonNull MessageRecord current, @NonNull Optional<MessageRecord> previous, @NonNull Optional<MessageRecord> next, boolean isGroupThread) {
    if (messageRecord.isDisplayBodyEmpty(getContext())) {
      if (isSingularMessage(current, previous, next, isGroupThread) || isEndOfMessageCluster(current, next, isGroupThread)) {
        sharedContactStub.get().setSingularStyle();
      } else if (current.isOutgoing()) {
        sharedContactStub.get().setClusteredOutgoingStyle();
      } else {
        sharedContactStub.get().setClusteredIncomingStyle();
      }
    }
  }

  private void setLinkPreviewCorners(@NonNull MessageRecord current, @NonNull Optional<MessageRecord> previous, @NonNull Optional<MessageRecord> next, boolean isGroupThread, boolean bigImage) {
    int defaultRadius  = readDimen(R.dimen.message_corner_radius);
    int collapseRadius = readDimen(R.dimen.message_corner_collapse_radius);

    if (bigImage || hasQuote(current)) {
      linkPreviewStub.get().setCorners(0, 0);
    } else if (isStartOfMessageCluster(current, previous, isGroupThread) && !current.isOutgoing() && isGroupThread) {
      linkPreviewStub.get().setCorners(0, 0);
    } else if (isSingularMessage(current, previous, next, isGroupThread) || isStartOfMessageCluster(current, previous, isGroupThread)) {
      linkPreviewStub.get().setCorners(defaultRadius, defaultRadius);
    } else if (current.isOutgoing()) {
      linkPreviewStub.get().setCorners(defaultRadius, collapseRadius);
    } else {
      linkPreviewStub.get().setCorners(collapseRadius, defaultRadius);
    }
  }

  private void setContactPhoto(@NonNull Recipient recipient) {
    if (contactPhoto == null) return;

    final RecipientId recipientId = recipient.getId();

    contactPhoto.setOnClickListener(v -> {
      if (eventListener != null) {
        eventListener.onGroupMemberClicked(recipientId, conversationRecipient.get().requireGroupId());
      }
    });

    contactPhoto.setAvatar(glideRequests, recipient, false);
    badgeImageView.setBadgeFromRecipient(recipient, glideRequests);
    badgeImageView.setClickable(false);
  }

  private void linkifyMessageBody(@NonNull Spannable messageBody,
                                  boolean shouldLinkifyAllLinks)
  {
    linkifyUrlLinks(messageBody, shouldLinkifyAllLinks, urlClickListener);

    if (conversationMessage.hasStyleLinks()) {
      for (PlaceholderURLSpan placeholder : messageBody.getSpans(0, messageBody.length(), PlaceholderURLSpan.class)) {
        int     start = messageBody.getSpanStart(placeholder);
        int     end   = messageBody.getSpanEnd(placeholder);
        URLSpan span  = new InterceptableLongClickCopyLinkSpan(placeholder.getValue(),
                                                               urlClickListener,
                                                               ContextCompat.getColor(getContext(), R.color.signal_accent_primary),
                                                               false);

        messageBody.setSpan(span, start, end, Spanned.SPAN_EXCLUSIVE_EXCLUSIVE);
      }
    }

    List<Annotation> mentionAnnotations = MentionAnnotation.getMentionAnnotations(messageBody);
    for (Annotation annotation : mentionAnnotations) {
      messageBody.setSpan(new MentionClickableSpan(RecipientId.from(annotation.getValue())), messageBody.getSpanStart(annotation), messageBody.getSpanEnd(annotation), Spanned.SPAN_EXCLUSIVE_EXCLUSIVE);
    }
  }

  @VisibleForTesting
  static void linkifyUrlLinks(@NonNull Spannable messageBody, boolean shouldLinkifyAllLinks, @NonNull UrlClickHandler urlClickHandler) {
    int     linkPattern = Linkify.WEB_URLS | Linkify.EMAIL_ADDRESSES | Linkify.PHONE_NUMBERS;
    boolean hasLinks    = LinkifyCompat.addLinks(messageBody, shouldLinkifyAllLinks ? linkPattern : 0);

    if (shouldLinkifyAllLinks) {
      hasLinks |= LinkifyCompat.addLinks(messageBody, MONERO_TX_PATTERN, "monero");
    }

    if (hasLinks) {
      Stream.of(messageBody.getSpans(0, messageBody.length(), URLSpan.class))
            .filterNot(url -> LinkUtil.isLegalUrl(url.getURL()))
            .forEach(messageBody::removeSpan);

      URLSpan[] urlSpans = messageBody.getSpans(0, messageBody.length(), URLSpan.class);

      for (URLSpan urlSpan : urlSpans) {
        int     start = messageBody.getSpanStart(urlSpan);
        int     end   = messageBody.getSpanEnd(urlSpan);
        URLSpan span  = new InterceptableLongClickCopyLinkSpan(urlSpan.getURL(), urlClickHandler);
        messageBody.setSpan(span, start, end, Spanned.SPAN_EXCLUSIVE_EXCLUSIVE);
      }
    }
  }

  private void setStatusIcons(MessageRecord messageRecord, boolean hasWallpaper) {
    bodyText.setCompoundDrawablesWithIntrinsicBounds(0, 0, messageRecord.isKeyExchange() ? R.drawable.ic_menu_login : 0, 0);

    if (messageRecord.isFailed()) {
      alertView.setFailed();
    } else if (messageRecord.isPendingInsecureSmsFallback()) {
      alertView.setPendingApproval();
    } else if (messageRecord.isRateLimited()) {
      alertView.setRateLimited();
    } else {
      alertView.setNone();
    }

    if (hasWallpaper) {
      alertView.setBackgroundResource(R.drawable.wallpaper_message_decoration_background);
    } else {
      alertView.setBackground(null);
    }
  }

  private void setQuote(@NonNull MessageRecord current, @NonNull Optional<MessageRecord> previous, @NonNull Optional<MessageRecord> next, boolean isGroupThread) {
    boolean startOfCluster = isStartOfMessageCluster(current, previous, isGroupThread);
    if (hasQuote(messageRecord)) {
      if (quoteView == null) {
        throw new AssertionError();
      }
      Quote quote = ((MediaMmsMessageRecord) current).getQuote();

      if (((MediaMmsMessageRecord) current).getParentStoryId() != null) {
        quoteView.setMessageType(current.isOutgoing() ? QuoteView.MessageType.STORY_REPLY_OUTGOING : QuoteView.MessageType.STORY_REPLY_INCOMING);
      } else {
        quoteView.setMessageType(current.isOutgoing() ? QuoteView.MessageType.OUTGOING : QuoteView.MessageType.INCOMING);
      }

      //noinspection ConstantConditions
      quoteView.setQuote(glideRequests,
                         quote.getId(),
                         Recipient.live(quote.getAuthor()).get(),
                         quote.getDisplayText(),
                         quote.isOriginalMissing(),
                         quote.getAttachment(),
                         isStoryReaction(current) ? current.getBody() : null,
                         quote.getQuoteType());

      quoteView.setWallpaperEnabled(hasWallpaper);
      quoteView.setVisibility(View.VISIBLE);
      quoteView.setTextSize(TypedValue.COMPLEX_UNIT_SP, SignalStore.settings().getMessageQuoteFontSize(context));
      quoteView.getLayoutParams().width = ViewGroup.LayoutParams.WRAP_CONTENT;

      quoteView.setOnClickListener(view -> {
        if (eventListener != null && batchSelected.isEmpty()) {
          eventListener.onQuoteClicked((MmsMessageRecord) current);
        } else {
          passthroughClickListener.onClick(view);
        }
      });

      quoteView.setOnLongClickListener(passthroughClickListener);

      if (startOfCluster) {
        if (current.isOutgoing()) {
          quoteView.setTopCornerSizes(true, true);
        } else if (isGroupThread) {
          quoteView.setTopCornerSizes(false, false);
        } else {
          quoteView.setTopCornerSizes(true, true);
        }
      } else if (!isSingularMessage(current, previous, next, isGroupThread)) {
        if (current.isOutgoing()) {
          quoteView.setTopCornerSizes(true, false);
        } else {
          quoteView.setTopCornerSizes(false, true);
        }
      }

      if (!isFooterVisible(current, next, isGroupThread) && isStoryReaction(current)) {
        ViewUtil.setBottomMargin(quoteView, (int) DimensionUnit.DP.toPixels(8));
      } else {
        ViewUtil.setBottomMargin(quoteView, 0);
      }

      if (mediaThumbnailStub.resolved()) {
        ViewUtil.setTopMargin(mediaThumbnailStub.require(), readDimen(R.dimen.message_bubble_top_padding));
      }

      if (linkPreviewStub.resolved() && !hasBigImageLinkPreview(current)) {
        ViewUtil.setTopMargin(linkPreviewStub.get(), readDimen(R.dimen.message_bubble_top_padding));
      }
    } else {
      if (quoteView != null) {
        quoteView.dismiss();
      }

      int topMargin = (current.isOutgoing() || !startOfCluster || !groupThread) ? 0 : readDimen(R.dimen.message_bubble_top_image_margin);
      if (mediaThumbnailStub.resolved()) {
        ViewUtil.setTopMargin(mediaThumbnailStub.require(), topMargin);
      }
    }
  }

  private void setGutterSizes(@NonNull MessageRecord current, boolean isGroupThread) {
    if (isGroupThread && current.isOutgoing()) {
      ViewUtil.setPaddingStart(this, readDimen(R.dimen.conversation_group_left_gutter));
      ViewUtil.setPaddingEnd(this, readDimen(R.dimen.conversation_individual_right_gutter));
    } else if (current.isOutgoing()) {
      ViewUtil.setPaddingStart(this, readDimen(R.dimen.conversation_individual_left_gutter));
      ViewUtil.setPaddingEnd(this, readDimen(R.dimen.conversation_individual_right_gutter));
    } else {
      ViewUtil.setPaddingStart(this, readDimen(R.dimen.conversation_individual_received_left_gutter));
      ViewUtil.setPaddingEnd(this, readDimen(R.dimen.conversation_individual_right_gutter));
    }
  }

  private void setReactions(@NonNull MessageRecord current) {
    bodyBubble.setOnSizeChangedListener(null);

    if (current.getReactions().isEmpty()) {
      reactionsView.clear();
      return;
    }

    setReactionsWithWidth(current, bodyBubble.getWidth());
    bodyBubble.setOnSizeChangedListener((width, height) -> setReactionsWithWidth(current, width));
  }

  private void setReactionsWithWidth(@NonNull MessageRecord current, int width) {
    reactionsView.setReactions(current.getReactions(), width);
    reactionsView.setOnClickListener(v -> {
      if (eventListener == null) return;

      eventListener.onReactionClicked(new MultiselectPart.Message(conversationMessage), current.getId(), current.isMms());
    });
  }

  private void setFooter(@NonNull MessageRecord current, @NonNull Optional<MessageRecord> next, @NonNull Locale locale, boolean isGroupThread, boolean hasWallpaper) {
    ViewUtil.updateLayoutParams(footer, LayoutParams.WRAP_CONTENT, LayoutParams.WRAP_CONTENT);
    ViewUtil.setTopMargin(footer, readDimen(R.dimen.message_bubble_default_footer_bottom_margin));

    footer.setVisibility(GONE);
    ViewUtil.setVisibilityIfNonNull(stickerFooter, GONE);
    if (sharedContactStub.resolved()) sharedContactStub.get().getFooter().setVisibility(GONE);
    if (mediaThumbnailStub.resolved() && mediaThumbnailStub.require().getFooter().resolved()) {
      mediaThumbnailStub.require().getFooter().setVisibility(GONE);
    }

    if (isFooterVisible(current, next, isGroupThread)) {
      ConversationItemFooter activeFooter = getActiveFooter(current);
      activeFooter.setVisibility(VISIBLE);
      activeFooter.setMessageRecord(current, locale, displayMode);

      if (MessageRecordUtil.isEditMessage(current)) {
        activeFooter.getDateView().setOnClickListener(v -> {
          if (eventListener != null) {
            eventListener.onEditedIndicatorClicked(current);
          }
        });
      } else {
        activeFooter.getDateView().setOnClickListener(null);
        activeFooter.getDateView().setClickable(false);
      }

      if (hasWallpaper && hasNoBubble((messageRecord))) {
        if (messageRecord.isOutgoing()) {
          activeFooter.disableBubbleBackground();
          activeFooter.setTextColor(ContextCompat.getColor(context, R.color.conversation_item_sent_text_secondary_color));
          activeFooter.setIconColor(ContextCompat.getColor(context, R.color.conversation_item_sent_text_secondary_color));
          activeFooter.setRevealDotColor(ContextCompat.getColor(context, R.color.conversation_item_sent_text_secondary_color));
        } else {
          activeFooter.enableBubbleBackground(R.drawable.wallpaper_bubble_background_tintable_11, getDefaultBubbleColor(hasWallpaper));
        }
      } else if (hasNoBubble(messageRecord)) {
        activeFooter.disableBubbleBackground();
        activeFooter.setTextColor(ContextCompat.getColor(context, R.color.signal_text_secondary));
        activeFooter.setIconColor(ContextCompat.getColor(context, R.color.signal_icon_tint_secondary));
        activeFooter.setRevealDotColor(ContextCompat.getColor(context, R.color.signal_icon_tint_secondary));
      } else {
        activeFooter.disableBubbleBackground();
      }
    }
  }

  private void setStoryReactionLabel(@NonNull MessageRecord record) {
    if (isStoryReaction(record) && !record.isRemoteDelete()) {
      storyReactionLabelWrapper.setVisibility(View.VISIBLE);
      storyReactionLabel.setTextColor(record.isOutgoing() ? colorizer.getOutgoingBodyTextColor(context) : ContextCompat.getColor(context, R.color.signal_text_primary));
      storyReactionLabel.setText(getStoryReactionLabelText(messageRecord));
    } else if (storyReactionLabelWrapper != null) {
      storyReactionLabelWrapper.setVisibility(View.GONE);
    }
  }

  private @NonNull String getStoryReactionLabelText(@NonNull MessageRecord messageRecord) {
    if (hasQuote(messageRecord)) {
      MmsMessageRecord mmsMessageRecord = (MmsMessageRecord) messageRecord;
      RecipientId      author           = mmsMessageRecord.getQuote().getAuthor();

      if (author.equals(Recipient.self().getId())) {
        return context.getString(R.string.ConversationItem__reacted_to_your_story);
      } else {
        return context.getString(R.string.ConversationItem__you_reacted_to_s_story, Recipient.resolved(author).getShortDisplayName(context));
      }
    } else {
      return context.getString(R.string.ConversationItem__reacted_to_a_story);
    }
  }

  private void setHasBeenQuoted(@NonNull ConversationMessage message) {
    if (message.hasBeenQuoted() && !isCondensedMode() && quotedIndicator != null && batchSelected.isEmpty() && displayMode != ConversationItemDisplayMode.EXTRA_CONDENSED) {
      quotedIndicator.setVisibility(VISIBLE);
      quotedIndicator.setOnClickListener(quotedIndicatorClickListener);
    } else if (quotedIndicator != null) {
      quotedIndicator.setVisibility(GONE);
      quotedIndicator.setOnClickListener(null);
    }
  }

  private void setHasBeenScheduled(@NonNull ConversationMessage message) {
    if (scheduledIndicator == null) {
      return;
    }
    if (message.hasBeenScheduled()) {
      scheduledIndicator.setVisibility(View.VISIBLE);
      scheduledIndicator.setOnClickListener(scheduledIndicatorClickListener);
    } else {
      scheduledIndicator.setVisibility(View.GONE);
      scheduledIndicator.setOnClickListener(null);
    }
  }

  private boolean forceFooter(@NonNull MessageRecord messageRecord) {
    return hasAudio(messageRecord) || MessageRecordUtil.isEditMessage(messageRecord);
  }

  private ConversationItemFooter getActiveFooter(@NonNull MessageRecord messageRecord) {
    if (hasNoBubble(messageRecord) && stickerFooter != null) {
      return stickerFooter;
    } else if (hasSharedContact(messageRecord) && messageRecord.isDisplayBodyEmpty(getContext())) {
      return sharedContactStub.get().getFooter();
    } else if (hasOnlyThumbnail(messageRecord) && messageRecord.isDisplayBodyEmpty(getContext())) {
      return mediaThumbnailStub.require().getFooter().get();
    } else {
      return footer;
    }
  }

  private int readDimen(@DimenRes int dimenId) {
    return context.getResources().getDimensionPixelOffset(dimenId);
  }

  private boolean shouldInterceptClicks(MessageRecord messageRecord) {
    return batchSelected.isEmpty() &&
           ((messageRecord.isFailed() && !messageRecord.isMmsNotification()) ||
            (messageRecord.isRateLimited() && SignalStore.rateLimit().needsRecaptcha()) ||
            messageRecord.isPendingInsecureSmsFallback() ||
            messageRecord.isBundleKeyExchange());
  }

  @SuppressLint("SetTextI18n")
  private void setGroupMessageStatus(MessageRecord messageRecord, Recipient recipient) {
    if (groupThread && !messageRecord.isOutgoing() && groupSender != null) {
      groupSender.setText(recipient.getDisplayName(getContext()));
    }
  }

  private void setGroupAuthorColor(@NonNull MessageRecord messageRecord, boolean hasWallpaper, @NonNull Colorizer colorizer) {
    if (groupSender != null) {
      groupSender.setTextColor(colorizer.getIncomingGroupSenderColor(getContext(), messageRecord.getFromRecipient()));
    }
  }

  @SuppressWarnings("ConstantConditions")
  private void setAuthor(@NonNull MessageRecord current, @NonNull Optional<MessageRecord> previous, @NonNull Optional<MessageRecord> next, boolean isGroupThread, boolean hasWallpaper) {
    if (isGroupThread && !current.isOutgoing()) {
      contactPhotoHolder.setVisibility(VISIBLE);

      if (!previous.isPresent() || previous.get().isUpdate() || !current.getFromRecipient().equals(previous.get().getFromRecipient()) ||
          !DateUtils.isSameDay(previous.get().getTimestamp(), current.getTimestamp()) || !isWithinClusteringTime(current, previous.get()))
      {
        groupSenderHolder.setVisibility(VISIBLE);

        if (hasWallpaper && hasNoBubble(current)) {
          groupSenderHolder.setBackgroundResource(R.drawable.wallpaper_bubble_background_tintable_11);
          groupSenderHolder.getBackground().setColorFilter(getDefaultBubbleColor(hasWallpaper), PorterDuff.Mode.MULTIPLY);
        } else {
          groupSenderHolder.setBackground(null);
        }
      } else {
        groupSenderHolder.setVisibility(GONE);
      }

      if (!next.isPresent() || next.get().isUpdate() || !current.getFromRecipient().equals(next.get().getFromRecipient()) || !isWithinClusteringTime(current, next.get())) {
        contactPhoto.setVisibility(VISIBLE);
        badgeImageView.setVisibility(VISIBLE);
      } else {
        contactPhoto.setVisibility(GONE);
        badgeImageView.setVisibility(GONE);
      }
    } else {
      if (groupSenderHolder != null) {
        groupSenderHolder.setVisibility(GONE);
      }

      if (contactPhotoHolder != null) {
        contactPhotoHolder.setVisibility(GONE);
      }

      if (badgeImageView != null) {
        badgeImageView.setVisibility(GONE);
      }
    }
  }

  private void setOutlinerRadii(Outliner outliner, int topStart, int topEnd, int bottomEnd, int bottomStart) {
    if (ViewUtil.isRtl(this)) {
      outliner.setRadii(topEnd, topStart, bottomStart, bottomEnd);
    } else {
      outliner.setRadii(topStart, topEnd, bottomEnd, bottomStart);
    }
  }

  private @NonNull Projection.Corners getBodyBubbleCorners(int topStart, int topEnd, int bottomEnd, int bottomStart) {
    if (ViewUtil.isRtl(this)) {
      return new Projection.Corners(topEnd, topStart, bottomStart, bottomEnd);
    } else {
      return new Projection.Corners(topStart, topEnd, bottomEnd, bottomStart);
    }
  }

  private void setMessageShape(@NonNull MessageRecord current, @NonNull Optional<MessageRecord> previous, @NonNull Optional<MessageRecord> next, boolean isGroupThread) {
    int bigRadius   = readDimen(R.dimen.message_corner_radius);
    int smallRadius = readDimen(R.dimen.message_corner_collapse_radius);

    int background;

    if (isSingularMessage(current, previous, next, isGroupThread) || displayMode == ConversationItemDisplayMode.EXTRA_CONDENSED) {
      if (current.isOutgoing()) {
        background = R.drawable.message_bubble_background_sent_alone;
        outliner.setRadius(bigRadius);
        pulseOutliner.setRadius(bigRadius);
        bodyBubbleCorners = new Projection.Corners(bigRadius);
      } else {
        background = R.drawable.message_bubble_background_received_alone;
        outliner.setRadius(bigRadius);
        pulseOutliner.setRadius(bigRadius);
        bodyBubbleCorners = new Projection.Corners(bigRadius);
      }
    } else if (isStartOfMessageCluster(current, previous, isGroupThread)) {
      if (current.isOutgoing()) {
        background = R.drawable.message_bubble_background_sent_start;
        setOutlinerRadii(outliner, bigRadius, bigRadius, smallRadius, bigRadius);
        setOutlinerRadii(pulseOutliner, bigRadius, bigRadius, smallRadius, bigRadius);
        bodyBubbleCorners = getBodyBubbleCorners(bigRadius, bigRadius, smallRadius, bigRadius);
      } else {
        background = R.drawable.message_bubble_background_received_start;
        setOutlinerRadii(outliner, bigRadius, bigRadius, bigRadius, smallRadius);
        setOutlinerRadii(pulseOutliner, bigRadius, bigRadius, bigRadius, smallRadius);
        bodyBubbleCorners = getBodyBubbleCorners(bigRadius, bigRadius, bigRadius, smallRadius);
      }
    } else if (isEndOfMessageCluster(current, next, isGroupThread)) {
      if (current.isOutgoing()) {
        background = R.drawable.message_bubble_background_sent_end;
        setOutlinerRadii(outliner, bigRadius, smallRadius, bigRadius, bigRadius);
        setOutlinerRadii(pulseOutliner, bigRadius, smallRadius, bigRadius, bigRadius);
        bodyBubbleCorners = getBodyBubbleCorners(bigRadius, smallRadius, bigRadius, bigRadius);
      } else {
        background = R.drawable.message_bubble_background_received_end;
        setOutlinerRadii(outliner, smallRadius, bigRadius, bigRadius, bigRadius);
        setOutlinerRadii(pulseOutliner, smallRadius, bigRadius, bigRadius, bigRadius);
        bodyBubbleCorners = getBodyBubbleCorners(smallRadius, bigRadius, bigRadius, bigRadius);
      }
    } else {
      if (current.isOutgoing()) {
        background = R.drawable.message_bubble_background_sent_middle;
        setOutlinerRadii(outliner, bigRadius, smallRadius, smallRadius, bigRadius);
        setOutlinerRadii(pulseOutliner, bigRadius, smallRadius, smallRadius, bigRadius);
        bodyBubbleCorners = getBodyBubbleCorners(bigRadius, smallRadius, smallRadius, bigRadius);
      } else {
        background = R.drawable.message_bubble_background_received_middle;
        setOutlinerRadii(outliner, smallRadius, bigRadius, bigRadius, smallRadius);
        setOutlinerRadii(pulseOutliner, smallRadius, bigRadius, bigRadius, smallRadius);
        bodyBubbleCorners = getBodyBubbleCorners(smallRadius, bigRadius, bigRadius, smallRadius);
      }
    }

    bodyBubble.setBackgroundResource(background);
  }

  private boolean isStartOfMessageCluster(@NonNull MessageRecord current, @NonNull Optional<MessageRecord> previous, boolean isGroupThread) {
    if (isGroupThread) {
      return !previous.isPresent() || previous.get().isUpdate() || !DateUtils.isSameDay(current.getTimestamp(), previous.get().getTimestamp()) ||
             !current.getFromRecipient().equals(previous.get().getFromRecipient()) || !isWithinClusteringTime(current, previous.get()) || MessageRecordUtil.isScheduled(current);
    } else {
      return !previous.isPresent() || previous.get().isUpdate() || !DateUtils.isSameDay(current.getTimestamp(), previous.get().getTimestamp()) ||
             current.isOutgoing() != previous.get().isOutgoing() || previous.get().isSecure() != current.isSecure() || !isWithinClusteringTime(current, previous.get()) ||
             MessageRecordUtil.isScheduled(current);
    }
  }

  private boolean isEndOfMessageCluster(@NonNull MessageRecord current, @NonNull Optional<MessageRecord> next, boolean isGroupThread) {
    if (isGroupThread) {
      return !next.isPresent() || next.get().isUpdate() || !DateUtils.isSameDay(current.getTimestamp(), next.get().getTimestamp()) ||
             !current.getFromRecipient().equals(next.get().getFromRecipient()) || !current.getReactions().isEmpty() || !isWithinClusteringTime(current, next.get()) ||
             MessageRecordUtil.isScheduled(current);
    } else {
      return !next.isPresent() || next.get().isUpdate() || !DateUtils.isSameDay(current.getTimestamp(), next.get().getTimestamp()) ||
             current.isOutgoing() != next.get().isOutgoing() || !current.getReactions().isEmpty() || next.get().isSecure() != current.isSecure() ||
             !isWithinClusteringTime(current, next.get()) || MessageRecordUtil.isScheduled(current);
    }
  }

  private boolean isSingularMessage(@NonNull MessageRecord current, @NonNull Optional<MessageRecord> previous, @NonNull Optional<MessageRecord> next, boolean isGroupThread) {
    return isStartOfMessageCluster(current, previous, isGroupThread) && isEndOfMessageCluster(current, next, isGroupThread);
  }

  private boolean isFooterVisible(@NonNull MessageRecord current, @NonNull Optional<MessageRecord> next, boolean isGroupThread) {
    if (displayMode == ConversationItemDisplayMode.EXTRA_CONDENSED) {
      return false;
    }

    boolean differentTimestamps = next.isPresent() && !DateUtils.isSameExtendedRelativeTimestamp(next.get().getTimestamp(), current.getTimestamp());

    return forceFooter(messageRecord) || current.getExpiresIn() > 0 || !current.isSecure() || current.isPending() || current.isPendingInsecureSmsFallback() ||
           current.isFailed() || current.isRateLimited() || differentTimestamps || isEndOfMessageCluster(current, next, isGroupThread);
  }

  private static boolean isWithinClusteringTime(@NonNull MessageRecord lhs, @NonNull MessageRecord rhs) {
    long timeDiff = Math.abs(lhs.getDateSent() - rhs.getDateSent());
    return timeDiff <= MAX_CLUSTERING_TIME_DIFF;
  }

  private void setMessageSpacing(@NonNull Context context, @NonNull MessageRecord current, @NonNull Optional<MessageRecord> previous, @NonNull Optional<MessageRecord> next, boolean isGroupThread) {
    int spacingTop    = readDimen(context, R.dimen.conversation_vertical_message_spacing_collapse);
    int spacingBottom = spacingTop;

    if (isStartOfMessageCluster(current, previous, isGroupThread) && (displayMode != ConversationItemDisplayMode.EXTRA_CONDENSED || next.isEmpty())) {
      spacingTop = readDimen(context, R.dimen.conversation_vertical_message_spacing_default);
    }

    if (isEndOfMessageCluster(current, next, isGroupThread) || displayMode == ConversationItemDisplayMode.EXTRA_CONDENSED) {
      spacingBottom = readDimen(context, R.dimen.conversation_vertical_message_spacing_default);
    }

    ViewUtil.setPaddingTop(this, spacingTop);
    ViewUtil.setPaddingBottom(this, spacingBottom);
  }

  private int readDimen(@NonNull Context context, @DimenRes int dimenId) {
    return context.getResources().getDimensionPixelOffset(dimenId);
  }

  /// Event handlers

  private Spannable getLongMessageSpan(@NonNull MessageRecord messageRecord) {
    String   message;
    Runnable action;

    if (messageRecord.isMms()) {
      TextSlide slide = ((MmsMessageRecord) messageRecord).getSlideDeck().getTextSlide();

      if (slide != null && slide.asAttachment().getTransferState() == AttachmentTable.TRANSFER_PROGRESS_DONE) {
        message = getResources().getString(R.string.ConversationItem_read_more);
        action  = () -> eventListener.onMoreTextClicked(conversationRecipient.getId(), messageRecord.getId(), messageRecord.isMms());
      } else if (slide != null && slide.asAttachment().getTransferState() == AttachmentTable.TRANSFER_PROGRESS_STARTED) {
        message = getResources().getString(R.string.ConversationItem_pending);
        action  = () -> {};
      } else if (slide != null) {
        message = getResources().getString(R.string.ConversationItem_download_more);
        action  = () -> singleDownloadClickListener.onClick(bodyText, slide);
      } else {
        message = getResources().getString(R.string.ConversationItem_read_more);
        action  = () -> eventListener.onMoreTextClicked(conversationRecipient.getId(), messageRecord.getId(), messageRecord.isMms());
      }
    } else {
      message = getResources().getString(R.string.ConversationItem_read_more);
      action  = () -> eventListener.onMoreTextClicked(conversationRecipient.getId(), messageRecord.getId(), messageRecord.isMms());
    }

    SpannableStringBuilder span = new SpannableStringBuilder(message);
    CharacterStyle style = new ClickableSpan() {
      @Override
      public void onClick(@NonNull View widget) {
        if (eventListener != null && batchSelected.isEmpty()) {
          action.run();
        }
      }

      @Override
      public void updateDrawState(@NonNull TextPaint ds) {
        ds.setTypeface(Typeface.DEFAULT_BOLD);
      }
    };
    span.setSpan(style, 0, span.length(), Spanned.SPAN_INCLUSIVE_EXCLUSIVE);
    return span;
  }

  @Override
  public void showProjectionArea() {
    if (mediaThumbnailStub != null && mediaThumbnailStub.resolved()) {
      mediaThumbnailStub.require().showThumbnailView();
      bodyBubble.setVideoPlayerProjection(null);
    }
  }

  @Override
  public void hideProjectionArea() {
    if (mediaThumbnailStub != null && mediaThumbnailStub.resolved()) {
      mediaThumbnailStub.require().hideThumbnailView();
      mediaThumbnailStub.require().getDrawingRect(thumbnailMaskingRect);
      bodyBubble.setVideoPlayerProjection(Projection.relativeToViewWithCommonRoot(mediaThumbnailStub.require(), bodyBubble, null));
    }
  }

  @Override
  public @Nullable MediaItem getMediaItem() {
    return mediaItem;
  }

  @Override
  public @Nullable GiphyMp4PlaybackPolicyEnforcer getPlaybackPolicyEnforcer() {
    if (GiphyMp4PlaybackPolicy.autoplay()) {
      return null;
    } else {
      return new GiphyMp4PlaybackPolicyEnforcer(() -> {
        if (eventListener != null) {
          eventListener.onPlayInlineContent(null);
        }
      });
    }
  }

  @Override
  public int getAdapterPosition() {
    throw new UnsupportedOperationException("Do not delegate to this method");
  }

  @Override
  public @NonNull Projection getGiphyMp4PlayableProjection(@NonNull ViewGroup recyclerView) {
    if (mediaThumbnailStub != null && mediaThumbnailStub.isResolvable()) {
      ConversationItemThumbnail thumbnail = mediaThumbnailStub.require();
      return Projection.relativeToParent(recyclerView, thumbnail, thumbnail.getCorners())
                       .scale(bodyBubble.getScaleX())
                       .translateX(Util.halfOffsetFromScale(thumbnail.getWidth(), bodyBubble.getScaleX()))
                       .translateY(Util.halfOffsetFromScale(thumbnail.getHeight(), bodyBubble.getScaleY()))
                       .translateY(getTranslationY())
                       .translateX(bodyBubble.getTranslationX())
                       .translateX(getTranslationX());
    } else {
      return Projection.relativeToParent(recyclerView, bodyBubble, bodyBubbleCorners)
                       .translateY(getTranslationY())
                       .translateX(bodyBubble.getTranslationX())
                       .translateX(getTranslationX());
    }
  }

  @Override
  public boolean canPlayContent() {
    return mediaThumbnailStub != null && mediaThumbnailStub.isResolvable() && canPlayContent;
  }

  @Override
  public boolean shouldProjectContent() {
    return canPlayContent() && bodyBubble.getVisibility() == VISIBLE;
  }

  @Override
  public @NonNull ProjectionList getColorizerProjections(@NonNull ViewGroup coordinateRoot) {
    return getSnapshotProjections(coordinateRoot, true, true);
  }

  public @NonNull ProjectionList getSnapshotProjections(@NonNull ViewGroup coordinateRoot, boolean clipOutMedia) {
    return getSnapshotProjections(coordinateRoot, clipOutMedia, true);
  }

  public @NonNull ProjectionList getSnapshotProjections(@NonNull ViewGroup coordinateRoot, boolean clipOutMedia, boolean outgoingOnly) {
    colorizerProjections.clear();

    if ((messageRecord.isOutgoing() || !outgoingOnly) &&
        !hasNoBubble(messageRecord) &&
        !messageRecord.isRemoteDelete() &&
        bodyBubbleCorners != null &&
        bodyBubble.getVisibility() == VISIBLE)
    {
      Projection bodyBubbleToRoot = Projection.relativeToParent(coordinateRoot, bodyBubble, bodyBubbleCorners).translateX(bodyBubble.getTranslationX());
      Projection videoToBubble    = bodyBubble.getVideoPlayerProjection();
      Projection mediaThumb       = clipOutMedia && mediaThumbnailStub.resolved() ? Projection.relativeToParent(coordinateRoot, mediaThumbnailStub.require(), null) : null;

      float translationX = Util.halfOffsetFromScale(bodyBubble.getWidth(), bodyBubble.getScaleX());
      float translationY = Util.halfOffsetFromScale(bodyBubble.getHeight(), bodyBubble.getScaleY());

      if (videoToBubble != null) {
        Projection videoToRoot = Projection.translateFromDescendantToParentCoords(videoToBubble, bodyBubble, coordinateRoot);

        List<Projection> projections = Projection.getCapAndTail(bodyBubbleToRoot, videoToRoot);
        if (!projections.isEmpty()) {
          projections.get(0)
                     .scale(bodyBubble.getScaleX())
                     .translateX(translationX)
                     .translateY(translationY);
          projections.get(1)
                     .scale(bodyBubble.getScaleX())
                     .translateX(translationX)
                     .translateY(-translationY);
        }

        colorizerProjections.addAll(projections);
      } else if (hasThumbnail(messageRecord) && mediaThumb != null) {
        if (hasQuote(messageRecord) && quoteView != null) {
          Projection quote        = Projection.relativeToParent(coordinateRoot, bodyBubble, bodyBubbleCorners).translateX(bodyBubble.getTranslationX());
          int        quoteViewTop = (int) quote.getY();
          int        mediaTop     = (int) mediaThumb.getY();

          colorizerProjections.add(
              quote.insetBottom(quote.getHeight() - (mediaTop - quoteViewTop))
                   .scale(bodyBubble.getScaleX())
                   .translateX(translationX)
                   .translateY(translationY)
          );
        }

        colorizerProjections.add(
            bodyBubbleToRoot.scale(bodyBubble.getScaleX())
                            .insetTop((int) (mediaThumb.getHeight() * bodyBubble.getScaleX()))
                            .translateX(translationX)
                            .translateY(translationY)
        );
      } else {
        colorizerProjections.add(
            bodyBubbleToRoot.scale(bodyBubble.getScaleX())
                            .translateX(translationX)
                            .translateY(translationY)
        );
      }

      if (mediaThumb != null) {
        mediaThumb.release();
      }
    }

    if ((messageRecord.isOutgoing() || !outgoingOnly) &&
        hasNoBubble(messageRecord) &&
        hasWallpaper &&
        bodyBubble.getVisibility() == VISIBLE)
    {
      ConversationItemFooter footer           = getActiveFooter(messageRecord);
      Projection             footerProjection = footer.getProjection(coordinateRoot);
      if (footerProjection != null) {
        colorizerProjections.add(
            footerProjection.translateX(bodyBubble.getTranslationX())
                            .scale(bodyBubble.getScaleX())
                            .translateX(Util.halfOffsetFromScale(footer.getWidth(), bodyBubble.getScaleX()))
                            .translateY(-Util.halfOffsetFromScale(footer.getHeight(), bodyBubble.getScaleY()))
        );
      }
    }

    for (int i = 0; i < colorizerProjections.size(); i++) {
      colorizerProjections.get(i).translateY(getTranslationY());
    }

    return colorizerProjections;
  }

  @Override
  public @Nullable View getHorizontalTranslationTarget() {
    if (messageRecord.isOutgoing()) {
      return null;
    } else if (groupThread) {
      return contactPhotoHolder;
    } else {
      return bodyBubble;
    }
  }

  private class SharedContactEventListener implements SharedContactView.EventListener {
    @Override
    public void onAddToContactsClicked(@NonNull Contact contact) {
      if (eventListener != null && batchSelected.isEmpty()) {
        eventListener.onAddToContactsClicked(contact);
      } else {
        passthroughClickListener.onClick(sharedContactStub.get());
      }
    }

    @Override
    public void onInviteClicked(@NonNull List<Recipient> choices) {
      if (eventListener != null && batchSelected.isEmpty()) {
        eventListener.onInviteSharedContactClicked(choices);
      } else {
        passthroughClickListener.onClick(sharedContactStub.get());
      }
    }

    @Override
    public void onMessageClicked(@NonNull List<Recipient> choices) {
      if (eventListener != null && batchSelected.isEmpty()) {
        eventListener.onMessageSharedContactClicked(choices);
      } else {
        passthroughClickListener.onClick(sharedContactStub.get());
      }
    }
  }

  private class SharedContactClickListener implements View.OnClickListener {
    @Override
    public void onClick(View view) {
      if (eventListener != null && batchSelected.isEmpty() && messageRecord.isMms() && !((MmsMessageRecord) messageRecord).getSharedContacts().isEmpty()) {
        eventListener.onSharedContactDetailsClicked(((MmsMessageRecord) messageRecord).getSharedContacts().get(0), (View) sharedContactStub.get().getAvatarView().getParent());
      } else {
        passthroughClickListener.onClick(view);
      }
    }
  }

  private class LinkPreviewClickListener implements View.OnClickListener {
    @Override
    public void onClick(View view) {
      if (eventListener != null && batchSelected.isEmpty() && messageRecord.isMms() && !((MmsMessageRecord) messageRecord).getLinkPreviews().isEmpty()) {
        eventListener.onLinkPreviewClicked(((MmsMessageRecord) messageRecord).getLinkPreviews().get(0));
      } else {
        passthroughClickListener.onClick(view);
      }
    }
  }

  private class ViewOnceMessageClickListener implements View.OnClickListener {
    @Override
    public void onClick(View view) {
      ViewOnceMessageView revealView = (ViewOnceMessageView) view;

      if (batchSelected.isEmpty() && messageRecord.isMms() && revealView.requiresTapToDownload((MmsMessageRecord) messageRecord)) {
        singleDownloadClickListener.onClick(view, ((MmsMessageRecord) messageRecord).getSlideDeck().getThumbnailSlide());
      } else if (eventListener != null && batchSelected.isEmpty() && messageRecord.isMms()) {
        eventListener.onViewOnceMessageClicked((MmsMessageRecord) messageRecord);
      } else {
        passthroughClickListener.onClick(view);
      }
    }
  }

  private class LinkPreviewThumbnailClickListener implements SlideClickListener {
    public void onClick(final View v, final Slide slide) {
      if (eventListener != null && batchSelected.isEmpty() && messageRecord.isMms() && !((MmsMessageRecord) messageRecord).getLinkPreviews().isEmpty()) {
        eventListener.onLinkPreviewClicked(((MmsMessageRecord) messageRecord).getLinkPreviews().get(0));
      } else {
        performClick();
      }
    }
  }

  private class QuotedIndicatorClickListener implements View.OnClickListener {
    public void onClick(final View view) {
      if (eventListener != null && batchSelected.isEmpty() && conversationMessage.hasBeenQuoted()) {
        eventListener.onQuotedIndicatorClicked((messageRecord));
      } else {
        passthroughClickListener.onClick(view);
      }
    }
  }

  private class ScheduledIndicatorClickListener implements View.OnClickListener {
    public void onClick(final View view) {
      if (eventListener != null && batchSelected.isEmpty()) {
        eventListener.onScheduledIndicatorClicked(view, (messageRecord));
      } else {
        passthroughClickListener.onClick(view);
      }
    }
  }

  private class AttachmentDownloadClickListener implements SlidesClickedListener {
    @Override
    public void onClick(View v, final List<Slide> slides) {
      Log.i(TAG, "onClick() for attachment download");
      if (messageRecord.isMmsNotification()) {
        Log.i(TAG, "Scheduling MMS attachment download");
        ApplicationDependencies.getJobManager().add(new MmsDownloadJob(messageRecord.getId(),
                                                                       messageRecord.getThreadId(),
                                                                       false));
      } else {
        Log.i(TAG, "Scheduling push attachment downloads for " + slides.size() + " items");

        for (Slide slide : slides) {
          ApplicationDependencies.getJobManager().add(new AttachmentDownloadJob(messageRecord.getId(),
                                                                                ((DatabaseAttachment) slide.asAttachment()).getAttachmentId(),
                                                                                true));
        }
      }
    }
  }

  private class SlideClickPassthroughListener implements SlideClickListener {

    private final SlidesClickedListener original;

    private SlideClickPassthroughListener(@NonNull SlidesClickedListener original) {
      this.original = original;
    }

    @Override
    public void onClick(View v, Slide slide) {
      original.onClick(v, Collections.singletonList(slide));
    }
  }

  private class StickerClickListener implements SlideClickListener {
    @Override
    public void onClick(View v, Slide slide) {
      if (shouldInterceptClicks(messageRecord) || !batchSelected.isEmpty()) {
        performClick();
      } else if (eventListener != null && hasSticker(messageRecord)) {
        //noinspection ConstantConditions
        eventListener.onStickerClicked(((MmsMessageRecord) messageRecord).getSlideDeck().getStickerSlide().asAttachment().getSticker());
      }
    }
  }

  private class ThumbnailClickListener implements SlideClickListener {
    public void onClick(final View v, final Slide slide) {
      if (shouldInterceptClicks(messageRecord) || !batchSelected.isEmpty() || isCondensedMode()) {
        performClick();
      } else if (!canPlayContent && mediaItem != null && eventListener != null) {
        eventListener.onPlayInlineContent(conversationMessage);
      } else if (MediaPreviewV2Fragment.isContentTypeSupported(slide.getContentType()) && slide.getUri() != null) {
        if (eventListener == null) {
          return;
        }

        MediaIntentFactory.MediaPreviewArgs args = new MediaIntentFactory.MediaPreviewArgs(
            messageRecord.getThreadId(),
            messageRecord.getTimestamp(),
            slide.getUri(),
            slide.getContentType(),
            slide.asAttachment().getSize(),
            slide.getCaption().orElse(null),
            false,
            false,
            false,
            false,
            MediaTable.Sorting.Newest,
            slide.isVideoGif(),
            new MediaIntentFactory.SharedElementArgs(
                slide.asAttachment().getWidth(),
                slide.asAttachment().getHeight(),
                mediaThumbnailStub.require().getCorners().getTopLeft(),
                mediaThumbnailStub.require().getCorners().getTopRight(),
                mediaThumbnailStub.require().getCorners().getBottomRight(),
                mediaThumbnailStub.require().getCorners().getBottomLeft()
            ),
            false);
        MediaPreviewCache.INSTANCE.setDrawable(((ThumbnailView) v).getImageDrawable());
        eventListener.goToMediaPreview(ConversationItem.this, v, args);
      } else if (slide.getUri() != null) {
        Log.i(TAG, "Clicked: " + slide.getUri() + " , " + slide.getContentType());
        Uri publicUri = PartAuthority.getAttachmentPublicUri(slide.getUri());
        Log.i(TAG, "Public URI: " + publicUri);
        Intent intent = new Intent(Intent.ACTION_VIEW);
        intent.addFlags(Intent.FLAG_GRANT_READ_URI_PERMISSION);
        intent.setDataAndType(PartAuthority.getAttachmentPublicUri(slide.getUri()), Intent.normalizeMimeType(slide.getContentType()));
        try {
          context.startActivity(intent);
        } catch (ActivityNotFoundException anfe) {
          Log.w(TAG, "No activity existed to view the media.");
          Toast.makeText(context, R.string.ConversationItem_unable_to_open_media, Toast.LENGTH_LONG).show();
        }
      } else if (slide.asAttachment().isPermanentlyFailed()) {
        String failedMessage;

        if (slide instanceof ImageSlide) {
          failedMessage = messageRecord.isOutgoing() ? context.getString(R.string.ConversationItem_cant_download_image_you_will_need_to_send_it_again)
                                                     : context.getString(R.string.ConversationItem_cant_download_image_s_will_need_to_send_it_again, messageRecord.getFromRecipient().getShortDisplayName(context));
        } else if (slide instanceof VideoSlide) {
          failedMessage = messageRecord.isOutgoing() ? context.getString(R.string.ConversationItem_cant_download_video_you_will_need_to_send_it_again)
                                                     : context.getString(R.string.ConversationItem_cant_download_video_s_will_need_to_send_it_again, messageRecord.getFromRecipient().getShortDisplayName(context));
        } else {
          failedMessage = messageRecord.isOutgoing() ? context.getString(R.string.ConversationItem_cant_download_message_you_will_need_to_send_it_again)
                                                     : context.getString(R.string.ConversationItem_cant_download_message_s_will_need_to_send_it_again, messageRecord.getFromRecipient().getShortDisplayName(context));
        }

        new MaterialAlertDialogBuilder(getContext())
            .setMessage(failedMessage)
            .setPositiveButton(android.R.string.ok, null)
            .setNegativeButton(android.R.string.cancel, null)
            .show();
      }
    }
  }

  private class PassthroughClickListener implements View.OnLongClickListener, View.OnClickListener {

    @Override
    public boolean onLongClick(View v) {
      if (bodyText.hasSelection()) {
        return false;
      }
      performLongClick();
      return true;
    }

    @Override
    public void onClick(View v) {
      performClick();
    }
  }

  private class ClickListener implements View.OnClickListener {
    private OnClickListener parent;

    ClickListener(@Nullable OnClickListener parent) {
      this.parent = parent;
    }

    public void onClick(View v) {
      if (!shouldInterceptClicks(messageRecord) && parent != null) {
        parent.onClick(v);
      } else if (messageRecord.isFailed()) {
        if (eventListener != null) {
          eventListener.onMessageWithErrorClicked(messageRecord);
        }
      } else if (messageRecord.isRateLimited() && SignalStore.rateLimit().needsRecaptcha()) {
        if (eventListener != null) {
          eventListener.onMessageWithRecaptchaNeededClicked(messageRecord);
        }
      } else if (!messageRecord.isOutgoing() && messageRecord.isIdentityMismatchFailure()) {
        if (eventListener != null) {
          eventListener.onIncomingIdentityMismatchClicked(messageRecord.getFromRecipient().getId());
        }
      } else if (messageRecord.isPendingInsecureSmsFallback()) {
        handleMessageApproval();
      }
    }
  }

  private final class TouchDelegateChangedListener implements ConversationItemFooter.OnTouchDelegateChangedListener {
    @Override
    public void onTouchDelegateChanged(@NonNull Rect delegateRect, @NonNull View delegateView) {
      offsetDescendantRectToMyCoords(footer, delegateRect);
      setTouchDelegate(new TouchDelegate(delegateRect, delegateView));
    }
  }

  private final class UrlClickListener implements UrlClickHandler {

    @Override
    public boolean handleOnClick(@NonNull String url) {
      return eventListener != null && eventListener.onUrlClicked(url);
    }
  }

  private class MentionClickableSpan extends ClickableSpan {
    private final RecipientId mentionedRecipientId;

    MentionClickableSpan(RecipientId mentionedRecipientId) {
      this.mentionedRecipientId = mentionedRecipientId;
    }

    @Override
    public void onClick(@NonNull View widget) {
      if (eventListener != null && batchSelected.isEmpty()) {
        VibrateUtil.vibrateTick(context);
        eventListener.onGroupMemberClicked(mentionedRecipientId, conversationRecipient.get().requireGroupId());
      }
    }

    @Override
    public void updateDrawState(@NonNull TextPaint ds) {}
  }

  private final class AudioPlaybackSpeedToggleListener implements PlaybackSpeedToggleTextView.PlaybackSpeedListener {
    @Override
    public void onPlaybackSpeedChanged(float speed) {
      if (eventListener == null || !audioViewStub.resolved()) {
        return;
      }

      Uri uri = audioViewStub.get().getAudioSlideUri();
      if (uri == null) {
        return;
      }

      eventListener.onVoiceNotePlaybackSpeedChanged(uri, speed);
    }
  }

  private final class AudioViewCallbacks implements AudioView.Callbacks {

    @Override
    public void onPlay(@NonNull Uri audioUri, double progress) {
      if (eventListener == null) return;

      eventListener.onVoiceNotePlay(audioUri, messageRecord.getId(), progress);
    }

    @Override
    public void onPause(@NonNull Uri audioUri) {
      if (eventListener == null) return;

      eventListener.onVoiceNotePause(audioUri);
    }

    @Override
    public void onSeekTo(@NonNull Uri audioUri, double progress) {
      if (eventListener == null) return;

      eventListener.onVoiceNoteSeekTo(audioUri, progress);
    }

    @Override
    public void onStopAndReset(@NonNull Uri audioUri) {
      throw new UnsupportedOperationException();
    }

    @Override
    public void onSpeedChanged(float speed, boolean isPlaying) {
      footer.setAudioPlaybackSpeed(speed, isPlaying);
    }

    @Override
    public void onProgressUpdated(long durationMillis, long playheadMillis) {
      footer.setAudioDuration(durationMillis, playheadMillis);
    }
  }

  private void handleMessageApproval() {
<<<<<<< HEAD
    SignalDatabase.messages().markAsSentFailed(messageRecord.getId());
=======
    final int title;
    final int message;

    if (messageRecord.isMms()) title = R.string.ConversationItem_click_to_approve_unencrypted_mms_dialog_title;
    else title = R.string.ConversationItem_click_to_approve_unencrypted_sms_dialog_title;

    message = R.string.ConversationItem_click_to_approve_unencrypted_dialog_message;

    AlertDialog.Builder builder = new AlertDialog.Builder(context);
    builder.setTitle(title);

    if (message > -1) builder.setMessage(message);

    builder.setPositiveButton(R.string.yes, (dialogInterface, i) -> {
      MessageTable db = messageRecord.isMms() ? SignalDatabase.messages()
                                              : SignalDatabase.messages();

      db.markAsInsecure(messageRecord.getId());
      db.markAsOutbox(messageRecord.getId());
      db.markAsForcedSms(messageRecord.getId());

      if (messageRecord.isMms()) {
        MmsSendJob.enqueue(context,
                           ApplicationDependencies.getJobManager(),
                           messageRecord.getId());
      } else {
        ApplicationDependencies.getJobManager().add(new SmsSendJob(messageRecord.getId(),
                                                                   messageRecord.getToRecipient()));
      }
    });

    builder.setNegativeButton(R.string.no, (dialogInterface, i) -> {
      if (messageRecord.isMms()) {
        SignalDatabase.messages().markAsSentFailed(messageRecord.getId());
      } else {
        SignalDatabase.messages().markAsSentFailed(messageRecord.getId());
      }
    });
    builder.show();
>>>>>>> 5f7414e8
  }
}<|MERGE_RESOLUTION|>--- conflicted
+++ resolved
@@ -1278,13 +1278,6 @@
       if (revealableStub.resolved()) revealableStub.get().setVisibility(GONE);
       paymentViewStub.setVisibility(View.GONE);
 
-<<<<<<< HEAD
-=======
-      MmsMessageRecord mmsMessageRecord = (MmsMessageRecord) messageRecord;
-      giftViewStub.get().setGiftBadge(glideRequests, Objects.requireNonNull(mmsMessageRecord.getGiftBadge()), messageRecord.isOutgoing(), giftMessageViewCallback, messageRecord.getFromRecipient(), messageRecord.getToRecipient());
-      giftViewStub.get().setVisibility(VISIBLE);
-
->>>>>>> 5f7414e8
       footer.setVisibility(VISIBLE);
     } else if (messageRecord.isPaymentNotification()) {
       if (mediaThumbnailStub.resolved()) mediaThumbnailStub.require().setVisibility(GONE);
@@ -2526,48 +2519,6 @@
   }
 
   private void handleMessageApproval() {
-<<<<<<< HEAD
     SignalDatabase.messages().markAsSentFailed(messageRecord.getId());
-=======
-    final int title;
-    final int message;
-
-    if (messageRecord.isMms()) title = R.string.ConversationItem_click_to_approve_unencrypted_mms_dialog_title;
-    else title = R.string.ConversationItem_click_to_approve_unencrypted_sms_dialog_title;
-
-    message = R.string.ConversationItem_click_to_approve_unencrypted_dialog_message;
-
-    AlertDialog.Builder builder = new AlertDialog.Builder(context);
-    builder.setTitle(title);
-
-    if (message > -1) builder.setMessage(message);
-
-    builder.setPositiveButton(R.string.yes, (dialogInterface, i) -> {
-      MessageTable db = messageRecord.isMms() ? SignalDatabase.messages()
-                                              : SignalDatabase.messages();
-
-      db.markAsInsecure(messageRecord.getId());
-      db.markAsOutbox(messageRecord.getId());
-      db.markAsForcedSms(messageRecord.getId());
-
-      if (messageRecord.isMms()) {
-        MmsSendJob.enqueue(context,
-                           ApplicationDependencies.getJobManager(),
-                           messageRecord.getId());
-      } else {
-        ApplicationDependencies.getJobManager().add(new SmsSendJob(messageRecord.getId(),
-                                                                   messageRecord.getToRecipient()));
-      }
-    });
-
-    builder.setNegativeButton(R.string.no, (dialogInterface, i) -> {
-      if (messageRecord.isMms()) {
-        SignalDatabase.messages().markAsSentFailed(messageRecord.getId());
-      } else {
-        SignalDatabase.messages().markAsSentFailed(messageRecord.getId());
-      }
-    });
-    builder.show();
->>>>>>> 5f7414e8
   }
 }