/*
 * Copyright (C) 2011 Whisper Systems
 *
 * This program is free software: you can redistribute it and/or modify
 * it under the terms of the GNU General Public License as published by
 * the Free Software Foundation, either version 3 of the License, or
 * (at your option) any later version.
 *
 * This program is distributed in the hope that it will be useful,
 * but WITHOUT ANY WARRANTY; without even the implied warranty of
 * MERCHANTABILITY or FITNESS FOR A PARTICULAR PURPOSE.  See the
 * GNU General Public License for more details.
 *
 * You should have received a copy of the GNU General Public License
 * along with this program.  If not, see <http://www.gnu.org/licenses/>.
 */
package org.thoughtcrime.securesms.conversation;

import android.annotation.SuppressLint;
import android.content.ActivityNotFoundException;
import android.content.Context;
import android.content.Intent;
import android.graphics.Color;
import android.graphics.PorterDuff;
import android.graphics.Rect;
import android.graphics.Typeface;
import android.net.Uri;
import android.text.Annotation;
import android.text.Spannable;
import android.text.SpannableString;
import android.text.SpannableStringBuilder;
import android.text.Spanned;
import android.text.TextPaint;
import android.text.style.BackgroundColorSpan;
import android.text.style.CharacterStyle;
import android.text.style.ClickableSpan;
import android.text.style.ForegroundColorSpan;
import android.text.style.StyleSpan;
import android.text.style.URLSpan;
import android.util.AttributeSet;
import android.util.TypedValue;
import android.view.GestureDetector;
import android.view.MotionEvent;
import android.view.TouchDelegate;
import android.view.View;
import android.view.ViewGroup;
import android.widget.Button;
import android.widget.RelativeLayout;
import android.widget.TextView;
import android.widget.Toast;

import androidx.annotation.ColorInt;
import androidx.annotation.DimenRes;
import androidx.annotation.NonNull;
import androidx.annotation.Nullable;
import androidx.core.content.ContextCompat;
import androidx.lifecycle.LifecycleOwner;
import androidx.media3.common.MediaItem;
import androidx.recyclerview.widget.RecyclerView;

import com.bumptech.glide.RequestManager;
import com.google.android.material.dialog.MaterialAlertDialogBuilder;
import com.google.common.collect.Sets;

import org.greenrobot.eventbus.EventBus;
import org.greenrobot.eventbus.Subscribe;
import org.greenrobot.eventbus.ThreadMode;
import org.signal.core.util.DimensionUnit;
import org.signal.core.util.StringUtil;
import org.signal.core.util.logging.Log;
import org.signal.ringrtc.CallLinkRootKey;
import org.thoughtcrime.securesms.BindableConversationItem;
import org.thoughtcrime.securesms.R;
import org.thoughtcrime.securesms.attachments.Attachment;
import org.thoughtcrime.securesms.attachments.AttachmentId;
import org.thoughtcrime.securesms.attachments.DatabaseAttachment;
import org.thoughtcrime.securesms.badges.BadgeImageView;
import org.thoughtcrime.securesms.calls.links.CallLinkJoinButton;
import org.thoughtcrime.securesms.calls.links.CallLinks;
import org.thoughtcrime.securesms.components.AlertView;
import org.thoughtcrime.securesms.components.AudioView;
import org.thoughtcrime.securesms.components.AvatarImageView;
import org.thoughtcrime.securesms.components.BorderlessImageView;
import org.thoughtcrime.securesms.components.ConversationItemFooter;
import org.thoughtcrime.securesms.components.ConversationItemThumbnail;
import org.thoughtcrime.securesms.components.DocumentView;
import org.thoughtcrime.securesms.components.LinkPreviewView;
import org.thoughtcrime.securesms.components.Outliner;
import org.thoughtcrime.securesms.components.PlaybackSpeedToggleTextView;
import org.thoughtcrime.securesms.components.QuoteView;
import org.thoughtcrime.securesms.components.SharedContactView;
import org.thoughtcrime.securesms.components.ThumbnailView;
import org.thoughtcrime.securesms.components.emoji.EmojiTextView;
import org.thoughtcrime.securesms.components.mention.MentionAnnotation;
import org.thoughtcrime.securesms.contactshare.Contact;
import org.thoughtcrime.securesms.conversation.clicklisteners.AttachmentCancelClickListener;
import org.thoughtcrime.securesms.conversation.clicklisteners.ResendClickListener;
import org.thoughtcrime.securesms.conversation.colors.Colorizer;
import org.thoughtcrime.securesms.conversation.mutiselect.MultiselectCollection;
import org.thoughtcrime.securesms.conversation.mutiselect.MultiselectPart;
import org.thoughtcrime.securesms.conversation.ui.payment.PaymentMessageView;
import org.thoughtcrime.securesms.conversation.v2.items.InteractiveConversationElement;
import org.thoughtcrime.securesms.conversation.v2.items.V2ConversationItemUtils;
import org.thoughtcrime.securesms.database.AttachmentTable;
import org.thoughtcrime.securesms.database.MediaTable;
import org.thoughtcrime.securesms.database.model.MessageRecord;
import org.thoughtcrime.securesms.database.model.MmsMessageRecord;
import org.thoughtcrime.securesms.database.model.Quote;
import org.thoughtcrime.securesms.database.model.databaseprotos.MessageExtras;
import org.thoughtcrime.securesms.dependencies.AppDependencies;
import org.thoughtcrime.securesms.events.PartProgressEvent;
import org.thoughtcrime.securesms.giph.mp4.GiphyMp4PlaybackPolicy;
import org.thoughtcrime.securesms.giph.mp4.GiphyMp4PlaybackPolicyEnforcer;
import org.thoughtcrime.securesms.jobmanager.JobManager;
import org.thoughtcrime.securesms.jobs.AttachmentDownloadJob;
import org.thoughtcrime.securesms.jobs.RestoreAttachmentJob;
import org.thoughtcrime.securesms.keyvalue.SignalStore;
import org.thoughtcrime.securesms.linkpreview.LinkPreview;
import org.thoughtcrime.securesms.mediapreview.MediaIntentFactory;
import org.thoughtcrime.securesms.mediapreview.MediaPreviewCache;
import org.thoughtcrime.securesms.mediapreview.MediaPreviewV2Fragment;
import org.thoughtcrime.securesms.mms.ImageSlide;
import org.thoughtcrime.securesms.mms.PartAuthority;
import org.thoughtcrime.securesms.mms.Slide;
import org.thoughtcrime.securesms.mms.SlideClickListener;
import org.thoughtcrime.securesms.mms.SlideDeck;
import org.thoughtcrime.securesms.mms.SlidesClickedListener;
import org.thoughtcrime.securesms.mms.TextSlide;
import org.thoughtcrime.securesms.mms.VideoSlide;
import org.thoughtcrime.securesms.reactions.ReactionsConversationView;
import org.thoughtcrime.securesms.recipients.LiveRecipient;
import org.thoughtcrime.securesms.recipients.Recipient;
import org.thoughtcrime.securesms.recipients.RecipientForeverObserver;
import org.thoughtcrime.securesms.recipients.RecipientId;
import org.thoughtcrime.securesms.revealable.ViewOnceMessageView;
import org.thoughtcrime.securesms.util.DateUtils;
import org.thoughtcrime.securesms.util.FeatureFlags;
import org.thoughtcrime.securesms.util.InterceptableLongClickCopyLinkSpan;
import org.thoughtcrime.securesms.util.LongClickMovementMethod;
import org.thoughtcrime.securesms.util.MediaUtil;
import org.thoughtcrime.securesms.util.MessageRecordUtil;
import org.thoughtcrime.securesms.util.PlaceholderURLSpan;
import org.thoughtcrime.securesms.util.Projection;
import org.thoughtcrime.securesms.util.ProjectionList;
import org.thoughtcrime.securesms.util.SearchUtil;
import org.thoughtcrime.securesms.util.ThemeUtil;
import org.thoughtcrime.securesms.util.UrlClickHandler;
import org.thoughtcrime.securesms.util.Util;
import org.thoughtcrime.securesms.util.VibrateUtil;
import org.thoughtcrime.securesms.util.ViewUtil;
import org.thoughtcrime.securesms.util.views.NullableStub;
import org.thoughtcrime.securesms.util.views.Stub;

import java.util.ArrayList;
import java.util.Collections;
import java.util.HashSet;
import java.util.List;
import java.util.Locale;
import java.util.Objects;
import java.util.Optional;
import java.util.Set;
import java.util.concurrent.TimeUnit;

/**
 * A view that displays an individual conversation item within a conversation
 * thread.  Used by ComposeMessageActivity's ListActivity via a ConversationAdapter.
 *
 * @author Moxie Marlinspike
 */

public final class ConversationItem extends RelativeLayout implements BindableConversationItem,
                                                                      RecipientForeverObserver,
                                                                      InteractiveConversationElement
{
  private static final String TAG = Log.tag(ConversationItem.class);

  private static final int MAX_MEASURE_CALLS = 3;

  private static final Rect SWIPE_RECT = new Rect();

  public static final  float LONG_PRESS_SCALE_FACTOR    = 0.95f;
  private static final int   SHRINK_BUBBLE_DELAY_MILLIS = 100;
  private static final long  MAX_CLUSTERING_TIME_DIFF   = TimeUnit.MINUTES.toMillis(3);
  private static final int   CONDENSED_MODE_MAX_LINES   = 3;

  private static final SearchUtil.StyleFactory STYLE_FACTORY = () -> new CharacterStyle[] { new BackgroundColorSpan(Color.YELLOW), new ForegroundColorSpan(Color.BLACK) };

  private ConversationMessage         conversationMessage;
  private MessageRecord               messageRecord;
  private Optional<MessageRecord>     nextMessageRecord;
  private Locale                      locale;
  private boolean                     groupThread;
  private LiveRecipient               author;
  private RequestManager              requestManager;
  private Optional<MessageRecord>     previousMessage;
  private ConversationItemDisplayMode displayMode;

  private           ConversationItemBodyBubble bodyBubble;
  private           View                       reply;
  private           View                       replyIcon;
  @Nullable private ViewGroup                  contactPhotoHolder;
  @Nullable private QuoteView                  quoteView;
  private           EmojiTextView              bodyText;
  private           ConversationItemFooter     footer;
  @Nullable private ConversationItemFooter     stickerFooter;
  @Nullable private TextView                   groupSender;
  @Nullable private View                       groupSenderHolder;
  private           AvatarImageView            contactPhoto;
  private           AlertView                  alertView;
  private           ReactionsConversationView  reactionsView;
  private           BadgeImageView             badgeImageView;
  private           View                       storyReactionLabelWrapper;
  private           TextView                   storyReactionLabel;
  private           View                       quotedIndicator;
  private           View                       scheduledIndicator;

  private @NonNull       Set<MultiselectPart>                    batchSelected = new HashSet<>();
  private final @NonNull Outliner                                outliner      = new Outliner();
  private final @NonNull Outliner                                pulseOutliner = new Outliner();
  private final @NonNull List<Outliner>                          outliners     = new ArrayList<>(2);
  private                LiveRecipient                           conversationRecipient;
  private                NullableStub<ConversationItemThumbnail> mediaThumbnailStub;
  private                Stub<AudioView>                         audioViewStub;
  private                Stub<DocumentView>                      documentViewStub;
  private                Stub<SharedContactView>                 sharedContactStub;
  private                Stub<LinkPreviewView>                   linkPreviewStub;
  private                Stub<BorderlessImageView>               stickerStub;
  private                Stub<ViewOnceMessageView>               revealableStub;
  private                Stub<CallLinkJoinButton>                joinCallLinkStub;
  private                Stub<Button>                            callToActionStub;
  private                Stub<PaymentMessageView>                paymentViewStub;
  private @Nullable      EventListener                           eventListener;
  private @Nullable      GestureDetector                         gestureDetector;

  private int     defaultBubbleColor;
  private int     defaultBubbleColorForWallpaper;
  private int     measureCalls;
  private boolean updatingFooter;

  private final PassthroughClickListener        passthroughClickListener        = new PassthroughClickListener();
  private final AttachmentDownloadClickListener downloadClickListener           = new AttachmentDownloadClickListener();
  private final PlayVideoClickListener          playVideoClickListener          = new PlayVideoClickListener();
  private final AttachmentCancelClickListener   attachmentCancelClickListener   = new AttachmentCancelClickListener();
  private final SlideClickPassthroughListener   singleDownloadClickListener     = new SlideClickPassthroughListener(downloadClickListener);
  private final SharedContactEventListener      sharedContactEventListener      = new SharedContactEventListener();
  private final SharedContactClickListener      sharedContactClickListener      = new SharedContactClickListener();
  private final LinkPreviewClickListener        linkPreviewClickListener        = new LinkPreviewClickListener();
  private final ViewOnceMessageClickListener    revealableClickListener         = new ViewOnceMessageClickListener();
  private final QuotedIndicatorClickListener    quotedIndicatorClickListener    = new QuotedIndicatorClickListener();
  private final ScheduledIndicatorClickListener scheduledIndicatorClickListener = new ScheduledIndicatorClickListener();
  private final UrlClickListener                urlClickListener                = new UrlClickListener();
  private final Rect                            thumbnailMaskingRect            = new Rect();
  private final TouchDelegateChangedListener    touchDelegateChangedListener    = new TouchDelegateChangedListener();
  private final DoubleTapEditTouchListener      doubleTapEditTouchListener      = new DoubleTapEditTouchListener();
<<<<<<< HEAD
=======
  private final GiftMessageViewCallback         giftMessageViewCallback         = new GiftMessageViewCallback();
  private final PaymentTombstoneClickListener   paymentTombstoneClickListener   = new PaymentTombstoneClickListener();
>>>>>>> 26bd59c3

  private final Context context;

  private       MediaItem          mediaItem;
  private       boolean            canPlayContent;
  private       Projection.Corners bodyBubbleCorners;
  private       Colorizer          colorizer;
  private       boolean            hasWallpaper;
  private       float              lastYDownRelativeToThis;
  private final ProjectionList     colorizerProjections = new ProjectionList(3);
  private       boolean            isBound              = false;

  private final Runnable shrinkBubble = new Runnable() {
    @Override
    public void run() {
      bodyBubble.animate()
                .scaleX(LONG_PRESS_SCALE_FACTOR)
                .scaleY(LONG_PRESS_SCALE_FACTOR)
                .setUpdateListener(animation -> {
                  View parent = (View) getParent();
                  if (parent != null) {
                    parent.invalidate();
                  }
                });

      reactionsView.animate()
                   .scaleX(LONG_PRESS_SCALE_FACTOR)
                   .scaleY(LONG_PRESS_SCALE_FACTOR);

      if (quotedIndicator != null) {
        quotedIndicator.animate()
                       .scaleX(LONG_PRESS_SCALE_FACTOR)
                       .scaleY(LONG_PRESS_SCALE_FACTOR);
      }
      if (scheduledIndicator != null) {
        scheduledIndicator.animate()
                          .scaleX(LONG_PRESS_SCALE_FACTOR)
                          .scaleY(LONG_PRESS_SCALE_FACTOR);
      }
    }
  };

  public ConversationItem(Context context) {
    this(context, null);
  }

  public ConversationItem(Context context, AttributeSet attrs) {
    super(context, attrs);
    this.context = context;
  }

  @Override
  public void setOnClickListener(OnClickListener l) {
    super.setOnClickListener(new ClickListener(l));
  }

  @Override
  protected void onFinishInflate() {
    super.onFinishInflate();

    initializeAttributes();

    this.bodyText                  = findViewById(R.id.conversation_item_body);
    this.footer                    = findViewById(R.id.conversation_item_footer);
    this.stickerFooter             = findViewById(R.id.conversation_item_sticker_footer);
    this.groupSender               = findViewById(R.id.group_message_sender);
    this.alertView                 = findViewById(R.id.indicators_parent);
    this.contactPhoto              = findViewById(R.id.contact_photo);
    this.contactPhotoHolder        = findViewById(R.id.contact_photo_container);
    this.bodyBubble                = findViewById(R.id.body_bubble);
    this.mediaThumbnailStub        = new NullableStub<>(findViewById(R.id.image_view_stub));
    this.audioViewStub             = new Stub<>(findViewById(R.id.audio_view_stub));
    this.documentViewStub          = new Stub<>(findViewById(R.id.document_view_stub));
    this.sharedContactStub         = new Stub<>(findViewById(R.id.shared_contact_view_stub));
    this.linkPreviewStub           = new Stub<>(findViewById(R.id.link_preview_stub));
    this.stickerStub               = new Stub<>(findViewById(R.id.sticker_view_stub));
    this.revealableStub            = new Stub<>(findViewById(R.id.revealable_view_stub));
    this.joinCallLinkStub          = ViewUtil.findStubById(this, R.id.conversation_item_join_button);
    this.callToActionStub          = ViewUtil.findStubById(this, R.id.conversation_item_call_to_action_stub);
    this.groupSenderHolder         = findViewById(R.id.group_sender_holder);
    this.quoteView                 = findViewById(R.id.quote_view);
    this.reply                     = findViewById(R.id.reply_icon_wrapper);
    this.replyIcon                 = findViewById(R.id.reply_icon);
    this.reactionsView             = findViewById(R.id.reactions_view);
    this.badgeImageView            = findViewById(R.id.badge);
    this.storyReactionLabelWrapper = findViewById(R.id.story_reacted_label_holder);
    this.storyReactionLabel        = findViewById(R.id.story_reacted_label);
    this.quotedIndicator           = findViewById(R.id.quoted_indicator);
    this.paymentViewStub           = new Stub<>(findViewById(R.id.payment_view_stub));
    this.scheduledIndicator        = findViewById(R.id.scheduled_indicator);

    setOnClickListener(new ClickListener(null));

    bodyText.setOnTouchListener(doubleTapEditTouchListener);
    bodyText.setOnLongClickListener(passthroughClickListener);
    bodyText.setOnClickListener(passthroughClickListener);
    footer.setOnTouchDelegateChangedListener(touchDelegateChangedListener);
  }

  @Override
  public void bind(@NonNull LifecycleOwner lifecycleOwner,
                   @NonNull ConversationMessage conversationMessage,
                   @NonNull Optional<MessageRecord> previousMessageRecord,
                   @NonNull Optional<MessageRecord> nextMessageRecord,
                   @NonNull RequestManager requestManager,
                   @NonNull Locale locale,
                   @NonNull Set<MultiselectPart> batchSelected,
                   @NonNull Recipient conversationRecipient,
                   @Nullable String searchQuery,
                   boolean pulse,
                   boolean hasWallpaper,
                   boolean isMessageRequestAccepted,
                   boolean allowedToPlayInline,
                   @NonNull Colorizer colorizer,
                   @NonNull ConversationItemDisplayMode displayMode)
  {
    unbind();

    lastYDownRelativeToThis = 0;

    conversationRecipient = conversationRecipient.resolve();

    this.conversationMessage   = conversationMessage;
    this.messageRecord         = conversationMessage.getMessageRecord();
    this.nextMessageRecord     = nextMessageRecord;
    this.locale                = locale;
    this.requestManager        = requestManager;
    this.batchSelected         = batchSelected;
    this.conversationRecipient = conversationRecipient.live();
    this.groupThread           = conversationRecipient.isGroup();
    this.author                = messageRecord.getFromRecipient().live();
    this.canPlayContent        = false;
    this.mediaItem             = null;
    this.colorizer             = colorizer;
    this.displayMode           = displayMode;
    this.previousMessage       = previousMessageRecord;

    setGutterSizes(messageRecord, groupThread);
    setMessageShape(messageRecord, previousMessageRecord, nextMessageRecord, groupThread);
    setMediaAttributes(messageRecord, previousMessageRecord, nextMessageRecord, groupThread, hasWallpaper, isMessageRequestAccepted, allowedToPlayInline);
    setBodyText(messageRecord, searchQuery, isMessageRequestAccepted);
    setBubbleState(messageRecord, messageRecord.getFromRecipient(), hasWallpaper, colorizer);
    setInteractionState(conversationMessage, pulse);
    setStatusIcons(messageRecord, hasWallpaper);
    setContactPhoto(author.get());
    setGroupMessageStatus(messageRecord, author.get());
    setGroupAuthorColor(messageRecord, hasWallpaper, colorizer);
    setAuthor(messageRecord, previousMessageRecord, nextMessageRecord, groupThread, hasWallpaper);
    setQuote(messageRecord, previousMessageRecord, nextMessageRecord, groupThread);
    setMessageSpacing(context, messageRecord, previousMessageRecord, nextMessageRecord, groupThread);
    setReactions(messageRecord);
    setFooter(messageRecord, nextMessageRecord, locale, groupThread, hasWallpaper);
    setStoryReactionLabel(messageRecord);
    setHasBeenQuoted(conversationMessage);
    setHasBeenScheduled(conversationMessage);

    if (audioViewStub.resolved()) {
      audioViewStub.get().setOnLongClickListener(passthroughClickListener);
    }

    isBound = true;
    this.author.observeForever(this);
    this.conversationRecipient.observeForever(this);
  }

  @Override
  public void setParentScrolling(boolean isParentScrolling) {
    bodyBubble.setParentScrolling(isParentScrolling);
  }

  @Override
  public void updateSelectedState() {
    setHasBeenQuoted(conversationMessage);
  }

  @Override
  public void updateTimestamps() {
    getActiveFooter(messageRecord).setMessageRecord(messageRecord, locale, displayMode);
  }

  @Override
  public void updateContactNameColor() {
    setGroupAuthorColor(messageRecord, hasWallpaper, colorizer);
  }

  @Override
  public boolean dispatchTouchEvent(MotionEvent ev) {
    if (isCondensedMode()) return super.dispatchTouchEvent(ev);

    switch (ev.getAction()) {
      case MotionEvent.ACTION_DOWN:
        getHandler().postDelayed(shrinkBubble, SHRINK_BUBBLE_DELAY_MILLIS);
        break;
      case MotionEvent.ACTION_UP:
      case MotionEvent.ACTION_CANCEL:
        getHandler().removeCallbacks(shrinkBubble);
        bodyBubble.animate()
                  .scaleX(1.0f)
                  .scaleY(1.0f);
        reactionsView.animate()
                     .scaleX(1.0f)
                     .scaleY(1.0f);

        if (quotedIndicator != null) {
          quotedIndicator.animate()
                         .scaleX(1.0f)
                         .scaleY(1.0f);
        }
        break;
    }

    return super.dispatchTouchEvent(ev);
  }

  @Override
  public boolean onInterceptTouchEvent(MotionEvent ev) {
    if (ev.getAction() == MotionEvent.ACTION_DOWN) {
      lastYDownRelativeToThis = ev.getY();
    }

    if (batchSelected.isEmpty()) {
      return super.onInterceptTouchEvent(ev);
    } else {
      return true;
    }
  }

  @Override
  protected void onDetachedFromWindow() {
    ConversationSwipeAnimationHelper.update(this, 0f, 1f);
    unbind();
    super.onDetachedFromWindow();
  }

  @Override
  public void setEventListener(@Nullable EventListener eventListener) {
    this.eventListener = eventListener;
  }

  @Override
  public void setGestureDetector(GestureDetector gestureDetector) {
    this.gestureDetector = gestureDetector;
  }

  public boolean disallowSwipe(float downX, float downY) {
    if (!hasAudio(messageRecord)) return false;

    audioViewStub.get().getSeekBarGlobalVisibleRect(SWIPE_RECT);
    return SWIPE_RECT.contains((int) downX, (int) downY);
  }

  public @Nullable ConversationItemBodyBubble getBodyBubble() {
    return bodyBubble;
  }

  public @Nullable View getQuotedIndicator() {
    return quotedIndicator;
  }

  public @Nullable ReactionsConversationView getReactionsView() {
    return reactionsView;
  }

  @Override
  protected void onMeasure(int widthMeasureSpec, int heightMeasureSpec) {
    super.onMeasure(widthMeasureSpec, heightMeasureSpec);

    if (isInEditMode()) {
      return;
    }

    boolean needsMeasure = false;

    if (hasQuote(messageRecord)) {
      if (quoteView == null) {
        throw new AssertionError();
      }
      int quoteWidth     = quoteView.getMeasuredWidth();
      int availableWidth = getAvailableMessageBubbleWidth(quoteView);

      if (quoteWidth != availableWidth) {
        quoteView.getLayoutParams().width = availableWidth;
        needsMeasure                      = true;
      }
    }

    int defaultTopMargin      = readDimen(R.dimen.message_bubble_default_footer_bottom_margin);
    int defaultBottomMargin   = readDimen(R.dimen.message_bubble_bottom_padding);
    int collapsedBottomMargin = readDimen(R.dimen.message_bubble_collapsed_bottom_padding);

    if (!updatingFooter &&
        getActiveFooter(messageRecord) == footer &&
        !hasAudio(messageRecord) &&
        !isStoryReaction(messageRecord) &&
        isFooterVisible(messageRecord, nextMessageRecord, groupThread) &&
        !bodyText.isJumbomoji() &&
        conversationMessage.getBottomButton() == null &&
        !StringUtil.hasMixedTextDirection(bodyText.getText()) &&
        !messageRecord.isRemoteDelete() &&
        bodyText.getLastLineWidth() > 0)
    {
      View dateView           = footer.getDateView();
      int  footerWidth        = footer.getMeasuredWidth();
      int  availableWidth     = getAvailableMessageBubbleWidth(bodyText);
      int  collapsedTopMargin = -1 * (dateView.getMeasuredHeight() + ViewUtil.dpToPx(4));

      if (bodyText.isSingleLine() && !messageRecord.isFailed()) {
        int maxBubbleWidth  = hasBigImageLinkPreview(messageRecord) || hasThumbnail(messageRecord) ? readDimen(R.dimen.media_bubble_max_width) : getMaxBubbleWidth();
        int bodyMargins     = ViewUtil.getLeftMargin(bodyText) + ViewUtil.getRightMargin(bodyText);
        int sizeWithMargins = bodyText.getMeasuredWidth() + ViewUtil.dpToPx(6) + footerWidth + bodyMargins;
        int minSize         = Math.min(maxBubbleWidth, Math.max(bodyText.getMeasuredWidth() + ViewUtil.dpToPx(6) + footerWidth + bodyMargins, bodyBubble.getMeasuredWidth()));

        if (hasQuote(messageRecord) && sizeWithMargins < availableWidth) {
          ViewUtil.setTopMargin(footer, collapsedTopMargin, false);
          ViewUtil.setBottomMargin(footer, collapsedBottomMargin, false);
          needsMeasure   = true;
          updatingFooter = true;
        } else if (sizeWithMargins != bodyText.getMeasuredWidth() && sizeWithMargins <= minSize) {
          bodyBubble.getLayoutParams().width = minSize;
          ViewUtil.setTopMargin(footer, collapsedTopMargin, false);
          ViewUtil.setBottomMargin(footer, collapsedBottomMargin, false);
          needsMeasure   = true;
          updatingFooter = true;
        }
      }

      if (!updatingFooter && !messageRecord.isFailed() && bodyText.getLastLineWidth() + ViewUtil.dpToPx(6) + footerWidth <= bodyText.getMeasuredWidth()) {
        ViewUtil.setTopMargin(footer, collapsedTopMargin, false);
        ViewUtil.setBottomMargin(footer, collapsedBottomMargin, false);
        updatingFooter = true;
        needsMeasure   = true;
      }
    }

    int defaultTopMarginForRecord = getDefaultTopMarginForRecord(messageRecord, defaultTopMargin, defaultBottomMargin);
    if (!updatingFooter && ViewUtil.getTopMargin(footer) != defaultTopMarginForRecord) {
      ViewUtil.setTopMargin(footer, defaultTopMarginForRecord, false);
      ViewUtil.setBottomMargin(footer, defaultBottomMargin, false);
      needsMeasure = true;
    }

    if (hasSharedContact(messageRecord)) {
      int contactWidth   = sharedContactStub.get().getMeasuredWidth();
      int availableWidth = getAvailableMessageBubbleWidth(sharedContactStub.get());

      if (contactWidth != availableWidth) {
        sharedContactStub.get().getLayoutParams().width = availableWidth;
        needsMeasure                                    = true;
      }
    }

    if (hasAudio(messageRecord)) {
      ConversationItemFooter activeFooter   = getActiveFooter(messageRecord);
      int                    availableWidth = getAvailableMessageBubbleWidth(footer);

      if (activeFooter.getVisibility() != GONE && activeFooter.getMeasuredWidth() != availableWidth) {
        activeFooter.getLayoutParams().width = availableWidth;
        needsMeasure                         = true;
      }

      int desiredWidth = audioViewStub.get().getMeasuredWidth() + ViewUtil.getLeftMargin(audioViewStub.get()) + ViewUtil.getRightMargin(audioViewStub.get());
      if (bodyBubble.getMeasuredWidth() != desiredWidth) {
        bodyBubble.getLayoutParams().width = desiredWidth;
        needsMeasure                       = true;
      }
    }

    if (needsMeasure) {
      if (measureCalls < MAX_MEASURE_CALLS) {
        measureCalls++;
        measure(widthMeasureSpec, heightMeasureSpec);
      } else {
        Log.w(TAG, "Hit measure() cap of " + MAX_MEASURE_CALLS);
      }
    } else {
      measureCalls   = 0;
      updatingFooter = false;
    }
  }

  private int getDefaultTopMarginForRecord(@NonNull MessageRecord messageRecord, int defaultTopMargin, int defaultBottomMargin) {
    if (isStoryReaction(messageRecord) && !messageRecord.isRemoteDelete()) {
      return defaultBottomMargin;
    } else {
      return defaultTopMargin;
    }
  }

  @Override
  public void onRecipientChanged(@NonNull Recipient modified) {
    if (!isBound) {
      return;
    }

    if (conversationRecipient.getId().equals(modified.getId())) {
      setBubbleState(messageRecord, modified, modified.getHasWallpaper(), colorizer);

      if (quoteView != null) {
        quoteView.setWallpaperEnabled(modified.getHasWallpaper());
      }

      if (audioViewStub.resolved()) {
        setAudioViewTint(messageRecord);
      }
    }

    if (author.getId().equals(modified.getId())) {
      setContactPhoto(modified);
      setGroupMessageStatus(messageRecord, modified);
    }
  }

  private int getAvailableMessageBubbleWidth(@NonNull View forView) {
    int availableWidth;
    if (hasAudio(messageRecord)) {
      availableWidth = audioViewStub.get().getMeasuredWidth() + ViewUtil.getLeftMargin(audioViewStub.get()) + ViewUtil.getRightMargin(audioViewStub.get());
    } else if (!isViewOnceMessage(messageRecord) && (hasThumbnail(messageRecord) || hasBigImageLinkPreview(messageRecord))) {
      availableWidth = mediaThumbnailStub.require().getMeasuredWidth();
    } else {
      availableWidth = bodyBubble.getMeasuredWidth() - bodyBubble.getPaddingLeft() - bodyBubble.getPaddingRight();
    }

    availableWidth = Math.min(availableWidth, getMaxBubbleWidth());

    availableWidth -= ViewUtil.getLeftMargin(forView) + ViewUtil.getRightMargin(forView);

    return availableWidth;
  }

  private int getMaxBubbleWidth() {
    int paddings = getPaddingLeft() + getPaddingRight() + ViewUtil.getLeftMargin(bodyBubble) + ViewUtil.getRightMargin(bodyBubble);
    if (groupThread && !messageRecord.isOutgoing() && !messageRecord.isRemoteDelete()) {
      paddings += contactPhoto.getLayoutParams().width + ViewUtil.getLeftMargin(contactPhoto) + ViewUtil.getRightMargin(contactPhoto);
    }
    return getMeasuredWidth() - paddings;
  }

  private void initializeAttributes() {
    defaultBubbleColor             = ContextCompat.getColor(context, R.color.conversation_item_recv_bubble_color_normal);
    defaultBubbleColorForWallpaper = ContextCompat.getColor(context, R.color.conversation_item_recv_bubble_color_wallpaper);
  }

  private @ColorInt int getDefaultBubbleColor(boolean hasWallpaper) {
    return hasWallpaper ? defaultBubbleColorForWallpaper : defaultBubbleColor;
  }

  @Override
  public void unbind() {
    isBound = false;

    if (author != null) {
      author.removeForeverObserver(this);
    }

    if (conversationRecipient != null) {
      conversationRecipient.removeForeverObserver(this);
    }

    bodyBubble.setVideoPlayerProjection(null);
    bodyBubble.setQuoteViewProjection(null);

    requestManager = null;
  }

  @Override
  public @NonNull MultiselectPart getMultiselectPartForLatestTouch() {
    MultiselectCollection parts = conversationMessage.getMultiselectCollection();

    if (parts.isSingle()) {
      return parts.asSingle().getSinglePart();
    }

    MultiselectPart top    = parts.asDouble().getTopPart();
    MultiselectPart bottom = parts.asDouble().getBottomPart();

    if (hasThumbnail(messageRecord)) {
      return isTouchBelowBoundary(mediaThumbnailStub.require()) ? bottom : top;
    } else if (hasDocument(messageRecord)) {
      return isTouchBelowBoundary(documentViewStub.get()) ? bottom : top;
    } else if (hasAudio(messageRecord)) {
      return isTouchBelowBoundary(audioViewStub.get()) ? bottom : top;
    } {
      throw new IllegalStateException("Found a situation where we have something other than a thumbnail or a document.");
    }
  }

  private boolean isTouchBelowBoundary(@NonNull View child) {
    Projection childProjection = Projection.relativeToParent(this, child, null);
    float      childBoundary   = childProjection.getY() + childProjection.getHeight();

    return lastYDownRelativeToThis > childBoundary;
  }

  @Override
  public int getTopBoundaryOfMultiselectPart(@NonNull MultiselectPart multiselectPart) {

    boolean isTextPart       = multiselectPart instanceof MultiselectPart.Text;
    boolean isAttachmentPart = multiselectPart instanceof MultiselectPart.Attachments;

    if (hasThumbnail(messageRecord) && isAttachmentPart) {
      return getProjectionTop(mediaThumbnailStub.require());
    } else if (hasThumbnail(messageRecord) && isTextPart) {
      return getProjectionBottom(mediaThumbnailStub.require());
    } else if (hasDocument(messageRecord) && isAttachmentPart) {
      return getProjectionTop(documentViewStub.get());
    } else if (hasDocument(messageRecord) && isTextPart) {
      return getProjectionBottom(documentViewStub.get());
    } else if (hasAudio(messageRecord) && isAttachmentPart) {
      return getProjectionTop(audioViewStub.get());
    } else if (hasAudio(messageRecord) && isTextPart) {
      return getProjectionBottom(audioViewStub.get());
    } else if (hasNoBubble(messageRecord)) {
      return getTop();
    } else {
      return getProjectionTop(bodyBubble);
    }
  }

  private static int getProjectionTop(@NonNull View child) {
    Projection projection = Projection.relativeToViewRoot(child, null);
    int        y          = (int) projection.getY();
    projection.release();
    return y;
  }

  private static int getProjectionBottom(@NonNull View child) {
    Projection projection = Projection.relativeToViewRoot(child, null);
    int        bottom     = (int) projection.getY() + projection.getHeight();
    projection.release();
    return bottom;
  }

  @Override
  public int getBottomBoundaryOfMultiselectPart(@NonNull MultiselectPart multiselectPart) {
    if (multiselectPart instanceof MultiselectPart.Attachments && hasThumbnail(messageRecord)) {
      return getProjectionBottom(mediaThumbnailStub.require());
    } else if (multiselectPart instanceof MultiselectPart.Attachments && hasDocument(messageRecord)) {
      return getProjectionBottom(documentViewStub.get());
    } else if (multiselectPart instanceof MultiselectPart.Attachments && hasAudio(messageRecord)) {
      return getProjectionBottom(audioViewStub.get());
    } else if (hasNoBubble(messageRecord)) {
      return getBottom();
    } else {
      return getProjectionBottom(bodyBubble);
    }
  }

  @Override
  public boolean hasNonSelectableMedia() {
    return hasQuote(messageRecord) || hasLinkPreview(messageRecord);
  }

  @Override
  public @NonNull ConversationMessage getConversationMessage() {
    return conversationMessage;
  }

  public boolean isOutgoing() {
    return conversationMessage.getMessageRecord().isOutgoing();
  }

  /// MessageRecord Attribute Parsers

  private void setBubbleState(MessageRecord messageRecord, @NonNull Recipient recipient, boolean hasWallpaper, @NonNull Colorizer colorizer) {
    this.hasWallpaper = hasWallpaper;

    ViewUtil.updateLayoutParams(bodyBubble, LayoutParams.WRAP_CONTENT, LayoutParams.WRAP_CONTENT);
    bodyText.setTextColor(colorizer.getIncomingBodyTextColor(context, hasWallpaper));
    bodyText.setLinkTextColor(colorizer.getIncomingBodyTextColor(context, hasWallpaper));

    if (messageRecord.isOutgoing() && !messageRecord.isRemoteDelete()) {
      bodyBubble.getBackground().setColorFilter(recipient.getChatColors().getChatBubbleColorFilter());
      bodyText.setTextColor(colorizer.getOutgoingBodyTextColor(context));
      bodyText.setLinkTextColor(colorizer.getOutgoingBodyTextColor(context));
      footer.setTextColor(colorizer.getOutgoingFooterTextColor(context));
      footer.setIconColor(colorizer.getOutgoingFooterIconColor(context));
      footer.setRevealDotColor(colorizer.getOutgoingFooterIconColor(context));
      footer.setOnlyShowSendingStatus(false, messageRecord);
    } else if (messageRecord.isRemoteDelete()) {
      if (hasWallpaper) {
        bodyBubble.getBackground().setColorFilter(ContextCompat.getColor(context, R.color.wallpaper_bubble_color), PorterDuff.Mode.SRC_IN);
      } else {
        bodyBubble.getBackground().setColorFilter(ContextCompat.getColor(context, R.color.signal_background_primary), PorterDuff.Mode.MULTIPLY);
        footer.setIconColor(ContextCompat.getColor(context, R.color.signal_icon_tint_secondary));
        footer.setRevealDotColor(ContextCompat.getColor(context, R.color.signal_icon_tint_secondary));
      }
      footer.setTextColor(ContextCompat.getColor(context, R.color.signal_text_secondary));
      footer.setOnlyShowSendingStatus(messageRecord.isRemoteDelete(), messageRecord);
    } else {
      bodyBubble.getBackground().setColorFilter(getDefaultBubbleColor(hasWallpaper), PorterDuff.Mode.SRC_IN);
      footer.setTextColor(colorizer.getIncomingFooterTextColor(context, hasWallpaper));
      footer.setIconColor(colorizer.getIncomingFooterIconColor(context, hasWallpaper));
      footer.setRevealDotColor(colorizer.getIncomingFooterIconColor(context, hasWallpaper));
      footer.setOnlyShowSendingStatus(false, messageRecord);
    }

    outliner.setColor(ContextCompat.getColor(context, R.color.signal_text_secondary));

    pulseOutliner.setColor(ContextCompat.getColor(getContext(), R.color.signal_inverse_transparent));
    pulseOutliner.setStrokeWidth(ViewUtil.dpToPx(4));

    outliners.clear();
    if (shouldDrawBodyBubbleOutline(messageRecord, hasWallpaper)) {
      outliners.add(outliner);
    }
    outliners.add(pulseOutliner);

    bodyBubble.setOutliners(outliners);

    if (audioViewStub.resolved()) {
      setAudioViewTint(messageRecord);
    }

    if (hasWallpaper) {
      replyIcon.setBackgroundResource(R.drawable.wallpaper_message_decoration_background);
    } else {
      replyIcon.setBackground(null);
    }
  }

  private void setAudioViewTint(MessageRecord messageRecord) {
    if (hasAudio(messageRecord)) {
      if (!messageRecord.isOutgoing()) {
        if (hasWallpaper) {
          audioViewStub.get().setTint(getContext().getResources().getColor(R.color.conversation_item_incoming_audio_foreground_tint_wallpaper));
          audioViewStub.get().setProgressAndPlayBackgroundTint(getContext().getResources().getColor(R.color.conversation_item_incoming_audio_play_pause_background_tint_wallpaper));
        } else {
          audioViewStub.get().setTint(getContext().getResources().getColor(R.color.conversation_item_incoming_audio_foreground_tint_normal));
          audioViewStub.get().setProgressAndPlayBackgroundTint(getContext().getResources().getColor(R.color.conversation_item_incoming_audio_play_pause_background_tint_normal));
        }
      } else {
        audioViewStub.get().setTint(getContext().getResources().getColor(R.color.conversation_item_outgoing_audio_foreground_tint));
        audioViewStub.get().setProgressAndPlayBackgroundTint(getContext().getResources().getColor(R.color.signal_colorTransparent2));
      }
    }
  }

  private void setInteractionState(ConversationMessage conversationMessage, boolean pulseMention) {
    Set<MultiselectPart> multiselectParts  = conversationMessage.getMultiselectCollection().toSet();
    boolean              isMessageSelected = Util.hasItems(Sets.intersection(multiselectParts, batchSelected));

    if (isMessageSelected) {
      setSelected(true);
    } else if (pulseMention) {
      setSelected(false);
    } else {
      setSelected(false);
    }

    if (mediaThumbnailStub.resolved()) {
      mediaThumbnailStub.require().setFocusable(!shouldInterceptClicks(conversationMessage.getMessageRecord()) && batchSelected.isEmpty());
      mediaThumbnailStub.require().setClickable(!shouldInterceptClicks(conversationMessage.getMessageRecord()) && batchSelected.isEmpty());
      mediaThumbnailStub.require().setLongClickable(batchSelected.isEmpty());
    }

    if (audioViewStub.resolved()) {
      audioViewStub.get().setFocusable(!shouldInterceptClicks(conversationMessage.getMessageRecord()) && batchSelected.isEmpty());
      audioViewStub.get().setClickable(batchSelected.isEmpty());
      audioViewStub.get().setEnabled(batchSelected.isEmpty());
    }

    if (documentViewStub.resolved()) {
      documentViewStub.get().setFocusable(!shouldInterceptClicks(conversationMessage.getMessageRecord()) && batchSelected.isEmpty());
      documentViewStub.get().setClickable(batchSelected.isEmpty());
    }
  }

  private boolean shouldDrawBodyBubbleOutline(MessageRecord messageRecord, boolean hasWallpaper) {
    if (hasWallpaper) {
      return false;
    } else {
      return messageRecord.isRemoteDelete();
    }
  }

  /**
   * Whether or not we're rendering this item in a constrained space.
   * Today this is only {@link org.thoughtcrime.securesms.conversation.quotes.MessageQuotesBottomSheet}.
   */
  private boolean isCondensedMode() {
    return displayMode instanceof ConversationItemDisplayMode.Condensed;
  }

  /**
   * Whether or not we want to condense the actual content of the bubble. e.g. shorten image height, text content, etc.
   * Today, we only want to do this for the first message when we're in condensed mode.
   */
  private boolean isContentCondensed() {
    return isCondensedMode() && !previousMessage.isPresent();
  }

  private boolean isStoryReaction(MessageRecord messageRecord) {
    return MessageRecordUtil.isStoryReaction(messageRecord);
  }

  private boolean isCaptionlessMms(MessageRecord messageRecord) {
    return MessageRecordUtil.isCaptionlessMms(messageRecord, context);
  }

  private boolean hasAudio(MessageRecord messageRecord) {
    return MessageRecordUtil.hasAudio(messageRecord);
  }

  private boolean hasThumbnail(MessageRecord messageRecord) {
    return MessageRecordUtil.hasThumbnail(messageRecord);
  }

  private boolean hasSticker(MessageRecord messageRecord) {
    return MessageRecordUtil.hasSticker(messageRecord);
  }

  private boolean isBorderless(MessageRecord messageRecord) {
    return MessageRecordUtil.isBorderless(messageRecord, context);
  }

  private boolean hasNoBubble(MessageRecord messageRecord) {
    return MessageRecordUtil.hasNoBubble(messageRecord, context);
  }

  private boolean hasOnlyThumbnail(MessageRecord messageRecord) {
    return MessageRecordUtil.hasOnlyThumbnail(messageRecord, context);
  }

  private boolean hasDocument(MessageRecord messageRecord) {
    return MessageRecordUtil.hasDocument(messageRecord);
  }

  private boolean hasExtraText(MessageRecord messageRecord) {
    return MessageRecordUtil.hasExtraText(messageRecord) || (!messageRecord.isDisplayBodyEmpty(context) && isContentCondensed());
  }

  private boolean hasQuote(MessageRecord messageRecord) {
    return MessageRecordUtil.hasQuote(messageRecord);
  }

  private boolean hasSharedContact(MessageRecord messageRecord) {
    return MessageRecordUtil.hasSharedContact(messageRecord);
  }

  private boolean hasLinkPreview(MessageRecord messageRecord) {
    return MessageRecordUtil.hasLinkPreview(messageRecord);
  }

  private boolean hasBigImageLinkPreview(MessageRecord messageRecord) {
    return MessageRecordUtil.hasBigImageLinkPreview(messageRecord, context) && !isContentCondensed();
  }

  private boolean isViewOnceMessage(MessageRecord messageRecord) {
    return MessageRecordUtil.isViewOnceMessage(messageRecord);
  }

  private boolean isGiftMessage(MessageRecord messageRecord) {
    return MessageRecordUtil.hasGiftBadge(messageRecord);
  }

  private void setBodyText(@NonNull MessageRecord messageRecord,
                           @Nullable String searchQuery,
                           boolean messageRequestAccepted)
  {
    bodyText.setClickable(false);
    bodyText.setFocusable(false);
    bodyText.setTextSize(TypedValue.COMPLEX_UNIT_SP, SignalStore.settings().getMessageFontSize());
    bodyText.setMovementMethod(LongClickMovementMethod.getInstance(getContext()));

    if (messageRecord.isRemoteDelete()) {
      String          deletedMessage = context.getString(messageRecord.isOutgoing() ? R.string.ConversationItem_you_deleted_this_message : R.string.ConversationItem_this_message_was_deleted);
      SpannableString italics        = new SpannableString(deletedMessage);
      italics.setSpan(new StyleSpan(android.graphics.Typeface.ITALIC), 0, deletedMessage.length(), Spannable.SPAN_EXCLUSIVE_EXCLUSIVE);
      italics.setSpan(new ForegroundColorSpan(ContextCompat.getColor(context, R.color.signal_text_primary)),
                      0,
                      deletedMessage.length(),
                      Spanned.SPAN_EXCLUSIVE_EXCLUSIVE);

      bodyText.setText(italics);
      bodyText.setVisibility(View.VISIBLE);
      bodyText.setOverflowText(null);
    } else if (isCaptionlessMms(messageRecord) || isStoryReaction(messageRecord) || isGiftMessage(messageRecord) || messageRecord.isPaymentNotification() || messageRecord.isPaymentTombstone()) {
      bodyText.setText(null);
      bodyText.setOverflowText(null);
      bodyText.setVisibility(View.GONE);
    } else {
      Spannable styledText = conversationMessage.getDisplayBody(getContext());
      if (messageRequestAccepted) {
        linkifyMessageBody(styledText, batchSelected.isEmpty());
      }
      styledText = SearchUtil.getHighlightedSpan(locale, STYLE_FACTORY, styledText, searchQuery, SearchUtil.STRICT);

      if (hasExtraText(messageRecord)) {
        bodyText.setOverflowText(getLongMessageSpan(messageRecord));
      } else {
        bodyText.setOverflowText(null);
      }

      if (messageRecord.isOutgoing()) {
        bodyText.setMentionBackgroundTint(ContextCompat.getColor(context, R.color.transparent_black_25));
      } else {
        bodyText.setMentionBackgroundTint(ContextCompat.getColor(context, ThemeUtil.isDarkTheme(context) ? R.color.core_grey_60 : R.color.core_grey_20));
      }

      if (isContentCondensed()) {
        bodyText.setMaxLines(CONDENSED_MODE_MAX_LINES);
      } else {
        bodyText.setMaxLines(Integer.MAX_VALUE);
      }

      bodyText.setText(StringUtil.trim(styledText));
      bodyText.setVisibility(View.VISIBLE);

      if (conversationMessage.getBottomButton() != null) {
        callToActionStub.get().setVisibility(View.VISIBLE);
        callToActionStub.get().setText(conversationMessage.getBottomButton().label);
        callToActionStub.get().setOnClickListener(v -> {
          if (eventListener != null) {
            eventListener.onCallToAction(conversationMessage.getBottomButton().action);
          }
        });
      } else if (callToActionStub.resolved()) {
        callToActionStub.get().setVisibility(View.GONE);
      }
    }
  }

  private void setMediaAttributes(@NonNull MessageRecord messageRecord,
                                  @NonNull Optional<MessageRecord> previousRecord,
                                  @NonNull Optional<MessageRecord> nextRecord,
                                  boolean isGroupThread,
                                  boolean hasWallpaper,
                                  boolean messageRequestAccepted,
                                  boolean allowedToPlayInline)
  {
    boolean showControls = !MessageRecordUtil.isScheduled(messageRecord) && (messageRecord.isMediaPending() || !messageRecord.isFailed());

    ViewUtil.setTopMargin(bodyText, readDimen(R.dimen.message_bubble_top_padding));

    bodyBubble.setQuoteViewProjection(null);
    bodyBubble.setVideoPlayerProjection(null);

    if (eventListener != null && audioViewStub.resolved()) {
      Log.d(TAG, "setMediaAttributes: unregistering voice note callbacks for audio slide " + audioViewStub.get().getAudioSlideUri());
      eventListener.onUnregisterVoiceNoteCallbacks(audioViewStub.get().getPlaybackStateObserver());
    }

    footer.setPlaybackSpeedListener(null);

    if (isViewOnceMessage(messageRecord) && !messageRecord.isRemoteDelete()) {
      revealableStub.get().setVisibility(VISIBLE);
      if (mediaThumbnailStub.resolved()) mediaThumbnailStub.require().setVisibility(View.GONE);
      if (audioViewStub.resolved()) audioViewStub.get().setVisibility(View.GONE);
      if (documentViewStub.resolved()) documentViewStub.get().setVisibility(View.GONE);
      if (sharedContactStub.resolved()) sharedContactStub.get().setVisibility(GONE);
      if (linkPreviewStub.resolved()) linkPreviewStub.get().setVisibility(GONE);
      if (stickerStub.resolved()) stickerStub.get().setVisibility(View.GONE);
      if (callToActionStub.resolved()) callToActionStub.get().setVisibility(View.GONE);
      if (joinCallLinkStub.resolved()) joinCallLinkStub.get().setVisibility(View.GONE);
      paymentViewStub.setVisibility(View.GONE);

      revealableStub.get().setMessage((MmsMessageRecord) messageRecord, hasWallpaper);
      revealableStub.get().setOnClickListener(revealableClickListener);
      revealableStub.get().setOnLongClickListener(passthroughClickListener);

      updateRevealableMargins(messageRecord, previousRecord, nextRecord, isGroupThread);

      footer.setVisibility(VISIBLE);
    } else if (hasSharedContact(messageRecord)) {
      sharedContactStub.get().setVisibility(VISIBLE);
      if (audioViewStub.resolved()) audioViewStub.get().setVisibility(View.GONE);
      if (mediaThumbnailStub.resolved()) mediaThumbnailStub.require().setVisibility(View.GONE);
      if (documentViewStub.resolved()) documentViewStub.get().setVisibility(View.GONE);
      if (linkPreviewStub.resolved()) linkPreviewStub.get().setVisibility(GONE);
      if (stickerStub.resolved()) stickerStub.get().setVisibility(View.GONE);
      if (revealableStub.resolved()) revealableStub.get().setVisibility(View.GONE);
      if (joinCallLinkStub.resolved()) joinCallLinkStub.get().setVisibility(View.GONE);
      paymentViewStub.setVisibility(View.GONE);

      sharedContactStub.get().setContact(((MmsMessageRecord) messageRecord).getSharedContacts().get(0), requestManager, locale);
      sharedContactStub.get().setEventListener(sharedContactEventListener);
      sharedContactStub.get().setOnClickListener(sharedContactClickListener);
      sharedContactStub.get().setOnLongClickListener(passthroughClickListener);

      setSharedContactCorners(messageRecord, previousRecord, nextRecord, isGroupThread);

      ViewUtil.updateLayoutParams(bodyText, ViewGroup.LayoutParams.WRAP_CONTENT, ViewGroup.LayoutParams.WRAP_CONTENT);
      ViewUtil.updateLayoutParamsIfNonNull(groupSenderHolder, ViewGroup.LayoutParams.WRAP_CONTENT, ViewGroup.LayoutParams.WRAP_CONTENT);
      footer.setVisibility(GONE);
    } else if (hasLinkPreview(messageRecord) && messageRequestAccepted) {
      linkPreviewStub.get().setVisibility(View.VISIBLE);
      if (audioViewStub.resolved()) audioViewStub.get().setVisibility(View.GONE);
      if (mediaThumbnailStub.resolved()) mediaThumbnailStub.require().setVisibility(View.GONE);
      if (documentViewStub.resolved()) documentViewStub.get().setVisibility(View.GONE);
      if (sharedContactStub.resolved()) sharedContactStub.get().setVisibility(GONE);
      if (stickerStub.resolved()) stickerStub.get().setVisibility(View.GONE);
      if (revealableStub.resolved()) revealableStub.get().setVisibility(View.GONE);
      if (joinCallLinkStub.resolved()) joinCallLinkStub.get().setVisibility(View.GONE);
      paymentViewStub.setVisibility(View.GONE);

      //noinspection ConstantConditions
      LinkPreview linkPreview = ((MmsMessageRecord) messageRecord).getLinkPreviews().get(0);

      if (FeatureFlags.adHocCalling()) {
        CallLinkRootKey callLinkRootKey = CallLinks.parseUrl(linkPreview.getUrl());
        if (callLinkRootKey != null) {
          joinCallLinkStub.setVisibility(View.VISIBLE);
          joinCallLinkStub.get().setTextColor(messageRecord.isOutgoing() ? R.color.signal_colorOnCustom : R.color.signal_colorPrimary);
          joinCallLinkStub.get().setStrokeColor(messageRecord.isOutgoing() ? R.color.signal_colorOnCustom : R.color.signal_colorOutline);
          joinCallLinkStub.get().setJoinClickListener(v -> {
            if (eventListener != null) {
              eventListener.onJoinCallLink(callLinkRootKey);
            }
          });
        }
      }

      if (hasBigImageLinkPreview(messageRecord)) {
        mediaThumbnailStub.require().setVisibility(VISIBLE);
        mediaThumbnailStub.require().setMinimumThumbnailWidth(readDimen(R.dimen.media_bubble_min_width_with_content));
        mediaThumbnailStub.require().setMaximumThumbnailHeight(readDimen(R.dimen.media_bubble_max_height));
        mediaThumbnailStub.require().setImageResource(requestManager, Collections.singletonList(new ImageSlide(linkPreview.getThumbnail().get())), showControls, false);
        mediaThumbnailStub.require().setThumbnailClickListener(new LinkPreviewThumbnailClickListener());
        mediaThumbnailStub.require().setStartTransferClickListener(downloadClickListener);
        mediaThumbnailStub.require().setCancelTransferClickListener(attachmentCancelClickListener);
        mediaThumbnailStub.require().setPlayVideoClickListener(playVideoClickListener);
        mediaThumbnailStub.require().setOnLongClickListener(passthroughClickListener);

        linkPreviewStub.get().setLinkPreview(requestManager, linkPreview, false);

        setThumbnailCorners(messageRecord, previousRecord, nextRecord, isGroupThread);
        setLinkPreviewCorners(messageRecord, previousRecord, nextRecord, isGroupThread, true);

        ViewUtil.updateLayoutParams(bodyText, ViewGroup.LayoutParams.MATCH_PARENT, ViewGroup.LayoutParams.WRAP_CONTENT);
        ViewUtil.updateLayoutParamsIfNonNull(groupSenderHolder, ViewGroup.LayoutParams.MATCH_PARENT, ViewGroup.LayoutParams.WRAP_CONTENT);
        ViewUtil.setTopMargin(linkPreviewStub.get(), 0);
      } else {
        linkPreviewStub.get().setLinkPreview(requestManager, linkPreview, true, !isContentCondensed(), displayMode.getScheduleMessageMode());
        linkPreviewStub.get().setDownloadClickedListener(downloadClickListener);
        setLinkPreviewCorners(messageRecord, previousRecord, nextRecord, isGroupThread, false);
        ViewUtil.updateLayoutParams(bodyText, ViewGroup.LayoutParams.WRAP_CONTENT, ViewGroup.LayoutParams.WRAP_CONTENT);
        ViewUtil.updateLayoutParamsIfNonNull(groupSenderHolder, ViewGroup.LayoutParams.WRAP_CONTENT, ViewGroup.LayoutParams.WRAP_CONTENT);

        //noinspection ConstantConditions
        int topMargin = isGroupThread && isStartOfMessageCluster(messageRecord, previousRecord, isGroupThread) && !messageRecord.isOutgoing() ? readDimen(R.dimen.message_bubble_top_padding) : 0;
        ViewUtil.setTopMargin(linkPreviewStub.get(), topMargin);
      }

      linkPreviewStub.get().setOnClickListener(linkPreviewClickListener);
      linkPreviewStub.get().setOnLongClickListener(passthroughClickListener);
      linkPreviewStub.get().setBackgroundColor(getDefaultBubbleColor(hasWallpaper));

      footer.setVisibility(VISIBLE);
    } else if (hasAudio(messageRecord)) {
      audioViewStub.get().setVisibility(View.VISIBLE);
      if (mediaThumbnailStub.resolved()) mediaThumbnailStub.require().setVisibility(View.GONE);
      if (documentViewStub.resolved()) documentViewStub.get().setVisibility(View.GONE);
      if (sharedContactStub.resolved()) sharedContactStub.get().setVisibility(GONE);
      if (linkPreviewStub.resolved()) linkPreviewStub.get().setVisibility(GONE);
      if (stickerStub.resolved()) stickerStub.get().setVisibility(View.GONE);
      if (revealableStub.resolved()) revealableStub.get().setVisibility(View.GONE);
      if (joinCallLinkStub.resolved()) joinCallLinkStub.get().setVisibility(View.GONE);
      paymentViewStub.setVisibility(View.GONE);

      audioViewStub.get().setAudio(Objects.requireNonNull(((MmsMessageRecord) messageRecord).getSlideDeck().getAudioSlide()), new AudioViewCallbacks(), showControls, true);
      audioViewStub.get().setDownloadClickListener(singleDownloadClickListener);
      audioViewStub.get().setOnLongClickListener(passthroughClickListener);

      if (eventListener != null) {
        Log.d(TAG, "setMediaAttributes: registered listener for audio slide " + audioViewStub.get().getAudioSlideUri());
        eventListener.onRegisterVoiceNoteCallbacks(audioViewStub.get().getPlaybackStateObserver());
      } else {
        Log.w(TAG, "setMediaAttributes: could not register listener for audio slide " + audioViewStub.get().getAudioSlideUri());
      }

      ViewUtil.updateLayoutParams(bodyText, ViewGroup.LayoutParams.WRAP_CONTENT, ViewGroup.LayoutParams.WRAP_CONTENT);
      ViewUtil.updateLayoutParamsIfNonNull(groupSenderHolder, ViewGroup.LayoutParams.WRAP_CONTENT, ViewGroup.LayoutParams.WRAP_CONTENT);

      footer.setPlaybackSpeedListener(new AudioPlaybackSpeedToggleListener());
      footer.setVisibility(VISIBLE);
    } else if (hasDocument(messageRecord)) {
      documentViewStub.get().setVisibility(View.VISIBLE);
      if (mediaThumbnailStub.resolved()) mediaThumbnailStub.require().setVisibility(View.GONE);
      if (audioViewStub.resolved()) audioViewStub.get().setVisibility(View.GONE);
      if (sharedContactStub.resolved()) sharedContactStub.get().setVisibility(GONE);
      if (linkPreviewStub.resolved()) linkPreviewStub.get().setVisibility(GONE);
      if (stickerStub.resolved()) stickerStub.get().setVisibility(View.GONE);
      if (revealableStub.resolved()) revealableStub.get().setVisibility(View.GONE);
      if (joinCallLinkStub.resolved()) joinCallLinkStub.get().setVisibility(View.GONE);
      paymentViewStub.setVisibility(View.GONE);

      //noinspection ConstantConditions
      documentViewStub.get().setDocument(
          ((MmsMessageRecord) messageRecord).getSlideDeck().getDocumentSlide(),
          showControls,
          displayMode != ConversationItemDisplayMode.Detailed.INSTANCE
      );
      documentViewStub.get().setDocumentClickListener(new ThumbnailClickListener());
      documentViewStub.get().setDownloadClickListener(singleDownloadClickListener);
      documentViewStub.get().setOnLongClickListener(passthroughClickListener);

      ViewUtil.updateLayoutParams(bodyText, ViewGroup.LayoutParams.WRAP_CONTENT, ViewGroup.LayoutParams.WRAP_CONTENT);
      ViewUtil.updateLayoutParamsIfNonNull(groupSenderHolder, ViewGroup.LayoutParams.WRAP_CONTENT, ViewGroup.LayoutParams.WRAP_CONTENT);
      ViewUtil.setTopMargin(bodyText, 0);

      footer.setVisibility(VISIBLE);
    } else if ((hasSticker(messageRecord) && isCaptionlessMms(messageRecord)) || isBorderless(messageRecord)) {
      bodyBubble.setBackgroundColor(Color.TRANSPARENT);

      stickerStub.get().setVisibility(View.VISIBLE);
      if (mediaThumbnailStub.resolved()) mediaThumbnailStub.require().setVisibility(View.GONE);
      if (audioViewStub.resolved()) audioViewStub.get().setVisibility(View.GONE);
      if (documentViewStub.resolved()) documentViewStub.get().setVisibility(View.GONE);
      if (sharedContactStub.resolved()) sharedContactStub.get().setVisibility(GONE);
      if (linkPreviewStub.resolved()) linkPreviewStub.get().setVisibility(GONE);
      if (revealableStub.resolved()) revealableStub.get().setVisibility(View.GONE);
      if (joinCallLinkStub.resolved()) joinCallLinkStub.get().setVisibility(View.GONE);
      paymentViewStub.setVisibility(View.GONE);

      if (hasSticker(messageRecord)) {
        //noinspection ConstantConditions
        stickerStub.get().setSlide(requestManager, ((MmsMessageRecord) messageRecord).getSlideDeck().getStickerSlide());
        stickerStub.get().setThumbnailClickListener(new StickerClickListener());
      } else {
        //noinspection ConstantConditions
        stickerStub.get().setSlide(requestManager, ((MmsMessageRecord) messageRecord).getSlideDeck().getThumbnailSlide());
        stickerStub.get().setThumbnailClickListener((v, slide) -> performClick());
      }

      stickerStub.get().setDownloadClickListener(downloadClickListener);
      stickerStub.get().setOnLongClickListener(passthroughClickListener);
      stickerStub.get().setOnClickListener(passthroughClickListener);

      ViewUtil.updateLayoutParams(bodyText, ViewGroup.LayoutParams.WRAP_CONTENT, ViewGroup.LayoutParams.WRAP_CONTENT);
      ViewUtil.updateLayoutParamsIfNonNull(groupSenderHolder, ViewGroup.LayoutParams.WRAP_CONTENT, ViewGroup.LayoutParams.WRAP_CONTENT);

      footer.setVisibility(VISIBLE);
    } else if (hasNoBubble(messageRecord)) {
      bodyBubble.setBackgroundColor(Color.TRANSPARENT);
    } else if (hasThumbnail(messageRecord)) {
      mediaThumbnailStub.require().setVisibility(View.VISIBLE);
      if (audioViewStub.resolved()) audioViewStub.get().setVisibility(View.GONE);
      if (documentViewStub.resolved()) documentViewStub.get().setVisibility(View.GONE);
      if (sharedContactStub.resolved()) sharedContactStub.get().setVisibility(GONE);
      if (linkPreviewStub.resolved()) linkPreviewStub.get().setVisibility(GONE);
      if (stickerStub.resolved()) stickerStub.get().setVisibility(View.GONE);
      if (revealableStub.resolved()) revealableStub.get().setVisibility(View.GONE);
      if (joinCallLinkStub.resolved()) joinCallLinkStub.get().setVisibility(View.GONE);
      paymentViewStub.setVisibility(View.GONE);

      final SlideDeck slideDeck       = ((MmsMessageRecord) messageRecord).getSlideDeck();
      List<Slide>     thumbnailSlides = slideDeck.getThumbnailSlides();
      mediaThumbnailStub.require().setMinimumThumbnailWidth(readDimen(isCaptionlessMms(messageRecord) ? R.dimen.media_bubble_min_width_solo
                                                                                                      : R.dimen.media_bubble_min_width_with_content));
      mediaThumbnailStub.require().setMaximumThumbnailHeight(readDimen(isContentCondensed() ? R.dimen.media_bubble_max_height_condensed
                                                                                            : R.dimen.media_bubble_max_height));

      mediaThumbnailStub.require().setThumbnailClickListener(new ThumbnailClickListener());
      mediaThumbnailStub.require().setCancelTransferClickListener(attachmentCancelClickListener);
      mediaThumbnailStub.require().setPlayVideoClickListener(playVideoClickListener);
      mediaThumbnailStub.require().setOnLongClickListener(passthroughClickListener);
      mediaThumbnailStub.require().setOnClickListener(passthroughClickListener);
      mediaThumbnailStub.require().showShade(messageRecord.isDisplayBodyEmpty(getContext()) && !hasExtraText(messageRecord));
      mediaThumbnailStub.require().setImageResource(requestManager,
                                                    thumbnailSlides,
                                                    showControls,
                                                    false);
      if (!messageRecord.isOutgoing()) {
        mediaThumbnailStub.require().setConversationColor(getDefaultBubbleColor(hasWallpaper));
        mediaThumbnailStub.require().setStartTransferClickListener(downloadClickListener);
      } else {
        mediaThumbnailStub.require().setConversationColor(Color.TRANSPARENT);
        if (doAnySlidesLackData(slideDeck)) {
          mediaThumbnailStub.require().setStartTransferClickListener(downloadClickListener);
        } else {
          mediaThumbnailStub.require().setStartTransferClickListener(new ResendClickListener(messageRecord));
        }
      }

      mediaThumbnailStub.require().setBorderless(false);

      setThumbnailCorners(messageRecord, previousRecord, nextRecord, isGroupThread);

      ViewUtil.updateLayoutParams(bodyText, ViewGroup.LayoutParams.MATCH_PARENT, ViewGroup.LayoutParams.WRAP_CONTENT);
      ViewUtil.updateLayoutParamsIfNonNull(groupSenderHolder, ViewGroup.LayoutParams.MATCH_PARENT, ViewGroup.LayoutParams.WRAP_CONTENT);

      footer.setVisibility(VISIBLE);

      if (thumbnailSlides.size() == 1 &&
          thumbnailSlides.get(0).isVideoGif() &&
          thumbnailSlides.get(0) instanceof VideoSlide)
      {
        Uri uri = thumbnailSlides.get(0).getUri();
        if (uri != null) {
          mediaItem = MediaItem.fromUri(uri);
        } else {
          mediaItem = null;
        }

        canPlayContent = (GiphyMp4PlaybackPolicy.autoplay() || allowedToPlayInline) && mediaItem != null;
      }

    } else if (isGiftMessage(messageRecord)) {
      if (mediaThumbnailStub.resolved()) mediaThumbnailStub.require().setVisibility(GONE);
      if (audioViewStub.resolved()) audioViewStub.get().setVisibility(GONE);
      if (documentViewStub.resolved()) documentViewStub.get().setVisibility(GONE);
      if (sharedContactStub.resolved()) sharedContactStub.get().setVisibility(GONE);
      if (linkPreviewStub.resolved()) linkPreviewStub.get().setVisibility(GONE);
      if (stickerStub.resolved()) stickerStub.get().setVisibility(GONE);
      if (revealableStub.resolved()) revealableStub.get().setVisibility(GONE);
      if (joinCallLinkStub.resolved()) joinCallLinkStub.get().setVisibility(View.GONE);
      paymentViewStub.setVisibility(View.GONE);

      footer.setVisibility(VISIBLE);
    } else if (messageRecord.isPaymentNotification()) {
      if (mediaThumbnailStub.resolved()) mediaThumbnailStub.require().setVisibility(GONE);
      if (audioViewStub.resolved()) audioViewStub.get().setVisibility(GONE);
      if (documentViewStub.resolved()) documentViewStub.get().setVisibility(GONE);
      if (sharedContactStub.resolved()) sharedContactStub.get().setVisibility(GONE);
      if (linkPreviewStub.resolved()) linkPreviewStub.get().setVisibility(GONE);
      if (stickerStub.resolved()) stickerStub.get().setVisibility(GONE);
      if (revealableStub.resolved()) revealableStub.get().setVisibility(GONE);
      if (joinCallLinkStub.resolved()) joinCallLinkStub.get().setVisibility(View.GONE);

      MmsMessageRecord mediaMmsMessageRecord = (MmsMessageRecord) messageRecord;

      paymentViewStub.setVisibility(View.VISIBLE);
      paymentViewStub.get().setOnTombstoneClickListener(paymentTombstoneClickListener);
      paymentViewStub.get().bindPayment(conversationRecipient.get(), Objects.requireNonNull(mediaMmsMessageRecord.getPayment()), colorizer);

      footer.setVisibility(VISIBLE);
    } else if (messageRecord.isPaymentTombstone()) {
      if (mediaThumbnailStub.resolved()) mediaThumbnailStub.require().setVisibility(GONE);
      if (audioViewStub.resolved()) audioViewStub.get().setVisibility(GONE);
      if (documentViewStub.resolved()) documentViewStub.get().setVisibility(GONE);
      if (sharedContactStub.resolved()) sharedContactStub.get().setVisibility(GONE);
      if (linkPreviewStub.resolved()) linkPreviewStub.get().setVisibility(GONE);
      if (stickerStub.resolved()) stickerStub.get().setVisibility(GONE);
      if (revealableStub.resolved()) revealableStub.get().setVisibility(GONE);
      if (giftViewStub.resolved()) giftViewStub.get().setVisibility(View.GONE);
      if (joinCallLinkStub.resolved()) joinCallLinkStub.get().setVisibility(View.GONE);

      MmsMessageRecord mediaMmsMessageRecord = (MmsMessageRecord) messageRecord;

      paymentViewStub.setVisibility(View.VISIBLE);
      paymentViewStub.get().setOnTombstoneClickListener(paymentTombstoneClickListener);
      MessageExtras messageExtras = mediaMmsMessageRecord.getMessageExtras();

      paymentViewStub.get().bindPaymentTombstone(mediaMmsMessageRecord.isOutgoing(), conversationRecipient.get(), messageExtras == null ? null : messageExtras.paymentTombstone, colorizer);

      footer.setVisibility(VISIBLE);
    } else {
      if (mediaThumbnailStub.resolved()) mediaThumbnailStub.require().setVisibility(View.GONE);
      if (audioViewStub.resolved()) audioViewStub.get().setVisibility(View.GONE);
      if (documentViewStub.resolved()) documentViewStub.get().setVisibility(View.GONE);
      if (sharedContactStub.resolved()) sharedContactStub.get().setVisibility(GONE);
      if (linkPreviewStub.resolved()) linkPreviewStub.get().setVisibility(GONE);
      if (stickerStub.resolved()) stickerStub.get().setVisibility(View.GONE);
      if (revealableStub.resolved()) revealableStub.get().setVisibility(View.GONE);
      if (joinCallLinkStub.resolved()) joinCallLinkStub.get().setVisibility(View.GONE);
      paymentViewStub.setVisibility(View.GONE);

      ViewUtil.updateLayoutParams(bodyText, ViewGroup.LayoutParams.WRAP_CONTENT, ViewGroup.LayoutParams.WRAP_CONTENT);
      ViewUtil.updateLayoutParamsIfNonNull(groupSenderHolder, ViewGroup.LayoutParams.WRAP_CONTENT, ViewGroup.LayoutParams.WRAP_CONTENT);

      footer.setVisibility(VISIBLE);

      //noinspection ConstantConditions
      int topMargin = !messageRecord.isOutgoing() && isGroupThread && isStartOfMessageCluster(messageRecord, previousRecord, isGroupThread)
                      ? readDimen(R.dimen.message_bubble_text_only_top_margin)
                      : readDimen(R.dimen.message_bubble_top_padding);
      ViewUtil.setTopMargin(bodyText, topMargin);
    }
  }

  private void updateRevealableMargins(MessageRecord messageRecord, Optional<MessageRecord> previous, Optional<MessageRecord> next, boolean isGroupThread) {
    int bigMargin   = readDimen(R.dimen.message_bubble_revealable_padding);
    int smallMargin = readDimen(R.dimen.message_bubble_top_padding);

    //noinspection ConstantConditions
    if (messageRecord.isOutgoing() || !isStartOfMessageCluster(messageRecord, previous, isGroupThread)) {
      ViewUtil.setTopMargin(revealableStub.get(), bigMargin);
    } else {
      ViewUtil.setTopMargin(revealableStub.get(), smallMargin);
    }

    if (isFooterVisible(messageRecord, next, isGroupThread)) {
      ViewUtil.setBottomMargin(revealableStub.get(), smallMargin);
    } else {
      ViewUtil.setBottomMargin(revealableStub.get(), bigMargin);
    }
  }

  private void setThumbnailCorners(@NonNull MessageRecord current,
                                   @NonNull Optional<MessageRecord> previous,
                                   @NonNull Optional<MessageRecord> next,
                                   boolean isGroupThread)
  {
    int defaultRadius  = readDimen(R.dimen.message_corner_radius);
    int collapseRadius = readDimen(R.dimen.message_corner_collapse_radius);

    int topStart    = defaultRadius;
    int topEnd      = defaultRadius;
    int bottomStart = defaultRadius;
    int bottomEnd   = defaultRadius;

    if (isSingularMessage(current, previous, next, isGroupThread)) {
      topStart    = defaultRadius;
      topEnd      = defaultRadius;
      bottomStart = defaultRadius;
      bottomEnd   = defaultRadius;
    } else if (isStartOfMessageCluster(current, previous, isGroupThread)) {
      if (current.isOutgoing()) {
        bottomEnd = collapseRadius;
      } else {
        bottomStart = collapseRadius;
      }
    } else if (isEndOfMessageCluster(current, next, isGroupThread)) {
      if (current.isOutgoing()) {
        topEnd = collapseRadius;
      } else {
        topStart = collapseRadius;
      }
    } else {
      if (current.isOutgoing()) {
        topEnd    = collapseRadius;
        bottomEnd = collapseRadius;
      } else {
        topStart    = collapseRadius;
        bottomStart = collapseRadius;
      }
    }

    if (!current.isDisplayBodyEmpty(getContext())) {
      bottomStart = 0;
      bottomEnd   = 0;
    }

    if (isStartOfMessageCluster(current, previous, isGroupThread) && !current.isOutgoing() && isGroupThread) {
      topStart = 0;
      topEnd   = 0;
    }

    if (hasQuote(messageRecord)) {
      topStart = 0;
      topEnd   = 0;
    }

    if (hasLinkPreview(messageRecord) || hasExtraText(messageRecord)) {
      bottomStart = 0;
      bottomEnd   = 0;
    }

    if (ViewUtil.isRtl(this)) {
      mediaThumbnailStub.require().setCorners(topEnd, topStart, bottomStart, bottomEnd);
    } else {
      mediaThumbnailStub.require().setCorners(topStart, topEnd, bottomEnd, bottomStart);
    }
  }

  private void setSharedContactCorners(@NonNull MessageRecord current, @NonNull Optional<MessageRecord> previous, @NonNull Optional<MessageRecord> next, boolean isGroupThread) {
    if (messageRecord.isDisplayBodyEmpty(getContext())) {
      if (isSingularMessage(current, previous, next, isGroupThread) || isEndOfMessageCluster(current, next, isGroupThread)) {
        sharedContactStub.get().setSingularStyle();
      } else if (current.isOutgoing()) {
        sharedContactStub.get().setClusteredOutgoingStyle();
      } else {
        sharedContactStub.get().setClusteredIncomingStyle();
      }
    }
  }

  private void setLinkPreviewCorners(@NonNull MessageRecord current, @NonNull Optional<MessageRecord> previous, @NonNull Optional<MessageRecord> next, boolean isGroupThread, boolean bigImage) {
    int defaultRadius  = readDimen(R.dimen.message_corner_radius);
    int collapseRadius = readDimen(R.dimen.message_corner_collapse_radius);

    if (bigImage || hasQuote(current)) {
      linkPreviewStub.get().setCorners(0, 0);
    } else if (isStartOfMessageCluster(current, previous, isGroupThread) && !current.isOutgoing() && isGroupThread) {
      linkPreviewStub.get().setCorners(0, 0);
    } else if (isSingularMessage(current, previous, next, isGroupThread) || isStartOfMessageCluster(current, previous, isGroupThread)) {
      linkPreviewStub.get().setCorners(defaultRadius, defaultRadius);
    } else if (current.isOutgoing()) {
      linkPreviewStub.get().setCorners(defaultRadius, collapseRadius);
    } else {
      linkPreviewStub.get().setCorners(collapseRadius, defaultRadius);
    }
  }

  private void setContactPhoto(@NonNull Recipient recipient) {
    if (contactPhoto == null) return;

    final RecipientId recipientId = recipient.getId();

    contactPhoto.setOnClickListener(v -> {
      if (eventListener != null) {
        eventListener.onGroupMemberClicked(recipientId, conversationRecipient.get().requireGroupId());
      }
    });

    contactPhoto.setAvatar(requestManager, recipient, false);
    badgeImageView.setBadgeFromRecipient(recipient, requestManager);
    badgeImageView.setClickable(false);
  }

  private void linkifyMessageBody(@NonNull Spannable messageBody,
                                  boolean shouldLinkifyAllLinks)
  {
    V2ConversationItemUtils.linkifyUrlLinks(messageBody, shouldLinkifyAllLinks, urlClickListener);

    if (conversationMessage.hasStyleLinks()) {
      for (PlaceholderURLSpan placeholder : messageBody.getSpans(0, messageBody.length(), PlaceholderURLSpan.class)) {
        int     start = messageBody.getSpanStart(placeholder);
        int     end   = messageBody.getSpanEnd(placeholder);
        URLSpan span  = new InterceptableLongClickCopyLinkSpan(placeholder.getValue(),
                                                               urlClickListener,
                                                               ContextCompat.getColor(getContext(), R.color.signal_accent_primary),
                                                               false);

        messageBody.setSpan(span, start, end, Spanned.SPAN_EXCLUSIVE_EXCLUSIVE);
      }
    }

    List<Annotation> mentionAnnotations = MentionAnnotation.getMentionAnnotations(messageBody);
    for (Annotation annotation : mentionAnnotations) {
      messageBody.setSpan(new MentionClickableSpan(RecipientId.from(annotation.getValue())), messageBody.getSpanStart(annotation), messageBody.getSpanEnd(annotation), Spanned.SPAN_EXCLUSIVE_EXCLUSIVE);
    }
  }

  private void setStatusIcons(MessageRecord messageRecord, boolean hasWallpaper) {
    bodyText.setCompoundDrawablesWithIntrinsicBounds(0, 0, messageRecord.isKeyExchange() ? R.drawable.symbol_key_24 : 0, 0);

    if (!messageRecord.isMediaPending() && messageRecord.isFailed()) {
      alertView.setFailed();
    } else if (messageRecord.isRateLimited()) {
      alertView.setRateLimited();
    } else {
      alertView.setNone();
    }

    if (hasWallpaper) {
      alertView.setBackgroundResource(R.drawable.wallpaper_message_decoration_background);
    } else {
      alertView.setBackground(null);
    }
  }

  private void setQuote(@NonNull MessageRecord current, @NonNull Optional<MessageRecord> previous, @NonNull Optional<MessageRecord> next, boolean isGroupThread) {
    boolean startOfCluster = isStartOfMessageCluster(current, previous, isGroupThread);
    if (hasQuote(messageRecord)) {
      if (quoteView == null) {
        throw new AssertionError();
      }
      Quote quote = ((MmsMessageRecord) current).getQuote();

      if (((MmsMessageRecord) current).getParentStoryId() != null) {
        quoteView.setMessageType(current.isOutgoing() ? QuoteView.MessageType.STORY_REPLY_OUTGOING : QuoteView.MessageType.STORY_REPLY_INCOMING);
      } else {
        quoteView.setMessageType(current.isOutgoing() ? QuoteView.MessageType.OUTGOING : QuoteView.MessageType.INCOMING);
      }

      //noinspection ConstantConditions
      quoteView.setQuote(requestManager,
                         quote.getId(),
                         Recipient.live(quote.getAuthor()).get(),
                         quote.getDisplayText(),
                         quote.isOriginalMissing(),
                         quote.getAttachment(),
                         isStoryReaction(current) ? current.getBody() : null,
                         quote.getQuoteType());

      quoteView.setWallpaperEnabled(hasWallpaper);
      quoteView.setVisibility(View.VISIBLE);
      quoteView.setTextSize(TypedValue.COMPLEX_UNIT_SP, SignalStore.settings().getMessageQuoteFontSize(context));
      quoteView.getLayoutParams().width = ViewGroup.LayoutParams.WRAP_CONTENT;

      quoteView.setOnClickListener(view -> {
        if (eventListener != null && batchSelected.isEmpty()) {
          eventListener.onQuoteClicked((MmsMessageRecord) current);
        } else {
          passthroughClickListener.onClick(view);
        }
      });

      quoteView.setOnLongClickListener(passthroughClickListener);

      if (startOfCluster) {
        if (current.isOutgoing()) {
          quoteView.setTopCornerSizes(true, true);
        } else if (isGroupThread) {
          quoteView.setTopCornerSizes(false, false);
        } else {
          quoteView.setTopCornerSizes(true, true);
        }
      } else if (!isSingularMessage(current, previous, next, isGroupThread)) {
        if (current.isOutgoing()) {
          quoteView.setTopCornerSizes(true, false);
        } else {
          quoteView.setTopCornerSizes(false, true);
        }
      }

      if (!isFooterVisible(current, next, isGroupThread) && isStoryReaction(current)) {
        ViewUtil.setBottomMargin(quoteView, (int) DimensionUnit.DP.toPixels(8), false);
      } else {
        ViewUtil.setBottomMargin(quoteView, 0, false);
      }

      if (mediaThumbnailStub.resolved()) {
        ViewUtil.setTopMargin(mediaThumbnailStub.require(), readDimen(R.dimen.message_bubble_top_padding), false);
      }

      if (linkPreviewStub.resolved() && !hasBigImageLinkPreview(current)) {
        ViewUtil.setTopMargin(linkPreviewStub.get(), readDimen(R.dimen.message_bubble_top_padding), false);
      }
    } else {
      if (quoteView != null) {
        quoteView.dismiss();
      }

      int topMargin = (current.isOutgoing() || !startOfCluster || !groupThread) ? 0 : readDimen(R.dimen.message_bubble_top_image_margin);
      if (mediaThumbnailStub.resolved()) {
        ViewUtil.setTopMargin(mediaThumbnailStub.require(), topMargin, false);
      }
    }
  }

  private void setGutterSizes(@NonNull MessageRecord current, boolean isGroupThread) {
    if (isGroupThread && current.isOutgoing()) {
      ViewUtil.setPaddingStart(this, readDimen(R.dimen.conversation_group_left_gutter));
      ViewUtil.setPaddingEnd(this, readDimen(R.dimen.conversation_individual_right_gutter));
    } else if (current.isOutgoing()) {
      ViewUtil.setPaddingStart(this, readDimen(R.dimen.conversation_individual_left_gutter));
      ViewUtil.setPaddingEnd(this, readDimen(R.dimen.conversation_individual_right_gutter));
    } else {
      ViewUtil.setPaddingStart(this, readDimen(R.dimen.conversation_individual_received_left_gutter));
      ViewUtil.setPaddingEnd(this, readDimen(R.dimen.conversation_individual_right_gutter));
    }
  }

  private void setReactions(@NonNull MessageRecord current) {
    bodyBubble.setOnSizeChangedListener(null);

    if (current.getReactions().isEmpty()) {
      reactionsView.clear();
      return;
    }

    setReactionsWithWidth(current, bodyBubble.getWidth());
    bodyBubble.setOnSizeChangedListener((width, height) -> setReactionsWithWidth(current, width));
  }

  private void setReactionsWithWidth(@NonNull MessageRecord current, int width) {
    reactionsView.setReactions(current.getReactions());
    reactionsView.setBubbleWidth(width);
    reactionsView.setOnClickListener(v -> {
      if (eventListener == null) return;

      eventListener.onReactionClicked(new MultiselectPart.Message(conversationMessage), current.getId(), current.isMms());
    });
  }

  private void setFooter(@NonNull MessageRecord current, @NonNull Optional<MessageRecord> next, @NonNull Locale locale, boolean isGroupThread, boolean hasWallpaper) {
    ViewUtil.updateLayoutParams(footer, LayoutParams.WRAP_CONTENT, LayoutParams.WRAP_CONTENT);
    ViewUtil.setTopMargin(footer, readDimen(R.dimen.message_bubble_default_footer_bottom_margin));

    footer.setVisibility(GONE);
    ViewUtil.setVisibilityIfNonNull(stickerFooter, GONE);
    if (sharedContactStub.resolved()) sharedContactStub.get().getFooter().setVisibility(GONE);
    if (mediaThumbnailStub.resolved() && mediaThumbnailStub.require().getFooter().resolved()) {
      mediaThumbnailStub.require().getFooter().setVisibility(GONE);
    }

    if (isFooterVisible(current, next, isGroupThread)) {
      ConversationItemFooter activeFooter = getActiveFooter(current);
      activeFooter.setVisibility(VISIBLE);
      activeFooter.setMessageRecord(current, locale, displayMode);

      if (MessageRecordUtil.isEditMessage(current)) {
        activeFooter.getDateView().setOnClickListener(v -> {
          if (eventListener != null) {
            eventListener.onEditedIndicatorClicked(conversationMessage);
          }
        });
      } else {
        activeFooter.getDateView().setOnClickListener(null);
        activeFooter.getDateView().setClickable(false);
      }

      if (hasWallpaper && hasNoBubble((messageRecord))) {
        if (messageRecord.isOutgoing()) {
          activeFooter.disableBubbleBackground();
          activeFooter.setTextColor(ContextCompat.getColor(context, R.color.conversation_item_sent_text_secondary_color));
          activeFooter.setIconColor(ContextCompat.getColor(context, R.color.conversation_item_sent_text_secondary_color));
          activeFooter.setRevealDotColor(ContextCompat.getColor(context, R.color.conversation_item_sent_text_secondary_color));
        } else {
          activeFooter.enableBubbleBackground(R.drawable.wallpaper_bubble_background_tintable_11, getDefaultBubbleColor(hasWallpaper));
        }
      } else if (hasNoBubble(messageRecord)) {
        activeFooter.disableBubbleBackground();
        activeFooter.setTextColor(ContextCompat.getColor(context, R.color.signal_text_secondary));
        activeFooter.setIconColor(ContextCompat.getColor(context, R.color.signal_icon_tint_secondary));
        activeFooter.setRevealDotColor(ContextCompat.getColor(context, R.color.signal_icon_tint_secondary));
      } else {
        activeFooter.disableBubbleBackground();
      }
    }
  }

  private void setStoryReactionLabel(@NonNull MessageRecord record) {
    if (isStoryReaction(record) && !record.isRemoteDelete()) {
      storyReactionLabelWrapper.setVisibility(View.VISIBLE);
      storyReactionLabel.setTextColor(record.isOutgoing() ? colorizer.getOutgoingBodyTextColor(context) : ContextCompat.getColor(context, R.color.signal_text_primary));
      storyReactionLabel.setText(getStoryReactionLabelText(messageRecord));
    } else if (storyReactionLabelWrapper != null) {
      storyReactionLabelWrapper.setVisibility(View.GONE);
    }
  }

  private @NonNull String getStoryReactionLabelText(@NonNull MessageRecord messageRecord) {
    if (hasQuote(messageRecord)) {
      MmsMessageRecord mmsMessageRecord = (MmsMessageRecord) messageRecord;
      RecipientId      author           = mmsMessageRecord.getQuote().getAuthor();

      if (author.equals(Recipient.self().getId())) {
        return context.getString(R.string.ConversationItem__reacted_to_your_story);
      } else {
        return context.getString(R.string.ConversationItem__you_reacted_to_s_story, Recipient.resolved(author).getShortDisplayName(context));
      }
    } else {
      return context.getString(R.string.ConversationItem__reacted_to_a_story);
    }
  }

  private void setHasBeenQuoted(@NonNull ConversationMessage message) {
    if (message.hasBeenQuoted() && !isCondensedMode() && quotedIndicator != null && batchSelected.isEmpty() && displayMode != ConversationItemDisplayMode.EditHistory.INSTANCE) {
      quotedIndicator.setVisibility(VISIBLE);
      quotedIndicator.setOnClickListener(quotedIndicatorClickListener);
    } else if (quotedIndicator != null) {
      quotedIndicator.setVisibility(GONE);
      quotedIndicator.setOnClickListener(null);
    }
  }

  private void setHasBeenScheduled(@NonNull ConversationMessage message) {
    if (scheduledIndicator == null) {
      return;
    }
    if (message.hasBeenScheduled()) {
      scheduledIndicator.setVisibility(View.VISIBLE);
      scheduledIndicator.setOnClickListener(scheduledIndicatorClickListener);
    } else {
      scheduledIndicator.setVisibility(View.GONE);
      scheduledIndicator.setOnClickListener(null);
    }
  }

  private boolean forceFooter(@NonNull MessageRecord messageRecord) {
    return hasAudio(messageRecord) || MessageRecordUtil.isEditMessage(messageRecord) || displayMode == ConversationItemDisplayMode.EditHistory.INSTANCE;
  }

  private boolean forceGroupHeader(@NonNull MessageRecord messageRecord) {
    return displayMode == ConversationItemDisplayMode.EditHistory.INSTANCE;
  }

  private ConversationItemFooter getActiveFooter(@NonNull MessageRecord messageRecord) {
    if (hasNoBubble(messageRecord) && stickerFooter != null) {
      return stickerFooter;
    } else if (hasSharedContact(messageRecord) && messageRecord.isDisplayBodyEmpty(getContext())) {
      return sharedContactStub.get().getFooter();
    } else if (hasOnlyThumbnail(messageRecord) && messageRecord.isDisplayBodyEmpty(getContext())) {
      return mediaThumbnailStub.require().getFooter().get();
    } else {
      return footer;
    }
  }

  private int readDimen(@DimenRes int dimenId) {
    return context.getResources().getDimensionPixelOffset(dimenId);
  }

  private boolean shouldInterceptClicks(MessageRecord messageRecord) {
    return batchSelected.isEmpty() &&
           ((messageRecord.isFailed() && !messageRecord.isMmsNotification()) ||
            (messageRecord.isRateLimited() && SignalStore.rateLimit().needsRecaptcha()) ||
            messageRecord.isBundleKeyExchange());
  }

  @SuppressLint("SetTextI18n")
  private void setGroupMessageStatus(MessageRecord messageRecord, Recipient recipient) {
    if (groupThread && !messageRecord.isOutgoing() && groupSender != null) {
      groupSender.setText(recipient.getDisplayName(getContext()));
    }
  }

  private void setGroupAuthorColor(@NonNull MessageRecord messageRecord, boolean hasWallpaper, @NonNull Colorizer colorizer) {
    if (groupSender != null) {
      groupSender.setTextColor(colorizer.getIncomingGroupSenderColor(getContext(), messageRecord.getFromRecipient()));
    }
  }

  @SuppressWarnings("ConstantConditions")
  private void setAuthor(@NonNull MessageRecord current, @NonNull Optional<MessageRecord> previous, @NonNull Optional<MessageRecord> next, boolean isGroupThread, boolean hasWallpaper) {
    if (isGroupThread && !current.isOutgoing()) {
      contactPhotoHolder.setVisibility(VISIBLE);

      if (!previous.isPresent() || previous.get().isUpdate() || !current.getFromRecipient().equals(previous.get().getFromRecipient()) ||
          !DateUtils.isSameDay(previous.get().getTimestamp(), current.getTimestamp()) || !isWithinClusteringTime(current, previous.get()) || forceGroupHeader(current))
      {
        groupSenderHolder.setVisibility(VISIBLE);

        if (hasWallpaper && hasNoBubble(current)) {
          groupSenderHolder.setBackgroundResource(R.drawable.wallpaper_bubble_background_tintable_11);
          groupSenderHolder.getBackground().setColorFilter(getDefaultBubbleColor(hasWallpaper), PorterDuff.Mode.MULTIPLY);
        } else {
          groupSenderHolder.setBackground(null);
        }
      } else {
        groupSenderHolder.setVisibility(GONE);
      }

      if (!next.isPresent() || next.get().isUpdate() || !current.getFromRecipient().equals(next.get().getFromRecipient()) || !isWithinClusteringTime(current, next.get()) || forceGroupHeader(current)) {
        contactPhoto.setVisibility(VISIBLE);
        badgeImageView.setVisibility(VISIBLE);
      } else {
        contactPhoto.setVisibility(GONE);
        badgeImageView.setVisibility(GONE);
      }
    } else {
      if (groupSenderHolder != null) {
        groupSenderHolder.setVisibility(GONE);
      }

      if (contactPhotoHolder != null) {
        contactPhotoHolder.setVisibility(GONE);
      }

      if (badgeImageView != null) {
        badgeImageView.setVisibility(GONE);
      }
    }
  }

  private void setOutlinerRadii(Outliner outliner, int topStart, int topEnd, int bottomEnd, int bottomStart) {
    if (ViewUtil.isRtl(this)) {
      outliner.setRadii(topEnd, topStart, bottomStart, bottomEnd);
    } else {
      outliner.setRadii(topStart, topEnd, bottomEnd, bottomStart);
    }
  }

  private @NonNull Projection.Corners getBodyBubbleCorners(int topStart, int topEnd, int bottomEnd, int bottomStart) {
    if (ViewUtil.isRtl(this)) {
      return new Projection.Corners(topEnd, topStart, bottomStart, bottomEnd);
    } else {
      return new Projection.Corners(topStart, topEnd, bottomEnd, bottomStart);
    }
  }

  private void setMessageShape(@NonNull MessageRecord current, @NonNull Optional<MessageRecord> previous, @NonNull Optional<MessageRecord> next, boolean isGroupThread) {
    int bigRadius   = readDimen(R.dimen.message_corner_radius);
    int smallRadius = readDimen(R.dimen.message_corner_collapse_radius);

    int background;

    if (isSingularMessage(current, previous, next, isGroupThread) || displayMode == ConversationItemDisplayMode.EditHistory.INSTANCE) {
      if (current.isOutgoing()) {
        background = R.drawable.message_bubble_background_sent_alone;
        outliner.setRadius(bigRadius);
        pulseOutliner.setRadius(bigRadius);
        bodyBubbleCorners = new Projection.Corners(bigRadius);
      } else {
        background = R.drawable.message_bubble_background_received_alone;
        outliner.setRadius(bigRadius);
        pulseOutliner.setRadius(bigRadius);
        bodyBubbleCorners = new Projection.Corners(bigRadius);
      }
    } else if (isStartOfMessageCluster(current, previous, isGroupThread)) {
      if (current.isOutgoing()) {
        background = R.drawable.message_bubble_background_sent_start;
        setOutlinerRadii(outliner, bigRadius, bigRadius, smallRadius, bigRadius);
        setOutlinerRadii(pulseOutliner, bigRadius, bigRadius, smallRadius, bigRadius);
        bodyBubbleCorners = getBodyBubbleCorners(bigRadius, bigRadius, smallRadius, bigRadius);
      } else {
        background = R.drawable.message_bubble_background_received_start;
        setOutlinerRadii(outliner, bigRadius, bigRadius, bigRadius, smallRadius);
        setOutlinerRadii(pulseOutliner, bigRadius, bigRadius, bigRadius, smallRadius);
        bodyBubbleCorners = getBodyBubbleCorners(bigRadius, bigRadius, bigRadius, smallRadius);
      }
    } else if (isEndOfMessageCluster(current, next, isGroupThread)) {
      if (current.isOutgoing()) {
        background = R.drawable.message_bubble_background_sent_end;
        setOutlinerRadii(outliner, bigRadius, smallRadius, bigRadius, bigRadius);
        setOutlinerRadii(pulseOutliner, bigRadius, smallRadius, bigRadius, bigRadius);
        bodyBubbleCorners = getBodyBubbleCorners(bigRadius, smallRadius, bigRadius, bigRadius);
      } else {
        background = R.drawable.message_bubble_background_received_end;
        setOutlinerRadii(outliner, smallRadius, bigRadius, bigRadius, bigRadius);
        setOutlinerRadii(pulseOutliner, smallRadius, bigRadius, bigRadius, bigRadius);
        bodyBubbleCorners = getBodyBubbleCorners(smallRadius, bigRadius, bigRadius, bigRadius);
      }
    } else {
      if (current.isOutgoing()) {
        background = R.drawable.message_bubble_background_sent_middle;
        setOutlinerRadii(outliner, bigRadius, smallRadius, smallRadius, bigRadius);
        setOutlinerRadii(pulseOutliner, bigRadius, smallRadius, smallRadius, bigRadius);
        bodyBubbleCorners = getBodyBubbleCorners(bigRadius, smallRadius, smallRadius, bigRadius);
      } else {
        background = R.drawable.message_bubble_background_received_middle;
        setOutlinerRadii(outliner, smallRadius, bigRadius, bigRadius, smallRadius);
        setOutlinerRadii(pulseOutliner, smallRadius, bigRadius, bigRadius, smallRadius);
        bodyBubbleCorners = getBodyBubbleCorners(smallRadius, bigRadius, bigRadius, smallRadius);
      }
    }

    bodyBubble.setBackgroundResource(background);
  }

  private boolean isStartOfMessageCluster(@NonNull MessageRecord current, @NonNull Optional<MessageRecord> previous, boolean isGroupThread) {
    if (isGroupThread) {
      return !previous.isPresent() || previous.get().isUpdate() || !DateUtils.isSameDay(current.getTimestamp(), previous.get().getTimestamp()) ||
             !current.getFromRecipient().equals(previous.get().getFromRecipient()) || !isWithinClusteringTime(current, previous.get()) || MessageRecordUtil.isScheduled(current);
    } else {
      return !previous.isPresent() || previous.get().isUpdate() || !DateUtils.isSameDay(current.getTimestamp(), previous.get().getTimestamp()) ||
             current.isOutgoing() != previous.get().isOutgoing() || previous.get().isSecure() != current.isSecure() || !isWithinClusteringTime(current, previous.get()) ||
             MessageRecordUtil.isScheduled(current);
    }
  }

  private boolean isEndOfMessageCluster(@NonNull MessageRecord current, @NonNull Optional<MessageRecord> next, boolean isGroupThread) {
    if (isGroupThread) {
      return !next.isPresent() || next.get().isUpdate() || !DateUtils.isSameDay(current.getTimestamp(), next.get().getTimestamp()) ||
             !current.getFromRecipient().equals(next.get().getFromRecipient()) || !current.getReactions().isEmpty() || !isWithinClusteringTime(current, next.get()) ||
             MessageRecordUtil.isScheduled(current);
    } else {
      return !next.isPresent() || next.get().isUpdate() || !DateUtils.isSameDay(current.getTimestamp(), next.get().getTimestamp()) ||
             current.isOutgoing() != next.get().isOutgoing() || !current.getReactions().isEmpty() || next.get().isSecure() != current.isSecure() ||
             !isWithinClusteringTime(current, next.get()) || MessageRecordUtil.isScheduled(current);
    }
  }

  private boolean isSingularMessage(@NonNull MessageRecord current, @NonNull Optional<MessageRecord> previous, @NonNull Optional<MessageRecord> next, boolean isGroupThread) {
    return isStartOfMessageCluster(current, previous, isGroupThread) && isEndOfMessageCluster(current, next, isGroupThread);
  }

  private boolean isFooterVisible(@NonNull MessageRecord current, @NonNull Optional<MessageRecord> next, boolean isGroupThread) {
    boolean differentTimestamps = next.isPresent() && !DateUtils.isSameExtendedRelativeTimestamp(next.get().getTimestamp(), current.getTimestamp());

    return forceFooter(messageRecord) || current.getExpiresIn() > 0 || !current.isSecure() || current.isPending() ||
           current.isFailed() || current.isRateLimited() || differentTimestamps || isEndOfMessageCluster(current, next, isGroupThread);
  }

  private static boolean isWithinClusteringTime(@NonNull MessageRecord lhs, @NonNull MessageRecord rhs) {
    long timeDiff = Math.abs(lhs.getDateSent() - rhs.getDateSent());
    return timeDiff <= MAX_CLUSTERING_TIME_DIFF;
  }

  private void setMessageSpacing(@NonNull Context context, @NonNull MessageRecord current, @NonNull Optional<MessageRecord> previous, @NonNull Optional<MessageRecord> next, boolean isGroupThread) {
    int spacingTop    = readDimen(context, R.dimen.conversation_vertical_message_spacing_collapse);
    int spacingBottom = spacingTop;

    if (isStartOfMessageCluster(current, previous, isGroupThread) && (displayMode != ConversationItemDisplayMode.EditHistory.INSTANCE || next.isEmpty())) {
      spacingTop = readDimen(context, R.dimen.conversation_vertical_message_spacing_default);
    }

    if (isEndOfMessageCluster(current, next, isGroupThread) || displayMode == ConversationItemDisplayMode.EditHistory.INSTANCE) {
      spacingBottom = readDimen(context, R.dimen.conversation_vertical_message_spacing_default);
    }

    ViewUtil.setPaddingTop(this, spacingTop);
    ViewUtil.setPaddingBottom(this, spacingBottom);
  }

  private int readDimen(@NonNull Context context, @DimenRes int dimenId) {
    return context.getResources().getDimensionPixelOffset(dimenId);
  }

  private boolean doAnySlidesLackData(SlideDeck deck) {
    for (Attachment attachment : deck.asAttachments()) {
      if (attachment instanceof DatabaseAttachment && !((DatabaseAttachment) attachment).hasData) {
        return true;
      }
    }
    return false;
  }

  /// Event handlers

  private Spannable getLongMessageSpan(@NonNull MessageRecord messageRecord) {
    String   message;
    Runnable action;

    if (messageRecord.isMms()) {
      TextSlide slide = ((MmsMessageRecord) messageRecord).getSlideDeck().getTextSlide();

      if (slide != null && (slide.asAttachment().transferState == AttachmentTable.TRANSFER_PROGRESS_DONE || MessageRecordUtil.isScheduled(messageRecord))) {
        message = getResources().getString(R.string.ConversationItem_read_more);
        action  = () -> eventListener.onMoreTextClicked(conversationRecipient.getId(), messageRecord.getId(), messageRecord.isMms());
      } else if (slide != null && slide.asAttachment().transferState == AttachmentTable.TRANSFER_PROGRESS_STARTED) {
        message = getResources().getString(R.string.ConversationItem_pending);
        action  = () -> {};
      } else if (slide != null) {
        message = getResources().getString(R.string.ConversationItem_download_more);
        action  = () -> singleDownloadClickListener.onClick(bodyText, slide);
      } else {
        message = getResources().getString(R.string.ConversationItem_read_more);
        action  = () -> eventListener.onMoreTextClicked(conversationRecipient.getId(), messageRecord.getId(), messageRecord.isMms());
      }
    } else {
      message = getResources().getString(R.string.ConversationItem_read_more);
      action  = () -> eventListener.onMoreTextClicked(conversationRecipient.getId(), messageRecord.getId(), messageRecord.isMms());
    }

    SpannableStringBuilder span = new SpannableStringBuilder(message);
    CharacterStyle style = new ClickableSpan() {
      @Override
      public void onClick(@NonNull View widget) {
        if (eventListener != null && batchSelected.isEmpty()) {
          action.run();
        }
      }

      @Override
      public void updateDrawState(@NonNull TextPaint ds) {
        ds.setTypeface(Typeface.DEFAULT_BOLD);
      }
    };
    span.setSpan(style, 0, span.length(), Spanned.SPAN_INCLUSIVE_EXCLUSIVE);
    return span;
  }

  @Override
  public void showProjectionArea() {
    if (mediaThumbnailStub != null && mediaThumbnailStub.resolved()) {
      mediaThumbnailStub.require().showThumbnailView();
      bodyBubble.setVideoPlayerProjection(null);
    }
  }

  @Override
  public void hideProjectionArea() {
    if (mediaThumbnailStub != null && mediaThumbnailStub.resolved()) {
      mediaThumbnailStub.require().hideThumbnailView();
      mediaThumbnailStub.require().getDrawingRect(thumbnailMaskingRect);
      bodyBubble.setVideoPlayerProjection(Projection.relativeToViewWithCommonRoot(mediaThumbnailStub.require(), bodyBubble, null));
    }
  }

  @Override
  public @Nullable MediaItem getMediaItem() {
    return mediaItem;
  }

  @Override
  public @Nullable GiphyMp4PlaybackPolicyEnforcer getPlaybackPolicyEnforcer() {
    if (GiphyMp4PlaybackPolicy.autoplay()) {
      return null;
    } else {
      return new GiphyMp4PlaybackPolicyEnforcer(() -> {
        if (eventListener != null) {
          eventListener.onPlayInlineContent(null);
        }
      });
    }
  }

  @Override
  public int getAdapterPosition() {
    throw new UnsupportedOperationException("Do not delegate to this method");
  }

  @Override
  public @NonNull Projection getGiphyMp4PlayableProjection(@NonNull ViewGroup recyclerView) {
    if (mediaThumbnailStub != null && mediaThumbnailStub.isResolvable()) {
      ConversationItemThumbnail thumbnail = mediaThumbnailStub.require();
      return Projection.relativeToParent(recyclerView, thumbnail, thumbnail.getCorners())
                       .scale(bodyBubble.getScaleX())
                       .translateX(Util.halfOffsetFromScale(thumbnail.getWidth(), bodyBubble.getScaleX()))
                       .translateY(Util.halfOffsetFromScale(thumbnail.getHeight(), bodyBubble.getScaleY()))
                       .translateY(getTranslationY())
                       .translateX(bodyBubble.getTranslationX())
                       .translateX(getTranslationX());
    } else {
      return Projection.relativeToParent(recyclerView, bodyBubble, bodyBubbleCorners)
                       .translateY(getTranslationY())
                       .translateX(bodyBubble.getTranslationX())
                       .translateX(getTranslationX());
    }
  }

  @Override
  public boolean canPlayContent() {
    return mediaThumbnailStub != null && mediaThumbnailStub.isResolvable() && canPlayContent;
  }

  @Override
  public boolean shouldProjectContent() {
    return canPlayContent() && bodyBubble.getVisibility() == VISIBLE;
  }

  @Override
  public @NonNull ProjectionList getColorizerProjections(@NonNull ViewGroup coordinateRoot) {
    return getSnapshotProjections(coordinateRoot, true, true);
  }

  @Override
  public @NonNull ProjectionList getSnapshotProjections(@NonNull ViewGroup coordinateRoot, boolean clipOutMedia) {
    return getSnapshotProjections(coordinateRoot, clipOutMedia, true);
  }

  @Override
  public @NonNull ProjectionList getSnapshotProjections(@NonNull ViewGroup coordinateRoot, boolean clipOutMedia, boolean outgoingOnly) {
    colorizerProjections.clear();

    if ((messageRecord.isOutgoing() || !outgoingOnly) &&
        !hasNoBubble(messageRecord) &&
        !messageRecord.isRemoteDelete() &&
        bodyBubbleCorners != null &&
        bodyBubble.getVisibility() == VISIBLE)
    {
      Projection bodyBubbleToRoot = Projection.relativeToParent(coordinateRoot, bodyBubble, bodyBubbleCorners).translateX(bodyBubble.getTranslationX());
      Projection videoToBubble    = bodyBubble.getVideoPlayerProjection();
      Projection mediaThumb       = clipOutMedia && mediaThumbnailStub.resolved() ? Projection.relativeToParent(coordinateRoot, mediaThumbnailStub.require(), null) : null;

      float translationX = Util.halfOffsetFromScale(bodyBubble.getWidth(), bodyBubble.getScaleX());
      float translationY = Util.halfOffsetFromScale(bodyBubble.getHeight(), bodyBubble.getScaleY());

      if (videoToBubble != null) {
        Projection videoToRoot = Projection.translateFromDescendantToParentCoords(videoToBubble, bodyBubble, coordinateRoot);

        List<Projection> projections = Projection.getCapAndTail(bodyBubbleToRoot, videoToRoot);
        if (!projections.isEmpty()) {
          projections.get(0)
                     .scale(bodyBubble.getScaleX())
                     .translateX(translationX)
                     .translateY(translationY);
          projections.get(1)
                     .scale(bodyBubble.getScaleX())
                     .translateX(translationX)
                     .translateY(-translationY);
        }

        colorizerProjections.addAll(projections);
      } else if (hasThumbnail(messageRecord) && mediaThumb != null) {
        if (hasQuote(messageRecord) && quoteView != null) {
          Projection quote        = Projection.relativeToParent(coordinateRoot, bodyBubble, bodyBubbleCorners).translateX(bodyBubble.getTranslationX());
          int        quoteViewTop = (int) quote.getY();
          int        mediaTop     = (int) mediaThumb.getY();

          colorizerProjections.add(
              quote.insetBottom(quote.getHeight() - (mediaTop - quoteViewTop))
                   .scale(bodyBubble.getScaleX())
                   .translateX(translationX)
                   .translateY(translationY)
          );
        }

        colorizerProjections.add(
            bodyBubbleToRoot.scale(bodyBubble.getScaleX())
                            .insetTop((int) (mediaThumb.getHeight() * bodyBubble.getScaleX()))
                            .translateX(translationX)
                            .translateY(translationY)
        );
      } else {
        colorizerProjections.add(
            bodyBubbleToRoot.scale(bodyBubble.getScaleX())
                            .translateX(translationX)
                            .translateY(translationY)
        );
      }

      if (mediaThumb != null) {
        mediaThumb.release();
      }
    }

    if ((messageRecord.isOutgoing() || !outgoingOnly) &&
        hasNoBubble(messageRecord) &&
        hasWallpaper &&
        bodyBubble.getVisibility() == VISIBLE)
    {
      ConversationItemFooter footer           = getActiveFooter(messageRecord);
      Projection             footerProjection = footer.getProjection(coordinateRoot);
      if (footerProjection != null) {
        colorizerProjections.add(
            footerProjection.translateX(bodyBubble.getTranslationX())
                            .scale(bodyBubble.getScaleX())
                            .translateX(Util.halfOffsetFromScale(footer.getWidth(), bodyBubble.getScaleX()))
                            .translateY(-Util.halfOffsetFromScale(footer.getHeight(), bodyBubble.getScaleY()))
        );
      }
    }

    for (int i = 0; i < colorizerProjections.size(); i++) {
      colorizerProjections.get(i).translateY(getTranslationY());
    }

    return colorizerProjections;
  }

  @Override
  public @Nullable View getHorizontalTranslationTarget() {
    if (messageRecord.isOutgoing()) {
      return null;
    } else if (groupThread) {
      return contactPhotoHolder;
    } else {
      return bodyBubble;
    }
  }

  @Override
  public @Nullable View getQuotedIndicatorView() {
    return quotedIndicator;
  }

  @Override
  public @NonNull View getReplyView() {
    return reply;
  }

  @Override
  public @Nullable View getContactPhotoHolderView() {
    return contactPhotoHolder;
  }

  @Override
  public @Nullable View getBadgeImageView() {
    return badgeImageView;
  }

  @NonNull @Override public List<View> getBubbleViews() {
    return Collections.singletonList(bodyBubble);
  }

  @Override
  public int getAdapterPosition(@NonNull RecyclerView recyclerView) {
    return recyclerView.getChildViewHolder(this).getBindingAdapterPosition();
  }

  @Override
  public @NonNull ViewGroup getRoot() {
    return this;
  }

  @Override
  public @NonNull View getBubbleView() {
    return bodyBubble;
  }

  @Override
  public void invalidateChatColorsDrawable(@NonNull ViewGroup coordinateRoot) {
    // Intentionally left blank.
  }

  @Override public @Nullable SnapshotStrategy getSnapshotStrategy() {
    return null;
  }

  private class PaymentTombstoneClickListener implements View.OnClickListener {
    @Override
    public void onClick(View v) {
      if (eventListener != null) {
        eventListener.onPaymentTombstoneClicked();
      } else {
        passthroughClickListener.onClick(v);
      }
    }
  }
  private class SharedContactEventListener implements SharedContactView.EventListener {
    @Override
    public void onAddToContactsClicked(@NonNull Contact contact) {
      if (eventListener != null && batchSelected.isEmpty()) {
        eventListener.onAddToContactsClicked(contact);
      } else {
        passthroughClickListener.onClick(sharedContactStub.get());
      }
    }

    @Override
    public void onInviteClicked(@NonNull List<Recipient> choices) {
      if (eventListener != null && batchSelected.isEmpty()) {
        eventListener.onInviteSharedContactClicked(choices);
      } else {
        passthroughClickListener.onClick(sharedContactStub.get());
      }
    }

    @Override
    public void onMessageClicked(@NonNull List<Recipient> choices) {
      if (eventListener != null && batchSelected.isEmpty()) {
        eventListener.onMessageSharedContactClicked(choices);
      } else {
        passthroughClickListener.onClick(sharedContactStub.get());
      }
    }
  }

  private class SharedContactClickListener implements View.OnClickListener {
    @Override
    public void onClick(View view) {
      if (eventListener != null && batchSelected.isEmpty() && messageRecord.isMms() && !((MmsMessageRecord) messageRecord).getSharedContacts().isEmpty()) {
        eventListener.onSharedContactDetailsClicked(((MmsMessageRecord) messageRecord).getSharedContacts().get(0), (View) sharedContactStub.get().getAvatarView().getParent());
      } else {
        passthroughClickListener.onClick(view);
      }
    }
  }

  private class LinkPreviewClickListener implements View.OnClickListener {
    @Override
    public void onClick(View view) {
      if (eventListener != null && batchSelected.isEmpty() && messageRecord.isMms() && !((MmsMessageRecord) messageRecord).getLinkPreviews().isEmpty()) {
        eventListener.onLinkPreviewClicked(((MmsMessageRecord) messageRecord).getLinkPreviews().get(0));
      } else {
        passthroughClickListener.onClick(view);
      }
    }
  }

  private class ViewOnceMessageClickListener implements View.OnClickListener {
    @Override
    public void onClick(View view) {
      ViewOnceMessageView revealView = (ViewOnceMessageView) view;

      if (batchSelected.isEmpty() && messageRecord.isMms() && revealView.requiresTapToDownload((MmsMessageRecord) messageRecord)) {
        singleDownloadClickListener.onClick(view, ((MmsMessageRecord) messageRecord).getSlideDeck().getThumbnailSlide());
      } else if (eventListener != null && batchSelected.isEmpty() && messageRecord.isMms()) {
        eventListener.onViewOnceMessageClicked((MmsMessageRecord) messageRecord);
      } else {
        passthroughClickListener.onClick(view);
      }
    }
  }

  private class LinkPreviewThumbnailClickListener implements SlideClickListener {
    public void onClick(final View v, final Slide slide) {
      if (eventListener != null && batchSelected.isEmpty() && messageRecord.isMms() && !((MmsMessageRecord) messageRecord).getLinkPreviews().isEmpty()) {
        eventListener.onLinkPreviewClicked(((MmsMessageRecord) messageRecord).getLinkPreviews().get(0));
      } else {
        performClick();
      }
    }
  }

  private class QuotedIndicatorClickListener implements View.OnClickListener {
    public void onClick(final View view) {
      if (eventListener != null && batchSelected.isEmpty() && conversationMessage.hasBeenQuoted()) {
        eventListener.onQuotedIndicatorClicked((messageRecord));
      } else {
        passthroughClickListener.onClick(view);
      }
    }
  }

  private class ScheduledIndicatorClickListener implements View.OnClickListener {
    public void onClick(final View view) {
      if (eventListener != null && batchSelected.isEmpty()) {
        eventListener.onScheduledIndicatorClicked(view, (conversationMessage));
      } else {
        passthroughClickListener.onClick(view);
      }
    }
  }

  private class DoubleTapEditTouchListener implements View.OnTouchListener {
    @Override
    public boolean onTouch(View v, MotionEvent event) {
      if (gestureDetector != null && batchSelected.isEmpty()) {
        return gestureDetector.onTouchEvent(event);
      }
      return false;
    }
  }

  private class AttachmentDownloadClickListener implements SlidesClickedListener {
    @Override
    public void onClick(View v, final List<Slide> slides) {
      Log.i(TAG, "onClick() for attachment download");
      if (messageRecord.isMmsNotification()) {
        Log.w(TAG, "Ignoring MMS download.");
      } else {
        Log.i(TAG, "Scheduling push attachment downloads for " + slides.size() + " items");

        for (Slide slide : slides) {
          AttachmentDownloadJob.downloadAttachmentIfNeeded((DatabaseAttachment) slide.asAttachment());
        }
      }
    }
  }

  private class PlayVideoClickListener implements SlideClickListener {
    private static final float MINIMUM_DOWNLOADED_THRESHOLD = 0.05f;
    private              View  parentView;
    private              Slide activeSlide;

    @Override
    public void onClick(View v, Slide slide) {
      if (MediaUtil.isInstantVideoSupported(slide)) {
        final DatabaseAttachment databaseAttachment = (DatabaseAttachment) slide.asAttachment();
        String jobId = AttachmentDownloadJob.downloadAttachmentIfNeeded(databaseAttachment);
        if (jobId != null) {
          setup(v, slide);
          AppDependencies.getJobManager().addListener(jobId, (job, jobState) -> {
            if (jobState.isComplete()) {
              cleanup();
            }
          });
        } else {
          launchMediaPreview(v, slide);
          cleanup();
        }
      } else {
        Log.d(TAG, "Non-eligible slide clicked.");
      }
    }

    private void setup(View v, Slide slide) {
      parentView  = v;
      activeSlide = slide;
      if (!EventBus.getDefault().isRegistered(this)) EventBus.getDefault().register(this);
    }

    private void cleanup() {
      parentView  = null;
      activeSlide = null;
      if (EventBus.getDefault().isRegistered(this)) {
        EventBus.getDefault().unregister(this);
      }
    }

    @Subscribe(sticky = true, threadMode = ThreadMode.MAIN)
    public void onEventAsync(PartProgressEvent event) {
      final Slide currentActiveSlide = activeSlide;
      if (currentActiveSlide == null || !event.attachment.equals(currentActiveSlide.asAttachment())) {
        return;
      }

      final View  currentParentView  = parentView;
      float       progressPercent    = ((float) event.progress) / event.total;
      if (progressPercent >= MINIMUM_DOWNLOADED_THRESHOLD && currentParentView != null) {
        cleanup();
        launchMediaPreview(currentParentView, currentActiveSlide);
      }
    }
  }

  private class SlideClickPassthroughListener implements SlideClickListener {

    private final SlidesClickedListener original;

    private SlideClickPassthroughListener(@NonNull SlidesClickedListener original) {
      this.original = original;
    }

    @Override
    public void onClick(View v, Slide slide) {
      original.onClick(v, Collections.singletonList(slide));
    }
  }

  private class StickerClickListener implements SlideClickListener {
    @Override
    public void onClick(View v, Slide slide) {
      if (shouldInterceptClicks(messageRecord) || !batchSelected.isEmpty()) {
        performClick();
      } else if (eventListener != null && hasSticker(messageRecord)) {
        //noinspection ConstantConditions
        eventListener.onStickerClicked(((MmsMessageRecord) messageRecord).getSlideDeck().getStickerSlide().asAttachment().stickerLocator);
      }
    }
  }

  private class ThumbnailClickListener implements SlideClickListener {
    public void onClick(final View v, final Slide slide) {
      if (shouldInterceptClicks(messageRecord) || !batchSelected.isEmpty() || isCondensedMode()) {
        performClick();
      } else if (!canPlayContent && mediaItem != null && eventListener != null) {
        eventListener.onPlayInlineContent(conversationMessage);
      } else if (MediaPreviewV2Fragment.isContentTypeSupported(slide.getContentType()) && slide.getDisplayUri() != null) {
        AttachmentDownloadJob.downloadAttachmentIfNeeded((DatabaseAttachment) slide.asAttachment());
        launchMediaPreview(v, slide);
      } else if (slide.getUri() != null) {
        Log.i(TAG, "Clicked: " + slide.getUri() + " , " + slide.getContentType());
        Uri publicUri = PartAuthority.getAttachmentPublicUri(slide.getUri());
        Log.i(TAG, "Public URI: " + publicUri);
        Intent intent = new Intent(Intent.ACTION_VIEW);
        intent.addFlags(Intent.FLAG_GRANT_READ_URI_PERMISSION);
        intent.setDataAndType(PartAuthority.getAttachmentPublicUri(slide.getUri()), Intent.normalizeMimeType(slide.getContentType()));
        try {
          context.startActivity(intent);
        } catch (ActivityNotFoundException anfe) {
          Log.w(TAG, "No activity existed to view the media.");
          Toast.makeText(context, R.string.ConversationItem_unable_to_open_media, Toast.LENGTH_LONG).show();
        }
      } else if (slide.asAttachment().isPermanentlyFailed()) {
        String failedMessage;

        if (slide instanceof ImageSlide) {
          failedMessage = messageRecord.isOutgoing() ? context.getString(R.string.ConversationItem_cant_download_image_you_will_need_to_send_it_again)
                                                     : context.getString(R.string.ConversationItem_cant_download_image_s_will_need_to_send_it_again, messageRecord.getFromRecipient().getShortDisplayName(context));
        } else if (slide instanceof VideoSlide) {
          failedMessage = messageRecord.isOutgoing() ? context.getString(R.string.ConversationItem_cant_download_video_you_will_need_to_send_it_again)
                                                     : context.getString(R.string.ConversationItem_cant_download_video_s_will_need_to_send_it_again, messageRecord.getFromRecipient().getShortDisplayName(context));
        } else {
          failedMessage = messageRecord.isOutgoing() ? context.getString(R.string.ConversationItem_cant_download_message_you_will_need_to_send_it_again)
                                                     : context.getString(R.string.ConversationItem_cant_download_message_s_will_need_to_send_it_again, messageRecord.getFromRecipient().getShortDisplayName(context));
        }

        new MaterialAlertDialogBuilder(getContext())
            .setMessage(failedMessage)
            .setPositiveButton(android.R.string.ok, null)
            .setNegativeButton(android.R.string.cancel, null)
            .show();
      }
    }
  }

  private void launchMediaPreview(View v, Slide slide) {
    if (eventListener == null) {
      Log.w(TAG, "Could not launch media preview for item: eventListener was null");
      return;
    }

    Uri mediaUri = slide.getDisplayUri();
    if (mediaUri == null) {
      Log.w(TAG, "Could not launch media preview for item: uri was null");
      return;
    }

    MediaIntentFactory.MediaPreviewArgs args = new MediaIntentFactory.MediaPreviewArgs(
        messageRecord.getThreadId(),
        messageRecord.getTimestamp(),
        mediaUri,
        slide.getContentType(),
        slide.asAttachment().size,
        slide.getCaption().orElse(null),
        false,
        false,
        false,
        false,
        MediaTable.Sorting.Newest,
        slide.isVideoGif(),
        new MediaIntentFactory.SharedElementArgs(
            slide.asAttachment().width,
            slide.asAttachment().height,
            mediaThumbnailStub.require().getCorners().getTopLeft(),
            mediaThumbnailStub.require().getCorners().getTopRight(),
            mediaThumbnailStub.require().getCorners().getBottomRight(),
            mediaThumbnailStub.require().getCorners().getBottomLeft()
        ),
        false);
    if (v instanceof ThumbnailView) {
      MediaPreviewCache.INSTANCE.setDrawable(((ThumbnailView) v).getImageDrawable());
    }
    eventListener.goToMediaPreview(ConversationItem.this, v, args);
  }

  private class PassthroughClickListener implements View.OnLongClickListener, View.OnClickListener {

    @Override
    public boolean onLongClick(View v) {
      if (bodyText.hasSelection()) {
        return false;
      }
      performLongClick();
      return true;
    }

    @Override
    public void onClick(View v) {
      performClick();
    }
  }

  private class ClickListener implements View.OnClickListener {
    private final OnClickListener parent;

    ClickListener(@Nullable OnClickListener parent) {
      this.parent = parent;
    }

    public void onClick(View v) {
      if (!shouldInterceptClicks(messageRecord) && parent != null) {
        parent.onClick(v);
      } else if (messageRecord.isFailed()) {
        if (eventListener != null) {
          eventListener.onMessageWithErrorClicked(messageRecord);
        }
      } else if (messageRecord.isRateLimited() && SignalStore.rateLimit().needsRecaptcha()) {
        if (eventListener != null) {
          eventListener.onMessageWithRecaptchaNeededClicked(messageRecord);
        }
      } else if (!messageRecord.isOutgoing() && messageRecord.isIdentityMismatchFailure()) {
        if (eventListener != null) {
          eventListener.onIncomingIdentityMismatchClicked(messageRecord.getFromRecipient().getId());
        }
      }
    }
  }

  private final class TouchDelegateChangedListener implements ConversationItemFooter.OnTouchDelegateChangedListener {
    @Override
    public void onTouchDelegateChanged(@NonNull Rect delegateRect, @NonNull View delegateView) {
      offsetDescendantRectToMyCoords(footer, delegateRect);
      setTouchDelegate(new TouchDelegate(delegateRect, delegateView));
    }
  }

  private final class UrlClickListener implements UrlClickHandler {

    @Override
    public boolean handleOnClick(@NonNull String url) {
      return eventListener != null && eventListener.onUrlClicked(url);
    }
  }

  private class MentionClickableSpan extends ClickableSpan {
    private final RecipientId mentionedRecipientId;

    MentionClickableSpan(RecipientId mentionedRecipientId) {
      this.mentionedRecipientId = mentionedRecipientId;
    }

    @Override
    public void onClick(@NonNull View widget) {
      if (eventListener != null && batchSelected.isEmpty()) {
        VibrateUtil.vibrateTick(context);
        eventListener.onGroupMemberClicked(mentionedRecipientId, conversationRecipient.get().requireGroupId());
      }
    }

    @Override
    public void updateDrawState(@NonNull TextPaint ds) {}
  }

  private final class AudioPlaybackSpeedToggleListener implements PlaybackSpeedToggleTextView.PlaybackSpeedListener {
    @Override
    public void onPlaybackSpeedChanged(float speed) {
      if (eventListener == null || !audioViewStub.resolved()) {
        return;
      }

      Uri uri = audioViewStub.get().getAudioSlideUri();
      if (uri == null) {
        return;
      }

      eventListener.onVoiceNotePlaybackSpeedChanged(uri, speed);
    }
  }

  private final class AudioViewCallbacks implements AudioView.Callbacks {

    @Override
    public void onPlay(@NonNull Uri audioUri, double progress) {
      if (eventListener == null) return;

      eventListener.onVoiceNotePlay(audioUri, messageRecord.getId(), progress);
    }

    @Override
    public void onPause(@NonNull Uri audioUri) {
      if (eventListener == null) return;

      eventListener.onVoiceNotePause(audioUri);
    }

    @Override
    public void onSeekTo(@NonNull Uri audioUri, double progress) {
      if (eventListener == null) return;

      eventListener.onVoiceNoteSeekTo(audioUri, progress);
    }

    @Override
    public void onStopAndReset(@NonNull Uri audioUri) {
      throw new UnsupportedOperationException();
    }

    @Override
    public void onSpeedChanged(float speed, boolean isPlaying) {
      footer.setAudioPlaybackSpeed(speed, isPlaying);
    }

    @Override
    public void onProgressUpdated(long durationMillis, long playheadMillis) {
      footer.setAudioDuration(durationMillis, playheadMillis);
    }
  }
}<|MERGE_RESOLUTION|>--- conflicted
+++ resolved
@@ -252,11 +252,7 @@
   private final Rect                            thumbnailMaskingRect            = new Rect();
   private final TouchDelegateChangedListener    touchDelegateChangedListener    = new TouchDelegateChangedListener();
   private final DoubleTapEditTouchListener      doubleTapEditTouchListener      = new DoubleTapEditTouchListener();
-<<<<<<< HEAD
-=======
-  private final GiftMessageViewCallback         giftMessageViewCallback         = new GiftMessageViewCallback();
   private final PaymentTombstoneClickListener   paymentTombstoneClickListener   = new PaymentTombstoneClickListener();
->>>>>>> 26bd59c3
 
   private final Context context;
 
