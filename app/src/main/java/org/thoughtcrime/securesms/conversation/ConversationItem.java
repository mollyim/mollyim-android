/*
 * Copyright (C) 2011 Whisper Systems
 *
 * This program is free software: you can redistribute it and/or modify
 * it under the terms of the GNU General Public License as published by
 * the Free Software Foundation, either version 3 of the License, or
 * (at your option) any later version.
 *
 * This program is distributed in the hope that it will be useful,
 * but WITHOUT ANY WARRANTY; without even the implied warranty of
 * MERCHANTABILITY or FITNESS FOR A PARTICULAR PURPOSE.  See the
 * GNU General Public License for more details.
 *
 * You should have received a copy of the GNU General Public License
 * along with this program.  If not, see <http://www.gnu.org/licenses/>.
 */
package org.thoughtcrime.securesms.conversation;

import android.annotation.SuppressLint;
import android.content.ActivityNotFoundException;
import android.content.Context;
import android.content.Intent;
import android.graphics.Color;
import android.graphics.PorterDuff;
import android.graphics.Rect;
import android.graphics.Typeface;
import android.net.Uri;
import android.text.Annotation;
import android.text.Spannable;
import android.text.SpannableString;
import android.text.SpannableStringBuilder;
import android.text.Spanned;
import android.text.TextPaint;
import android.text.style.BackgroundColorSpan;
import android.text.style.CharacterStyle;
import android.text.style.ClickableSpan;
import android.text.style.ForegroundColorSpan;
import android.text.style.StyleSpan;
import android.text.style.URLSpan;
import android.util.AttributeSet;
import android.util.TypedValue;
import android.view.MotionEvent;
import android.view.TouchDelegate;
import android.view.View;
import android.view.ViewGroup;
import android.widget.Button;
import android.widget.RelativeLayout;
import android.widget.TextView;
import android.widget.Toast;

import androidx.annotation.ColorInt;
import androidx.annotation.DimenRes;
import androidx.annotation.NonNull;
import androidx.annotation.Nullable;
import androidx.core.content.ContextCompat;
import androidx.lifecycle.LifecycleOwner;
import androidx.media3.common.MediaItem;
import androidx.recyclerview.widget.RecyclerView;

import com.google.android.material.dialog.MaterialAlertDialogBuilder;
import com.google.common.collect.Sets;

import org.greenrobot.eventbus.EventBus;
import org.greenrobot.eventbus.Subscribe;
import org.greenrobot.eventbus.ThreadMode;
import org.signal.core.util.DimensionUnit;
import org.signal.core.util.StringUtil;
import org.signal.core.util.logging.Log;
import org.signal.ringrtc.CallLinkRootKey;
import org.thoughtcrime.securesms.BindableConversationItem;
import org.thoughtcrime.securesms.R;
import org.thoughtcrime.securesms.attachments.AttachmentId;
import org.thoughtcrime.securesms.attachments.DatabaseAttachment;
import org.thoughtcrime.securesms.badges.BadgeImageView;
import org.thoughtcrime.securesms.calls.links.CallLinkJoinButton;
import org.thoughtcrime.securesms.calls.links.CallLinks;
import org.thoughtcrime.securesms.components.AlertView;
import org.thoughtcrime.securesms.components.AudioView;
import org.thoughtcrime.securesms.components.AvatarImageView;
import org.thoughtcrime.securesms.components.BorderlessImageView;
import org.thoughtcrime.securesms.components.ConversationItemFooter;
import org.thoughtcrime.securesms.components.ConversationItemThumbnail;
import org.thoughtcrime.securesms.components.DocumentView;
import org.thoughtcrime.securesms.components.LinkPreviewView;
import org.thoughtcrime.securesms.components.Outliner;
import org.thoughtcrime.securesms.components.PlaybackSpeedToggleTextView;
import org.thoughtcrime.securesms.components.QuoteView;
import org.thoughtcrime.securesms.components.SharedContactView;
import org.thoughtcrime.securesms.components.ThumbnailView;
import org.thoughtcrime.securesms.components.emoji.EmojiTextView;
import org.thoughtcrime.securesms.components.mention.MentionAnnotation;
import org.thoughtcrime.securesms.contactshare.Contact;
import org.thoughtcrime.securesms.conversation.colors.Colorizer;
import org.thoughtcrime.securesms.conversation.mutiselect.MultiselectCollection;
import org.thoughtcrime.securesms.conversation.mutiselect.MultiselectPart;
import org.thoughtcrime.securesms.conversation.ui.payment.PaymentMessageView;
import org.thoughtcrime.securesms.conversation.v2.items.InteractiveConversationElement;
import org.thoughtcrime.securesms.conversation.v2.items.V2ConversationItemUtils;
import org.thoughtcrime.securesms.database.AttachmentTable;
import org.thoughtcrime.securesms.database.MediaTable;
import org.thoughtcrime.securesms.database.SignalDatabase;
import org.thoughtcrime.securesms.database.model.MediaMmsMessageRecord;
import org.thoughtcrime.securesms.database.model.MessageRecord;
import org.thoughtcrime.securesms.database.model.MmsMessageRecord;
import org.thoughtcrime.securesms.database.model.Quote;
import org.thoughtcrime.securesms.dependencies.ApplicationDependencies;
import org.thoughtcrime.securesms.events.PartProgressEvent;
import org.thoughtcrime.securesms.giph.mp4.GiphyMp4PlaybackPolicy;
import org.thoughtcrime.securesms.giph.mp4.GiphyMp4PlaybackPolicyEnforcer;
import org.thoughtcrime.securesms.jobmanager.JobManager;
import org.thoughtcrime.securesms.jobs.AttachmentDownloadJob;
<<<<<<< HEAD
import org.thoughtcrime.securesms.jobs.MmsDownloadJob;
=======
import org.thoughtcrime.securesms.jobs.MmsSendJob;
import org.thoughtcrime.securesms.jobs.SmsSendJob;
>>>>>>> cdb9df5a
import org.thoughtcrime.securesms.keyvalue.SignalStore;
import org.thoughtcrime.securesms.linkpreview.LinkPreview;
import org.thoughtcrime.securesms.mediapreview.MediaIntentFactory;
import org.thoughtcrime.securesms.mediapreview.MediaPreviewCache;
import org.thoughtcrime.securesms.mediapreview.MediaPreviewV2Fragment;
import org.thoughtcrime.securesms.mms.GlideRequests;
import org.thoughtcrime.securesms.mms.ImageSlide;
import org.thoughtcrime.securesms.mms.PartAuthority;
import org.thoughtcrime.securesms.mms.Slide;
import org.thoughtcrime.securesms.mms.SlideClickListener;
import org.thoughtcrime.securesms.mms.SlidesClickedListener;
import org.thoughtcrime.securesms.mms.TextSlide;
import org.thoughtcrime.securesms.mms.VideoSlide;
import org.thoughtcrime.securesms.reactions.ReactionsConversationView;
import org.thoughtcrime.securesms.recipients.LiveRecipient;
import org.thoughtcrime.securesms.recipients.Recipient;
import org.thoughtcrime.securesms.recipients.RecipientForeverObserver;
import org.thoughtcrime.securesms.recipients.RecipientId;
import org.thoughtcrime.securesms.revealable.ViewOnceMessageView;
import org.thoughtcrime.securesms.util.DateUtils;
import org.thoughtcrime.securesms.util.FeatureFlags;
import org.thoughtcrime.securesms.util.InterceptableLongClickCopyLinkSpan;
import org.thoughtcrime.securesms.util.LongClickMovementMethod;
import org.thoughtcrime.securesms.util.MediaUtil;
import org.thoughtcrime.securesms.util.MessageRecordUtil;
import org.thoughtcrime.securesms.util.PlaceholderURLSpan;
import org.thoughtcrime.securesms.util.Projection;
import org.thoughtcrime.securesms.util.ProjectionList;
import org.thoughtcrime.securesms.util.SearchUtil;
import org.thoughtcrime.securesms.util.ThemeUtil;
import org.thoughtcrime.securesms.util.UrlClickHandler;
import org.thoughtcrime.securesms.util.Util;
import org.thoughtcrime.securesms.util.VibrateUtil;
import org.thoughtcrime.securesms.util.ViewUtil;
import org.thoughtcrime.securesms.util.views.NullableStub;
import org.thoughtcrime.securesms.util.views.Stub;

import java.util.ArrayList;
import java.util.Collections;
import java.util.HashSet;
import java.util.List;
import java.util.Locale;
import java.util.Objects;
import java.util.Optional;
import java.util.Set;
import java.util.concurrent.TimeUnit;

/**
 * A view that displays an individual conversation item within a conversation
 * thread.  Used by ComposeMessageActivity's ListActivity via a ConversationAdapter.
 *
 * @author Moxie Marlinspike
 */

public final class ConversationItem extends RelativeLayout implements BindableConversationItem,
                                                                      RecipientForeverObserver,
                                                                      InteractiveConversationElement
{
  private static final String TAG = Log.tag(ConversationItem.class);

  private static final int MAX_MEASURE_CALLS = 3;

  private static final Rect SWIPE_RECT = new Rect();

  public static final  float LONG_PRESS_SCALE_FACTOR    = 0.95f;
  private static final int   SHRINK_BUBBLE_DELAY_MILLIS = 100;
  private static final long  MAX_CLUSTERING_TIME_DIFF   = TimeUnit.MINUTES.toMillis(3);
  private static final int   CONDENSED_MODE_MAX_LINES   = 3;

  private static final SearchUtil.StyleFactory STYLE_FACTORY = () -> new CharacterStyle[] { new BackgroundColorSpan(Color.YELLOW), new ForegroundColorSpan(Color.BLACK) };

  private ConversationMessage         conversationMessage;
  private MessageRecord               messageRecord;
  private Optional<MessageRecord>     nextMessageRecord;
  private Locale                      locale;
  private boolean                     groupThread;
  private LiveRecipient               author;
  private GlideRequests               glideRequests;
  private Optional<MessageRecord>     previousMessage;
  private ConversationItemDisplayMode displayMode;

<<<<<<< HEAD
  protected           ConversationItemBodyBubble bodyBubble;
  protected           View                       reply;
  protected           View                       replyIcon;
  @Nullable protected ViewGroup                  contactPhotoHolder;
  @Nullable private   QuoteView                  quoteView;
  private             EmojiTextView              bodyText;
  private             ConversationItemFooter     footer;
  @Nullable private   ConversationItemFooter     stickerFooter;
  @Nullable private   TextView                   groupSender;
  @Nullable private   View                       groupSenderHolder;
  private             AvatarImageView            contactPhoto;
  private             AlertView                  alertView;
  protected           ReactionsConversationView  reactionsView;
  protected           BadgeImageView             badgeImageView;
  private             View                       storyReactionLabelWrapper;
  private             TextView                   storyReactionLabel;
  protected           View                       quotedIndicator;
  protected           View                       scheduledIndicator;

  private @NonNull  Set<MultiselectPart>                    batchSelected = new HashSet<>();
  private @NonNull  Outliner                                outliner      = new Outliner();
  private @NonNull  Outliner                                pulseOutliner = new Outliner();
  private @NonNull  List<Outliner>                          outliners     = new ArrayList<>(2);
  private           LiveRecipient                           conversationRecipient;
  private           NullableStub<ConversationItemThumbnail> mediaThumbnailStub;
  private           Stub<AudioView>                         audioViewStub;
  private           Stub<DocumentView>                      documentViewStub;
  private           Stub<SharedContactView>                 sharedContactStub;
  private           Stub<LinkPreviewView>                   linkPreviewStub;
  private           Stub<BorderlessImageView>               stickerStub;
  private           Stub<ViewOnceMessageView>               revealableStub;
  private           Stub<CallLinkJoinButton>                joinCallLinkStub;
  private           Stub<Button>                            callToActionStub;
  private           Stub<PaymentMessageView>                paymentViewStub;
  private @Nullable EventListener                           eventListener;
=======
  private           ConversationItemBodyBubble bodyBubble;
  private           View                       reply;
  private           View                       replyIcon;
  @Nullable private ViewGroup                  contactPhotoHolder;
  @Nullable private QuoteView                  quoteView;
  private           EmojiTextView              bodyText;
  private           ConversationItemFooter     footer;
  @Nullable private ConversationItemFooter     stickerFooter;
  @Nullable private TextView                   groupSender;
  @Nullable private View                       groupSenderHolder;
  private           AvatarImageView            contactPhoto;
  private           AlertView                  alertView;
  private           ReactionsConversationView  reactionsView;
  private           BadgeImageView             badgeImageView;
  private           View                       storyReactionLabelWrapper;
  private           TextView                   storyReactionLabel;
  private           View                       quotedIndicator;
  private           View                       scheduledIndicator;

  private @NonNull       Set<MultiselectPart>                    batchSelected = new HashSet<>();
  private final @NonNull Outliner                                outliner      = new Outliner();
  private final @NonNull Outliner                                pulseOutliner = new Outliner();
  private final @NonNull List<Outliner>                          outliners     = new ArrayList<>(2);
  private                LiveRecipient                           conversationRecipient;
  private                NullableStub<ConversationItemThumbnail> mediaThumbnailStub;
  private                Stub<AudioView>                         audioViewStub;
  private                Stub<DocumentView>                      documentViewStub;
  private                Stub<SharedContactView>                 sharedContactStub;
  private                Stub<LinkPreviewView>                   linkPreviewStub;
  private                Stub<BorderlessImageView>               stickerStub;
  private                Stub<ViewOnceMessageView>               revealableStub;
  private                Stub<CallLinkJoinButton>                joinCallLinkStub;
  private                Stub<Button>                            callToActionStub;
  private                Stub<GiftMessageView>                   giftViewStub;
  private                Stub<PaymentMessageView>                paymentViewStub;
  private @Nullable      EventListener                           eventListener;
>>>>>>> cdb9df5a

  private int     defaultBubbleColor;
  private int     defaultBubbleColorForWallpaper;
  private int     measureCalls;
  private boolean updatingFooter;

  private final PassthroughClickListener        passthroughClickListener        = new PassthroughClickListener();
  private final AttachmentDownloadClickListener downloadClickListener           = new AttachmentDownloadClickListener();
  private final PlayVideoClickListener          playVideoClickListener          = new PlayVideoClickListener();
  private final AttachmentCancelClickListener   attachmentCancelClickListener   = new AttachmentCancelClickListener();
  private final SlideClickPassthroughListener   singleDownloadClickListener     = new SlideClickPassthroughListener(downloadClickListener);
  private final SharedContactEventListener      sharedContactEventListener      = new SharedContactEventListener();
  private final SharedContactClickListener      sharedContactClickListener      = new SharedContactClickListener();
  private final LinkPreviewClickListener        linkPreviewClickListener        = new LinkPreviewClickListener();
  private final ViewOnceMessageClickListener    revealableClickListener         = new ViewOnceMessageClickListener();
  private final QuotedIndicatorClickListener    quotedIndicatorClickListener    = new QuotedIndicatorClickListener();
  private final ScheduledIndicatorClickListener scheduledIndicatorClickListener = new ScheduledIndicatorClickListener();
  private final UrlClickListener                urlClickListener                = new UrlClickListener();
  private final Rect                            thumbnailMaskingRect            = new Rect();
  private final TouchDelegateChangedListener    touchDelegateChangedListener    = new TouchDelegateChangedListener();

  private final Context context;

  private       MediaItem          mediaItem;
  private       boolean            canPlayContent;
  private       Projection.Corners bodyBubbleCorners;
  private       Colorizer          colorizer;
  private       boolean            hasWallpaper;
  private       float              lastYDownRelativeToThis;
  private final ProjectionList     colorizerProjections = new ProjectionList(3);
  private       boolean            isBound              = false;

  private final Runnable shrinkBubble = new Runnable() {
    @Override
    public void run() {
      bodyBubble.animate()
                .scaleX(LONG_PRESS_SCALE_FACTOR)
                .scaleY(LONG_PRESS_SCALE_FACTOR)
                .setUpdateListener(animation -> {
                  View parent = (View) getParent();
                  if (parent != null) {
                    parent.invalidate();
                  }
                });

      reactionsView.animate()
                   .scaleX(LONG_PRESS_SCALE_FACTOR)
                   .scaleY(LONG_PRESS_SCALE_FACTOR);

      if (quotedIndicator != null) {
        quotedIndicator.animate()
                       .scaleX(LONG_PRESS_SCALE_FACTOR)
                       .scaleY(LONG_PRESS_SCALE_FACTOR);
      }
      if (scheduledIndicator != null) {
        scheduledIndicator.animate()
                          .scaleX(LONG_PRESS_SCALE_FACTOR)
                          .scaleY(LONG_PRESS_SCALE_FACTOR);
      }
    }
  };

  public ConversationItem(Context context) {
    this(context, null);
  }

  public ConversationItem(Context context, AttributeSet attrs) {
    super(context, attrs);
    this.context = context;
  }

  @Override
  public void setOnClickListener(OnClickListener l) {
    super.setOnClickListener(new ClickListener(l));
  }

  @Override
  protected void onFinishInflate() {
    super.onFinishInflate();

    initializeAttributes();

    this.bodyText                  = findViewById(R.id.conversation_item_body);
    this.footer                    = findViewById(R.id.conversation_item_footer);
    this.stickerFooter             = findViewById(R.id.conversation_item_sticker_footer);
    this.groupSender               = findViewById(R.id.group_message_sender);
    this.alertView                 = findViewById(R.id.indicators_parent);
    this.contactPhoto              = findViewById(R.id.contact_photo);
    this.contactPhotoHolder        = findViewById(R.id.contact_photo_container);
    this.bodyBubble                = findViewById(R.id.body_bubble);
    this.mediaThumbnailStub        = new NullableStub<>(findViewById(R.id.image_view_stub));
    this.audioViewStub             = new Stub<>(findViewById(R.id.audio_view_stub));
    this.documentViewStub          = new Stub<>(findViewById(R.id.document_view_stub));
    this.sharedContactStub         = new Stub<>(findViewById(R.id.shared_contact_view_stub));
    this.linkPreviewStub           = new Stub<>(findViewById(R.id.link_preview_stub));
    this.stickerStub               = new Stub<>(findViewById(R.id.sticker_view_stub));
    this.revealableStub            = new Stub<>(findViewById(R.id.revealable_view_stub));
    this.joinCallLinkStub          = ViewUtil.findStubById(this, R.id.conversation_item_join_button);
    this.callToActionStub          = ViewUtil.findStubById(this, R.id.conversation_item_call_to_action_stub);
    this.groupSenderHolder         = findViewById(R.id.group_sender_holder);
    this.quoteView                 = findViewById(R.id.quote_view);
    this.reply                     = findViewById(R.id.reply_icon_wrapper);
    this.replyIcon                 = findViewById(R.id.reply_icon);
    this.reactionsView             = findViewById(R.id.reactions_view);
    this.badgeImageView            = findViewById(R.id.badge);
    this.storyReactionLabelWrapper = findViewById(R.id.story_reacted_label_holder);
    this.storyReactionLabel        = findViewById(R.id.story_reacted_label);
    this.quotedIndicator           = findViewById(R.id.quoted_indicator);
    this.paymentViewStub           = new Stub<>(findViewById(R.id.payment_view_stub));
    this.scheduledIndicator        = findViewById(R.id.scheduled_indicator);

    setOnClickListener(new ClickListener(null));

    bodyText.setOnLongClickListener(passthroughClickListener);
    bodyText.setOnClickListener(passthroughClickListener);
    footer.setOnTouchDelegateChangedListener(touchDelegateChangedListener);
  }

  @Override
  public void bind(@NonNull LifecycleOwner lifecycleOwner,
                   @NonNull ConversationMessage conversationMessage,
                   @NonNull Optional<MessageRecord> previousMessageRecord,
                   @NonNull Optional<MessageRecord> nextMessageRecord,
                   @NonNull GlideRequests glideRequests,
                   @NonNull Locale locale,
                   @NonNull Set<MultiselectPart> batchSelected,
                   @NonNull Recipient conversationRecipient,
                   @Nullable String searchQuery,
                   boolean pulse,
                   boolean hasWallpaper,
                   boolean isMessageRequestAccepted,
                   boolean allowedToPlayInline,
                   @NonNull Colorizer colorizer,
                   @NonNull ConversationItemDisplayMode displayMode)
  {
    unbind();

    lastYDownRelativeToThis = 0;

    conversationRecipient = conversationRecipient.resolve();

    this.conversationMessage   = conversationMessage;
    this.messageRecord         = conversationMessage.getMessageRecord();
    this.nextMessageRecord     = nextMessageRecord;
    this.locale                = locale;
    this.glideRequests         = glideRequests;
    this.batchSelected         = batchSelected;
    this.conversationRecipient = conversationRecipient.live();
    this.groupThread           = conversationRecipient.isGroup();
    this.author                = messageRecord.getFromRecipient().live();
    this.canPlayContent        = false;
    this.mediaItem             = null;
    this.colorizer             = colorizer;
    this.displayMode           = displayMode;
    this.previousMessage       = previousMessageRecord;

    setGutterSizes(messageRecord, groupThread);
    setMessageShape(messageRecord, previousMessageRecord, nextMessageRecord, groupThread);
    setMediaAttributes(messageRecord, previousMessageRecord, nextMessageRecord, groupThread, hasWallpaper, isMessageRequestAccepted, allowedToPlayInline);
    setBodyText(messageRecord, searchQuery, isMessageRequestAccepted);
    setBubbleState(messageRecord, messageRecord.getFromRecipient(), hasWallpaper, colorizer);
    setInteractionState(conversationMessage, pulse);
    setStatusIcons(messageRecord, hasWallpaper);
    setContactPhoto(author.get());
    setGroupMessageStatus(messageRecord, author.get());
    setGroupAuthorColor(messageRecord, hasWallpaper, colorizer);
    setAuthor(messageRecord, previousMessageRecord, nextMessageRecord, groupThread, hasWallpaper);
    setQuote(messageRecord, previousMessageRecord, nextMessageRecord, groupThread);
    setMessageSpacing(context, messageRecord, previousMessageRecord, nextMessageRecord, groupThread);
    setReactions(messageRecord);
    setFooter(messageRecord, nextMessageRecord, locale, groupThread, hasWallpaper);
    setStoryReactionLabel(messageRecord);
    setHasBeenQuoted(conversationMessage);
    setHasBeenScheduled(conversationMessage);

    if (audioViewStub.resolved()) {
      audioViewStub.get().setOnLongClickListener(passthroughClickListener);
    }

    isBound = true;
    this.author.observeForever(this);
    this.conversationRecipient.observeForever(this);
  }

  @Override
  public void setParentScrolling(boolean isParentScrolling) {
    bodyBubble.setParentScrolling(isParentScrolling);
  }

  @Override
  public void updateSelectedState() {
    setHasBeenQuoted(conversationMessage);
  }

  @Override
  public void updateTimestamps() {
    getActiveFooter(messageRecord).setMessageRecord(messageRecord, locale, displayMode);
  }

  @Override
  public void updateContactNameColor() {
    setGroupAuthorColor(messageRecord, hasWallpaper, colorizer);
  }

  @Override
  public boolean dispatchTouchEvent(MotionEvent ev) {
    if (isCondensedMode()) return super.dispatchTouchEvent(ev);

    switch (ev.getAction()) {
      case MotionEvent.ACTION_DOWN:
        getHandler().postDelayed(shrinkBubble, SHRINK_BUBBLE_DELAY_MILLIS);
        break;
      case MotionEvent.ACTION_UP:
      case MotionEvent.ACTION_CANCEL:
        getHandler().removeCallbacks(shrinkBubble);
        bodyBubble.animate()
                  .scaleX(1.0f)
                  .scaleY(1.0f);
        reactionsView.animate()
                     .scaleX(1.0f)
                     .scaleY(1.0f);

        if (quotedIndicator != null) {
          quotedIndicator.animate()
                         .scaleX(1.0f)
                         .scaleY(1.0f);
        }
        break;
    }

    return super.dispatchTouchEvent(ev);
  }

  @Override
  public boolean onInterceptTouchEvent(MotionEvent ev) {
    if (ev.getAction() == MotionEvent.ACTION_DOWN) {
      lastYDownRelativeToThis = ev.getY();
    }

    if (batchSelected.isEmpty()) {
      return super.onInterceptTouchEvent(ev);
    } else {
      return true;
    }
  }

  @Override
  protected void onDetachedFromWindow() {
    ConversationSwipeAnimationHelper.update(this, 0f, 1f);
    unbind();
    super.onDetachedFromWindow();
  }

  @Override
  public void setEventListener(@Nullable EventListener eventListener) {
    this.eventListener = eventListener;
  }

  public boolean disallowSwipe(float downX, float downY) {
    if (!hasAudio(messageRecord)) return false;

    audioViewStub.get().getSeekBarGlobalVisibleRect(SWIPE_RECT);
    return SWIPE_RECT.contains((int) downX, (int) downY);
  }

  public @Nullable ConversationItemBodyBubble getBodyBubble() {
    return bodyBubble;
  }

  public @Nullable View getQuotedIndicator() {
    return quotedIndicator;
  }

  public @Nullable ReactionsConversationView getReactionsView() {
    return reactionsView;
  }

  @Override
  protected void onMeasure(int widthMeasureSpec, int heightMeasureSpec) {
    super.onMeasure(widthMeasureSpec, heightMeasureSpec);

    if (isInEditMode()) {
      return;
    }

    boolean needsMeasure = false;

    if (hasQuote(messageRecord)) {
      if (quoteView == null) {
        throw new AssertionError();
      }
      int quoteWidth     = quoteView.getMeasuredWidth();
      int availableWidth = getAvailableMessageBubbleWidth(quoteView);

      if (quoteWidth != availableWidth) {
        quoteView.getLayoutParams().width = availableWidth;
        needsMeasure                      = true;
      }
    }

    int defaultTopMargin      = readDimen(R.dimen.message_bubble_default_footer_bottom_margin);
    int defaultBottomMargin   = readDimen(R.dimen.message_bubble_bottom_padding);
    int collapsedBottomMargin = readDimen(R.dimen.message_bubble_collapsed_bottom_padding);

    if (!updatingFooter &&
        getActiveFooter(messageRecord) == footer &&
        !hasAudio(messageRecord) &&
        !isStoryReaction(messageRecord) &&
        isFooterVisible(messageRecord, nextMessageRecord, groupThread) &&
        !bodyText.isJumbomoji() &&
        conversationMessage.getBottomButton() == null &&
        !StringUtil.hasMixedTextDirection(bodyText.getText()) &&
        !messageRecord.isRemoteDelete() &&
        bodyText.getLastLineWidth() > 0)
    {
      View dateView           = footer.getDateView();
      int  footerWidth        = footer.getMeasuredWidth();
      int  availableWidth     = getAvailableMessageBubbleWidth(bodyText);
      int  collapsedTopMargin = -1 * (dateView.getMeasuredHeight() + ViewUtil.dpToPx(4));

      if (bodyText.isSingleLine() && !messageRecord.isFailed()) {
        int maxBubbleWidth  = hasBigImageLinkPreview(messageRecord) || hasThumbnail(messageRecord) ? readDimen(R.dimen.media_bubble_max_width) : getMaxBubbleWidth();
        int bodyMargins     = ViewUtil.getLeftMargin(bodyText) + ViewUtil.getRightMargin(bodyText);
        int sizeWithMargins = bodyText.getMeasuredWidth() + ViewUtil.dpToPx(6) + footerWidth + bodyMargins;
        int minSize         = Math.min(maxBubbleWidth, Math.max(bodyText.getMeasuredWidth() + ViewUtil.dpToPx(6) + footerWidth + bodyMargins, bodyBubble.getMeasuredWidth()));

        if (hasQuote(messageRecord) && sizeWithMargins < availableWidth) {
          ViewUtil.setTopMargin(footer, collapsedTopMargin, false);
          ViewUtil.setBottomMargin(footer, collapsedBottomMargin, false);
          needsMeasure   = true;
          updatingFooter = true;
        } else if (sizeWithMargins != bodyText.getMeasuredWidth() && sizeWithMargins <= minSize) {
          bodyBubble.getLayoutParams().width = minSize;
          ViewUtil.setTopMargin(footer, collapsedTopMargin, false);
          ViewUtil.setBottomMargin(footer, collapsedBottomMargin, false);
          needsMeasure   = true;
          updatingFooter = true;
        }
      }

      if (!updatingFooter && !messageRecord.isFailed() && bodyText.getLastLineWidth() + ViewUtil.dpToPx(6) + footerWidth <= bodyText.getMeasuredWidth()) {
        ViewUtil.setTopMargin(footer, collapsedTopMargin, false);
        ViewUtil.setBottomMargin(footer, collapsedBottomMargin, false);
        updatingFooter = true;
        needsMeasure   = true;
      }
    }

    int defaultTopMarginForRecord = getDefaultTopMarginForRecord(messageRecord, defaultTopMargin, defaultBottomMargin);
    if (!updatingFooter && ViewUtil.getTopMargin(footer) != defaultTopMarginForRecord) {
      ViewUtil.setTopMargin(footer, defaultTopMarginForRecord, false);
      ViewUtil.setBottomMargin(footer, defaultBottomMargin, false);
      needsMeasure = true;
    }

    if (hasSharedContact(messageRecord)) {
      int contactWidth   = sharedContactStub.get().getMeasuredWidth();
      int availableWidth = getAvailableMessageBubbleWidth(sharedContactStub.get());

      if (contactWidth != availableWidth) {
        sharedContactStub.get().getLayoutParams().width = availableWidth;
        needsMeasure                                    = true;
      }
    }

    if (hasAudio(messageRecord)) {
      ConversationItemFooter activeFooter   = getActiveFooter(messageRecord);
      int                    availableWidth = getAvailableMessageBubbleWidth(footer);

      if (activeFooter.getVisibility() != GONE && activeFooter.getMeasuredWidth() != availableWidth) {
        activeFooter.getLayoutParams().width = availableWidth;
        needsMeasure                         = true;
      }

      int desiredWidth = audioViewStub.get().getMeasuredWidth() + ViewUtil.getLeftMargin(audioViewStub.get()) + ViewUtil.getRightMargin(audioViewStub.get());
      if (bodyBubble.getMeasuredWidth() != desiredWidth) {
        bodyBubble.getLayoutParams().width = desiredWidth;
        needsMeasure                       = true;
      }
    }

    if (needsMeasure) {
      if (measureCalls < MAX_MEASURE_CALLS) {
        measureCalls++;
        measure(widthMeasureSpec, heightMeasureSpec);
      } else {
        Log.w(TAG, "Hit measure() cap of " + MAX_MEASURE_CALLS);
      }
    } else {
      measureCalls   = 0;
      updatingFooter = false;
    }
  }

  private int getDefaultTopMarginForRecord(@NonNull MessageRecord messageRecord, int defaultTopMargin, int defaultBottomMargin) {
    if (isStoryReaction(messageRecord) && !messageRecord.isRemoteDelete()) {
      return defaultBottomMargin;
    } else {
      return defaultTopMargin;
    }
  }

  @Override
  public void onRecipientChanged(@NonNull Recipient modified) {
    if (!isBound) {
      return;
    }

    if (conversationRecipient.getId().equals(modified.getId())) {
      setBubbleState(messageRecord, modified, modified.hasWallpaper(), colorizer);

      if (quoteView != null) {
        quoteView.setWallpaperEnabled(modified.hasWallpaper());
      }

      if (audioViewStub.resolved()) {
        setAudioViewTint(messageRecord);
      }
    }

    if (author.getId().equals(modified.getId())) {
      setContactPhoto(modified);
      setGroupMessageStatus(messageRecord, modified);
    }
  }

  private int getAvailableMessageBubbleWidth(@NonNull View forView) {
    int availableWidth;
    if (hasAudio(messageRecord)) {
      availableWidth = audioViewStub.get().getMeasuredWidth() + ViewUtil.getLeftMargin(audioViewStub.get()) + ViewUtil.getRightMargin(audioViewStub.get());
    } else if (!isViewOnceMessage(messageRecord) && (hasThumbnail(messageRecord) || hasBigImageLinkPreview(messageRecord))) {
      availableWidth = mediaThumbnailStub.require().getMeasuredWidth();
    } else {
      availableWidth = bodyBubble.getMeasuredWidth() - bodyBubble.getPaddingLeft() - bodyBubble.getPaddingRight();
    }

    availableWidth = Math.min(availableWidth, getMaxBubbleWidth());

    availableWidth -= ViewUtil.getLeftMargin(forView) + ViewUtil.getRightMargin(forView);

    return availableWidth;
  }

  private int getMaxBubbleWidth() {
    int paddings = getPaddingLeft() + getPaddingRight() + ViewUtil.getLeftMargin(bodyBubble) + ViewUtil.getRightMargin(bodyBubble);
    if (groupThread && !messageRecord.isOutgoing() && !messageRecord.isRemoteDelete()) {
      paddings += contactPhoto.getLayoutParams().width + ViewUtil.getLeftMargin(contactPhoto) + ViewUtil.getRightMargin(contactPhoto);
    }
    return getMeasuredWidth() - paddings;
  }

  private void initializeAttributes() {
    defaultBubbleColor             = ContextCompat.getColor(context, R.color.conversation_item_recv_bubble_color_normal);
    defaultBubbleColorForWallpaper = ContextCompat.getColor(context, R.color.conversation_item_recv_bubble_color_wallpaper);
  }

  private @ColorInt int getDefaultBubbleColor(boolean hasWallpaper) {
    return hasWallpaper ? defaultBubbleColorForWallpaper : defaultBubbleColor;
  }

  @Override
  public void unbind() {
    isBound = false;

    if (author != null) {
      author.removeForeverObserver(this);
    }

    if (conversationRecipient != null) {
      conversationRecipient.removeForeverObserver(this);
    }

    bodyBubble.setVideoPlayerProjection(null);
    bodyBubble.setQuoteViewProjection(null);

    playVideoClickListener.cleanup();

    glideRequests = null;
  }

  @Override
  public @NonNull MultiselectPart getMultiselectPartForLatestTouch() {
    MultiselectCollection parts = conversationMessage.getMultiselectCollection();

    if (parts.isSingle()) {
      return parts.asSingle().getSinglePart();
    }

    MultiselectPart top    = parts.asDouble().getTopPart();
    MultiselectPart bottom = parts.asDouble().getBottomPart();

    if (hasThumbnail(messageRecord)) {
      return isTouchBelowBoundary(mediaThumbnailStub.require()) ? bottom : top;
    } else if (hasDocument(messageRecord)) {
      return isTouchBelowBoundary(documentViewStub.get()) ? bottom : top;
    } else if (hasAudio(messageRecord)) {
      return isTouchBelowBoundary(audioViewStub.get()) ? bottom : top;
    } {
      throw new IllegalStateException("Found a situation where we have something other than a thumbnail or a document.");
    }
  }

  private boolean isTouchBelowBoundary(@NonNull View child) {
    Projection childProjection = Projection.relativeToParent(this, child, null);
    float      childBoundary   = childProjection.getY() + childProjection.getHeight();

    return lastYDownRelativeToThis > childBoundary;
  }

  @Override
  public int getTopBoundaryOfMultiselectPart(@NonNull MultiselectPart multiselectPart) {

    boolean isTextPart       = multiselectPart instanceof MultiselectPart.Text;
    boolean isAttachmentPart = multiselectPart instanceof MultiselectPart.Attachments;

    if (hasThumbnail(messageRecord) && isAttachmentPart) {
      return getProjectionTop(mediaThumbnailStub.require());
    } else if (hasThumbnail(messageRecord) && isTextPart) {
      return getProjectionBottom(mediaThumbnailStub.require());
    } else if (hasDocument(messageRecord) && isAttachmentPart) {
      return getProjectionTop(documentViewStub.get());
    } else if (hasDocument(messageRecord) && isTextPart) {
      return getProjectionBottom(documentViewStub.get());
    } else if (hasAudio(messageRecord) && isAttachmentPart) {
      return getProjectionTop(audioViewStub.get());
    } else if (hasAudio(messageRecord) && isTextPart) {
      return getProjectionBottom(audioViewStub.get());
    } else if (hasNoBubble(messageRecord)) {
      return getTop();
    } else {
      return getProjectionTop(bodyBubble);
    }
  }

  private static int getProjectionTop(@NonNull View child) {
    Projection projection = Projection.relativeToViewRoot(child, null);
    int        y          = (int) projection.getY();
    projection.release();
    return y;
  }

  private static int getProjectionBottom(@NonNull View child) {
    Projection projection = Projection.relativeToViewRoot(child, null);
    int        bottom     = (int) projection.getY() + projection.getHeight();
    projection.release();
    return bottom;
  }

  @Override
  public int getBottomBoundaryOfMultiselectPart(@NonNull MultiselectPart multiselectPart) {
    if (multiselectPart instanceof MultiselectPart.Attachments && hasThumbnail(messageRecord)) {
      return getProjectionBottom(mediaThumbnailStub.require());
    } else if (multiselectPart instanceof MultiselectPart.Attachments && hasDocument(messageRecord)) {
      return getProjectionBottom(documentViewStub.get());
    } else if (multiselectPart instanceof MultiselectPart.Attachments && hasAudio(messageRecord)) {
      return getProjectionBottom(audioViewStub.get());
    } else if (hasNoBubble(messageRecord)) {
      return getBottom();
    } else {
      return getProjectionBottom(bodyBubble);
    }
  }

  @Override
  public boolean hasNonSelectableMedia() {
    return hasQuote(messageRecord) || hasLinkPreview(messageRecord);
  }

  @Override
  public @NonNull ConversationMessage getConversationMessage() {
    return conversationMessage;
  }

  public boolean isOutgoing() {
    return conversationMessage.getMessageRecord().isOutgoing();
  }

  /// MessageRecord Attribute Parsers

  private void setBubbleState(MessageRecord messageRecord, @NonNull Recipient recipient, boolean hasWallpaper, @NonNull Colorizer colorizer) {
    this.hasWallpaper = hasWallpaper;

    ViewUtil.updateLayoutParams(bodyBubble, LayoutParams.WRAP_CONTENT, LayoutParams.WRAP_CONTENT);
    bodyText.setTextColor(colorizer.getIncomingBodyTextColor(context, hasWallpaper));
    bodyText.setLinkTextColor(colorizer.getIncomingBodyTextColor(context, hasWallpaper));

    if (messageRecord.isOutgoing() && !messageRecord.isRemoteDelete()) {
      bodyBubble.getBackground().setColorFilter(recipient.getChatColors().getChatBubbleColorFilter());
      bodyText.setTextColor(colorizer.getOutgoingBodyTextColor(context));
      bodyText.setLinkTextColor(colorizer.getOutgoingBodyTextColor(context));
      footer.setTextColor(colorizer.getOutgoingFooterTextColor(context));
      footer.setIconColor(colorizer.getOutgoingFooterIconColor(context));
      footer.setRevealDotColor(colorizer.getOutgoingFooterIconColor(context));
      footer.setOnlyShowSendingStatus(false, messageRecord);
    } else if (messageRecord.isRemoteDelete()) {
      if (hasWallpaper) {
        bodyBubble.getBackground().setColorFilter(ContextCompat.getColor(context, R.color.wallpaper_bubble_color), PorterDuff.Mode.SRC_IN);
      } else {
        bodyBubble.getBackground().setColorFilter(ContextCompat.getColor(context, R.color.signal_background_primary), PorterDuff.Mode.MULTIPLY);
        footer.setIconColor(ContextCompat.getColor(context, R.color.signal_icon_tint_secondary));
        footer.setRevealDotColor(ContextCompat.getColor(context, R.color.signal_icon_tint_secondary));
      }
      footer.setTextColor(ContextCompat.getColor(context, R.color.signal_text_secondary));
      footer.setOnlyShowSendingStatus(messageRecord.isRemoteDelete(), messageRecord);
    } else {
      bodyBubble.getBackground().setColorFilter(getDefaultBubbleColor(hasWallpaper), PorterDuff.Mode.SRC_IN);
      footer.setTextColor(colorizer.getIncomingFooterTextColor(context, hasWallpaper));
      footer.setIconColor(colorizer.getIncomingFooterIconColor(context, hasWallpaper));
      footer.setRevealDotColor(colorizer.getIncomingFooterIconColor(context, hasWallpaper));
      footer.setOnlyShowSendingStatus(false, messageRecord);
    }

    outliner.setColor(ContextCompat.getColor(context, R.color.signal_text_secondary));

    pulseOutliner.setColor(ContextCompat.getColor(getContext(), R.color.signal_inverse_transparent));
    pulseOutliner.setStrokeWidth(ViewUtil.dpToPx(4));

    outliners.clear();
    if (shouldDrawBodyBubbleOutline(messageRecord, hasWallpaper)) {
      outliners.add(outliner);
    }
    outliners.add(pulseOutliner);

    bodyBubble.setOutliners(outliners);

    if (audioViewStub.resolved()) {
      setAudioViewTint(messageRecord);
    }

    if (hasWallpaper) {
      replyIcon.setBackgroundResource(R.drawable.wallpaper_message_decoration_background);
    } else {
      replyIcon.setBackground(null);
    }
  }

  private void setAudioViewTint(MessageRecord messageRecord) {
    if (hasAudio(messageRecord)) {
      if (!messageRecord.isOutgoing()) {
        if (hasWallpaper) {
          audioViewStub.get().setTint(getContext().getResources().getColor(R.color.conversation_item_incoming_audio_foreground_tint_wallpaper));
          audioViewStub.get().setProgressAndPlayBackgroundTint(getContext().getResources().getColor(R.color.conversation_item_incoming_audio_play_pause_background_tint_wallpaper));
        } else {
          audioViewStub.get().setTint(getContext().getResources().getColor(R.color.conversation_item_incoming_audio_foreground_tint_normal));
          audioViewStub.get().setProgressAndPlayBackgroundTint(getContext().getResources().getColor(R.color.conversation_item_incoming_audio_play_pause_background_tint_normal));
        }
      } else {
        audioViewStub.get().setTint(getContext().getResources().getColor(R.color.conversation_item_outgoing_audio_foreground_tint));
        audioViewStub.get().setProgressAndPlayBackgroundTint(getContext().getResources().getColor(R.color.signal_colorTransparent2));
      }
    }
  }

  private void setInteractionState(ConversationMessage conversationMessage, boolean pulseMention) {
    Set<MultiselectPart> multiselectParts  = conversationMessage.getMultiselectCollection().toSet();
    boolean              isMessageSelected = Util.hasItems(Sets.intersection(multiselectParts, batchSelected));

    if (isMessageSelected) {
      setSelected(true);
    } else if (pulseMention) {
      setSelected(false);
    } else {
      setSelected(false);
    }

    if (mediaThumbnailStub.resolved()) {
      mediaThumbnailStub.require().setFocusable(!shouldInterceptClicks(conversationMessage.getMessageRecord()) && batchSelected.isEmpty());
      mediaThumbnailStub.require().setClickable(!shouldInterceptClicks(conversationMessage.getMessageRecord()) && batchSelected.isEmpty());
      mediaThumbnailStub.require().setLongClickable(batchSelected.isEmpty());
    }

    if (audioViewStub.resolved()) {
      audioViewStub.get().setFocusable(!shouldInterceptClicks(conversationMessage.getMessageRecord()) && batchSelected.isEmpty());
      audioViewStub.get().setClickable(batchSelected.isEmpty());
      audioViewStub.get().setEnabled(batchSelected.isEmpty());
    }

    if (documentViewStub.resolved()) {
      documentViewStub.get().setFocusable(!shouldInterceptClicks(conversationMessage.getMessageRecord()) && batchSelected.isEmpty());
      documentViewStub.get().setClickable(batchSelected.isEmpty());
    }
  }

  private boolean shouldDrawBodyBubbleOutline(MessageRecord messageRecord, boolean hasWallpaper) {
    if (hasWallpaper) {
      return false;
    } else {
      return messageRecord.isRemoteDelete();
    }
  }

  /**
   * Whether or not we're rendering this item in a constrained space.
   * Today this is only {@link org.thoughtcrime.securesms.conversation.quotes.MessageQuotesBottomSheet}.
   */
  private boolean isCondensedMode() {
    return displayMode instanceof ConversationItemDisplayMode.Condensed;
  }

  /**
   * Whether or not we want to condense the actual content of the bubble. e.g. shorten image height, text content, etc.
   * Today, we only want to do this for the first message when we're in condensed mode.
   */
  private boolean isContentCondensed() {
    return isCondensedMode() && !previousMessage.isPresent();
  }

  private boolean isStoryReaction(MessageRecord messageRecord) {
    return MessageRecordUtil.isStoryReaction(messageRecord);
  }

  private boolean isCaptionlessMms(MessageRecord messageRecord) {
    return MessageRecordUtil.isCaptionlessMms(messageRecord, context);
  }

  private boolean hasAudio(MessageRecord messageRecord) {
    return MessageRecordUtil.hasAudio(messageRecord);
  }

  private boolean hasThumbnail(MessageRecord messageRecord) {
    return MessageRecordUtil.hasThumbnail(messageRecord);
  }

  private boolean hasSticker(MessageRecord messageRecord) {
    return MessageRecordUtil.hasSticker(messageRecord);
  }

  private boolean isBorderless(MessageRecord messageRecord) {
    return MessageRecordUtil.isBorderless(messageRecord, context);
  }

  private boolean hasNoBubble(MessageRecord messageRecord) {
    return MessageRecordUtil.hasNoBubble(messageRecord, context);
  }

  private boolean hasOnlyThumbnail(MessageRecord messageRecord) {
    return MessageRecordUtil.hasOnlyThumbnail(messageRecord, context);
  }

  private boolean hasDocument(MessageRecord messageRecord) {
    return MessageRecordUtil.hasDocument(messageRecord);
  }

  private boolean hasExtraText(MessageRecord messageRecord) {
    return MessageRecordUtil.hasExtraText(messageRecord) || (!messageRecord.isDisplayBodyEmpty(context) && isContentCondensed());
  }

  private boolean hasQuote(MessageRecord messageRecord) {
    return MessageRecordUtil.hasQuote(messageRecord);
  }

  private boolean hasSharedContact(MessageRecord messageRecord) {
    return MessageRecordUtil.hasSharedContact(messageRecord);
  }

  private boolean hasLinkPreview(MessageRecord messageRecord) {
    return MessageRecordUtil.hasLinkPreview(messageRecord);
  }

  private boolean hasBigImageLinkPreview(MessageRecord messageRecord) {
    return MessageRecordUtil.hasBigImageLinkPreview(messageRecord, context) && !isContentCondensed();
  }

  private boolean isViewOnceMessage(MessageRecord messageRecord) {
    return MessageRecordUtil.isViewOnceMessage(messageRecord);
  }

  private boolean isGiftMessage(MessageRecord messageRecord) {
    return MessageRecordUtil.hasGiftBadge(messageRecord);
  }

  private void setBodyText(@NonNull MessageRecord messageRecord,
                           @Nullable String searchQuery,
                           boolean messageRequestAccepted)
  {
    bodyText.setClickable(false);
    bodyText.setFocusable(false);
    bodyText.setTextSize(TypedValue.COMPLEX_UNIT_SP, SignalStore.settings().getMessageFontSize());
    bodyText.setMovementMethod(LongClickMovementMethod.getInstance(getContext()));

    if (messageRecord.isRemoteDelete()) {
      String          deletedMessage = context.getString(messageRecord.isOutgoing() ? R.string.ConversationItem_you_deleted_this_message : R.string.ConversationItem_this_message_was_deleted);
      SpannableString italics        = new SpannableString(deletedMessage);
      italics.setSpan(new StyleSpan(android.graphics.Typeface.ITALIC), 0, deletedMessage.length(), Spannable.SPAN_EXCLUSIVE_EXCLUSIVE);
      italics.setSpan(new ForegroundColorSpan(ContextCompat.getColor(context, R.color.signal_text_primary)),
                      0,
                      deletedMessage.length(),
                      Spanned.SPAN_EXCLUSIVE_EXCLUSIVE);

      bodyText.setText(italics);
      bodyText.setVisibility(View.VISIBLE);
      bodyText.setOverflowText(null);
    } else if (isCaptionlessMms(messageRecord) || isStoryReaction(messageRecord) || isGiftMessage(messageRecord) || messageRecord.isPaymentNotification()) {
      bodyText.setText(null);
      bodyText.setOverflowText(null);
      bodyText.setVisibility(View.GONE);
    } else {
      Spannable styledText = conversationMessage.getDisplayBody(getContext());
      if (messageRequestAccepted) {
        linkifyMessageBody(styledText, batchSelected.isEmpty());
      }
      styledText = SearchUtil.getHighlightedSpan(locale, STYLE_FACTORY, styledText, searchQuery, SearchUtil.STRICT);

      if (hasExtraText(messageRecord)) {
        bodyText.setOverflowText(getLongMessageSpan(messageRecord));
      } else {
        bodyText.setOverflowText(null);
      }

      if (messageRecord.isOutgoing()) {
        bodyText.setMentionBackgroundTint(ContextCompat.getColor(context, R.color.transparent_black_25));
      } else {
        bodyText.setMentionBackgroundTint(ContextCompat.getColor(context, ThemeUtil.isDarkTheme(context) ? R.color.core_grey_60 : R.color.core_grey_20));
      }

      if (isContentCondensed()) {
        bodyText.setMaxLines(CONDENSED_MODE_MAX_LINES);
      } else {
        bodyText.setMaxLines(Integer.MAX_VALUE);
      }

      bodyText.setText(StringUtil.trim(styledText));
      bodyText.setVisibility(View.VISIBLE);

      if (conversationMessage.getBottomButton() != null) {
        callToActionStub.get().setVisibility(View.VISIBLE);
        callToActionStub.get().setText(conversationMessage.getBottomButton().label);
        callToActionStub.get().setOnClickListener(v -> {
          if (eventListener != null) {
            eventListener.onCallToAction(conversationMessage.getBottomButton().action);
          }
        });
      } else if (callToActionStub.resolved()) {
        callToActionStub.get().setVisibility(View.GONE);
      }
    }
  }

  private void setMediaAttributes(@NonNull MessageRecord messageRecord,
                                  @NonNull Optional<MessageRecord> previousRecord,
                                  @NonNull Optional<MessageRecord> nextRecord,
                                  boolean isGroupThread,
                                  boolean hasWallpaper,
                                  boolean messageRequestAccepted,
                                  boolean allowedToPlayInline)
  {
    boolean showControls = !messageRecord.isFailed() && !MessageRecordUtil.isScheduled(messageRecord);

    ViewUtil.setTopMargin(bodyText, readDimen(R.dimen.message_bubble_top_padding));

    bodyBubble.setQuoteViewProjection(null);
    bodyBubble.setVideoPlayerProjection(null);

    if (eventListener != null && audioViewStub.resolved()) {
      Log.d(TAG, "setMediaAttributes: unregistering voice note callbacks for audio slide " + audioViewStub.get().getAudioSlideUri());
      eventListener.onUnregisterVoiceNoteCallbacks(audioViewStub.get().getPlaybackStateObserver());
    }

    footer.setPlaybackSpeedListener(null);

    if (isViewOnceMessage(messageRecord) && !messageRecord.isRemoteDelete()) {
      revealableStub.get().setVisibility(VISIBLE);
      if (mediaThumbnailStub.resolved()) mediaThumbnailStub.require().setVisibility(View.GONE);
      if (audioViewStub.resolved()) audioViewStub.get().setVisibility(View.GONE);
      if (documentViewStub.resolved()) documentViewStub.get().setVisibility(View.GONE);
      if (sharedContactStub.resolved()) sharedContactStub.get().setVisibility(GONE);
      if (linkPreviewStub.resolved()) linkPreviewStub.get().setVisibility(GONE);
      if (stickerStub.resolved()) stickerStub.get().setVisibility(View.GONE);
      if (callToActionStub.resolved()) callToActionStub.get().setVisibility(View.GONE);
      if (joinCallLinkStub.resolved()) joinCallLinkStub.get().setVisibility(View.GONE);
      paymentViewStub.setVisibility(View.GONE);

      revealableStub.get().setMessage((MmsMessageRecord) messageRecord, hasWallpaper);
      revealableStub.get().setOnClickListener(revealableClickListener);
      revealableStub.get().setOnLongClickListener(passthroughClickListener);

      updateRevealableMargins(messageRecord, previousRecord, nextRecord, isGroupThread);

      footer.setVisibility(VISIBLE);
    } else if (hasSharedContact(messageRecord)) {
      sharedContactStub.get().setVisibility(VISIBLE);
      if (audioViewStub.resolved()) audioViewStub.get().setVisibility(View.GONE);
      if (mediaThumbnailStub.resolved()) mediaThumbnailStub.require().setVisibility(View.GONE);
      if (documentViewStub.resolved()) documentViewStub.get().setVisibility(View.GONE);
      if (linkPreviewStub.resolved()) linkPreviewStub.get().setVisibility(GONE);
      if (stickerStub.resolved()) stickerStub.get().setVisibility(View.GONE);
      if (revealableStub.resolved()) revealableStub.get().setVisibility(View.GONE);
      if (joinCallLinkStub.resolved()) joinCallLinkStub.get().setVisibility(View.GONE);
      paymentViewStub.setVisibility(View.GONE);

      sharedContactStub.get().setContact(((MediaMmsMessageRecord) messageRecord).getSharedContacts().get(0), glideRequests, locale);
      sharedContactStub.get().setEventListener(sharedContactEventListener);
      sharedContactStub.get().setOnClickListener(sharedContactClickListener);
      sharedContactStub.get().setOnLongClickListener(passthroughClickListener);

      setSharedContactCorners(messageRecord, previousRecord, nextRecord, isGroupThread);

      ViewUtil.updateLayoutParams(bodyText, ViewGroup.LayoutParams.WRAP_CONTENT, ViewGroup.LayoutParams.WRAP_CONTENT);
      ViewUtil.updateLayoutParamsIfNonNull(groupSenderHolder, ViewGroup.LayoutParams.WRAP_CONTENT, ViewGroup.LayoutParams.WRAP_CONTENT);
      footer.setVisibility(GONE);
    } else if (hasLinkPreview(messageRecord) && messageRequestAccepted) {
      linkPreviewStub.get().setVisibility(View.VISIBLE);
      if (audioViewStub.resolved()) audioViewStub.get().setVisibility(View.GONE);
      if (mediaThumbnailStub.resolved()) mediaThumbnailStub.require().setVisibility(View.GONE);
      if (documentViewStub.resolved()) documentViewStub.get().setVisibility(View.GONE);
      if (sharedContactStub.resolved()) sharedContactStub.get().setVisibility(GONE);
      if (stickerStub.resolved()) stickerStub.get().setVisibility(View.GONE);
      if (revealableStub.resolved()) revealableStub.get().setVisibility(View.GONE);
      if (joinCallLinkStub.resolved()) joinCallLinkStub.get().setVisibility(View.GONE);
      paymentViewStub.setVisibility(View.GONE);

      //noinspection ConstantConditions
      LinkPreview linkPreview = ((MmsMessageRecord) messageRecord).getLinkPreviews().get(0);

      if (FeatureFlags.adHocCalling()) {
        CallLinkRootKey callLinkRootKey = CallLinks.parseUrl(linkPreview.getUrl());
        if (callLinkRootKey != null) {
          joinCallLinkStub.setVisibility(View.VISIBLE);
          joinCallLinkStub.get().setTextColor(messageRecord.isOutgoing() ? R.color.signal_colorOnCustom : R.color.signal_colorPrimary);
          joinCallLinkStub.get().setStrokeColor(messageRecord.isOutgoing() ? R.color.signal_colorOnCustom : R.color.signal_colorOutline);
          joinCallLinkStub.get().setJoinClickListener(v -> {
            if (eventListener != null) {
              eventListener.onJoinCallLink(callLinkRootKey);
            }
          });
        }
      }

      if (hasBigImageLinkPreview(messageRecord)) {
        mediaThumbnailStub.require().setVisibility(VISIBLE);
        mediaThumbnailStub.require().setMinimumThumbnailWidth(readDimen(R.dimen.media_bubble_min_width_with_content));
        mediaThumbnailStub.require().setMaximumThumbnailHeight(readDimen(R.dimen.media_bubble_max_height));
        mediaThumbnailStub.require().setImageResource(glideRequests, Collections.singletonList(new ImageSlide(linkPreview.getThumbnail().get())), showControls, false);
        mediaThumbnailStub.require().setThumbnailClickListener(new LinkPreviewThumbnailClickListener());
        mediaThumbnailStub.require().setDownloadClickListener(downloadClickListener);
        mediaThumbnailStub.require().setCancelDownloadClickListener(attachmentCancelClickListener);
        mediaThumbnailStub.require().setPlayVideoClickListener(playVideoClickListener);
        mediaThumbnailStub.require().setOnLongClickListener(passthroughClickListener);

        linkPreviewStub.get().setLinkPreview(glideRequests, linkPreview, false);

        setThumbnailCorners(messageRecord, previousRecord, nextRecord, isGroupThread);
        setLinkPreviewCorners(messageRecord, previousRecord, nextRecord, isGroupThread, true);

        ViewUtil.updateLayoutParams(bodyText, ViewGroup.LayoutParams.MATCH_PARENT, ViewGroup.LayoutParams.WRAP_CONTENT);
        ViewUtil.updateLayoutParamsIfNonNull(groupSenderHolder, ViewGroup.LayoutParams.MATCH_PARENT, ViewGroup.LayoutParams.WRAP_CONTENT);
        ViewUtil.setTopMargin(linkPreviewStub.get(), 0);
      } else {
        linkPreviewStub.get().setLinkPreview(glideRequests, linkPreview, true, !isContentCondensed(), displayMode.getScheduleMessageMode());
        linkPreviewStub.get().setDownloadClickedListener(downloadClickListener);
        setLinkPreviewCorners(messageRecord, previousRecord, nextRecord, isGroupThread, false);
        ViewUtil.updateLayoutParams(bodyText, ViewGroup.LayoutParams.WRAP_CONTENT, ViewGroup.LayoutParams.WRAP_CONTENT);
        ViewUtil.updateLayoutParamsIfNonNull(groupSenderHolder, ViewGroup.LayoutParams.WRAP_CONTENT, ViewGroup.LayoutParams.WRAP_CONTENT);

        //noinspection ConstantConditions
        int topMargin = isGroupThread && isStartOfMessageCluster(messageRecord, previousRecord, isGroupThread) && !messageRecord.isOutgoing() ? readDimen(R.dimen.message_bubble_top_padding) : 0;
        ViewUtil.setTopMargin(linkPreviewStub.get(), topMargin);
      }

      linkPreviewStub.get().setOnClickListener(linkPreviewClickListener);
      linkPreviewStub.get().setOnLongClickListener(passthroughClickListener);
      linkPreviewStub.get().setBackgroundColor(getDefaultBubbleColor(hasWallpaper));

      footer.setVisibility(VISIBLE);
    } else if (hasAudio(messageRecord)) {
      audioViewStub.get().setVisibility(View.VISIBLE);
      if (mediaThumbnailStub.resolved()) mediaThumbnailStub.require().setVisibility(View.GONE);
      if (documentViewStub.resolved()) documentViewStub.get().setVisibility(View.GONE);
      if (sharedContactStub.resolved()) sharedContactStub.get().setVisibility(GONE);
      if (linkPreviewStub.resolved()) linkPreviewStub.get().setVisibility(GONE);
      if (stickerStub.resolved()) stickerStub.get().setVisibility(View.GONE);
      if (revealableStub.resolved()) revealableStub.get().setVisibility(View.GONE);
      if (joinCallLinkStub.resolved()) joinCallLinkStub.get().setVisibility(View.GONE);
      paymentViewStub.setVisibility(View.GONE);

      audioViewStub.get().setAudio(Objects.requireNonNull(((MediaMmsMessageRecord) messageRecord).getSlideDeck().getAudioSlide()), new AudioViewCallbacks(), showControls, true);
      audioViewStub.get().setDownloadClickListener(singleDownloadClickListener);
      audioViewStub.get().setOnLongClickListener(passthroughClickListener);

      if (eventListener != null) {
        Log.d(TAG, "setMediaAttributes: registered listener for audio slide " + audioViewStub.get().getAudioSlideUri());
        eventListener.onRegisterVoiceNoteCallbacks(audioViewStub.get().getPlaybackStateObserver());
      } else {
        Log.w(TAG, "setMediaAttributes: could not register listener for audio slide " + audioViewStub.get().getAudioSlideUri());
      }

      ViewUtil.updateLayoutParams(bodyText, ViewGroup.LayoutParams.WRAP_CONTENT, ViewGroup.LayoutParams.WRAP_CONTENT);
      ViewUtil.updateLayoutParamsIfNonNull(groupSenderHolder, ViewGroup.LayoutParams.WRAP_CONTENT, ViewGroup.LayoutParams.WRAP_CONTENT);

      footer.setPlaybackSpeedListener(new AudioPlaybackSpeedToggleListener());
      footer.setVisibility(VISIBLE);
    } else if (hasDocument(messageRecord)) {
      documentViewStub.get().setVisibility(View.VISIBLE);
      if (mediaThumbnailStub.resolved()) mediaThumbnailStub.require().setVisibility(View.GONE);
      if (audioViewStub.resolved()) audioViewStub.get().setVisibility(View.GONE);
      if (sharedContactStub.resolved()) sharedContactStub.get().setVisibility(GONE);
      if (linkPreviewStub.resolved()) linkPreviewStub.get().setVisibility(GONE);
      if (stickerStub.resolved()) stickerStub.get().setVisibility(View.GONE);
      if (revealableStub.resolved()) revealableStub.get().setVisibility(View.GONE);
      if (joinCallLinkStub.resolved()) joinCallLinkStub.get().setVisibility(View.GONE);
      paymentViewStub.setVisibility(View.GONE);

      //noinspection ConstantConditions
      documentViewStub.get().setDocument(
          ((MediaMmsMessageRecord) messageRecord).getSlideDeck().getDocumentSlide(),
          showControls,
          displayMode != ConversationItemDisplayMode.Detailed.INSTANCE
      );
      documentViewStub.get().setDocumentClickListener(new ThumbnailClickListener());
      documentViewStub.get().setDownloadClickListener(singleDownloadClickListener);
      documentViewStub.get().setOnLongClickListener(passthroughClickListener);

      ViewUtil.updateLayoutParams(bodyText, ViewGroup.LayoutParams.WRAP_CONTENT, ViewGroup.LayoutParams.WRAP_CONTENT);
      ViewUtil.updateLayoutParamsIfNonNull(groupSenderHolder, ViewGroup.LayoutParams.WRAP_CONTENT, ViewGroup.LayoutParams.WRAP_CONTENT);
      ViewUtil.setTopMargin(bodyText, 0);

      footer.setVisibility(VISIBLE);
    } else if ((hasSticker(messageRecord) && isCaptionlessMms(messageRecord)) || isBorderless(messageRecord)) {
      bodyBubble.setBackgroundColor(Color.TRANSPARENT);

      stickerStub.get().setVisibility(View.VISIBLE);
      if (mediaThumbnailStub.resolved()) mediaThumbnailStub.require().setVisibility(View.GONE);
      if (audioViewStub.resolved()) audioViewStub.get().setVisibility(View.GONE);
      if (documentViewStub.resolved()) documentViewStub.get().setVisibility(View.GONE);
      if (sharedContactStub.resolved()) sharedContactStub.get().setVisibility(GONE);
      if (linkPreviewStub.resolved()) linkPreviewStub.get().setVisibility(GONE);
      if (revealableStub.resolved()) revealableStub.get().setVisibility(View.GONE);
      if (joinCallLinkStub.resolved()) joinCallLinkStub.get().setVisibility(View.GONE);
      paymentViewStub.setVisibility(View.GONE);

      if (hasSticker(messageRecord)) {
        //noinspection ConstantConditions
        stickerStub.get().setSlide(glideRequests, ((MmsMessageRecord) messageRecord).getSlideDeck().getStickerSlide());
        stickerStub.get().setThumbnailClickListener(new StickerClickListener());
      } else {
        //noinspection ConstantConditions
        stickerStub.get().setSlide(glideRequests, ((MmsMessageRecord) messageRecord).getSlideDeck().getThumbnailSlide());
        stickerStub.get().setThumbnailClickListener((v, slide) -> performClick());
      }

      stickerStub.get().setDownloadClickListener(downloadClickListener);
      stickerStub.get().setOnLongClickListener(passthroughClickListener);
      stickerStub.get().setOnClickListener(passthroughClickListener);

      ViewUtil.updateLayoutParams(bodyText, ViewGroup.LayoutParams.WRAP_CONTENT, ViewGroup.LayoutParams.WRAP_CONTENT);
      ViewUtil.updateLayoutParamsIfNonNull(groupSenderHolder, ViewGroup.LayoutParams.WRAP_CONTENT, ViewGroup.LayoutParams.WRAP_CONTENT);

      footer.setVisibility(VISIBLE);
    } else if (hasNoBubble(messageRecord)) {
      bodyBubble.setBackgroundColor(Color.TRANSPARENT);
    } else if (hasThumbnail(messageRecord)) {
      mediaThumbnailStub.require().setVisibility(View.VISIBLE);
      if (audioViewStub.resolved()) audioViewStub.get().setVisibility(View.GONE);
      if (documentViewStub.resolved()) documentViewStub.get().setVisibility(View.GONE);
      if (sharedContactStub.resolved()) sharedContactStub.get().setVisibility(GONE);
      if (linkPreviewStub.resolved()) linkPreviewStub.get().setVisibility(GONE);
      if (stickerStub.resolved()) stickerStub.get().setVisibility(View.GONE);
      if (revealableStub.resolved()) revealableStub.get().setVisibility(View.GONE);
      if (joinCallLinkStub.resolved()) joinCallLinkStub.get().setVisibility(View.GONE);
      paymentViewStub.setVisibility(View.GONE);

      List<Slide> thumbnailSlides = ((MmsMessageRecord) messageRecord).getSlideDeck().getThumbnailSlides();
      mediaThumbnailStub.require().setMinimumThumbnailWidth(readDimen(isCaptionlessMms(messageRecord) ? R.dimen.media_bubble_min_width_solo
                                                                                                      : R.dimen.media_bubble_min_width_with_content));
      mediaThumbnailStub.require().setMaximumThumbnailHeight(readDimen(isContentCondensed() ? R.dimen.media_bubble_max_height_condensed
                                                                                            : R.dimen.media_bubble_max_height));

      mediaThumbnailStub.require().setThumbnailClickListener(new ThumbnailClickListener());
      mediaThumbnailStub.require().setDownloadClickListener(downloadClickListener);
      mediaThumbnailStub.require().setCancelDownloadClickListener(attachmentCancelClickListener);
      mediaThumbnailStub.require().setPlayVideoClickListener(playVideoClickListener);
      mediaThumbnailStub.require().setOnLongClickListener(passthroughClickListener);
      mediaThumbnailStub.require().setOnClickListener(passthroughClickListener);
      mediaThumbnailStub.require().showShade(messageRecord.isDisplayBodyEmpty(getContext()) && !hasExtraText(messageRecord));
      mediaThumbnailStub.require().setImageResource(glideRequests,
                                                    thumbnailSlides,
                                                    showControls,
                                                    false);
      if (!messageRecord.isOutgoing()) {
        mediaThumbnailStub.require().setConversationColor(getDefaultBubbleColor(hasWallpaper));
      } else {
        mediaThumbnailStub.require().setConversationColor(Color.TRANSPARENT);
      }

      mediaThumbnailStub.require().setBorderless(false);

      setThumbnailCorners(messageRecord, previousRecord, nextRecord, isGroupThread);

      ViewUtil.updateLayoutParams(bodyText, ViewGroup.LayoutParams.MATCH_PARENT, ViewGroup.LayoutParams.WRAP_CONTENT);
      ViewUtil.updateLayoutParamsIfNonNull(groupSenderHolder, ViewGroup.LayoutParams.MATCH_PARENT, ViewGroup.LayoutParams.WRAP_CONTENT);

      footer.setVisibility(VISIBLE);

      if (thumbnailSlides.size() == 1 &&
          thumbnailSlides.get(0).isVideoGif() &&
          thumbnailSlides.get(0) instanceof VideoSlide)
      {
        Uri uri = thumbnailSlides.get(0).getUri();
        if (uri != null) {
          mediaItem = MediaItem.fromUri(uri);
        } else {
          mediaItem = null;
        }

        canPlayContent = (GiphyMp4PlaybackPolicy.autoplay() || allowedToPlayInline) && mediaItem != null;
      }

    } else if (isGiftMessage(messageRecord)) {
      if (mediaThumbnailStub.resolved()) mediaThumbnailStub.require().setVisibility(GONE);
      if (audioViewStub.resolved()) audioViewStub.get().setVisibility(GONE);
      if (documentViewStub.resolved()) documentViewStub.get().setVisibility(GONE);
      if (sharedContactStub.resolved()) sharedContactStub.get().setVisibility(GONE);
      if (linkPreviewStub.resolved()) linkPreviewStub.get().setVisibility(GONE);
      if (stickerStub.resolved()) stickerStub.get().setVisibility(GONE);
      if (revealableStub.resolved()) revealableStub.get().setVisibility(GONE);
      if (joinCallLinkStub.resolved()) joinCallLinkStub.get().setVisibility(View.GONE);
      paymentViewStub.setVisibility(View.GONE);

      footer.setVisibility(VISIBLE);
    } else if (messageRecord.isPaymentNotification()) {
      if (mediaThumbnailStub.resolved()) mediaThumbnailStub.require().setVisibility(GONE);
      if (audioViewStub.resolved()) audioViewStub.get().setVisibility(GONE);
      if (documentViewStub.resolved()) documentViewStub.get().setVisibility(GONE);
      if (sharedContactStub.resolved()) sharedContactStub.get().setVisibility(GONE);
      if (linkPreviewStub.resolved()) linkPreviewStub.get().setVisibility(GONE);
      if (stickerStub.resolved()) stickerStub.get().setVisibility(GONE);
      if (revealableStub.resolved()) revealableStub.get().setVisibility(GONE);
      if (joinCallLinkStub.resolved()) joinCallLinkStub.get().setVisibility(View.GONE);

      MediaMmsMessageRecord mediaMmsMessageRecord = (MediaMmsMessageRecord) messageRecord;

      paymentViewStub.setVisibility(View.VISIBLE);
      paymentViewStub.get().bindPayment(conversationRecipient.get(), Objects.requireNonNull(mediaMmsMessageRecord.getPayment()), colorizer);

      footer.setVisibility(VISIBLE);
    } else {
      if (mediaThumbnailStub.resolved()) mediaThumbnailStub.require().setVisibility(View.GONE);
      if (audioViewStub.resolved()) audioViewStub.get().setVisibility(View.GONE);
      if (documentViewStub.resolved()) documentViewStub.get().setVisibility(View.GONE);
      if (sharedContactStub.resolved()) sharedContactStub.get().setVisibility(GONE);
      if (linkPreviewStub.resolved()) linkPreviewStub.get().setVisibility(GONE);
      if (stickerStub.resolved()) stickerStub.get().setVisibility(View.GONE);
      if (revealableStub.resolved()) revealableStub.get().setVisibility(View.GONE);
      if (joinCallLinkStub.resolved()) joinCallLinkStub.get().setVisibility(View.GONE);
      paymentViewStub.setVisibility(View.GONE);

      ViewUtil.updateLayoutParams(bodyText, ViewGroup.LayoutParams.WRAP_CONTENT, ViewGroup.LayoutParams.WRAP_CONTENT);
      ViewUtil.updateLayoutParamsIfNonNull(groupSenderHolder, ViewGroup.LayoutParams.WRAP_CONTENT, ViewGroup.LayoutParams.WRAP_CONTENT);

      footer.setVisibility(VISIBLE);

      //noinspection ConstantConditions
      int topMargin = !messageRecord.isOutgoing() && isGroupThread && isStartOfMessageCluster(messageRecord, previousRecord, isGroupThread)
                      ? readDimen(R.dimen.message_bubble_text_only_top_margin)
                      : readDimen(R.dimen.message_bubble_top_padding);
      ViewUtil.setTopMargin(bodyText, topMargin);
    }
  }

  private void updateRevealableMargins(MessageRecord messageRecord, Optional<MessageRecord> previous, Optional<MessageRecord> next, boolean isGroupThread) {
    int bigMargin   = readDimen(R.dimen.message_bubble_revealable_padding);
    int smallMargin = readDimen(R.dimen.message_bubble_top_padding);

    //noinspection ConstantConditions
    if (messageRecord.isOutgoing() || !isStartOfMessageCluster(messageRecord, previous, isGroupThread)) {
      ViewUtil.setTopMargin(revealableStub.get(), bigMargin);
    } else {
      ViewUtil.setTopMargin(revealableStub.get(), smallMargin);
    }

    if (isFooterVisible(messageRecord, next, isGroupThread)) {
      ViewUtil.setBottomMargin(revealableStub.get(), smallMargin);
    } else {
      ViewUtil.setBottomMargin(revealableStub.get(), bigMargin);
    }
  }

  private void setThumbnailCorners(@NonNull MessageRecord current,
                                   @NonNull Optional<MessageRecord> previous,
                                   @NonNull Optional<MessageRecord> next,
                                   boolean isGroupThread)
  {
    int defaultRadius  = readDimen(R.dimen.message_corner_radius);
    int collapseRadius = readDimen(R.dimen.message_corner_collapse_radius);

    int topStart    = defaultRadius;
    int topEnd      = defaultRadius;
    int bottomStart = defaultRadius;
    int bottomEnd   = defaultRadius;

    if (isSingularMessage(current, previous, next, isGroupThread)) {
      topStart    = defaultRadius;
      topEnd      = defaultRadius;
      bottomStart = defaultRadius;
      bottomEnd   = defaultRadius;
    } else if (isStartOfMessageCluster(current, previous, isGroupThread)) {
      if (current.isOutgoing()) {
        bottomEnd = collapseRadius;
      } else {
        bottomStart = collapseRadius;
      }
    } else if (isEndOfMessageCluster(current, next, isGroupThread)) {
      if (current.isOutgoing()) {
        topEnd = collapseRadius;
      } else {
        topStart = collapseRadius;
      }
    } else {
      if (current.isOutgoing()) {
        topEnd    = collapseRadius;
        bottomEnd = collapseRadius;
      } else {
        topStart    = collapseRadius;
        bottomStart = collapseRadius;
      }
    }

    if (!current.isDisplayBodyEmpty(getContext())) {
      bottomStart = 0;
      bottomEnd   = 0;
    }

    if (isStartOfMessageCluster(current, previous, isGroupThread) && !current.isOutgoing() && isGroupThread) {
      topStart = 0;
      topEnd   = 0;
    }

    if (hasQuote(messageRecord)) {
      topStart = 0;
      topEnd   = 0;
    }

    if (hasLinkPreview(messageRecord) || hasExtraText(messageRecord)) {
      bottomStart = 0;
      bottomEnd   = 0;
    }

    if (ViewUtil.isRtl(this)) {
      mediaThumbnailStub.require().setCorners(topEnd, topStart, bottomStart, bottomEnd);
    } else {
      mediaThumbnailStub.require().setCorners(topStart, topEnd, bottomEnd, bottomStart);
    }
  }

  private void setSharedContactCorners(@NonNull MessageRecord current, @NonNull Optional<MessageRecord> previous, @NonNull Optional<MessageRecord> next, boolean isGroupThread) {
    if (messageRecord.isDisplayBodyEmpty(getContext())) {
      if (isSingularMessage(current, previous, next, isGroupThread) || isEndOfMessageCluster(current, next, isGroupThread)) {
        sharedContactStub.get().setSingularStyle();
      } else if (current.isOutgoing()) {
        sharedContactStub.get().setClusteredOutgoingStyle();
      } else {
        sharedContactStub.get().setClusteredIncomingStyle();
      }
    }
  }

  private void setLinkPreviewCorners(@NonNull MessageRecord current, @NonNull Optional<MessageRecord> previous, @NonNull Optional<MessageRecord> next, boolean isGroupThread, boolean bigImage) {
    int defaultRadius  = readDimen(R.dimen.message_corner_radius);
    int collapseRadius = readDimen(R.dimen.message_corner_collapse_radius);

    if (bigImage || hasQuote(current)) {
      linkPreviewStub.get().setCorners(0, 0);
    } else if (isStartOfMessageCluster(current, previous, isGroupThread) && !current.isOutgoing() && isGroupThread) {
      linkPreviewStub.get().setCorners(0, 0);
    } else if (isSingularMessage(current, previous, next, isGroupThread) || isStartOfMessageCluster(current, previous, isGroupThread)) {
      linkPreviewStub.get().setCorners(defaultRadius, defaultRadius);
    } else if (current.isOutgoing()) {
      linkPreviewStub.get().setCorners(defaultRadius, collapseRadius);
    } else {
      linkPreviewStub.get().setCorners(collapseRadius, defaultRadius);
    }
  }

  private void setContactPhoto(@NonNull Recipient recipient) {
    if (contactPhoto == null) return;

    final RecipientId recipientId = recipient.getId();

    contactPhoto.setOnClickListener(v -> {
      if (eventListener != null) {
        eventListener.onGroupMemberClicked(recipientId, conversationRecipient.get().requireGroupId());
      }
    });

    contactPhoto.setAvatar(glideRequests, recipient, false);
    badgeImageView.setBadgeFromRecipient(recipient, glideRequests);
    badgeImageView.setClickable(false);
  }

  private void linkifyMessageBody(@NonNull Spannable messageBody,
                                  boolean shouldLinkifyAllLinks)
  {
    V2ConversationItemUtils.linkifyUrlLinks(messageBody, shouldLinkifyAllLinks, urlClickListener);

    if (conversationMessage.hasStyleLinks()) {
      for (PlaceholderURLSpan placeholder : messageBody.getSpans(0, messageBody.length(), PlaceholderURLSpan.class)) {
        int     start = messageBody.getSpanStart(placeholder);
        int     end   = messageBody.getSpanEnd(placeholder);
        URLSpan span  = new InterceptableLongClickCopyLinkSpan(placeholder.getValue(),
                                                               urlClickListener,
                                                               ContextCompat.getColor(getContext(), R.color.signal_accent_primary),
                                                               false);

        messageBody.setSpan(span, start, end, Spanned.SPAN_EXCLUSIVE_EXCLUSIVE);
      }
    }

    List<Annotation> mentionAnnotations = MentionAnnotation.getMentionAnnotations(messageBody);
    for (Annotation annotation : mentionAnnotations) {
      messageBody.setSpan(new MentionClickableSpan(RecipientId.from(annotation.getValue())), messageBody.getSpanStart(annotation), messageBody.getSpanEnd(annotation), Spanned.SPAN_EXCLUSIVE_EXCLUSIVE);
    }
  }

  private void setStatusIcons(MessageRecord messageRecord, boolean hasWallpaper) {
    bodyText.setCompoundDrawablesWithIntrinsicBounds(0, 0, messageRecord.isKeyExchange() ? R.drawable.ic_menu_login : 0, 0);

    if (messageRecord.isFailed()) {
      alertView.setFailed();
    } else if (messageRecord.isPendingInsecureSmsFallback()) {
      alertView.setPendingApproval();
    } else if (messageRecord.isRateLimited()) {
      alertView.setRateLimited();
    } else {
      alertView.setNone();
    }

    if (hasWallpaper) {
      alertView.setBackgroundResource(R.drawable.wallpaper_message_decoration_background);
    } else {
      alertView.setBackground(null);
    }
  }

  private void setQuote(@NonNull MessageRecord current, @NonNull Optional<MessageRecord> previous, @NonNull Optional<MessageRecord> next, boolean isGroupThread) {
    boolean startOfCluster = isStartOfMessageCluster(current, previous, isGroupThread);
    if (hasQuote(messageRecord)) {
      if (quoteView == null) {
        throw new AssertionError();
      }
      Quote quote = ((MediaMmsMessageRecord) current).getQuote();

      if (((MediaMmsMessageRecord) current).getParentStoryId() != null) {
        quoteView.setMessageType(current.isOutgoing() ? QuoteView.MessageType.STORY_REPLY_OUTGOING : QuoteView.MessageType.STORY_REPLY_INCOMING);
      } else {
        quoteView.setMessageType(current.isOutgoing() ? QuoteView.MessageType.OUTGOING : QuoteView.MessageType.INCOMING);
      }

      //noinspection ConstantConditions
      quoteView.setQuote(glideRequests,
                         quote.getId(),
                         Recipient.live(quote.getAuthor()).get(),
                         quote.getDisplayText(),
                         quote.isOriginalMissing(),
                         quote.getAttachment(),
                         isStoryReaction(current) ? current.getBody() : null,
                         quote.getQuoteType());

      quoteView.setWallpaperEnabled(hasWallpaper);
      quoteView.setVisibility(View.VISIBLE);
      quoteView.setTextSize(TypedValue.COMPLEX_UNIT_SP, SignalStore.settings().getMessageQuoteFontSize(context));
      quoteView.getLayoutParams().width = ViewGroup.LayoutParams.WRAP_CONTENT;

      quoteView.setOnClickListener(view -> {
        if (eventListener != null && batchSelected.isEmpty()) {
          eventListener.onQuoteClicked((MmsMessageRecord) current);
        } else {
          passthroughClickListener.onClick(view);
        }
      });

      quoteView.setOnLongClickListener(passthroughClickListener);

      if (startOfCluster) {
        if (current.isOutgoing()) {
          quoteView.setTopCornerSizes(true, true);
        } else if (isGroupThread) {
          quoteView.setTopCornerSizes(false, false);
        } else {
          quoteView.setTopCornerSizes(true, true);
        }
      } else if (!isSingularMessage(current, previous, next, isGroupThread)) {
        if (current.isOutgoing()) {
          quoteView.setTopCornerSizes(true, false);
        } else {
          quoteView.setTopCornerSizes(false, true);
        }
      }

      if (!isFooterVisible(current, next, isGroupThread) && isStoryReaction(current)) {
        ViewUtil.setBottomMargin(quoteView, (int) DimensionUnit.DP.toPixels(8), false);
      } else {
        ViewUtil.setBottomMargin(quoteView, 0, false);
      }

      if (mediaThumbnailStub.resolved()) {
        ViewUtil.setTopMargin(mediaThumbnailStub.require(), readDimen(R.dimen.message_bubble_top_padding), false);
      }

      if (linkPreviewStub.resolved() && !hasBigImageLinkPreview(current)) {
        ViewUtil.setTopMargin(linkPreviewStub.get(), readDimen(R.dimen.message_bubble_top_padding), false);
      }
    } else {
      if (quoteView != null) {
        quoteView.dismiss();
      }

      int topMargin = (current.isOutgoing() || !startOfCluster || !groupThread) ? 0 : readDimen(R.dimen.message_bubble_top_image_margin);
      if (mediaThumbnailStub.resolved()) {
        ViewUtil.setTopMargin(mediaThumbnailStub.require(), topMargin, false);
      }
    }
  }

  private void setGutterSizes(@NonNull MessageRecord current, boolean isGroupThread) {
    if (isGroupThread && current.isOutgoing()) {
      ViewUtil.setPaddingStart(this, readDimen(R.dimen.conversation_group_left_gutter));
      ViewUtil.setPaddingEnd(this, readDimen(R.dimen.conversation_individual_right_gutter));
    } else if (current.isOutgoing()) {
      ViewUtil.setPaddingStart(this, readDimen(R.dimen.conversation_individual_left_gutter));
      ViewUtil.setPaddingEnd(this, readDimen(R.dimen.conversation_individual_right_gutter));
    } else {
      ViewUtil.setPaddingStart(this, readDimen(R.dimen.conversation_individual_received_left_gutter));
      ViewUtil.setPaddingEnd(this, readDimen(R.dimen.conversation_individual_right_gutter));
    }
  }

  private void setReactions(@NonNull MessageRecord current) {
    bodyBubble.setOnSizeChangedListener(null);

    if (current.getReactions().isEmpty()) {
      reactionsView.clear();
      return;
    }

    setReactionsWithWidth(current, bodyBubble.getWidth());
    bodyBubble.setOnSizeChangedListener((width, height) -> setReactionsWithWidth(current, width));
  }

  private void setReactionsWithWidth(@NonNull MessageRecord current, int width) {
    reactionsView.setReactions(current.getReactions());
    reactionsView.setBubbleWidth(width);
    reactionsView.setOnClickListener(v -> {
      if (eventListener == null) return;

      eventListener.onReactionClicked(new MultiselectPart.Message(conversationMessage), current.getId(), current.isMms());
    });
  }

  private void setFooter(@NonNull MessageRecord current, @NonNull Optional<MessageRecord> next, @NonNull Locale locale, boolean isGroupThread, boolean hasWallpaper) {
    ViewUtil.updateLayoutParams(footer, LayoutParams.WRAP_CONTENT, LayoutParams.WRAP_CONTENT);
    ViewUtil.setTopMargin(footer, readDimen(R.dimen.message_bubble_default_footer_bottom_margin));

    footer.setVisibility(GONE);
    ViewUtil.setVisibilityIfNonNull(stickerFooter, GONE);
    if (sharedContactStub.resolved()) sharedContactStub.get().getFooter().setVisibility(GONE);
    if (mediaThumbnailStub.resolved() && mediaThumbnailStub.require().getFooter().resolved()) {
      mediaThumbnailStub.require().getFooter().setVisibility(GONE);
    }

    if (isFooterVisible(current, next, isGroupThread)) {
      ConversationItemFooter activeFooter = getActiveFooter(current);
      activeFooter.setVisibility(VISIBLE);
      activeFooter.setMessageRecord(current, locale, displayMode);

      if (MessageRecordUtil.isEditMessage(current)) {
        activeFooter.getDateView().setOnClickListener(v -> {
          if (eventListener != null) {
            eventListener.onEditedIndicatorClicked(current);
          }
        });
      } else {
        activeFooter.getDateView().setOnClickListener(null);
        activeFooter.getDateView().setClickable(false);
      }

      if (hasWallpaper && hasNoBubble((messageRecord))) {
        if (messageRecord.isOutgoing()) {
          activeFooter.disableBubbleBackground();
          activeFooter.setTextColor(ContextCompat.getColor(context, R.color.conversation_item_sent_text_secondary_color));
          activeFooter.setIconColor(ContextCompat.getColor(context, R.color.conversation_item_sent_text_secondary_color));
          activeFooter.setRevealDotColor(ContextCompat.getColor(context, R.color.conversation_item_sent_text_secondary_color));
        } else {
          activeFooter.enableBubbleBackground(R.drawable.wallpaper_bubble_background_tintable_11, getDefaultBubbleColor(hasWallpaper));
        }
      } else if (hasNoBubble(messageRecord)) {
        activeFooter.disableBubbleBackground();
        activeFooter.setTextColor(ContextCompat.getColor(context, R.color.signal_text_secondary));
        activeFooter.setIconColor(ContextCompat.getColor(context, R.color.signal_icon_tint_secondary));
        activeFooter.setRevealDotColor(ContextCompat.getColor(context, R.color.signal_icon_tint_secondary));
      } else {
        activeFooter.disableBubbleBackground();
      }
    }
  }

  private void setStoryReactionLabel(@NonNull MessageRecord record) {
    if (isStoryReaction(record) && !record.isRemoteDelete()) {
      storyReactionLabelWrapper.setVisibility(View.VISIBLE);
      storyReactionLabel.setTextColor(record.isOutgoing() ? colorizer.getOutgoingBodyTextColor(context) : ContextCompat.getColor(context, R.color.signal_text_primary));
      storyReactionLabel.setText(getStoryReactionLabelText(messageRecord));
    } else if (storyReactionLabelWrapper != null) {
      storyReactionLabelWrapper.setVisibility(View.GONE);
    }
  }

  private @NonNull String getStoryReactionLabelText(@NonNull MessageRecord messageRecord) {
    if (hasQuote(messageRecord)) {
      MmsMessageRecord mmsMessageRecord = (MmsMessageRecord) messageRecord;
      RecipientId      author           = mmsMessageRecord.getQuote().getAuthor();

      if (author.equals(Recipient.self().getId())) {
        return context.getString(R.string.ConversationItem__reacted_to_your_story);
      } else {
        return context.getString(R.string.ConversationItem__you_reacted_to_s_story, Recipient.resolved(author).getShortDisplayName(context));
      }
    } else {
      return context.getString(R.string.ConversationItem__reacted_to_a_story);
    }
  }

  private void setHasBeenQuoted(@NonNull ConversationMessage message) {
    if (message.hasBeenQuoted() && !isCondensedMode() && quotedIndicator != null && batchSelected.isEmpty() && displayMode != ConversationItemDisplayMode.EditHistory.INSTANCE) {
      quotedIndicator.setVisibility(VISIBLE);
      quotedIndicator.setOnClickListener(quotedIndicatorClickListener);
    } else if (quotedIndicator != null) {
      quotedIndicator.setVisibility(GONE);
      quotedIndicator.setOnClickListener(null);
    }
  }

  private void setHasBeenScheduled(@NonNull ConversationMessage message) {
    if (scheduledIndicator == null) {
      return;
    }
    if (message.hasBeenScheduled()) {
      scheduledIndicator.setVisibility(View.VISIBLE);
      scheduledIndicator.setOnClickListener(scheduledIndicatorClickListener);
    } else {
      scheduledIndicator.setVisibility(View.GONE);
      scheduledIndicator.setOnClickListener(null);
    }
  }

  private boolean forceFooter(@NonNull MessageRecord messageRecord) {
    return hasAudio(messageRecord) || MessageRecordUtil.isEditMessage(messageRecord) || displayMode == ConversationItemDisplayMode.EditHistory.INSTANCE;
  }

  private boolean forceGroupHeader(@NonNull MessageRecord messageRecord) {
    return displayMode == ConversationItemDisplayMode.EditHistory.INSTANCE;
  }

  private ConversationItemFooter getActiveFooter(@NonNull MessageRecord messageRecord) {
    if (hasNoBubble(messageRecord) && stickerFooter != null) {
      return stickerFooter;
    } else if (hasSharedContact(messageRecord) && messageRecord.isDisplayBodyEmpty(getContext())) {
      return sharedContactStub.get().getFooter();
    } else if (hasOnlyThumbnail(messageRecord) && messageRecord.isDisplayBodyEmpty(getContext())) {
      return mediaThumbnailStub.require().getFooter().get();
    } else {
      return footer;
    }
  }

  private int readDimen(@DimenRes int dimenId) {
    return context.getResources().getDimensionPixelOffset(dimenId);
  }

  private boolean shouldInterceptClicks(MessageRecord messageRecord) {
    return batchSelected.isEmpty() &&
           ((messageRecord.isFailed() && !messageRecord.isMmsNotification()) ||
            (messageRecord.isRateLimited() && SignalStore.rateLimit().needsRecaptcha()) ||
            messageRecord.isPendingInsecureSmsFallback() ||
            messageRecord.isBundleKeyExchange());
  }

  @SuppressLint("SetTextI18n")
  private void setGroupMessageStatus(MessageRecord messageRecord, Recipient recipient) {
    if (groupThread && !messageRecord.isOutgoing() && groupSender != null) {
      groupSender.setText(recipient.getDisplayName(getContext()));
    }
  }

  private void setGroupAuthorColor(@NonNull MessageRecord messageRecord, boolean hasWallpaper, @NonNull Colorizer colorizer) {
    if (groupSender != null) {
      groupSender.setTextColor(colorizer.getIncomingGroupSenderColor(getContext(), messageRecord.getFromRecipient()));
    }
  }

  @SuppressWarnings("ConstantConditions")
  private void setAuthor(@NonNull MessageRecord current, @NonNull Optional<MessageRecord> previous, @NonNull Optional<MessageRecord> next, boolean isGroupThread, boolean hasWallpaper) {
    if (isGroupThread && !current.isOutgoing()) {
      contactPhotoHolder.setVisibility(VISIBLE);

      if (!previous.isPresent() || previous.get().isUpdate() || !current.getFromRecipient().equals(previous.get().getFromRecipient()) ||
          !DateUtils.isSameDay(previous.get().getTimestamp(), current.getTimestamp()) || !isWithinClusteringTime(current, previous.get()) || forceGroupHeader(current))
      {
        groupSenderHolder.setVisibility(VISIBLE);

        if (hasWallpaper && hasNoBubble(current)) {
          groupSenderHolder.setBackgroundResource(R.drawable.wallpaper_bubble_background_tintable_11);
          groupSenderHolder.getBackground().setColorFilter(getDefaultBubbleColor(hasWallpaper), PorterDuff.Mode.MULTIPLY);
        } else {
          groupSenderHolder.setBackground(null);
        }
      } else {
        groupSenderHolder.setVisibility(GONE);
      }

      if (!next.isPresent() || next.get().isUpdate() || !current.getFromRecipient().equals(next.get().getFromRecipient()) || !isWithinClusteringTime(current, next.get()) || forceGroupHeader(current)) {
        contactPhoto.setVisibility(VISIBLE);
        badgeImageView.setVisibility(VISIBLE);
      } else {
        contactPhoto.setVisibility(GONE);
        badgeImageView.setVisibility(GONE);
      }
    } else {
      if (groupSenderHolder != null) {
        groupSenderHolder.setVisibility(GONE);
      }

      if (contactPhotoHolder != null) {
        contactPhotoHolder.setVisibility(GONE);
      }

      if (badgeImageView != null) {
        badgeImageView.setVisibility(GONE);
      }
    }
  }

  private void setOutlinerRadii(Outliner outliner, int topStart, int topEnd, int bottomEnd, int bottomStart) {
    if (ViewUtil.isRtl(this)) {
      outliner.setRadii(topEnd, topStart, bottomStart, bottomEnd);
    } else {
      outliner.setRadii(topStart, topEnd, bottomEnd, bottomStart);
    }
  }

  private @NonNull Projection.Corners getBodyBubbleCorners(int topStart, int topEnd, int bottomEnd, int bottomStart) {
    if (ViewUtil.isRtl(this)) {
      return new Projection.Corners(topEnd, topStart, bottomStart, bottomEnd);
    } else {
      return new Projection.Corners(topStart, topEnd, bottomEnd, bottomStart);
    }
  }

  private void setMessageShape(@NonNull MessageRecord current, @NonNull Optional<MessageRecord> previous, @NonNull Optional<MessageRecord> next, boolean isGroupThread) {
    int bigRadius   = readDimen(R.dimen.message_corner_radius);
    int smallRadius = readDimen(R.dimen.message_corner_collapse_radius);

    int background;

    if (isSingularMessage(current, previous, next, isGroupThread) || displayMode == ConversationItemDisplayMode.EditHistory.INSTANCE) {
      if (current.isOutgoing()) {
        background = R.drawable.message_bubble_background_sent_alone;
        outliner.setRadius(bigRadius);
        pulseOutliner.setRadius(bigRadius);
        bodyBubbleCorners = new Projection.Corners(bigRadius);
      } else {
        background = R.drawable.message_bubble_background_received_alone;
        outliner.setRadius(bigRadius);
        pulseOutliner.setRadius(bigRadius);
        bodyBubbleCorners = new Projection.Corners(bigRadius);
      }
    } else if (isStartOfMessageCluster(current, previous, isGroupThread)) {
      if (current.isOutgoing()) {
        background = R.drawable.message_bubble_background_sent_start;
        setOutlinerRadii(outliner, bigRadius, bigRadius, smallRadius, bigRadius);
        setOutlinerRadii(pulseOutliner, bigRadius, bigRadius, smallRadius, bigRadius);
        bodyBubbleCorners = getBodyBubbleCorners(bigRadius, bigRadius, smallRadius, bigRadius);
      } else {
        background = R.drawable.message_bubble_background_received_start;
        setOutlinerRadii(outliner, bigRadius, bigRadius, bigRadius, smallRadius);
        setOutlinerRadii(pulseOutliner, bigRadius, bigRadius, bigRadius, smallRadius);
        bodyBubbleCorners = getBodyBubbleCorners(bigRadius, bigRadius, bigRadius, smallRadius);
      }
    } else if (isEndOfMessageCluster(current, next, isGroupThread)) {
      if (current.isOutgoing()) {
        background = R.drawable.message_bubble_background_sent_end;
        setOutlinerRadii(outliner, bigRadius, smallRadius, bigRadius, bigRadius);
        setOutlinerRadii(pulseOutliner, bigRadius, smallRadius, bigRadius, bigRadius);
        bodyBubbleCorners = getBodyBubbleCorners(bigRadius, smallRadius, bigRadius, bigRadius);
      } else {
        background = R.drawable.message_bubble_background_received_end;
        setOutlinerRadii(outliner, smallRadius, bigRadius, bigRadius, bigRadius);
        setOutlinerRadii(pulseOutliner, smallRadius, bigRadius, bigRadius, bigRadius);
        bodyBubbleCorners = getBodyBubbleCorners(smallRadius, bigRadius, bigRadius, bigRadius);
      }
    } else {
      if (current.isOutgoing()) {
        background = R.drawable.message_bubble_background_sent_middle;
        setOutlinerRadii(outliner, bigRadius, smallRadius, smallRadius, bigRadius);
        setOutlinerRadii(pulseOutliner, bigRadius, smallRadius, smallRadius, bigRadius);
        bodyBubbleCorners = getBodyBubbleCorners(bigRadius, smallRadius, smallRadius, bigRadius);
      } else {
        background = R.drawable.message_bubble_background_received_middle;
        setOutlinerRadii(outliner, smallRadius, bigRadius, bigRadius, smallRadius);
        setOutlinerRadii(pulseOutliner, smallRadius, bigRadius, bigRadius, smallRadius);
        bodyBubbleCorners = getBodyBubbleCorners(smallRadius, bigRadius, bigRadius, smallRadius);
      }
    }

    bodyBubble.setBackgroundResource(background);
  }

  private boolean isStartOfMessageCluster(@NonNull MessageRecord current, @NonNull Optional<MessageRecord> previous, boolean isGroupThread) {
    if (isGroupThread) {
      return !previous.isPresent() || previous.get().isUpdate() || !DateUtils.isSameDay(current.getTimestamp(), previous.get().getTimestamp()) ||
             !current.getFromRecipient().equals(previous.get().getFromRecipient()) || !isWithinClusteringTime(current, previous.get()) || MessageRecordUtil.isScheduled(current);
    } else {
      return !previous.isPresent() || previous.get().isUpdate() || !DateUtils.isSameDay(current.getTimestamp(), previous.get().getTimestamp()) ||
             current.isOutgoing() != previous.get().isOutgoing() || previous.get().isSecure() != current.isSecure() || !isWithinClusteringTime(current, previous.get()) ||
             MessageRecordUtil.isScheduled(current);
    }
  }

  private boolean isEndOfMessageCluster(@NonNull MessageRecord current, @NonNull Optional<MessageRecord> next, boolean isGroupThread) {
    if (isGroupThread) {
      return !next.isPresent() || next.get().isUpdate() || !DateUtils.isSameDay(current.getTimestamp(), next.get().getTimestamp()) ||
             !current.getFromRecipient().equals(next.get().getFromRecipient()) || !current.getReactions().isEmpty() || !isWithinClusteringTime(current, next.get()) ||
             MessageRecordUtil.isScheduled(current);
    } else {
      return !next.isPresent() || next.get().isUpdate() || !DateUtils.isSameDay(current.getTimestamp(), next.get().getTimestamp()) ||
             current.isOutgoing() != next.get().isOutgoing() || !current.getReactions().isEmpty() || next.get().isSecure() != current.isSecure() ||
             !isWithinClusteringTime(current, next.get()) || MessageRecordUtil.isScheduled(current);
    }
  }

  private boolean isSingularMessage(@NonNull MessageRecord current, @NonNull Optional<MessageRecord> previous, @NonNull Optional<MessageRecord> next, boolean isGroupThread) {
    return isStartOfMessageCluster(current, previous, isGroupThread) && isEndOfMessageCluster(current, next, isGroupThread);
  }

  private boolean isFooterVisible(@NonNull MessageRecord current, @NonNull Optional<MessageRecord> next, boolean isGroupThread) {
    boolean differentTimestamps = next.isPresent() && !DateUtils.isSameExtendedRelativeTimestamp(next.get().getTimestamp(), current.getTimestamp());

    return forceFooter(messageRecord) || current.getExpiresIn() > 0 || !current.isSecure() || current.isPending() || current.isPendingInsecureSmsFallback() ||
           current.isFailed() || current.isRateLimited() || differentTimestamps || isEndOfMessageCluster(current, next, isGroupThread);
  }

  private static boolean isWithinClusteringTime(@NonNull MessageRecord lhs, @NonNull MessageRecord rhs) {
    long timeDiff = Math.abs(lhs.getDateSent() - rhs.getDateSent());
    return timeDiff <= MAX_CLUSTERING_TIME_DIFF;
  }

  private void setMessageSpacing(@NonNull Context context, @NonNull MessageRecord current, @NonNull Optional<MessageRecord> previous, @NonNull Optional<MessageRecord> next, boolean isGroupThread) {
    int spacingTop    = readDimen(context, R.dimen.conversation_vertical_message_spacing_collapse);
    int spacingBottom = spacingTop;

    if (isStartOfMessageCluster(current, previous, isGroupThread) && (displayMode != ConversationItemDisplayMode.EditHistory.INSTANCE || next.isEmpty())) {
      spacingTop = readDimen(context, R.dimen.conversation_vertical_message_spacing_default);
    }

    if (isEndOfMessageCluster(current, next, isGroupThread) || displayMode == ConversationItemDisplayMode.EditHistory.INSTANCE) {
      spacingBottom = readDimen(context, R.dimen.conversation_vertical_message_spacing_default);
    }

    ViewUtil.setPaddingTop(this, spacingTop);
    ViewUtil.setPaddingBottom(this, spacingBottom);
  }

  private int readDimen(@NonNull Context context, @DimenRes int dimenId) {
    return context.getResources().getDimensionPixelOffset(dimenId);
  }

  /// Event handlers

  private Spannable getLongMessageSpan(@NonNull MessageRecord messageRecord) {
    String   message;
    Runnable action;

    if (messageRecord.isMms()) {
      TextSlide slide = ((MmsMessageRecord) messageRecord).getSlideDeck().getTextSlide();

      if (slide != null && (slide.asAttachment().getTransferState() == AttachmentTable.TRANSFER_PROGRESS_DONE || MessageRecordUtil.isScheduled(messageRecord))) {
        message = getResources().getString(R.string.ConversationItem_read_more);
        action  = () -> eventListener.onMoreTextClicked(conversationRecipient.getId(), messageRecord.getId(), messageRecord.isMms());
      } else if (slide != null && slide.asAttachment().getTransferState() == AttachmentTable.TRANSFER_PROGRESS_STARTED) {
        message = getResources().getString(R.string.ConversationItem_pending);
        action  = () -> {};
      } else if (slide != null) {
        message = getResources().getString(R.string.ConversationItem_download_more);
        action  = () -> singleDownloadClickListener.onClick(bodyText, slide);
      } else {
        message = getResources().getString(R.string.ConversationItem_read_more);
        action  = () -> eventListener.onMoreTextClicked(conversationRecipient.getId(), messageRecord.getId(), messageRecord.isMms());
      }
    } else {
      message = getResources().getString(R.string.ConversationItem_read_more);
      action  = () -> eventListener.onMoreTextClicked(conversationRecipient.getId(), messageRecord.getId(), messageRecord.isMms());
    }

    SpannableStringBuilder span = new SpannableStringBuilder(message);
    CharacterStyle style = new ClickableSpan() {
      @Override
      public void onClick(@NonNull View widget) {
        if (eventListener != null && batchSelected.isEmpty()) {
          action.run();
        }
      }

      @Override
      public void updateDrawState(@NonNull TextPaint ds) {
        ds.setTypeface(Typeface.DEFAULT_BOLD);
      }
    };
    span.setSpan(style, 0, span.length(), Spanned.SPAN_INCLUSIVE_EXCLUSIVE);
    return span;
  }

  @Override
  public void showProjectionArea() {
    if (mediaThumbnailStub != null && mediaThumbnailStub.resolved()) {
      mediaThumbnailStub.require().showThumbnailView();
      bodyBubble.setVideoPlayerProjection(null);
    }
  }

  @Override
  public void hideProjectionArea() {
    if (mediaThumbnailStub != null && mediaThumbnailStub.resolved()) {
      mediaThumbnailStub.require().hideThumbnailView();
      mediaThumbnailStub.require().getDrawingRect(thumbnailMaskingRect);
      bodyBubble.setVideoPlayerProjection(Projection.relativeToViewWithCommonRoot(mediaThumbnailStub.require(), bodyBubble, null));
    }
  }

  @Override
  public @Nullable MediaItem getMediaItem() {
    return mediaItem;
  }

  @Override
  public @Nullable GiphyMp4PlaybackPolicyEnforcer getPlaybackPolicyEnforcer() {
    if (GiphyMp4PlaybackPolicy.autoplay()) {
      return null;
    } else {
      return new GiphyMp4PlaybackPolicyEnforcer(() -> {
        if (eventListener != null) {
          eventListener.onPlayInlineContent(null);
        }
      });
    }
  }

  @Override
  public int getAdapterPosition() {
    throw new UnsupportedOperationException("Do not delegate to this method");
  }

  @Override
  public @NonNull Projection getGiphyMp4PlayableProjection(@NonNull ViewGroup recyclerView) {
    if (mediaThumbnailStub != null && mediaThumbnailStub.isResolvable()) {
      ConversationItemThumbnail thumbnail = mediaThumbnailStub.require();
      return Projection.relativeToParent(recyclerView, thumbnail, thumbnail.getCorners())
                       .scale(bodyBubble.getScaleX())
                       .translateX(Util.halfOffsetFromScale(thumbnail.getWidth(), bodyBubble.getScaleX()))
                       .translateY(Util.halfOffsetFromScale(thumbnail.getHeight(), bodyBubble.getScaleY()))
                       .translateY(getTranslationY())
                       .translateX(bodyBubble.getTranslationX())
                       .translateX(getTranslationX());
    } else {
      return Projection.relativeToParent(recyclerView, bodyBubble, bodyBubbleCorners)
                       .translateY(getTranslationY())
                       .translateX(bodyBubble.getTranslationX())
                       .translateX(getTranslationX());
    }
  }

  @Override
  public boolean canPlayContent() {
    return mediaThumbnailStub != null && mediaThumbnailStub.isResolvable() && canPlayContent;
  }

  @Override
  public boolean shouldProjectContent() {
    return canPlayContent() && bodyBubble.getVisibility() == VISIBLE;
  }

  @Override
  public @NonNull ProjectionList getColorizerProjections(@NonNull ViewGroup coordinateRoot) {
    return getSnapshotProjections(coordinateRoot, true, true);
  }

  @Override
  public @NonNull ProjectionList getSnapshotProjections(@NonNull ViewGroup coordinateRoot, boolean clipOutMedia) {
    return getSnapshotProjections(coordinateRoot, clipOutMedia, true);
  }

  @Override
  public @NonNull ProjectionList getSnapshotProjections(@NonNull ViewGroup coordinateRoot, boolean clipOutMedia, boolean outgoingOnly) {
    colorizerProjections.clear();

    if ((messageRecord.isOutgoing() || !outgoingOnly) &&
        !hasNoBubble(messageRecord) &&
        !messageRecord.isRemoteDelete() &&
        bodyBubbleCorners != null &&
        bodyBubble.getVisibility() == VISIBLE)
    {
      Projection bodyBubbleToRoot = Projection.relativeToParent(coordinateRoot, bodyBubble, bodyBubbleCorners).translateX(bodyBubble.getTranslationX());
      Projection videoToBubble    = bodyBubble.getVideoPlayerProjection();
      Projection mediaThumb       = clipOutMedia && mediaThumbnailStub.resolved() ? Projection.relativeToParent(coordinateRoot, mediaThumbnailStub.require(), null) : null;

      float translationX = Util.halfOffsetFromScale(bodyBubble.getWidth(), bodyBubble.getScaleX());
      float translationY = Util.halfOffsetFromScale(bodyBubble.getHeight(), bodyBubble.getScaleY());

      if (videoToBubble != null) {
        Projection videoToRoot = Projection.translateFromDescendantToParentCoords(videoToBubble, bodyBubble, coordinateRoot);

        List<Projection> projections = Projection.getCapAndTail(bodyBubbleToRoot, videoToRoot);
        if (!projections.isEmpty()) {
          projections.get(0)
                     .scale(bodyBubble.getScaleX())
                     .translateX(translationX)
                     .translateY(translationY);
          projections.get(1)
                     .scale(bodyBubble.getScaleX())
                     .translateX(translationX)
                     .translateY(-translationY);
        }

        colorizerProjections.addAll(projections);
      } else if (hasThumbnail(messageRecord) && mediaThumb != null) {
        if (hasQuote(messageRecord) && quoteView != null) {
          Projection quote        = Projection.relativeToParent(coordinateRoot, bodyBubble, bodyBubbleCorners).translateX(bodyBubble.getTranslationX());
          int        quoteViewTop = (int) quote.getY();
          int        mediaTop     = (int) mediaThumb.getY();

          colorizerProjections.add(
              quote.insetBottom(quote.getHeight() - (mediaTop - quoteViewTop))
                   .scale(bodyBubble.getScaleX())
                   .translateX(translationX)
                   .translateY(translationY)
          );
        }

        colorizerProjections.add(
            bodyBubbleToRoot.scale(bodyBubble.getScaleX())
                            .insetTop((int) (mediaThumb.getHeight() * bodyBubble.getScaleX()))
                            .translateX(translationX)
                            .translateY(translationY)
        );
      } else {
        colorizerProjections.add(
            bodyBubbleToRoot.scale(bodyBubble.getScaleX())
                            .translateX(translationX)
                            .translateY(translationY)
        );
      }

      if (mediaThumb != null) {
        mediaThumb.release();
      }
    }

    if ((messageRecord.isOutgoing() || !outgoingOnly) &&
        hasNoBubble(messageRecord) &&
        hasWallpaper &&
        bodyBubble.getVisibility() == VISIBLE)
    {
      ConversationItemFooter footer           = getActiveFooter(messageRecord);
      Projection             footerProjection = footer.getProjection(coordinateRoot);
      if (footerProjection != null) {
        colorizerProjections.add(
            footerProjection.translateX(bodyBubble.getTranslationX())
                            .scale(bodyBubble.getScaleX())
                            .translateX(Util.halfOffsetFromScale(footer.getWidth(), bodyBubble.getScaleX()))
                            .translateY(-Util.halfOffsetFromScale(footer.getHeight(), bodyBubble.getScaleY()))
        );
      }
    }

    for (int i = 0; i < colorizerProjections.size(); i++) {
      colorizerProjections.get(i).translateY(getTranslationY());
    }

    return colorizerProjections;
  }

  @Override
  public @Nullable View getHorizontalTranslationTarget() {
    if (messageRecord.isOutgoing()) {
      return null;
    } else if (groupThread) {
      return contactPhotoHolder;
    } else {
      return bodyBubble;
    }
  }

  @Override
  public @Nullable View getQuotedIndicatorView() {
    return quotedIndicator;
  }

  @Override
  public @NonNull View getReplyView() {
    return reply;
  }

  @Override
  public @Nullable View getContactPhotoHolderView() {
    return contactPhotoHolder;
  }

  @Override
  public @Nullable View getBadgeImageView() {
    return badgeImageView;
  }

  @NonNull @Override public List<View> getBubbleViews() {
    return Collections.singletonList(bodyBubble);
  }

  @Override
  public int getAdapterPosition(@NonNull RecyclerView recyclerView) {
    return recyclerView.getChildViewHolder(this).getBindingAdapterPosition();
  }

  @Override
  public @NonNull ViewGroup getRoot() {
    return this;
  }

  @Override
  public @NonNull View getBubbleView() {
    return bodyBubble;
  }

  @Override
  public void invalidateChatColorsDrawable(@NonNull ViewGroup coordinateRoot) {
    // Intentionally left blank.
  }

  @Override public @Nullable SnapshotStrategy getSnapshotStrategy() {
    return null;
  }

  private class SharedContactEventListener implements SharedContactView.EventListener {
    @Override
    public void onAddToContactsClicked(@NonNull Contact contact) {
      if (eventListener != null && batchSelected.isEmpty()) {
        eventListener.onAddToContactsClicked(contact);
      } else {
        passthroughClickListener.onClick(sharedContactStub.get());
      }
    }

    @Override
    public void onInviteClicked(@NonNull List<Recipient> choices) {
      if (eventListener != null && batchSelected.isEmpty()) {
        eventListener.onInviteSharedContactClicked(choices);
      } else {
        passthroughClickListener.onClick(sharedContactStub.get());
      }
    }

    @Override
    public void onMessageClicked(@NonNull List<Recipient> choices) {
      if (eventListener != null && batchSelected.isEmpty()) {
        eventListener.onMessageSharedContactClicked(choices);
      } else {
        passthroughClickListener.onClick(sharedContactStub.get());
      }
    }
  }

  private class SharedContactClickListener implements View.OnClickListener {
    @Override
    public void onClick(View view) {
      if (eventListener != null && batchSelected.isEmpty() && messageRecord.isMms() && !((MmsMessageRecord) messageRecord).getSharedContacts().isEmpty()) {
        eventListener.onSharedContactDetailsClicked(((MmsMessageRecord) messageRecord).getSharedContacts().get(0), (View) sharedContactStub.get().getAvatarView().getParent());
      } else {
        passthroughClickListener.onClick(view);
      }
    }
  }

  private class LinkPreviewClickListener implements View.OnClickListener {
    @Override
    public void onClick(View view) {
      if (eventListener != null && batchSelected.isEmpty() && messageRecord.isMms() && !((MmsMessageRecord) messageRecord).getLinkPreviews().isEmpty()) {
        eventListener.onLinkPreviewClicked(((MmsMessageRecord) messageRecord).getLinkPreviews().get(0));
      } else {
        passthroughClickListener.onClick(view);
      }
    }
  }

  private class ViewOnceMessageClickListener implements View.OnClickListener {
    @Override
    public void onClick(View view) {
      ViewOnceMessageView revealView = (ViewOnceMessageView) view;

      if (batchSelected.isEmpty() && messageRecord.isMms() && revealView.requiresTapToDownload((MmsMessageRecord) messageRecord)) {
        singleDownloadClickListener.onClick(view, ((MmsMessageRecord) messageRecord).getSlideDeck().getThumbnailSlide());
      } else if (eventListener != null && batchSelected.isEmpty() && messageRecord.isMms()) {
        eventListener.onViewOnceMessageClicked((MmsMessageRecord) messageRecord);
      } else {
        passthroughClickListener.onClick(view);
      }
    }
  }

  private class LinkPreviewThumbnailClickListener implements SlideClickListener {
    public void onClick(final View v, final Slide slide) {
      if (eventListener != null && batchSelected.isEmpty() && messageRecord.isMms() && !((MmsMessageRecord) messageRecord).getLinkPreviews().isEmpty()) {
        eventListener.onLinkPreviewClicked(((MmsMessageRecord) messageRecord).getLinkPreviews().get(0));
      } else {
        performClick();
      }
    }
  }

  private class QuotedIndicatorClickListener implements View.OnClickListener {
    public void onClick(final View view) {
      if (eventListener != null && batchSelected.isEmpty() && conversationMessage.hasBeenQuoted()) {
        eventListener.onQuotedIndicatorClicked((messageRecord));
      } else {
        passthroughClickListener.onClick(view);
      }
    }
  }

  private class ScheduledIndicatorClickListener implements View.OnClickListener {
    public void onClick(final View view) {
      if (eventListener != null && batchSelected.isEmpty()) {
        eventListener.onScheduledIndicatorClicked(view, (conversationMessage));
      } else {
        passthroughClickListener.onClick(view);
      }
    }
  }

  private class AttachmentDownloadClickListener implements SlidesClickedListener {
    @Override
    public void onClick(View v, final List<Slide> slides) {
      Log.i(TAG, "onClick() for attachment download");
      if (messageRecord.isMmsNotification()) {
        Log.w(TAG, "Ignoring MMS download.");
      } else {
        Log.i(TAG, "Scheduling push attachment downloads for " + slides.size() + " items");

        for (Slide slide : slides) {
          ApplicationDependencies.getJobManager().add(new AttachmentDownloadJob(messageRecord.getId(),
                                                                                ((DatabaseAttachment) slide.asAttachment()).getAttachmentId(),
                                                                                true));
        }
      }
    }
  }

  private class AttachmentCancelClickListener implements SlidesClickedListener {
    @Override
    public void onClick(View v, List<Slide> slides) {
      Log.i(TAG, "onClick() for attachment cancellation");
      final JobManager jobManager = ApplicationDependencies.getJobManager();
      if (messageRecord.isMmsNotification()) {
        Log.i(TAG, "Canceling MMS attachments download");
        jobManager.cancel("mms-operation");
      } else {
        Log.i(TAG, "Canceling push attachment downloads for " + slides.size() + " items");

        for (Slide slide : slides) {
          final String queue = AttachmentDownloadJob.constructQueueString(((DatabaseAttachment) slide.asAttachment()).getAttachmentId());
          jobManager.cancelAllInQueue(queue);
        }
      }
    }
  }

  private class PlayVideoClickListener implements SlideClickListener {
    private static final float MINIMUM_DOWNLOADED_THRESHOLD = 0.05f;
    private              View  parentView;
    private              Slide activeSlide;

    @Override
    public void onClick(View v, Slide slide) {
      if (messageRecord.isOutgoing()) {
        Log.d(TAG, "Video player button for outgoing slide clicked.");
        return;
      }
      if (MediaUtil.isInstantVideoSupported(slide)) {
        final DatabaseAttachment databaseAttachment = (DatabaseAttachment) slide.asAttachment();
        if (databaseAttachment.getTransferState() != AttachmentTable.TRANSFER_PROGRESS_STARTED) {
          final AttachmentId attachmentId = databaseAttachment.getAttachmentId();
          final JobManager   jobManager   = ApplicationDependencies.getJobManager();
          final String       queue        = AttachmentDownloadJob.constructQueueString(attachmentId);
          setup(v, slide);
          jobManager.add(new AttachmentDownloadJob(messageRecord.getId(),
                                                   attachmentId,
                                                   true));
          jobManager.addListener(queue, (job, jobState) -> {
            if (jobState.isComplete()) {
              cleanup();
            }
          });
        } else {
          launchMediaPreview(v, slide);
          cleanup();
        }
      } else {
        Log.d(TAG, "Non-eligible slide clicked.");
      }
    }

    private void setup(View v, Slide slide) {
      parentView  = v;
      activeSlide = slide;
      if (!EventBus.getDefault().isRegistered(this)) EventBus.getDefault().register(this);
    }

    private void cleanup() {
      parentView  = null;
      activeSlide = null;
      if (EventBus.getDefault().isRegistered(this)) {
        EventBus.getDefault().unregister(this);
      }
    }

    @Subscribe(sticky = true, threadMode = ThreadMode.MAIN)
    public void onEventAsync(PartProgressEvent event) {
      float       progressPercent    = ((float) event.progress) / event.total;
      final View  currentParentView  = parentView;
      final Slide currentActiveSlide = activeSlide;
      if (progressPercent >= MINIMUM_DOWNLOADED_THRESHOLD && currentParentView != null && currentActiveSlide != null) {
        cleanup();
        launchMediaPreview(currentParentView, currentActiveSlide);
      }
    }
  }

  private class SlideClickPassthroughListener implements SlideClickListener {

    private final SlidesClickedListener original;

    private SlideClickPassthroughListener(@NonNull SlidesClickedListener original) {
      this.original = original;
    }

    @Override
    public void onClick(View v, Slide slide) {
      original.onClick(v, Collections.singletonList(slide));
    }
  }

  private class StickerClickListener implements SlideClickListener {
    @Override
    public void onClick(View v, Slide slide) {
      if (shouldInterceptClicks(messageRecord) || !batchSelected.isEmpty()) {
        performClick();
      } else if (eventListener != null && hasSticker(messageRecord)) {
        //noinspection ConstantConditions
        eventListener.onStickerClicked(((MmsMessageRecord) messageRecord).getSlideDeck().getStickerSlide().asAttachment().getSticker());
      }
    }
  }

  private class ThumbnailClickListener implements SlideClickListener {
    public void onClick(final View v, final Slide slide) {
      if (shouldInterceptClicks(messageRecord) || !batchSelected.isEmpty() || isCondensedMode()) {
        performClick();
      } else if (!canPlayContent && mediaItem != null && eventListener != null) {
        eventListener.onPlayInlineContent(conversationMessage);
      } else if (MediaPreviewV2Fragment.isContentTypeSupported(slide.getContentType()) && slide.getUri() != null) {
        launchMediaPreview(v, slide);
      } else if (slide.getUri() != null) {
        Log.i(TAG, "Clicked: " + slide.getUri() + " , " + slide.getContentType());
        Uri publicUri = PartAuthority.getAttachmentPublicUri(slide.getUri());
        Log.i(TAG, "Public URI: " + publicUri);
        Intent intent = new Intent(Intent.ACTION_VIEW);
        intent.addFlags(Intent.FLAG_GRANT_READ_URI_PERMISSION);
        intent.setDataAndType(PartAuthority.getAttachmentPublicUri(slide.getUri()), Intent.normalizeMimeType(slide.getContentType()));
        try {
          context.startActivity(intent);
        } catch (ActivityNotFoundException anfe) {
          Log.w(TAG, "No activity existed to view the media.");
          Toast.makeText(context, R.string.ConversationItem_unable_to_open_media, Toast.LENGTH_LONG).show();
        }
      } else if (slide.asAttachment().isPermanentlyFailed()) {
        String failedMessage;

        if (slide instanceof ImageSlide) {
          failedMessage = messageRecord.isOutgoing() ? context.getString(R.string.ConversationItem_cant_download_image_you_will_need_to_send_it_again)
                                                     : context.getString(R.string.ConversationItem_cant_download_image_s_will_need_to_send_it_again, messageRecord.getFromRecipient().getShortDisplayName(context));
        } else if (slide instanceof VideoSlide) {
          failedMessage = messageRecord.isOutgoing() ? context.getString(R.string.ConversationItem_cant_download_video_you_will_need_to_send_it_again)
                                                     : context.getString(R.string.ConversationItem_cant_download_video_s_will_need_to_send_it_again, messageRecord.getFromRecipient().getShortDisplayName(context));
        } else {
          failedMessage = messageRecord.isOutgoing() ? context.getString(R.string.ConversationItem_cant_download_message_you_will_need_to_send_it_again)
                                                     : context.getString(R.string.ConversationItem_cant_download_message_s_will_need_to_send_it_again, messageRecord.getFromRecipient().getShortDisplayName(context));
        }

        new MaterialAlertDialogBuilder(getContext())
            .setMessage(failedMessage)
            .setPositiveButton(android.R.string.ok, null)
            .setNegativeButton(android.R.string.cancel, null)
            .show();
      }
    }
  }

  private void launchMediaPreview(View v, Slide slide) {
    if (eventListener == null) {
      Log.w(TAG, "Could not launch media preview for item: eventListener was null");
      return;
    }

    Uri mediaUri = slide.getUri();

    if (mediaUri == null) {
      Log.w(TAG, "Could not launch media preview for item: uri was null");
      return;
    }

    MediaIntentFactory.MediaPreviewArgs args = new MediaIntentFactory.MediaPreviewArgs(
        messageRecord.getThreadId(),
        messageRecord.getTimestamp(),
        mediaUri,
        slide.getContentType(),
        slide.asAttachment().getSize(),
        slide.getCaption().orElse(null),
        false,
        false,
        false,
        false,
        MediaTable.Sorting.Newest,
        slide.isVideoGif(),
        new MediaIntentFactory.SharedElementArgs(
            slide.asAttachment().getWidth(),
            slide.asAttachment().getHeight(),
            mediaThumbnailStub.require().getCorners().getTopLeft(),
            mediaThumbnailStub.require().getCorners().getTopRight(),
            mediaThumbnailStub.require().getCorners().getBottomRight(),
            mediaThumbnailStub.require().getCorners().getBottomLeft()
        ),
        false);
    if (v instanceof ThumbnailView) {
      MediaPreviewCache.INSTANCE.setDrawable(((ThumbnailView) v).getImageDrawable());
    }
    eventListener.goToMediaPreview(ConversationItem.this, v, args);
  }

  private class PassthroughClickListener implements View.OnLongClickListener, View.OnClickListener {

    @Override
    public boolean onLongClick(View v) {
      if (bodyText.hasSelection()) {
        return false;
      }
      performLongClick();
      return true;
    }

    @Override
    public void onClick(View v) {
      performClick();
    }
  }

  private class ClickListener implements View.OnClickListener {
    private final OnClickListener parent;

    ClickListener(@Nullable OnClickListener parent) {
      this.parent = parent;
    }

    public void onClick(View v) {
      if (!shouldInterceptClicks(messageRecord) && parent != null) {
        parent.onClick(v);
      } else if (messageRecord.isFailed()) {
        if (eventListener != null) {
          eventListener.onMessageWithErrorClicked(messageRecord);
        }
      } else if (messageRecord.isRateLimited() && SignalStore.rateLimit().needsRecaptcha()) {
        if (eventListener != null) {
          eventListener.onMessageWithRecaptchaNeededClicked(messageRecord);
        }
      } else if (!messageRecord.isOutgoing() && messageRecord.isIdentityMismatchFailure()) {
        if (eventListener != null) {
          eventListener.onIncomingIdentityMismatchClicked(messageRecord.getFromRecipient().getId());
        }
      } else if (messageRecord.isPendingInsecureSmsFallback()) {
        handleMessageApproval();
      }
    }
  }

  private final class TouchDelegateChangedListener implements ConversationItemFooter.OnTouchDelegateChangedListener {
    @Override
    public void onTouchDelegateChanged(@NonNull Rect delegateRect, @NonNull View delegateView) {
      offsetDescendantRectToMyCoords(footer, delegateRect);
      setTouchDelegate(new TouchDelegate(delegateRect, delegateView));
    }
  }

  private final class UrlClickListener implements UrlClickHandler {

    @Override
    public boolean handleOnClick(@NonNull String url) {
      return eventListener != null && eventListener.onUrlClicked(url);
    }
  }

  private class MentionClickableSpan extends ClickableSpan {
    private final RecipientId mentionedRecipientId;

    MentionClickableSpan(RecipientId mentionedRecipientId) {
      this.mentionedRecipientId = mentionedRecipientId;
    }

    @Override
    public void onClick(@NonNull View widget) {
      if (eventListener != null && batchSelected.isEmpty()) {
        VibrateUtil.vibrateTick(context);
        eventListener.onGroupMemberClicked(mentionedRecipientId, conversationRecipient.get().requireGroupId());
      }
    }

    @Override
    public void updateDrawState(@NonNull TextPaint ds) {}
  }

  private final class AudioPlaybackSpeedToggleListener implements PlaybackSpeedToggleTextView.PlaybackSpeedListener {
    @Override
    public void onPlaybackSpeedChanged(float speed) {
      if (eventListener == null || !audioViewStub.resolved()) {
        return;
      }

      Uri uri = audioViewStub.get().getAudioSlideUri();
      if (uri == null) {
        return;
      }

      eventListener.onVoiceNotePlaybackSpeedChanged(uri, speed);
    }
  }

  private final class AudioViewCallbacks implements AudioView.Callbacks {

    @Override
    public void onPlay(@NonNull Uri audioUri, double progress) {
      if (eventListener == null) return;

      eventListener.onVoiceNotePlay(audioUri, messageRecord.getId(), progress);
    }

    @Override
    public void onPause(@NonNull Uri audioUri) {
      if (eventListener == null) return;

      eventListener.onVoiceNotePause(audioUri);
    }

    @Override
    public void onSeekTo(@NonNull Uri audioUri, double progress) {
      if (eventListener == null) return;

      eventListener.onVoiceNoteSeekTo(audioUri, progress);
    }

    @Override
    public void onStopAndReset(@NonNull Uri audioUri) {
      throw new UnsupportedOperationException();
    }

    @Override
    public void onSpeedChanged(float speed, boolean isPlaying) {
      footer.setAudioPlaybackSpeed(speed, isPlaying);
    }

    @Override
    public void onProgressUpdated(long durationMillis, long playheadMillis) {
      footer.setAudioDuration(durationMillis, playheadMillis);
    }
  }

  private void handleMessageApproval() {
<<<<<<< HEAD
    SignalDatabase.messages().markAsSentFailed(messageRecord.getId());
=======
    final int title;
    final int message;

    if (messageRecord.isMms()) title = R.string.ConversationItem_click_to_approve_unencrypted_mms_dialog_title;
    else title = R.string.ConversationItem_click_to_approve_unencrypted_sms_dialog_title;

    message = R.string.ConversationItem_click_to_approve_unencrypted_dialog_message;

    AlertDialog.Builder builder = new MaterialAlertDialogBuilder(context);
    builder.setTitle(title);

    if (message > -1) builder.setMessage(message);

    builder.setPositiveButton(R.string.yes, (dialogInterface, i) -> {
      MessageTable db = SignalDatabase.messages();

      db.markAsInsecure(messageRecord.getId());
      db.markAsOutbox(messageRecord.getId());
      db.markAsForcedSms(messageRecord.getId());

      if (messageRecord.isMms()) {
        MmsSendJob.enqueue(context,
                           ApplicationDependencies.getJobManager(),
                           messageRecord.getId());
      } else {
        ApplicationDependencies.getJobManager().add(new SmsSendJob(messageRecord.getId(),
                                                                   messageRecord.getToRecipient()));
      }
    });

    builder.setNegativeButton(R.string.no, (dialogInterface, i) -> {
      if (messageRecord.isMms()) {
        SignalDatabase.messages().markAsSentFailed(messageRecord.getId());
      } else {
        SignalDatabase.messages().markAsSentFailed(messageRecord.getId());
      }
    });
    builder.show();
>>>>>>> cdb9df5a
  }
}<|MERGE_RESOLUTION|>--- conflicted
+++ resolved
@@ -109,12 +109,6 @@
 import org.thoughtcrime.securesms.giph.mp4.GiphyMp4PlaybackPolicyEnforcer;
 import org.thoughtcrime.securesms.jobmanager.JobManager;
 import org.thoughtcrime.securesms.jobs.AttachmentDownloadJob;
-<<<<<<< HEAD
-import org.thoughtcrime.securesms.jobs.MmsDownloadJob;
-=======
-import org.thoughtcrime.securesms.jobs.MmsSendJob;
-import org.thoughtcrime.securesms.jobs.SmsSendJob;
->>>>>>> cdb9df5a
 import org.thoughtcrime.securesms.keyvalue.SignalStore;
 import org.thoughtcrime.securesms.linkpreview.LinkPreview;
 import org.thoughtcrime.securesms.mediapreview.MediaIntentFactory;
@@ -196,43 +190,6 @@
   private Optional<MessageRecord>     previousMessage;
   private ConversationItemDisplayMode displayMode;
 
-<<<<<<< HEAD
-  protected           ConversationItemBodyBubble bodyBubble;
-  protected           View                       reply;
-  protected           View                       replyIcon;
-  @Nullable protected ViewGroup                  contactPhotoHolder;
-  @Nullable private   QuoteView                  quoteView;
-  private             EmojiTextView              bodyText;
-  private             ConversationItemFooter     footer;
-  @Nullable private   ConversationItemFooter     stickerFooter;
-  @Nullable private   TextView                   groupSender;
-  @Nullable private   View                       groupSenderHolder;
-  private             AvatarImageView            contactPhoto;
-  private             AlertView                  alertView;
-  protected           ReactionsConversationView  reactionsView;
-  protected           BadgeImageView             badgeImageView;
-  private             View                       storyReactionLabelWrapper;
-  private             TextView                   storyReactionLabel;
-  protected           View                       quotedIndicator;
-  protected           View                       scheduledIndicator;
-
-  private @NonNull  Set<MultiselectPart>                    batchSelected = new HashSet<>();
-  private @NonNull  Outliner                                outliner      = new Outliner();
-  private @NonNull  Outliner                                pulseOutliner = new Outliner();
-  private @NonNull  List<Outliner>                          outliners     = new ArrayList<>(2);
-  private           LiveRecipient                           conversationRecipient;
-  private           NullableStub<ConversationItemThumbnail> mediaThumbnailStub;
-  private           Stub<AudioView>                         audioViewStub;
-  private           Stub<DocumentView>                      documentViewStub;
-  private           Stub<SharedContactView>                 sharedContactStub;
-  private           Stub<LinkPreviewView>                   linkPreviewStub;
-  private           Stub<BorderlessImageView>               stickerStub;
-  private           Stub<ViewOnceMessageView>               revealableStub;
-  private           Stub<CallLinkJoinButton>                joinCallLinkStub;
-  private           Stub<Button>                            callToActionStub;
-  private           Stub<PaymentMessageView>                paymentViewStub;
-  private @Nullable EventListener                           eventListener;
-=======
   private           ConversationItemBodyBubble bodyBubble;
   private           View                       reply;
   private           View                       replyIcon;
@@ -266,10 +223,8 @@
   private                Stub<ViewOnceMessageView>               revealableStub;
   private                Stub<CallLinkJoinButton>                joinCallLinkStub;
   private                Stub<Button>                            callToActionStub;
-  private                Stub<GiftMessageView>                   giftViewStub;
   private                Stub<PaymentMessageView>                paymentViewStub;
   private @Nullable      EventListener                           eventListener;
->>>>>>> cdb9df5a
 
   private int     defaultBubbleColor;
   private int     defaultBubbleColorForWallpaper;
@@ -2748,47 +2703,6 @@
   }
 
   private void handleMessageApproval() {
-<<<<<<< HEAD
     SignalDatabase.messages().markAsSentFailed(messageRecord.getId());
-=======
-    final int title;
-    final int message;
-
-    if (messageRecord.isMms()) title = R.string.ConversationItem_click_to_approve_unencrypted_mms_dialog_title;
-    else title = R.string.ConversationItem_click_to_approve_unencrypted_sms_dialog_title;
-
-    message = R.string.ConversationItem_click_to_approve_unencrypted_dialog_message;
-
-    AlertDialog.Builder builder = new MaterialAlertDialogBuilder(context);
-    builder.setTitle(title);
-
-    if (message > -1) builder.setMessage(message);
-
-    builder.setPositiveButton(R.string.yes, (dialogInterface, i) -> {
-      MessageTable db = SignalDatabase.messages();
-
-      db.markAsInsecure(messageRecord.getId());
-      db.markAsOutbox(messageRecord.getId());
-      db.markAsForcedSms(messageRecord.getId());
-
-      if (messageRecord.isMms()) {
-        MmsSendJob.enqueue(context,
-                           ApplicationDependencies.getJobManager(),
-                           messageRecord.getId());
-      } else {
-        ApplicationDependencies.getJobManager().add(new SmsSendJob(messageRecord.getId(),
-                                                                   messageRecord.getToRecipient()));
-      }
-    });
-
-    builder.setNegativeButton(R.string.no, (dialogInterface, i) -> {
-      if (messageRecord.isMms()) {
-        SignalDatabase.messages().markAsSentFailed(messageRecord.getId());
-      } else {
-        SignalDatabase.messages().markAsSentFailed(messageRecord.getId());
-      }
-    });
-    builder.show();
->>>>>>> cdb9df5a
   }
 }