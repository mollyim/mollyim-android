--- conflicted
+++ resolved
@@ -191,13 +191,7 @@
 import org.thoughtcrime.securesms.groups.ui.invitesandrequests.ManagePendingAndRequestingMembersActivity;
 import org.thoughtcrime.securesms.groups.ui.migration.GroupsV1MigrationInitiationBottomSheetDialogFragment;
 import org.thoughtcrime.securesms.groups.ui.migration.GroupsV1MigrationSuggestionsDialog;
-<<<<<<< HEAD
-=======
-import org.thoughtcrime.securesms.insights.InsightsLauncher;
 import org.thoughtcrime.securesms.invites.InviteActions;
-import org.thoughtcrime.securesms.invites.InviteReminderModel;
-import org.thoughtcrime.securesms.invites.InviteReminderRepository;
->>>>>>> e33a68b2
 import org.thoughtcrime.securesms.jobs.ForceUpdateGroupV2Job;
 import org.thoughtcrime.securesms.jobs.GroupV1MigrationJob;
 import org.thoughtcrime.securesms.jobs.GroupV2UpdateSelfProfileKeyJob;
@@ -1129,27 +1123,6 @@
 
   @Override
   public void handleInviteLink() {
-<<<<<<< HEAD
-    String inviteText = getString(R.string.ConversationActivity_lets_switch_to_signal, getString(R.string.install_url));
-
-    if (recipient.get().hasSmsAddress()) {
-      Intent intent = new Intent(Intent.ACTION_SENDTO);
-      intent.setData(Uri.parse("smsto:" + recipient.get().requireSmsAddress()));
-      intent.putExtra("sms_body", inviteText);
-      intent.putExtra(Intent.EXTRA_TEXT, inviteText);
-      startActivity(intent);
-    } else {
-      Intent sendIntent = new Intent();
-      sendIntent.setAction(Intent.ACTION_SEND);
-      sendIntent.putExtra(Intent.EXTRA_TEXT, inviteText);
-      sendIntent.setType("text/plain");
-      if (sendIntent.resolveActivity(requireContext().getPackageManager()) != null) {
-        startActivity(Intent.createChooser(sendIntent, getString(R.string.InviteActivity_invite_to_signal)));
-      } else {
-        Toast.makeText(requireContext(), R.string.InviteActivity_no_app_to_share_to, Toast.LENGTH_LONG).show();
-      }
-    }
-=======
     InviteActions.INSTANCE.inviteUserToSignal(
         requireContext(),
         recipient.get(),
@@ -1162,7 +1135,6 @@
           return Unit.INSTANCE;
         }
     );
->>>>>>> e33a68b2
   }
 
   @Override
