--- conflicted
+++ resolved
@@ -2721,18 +2721,12 @@
 
       Log.i(TAG, "[sendMessage] recipient: " + recipient.getId() + ", threadId: " + threadId + ",  sendType: " + (sendType.usesSignalTransport() ? "signal" : "sms") + ", isManual: " + sendButton.isManualSelection());
 
-<<<<<<< HEAD
-      if (sendType.usesSignalTransport() && (identityRecords.isUnverified(true) || identityRecords.isUntrusted(true))) {
-=======
       if (!sendType.usesSignalTransport() && isEditMessage) {
         Toast.makeText(requireContext(),
                        R.string.ConversationActivity_edit_sms_message_error,
                        Toast.LENGTH_LONG)
              .show();
-      } else if ((recipient.isMmsGroup() || recipient.getEmail().isPresent()) && !viewModel.getConversationStateSnapshot().isMmsEnabled()) {
-        handleManualMmsRequired();
       } else if (sendType.usesSignalTransport() && (identityRecords.isUnverified(true) || identityRecords.isUntrusted(true))) {
->>>>>>> 5f7414e8
         handleRecentSafetyNumberChange();
       } else if (isMediaMessage) {
         sendMediaMessage(sendType, expiresIn, false, initiating, metricId, scheduledDate, inputPanel.getEditMessageId());
