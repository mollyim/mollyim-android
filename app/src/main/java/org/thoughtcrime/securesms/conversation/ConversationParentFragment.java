/*
 * Copyright (C) 2011 Whisper Systems
 *
 * This program is free software: you can redistribute it and/or modify
 * it under the terms of the GNU General Public License as published by
 * the Free Software Foundation, either version 3 of the License, or
 * (at your option) any later version.
 *
 * This program is distributed in the hope that it will be useful,
 * but WITHOUT ANY WARRANTY; without even the implied warranty of
 * MERCHANTABILITY or FITNESS FOR A PARTICULAR PURPOSE.  See the
 * GNU General Public License for more details.
 *
 * You should have received a copy of the GNU General Public License
 * along with this program.  If not, see <http://www.gnu.org/licenses/>.
 */
package org.thoughtcrime.securesms.conversation;

import android.Manifest;
import android.annotation.SuppressLint;
import android.annotation.TargetApi;
import android.app.Activity;
import android.app.PendingIntent;
import android.content.ActivityNotFoundException;
import android.content.BroadcastReceiver;
import android.content.Context;
import android.content.Intent;
import android.content.IntentFilter;
import android.content.pm.ActivityInfo;
import android.content.res.Configuration;
import android.graphics.Bitmap;
import android.graphics.Color;
import android.graphics.PorterDuff;
import android.graphics.drawable.Drawable;
import android.hardware.Camera;
import android.net.Uri;
import android.os.AsyncTask;
import android.os.Build;
import android.os.Bundle;
import android.os.Vibrator;
import android.provider.Browser;
import android.provider.ContactsContract;
import android.provider.Settings;
import android.text.Editable;
import android.text.Spannable;
import android.text.SpannableString;
import android.text.SpannableStringBuilder;
import android.text.TextWatcher;
import android.text.method.LinkMovementMethod;
import android.view.KeyEvent;
import android.view.LayoutInflater;
import android.view.Menu;
import android.view.MenuInflater;
import android.view.MenuItem;
import android.view.MotionEvent;
import android.view.View;
import android.view.View.OnClickListener;
import android.view.View.OnFocusChangeListener;
import android.view.View.OnKeyListener;
import android.view.ViewGroup;
import android.view.WindowManager;
import android.view.inputmethod.EditorInfo;
import android.widget.Button;
import android.widget.FrameLayout;
import android.widget.ImageButton;
import android.widget.ImageView;
import android.widget.TextView;
import android.widget.Toast;

import androidx.activity.OnBackPressedCallback;
import androidx.annotation.IdRes;
import androidx.annotation.NonNull;
import androidx.annotation.Nullable;
import androidx.annotation.WorkerThread;
import androidx.appcompat.app.AlertDialog;
import androidx.appcompat.widget.SearchView;
import androidx.appcompat.widget.Toolbar;
import androidx.core.app.ActivityCompat;
import androidx.core.content.ContextCompat;
import androidx.core.content.pm.ShortcutInfoCompat;
import androidx.core.content.pm.ShortcutManagerCompat;
import androidx.core.graphics.drawable.DrawableCompat;
import androidx.core.graphics.drawable.IconCompat;
import androidx.fragment.app.Fragment;
import androidx.lifecycle.Lifecycle;
import androidx.lifecycle.Observer;
import androidx.lifecycle.ViewModelProvider;

import com.annimon.stream.Collectors;
import com.annimon.stream.Stream;
import com.bumptech.glide.load.engine.DiskCacheStrategy;
import com.bumptech.glide.request.target.CustomTarget;
import com.bumptech.glide.request.transition.Transition;
import com.google.android.material.button.MaterialButton;
import com.google.android.material.dialog.MaterialAlertDialogBuilder;

import org.greenrobot.eventbus.EventBus;
import org.greenrobot.eventbus.Subscribe;
import org.greenrobot.eventbus.ThreadMode;
import org.signal.core.util.ThreadUtil;
import org.signal.core.util.concurrent.SignalExecutors;
import org.signal.core.util.logging.Log;
import org.thoughtcrime.securesms.BlockUnblockDialog;
import org.thoughtcrime.securesms.GroupMembersDialog;
import org.thoughtcrime.securesms.MainActivity;
import org.thoughtcrime.securesms.MuteDialog;
import org.thoughtcrime.securesms.R;
import org.thoughtcrime.securesms.ShortcutLauncherActivity;
import org.thoughtcrime.securesms.TransportOption;
import org.thoughtcrime.securesms.attachments.Attachment;
import org.thoughtcrime.securesms.attachments.TombstoneAttachment;
import org.thoughtcrime.securesms.audio.AudioRecorder;
import org.thoughtcrime.securesms.components.AnimatingToggle;
import org.thoughtcrime.securesms.components.ComposeText;
import org.thoughtcrime.securesms.components.ConversationSearchBottomBar;
import org.thoughtcrime.securesms.components.HidingLinearLayout;
import org.thoughtcrime.securesms.components.InputAwareLayout;
import org.thoughtcrime.securesms.components.InputPanel;
import org.thoughtcrime.securesms.components.KeyboardAwareLinearLayout.OnKeyboardShownListener;
import org.thoughtcrime.securesms.components.SendButton;
import org.thoughtcrime.securesms.components.TooltipPopup;
import org.thoughtcrime.securesms.components.TypingStatusSender;
import org.thoughtcrime.securesms.components.emoji.EmojiEventListener;
import org.thoughtcrime.securesms.components.emoji.EmojiStrings;
import org.thoughtcrime.securesms.components.emoji.MediaKeyboard;
import org.thoughtcrime.securesms.components.identity.UnverifiedBannerView;
import org.thoughtcrime.securesms.components.location.SignalPlace;
import org.thoughtcrime.securesms.components.mention.MentionAnnotation;
import org.thoughtcrime.securesms.components.reminder.BubbleOptOutReminder;
import org.thoughtcrime.securesms.components.reminder.ExpiredBuildReminder;
import org.thoughtcrime.securesms.components.reminder.GroupsV1MigrationSuggestionsReminder;
import org.thoughtcrime.securesms.components.reminder.PendingGroupJoinRequestsReminder;
import org.thoughtcrime.securesms.components.reminder.ReminderView;
import org.thoughtcrime.securesms.components.reminder.ServiceOutageReminder;
import org.thoughtcrime.securesms.components.reminder.UnauthorizedReminder;
import org.thoughtcrime.securesms.components.settings.conversation.ConversationSettingsActivity;
import org.thoughtcrime.securesms.components.voice.VoiceNoteDraft;
import org.thoughtcrime.securesms.components.voice.VoiceNoteMediaController;
import org.thoughtcrime.securesms.components.voice.VoiceNotePlaybackState;
import org.thoughtcrime.securesms.components.voice.VoiceNotePlayerView;
import org.thoughtcrime.securesms.contacts.ContactAccessor;
import org.thoughtcrime.securesms.contacts.ContactAccessor.ContactData;
import org.thoughtcrime.securesms.contacts.sync.DirectoryHelper;
import org.thoughtcrime.securesms.contactshare.Contact;
import org.thoughtcrime.securesms.contactshare.ContactShareEditActivity;
import org.thoughtcrime.securesms.contactshare.ContactUtil;
import org.thoughtcrime.securesms.contactshare.SimpleTextWatcher;
import org.thoughtcrime.securesms.conversation.ConversationGroupViewModel.GroupActiveState;
import org.thoughtcrime.securesms.conversation.ConversationMessage.ConversationMessageFactory;
import org.thoughtcrime.securesms.conversation.drafts.DraftRepository;
import org.thoughtcrime.securesms.conversation.drafts.DraftViewModel;
import org.thoughtcrime.securesms.conversation.ui.error.SafetyNumberChangeDialog;
import org.thoughtcrime.securesms.conversation.ui.groupcall.GroupCallViewModel;
import org.thoughtcrime.securesms.conversation.ui.mentions.MentionsPickerViewModel;
import org.thoughtcrime.securesms.crypto.ReentrantSessionLock;
import org.thoughtcrime.securesms.crypto.SecurityEvent;
import org.thoughtcrime.securesms.database.DraftDatabase;
import org.thoughtcrime.securesms.database.DraftDatabase.Draft;
import org.thoughtcrime.securesms.database.DraftDatabase.Drafts;
import org.thoughtcrime.securesms.database.GroupDatabase;
import org.thoughtcrime.securesms.database.IdentityDatabase.VerifiedStatus;
import org.thoughtcrime.securesms.database.MentionUtil;
import org.thoughtcrime.securesms.database.MentionUtil.UpdatedBodyAndMentions;
import org.thoughtcrime.securesms.database.MmsSmsColumns.Types;
import org.thoughtcrime.securesms.database.RecipientDatabase;
import org.thoughtcrime.securesms.database.RecipientDatabase.RegisteredState;
import org.thoughtcrime.securesms.database.SignalDatabase;
import org.thoughtcrime.securesms.database.ThreadDatabase;
import org.thoughtcrime.securesms.database.identity.IdentityRecordList;
import org.thoughtcrime.securesms.database.model.IdentityRecord;
import org.thoughtcrime.securesms.database.model.Mention;
import org.thoughtcrime.securesms.database.model.MessageId;
import org.thoughtcrime.securesms.database.model.MessageRecord;
import org.thoughtcrime.securesms.database.model.MmsMessageRecord;
import org.thoughtcrime.securesms.database.model.ReactionRecord;
import org.thoughtcrime.securesms.database.model.StickerRecord;
import org.thoughtcrime.securesms.dependencies.ApplicationDependencies;
import org.thoughtcrime.securesms.events.GroupCallPeekEvent;
import org.thoughtcrime.securesms.events.ReminderUpdateEvent;
import org.thoughtcrime.securesms.giph.ui.GiphyActivity;
import org.thoughtcrime.securesms.groups.GroupId;
import org.thoughtcrime.securesms.groups.ui.GroupChangeFailureReason;
import org.thoughtcrime.securesms.groups.ui.GroupErrors;
import org.thoughtcrime.securesms.groups.ui.LeaveGroupDialog;
import org.thoughtcrime.securesms.groups.ui.invitesandrequests.ManagePendingAndRequestingMembersActivity;
import org.thoughtcrime.securesms.groups.ui.migration.GroupsV1MigrationInitiationBottomSheetDialogFragment;
import org.thoughtcrime.securesms.groups.ui.migration.GroupsV1MigrationSuggestionsDialog;
import org.thoughtcrime.securesms.jobs.GroupV1MigrationJob;
import org.thoughtcrime.securesms.jobs.GroupV2UpdateSelfProfileKeyJob;
import org.thoughtcrime.securesms.jobs.RequestGroupV2InfoJob;
import org.thoughtcrime.securesms.jobs.RetrieveProfileJob;
import org.thoughtcrime.securesms.jobs.ServiceOutageDetectionJob;
import org.thoughtcrime.securesms.keyboard.KeyboardPage;
import org.thoughtcrime.securesms.keyboard.KeyboardPagerViewModel;
import org.thoughtcrime.securesms.keyboard.emoji.EmojiKeyboardPageFragment;
import org.thoughtcrime.securesms.keyboard.emoji.search.EmojiSearchFragment;
import org.thoughtcrime.securesms.keyboard.gif.GifKeyboardPageFragment;
import org.thoughtcrime.securesms.keyboard.sticker.StickerKeyboardPageFragment;
import org.thoughtcrime.securesms.keyboard.sticker.StickerSearchDialogFragment;
import org.thoughtcrime.securesms.keyvalue.PaymentsValues;
import org.thoughtcrime.securesms.keyvalue.SignalStore;
import org.thoughtcrime.securesms.linkpreview.LinkPreview;
import org.thoughtcrime.securesms.linkpreview.LinkPreviewRepository;
import org.thoughtcrime.securesms.linkpreview.LinkPreviewViewModel;
import org.thoughtcrime.securesms.maps.PlacePickerActivity;
import org.thoughtcrime.securesms.mediaoverview.MediaOverviewActivity;
import org.thoughtcrime.securesms.mediasend.Media;
import org.thoughtcrime.securesms.mediasend.MediaSendActivityResult;
import org.thoughtcrime.securesms.mediasend.v2.MediaSelectionActivity;
import org.thoughtcrime.securesms.messagedetails.MessageDetailsFragment;
import org.thoughtcrime.securesms.messagerequests.MessageRequestState;
import org.thoughtcrime.securesms.messagerequests.MessageRequestViewModel;
import org.thoughtcrime.securesms.messagerequests.MessageRequestsBottomView;
import org.thoughtcrime.securesms.mms.AttachmentManager;
import org.thoughtcrime.securesms.mms.AudioSlide;
import org.thoughtcrime.securesms.mms.DecryptableStreamUriLoader;
import org.thoughtcrime.securesms.mms.GifSlide;
import org.thoughtcrime.securesms.mms.GlideApp;
import org.thoughtcrime.securesms.mms.GlideRequests;
import org.thoughtcrime.securesms.mms.ImageSlide;
import org.thoughtcrime.securesms.mms.LocationSlide;
import org.thoughtcrime.securesms.mms.MediaConstraints;
import org.thoughtcrime.securesms.mms.OutgoingMediaMessage;
import org.thoughtcrime.securesms.mms.OutgoingSecureMediaMessage;
import org.thoughtcrime.securesms.mms.QuoteId;
import org.thoughtcrime.securesms.mms.QuoteModel;
import org.thoughtcrime.securesms.mms.Slide;
import org.thoughtcrime.securesms.mms.SlideDeck;
import org.thoughtcrime.securesms.mms.SlideFactory.MediaType;
import org.thoughtcrime.securesms.mms.StickerSlide;
import org.thoughtcrime.securesms.mms.VideoSlide;
import org.thoughtcrime.securesms.notifications.NotificationChannels;
import org.thoughtcrime.securesms.payments.CanNotSendPaymentDialog;
import org.thoughtcrime.securesms.permissions.Permissions;
import org.thoughtcrime.securesms.profiles.spoofing.ReviewBannerView;
import org.thoughtcrime.securesms.profiles.spoofing.ReviewCardDialogFragment;
import org.thoughtcrime.securesms.providers.BlobProvider;
import org.thoughtcrime.securesms.ratelimit.RecaptchaProofBottomSheetFragment;
import org.thoughtcrime.securesms.reactions.ReactionsBottomSheetDialogFragment;
import org.thoughtcrime.securesms.reactions.any.ReactWithAnyEmojiBottomSheetDialogFragment;
import org.thoughtcrime.securesms.recipients.LiveRecipient;
import org.thoughtcrime.securesms.recipients.Recipient;
import org.thoughtcrime.securesms.recipients.RecipientExporter;
import org.thoughtcrime.securesms.recipients.RecipientFormattingException;
import org.thoughtcrime.securesms.recipients.RecipientId;
import org.thoughtcrime.securesms.recipients.RecipientUtil;
import org.thoughtcrime.securesms.recipients.ui.disappearingmessages.RecipientDisappearingMessagesActivity;
import org.thoughtcrime.securesms.registration.RegistrationNavigationActivity;
import org.thoughtcrime.securesms.search.MessageResult;
import org.thoughtcrime.securesms.service.KeyCachingService;
import org.thoughtcrime.securesms.sms.MessageSender;
import org.thoughtcrime.securesms.sms.OutgoingEncryptedMessage;
import org.thoughtcrime.securesms.sms.OutgoingTextMessage;
import org.thoughtcrime.securesms.stickers.StickerEventListener;
import org.thoughtcrime.securesms.stickers.StickerLocator;
import org.thoughtcrime.securesms.stickers.StickerManagementActivity;
import org.thoughtcrime.securesms.stickers.StickerPackInstallEvent;
import org.thoughtcrime.securesms.stickers.StickerSearchRepository;
import org.thoughtcrime.securesms.util.AsynchronousCallback;
import org.thoughtcrime.securesms.util.Base64;
import org.thoughtcrime.securesms.util.BitmapUtil;
import org.thoughtcrime.securesms.util.BubbleUtil;
import org.thoughtcrime.securesms.util.CharacterCalculator.CharacterState;
import org.thoughtcrime.securesms.util.CommunicationActions;
import org.thoughtcrime.securesms.util.ContextUtil;
import org.thoughtcrime.securesms.util.ConversationUtil;
import org.thoughtcrime.securesms.util.DrawableUtil;
import org.thoughtcrime.securesms.util.FullscreenHelper;
import org.thoughtcrime.securesms.util.IdentityUtil;
import org.thoughtcrime.securesms.util.MediaUtil;
import org.thoughtcrime.securesms.util.MessageUtil;
import org.thoughtcrime.securesms.util.PlayStoreUtil;
import org.thoughtcrime.securesms.util.ServiceUtil;
import org.thoughtcrime.securesms.util.SignalLocalMetrics;
import org.thoughtcrime.securesms.util.SpanUtil;
import org.thoughtcrime.securesms.util.TextSecurePreferences;
import org.thoughtcrime.securesms.util.TextSecurePreferences.MediaKeyboardMode;
import org.thoughtcrime.securesms.util.Util;
import org.thoughtcrime.securesms.util.ViewUtil;
import org.thoughtcrime.securesms.util.WindowUtil;
import org.thoughtcrime.securesms.util.concurrent.AssertedSuccessListener;
import org.thoughtcrime.securesms.util.concurrent.ListenableFuture;
import org.thoughtcrime.securesms.util.concurrent.SettableFuture;
import org.thoughtcrime.securesms.util.concurrent.SimpleTask;
import org.thoughtcrime.securesms.util.views.Stub;
import org.thoughtcrime.securesms.verify.VerifyIdentityActivity;
import org.thoughtcrime.securesms.wallpaper.ChatWallpaper;
import org.thoughtcrime.securesms.wallpaper.ChatWallpaperDimLevelUtil;
import org.whispersystems.libsignal.InvalidMessageException;
import org.whispersystems.libsignal.util.Pair;
import org.whispersystems.libsignal.util.guava.Optional;
import org.whispersystems.signalservice.api.SignalSessionLock;

import java.io.IOException;
import java.security.SecureRandom;
import java.util.ArrayList;
import java.util.Collections;
import java.util.List;
import java.util.Locale;
import java.util.Objects;
import java.util.Set;
import java.util.concurrent.ExecutionException;
import java.util.concurrent.TimeUnit;
import java.util.concurrent.TimeoutException;
import java.util.concurrent.atomic.AtomicBoolean;
import java.util.concurrent.atomic.AtomicInteger;

import static org.thoughtcrime.securesms.TransportOption.Type;
import static org.thoughtcrime.securesms.database.GroupDatabase.GroupRecord;

/**
 * Fragment for displaying a message thread, as well as
 * composing/sending a new message into that thread.
 *
 * @author Moxie Marlinspike
 *
 */
@SuppressLint("StaticFieldLeak")
public class ConversationParentFragment extends Fragment
    implements ConversationFragment.ConversationFragmentListener,
               AttachmentManager.AttachmentListener,
               OnKeyboardShownListener,
               InputPanel.Listener,
               InputPanel.MediaListener,
               ComposeText.CursorPositionChangedListener,
               ConversationSearchBottomBar.EventListener,
               StickerEventListener,
               AttachmentKeyboard.Callback,
               ConversationReactionOverlay.OnReactionSelectedListener,
               ReactWithAnyEmojiBottomSheetDialogFragment.Callback,
               SafetyNumberChangeDialog.Callback,
               ReactionsBottomSheetDialogFragment.Callback,
               MediaKeyboard.MediaKeyboardListener,
               EmojiEventListener,
               GifKeyboardPageFragment.Host,
               EmojiKeyboardPageFragment.Callback,
               EmojiSearchFragment.Callback,
               StickerKeyboardPageFragment.Callback
{

  private static final int SHORTCUT_ICON_SIZE = Build.VERSION.SDK_INT >= 26 ? ViewUtil.dpToPx(72) : ViewUtil.dpToPx(48 + 16 * 2);

  private static final String TAG = Log.tag(ConversationParentFragment.class);

  private static final String STATE_REACT_WITH_ANY_PAGE = "STATE_REACT_WITH_ANY_PAGE";
  private static final String STATE_IS_SEARCH_REQUESTED = "STATE_IS_SEARCH_REQUESTED";

  private static final int REQUEST_CODE_SETTINGS = 1000;

  private static final int PICK_GALLERY        = 1;
  private static final int PICK_DOCUMENT       = 2;
  private static final int PICK_AUDIO          = 3;
  private static final int PICK_CONTACT        = 4;
  private static final int GET_CONTACT_DETAILS = 5;
  private static final int GROUP_EDIT          = 6;
  private static final int TAKE_PHOTO          = 7;
  private static final int ADD_CONTACT         = 8;
  private static final int PICK_LOCATION       = 9;
  public static  final int PICK_GIF            = 10;
  private static final int SMS_DEFAULT         = 11;
  private static final int MEDIA_SENDER        = 12;

  private static final int     REQUEST_CODE_PIN_SHORTCUT = 902;
  private static final String  ACTION_PINNED_SHORTCUT    = "action_pinned_shortcut";

  private   GlideRequests                glideRequests;
  protected ComposeText                  composeText;
  private   AnimatingToggle              buttonToggle;
  private   SendButton                   sendButton;
  private   ImageButton                  attachButton;
  protected ConversationTitleView        titleView;
  private   TextView                     charactersLeft;
  private   ConversationFragment         fragment;
  private   Button                       unblockButton;
  private   Button                       inviteButton;
  private   Button                       registerButton;
  private   InputAwareLayout             container;
  protected Stub<ReminderView>           reminderView;
  private   Stub<UnverifiedBannerView>   unverifiedBannerView;
  private   Stub<ReviewBannerView>       reviewBanner;
  private   TypingStatusTextWatcher      typingTextWatcher;
  private   ConversationSearchBottomBar  searchNav;
  private   MenuItem                     searchViewItem;
  private   MessageRequestsBottomView    messageRequestBottomView;
  private   ConversationReactionDelegate reactionDelegate;
  private   Stub<FrameLayout>            voiceNotePlayerViewStub;

  private   AttachmentManager        attachmentManager;
  private   AudioRecorder            audioRecorder;
  private   BroadcastReceiver        securityUpdateReceiver;
  private   Stub<MediaKeyboard>      emojiDrawerStub;
  private   Stub<AttachmentKeyboard> attachmentKeyboardStub;
  protected HidingLinearLayout       quickAttachmentToggle;
  protected HidingLinearLayout       inlineAttachmentToggle;
  private   InputPanel               inputPanel;
  private   View                     panelParent;
  private   View                     noLongerMemberBanner;
  private   Stub<TextView>           cannotSendInAnnouncementGroupBanner;
  private   View                     requestingMemberBanner;
  private   View                     cancelJoinRequest;
  private   Stub<View>               releaseChannelUnmute;
  private   Stub<View>               mentionsSuggestions;
  private   MaterialButton           joinGroupCallButton;
  private   boolean                  callingTooltipShown;
  private   ImageView                wallpaper;
  private   View                     wallpaperDim;
  private   Toolbar                  toolbar;
  private   BroadcastReceiver        pinnedShortcutReceiver;

  private LinkPreviewViewModel         linkPreviewViewModel;
  private ConversationSearchViewModel  searchViewModel;
  private ConversationStickerViewModel stickerViewModel;
  private ConversationViewModel        viewModel;
  private ConversationGroupViewModel   groupViewModel;
  private MentionsPickerViewModel      mentionsViewModel;
  private GroupCallViewModel           groupCallViewModel;
  private VoiceRecorderWakeLock        voiceRecorderWakeLock;
  private DraftViewModel               draftViewModel;
  private VoiceNoteMediaController     voiceNoteMediaController;
  private VoiceNotePlayerView          voiceNotePlayerView;


  private LiveRecipient recipient;
  private long          threadId;
  private int           distributionType;
  private boolean       isSecureText;
  private final boolean isDefaultSms                  = false;
  private int           reactWithAnyEmojiStartPage    = -1;
  private boolean       isSearchRequested             = false;

  private volatile boolean screenInitialized = false;

  private IdentityRecordList identityRecords = new IdentityRecordList(Collections.emptyList());
  private Callback           callback;

  @Override
  public @NonNull View onCreateView(@NonNull LayoutInflater inflater, @Nullable ViewGroup container, @Nullable Bundle savedInstanceState) {
    return inflater.inflate(R.layout.conversation_activity, container, false);
  }

  @Override
  public void onViewCreated(@NonNull View view, @Nullable Bundle savedInstanceState) {
    if (requireActivity() instanceof Callback) {
      callback = (Callback) requireActivity();
    } else if (getParentFragment() instanceof Callback) {
      callback = (Callback) getParentFragment();
    } else {
      throw new ClassCastException("Cannot cast activity or parent fragment into a Callback object");
    }

    // TODO [alex] LargeScreenSupport -- This check will no longer be valid / necessary
    if (ConversationIntents.isInvalid(requireActivity().getIntent())) {
      Log.w(TAG, "[onCreate] Missing recipientId!");
      // TODO [greyson] Navigation
      startActivity(MainActivity.clearTop(requireContext()));
      requireActivity().finish();
      return;
    }

    voiceNoteMediaController = new VoiceNoteMediaController(requireActivity());
    voiceRecorderWakeLock    = new VoiceRecorderWakeLock(requireActivity());

    // TODO [alex] LargeScreenSupport -- Should be removed once we move to multi-pane layout.
    new FullscreenHelper(requireActivity()).showSystemUI();

    // TODO [alex] LargeScreenSupport -- This will need to be built from requireArguments()
    ConversationIntents.Args args = ConversationIntents.Args.from(requireActivity().getIntent());

    isSearchRequested = args.isWithSearchOpen();

    reportShortcutLaunch(args.getRecipientId());

    requireActivity().getWindow().getDecorView().setBackgroundResource(R.color.signal_background_primary);

    fragment = (ConversationFragment) getChildFragmentManager().findFragmentById(R.id.fragment_content);
    if (fragment == null) {
      fragment = new ConversationFragment();
      getChildFragmentManager().beginTransaction()
                               .replace(R.id.fragment_content, fragment)
                               .commitNow();
    }

    final boolean typingIndicatorsEnabled = TextSecurePreferences.isTypingIndicatorsEnabled(requireContext());

    initializeReceivers();
    initializeViews(view);
    updateWallpaper(args.getWallpaper());
    initializeResources(args);
    initializeLinkPreviewObserver();
    initializeSearchObserver();
    initializeStickerObserver();
    initializeViewModel(args);
    initializeGroupViewModel();
    initializeMentionsViewModel();
    initializeGroupCallViewModel();
    initializeDraftViewModel();
    initializeEnabledCheck();
    initializePendingRequestsBanner();
    initializeGroupV1MigrationsBanners();
    initializeSecurity(recipient.get().isRegistered(), isDefaultSms).addListener(new AssertedSuccessListener<Boolean>() {
      @Override
      public void onSuccess(Boolean result) {
        if (getActivity() == null) {
          Log.w(TAG, "Activity is not attached. Not proceeding with initialization.");
          return;
        }

        if (requireActivity().isFinishing()) {
          Log.w(TAG, "Activity is finishing. Not proceeding with initialization.");
          return;
        }

        initializeProfiles();
        initializeGv1Migration();
        initializeDraft(args).addListener(new AssertedSuccessListener<Boolean>() {
          @Override
          public void onSuccess(Boolean loadedDraft) {
            if (loadedDraft != null && loadedDraft) {
              Log.i(TAG, "Finished loading draft");
              ThreadUtil.runOnMain(() -> {
                if (fragment != null && fragment.isResumed()) {
                  fragment.moveToLastSeen();
                } else {
                  Log.w(TAG, "Wanted to move to the last seen position, but the fragment was in an invalid state");
                }
              });
            }

            if (typingIndicatorsEnabled) {
              composeText.addTextChangedListener(typingTextWatcher);
            }
            composeText.setSelection(composeText.length(), composeText.length());

            screenInitialized = true;
          }
        });
      }
    });
    initializeActionBar();

    requireActivity().getOnBackPressedDispatcher().addCallback(getViewLifecycleOwner(), new OnBackPressedCallback(true) {
      @Override
      public void handleOnBackPressed() {
        onBackPressed();
      }
    });
  }

  // TODO [alex] LargeScreenSupport -- This needs to be fed a stream of intents
  protected void onNewIntent(Intent intent) {
    Log.i(TAG, "onNewIntent()");

    if (requireActivity().isFinishing()) {
      Log.w(TAG, "Activity is finishing...");
      return;
    }

    if (!screenInitialized) {
      Log.w(TAG, "Activity is in the middle of initialization. Restarting.");
      requireActivity().finish();
      startActivity(intent);
      return;
    }

    reactWithAnyEmojiStartPage = -1;
    if (!Util.isEmpty(composeText) || attachmentManager.isAttachmentPresent() || inputPanel.hasSaveableContent()) {
      saveDraft();
      attachmentManager.clear(glideRequests, false);
      inputPanel.clearQuote();
      silentlySetComposeText("");
    }

    if (ConversationIntents.isInvalid(intent)) {
      Log.w(TAG, "[onNewIntent] Missing recipientId!");
      // TODO [greyson] Navigation
      startActivity(MainActivity.clearTop(requireContext()));
      requireActivity().finish();
      return;
    }

    requireActivity().setIntent(intent);

    ConversationIntents.Args args = ConversationIntents.Args.from(intent);
    // TODO [alex] LargeScreenSupport - Set arguments
    isSearchRequested = args.isWithSearchOpen();

    viewModel.setArgs(args);
    setVisibleThread(args.getThreadId());

    reportShortcutLaunch(viewModel.getArgs().getRecipientId());
    initializeResources(viewModel.getArgs());
    initializeSecurity(recipient.get().isRegistered(), isDefaultSms).addListener(new AssertedSuccessListener<Boolean>() {
      @Override
      public void onSuccess(Boolean result) {
        if (getContext() != null) {
          initializeDraft(viewModel.getArgs());
        }
      }
    });

    if (fragment != null) {
      fragment.onNewIntent();
    }

    searchNav.setVisibility(View.GONE);

    if (args.isWithSearchOpen()) {
      if (searchViewItem != null && searchViewItem.expandActionView()) {
        searchViewModel.onSearchOpened();
      }
    } else {
      searchViewModel.onSearchClosed();
      viewModel.setSearchQuery(null);
      inputPanel.setHideForSearch(false);
    }
  }

  @Override
  public void onResume() {
    super.onResume();

    // TODO [alex] LargeScreenSupport -- Remove these lines.
    WindowUtil.setLightNavigationBarFromTheme(requireActivity());
    WindowUtil.setLightStatusBarFromTheme(requireActivity());

    EventBus.getDefault().register(this);
    initializeIdentityRecords();
    composeText.setTransport(sendButton.getSelectedTransport());

    Recipient recipientSnapshot = recipient.get();

    titleView.setTitle(glideRequests, recipientSnapshot);
    setBlockedUserState(recipientSnapshot, isSecureText, isDefaultSms);
    calculateCharactersRemaining();

    if (recipientSnapshot.getGroupId().isPresent() && recipientSnapshot.getGroupId().get().isV2() && !recipientSnapshot.isBlocked()) {
      GroupId.V2 groupId = recipientSnapshot.getGroupId().get().requireV2();

      ApplicationDependencies.getJobManager()
                             .startChain(new RequestGroupV2InfoJob(groupId))
                             .then(GroupV2UpdateSelfProfileKeyJob.withoutLimits(groupId))
                             .enqueue();

      if (viewModel.getArgs().isFirstTimeInSelfCreatedGroup()) {
        groupViewModel.inviteFriendsOneTimeIfJustSelfInGroup(getChildFragmentManager(), groupId);
      }
    }

    if (groupCallViewModel != null) {
      groupCallViewModel.peekGroupCall();
    }

    setVisibleThread(threadId);
    ConversationUtil.refreshRecipientShortcuts();

    if (SignalStore.rateLimit().needsRecaptcha()) {
      RecaptchaProofBottomSheetFragment.show(getChildFragmentManager());
    }
  }

  @Override
  public void onPause() {
    super.onPause();
    if (!isInBubble()) {
      ApplicationDependencies.getMessageNotifier().clearVisibleThread();
    }

    if (requireActivity().isFinishing()) requireActivity().overridePendingTransition(R.anim.fade_scale_in, R.anim.slide_to_end);
    inputPanel.onPause();

    fragment.setLastSeen(System.currentTimeMillis());
    markLastSeen();
    EventBus.getDefault().unregister(this);
  }

  @Override
  public void onStop() {
    super.onStop();
    saveDraft();
    EventBus.getDefault().unregister(this);
  }

  @Override
  public void onConfigurationChanged(Configuration newConfig) {
    Log.i(TAG, "onConfigurationChanged(" + newConfig.orientation + ")");
    super.onConfigurationChanged(newConfig);
    composeText.setTransport(sendButton.getSelectedTransport());

    if (emojiDrawerStub.resolved() && container.getCurrentInput() == emojiDrawerStub.get()) {
      container.hideAttachedInput(true);
    }

    if (reactionDelegate.isShowing()) {
     reactionDelegate.hide();
    }
  }

  @Override
  public void onDestroy() {
    if (securityUpdateReceiver != null)  requireActivity().unregisterReceiver(securityUpdateReceiver);
    if (pinnedShortcutReceiver != null)  requireActivity().unregisterReceiver(pinnedShortcutReceiver);
    super.onDestroy();
  }

  // TODO [alex] LargeScreenSupport -- Pipe in events from activity
  public boolean dispatchTouchEvent(MotionEvent ev) {
    return reactionDelegate.applyTouchEvent(ev);
  }

  @Override
  public void onActivityResult(final int reqCode, int resultCode, Intent data) {
    Log.i(TAG, "onActivityResult called: " + reqCode + ", " + resultCode + " , " + data);
    super.onActivityResult(reqCode, resultCode, data);

    if ((data == null && reqCode != TAKE_PHOTO && reqCode != SMS_DEFAULT) ||
        (resultCode != Activity.RESULT_OK && reqCode != SMS_DEFAULT))
    {
      updateLinkPreviewState();
      SignalStore.settings().setDefaultSms(Util.isDefaultSmsProvider(requireContext()));
      return;
    }

    switch (reqCode) {
    case PICK_DOCUMENT:
      setMedia(data.getData(), MediaType.DOCUMENT);
      break;
    case PICK_AUDIO:
      setMedia(data.getData(), MediaType.AUDIO);
      break;
    case PICK_CONTACT:
      if (isSecureText && !isSmsForced()) {
        openContactShareEditor(data.getData());
      } else {
        addAttachmentContactInfo(data.getData());
      }
      break;
    case GET_CONTACT_DETAILS:
      sendSharedContact(data.getParcelableArrayListExtra(ContactShareEditActivity.KEY_CONTACTS));
      break;
    case GROUP_EDIT:
      Recipient recipientSnapshot = recipient.get();

      onRecipientChanged(recipientSnapshot);
      titleView.setTitle(glideRequests, recipientSnapshot);
      NotificationChannels.updateContactChannelName(requireContext(), recipientSnapshot);
      setBlockedUserState(recipientSnapshot, isSecureText, isDefaultSms);
      invalidateOptionsMenu();
      break;
    case TAKE_PHOTO:
      handleImageFromDeviceCameraApp();
      break;
    case ADD_CONTACT:
      SimpleTask.run(() -> {
        try {
          DirectoryHelper.refreshDirectoryFor(requireContext(), recipient.get(), false);
        } catch (IOException e) {
          Log.w(TAG, "Failed to refresh user after adding to contacts.");
        }
        return null;
      }, nothing -> onRecipientChanged(recipient.get()));
      break;
    case PICK_LOCATION:
      SignalPlace place = new SignalPlace(PlacePickerActivity.addressFromData(data));
      attachmentManager.setLocation(place, getCurrentMediaConstraints());
      break;
    case PICK_GIF:
      onGifSelectSuccess(data.getData(),
                         data.getIntExtra(GiphyActivity.EXTRA_WIDTH, 0),
                         data.getIntExtra(GiphyActivity.EXTRA_HEIGHT, 0));
      break;
    case SMS_DEFAULT:
      initializeSecurity(isSecureText, isDefaultSms);
      break;
    case MEDIA_SENDER:
      MediaSendActivityResult result = MediaSendActivityResult.fromData(data);

      if (!Objects.equals(result.getRecipientId(), recipient.getId())) {
        Log.w(TAG, "Result's recipientId did not match ours! Result: " + result.getRecipientId() + ", Activity: " + recipient.getId());
        Toast.makeText(requireContext(), R.string.ConversationActivity_error_sending_media, Toast.LENGTH_SHORT).show();
        return;
      }

      sendButton.setTransport(result.getTransport());

      if (result.isPushPreUpload()) {
        sendMediaMessage(result);
        return;
      }

      long       expiresIn      = TimeUnit.SECONDS.toMillis(recipient.get().getExpiresInSeconds());
      int        subscriptionId = sendButton.getSelectedTransport().getSimSubscriptionId().or(-1);
      boolean    initiating     = threadId == -1;
      QuoteModel quote          = result.isViewOnce() ? null : inputPanel.getQuote().orNull();
      SlideDeck  slideDeck      = new SlideDeck();
      List<Mention> mentions    = new ArrayList<>(result.getMentions());

      for (Media mediaItem : result.getNonUploadedMedia()) {
        if (MediaUtil.isVideoType(mediaItem.getMimeType())) {
          slideDeck.addSlide(new VideoSlide(requireContext(), mediaItem.getUri(), mediaItem.getSize(), mediaItem.isVideoGif(), mediaItem.getWidth(), mediaItem.getHeight(), mediaItem.getCaption().orNull(), mediaItem.getTransformProperties().orNull()));
        } else if (MediaUtil.isGif(mediaItem.getMimeType())) {
          slideDeck.addSlide(new GifSlide(requireContext(), mediaItem.getUri(), mediaItem.getSize(), mediaItem.getWidth(), mediaItem.getHeight(), mediaItem.isBorderless(), mediaItem.getCaption().orNull()));
        } else if (MediaUtil.isImageType(mediaItem.getMimeType())) {
          slideDeck.addSlide(new ImageSlide(requireContext(), mediaItem.getUri(), mediaItem.getMimeType(), mediaItem.getSize(), mediaItem.getWidth(), mediaItem.getHeight(), mediaItem.isBorderless(), mediaItem.getCaption().orNull(), null, mediaItem.getTransformProperties().orNull()));
        } else {
          Log.w(TAG, "Asked to send an unexpected mimeType: '" + mediaItem.getMimeType() + "'. Skipping.");
        }
      }

      final Context context = requireContext().getApplicationContext();

      sendMediaMessage(result.getRecipientId(),
                       result.getTransport().isSms(),
                       result.getBody(),
                       slideDeck,
                       quote,
                       Collections.emptyList(),
                       Collections.emptyList(),
                       mentions,
                       expiresIn,
                       result.isViewOnce(),
                       subscriptionId,
                       initiating,
                       true,
                       null).addListener(new AssertedSuccessListener<Void>() {
        @Override
        public void onSuccess(Void result) {
          AsyncTask.THREAD_POOL_EXECUTOR.execute(() -> {
            Stream.of(slideDeck.getSlides())
                  .map(Slide::getUri)
                  .withoutNulls()
                  .filter(BlobProvider::isAuthority)
                  .forEach(uri -> BlobProvider.getInstance().delete(context, uri));
          });
        }
      });

      break;
    }
  }

  @Override
  public void onSaveInstanceState(@NonNull Bundle outState) {
    super.onSaveInstanceState(outState);

    outState.putInt(STATE_REACT_WITH_ANY_PAGE, reactWithAnyEmojiStartPage);
    outState.putBoolean(STATE_IS_SEARCH_REQUESTED, isSearchRequested);
  }

  @Override
  public void onViewStateRestored(Bundle savedInstanceState) {
    super.onViewStateRestored(savedInstanceState);

    if (savedInstanceState != null) {
      reactWithAnyEmojiStartPage = savedInstanceState.getInt(STATE_REACT_WITH_ANY_PAGE, -1);
      isSearchRequested          = savedInstanceState.getBoolean(STATE_IS_SEARCH_REQUESTED, false);
    }
  }

  private void setVisibleThread(long threadId) {
    if (!isInBubble()) {
      // TODO [alex] LargeScreenSupport -- Inform MainActivityViewModel that the conversation was opened.
      ApplicationDependencies.getMessageNotifier().setVisibleThread(threadId);
    }
  }

  private void reportShortcutLaunch(@NonNull RecipientId recipientId) {
    ShortcutManagerCompat.reportShortcutUsed(requireContext(), ConversationUtil.getShortcutId(recipientId));
  }

  private void handleImageFromDeviceCameraApp() {
    if (attachmentManager.getCaptureUri() == null) {
      Log.w(TAG, "No image available.");
      return;
    }

    try {
      Uri mediaUri = BlobProvider.getInstance()
                                 .forData(requireContext().getContentResolver().openInputStream(attachmentManager.getCaptureUri()), 0L)
                                 .withMimeType(MediaUtil.IMAGE_JPEG)
                                 .createForSingleSessionOnDisk(requireContext());

      requireContext().getContentResolver().delete(attachmentManager.getCaptureUri(), null, null);

      setMedia(mediaUri, MediaType.IMAGE);
    } catch (IOException ioe) {
      Log.w(TAG, "Could not handle public image", ioe);
    }
  }

  @Override
  public void startActivity(Intent intent) {
    if (intent.getStringExtra(Browser.EXTRA_APPLICATION_ID) != null) {
      intent.removeExtra(Browser.EXTRA_APPLICATION_ID);
    }

    try {
      super.startActivity(intent);
    } catch (ActivityNotFoundException e) {
      Log.w(TAG, e);
      Toast.makeText(requireContext(), R.string.ConversationActivity_there_is_no_app_available_to_handle_this_link_on_your_device, Toast.LENGTH_LONG).show();
    }
  }

  @Override
  public void onCreateOptionsMenu(Menu menu, MenuInflater inflater) {
    menu.clear();

    GroupActiveState groupActiveState = groupViewModel.getGroupActiveState().getValue();
    boolean isActiveGroup             = groupActiveState != null && groupActiveState.isActiveGroup();
    boolean isActiveV2Group           = groupActiveState != null && groupActiveState.isActiveV2Group();
    boolean isInActiveGroup           = groupActiveState != null && !groupActiveState.isActiveGroup();

    if (isInMessageRequest() && recipient != null && !recipient.get().isBlocked()) {
      if (isActiveGroup) {
        inflater.inflate(R.menu.conversation_message_requests_group, menu);
      }

      super.onCreateOptionsMenu(menu, inflater);
    }

    if (isSecureText) {
      if (recipient.get().getExpiresInSeconds() > 0) {
        if (!isInActiveGroup) {
          inflater.inflate(R.menu.conversation_expiring_on, menu);
        }
        titleView.showExpiring(recipient);
      } else {
        if (!isInActiveGroup) {
          inflater.inflate(R.menu.conversation_expiring_off, menu);
        }
        titleView.clearExpiring();
      }
    }

    if (isSingleConversation()) {
      if (isSecureText)                           inflater.inflate(R.menu.conversation_callable_secure, menu);
      else if (!recipient.get().isReleaseNotes()) inflater.inflate(R.menu.conversation_callable_insecure, menu);
    } else if (isGroupConversation()) {
      if (isActiveV2Group && Build.VERSION.SDK_INT > 19) {
        inflater.inflate(R.menu.conversation_callable_groupv2, menu);
        if (groupCallViewModel != null && Boolean.TRUE.equals(groupCallViewModel.hasActiveGroupCall().getValue())) {
          hideMenuItem(menu, R.id.menu_video_secure);
        }
        showGroupCallingTooltip();
      }

      inflater.inflate(R.menu.conversation_group_options, menu);

      if (!isPushGroupConversation()) {
        inflater.inflate(R.menu.conversation_mms_group_options, menu);
        if (distributionType == ThreadDatabase.DistributionTypes.BROADCAST) {
          menu.findItem(R.id.menu_distribution_broadcast).setChecked(true);
        } else {
          menu.findItem(R.id.menu_distribution_conversation).setChecked(true);
        }
      }

      inflater.inflate(R.menu.conversation_active_group_options, menu);
    }

    inflater.inflate(R.menu.conversation, menu);

    if (isSingleConversation() && !isSecureText && !recipient.get().isReleaseNotes()) {
      inflater.inflate(R.menu.conversation_insecure, menu);
    }

    if (recipient != null && recipient.get().isMuted()) inflater.inflate(R.menu.conversation_muted, menu);
    else                                                inflater.inflate(R.menu.conversation_unmuted, menu);

    if (isSingleConversation() && getRecipient().getContactUri() == null && !recipient.get().isReleaseNotes()) {
      inflater.inflate(R.menu.conversation_add_to_contacts, menu);
    }

    if (recipient != null && recipient.get().isSelf()) {
      if (isSecureText) {
        hideMenuItem(menu, R.id.menu_call_secure);
        hideMenuItem(menu, R.id.menu_video_secure);
      } else {
        hideMenuItem(menu, R.id.menu_call_insecure);
      }

      hideMenuItem(menu, R.id.menu_mute_notifications);
    }

    if (recipient != null && recipient.get().isBlocked()) {
      if (isSecureText) {
        hideMenuItem(menu, R.id.menu_call_secure);
        hideMenuItem(menu, R.id.menu_video_secure);
        hideMenuItem(menu, R.id.menu_expiring_messages);
        hideMenuItem(menu, R.id.menu_expiring_messages_off);
      } else {
        hideMenuItem(menu, R.id.menu_call_insecure);
      }

      hideMenuItem(menu, R.id.menu_mute_notifications);
    }

    if (recipient != null && recipient.get().isReleaseNotes()) {
      hideMenuItem(menu, R.id.menu_add_shortcut);
    }

    hideMenuItem(menu, R.id.menu_group_recipients);

    if (isActiveV2Group) {
      hideMenuItem(menu, R.id.menu_mute_notifications);
      hideMenuItem(menu, R.id.menu_conversation_settings);
    } else if (isGroupConversation()) {
      hideMenuItem(menu, R.id.menu_conversation_settings);
    }

    hideMenuItem(menu, R.id.menu_create_bubble);
    viewModel.canShowAsBubble().observe(getViewLifecycleOwner(), canShowAsBubble -> {
      MenuItem item = menu.findItem(R.id.menu_create_bubble);

      if (item != null) {
        item.setVisible(canShowAsBubble && !isInBubble());
      }
    });

    if (threadId == -1L) {
      hideMenuItem(menu, R.id.menu_view_media);
    }

    searchViewItem = menu.findItem(R.id.menu_search);

    SearchView                     searchView    = (SearchView) searchViewItem.getActionView();
    SearchView.OnQueryTextListener queryListener = new SearchView.OnQueryTextListener() {
      @Override
      public boolean onQueryTextSubmit(String query) {
        searchViewModel.onQueryUpdated(query, threadId, true);
        searchNav.showLoading();
        viewModel.setSearchQuery(query);
        return true;
      }

      @Override
      public boolean onQueryTextChange(String query) {
        searchViewModel.onQueryUpdated(query, threadId, false);
        searchNav.showLoading();
        viewModel.setSearchQuery(query);
        return true;
      }
    };

    searchViewItem.setOnActionExpandListener(new MenuItem.OnActionExpandListener() {
      @Override
      public boolean onMenuItemActionExpand(MenuItem item) {
        searchView.setOnQueryTextListener(queryListener);
        searchViewModel.onSearchOpened();
        searchNav.setVisibility(View.VISIBLE);
        searchNav.setData(0, 0);
        inputPanel.setHideForSearch(true);

        for (int i = 0; i < menu.size(); i++) {
          if (!menu.getItem(i).equals(searchViewItem)) {
            menu.getItem(i).setVisible(false);
          }
        }
        return true;
      }

      @Override
      public boolean onMenuItemActionCollapse(MenuItem item) {
        searchView.setOnQueryTextListener(null);
        isSearchRequested = false;
        searchViewModel.onSearchClosed();
        searchNav.setVisibility(View.GONE);
        inputPanel.setHideForSearch(false);
        viewModel.setSearchQuery(null);
        setBlockedUserState(recipient.get(), isSecureText, isDefaultSms);
        invalidateOptionsMenu();
        return true;
      }
    });

    if (isSearchRequested) {
      if (searchViewItem.expandActionView()) {
          searchViewModel.onSearchOpened();
        }
    }

    super.onCreateOptionsMenu(menu, inflater);
  }

  public void invalidateOptionsMenu() {
    if (!isSearchRequested && getActivity() != null) {
      onCreateOptionsMenu(toolbar.getMenu(), requireActivity().getMenuInflater());
    }
  }

  @Override
  public boolean onOptionsItemSelected(MenuItem item) {
    super.onOptionsItemSelected(item);
    switch (item.getItemId()) {
    case R.id.menu_call_secure:               handleDial(getRecipient(), true);                  return true;
    case R.id.menu_video_secure:              handleVideo(getRecipient());                       return true;
    case R.id.menu_call_insecure:             handleDial(getRecipient(), false);                 return true;
    case R.id.menu_view_media:                handleViewMedia();                                 return true;
    case R.id.menu_add_shortcut:              handleAddShortcut();                               return true;
    case R.id.menu_search:                    handleSearch();                                    return true;
    case R.id.menu_add_to_contacts:           handleAddToContacts();                             return true;
    case R.id.menu_group_recipients:          handleDisplayGroupRecipients();                    return true;
    case R.id.menu_distribution_broadcast:    handleDistributionBroadcastEnabled(item);          return true;
    case R.id.menu_distribution_conversation: handleDistributionConversationEnabled(item);       return true;
    case R.id.menu_group_settings:            handleManageGroup();                               return true;
    case R.id.menu_leave:                     handleLeavePushGroup();                            return true;
    case R.id.menu_invite:                    handleInviteLink();                                return true;
    case R.id.menu_mute_notifications:        handleMuteNotifications();                         return true;
    case R.id.menu_unmute_notifications:      handleUnmuteNotifications();                       return true;
    case R.id.menu_conversation_settings:     handleConversationSettings();                      return true;
    case R.id.menu_expiring_messages_off:
    case R.id.menu_expiring_messages:         handleSelectMessageExpiration();                   return true;
    case R.id.menu_create_bubble:             handleCreateBubble();                              return true;
    case android.R.id.home:                   requireActivity().finish();                        return true;
    }

    return false;
  }

  public void onBackPressed() {
    Log.d(TAG, "onBackPressed()");
    if (reactionDelegate.isShowing()) {
      reactionDelegate.hide();
    } else if (container.isInputOpen()) {
      container.hideCurrentInput(composeText);
    } else {
      requireActivity().finish();
    }
  }

  @Override
  public void onKeyboardShown() {
    inputPanel.onKeyboardShown();
  }

  @Subscribe(threadMode = ThreadMode.MAIN)
  public void onEvent(ReminderUpdateEvent event) {
    updateReminders();
  }

  @SuppressLint("MissingSuperCall")
  @Override
  public void onRequestPermissionsResult(int requestCode, @NonNull String[] permissions, @NonNull int[] grantResults) {
    Permissions.onRequestPermissionsResult(this, requestCode, permissions, grantResults);
  }

  @Override
  public void onAttachmentMediaClicked(@NonNull Media media) {
    linkPreviewViewModel.onUserCancel();
    startActivityForResult(MediaSelectionActivity.editor(requireActivity(), sendButton.getSelectedTransport(), Collections.singletonList(media), recipient.getId(), composeText.getTextTrimmed()), MEDIA_SENDER);
    container.hideCurrentInput(composeText);
  }

  @Override
  public void onAttachmentSelectorClicked(@NonNull AttachmentKeyboardButton button) {
    switch (button) {
      case GALLERY:
        AttachmentManager.selectGallery(this, MEDIA_SENDER, recipient.get(), composeText.getTextTrimmed(), sendButton.getSelectedTransport(), inputPanel.getQuote().isPresent());
        break;
      case FILE:
        AttachmentManager.selectDocument(this, PICK_DOCUMENT);
        break;
      case CONTACT:
        AttachmentManager.selectContactInfo(this, PICK_CONTACT);
        break;
      case LOCATION:
        AttachmentManager.selectLocation(this, PICK_LOCATION);
        break;
      case PAYMENT:
        if (recipient.get().hasProfileKeyCredential()) {
          AttachmentManager.selectPayment(this, recipient.getId());
        } else {
          CanNotSendPaymentDialog.show(requireActivity());
        }
        break;

    }

    container.hideCurrentInput(composeText);
  }

  @Override
  public void onAttachmentPermissionsRequested() {
    Permissions.with(this)
               .request(Manifest.permission.READ_EXTERNAL_STORAGE)
               .onAllGranted(() -> viewModel.onAttachmentKeyboardOpen())
               .withPermanentDenialDialog(getString(R.string.AttachmentManager_signal_requires_the_external_storage_permission_in_order_to_attach_photos_videos_or_audio))
               .execute();
  }

//////// Event Handlers

  private void handleSelectMessageExpiration() {
    if (isPushGroupConversation() && !isActiveGroup()) {
      return;
    }

    startActivity(RecipientDisappearingMessagesActivity.forRecipient(requireContext(), recipient.getId()));
  }

  private void handleMuteNotifications() {
    MuteDialog.show(requireActivity(), until -> {
      new AsyncTask<Void, Void, Void>() {
        @Override
        protected Void doInBackground(Void... params) {
         SignalDatabase.recipients().setMuted(recipient.getId(), until);

          return null;
        }
      }.executeOnExecutor(AsyncTask.THREAD_POOL_EXECUTOR);
    });
  }

  private void handleConversationSettings() {
    if (isGroupConversation()) {
      handleManageGroup();
      return;
    }

    if (isInMessageRequest()) return;

    Intent intent = ConversationSettingsActivity.forRecipient(requireContext(), recipient.getId());
    Bundle bundle = ConversationSettingsActivity.createTransitionBundle(requireActivity(), titleView.findViewById(R.id.contact_photo_image), toolbar);

    ActivityCompat.startActivity(requireActivity(), intent, bundle);
  }

  private void handleUnmuteNotifications() {
    new AsyncTask<Void, Void, Void>() {
      @Override
      protected Void doInBackground(Void... params) {
        SignalDatabase.recipients().setMuted(recipient.getId(), 0);
        return null;
      }
    }.executeOnExecutor(AsyncTask.THREAD_POOL_EXECUTOR);
  }

  private void handleUnblock() {
    final Context context = requireContext().getApplicationContext();
    BlockUnblockDialog.showUnblockFor(requireContext(), getLifecycle(), recipient.get(), () -> {
      SignalExecutors.BOUNDED.execute(() -> {
        RecipientUtil.unblock(context, recipient.get());
      });
    });
  }

  private void handleRegisterForSignal() {
    startActivity(RegistrationNavigationActivity.newIntentForReRegistration(requireContext()));
  }

  private void handleInviteLink() {
    String inviteText = getString(R.string.ConversationActivity_lets_switch_to_signal, getString(R.string.install_url));

    if (isDefaultSms) {
      composeText.appendInvite(inviteText);
    } else {
      Intent intent = new Intent(Intent.ACTION_SENDTO);
      intent.setData(Uri.parse("smsto:" + recipient.get().requireSmsAddress()));
      intent.putExtra("sms_body", inviteText);
      intent.putExtra(Intent.EXTRA_TEXT, inviteText);
      startActivity(intent);
    }
  }

  private void handleViewMedia() {
    startActivity(MediaOverviewActivity.forThread(requireContext(), threadId));
  }

  private void handleAddShortcut() {
    Log.i(TAG, "Creating home screen shortcut for recipient " + recipient.get().getId());

    final Context context = requireContext().getApplicationContext();
    final Recipient recipient = this.recipient.get();

    if (pinnedShortcutReceiver == null) {
      pinnedShortcutReceiver = new BroadcastReceiver() {
        @Override public void onReceive(Context context, Intent intent) {
          Toast.makeText(context, context.getString(R.string.ConversationActivity_added_to_home_screen), Toast.LENGTH_LONG).show();
        }
      };
      requireActivity().registerReceiver(pinnedShortcutReceiver, new IntentFilter(ACTION_PINNED_SHORTCUT));
    }

    GlideApp.with(this)
            .asBitmap()
            .load(recipient.getContactPhoto())
            .error(recipient.getFallbackContactPhoto().asDrawable(context, recipient.getAvatarColor(), false))
            .into(new CustomTarget<Bitmap>() {
              @Override
              public void onLoadFailed(@Nullable Drawable errorDrawable) {
                if (errorDrawable == null) {
                  throw new AssertionError();
                }

                Log.w(TAG, "Utilizing fallback photo for shortcut for recipient " + recipient.getId());

                SimpleTask.run(() -> DrawableUtil.toBitmap(errorDrawable, SHORTCUT_ICON_SIZE, SHORTCUT_ICON_SIZE),
                               bitmap -> addIconToHomeScreen(context, bitmap, recipient));
              }

              @Override
              public void onResourceReady(@NonNull Bitmap resource, @Nullable Transition<? super Bitmap> transition) {
                SimpleTask.run(() -> BitmapUtil.createScaledBitmap(resource, SHORTCUT_ICON_SIZE, SHORTCUT_ICON_SIZE),
                               bitmap -> addIconToHomeScreen(context, bitmap, recipient));
              }

              @Override
              public void onLoadCleared(@Nullable Drawable placeholder) {
              }
            });

  }

  private void handleCreateBubble() {
    ConversationIntents.Args args = viewModel.getArgs();

    BubbleUtil.displayAsBubble(requireContext(), args.getRecipientId(), args.getThreadId());
    requireActivity().finish();
  }

  private static void addIconToHomeScreen(@NonNull Context context,
                                          @NonNull Bitmap bitmap,
                                          @NonNull Recipient recipient)
  {
    IconCompat icon = IconCompat.createWithAdaptiveBitmap(bitmap);
    String     name = recipient.isSelf() ? context.getString(R.string.note_to_self)
                                                  : recipient.getDisplayName(context);

    ShortcutInfoCompat shortcutInfoCompat = new ShortcutInfoCompat.Builder(context, recipient.getId().serialize() + '-' + System.currentTimeMillis())
                                                                  .setShortLabel(name)
                                                                  .setIcon(icon)
                                                                  .setIntent(ShortcutLauncherActivity.createIntent(context, recipient.getId()))
                                                                  .build();

    Intent callbackIntent                = new Intent(ACTION_PINNED_SHORTCUT);
    PendingIntent shortcutPinnedCallback = PendingIntent.getBroadcast(context, REQUEST_CODE_PIN_SHORTCUT, callbackIntent, 0);

    ShortcutManagerCompat.requestPinShortcut(context, shortcutInfoCompat, shortcutPinnedCallback.getIntentSender());

    bitmap.recycle();
  }

  private void handleSearch() {
    searchViewModel.onSearchOpened();
  }

  private void handleLeavePushGroup() {
    if (getRecipient() == null) {
      Toast.makeText(requireContext(), getString(R.string.ConversationActivity_invalid_recipient),
                     Toast.LENGTH_LONG).show();
      return;
    }

    LeaveGroupDialog.handleLeavePushGroup(requireActivity(), getRecipient().requireGroupId().requirePush(), () -> requireActivity().finish());
  }

  private void handleManageGroup() {
    Intent intent = ConversationSettingsActivity.forGroup(requireContext(), recipient.get().requireGroupId());
    Bundle bundle = ConversationSettingsActivity.createTransitionBundle(requireContext(), titleView.findViewById(R.id.contact_photo_image), toolbar);

    ActivityCompat.startActivity(requireContext(), intent, bundle);
  }

  private void handleDistributionBroadcastEnabled(MenuItem item) {
    distributionType = ThreadDatabase.DistributionTypes.BROADCAST;
    item.setChecked(true);

    if (threadId != -1) {
      new AsyncTask<Void, Void, Void>() {
        @Override
        protected Void doInBackground(Void... params) {
          SignalDatabase.threads().setDistributionType(threadId, ThreadDatabase.DistributionTypes.BROADCAST);
          return null;
        }
      }.executeOnExecutor(AsyncTask.THREAD_POOL_EXECUTOR);
    }
  }

  private void handleDistributionConversationEnabled(MenuItem item) {
    distributionType = ThreadDatabase.DistributionTypes.CONVERSATION;
    item.setChecked(true);

    if (threadId != -1) {
      new AsyncTask<Void, Void, Void>() {
        @Override
        protected Void doInBackground(Void... params) {
          SignalDatabase.threads().setDistributionType(threadId, ThreadDatabase.DistributionTypes.CONVERSATION);
          return null;
        }
      }.executeOnExecutor(AsyncTask.THREAD_POOL_EXECUTOR);
    }
  }

  private void handleDial(final Recipient recipient, boolean isSecure) {
    if (recipient == null) return;

    if (isSecure) {
      CommunicationActions.startVoiceCall(requireActivity(), recipient);
    } else {
      CommunicationActions.startInsecureCall(requireActivity(), recipient);
    }
  }

  private void handleVideo(final Recipient recipient) {
    if (recipient == null) return;

    if (recipient.isPushV2Group() && groupCallViewModel.hasActiveGroupCall().getValue() == Boolean.FALSE && groupViewModel.isNonAdminInAnnouncementGroup()) {
      new MaterialAlertDialogBuilder(requireContext()).setTitle(R.string.ConversationActivity_cant_start_group_call)
                                          .setMessage(R.string.ConversationActivity_only_admins_of_this_group_can_start_a_call)
                                          .setPositiveButton(android.R.string.ok, (d, w) -> d.dismiss())
                                          .show();
    } else {
      CommunicationActions.startVideoCall(requireActivity(), recipient);
    }
  }

  private void handleDisplayGroupRecipients() {
    new GroupMembersDialog(requireActivity(), getRecipient()).display();
  }

  private void handleAddToContacts() {
    if (recipient.get().isGroup()) return;

    try {
      startActivityForResult(RecipientExporter.export(recipient.get()).asAddContactIntent(), ADD_CONTACT);
    } catch (ActivityNotFoundException e) {
      Log.w(TAG, e);
    }
  }

  private boolean handleDisplayQuickContact() {
    if (isInMessageRequest() || recipient.get().isGroup()) return false;

    if (recipient.get().getContactUri() != null) {
      ContactsContract.QuickContact.showQuickContact(requireContext(), titleView, recipient.get().getContactUri(), ContactsContract.QuickContact.MODE_LARGE, null);
    } else {
      handleAddToContacts();
    }

    return true;
  }

  private void handleAddAttachment() {
    if (isSecureText) {
      viewModel.getRecentMedia().removeObservers(this);

      if (attachmentKeyboardStub.resolved() && container.isInputOpen() && container.getCurrentInput() == attachmentKeyboardStub.get()) {
        container.showSoftkey(composeText);
      } else {
        viewModel.getRecentMedia().observe(getViewLifecycleOwner(), media -> attachmentKeyboardStub.get().onMediaChanged(media));
        attachmentKeyboardStub.get().setCallback(this);
        attachmentKeyboardStub.get().setWallpaperEnabled(recipient.get().hasWallpaper());

        updatePaymentsAvailable();

        container.show(composeText, attachmentKeyboardStub.get());

        viewModel.onAttachmentKeyboardOpen();
      }
    }
  }

  private void updatePaymentsAvailable() {
    if (!attachmentKeyboardStub.resolved()) {
      return;
    }

    PaymentsValues paymentsValues = SignalStore.paymentsValues();

    if (paymentsValues.getPaymentsAvailability().isSendAllowed() &&
        !recipient.get().isSelf()                                &&
        !recipient.get().isGroup()                               &&
        recipient.get().isRegistered()                           &&
        !recipient.get().isForceSmsSelection())
    {
      attachmentKeyboardStub.get().filterAttachmentKeyboardButtons(null);
    } else {
      attachmentKeyboardStub.get().filterAttachmentKeyboardButtons(btn -> btn != AttachmentKeyboardButton.PAYMENT);
    }
  }

  private void handleRecentSafetyNumberChange() {
    List<IdentityRecord> records = identityRecords.getUnverifiedRecords();
    records.addAll(identityRecords.getUntrustedRecords());
    SafetyNumberChangeDialog.show(getChildFragmentManager(), records);
  }

  @Override
  public void onSendAnywayAfterSafetyNumberChange(@NonNull List<RecipientId> changedRecipients) {
    Log.d(TAG, "onSendAnywayAfterSafetyNumberChange");
    initializeIdentityRecords().addListener(new AssertedSuccessListener<Boolean>() {
      @Override
      public void onSuccess(Boolean result) {
        sendMessage(null);
      }
    });
  }

  @Override
  public void onMessageResentAfterSafetyNumberChange() {
    Log.d(TAG, "onMessageResentAfterSafetyNumberChange");
    initializeIdentityRecords().addListener(new AssertedSuccessListener<Boolean>() {
      @Override
      public void onSuccess(Boolean result) { }
    });
  }

  @Override
  public void onCanceled() { }

  private void handleSecurityChange(boolean isSecureText, boolean isDefaultSms) {
    Log.i(TAG, "handleSecurityChange(" + isSecureText + ", " + isDefaultSms + ")");

    this.isSecureText = isSecureText;

    boolean isMediaMessage = recipient.get().isMmsGroup() || attachmentManager.isAttachmentPresent();

    sendButton.resetAvailableTransports(isMediaMessage);

<<<<<<< HEAD
=======
    boolean smsEnabled = true;

    if (recipient.get().isPushGroup() || (!recipient.get().isMmsGroup() && !recipient.get().hasSmsAddress())) {
      sendButton.disableTransport(Type.SMS);
      smsEnabled = false;
    }

    if (!isSecureText && !isPushGroupConversation() && !recipient.get().isServiceIdOnly() && !recipient.get().isReleaseNotes() && smsEnabled) {
      sendButton.disableTransport(Type.TEXTSECURE);
    }

    if (!recipient.get().isPushGroup() && recipient.get().isForceSmsSelection() && smsEnabled) {
      sendButton.setDefaultTransport(Type.SMS);
    } else {
      if (isSecureText || isPushGroupConversation() || recipient.get().isServiceIdOnly() || recipient.get().isReleaseNotes() || !smsEnabled) {
        sendButton.setDefaultTransport(Type.TEXTSECURE);
      } else {
        sendButton.setDefaultTransport(Type.SMS);
      }
    }

>>>>>>> d80722db
    calculateCharactersRemaining();
    invalidateOptionsMenu();
    setBlockedUserState(recipient.get(), isSecureText, isDefaultSms);
  }

  ///// Initializers

  private ListenableFuture<Boolean> initializeDraft(@NonNull ConversationIntents.Args args) {
    final SettableFuture<Boolean> result = new SettableFuture<>();

    final CharSequence   draftText        = args.getDraftText();
    final Uri            draftMedia       = requireActivity().getIntent().getData();
    final String         draftContentType = requireActivity().getIntent().getType();
    final MediaType      draftMediaType   = MediaType.from(draftContentType);
    final List<Media>    mediaList        = args.getMedia();
    final StickerLocator stickerLocator   = args.getStickerLocator();
    final boolean        borderless       = args.isBorderless();

    if (stickerLocator != null && draftMedia != null) {
      Log.d(TAG, "Handling shared sticker.");
      sendSticker(stickerLocator, Objects.requireNonNull(draftContentType), draftMedia, 0, true);
      return new SettableFuture<>(false);
    }

    if (draftMedia != null && draftContentType != null && borderless) {
      SimpleTask.run(getLifecycle(),
                     () -> getKeyboardImageDetails(draftMedia),
                     details -> sendKeyboardImage(draftMedia, draftContentType, details));
      return new SettableFuture<>(false);
    }

    if (!Util.isEmpty(mediaList)) {
      Log.d(TAG, "Handling shared Media.");
      Intent sendIntent = MediaSelectionActivity.editor(requireContext(), sendButton.getSelectedTransport(), mediaList, recipient.getId(), draftText);
      startActivityForResult(sendIntent, MEDIA_SENDER);
      return new SettableFuture<>(false);
    }

    if (draftText != null) {
      composeText.setText("");
      composeText.append(draftText);
      result.set(true);
    }

    if (draftMedia != null && draftMediaType != null) {
      Log.d(TAG, "Handling shared Data.");
      return setMedia(draftMedia, draftMediaType);
    }

    if (draftText == null && draftMedia == null && draftMediaType == null) {
      return initializeDraftFromDatabase();
    } else {
      updateToggleButtonState();
      result.set(false);
    }

    return result;
  }

  private void initializeEnabledCheck() {
    groupViewModel.getSelfMemberLevel().observe(getViewLifecycleOwner(), selfMembership -> {
      boolean canSendMessages;
      boolean leftGroup;
      boolean canCancelRequest;

      if (selfMembership == null) {
        leftGroup        = false;
        canSendMessages  = isSecureText || isDefaultSms;
        canCancelRequest = false;
        if (cannotSendInAnnouncementGroupBanner.resolved()) {
          cannotSendInAnnouncementGroupBanner.get().setVisibility(View.GONE);
        }
      } else {
        switch (selfMembership.getMemberLevel()) {
          case NOT_A_MEMBER:
            leftGroup        = true;
            canSendMessages  = false;
            canCancelRequest = false;
            break;
          case PENDING_MEMBER:
            leftGroup        = false;
            canSendMessages  = false;
            canCancelRequest = false;
            break;
          case REQUESTING_MEMBER:
            leftGroup        = false;
            canSendMessages  = false;
            canCancelRequest = true;
            break;
          case FULL_MEMBER:
          case ADMINISTRATOR:
            leftGroup        = false;
            canSendMessages  = true;
            canCancelRequest = false;
            break;
          default:
            throw new AssertionError();
        }

        if (!leftGroup && !canCancelRequest && selfMembership.isAnnouncementGroup() && selfMembership.getMemberLevel() != GroupDatabase.MemberLevel.ADMINISTRATOR) {
          canSendMessages = false;
          cannotSendInAnnouncementGroupBanner.get().setVisibility(View.VISIBLE);
          cannotSendInAnnouncementGroupBanner.get().setMovementMethod(LinkMovementMethod.getInstance());
          cannotSendInAnnouncementGroupBanner.get().setText(SpanUtil.clickSubstring(requireContext(), R.string.ConversationActivity_only_s_can_send_messages, R.string.ConversationActivity_admins, v -> {
            ShowAdminsBottomSheetDialog.show(getChildFragmentManager(), getRecipient().requireGroupId().requireV2());
          }));
        } else if (cannotSendInAnnouncementGroupBanner.resolved()) {
          cannotSendInAnnouncementGroupBanner.get().setVisibility(View.GONE);
        }
      }

      noLongerMemberBanner.setVisibility(leftGroup ? View.VISIBLE : View.GONE);
      requestingMemberBanner.setVisibility(canCancelRequest ? View.VISIBLE : View.GONE);

      if (canCancelRequest) {
        cancelJoinRequest.setOnClickListener(v -> ConversationGroupViewModel.onCancelJoinRequest(getRecipient(), new AsynchronousCallback.MainThread<Void, GroupChangeFailureReason>() {
          @Override
          public void onComplete(@Nullable Void result) {
            Log.d(TAG, "Cancel request complete");
          }

          @Override
          public void onError(@Nullable GroupChangeFailureReason error) {
            Log.d(TAG, "Cancel join request failed " + error);
            Toast.makeText(requireContext(), GroupErrors.getUserDisplayMessage(error), Toast.LENGTH_SHORT).show();
          }
        }.toWorkerCallback()));
      }

      inputPanel.setHideForGroupState(!canSendMessages);
      inputPanel.setEnabled(canSendMessages);
      sendButton.setEnabled(canSendMessages);
      attachButton.setEnabled(canSendMessages);
    });
  }

  private void initializePendingRequestsBanner() {
    groupViewModel.getActionableRequestingMembers()
                  .observe(getViewLifecycleOwner(), actionablePendingGroupRequests -> updateReminders());
  }

  private void initializeGroupV1MigrationsBanners() {
    groupViewModel.getGroupV1MigrationSuggestions()
                  .observe(getViewLifecycleOwner(), s -> updateReminders());
  }

  private ListenableFuture<Boolean> initializeDraftFromDatabase() {
    SettableFuture<Boolean> future = new SettableFuture<>();

    final Context context = requireContext().getApplicationContext();

    new AsyncTask<Void, Void, Pair<Drafts, CharSequence>>() {
      @Override
      protected Pair<Drafts, CharSequence> doInBackground(Void... params) {
        DraftDatabase draftDatabase = SignalDatabase.drafts();
        Drafts        results       = draftDatabase.getDrafts(threadId);
        Draft         mentionsDraft = results.getDraftOfType(Draft.MENTION);
        Spannable     updatedText   = null;

        if (mentionsDraft != null) {
          String                 text     = results.getDraftOfType(Draft.TEXT).getValue();
          List<Mention>          mentions = MentionUtil.bodyRangeListToMentions(context, Base64.decodeOrThrow(mentionsDraft.getValue()));
          UpdatedBodyAndMentions updated  = MentionUtil.updateBodyAndMentionsWithDisplayNames(context, text, mentions);

          updatedText = new SpannableString(updated.getBody());
          MentionAnnotation.setMentionAnnotations(updatedText, updated.getMentions());
        }

        draftDatabase.clearDrafts(threadId);

        return new Pair<>(results, updatedText);
      }

      @Override
      protected void onPostExecute(Pair<Drafts, CharSequence> draftsWithUpdatedMentions) {
        Drafts       drafts      = Objects.requireNonNull(draftsWithUpdatedMentions.first());
        CharSequence updatedText = draftsWithUpdatedMentions.second();

        if (drafts.isEmpty()) {
          future.set(false);
          updateToggleButtonState();
          return;
        }

        AtomicInteger                      draftsRemaining = new AtomicInteger(drafts.size());
        AtomicBoolean                      success         = new AtomicBoolean(false);
        ListenableFuture.Listener<Boolean> listener        = new AssertedSuccessListener<Boolean>() {
          @Override
          public void onSuccess(Boolean result) {
            success.compareAndSet(false, result);

            if (draftsRemaining.decrementAndGet() <= 0) {
              future.set(success.get());
            }
          }
        };

        for (Draft draft : drafts) {
          try {
            switch (draft.getType()) {
              case Draft.TEXT:
                composeText.setText(updatedText == null ? draft.getValue() : updatedText);
                listener.onSuccess(true);
                break;
              case Draft.LOCATION:
                attachmentManager.setLocation(SignalPlace.deserialize(draft.getValue()), getCurrentMediaConstraints()).addListener(listener);
                break;
              case Draft.IMAGE:
                setMedia(Uri.parse(draft.getValue()), MediaType.IMAGE).addListener(listener);
                break;
              case Draft.AUDIO:
                setMedia(Uri.parse(draft.getValue()), MediaType.AUDIO).addListener(listener);
                break;
              case Draft.VIDEO:
                setMedia(Uri.parse(draft.getValue()), MediaType.VIDEO).addListener(listener);
                break;
              case Draft.QUOTE:
                SettableFuture<Boolean> quoteResult = new SettableFuture<>();
                new QuoteRestorationTask(draft.getValue(), quoteResult).execute();
                quoteResult.addListener(listener);
                break;
              case Draft.VOICE_NOTE:
                draftViewModel.setVoiceNoteDraft(recipient.getId(), draft);
                break;
            }
          } catch (IOException e) {
            Log.w(TAG, e);
          }
        }

        updateToggleButtonState();
      }
    }.executeOnExecutor(AsyncTask.THREAD_POOL_EXECUTOR);

    return future;
  }

  private ListenableFuture<Boolean> initializeSecurity(final boolean currentSecureText,
                                                       final boolean currentIsDefaultSms)
  {
    final SettableFuture<Boolean> future  = new SettableFuture<>();
    final Context                 context = requireContext().getApplicationContext();

    handleSecurityChange(currentSecureText || isPushGroupConversation(), currentIsDefaultSms);

    new AsyncTask<Recipient, Void, boolean[]>() {
      @Override
      protected boolean[] doInBackground(Recipient... params) {
        Recipient         recipient       = params[0].resolve();
        Log.i(TAG, "Resolving registered state...");
        RegisteredState registeredState;

        if (recipient.isPushGroup()) {
          Log.i(TAG, "Push group recipient...");
          registeredState = RegisteredState.REGISTERED;
        } else {
          Log.i(TAG, "Checking through resolved recipient");
          registeredState = recipient.resolve().getRegistered();
        }

        Log.i(TAG, "Resolved registered state: " + registeredState);
        boolean signalEnabled = Recipient.self().isRegistered();

        if (registeredState == RegisteredState.UNKNOWN) {
          try {
            Log.i(TAG, "Refreshing directory for user: " + recipient.getId().serialize());
            registeredState = DirectoryHelper.refreshDirectoryFor(context, recipient, false);
          } catch (IOException e) {
            Log.w(TAG, e);
          }
        }

        Log.i(TAG, "Returning registered state...");
        return new boolean[] {registeredState == RegisteredState.REGISTERED && signalEnabled,
                              Util.isDefaultSmsProvider(context)};
      }

      @Override
      protected void onPostExecute(boolean[] result) {
        if (result[0] != currentSecureText || result[1] != currentIsDefaultSms) {
          Log.i(TAG, "onPostExecute() handleSecurityChange: " + result[0] + " , " + result[1]);
          handleSecurityChange(result[0], result[1]);
        }
        future.set(true);
        onSecurityUpdated();
      }
    }.executeOnExecutor(AsyncTask.THREAD_POOL_EXECUTOR, recipient.get());

    return future;
  }

  private void onSecurityUpdated() {
    Log.i(TAG, "onSecurityUpdated()");
    updateReminders();
  }

  protected void updateReminders() {
    Context context = getContext();
    if (callback.onUpdateReminders() || context == null) {
      return;
    }

    Integer            actionableRequestingMembers = groupViewModel.getActionableRequestingMembers().getValue();
    List<RecipientId>  gv1MigrationSuggestions     = groupViewModel.getGroupV1MigrationSuggestions().getValue();

    if (UnauthorizedReminder.isEligible(context)) {
      reminderView.get().showReminder(new UnauthorizedReminder(context));
    } else if (ExpiredBuildReminder.isEligible()) {
      reminderView.get().showReminder(new ExpiredBuildReminder(context));
      reminderView.get().setOnActionClickListener(this::handleReminderAction);
    } else if (ServiceOutageReminder.isEligible(context)) {
      ApplicationDependencies.getJobManager().add(new ServiceOutageDetectionJob());
      reminderView.get().showReminder(new ServiceOutageReminder(context));
    } else if (actionableRequestingMembers != null && actionableRequestingMembers > 0) {
      reminderView.get().showReminder(PendingGroupJoinRequestsReminder.create(context, actionableRequestingMembers));
      reminderView.get().setOnActionClickListener(id -> {
        if (id == R.id.reminder_action_review_join_requests) {
          startActivity(ManagePendingAndRequestingMembersActivity.newIntent(context, getRecipient().getGroupId().get().requireV2()));
        }
      });
    } else if (gv1MigrationSuggestions != null && gv1MigrationSuggestions.size() > 0 && recipient.get().isPushV2Group()) {
      reminderView.get().showReminder(new GroupsV1MigrationSuggestionsReminder(context, gv1MigrationSuggestions));
      reminderView.get().setOnActionClickListener(actionId -> {
        if (actionId == R.id.reminder_action_gv1_suggestion_add_members) {
          GroupsV1MigrationSuggestionsDialog.show(requireActivity(), recipient.get().requireGroupId().requireV2(), gv1MigrationSuggestions);
        } else if (actionId == R.id.reminder_action_gv1_suggestion_no_thanks) {
          groupViewModel.onSuggestedMembersBannerDismissed(recipient.get().requireGroupId(), gv1MigrationSuggestions);
        }
      });
      reminderView.get().setOnDismissListener(() -> {
      });
    } else if (isInBubble() && !SignalStore.tooltips().hasSeenBubbleOptOutTooltip() && Build.VERSION.SDK_INT > 29) {
      reminderView.get().showReminder(new BubbleOptOutReminder(context));
      reminderView.get().setOnActionClickListener(actionId -> {
        SignalStore.tooltips().markBubbleOptOutTooltipSeen();
        reminderView.get().hide();

        if (actionId == R.id.reminder_action_turn_off) {
          Intent intent = new Intent(Settings.ACTION_APP_NOTIFICATION_BUBBLE_SETTINGS)
              .putExtra(Settings.EXTRA_APP_PACKAGE, requireContext().getPackageName())
              .addFlags(Intent.FLAG_ACTIVITY_NEW_TASK);
          startActivity(intent);
        }
      });
    } else if (reminderView.resolved()) {
      reminderView.get().hide();
    }
  }

  private void handleReminderAction(@IdRes int reminderActionId) {
    if (reminderActionId == R.id.reminder_action_update_now) {
      PlayStoreUtil.openPlayStoreOrOurApkDownloadPage(requireContext());
    } else {
      throw new IllegalArgumentException("Unknown ID: " + reminderActionId);
    }
  }

  private ListenableFuture<Boolean> initializeIdentityRecords() {
    final SettableFuture<Boolean> future  = new SettableFuture<>();
    final Context                 context = requireContext().getApplicationContext();

    new AsyncTask<Recipient, Void, Pair<IdentityRecordList, String>>() {
      @Override
      protected @NonNull Pair<IdentityRecordList, String> doInBackground(Recipient... params) {
        List<Recipient> recipients;

        if (params[0].isGroup()) {
          recipients = SignalDatabase.groups().getGroupMembers(params[0].requireGroupId(), GroupDatabase.MemberSet.FULL_MEMBERS_EXCLUDING_SELF);
        } else {
          recipients = Collections.singletonList(params[0]);
        }

        long               startTime          =  System.currentTimeMillis();
        IdentityRecordList identityRecordList = ApplicationDependencies.getProtocolStore().aci().identities().getIdentityRecords(recipients);

        Log.i(TAG, String.format(Locale.US, "Loaded %d identities in %d ms", recipients.size(), System.currentTimeMillis() - startTime));

        String message = null;

        if (identityRecordList.isUnverified()) {
          message = IdentityUtil.getUnverifiedBannerDescription(context, identityRecordList.getUnverifiedRecipients());
        }

        return new Pair<>(identityRecordList, message);
      }

      @Override
      protected void onPostExecute(@NonNull Pair<IdentityRecordList, String> result) {
        Log.i(TAG, "Got identity records: " + result.first().isUnverified());
        identityRecords = result.first();

        if (result.second() != null) {
          Log.d(TAG, "Replacing banner...");
          unverifiedBannerView.get().display(result.second(), result.first().getUnverifiedRecords(),
                                             new UnverifiedClickedListener(),
                                             new UnverifiedDismissedListener());
        } else if (unverifiedBannerView.resolved()) {
          Log.d(TAG, "Clearing banner...");
          unverifiedBannerView.get().hide();
        }

        titleView.setVerified(isSecureText && identityRecords.isVerified());

        future.set(true);
      }

    }.executeOnExecutor(AsyncTask.THREAD_POOL_EXECUTOR, recipient.get());

    return future;
  }

  private void initializeViews(View view) {
    toolbar                  = view.findViewById(R.id.toolbar);
    titleView                = view.findViewById(R.id.conversation_title_view);
    buttonToggle             = view.findViewById(R.id.button_toggle);
    sendButton               = view.findViewById(R.id.send_button);
    attachButton             = view.findViewById(R.id.attach_button);
    composeText              = view.findViewById(R.id.embedded_text_editor);
    charactersLeft           = view.findViewById(R.id.space_left);
    emojiDrawerStub          = ViewUtil.findStubById(view, R.id.emoji_drawer_stub);
    attachmentKeyboardStub   = ViewUtil.findStubById(view, R.id.attachment_keyboard_stub);
    unblockButton            = view.findViewById(R.id.unblock_button);
    inviteButton             = view.findViewById(R.id.invite_button);
    registerButton           = view.findViewById(R.id.register_button);
    container                = view.findViewById(R.id.layout_container);
    reminderView             = ViewUtil.findStubById(view, R.id.reminder_stub);
    unverifiedBannerView     = ViewUtil.findStubById(view, R.id.unverified_banner_stub);
    reviewBanner             = ViewUtil.findStubById(view, R.id.review_banner_stub);
    quickAttachmentToggle    = view.findViewById(R.id.quick_attachment_toggle);
    inlineAttachmentToggle   = view.findViewById(R.id.inline_attachment_container);
    inputPanel               = view.findViewById(R.id.bottom_panel);
    panelParent              = view.findViewById(R.id.conversation_activity_panel_parent);
    searchNav                = view.findViewById(R.id.conversation_search_nav);
    messageRequestBottomView = view.findViewById(R.id.conversation_activity_message_request_bottom_bar);
    mentionsSuggestions      = ViewUtil.findStubById(view, R.id.conversation_mention_suggestions_stub);
    wallpaper                = view.findViewById(R.id.conversation_wallpaper);
    wallpaperDim             = view.findViewById(R.id.conversation_wallpaper_dim);
    voiceNotePlayerViewStub  = ViewUtil.findStubById(view, R.id.voice_note_player_stub);

    ImageButton quickCameraToggle      = view.findViewById(R.id.quick_camera_toggle);
    ImageButton inlineAttachmentButton = view.findViewById(R.id.inline_attachment_button);

    Stub<ConversationReactionOverlay> reactionOverlayStub = ViewUtil.findStubById(view, R.id.conversation_reaction_scrubber_stub);
    reactionDelegate = new ConversationReactionDelegate(reactionOverlayStub);


    noLongerMemberBanner                = view.findViewById(R.id.conversation_no_longer_member_banner);
    cannotSendInAnnouncementGroupBanner = ViewUtil.findStubById(view, R.id.conversation_cannot_send_announcement_stub);
    requestingMemberBanner              = view.findViewById(R.id.conversation_requesting_banner);
    cancelJoinRequest                   = view.findViewById(R.id.conversation_cancel_request);
    releaseChannelUnmute                = ViewUtil.findStubById(view, R.id.conversation_release_notes_unmute_stub);
    joinGroupCallButton                 = view.findViewById(R.id.conversation_group_call_join);

    container.setIsBubble(isInBubble());
    container.addOnKeyboardShownListener(this);
    inputPanel.setListener(this);
    inputPanel.setMediaListener(this);

    attachmentManager = new AttachmentManager(requireActivity(), this);
    audioRecorder     = new AudioRecorder(requireContext());
    typingTextWatcher = new TypingStatusTextWatcher();

    SendButtonListener        sendButtonListener        = new SendButtonListener();
    ComposeKeyPressedListener composeKeyPressedListener = new ComposeKeyPressedListener();

    composeText.setOnEditorActionListener(sendButtonListener);
    composeText.setCursorPositionChangedListener(this);
    attachButton.setOnClickListener(new AttachButtonListener());
    attachButton.setOnLongClickListener(new AttachButtonLongClickListener());
    sendButton.setOnClickListener(sendButtonListener);
    sendButton.setEnabled(true);
    sendButton.addOnTransportChangedListener((newTransport, manuallySelected) -> {
      calculateCharactersRemaining();
      updateLinkPreviewState();
      linkPreviewViewModel.onTransportChanged(newTransport.isSms());
      composeText.setTransport(newTransport);

      buttonToggle.getBackground().setColorFilter(newTransport.getBackgroundColor(), PorterDuff.Mode.MULTIPLY);
      buttonToggle.getBackground().invalidateSelf();

      if (manuallySelected) recordTransportPreference(newTransport);
    });

    titleView.setOnClickListener(v -> handleConversationSettings());
    titleView.setOnLongClickListener(v -> handleDisplayQuickContact());
    unblockButton.setOnClickListener(v -> handleUnblock());
    inviteButton.setOnClickListener(v -> handleInviteLink());
    registerButton.setOnClickListener(v -> handleRegisterForSignal());

    composeText.setOnKeyListener(composeKeyPressedListener);
    composeText.addTextChangedListener(composeKeyPressedListener);
    composeText.setOnEditorActionListener(sendButtonListener);
    composeText.setOnClickListener(composeKeyPressedListener);
    composeText.setOnFocusChangeListener(composeKeyPressedListener);

    if (Camera.getNumberOfCameras() > 0) {
      quickCameraToggle.setVisibility(View.VISIBLE);
      quickCameraToggle.setOnClickListener(new QuickCameraToggleListener());
    } else {
      quickCameraToggle.setVisibility(View.GONE);
    }

    searchNav.setEventListener(this);

    inlineAttachmentButton.setOnClickListener(v -> handleAddAttachment());

    reactionDelegate.setOnReactionSelectedListener(this);

    joinGroupCallButton.setOnClickListener(v -> handleVideo(getRecipient()));

    voiceNoteMediaController.getVoiceNotePlayerViewState().observe(getViewLifecycleOwner(), state -> {
      if (state.isPresent()) {
        requireVoiceNotePlayerView().show();
        requireVoiceNotePlayerView().setState(state.get());
      } else if (voiceNotePlayerViewStub.resolved()) {
        requireVoiceNotePlayerView().hide();
      }
    });

    voiceNoteMediaController.getVoiceNotePlaybackState().observe(getViewLifecycleOwner(), inputPanel.getPlaybackStateObserver());
  }

  private @NonNull VoiceNotePlayerView requireVoiceNotePlayerView() {
    if (voiceNotePlayerView == null) {
      voiceNotePlayerView = voiceNotePlayerViewStub.get().findViewById(R.id.voice_note_player_view);
      voiceNotePlayerView.setListener(new VoiceNotePlayerViewListener());
    }

    return voiceNotePlayerView;
  }

  private void updateWallpaper(@Nullable ChatWallpaper chatWallpaper) {
    Log.d(TAG, "Setting wallpaper.");
    if (chatWallpaper != null) {
      chatWallpaper.loadInto(wallpaper);
      ChatWallpaperDimLevelUtil.applyDimLevelForNightMode(wallpaperDim, chatWallpaper);
      inputPanel.setWallpaperEnabled(true);
      if (attachmentKeyboardStub.resolved()) {
        attachmentKeyboardStub.get().setWallpaperEnabled(true);
      }

      int toolbarColor = getResources().getColor(R.color.conversation_toolbar_color_wallpaper);
      toolbar.setBackgroundColor(toolbarColor);
      // TODO [alex] LargeScreenSupport -- statusBarBox
      if (Build.VERSION.SDK_INT > 23) {
        WindowUtil.setStatusBarColor(requireActivity().getWindow(), toolbarColor);
      }
    } else {
      wallpaper.setImageDrawable(null);
      wallpaperDim.setVisibility(View.GONE);
      inputPanel.setWallpaperEnabled(false);
      if (attachmentKeyboardStub.resolved()) {
        attachmentKeyboardStub.get().setWallpaperEnabled(false);
      }

      int toolbarColor = getResources().getColor(R.color.conversation_toolbar_color);
      toolbar.setBackgroundColor(toolbarColor);
      // TODO [alex] LargeScreenSupport -- statusBarBox
      if (Build.VERSION.SDK_INT > 23) {
        WindowUtil.setStatusBarColor(requireActivity().getWindow(), toolbarColor);
      }
    }
    fragment.onWallpaperChanged(chatWallpaper);
  }

  protected void initializeActionBar() {
    onCreateOptionsMenu(toolbar.getMenu(), requireActivity().getMenuInflater());
    toolbar.setOnMenuItemClickListener(this::onOptionsItemSelected);

    if (isInBubble()) {
      toolbar.setNavigationIcon(DrawableUtil.tint(ContextUtil.requireDrawable(requireContext(), R.drawable.ic_notification),
                                                  ContextCompat.getColor(requireContext(), R.color.signal_accent_primary)));
      toolbar.setNavigationOnClickListener(unused -> startActivity(MainActivity.clearTop(requireContext())));
    }

    callback.onInitializeToolbar(toolbar);
  }

  protected boolean isInBubble() {
    return callback.isInBubble();
  }

  private void initializeResources(@NonNull ConversationIntents.Args args) {
    if (recipient != null) {
      recipient.removeObservers(this);
    }

    recipient        = Recipient.live(args.getRecipientId());
    threadId         = args.getThreadId();
    distributionType = args.getDistributionType();
    glideRequests    = GlideApp.with(this);

    Log.i(TAG, "[initializeResources] Recipient: " + recipient.getId() + ", Thread: " + threadId);

    recipient.observe(getViewLifecycleOwner(), this::onRecipientChanged);
  }

  private void initializeLinkPreviewObserver() {
    linkPreviewViewModel = new ViewModelProvider(this, new LinkPreviewViewModel.Factory(new LinkPreviewRepository())).get(LinkPreviewViewModel.class);

    linkPreviewViewModel.getLinkPreviewState().observe(getViewLifecycleOwner(), previewState -> {
      if (previewState == null) return;

      if (previewState.isLoading()) {
        inputPanel.setLinkPreviewLoading();
      } else if (previewState.hasLinks() && !previewState.getLinkPreview().isPresent()) {
        inputPanel.setLinkPreviewNoPreview(previewState.getError());
      } else {
        inputPanel.setLinkPreview(glideRequests, previewState.getLinkPreview());
      }

      updateToggleButtonState();
    });
  }

  private void initializeSearchObserver() {
    ConversationSearchViewModel.Factory viewModelFactory = new ConversationSearchViewModel.Factory(getString(R.string.note_to_self));

    searchViewModel = new ViewModelProvider(this, viewModelFactory).get(ConversationSearchViewModel.class);

    searchViewModel.getSearchResults().observe(getViewLifecycleOwner(), result -> {
      if (result == null) return;

      if (!result.getResults().isEmpty()) {
        MessageResult messageResult = result.getResults().get(result.getPosition());
        fragment.jumpToMessage(messageResult.getMessageRecipient().getId(), messageResult.getReceivedTimestampMs(), searchViewModel::onMissingResult);
      }

      searchNav.setData(result.getPosition(), result.getResults().size());
    });
  }

  private void initializeStickerObserver() {
    StickerSearchRepository repository = new StickerSearchRepository(requireContext());

    stickerViewModel = new ViewModelProvider(this, new ConversationStickerViewModel.Factory(requireActivity().getApplication(), repository))
                                         .get(ConversationStickerViewModel.class);

    stickerViewModel.getStickerResults().observe(getViewLifecycleOwner(), stickers -> {
      if (stickers == null) return;

      inputPanel.setStickerSuggestions(stickers);
    });

    stickerViewModel.getStickersAvailability().observe(getViewLifecycleOwner(), stickersAvailable -> {
      if (stickersAvailable == null) return;

      boolean           isSystemEmojiPreferred = SignalStore.settings().isPreferSystemEmoji();
      MediaKeyboardMode keyboardMode           = TextSecurePreferences.getMediaKeyboardMode(requireContext());

      if (stickersAvailable) {
        inputPanel.showMediaKeyboardToggle(true);
        switch (keyboardMode) {
          case EMOJI:
            inputPanel.setMediaKeyboardToggleMode(isSystemEmojiPreferred ? KeyboardPage.STICKER : KeyboardPage.EMOJI);
            break;
          case STICKER:
            inputPanel.setMediaKeyboardToggleMode(KeyboardPage.STICKER);
            break;
          case GIF:
            inputPanel.setMediaKeyboardToggleMode(KeyboardPage.GIF);
            break;
        }
      }

      if (emojiDrawerStub.resolved()) {
        initializeMediaKeyboardProviders();
      }
    });
  }

  private void initializeViewModel(@NonNull ConversationIntents.Args args) {
    this.viewModel = new ViewModelProvider(this, new ConversationViewModel.Factory()).get(ConversationViewModel.class);

    this.viewModel.setArgs(args);
    this.viewModel.getWallpaper().observe(getViewLifecycleOwner(), this::updateWallpaper);
    this.viewModel.getEvents().observe(getViewLifecycleOwner(), this::onViewModelEvent);
  }

  private void initializeGroupViewModel() {
    groupViewModel = new ViewModelProvider(this, new ConversationGroupViewModel.Factory()).get(ConversationGroupViewModel.class);
    recipient.observe(this, groupViewModel::onRecipientChange);
    groupViewModel.getGroupActiveState().observe(getViewLifecycleOwner(), unused -> invalidateOptionsMenu());
    groupViewModel.getReviewState().observe(getViewLifecycleOwner(), this::presentGroupReviewBanner);
  }

  private void initializeMentionsViewModel() {
    mentionsViewModel = new ViewModelProvider(requireActivity(), new MentionsPickerViewModel.Factory()).get(MentionsPickerViewModel.class);

    recipient.observe(getViewLifecycleOwner(), r -> {
      if (r.isPushV2Group() && !mentionsSuggestions.resolved()) {
        mentionsSuggestions.get();
      }
      mentionsViewModel.onRecipientChange(r);
    });

    composeText.setMentionQueryChangedListener(query -> {
      if (getRecipient().isPushV2Group() && getRecipient().isActiveGroup()) {
        if (!mentionsSuggestions.resolved()) {
          mentionsSuggestions.get();
        }
        mentionsViewModel.onQueryChange(query);
      }
    });

    composeText.setMentionValidator(annotations -> {
      if (!getRecipient().isPushV2Group() || !getRecipient().isActiveGroup()) {
        return annotations;
      }

      Set<String> validRecipientIds = Stream.of(getRecipient().getParticipants())
                                            .map(r -> MentionAnnotation.idToMentionAnnotationValue(r.getId()))
                                            .collect(Collectors.toSet());

      return Stream.of(annotations)
                   .filterNot(a -> validRecipientIds.contains(a.getValue()))
                   .toList();
    });

    mentionsViewModel.getSelectedRecipient().observe(getViewLifecycleOwner(), recipient -> {
      composeText.replaceTextWithMention(recipient.getDisplayName(requireContext()), recipient.getId());
    });
  }

  public void initializeGroupCallViewModel() {
    groupCallViewModel = new ViewModelProvider(this, new GroupCallViewModel.Factory()).get(GroupCallViewModel.class);

    recipient.observe(this, r -> {
      groupCallViewModel.onRecipientChange(r);
    });

    groupCallViewModel.hasActiveGroupCall().observe(getViewLifecycleOwner(), hasActiveCall -> {
      invalidateOptionsMenu();
      joinGroupCallButton.setVisibility(hasActiveCall ? View.VISIBLE : View.GONE);
    });

    groupCallViewModel.groupCallHasCapacity().observe(getViewLifecycleOwner(), hasCapacity -> joinGroupCallButton.setText(hasCapacity ? R.string.ConversationActivity_join : R.string.ConversationActivity_full));
  }

  public void initializeDraftViewModel() {
    draftViewModel = new ViewModelProvider(this, new DraftViewModel.Factory(new DraftRepository(requireContext().getApplicationContext()))).get(DraftViewModel.class);

    recipient.observe(getViewLifecycleOwner(), r -> {
      draftViewModel.onRecipientChanged(r);
    });

    draftViewModel.getState().observe(getViewLifecycleOwner(),
                                      state -> {
                                        inputPanel.setVoiceNoteDraft(state.getVoiceNoteDraft());
                                        updateToggleButtonState();
                                      });
  }

  private void showGroupCallingTooltip() {
    if (Build.VERSION.SDK_INT == 19 || !SignalStore.tooltips().shouldShowGroupCallingTooltip() || callingTooltipShown) {
      return;
    }

    View anchor = requireView().findViewById(R.id.menu_video_secure);
    if (anchor == null) {
      Log.w(TAG, "Video Call tooltip anchor is null. Skipping tooltip...");
      return;
    }

    callingTooltipShown = true;

    SignalStore.tooltips().markGroupCallSpeakerViewSeen();
    TooltipPopup.forTarget(anchor)
                .setBackgroundTint(ContextCompat.getColor(requireContext(), R.color.signal_accent_green))
                .setTextColor(getResources().getColor(R.color.core_white))
                .setText(R.string.ConversationActivity__tap_here_to_start_a_group_call)
                .setOnDismissListener(() -> SignalStore.tooltips().markGroupCallingTooltipSeen())
                .show(TooltipPopup.POSITION_BELOW);
  }

  @Override
  public void onReactionSelected(MessageRecord messageRecord, String emoji) {
    final Context context = requireContext().getApplicationContext();

    reactionDelegate.hide();

    SignalExecutors.BOUNDED.execute(() -> {
      ReactionRecord oldRecord = Stream.of(messageRecord.getReactions())
                                       .filter(record -> record.getAuthor().equals(Recipient.self().getId()))
                                       .findFirst()
                                       .orElse(null);

      if (oldRecord != null && oldRecord.getEmoji().equals(emoji)) {
        MessageSender.sendReactionRemoval(context, new MessageId(messageRecord.getId(), messageRecord.isMms()), oldRecord);
      } else {
        MessageSender.sendNewReaction(context, new MessageId(messageRecord.getId(), messageRecord.isMms()), emoji);
      }
    });
  }

  @Override
  public void onCustomReactionSelected(@NonNull MessageRecord messageRecord, boolean hasAddedCustomEmoji) {
    ReactionRecord oldRecord = Stream.of(messageRecord.getReactions())
                                     .filter(record -> record.getAuthor().equals(Recipient.self().getId()))
                                     .findFirst()
                                     .orElse(null);

    if (oldRecord != null && hasAddedCustomEmoji) {
      final Context context = requireContext().getApplicationContext();

      reactionDelegate.hide();

      SignalExecutors.BOUNDED.execute(() -> MessageSender.sendReactionRemoval(context,
                                                                              new MessageId(messageRecord.getId(), messageRecord.isMms()),
                                                                              oldRecord));
    } else {
      reactionDelegate.hideForReactWithAny();

      ReactWithAnyEmojiBottomSheetDialogFragment.createForMessageRecord(messageRecord, reactWithAnyEmojiStartPage)
                                                .show(getChildFragmentManager(), "BOTTOM");
    }
  }

  @Override
  public void onReactWithAnyEmojiDialogDismissed() {
    reactionDelegate.hide();
  }

  @Override
  public void onReactWithAnyEmojiSelected(@NonNull String emoji) {
    reactionDelegate.hide();
  }

  @Override
  public void onSearchMoveUpPressed() {
    searchViewModel.onMoveUp();
  }

  @Override
  public void onSearchMoveDownPressed() {
    searchViewModel.onMoveDown();
  }

  private void initializeProfiles() {
    if (!isSecureText) {
      Log.i(TAG, "SMS contact, no profile fetch needed.");
      return;
    }

    RetrieveProfileJob.enqueueAsync(recipient.getId());
  }

  private void initializeGv1Migration() {
    GroupV1MigrationJob.enqueuePossibleAutoMigrate(recipient.getId());
  }

  private void onRecipientChanged(@NonNull Recipient recipient) {
    if (getContext() == null) {
      Log.w(TAG, "onRecipientChanged called in detached state. Ignoring.");
      return;
    }

    Log.i(TAG, "onModified(" + recipient.getId() + ") " + recipient.getRegistered());
    titleView.setTitle(glideRequests, recipient);
    titleView.setVerified(identityRecords.isVerified());
    setBlockedUserState(recipient, isSecureText, isDefaultSms);
    updateReminders();
    updatePaymentsAvailable();
    initializeSecurity(isSecureText, isDefaultSms);

    if (searchViewItem == null || !searchViewItem.isActionViewExpanded()) {
      invalidateOptionsMenu();
    }

    if (groupViewModel != null) {
      groupViewModel.onRecipientChange(recipient);
    }

    if (mentionsViewModel != null) {
      mentionsViewModel.onRecipientChange(recipient);
    }

    if (groupCallViewModel != null) {
      groupCallViewModel.onRecipientChange(recipient);
    }

    if (draftViewModel != null) {
      draftViewModel.onRecipientChanged(recipient);
    }

    if (this.threadId == -1) {
      SimpleTask.run(() -> SignalDatabase.threads().getThreadIdIfExistsFor(recipient.getId()), threadId -> {
        if (this.threadId != threadId) {
          Log.d(TAG, "Thread id changed via recipient change");
          this.threadId = threadId;
          fragment.reload(recipient, this.threadId);
          setVisibleThread(this.threadId);
        }
      });
    }
  }

  @Subscribe(threadMode = ThreadMode.MAIN)
  public void onIdentityRecordUpdate(final IdentityRecord event) {
    initializeIdentityRecords();
  }

  @Subscribe(threadMode =  ThreadMode.MAIN, sticky = true)
  public void onStickerPackInstalled(final StickerPackInstallEvent event) {
    EventBus.getDefault().removeStickyEvent(event);

    if (!inputPanel.isStickerMode()) {
      TooltipPopup.forTarget(inputPanel.getMediaKeyboardToggleAnchorView())
                  .setText(R.string.ConversationActivity_sticker_pack_installed)
                  .setIconGlideModel(event.getIconGlideModel())
                  .show(TooltipPopup.POSITION_ABOVE);
    }
  }

  @Subscribe(threadMode = ThreadMode.MAIN, sticky = true)
  public void onGroupCallPeekEvent(@NonNull GroupCallPeekEvent event) {
    if (groupCallViewModel != null) {
      groupCallViewModel.onGroupCallPeekEvent(event);
    }
  }

  private void initializeReceivers() {
    securityUpdateReceiver = new BroadcastReceiver() {
      @Override
      public void onReceive(Context context, Intent intent) {
        initializeSecurity(isSecureText, isDefaultSms);
        calculateCharactersRemaining();
      }
    };

    requireActivity().registerReceiver(securityUpdateReceiver,
                                       new IntentFilter(SecurityEvent.SECURITY_UPDATE_EVENT),
                                       KeyCachingService.KEY_PERMISSION, null);
  }

  //////// Helper Methods

  private ListenableFuture<Boolean> setMedia(@Nullable Uri uri, @NonNull MediaType mediaType) {
    return setMedia(uri, mediaType, 0, 0, false, false);
  }

  private ListenableFuture<Boolean> setMedia(@Nullable Uri uri, @NonNull MediaType mediaType, int width, int height, boolean borderless, boolean videoGif) {
    if (uri == null) {
      return new SettableFuture<>(false);
    }

    if (MediaType.VCARD.equals(mediaType) && isSecureText) {
      openContactShareEditor(uri);
      return new SettableFuture<>(false);
    } else if (MediaType.IMAGE.equals(mediaType) || MediaType.GIF.equals(mediaType) || MediaType.VIDEO.equals(mediaType)) {
      String mimeType = MediaUtil.getMimeType(requireContext(), uri);
      if (mimeType == null) {
        mimeType = mediaType.toFallbackMimeType();
      }

      Media media = new Media(uri, mimeType, 0, width, height, 0, 0, borderless, videoGif, Optional.absent(), Optional.absent(), Optional.absent());
      startActivityForResult(MediaSelectionActivity.editor(requireContext(), sendButton.getSelectedTransport(), Collections.singletonList(media), recipient.getId(), composeText.getTextTrimmed()), MEDIA_SENDER);
      return new SettableFuture<>(false);
    } else {
      return attachmentManager.setMedia(glideRequests, uri, mediaType, getCurrentMediaConstraints(), width, height);
    }
  }

  private void openContactShareEditor(Uri contactUri) {
    Intent intent = ContactShareEditActivity.getIntent(requireContext(), Collections.singletonList(contactUri));
    startActivityForResult(intent, GET_CONTACT_DETAILS);
  }

  private void addAttachmentContactInfo(Uri contactUri) {
    ContactAccessor contactDataList = ContactAccessor.getInstance();
    ContactData contactData = contactDataList.getContactData(requireContext(), contactUri);

    if      (contactData.numbers.size() == 1) composeText.append(contactData.numbers.get(0).number);
    else if (contactData.numbers.size() > 1)  selectContactInfo(contactData);
  }

  private void sendSharedContact(List<Contact> contacts) {
    int        subscriptionId = sendButton.getSelectedTransport().getSimSubscriptionId().or(-1);
    long       expiresIn      = TimeUnit.SECONDS.toMillis(recipient.get().getExpiresInSeconds());
    boolean    initiating     = threadId == -1;

    sendMediaMessage(recipient.getId(), isSmsForced(), "", attachmentManager.buildSlideDeck(), null, contacts, Collections.emptyList(), Collections.emptyList(), expiresIn, false, subscriptionId, initiating, false, null);
  }

  private void selectContactInfo(ContactData contactData) {
    final CharSequence[] numbers     = new CharSequence[contactData.numbers.size()];
    final CharSequence[] numberItems = new CharSequence[contactData.numbers.size()];

    for (int i = 0; i < contactData.numbers.size(); i++) {
      numbers[i]     = contactData.numbers.get(i).number;
      numberItems[i] = contactData.numbers.get(i).type + ": " + contactData.numbers.get(i).number;
    }

    AlertDialog.Builder builder = new AlertDialog.Builder(requireContext());
    builder.setIcon(R.drawable.ic_account_box);
    builder.setTitle(R.string.ConversationActivity_select_contact_info);

    builder.setItems(numberItems, (dialog, which) -> composeText.append(numbers[which]));
    builder.show();
  }

  private Drafts getDraftsForCurrentState() {
    Drafts drafts = new Drafts();

    if (recipient.get().isGroup() && !recipient.get().isActiveGroup()) {
      return drafts;
    }

    if (!Util.isEmpty(composeText)) {
      drafts.add(new Draft(Draft.TEXT, composeText.getTextTrimmed().toString()));
      List<Mention> draftMentions = composeText.getMentions();
      if (!draftMentions.isEmpty()) {
        drafts.add(new Draft(Draft.MENTION, Base64.encodeBytes(MentionUtil.mentionsToBodyRangeList(draftMentions).toByteArray())));
      }
    }

    for (Slide slide : attachmentManager.buildSlideDeck().getSlides()) {
      if      (slide.hasAudio() && slide.getUri() != null)    drafts.add(new Draft(Draft.AUDIO, slide.getUri().toString()));
      else if (slide.hasVideo() && slide.getUri() != null)    drafts.add(new Draft(Draft.VIDEO, slide.getUri().toString()));
      else if (slide.hasLocation())                           drafts.add(new Draft(Draft.LOCATION, ((LocationSlide)slide).getPlace().serialize()));
      else if (slide.hasImage() && slide.getUri() != null)    drafts.add(new Draft(Draft.IMAGE, slide.getUri().toString()));
    }

    Optional<QuoteModel> quote = inputPanel.getQuote();

    if (quote.isPresent()) {
      drafts.add(new Draft(Draft.QUOTE, new QuoteId(quote.get().getId(), quote.get().getAuthor()).serialize()));
    }

    Draft voiceNoteDraft = draftViewModel.getVoiceNoteDraft();
    if (voiceNoteDraft != null) {
      drafts.add(voiceNoteDraft);
    }

    return drafts;
  }

  protected ListenableFuture<Long> saveDraft() {
    final SettableFuture<Long> future = new SettableFuture<>();

    if (this.recipient == null) {
      future.set(threadId);
      return future;
    }

    final Context                          context              = requireContext().getApplicationContext();
    final Drafts                           drafts               = getDraftsForCurrentState();
    final long                             thisThreadId         = this.threadId;
    final RecipientId                      recipientId          = this.recipient.getId();
    final int                              thisDistributionType = this.distributionType;
    final ListenableFuture<VoiceNoteDraft> voiceNoteDraftFuture = draftViewModel.consumeVoiceNoteDraftFuture();

    new AsyncTask<Long, Void, Long>() {
      @Override
      protected Long doInBackground(Long... params) {
        if (voiceNoteDraftFuture != null) {
          try {
            Draft voiceNoteDraft = voiceNoteDraftFuture.get().asDraft();
            draftViewModel.setVoiceNoteDraft(recipientId, voiceNoteDraft);
            drafts.add(voiceNoteDraft);
          } catch (ExecutionException | InterruptedException e) {
            Log.w(TAG, "Could not extract voice note draft data.", e);
          }
        }

        ThreadDatabase threadDatabase = SignalDatabase.threads();
        DraftDatabase  draftDatabase  = SignalDatabase.drafts();
        long           threadId       = params[0];

        if (drafts.size() > 0) {
          if (threadId == -1) threadId = threadDatabase.getOrCreateThreadIdFor(getRecipient(), thisDistributionType);

          draftDatabase.replaceDrafts(threadId, drafts);
          threadDatabase.updateSnippet(threadId, drafts.getSnippet(context),
                                       drafts.getUriSnippet(),
                                       System.currentTimeMillis(), Types.BASE_DRAFT_TYPE, true);
        } else if (threadId > 0) {
          threadDatabase.update(threadId, false);
        }

        if (drafts.isEmpty()) {
          draftDatabase.clearDrafts(threadId);
        }

        return threadId;
      }

      @Override
      protected void onPostExecute(Long result) {
        future.set(result);
      }

    }.executeOnExecutor(AsyncTask.THREAD_POOL_EXECUTOR, thisThreadId);

    return future;
  }

  private void setBlockedUserState(Recipient recipient, boolean isSecureText, boolean isDefaultSms) {
    if (!isSecureText && isPushGroupConversation()) {
      unblockButton.setVisibility(View.GONE);
      inputPanel.setHideForBlockedState(true);
      inviteButton.setVisibility(View.GONE);
      registerButton.setVisibility(View.VISIBLE);
    } else if (!isSecureText && !isDefaultSms && recipient.hasSmsAddress()) {
      unblockButton.setVisibility(View.GONE);
      inputPanel.setHideForBlockedState(true);
      boolean canInvite = SignalStore.account().isRegistered() && recipient.getRegistered() != RegisteredState.UNKNOWN;
      inviteButton.setVisibility(canInvite ? View.VISIBLE : View.GONE);
      registerButton.setVisibility(View.GONE);
    } else if (recipient.isReleaseNotes() && !recipient.isBlocked()) {
      unblockButton.setVisibility(View.GONE);
      inputPanel.setHideForBlockedState(true);
      inviteButton.setVisibility(View.GONE);
      registerButton.setVisibility(View.GONE);

      if (recipient.isMuted()) {
        View unmuteBanner = releaseChannelUnmute.get();
        unmuteBanner.setVisibility(View.VISIBLE);
        unmuteBanner.findViewById(R.id.conversation_activity_unmute_button)
                    .setOnClickListener(v -> handleUnmuteNotifications());
      } else if (releaseChannelUnmute.resolved()) {
        releaseChannelUnmute.get().setVisibility(View.GONE);
      }
    } else {
      boolean inactivePushGroup = isPushGroupConversation() && !recipient.isActiveGroup();
      inputPanel.setHideForBlockedState(inactivePushGroup);
      inputPanel.setEnabled(!inactivePushGroup);
      unblockButton.setVisibility(View.GONE);
      inviteButton.setVisibility(View.GONE);
      registerButton.setVisibility(View.GONE);
    }

    if (releaseChannelUnmute.resolved() && !recipient.isReleaseNotes()) {
      releaseChannelUnmute.get().setVisibility(View.GONE);
    }
  }

  private void calculateCharactersRemaining() {
    String          messageBody     = composeText.getTextTrimmed().toString();
    TransportOption transportOption = sendButton.getSelectedTransport();
    CharacterState  characterState  = transportOption.calculateCharacters(messageBody);

    if (characterState.charactersRemaining <= 15 || characterState.messagesSpent > 1) {
      charactersLeft.setText(String.format(Locale.getDefault(),
                                           "%d/%d (%d)",
                                           characterState.charactersRemaining,
                                           characterState.maxTotalMessageSize,
                                           characterState.messagesSpent));
      charactersLeft.setVisibility(View.VISIBLE);
    } else {
      charactersLeft.setVisibility(View.GONE);
    }
  }

  private void initializeMediaKeyboardProviders() {
    KeyboardPagerViewModel keyboardPagerViewModel = new ViewModelProvider(requireActivity()).get(KeyboardPagerViewModel.class);

    switch (TextSecurePreferences.getMediaKeyboardMode(requireContext())) {
      case EMOJI:
        keyboardPagerViewModel.switchToPage(KeyboardPage.EMOJI);
        break;
      case STICKER:
        keyboardPagerViewModel.switchToPage(KeyboardPage.STICKER);
        break;
      case GIF:
        keyboardPagerViewModel.switchToPage(KeyboardPage.GIF);
        break;
    }
  }

  private boolean isInMessageRequest() {
    return messageRequestBottomView.getVisibility() == View.VISIBLE;
  }

  private boolean isSingleConversation() {
    return getRecipient() != null && !getRecipient().isGroup();
  }

  private boolean isActiveGroup() {
    if (!isGroupConversation()) return false;

    Optional<GroupRecord> record = SignalDatabase.groups().getGroup(getRecipient().getId());
    return record.isPresent() && record.get().isActive();
  }

  private boolean isGroupConversation() {
    return getRecipient() != null && getRecipient().isGroup();
  }

  private boolean isPushGroupConversation() {
    return getRecipient() != null && getRecipient().isPushGroup();
  }

  private boolean isPushGroupV1Conversation() {
    return getRecipient() != null && getRecipient().isPushV1Group();
  }

  private boolean isSmsForced() {
    return sendButton.isManualSelection() && sendButton.getSelectedTransport().isSms();
  }

  protected Recipient getRecipient() {
    return this.recipient.get();
  }

  protected long getThreadId() {
    return this.threadId;
  }

  private String getMessage() throws InvalidMessageException {
    String rawText = composeText.getTextTrimmed().toString();

    if (rawText.length() < 1 && !attachmentManager.isAttachmentPresent())
      throw new InvalidMessageException(getString(R.string.ConversationActivity_message_is_empty_exclamation));

    return rawText;
  }

  private MediaConstraints getCurrentMediaConstraints() {
    return sendButton.getSelectedTransport().getType() == Type.TEXTSECURE
           ? MediaConstraints.getPushMediaConstraints()
           : MediaConstraints.getMmsMediaConstraints(sendButton.getSelectedTransport().getSimSubscriptionId().or(-1));
  }

  private void markLastSeen() {
    new AsyncTask<Long, Void, Void>() {
      @Override
      protected Void doInBackground(Long... params) {
        SignalDatabase.threads().setLastSeen(params[0]);
        return null;
      }
    }.executeOnExecutor(AsyncTask.THREAD_POOL_EXECUTOR, threadId);
  }

  protected void sendComplete(long threadId) {
    boolean refreshFragment = (threadId != this.threadId);
    this.threadId = threadId;

    if (fragment == null || !fragment.isVisible() || requireActivity().isFinishing()) {
      callback.onSendComplete(threadId);
      return;
    }

    fragment.setLastSeen(0);

    if (refreshFragment) {
      fragment.reload(recipient.get(), threadId);
      setVisibleThread(threadId);
    }

    fragment.scrollToBottom();
    attachmentManager.cleanup();

    updateLinkPreviewState();
    callback.onSendComplete(threadId);
  }

  private void sendMessage(@Nullable String metricId) {
    if (inputPanel.isRecordingInLockedMode()) {
      inputPanel.releaseRecordingLock();
      return;
    }

    Draft voiceNote = draftViewModel.getVoiceNoteDraft();
    if (voiceNote != null) {
      AudioSlide audioSlide = AudioSlide.createFromVoiceNoteDraft(requireContext(), voiceNote);

      sendVoiceNote(Objects.requireNonNull(audioSlide.getUri()), audioSlide.getFileSize());
      draftViewModel.clearVoiceNoteDraft();
      return;
    }

    try {
      Recipient recipient = getRecipient();

      if (recipient == null) {
        throw new RecipientFormattingException("Badly formatted");
      }

      String          message        = getMessage();
      TransportOption transport      = sendButton.getSelectedTransport();
      boolean         forceSms       = (recipient.isForceSmsSelection() || sendButton.isManualSelection()) && transport.isSms();
      int             subscriptionId = sendButton.getSelectedTransport().getSimSubscriptionId().or(-1);
      long            expiresIn      = TimeUnit.SECONDS.toMillis(recipient.getExpiresInSeconds());
      boolean         initiating     = threadId == -1;
      boolean         needsSplit     = !transport.isSms() && message.length() > transport.calculateCharacters(message).maxPrimaryMessageSize;
      boolean         isMediaMessage = attachmentManager.isAttachmentPresent() ||
                                       recipient.isGroup()                     ||
                                       recipient.getEmail().isPresent()        ||
                                       inputPanel.getQuote().isPresent()       ||
                                       composeText.hasMentions()               ||
                                       linkPreviewViewModel.hasLinkPreview()   ||
                                       needsSplit;

      Log.i(TAG, "[sendMessage] recipient: " + recipient.getId() + ", threadId: " + threadId + ",  forceSms: " + forceSms + ", isManual: " + sendButton.isManualSelection());

      if (!forceSms && (identityRecords.isUnverified(true) || identityRecords.isUntrusted(true))) {
        handleRecentSafetyNumberChange();
      } else if (isMediaMessage) {
        sendMediaMessage(forceSms, expiresIn, false, subscriptionId, initiating, metricId);
      } else {
        sendTextMessage(forceSms, expiresIn, subscriptionId, initiating, metricId);
      }
    } catch (RecipientFormattingException ex) {
      Toast.makeText(requireContext(),
                     R.string.ConversationActivity_recipient_is_not_a_valid_sms_or_email_address_exclamation,
                     Toast.LENGTH_LONG).show();
      Log.w(TAG, ex);
    } catch (InvalidMessageException ex) {
      Toast.makeText(requireContext(), R.string.ConversationActivity_message_is_empty_exclamation,
                     Toast.LENGTH_SHORT).show();
      Log.w(TAG, ex);
    }
  }

  private void sendMediaMessage(@NonNull MediaSendActivityResult result) {
    long                 thread        = this.threadId;
    long                 expiresIn     = TimeUnit.SECONDS.toMillis(recipient.get().getExpiresInSeconds());
    QuoteModel           quote         = result.isViewOnce() ? null : inputPanel.getQuote().orNull();
    List<Mention>        mentions      = new ArrayList<>(result.getMentions());
    OutgoingMediaMessage message       = new OutgoingMediaMessage(recipient.get(), new SlideDeck(), result.getBody(), System.currentTimeMillis(), -1, expiresIn, result.isViewOnce(), distributionType, quote, Collections.emptyList(), Collections.emptyList(), mentions);
    OutgoingMediaMessage secureMessage = new OutgoingSecureMediaMessage(message);

    final Context context = requireContext().getApplicationContext();

    ApplicationDependencies.getTypingStatusSender().onTypingStopped(thread);

    inputPanel.clearQuote();
    attachmentManager.clear(glideRequests, false);
    silentlySetComposeText("");

    long id = fragment.stageOutgoingMessage(secureMessage);

    SimpleTask.run(() -> {
      long resultId = MessageSender.sendPushWithPreUploadedMedia(context, secureMessage, result.getPreUploadResults(), thread, null);

      int deleted = SignalDatabase.attachments().deleteAbandonedPreuploadedAttachments();
      Log.i(TAG, "Deleted " + deleted + " abandoned attachments.");

      return resultId;
    }, this::sendComplete);
  }

  private void sendMediaMessage(final boolean forceSms, final long expiresIn, final boolean viewOnce, final int subscriptionId, final boolean initiating, @Nullable String metricId)
      throws InvalidMessageException
  {
    Log.i(TAG, "Sending media message...");
    List<LinkPreview> linkPreviews = linkPreviewViewModel.onSend();
    sendMediaMessage(recipient.getId(),
                     forceSms,
                     getMessage(),
                     attachmentManager.buildSlideDeck(),
                     inputPanel.getQuote().orNull(),
                     Collections.emptyList(),
                     linkPreviews,
                     composeText.getMentions(),
                     expiresIn,
                     viewOnce,
                     subscriptionId,
                     initiating,
                     true,
                     metricId);
  }

  private ListenableFuture<Void> sendMediaMessage(@NonNull RecipientId recipientId,
                                                  final boolean forceSms,
                                                  @NonNull String body,
                                                  SlideDeck slideDeck,
                                                  QuoteModel quote,
                                                  List<Contact> contacts,
                                                  List<LinkPreview> previews,
                                                  List<Mention> mentions,
                                                  final long expiresIn,
                                                  final boolean viewOnce,
                                                  final int subscriptionId,
                                                  final boolean initiating,
                                                  final boolean clearComposeBox,
                                                  final @Nullable String metricId)
  {
<<<<<<< HEAD
    final boolean sendPush = (isSecureText && !forceSms) || recipient.get().isAciOnly();
=======
    if (!isDefaultSms && (!isSecureText || forceSms) && recipient.get().hasSmsAddress()) {
      showDefaultSmsPrompt();
      return new SettableFuture<>(null);
    }

    final boolean sendPush = (isSecureText && !forceSms) || recipient.get().isServiceIdOnly();
>>>>>>> d80722db
    final long    thread   = this.threadId;

    if (sendPush) {
      MessageUtil.SplitResult splitMessage = MessageUtil.getSplitMessage(requireContext(), body, sendButton.getSelectedTransport().calculateCharacters(body).maxPrimaryMessageSize);
      body = splitMessage.getBody();

      if (splitMessage.getTextSlide().isPresent()) {
        slideDeck.addSlide(splitMessage.getTextSlide().get());
      }
    }

    OutgoingMediaMessage outgoingMessageCandidate = new OutgoingMediaMessage(Recipient.resolved(recipientId), slideDeck, body, System.currentTimeMillis(), subscriptionId, expiresIn, viewOnce, distributionType, quote, contacts, previews, mentions);

    final SettableFuture<Void> future  = new SettableFuture<>();
    final Context              context = requireContext().getApplicationContext();

    final OutgoingMediaMessage outgoingMessage;

    if (sendPush) {
      outgoingMessage = new OutgoingSecureMediaMessage(outgoingMessageCandidate);
      ApplicationDependencies.getTypingStatusSender().onTypingStopped(thread);
    } else {
      outgoingMessage = outgoingMessageCandidate;
    }

    Permissions.with(this)
               .request(Manifest.permission.SEND_SMS, Manifest.permission.READ_SMS)
               .ifNecessary(!sendPush)
               .withPermanentDenialDialog(getString(R.string.ConversationActivity_signal_needs_sms_permission_in_order_to_send_an_sms))
               .onAllGranted(() -> {
                 if (clearComposeBox) {
                   inputPanel.clearQuote();
                   attachmentManager.clear(glideRequests, false);
                   silentlySetComposeText("");
                 }

                 final long id = fragment.stageOutgoingMessage(outgoingMessage);

                 SimpleTask.run(() -> {
                   return MessageSender.send(context, outgoingMessage, thread, forceSms, metricId, null);
                 }, result -> {
                   sendComplete(result);
                   future.set(null);
                 });
               })
               .onAnyDenied(() -> future.set(null))
               .execute();

    return future;
  }

  private void sendTextMessage(final boolean forceSms, final long expiresIn, final int subscriptionId, final boolean initiating, final @Nullable String metricId)
      throws InvalidMessageException
  {
    final long    thread      = this.threadId;
    final Context context     = requireContext().getApplicationContext();
    final String  messageBody = getMessage();
    final boolean sendPush    = (isSecureText && !forceSms) || recipient.get().isServiceIdOnly();

    OutgoingTextMessage message;

    if (sendPush) {
      message = new OutgoingEncryptedMessage(recipient.get(), messageBody, expiresIn);
      ApplicationDependencies.getTypingStatusSender().onTypingStopped(thread);
    } else {
      message = new OutgoingTextMessage(recipient.get(), messageBody, expiresIn, subscriptionId);
    }

    Permissions.with(this)
               .request(Manifest.permission.SEND_SMS)
               .ifNecessary(!sendPush)
               .withPermanentDenialDialog(getString(R.string.ConversationActivity_signal_needs_sms_permission_in_order_to_send_an_sms))
               .onAllGranted(() -> {
                 final long id = new SecureRandom().nextLong();
                 SimpleTask.run(() -> {
                   return MessageSender.send(context, message, thread, forceSms, metricId, null);
                 }, this::sendComplete);

                 silentlySetComposeText("");
                 fragment.stageOutgoingMessage(message, id);
               })
               .execute();
  }

  private void updateToggleButtonState() {
    if (inputPanel.isRecordingInLockedMode()) {
      buttonToggle.display(sendButton);
      quickAttachmentToggle.show();
      inlineAttachmentToggle.hide();
      return;
    }

    if (draftViewModel.hasVoiceNoteDraft()) {
      buttonToggle.display(sendButton);
      quickAttachmentToggle.hide();
      inlineAttachmentToggle.hide();
      return;
    }

    if (composeText.getText().length() == 0 && !attachmentManager.isAttachmentPresent()) {
      buttonToggle.display(attachButton);
      quickAttachmentToggle.show();
      inlineAttachmentToggle.hide();
    } else {
      buttonToggle.display(sendButton);
      quickAttachmentToggle.hide();

      if (!attachmentManager.isAttachmentPresent() && !linkPreviewViewModel.hasLinkPreviewUi()) {
        inlineAttachmentToggle.show();
      } else {
        inlineAttachmentToggle.hide();
      }
    }
  }

  private void onViewModelEvent(@NonNull ConversationViewModel.Event event) {
    if (event == ConversationViewModel.Event.SHOW_RECAPTCHA) {
      RecaptchaProofBottomSheetFragment.show(getChildFragmentManager());
    } else {
      throw new AssertionError("Unexpected event!");
    }
  }

  private void updateLinkPreviewState() {
    if (SignalStore.settings().isLinkPreviewsEnabled() && isSecureText && !sendButton.getSelectedTransport().isSms() && !attachmentManager.isAttachmentPresent() && getContext() != null) {
      linkPreviewViewModel.onEnabled();
      linkPreviewViewModel.onTextChanged(requireContext(), composeText.getTextTrimmed().toString(), composeText.getSelectionStart(), composeText.getSelectionEnd());
    } else {
      linkPreviewViewModel.onUserCancel();
    }
  }

  private void recordTransportPreference(TransportOption transportOption) {
    new AsyncTask<Void, Void, Void>() {
      @Override
      protected Void doInBackground(Void... params) {
        RecipientDatabase recipientDatabase = SignalDatabase.recipients();

        recipientDatabase.setDefaultSubscriptionId(recipient.getId(), transportOption.getSimSubscriptionId().or(-1));

        if (!recipient.resolve().isPushGroup()) {
          recipientDatabase.setForceSmsSelection(recipient.getId(), recipient.get().getRegistered() == RegisteredState.REGISTERED && transportOption.isSms());
        }

        return null;
      }
    }.executeOnExecutor(AsyncTask.THREAD_POOL_EXECUTOR);
  }

  @Override
  public void onRecorderPermissionRequired() {
    Permissions.with(this)
               .request(Manifest.permission.RECORD_AUDIO)
               .ifNecessary()
               .withRationaleDialog(getString(R.string.ConversationActivity_to_send_audio_messages_allow_signal_access_to_your_microphone), R.drawable.ic_mic_solid_24)
               .withPermanentDenialDialog(getString(R.string.ConversationActivity_signal_requires_the_microphone_permission_in_order_to_send_audio_messages))
               .execute();
  }

  @Override
  public void onRecorderStarted() {
    Vibrator vibrator = ServiceUtil.getVibrator(requireContext());
    vibrator.vibrate(20);

    requireActivity().getWindow().addFlags(WindowManager.LayoutParams.FLAG_KEEP_SCREEN_ON);
    requireActivity().setRequestedOrientation(ActivityInfo.SCREEN_ORIENTATION_LOCKED);

    audioRecorder.startRecording();
  }

  @Override
  public void onRecorderLocked() {
    voiceRecorderWakeLock.acquire();
    updateToggleButtonState();
    requireActivity().setRequestedOrientation(ActivityInfo.SCREEN_ORIENTATION_UNSPECIFIED);
  }

  @Override
  public void onRecorderFinished() {
    voiceRecorderWakeLock.release();
    updateToggleButtonState();
    Vibrator vibrator = ServiceUtil.getVibrator(requireContext());
    vibrator.vibrate(20);

    requireActivity().getWindow().clearFlags(WindowManager.LayoutParams.FLAG_KEEP_SCREEN_ON);
    requireActivity().setRequestedOrientation(ActivityInfo.SCREEN_ORIENTATION_UNSPECIFIED);

    ListenableFuture<VoiceNoteDraft> future = audioRecorder.stopRecording();
    future.addListener(new ListenableFuture.Listener<VoiceNoteDraft>() {
      @Override
      public void onSuccess(final @NonNull VoiceNoteDraft result) {
        sendVoiceNote(result.getUri(), result.getSize());
      }

      @Override
      public void onFailure(ExecutionException e) {
        Toast.makeText(requireContext(), R.string.ConversationActivity_unable_to_record_audio, Toast.LENGTH_LONG).show();
      }
    });
  }

  @Override
  public void onRecorderCanceled() {
    voiceRecorderWakeLock.release();
    updateToggleButtonState();
    Vibrator vibrator = ServiceUtil.getVibrator(requireContext());
    vibrator.vibrate(50);

    requireActivity().getWindow().clearFlags(WindowManager.LayoutParams.FLAG_KEEP_SCREEN_ON);
    requireActivity().setRequestedOrientation(ActivityInfo.SCREEN_ORIENTATION_UNSPECIFIED);

    ListenableFuture<VoiceNoteDraft> future = audioRecorder.stopRecording();
    if (getLifecycle().getCurrentState().isAtLeast(Lifecycle.State.RESUMED)) {
      future.addListener(new DeleteCanceledVoiceNoteListener());
    } else {
      draftViewModel.setVoiceNoteDraftFuture(future);
    }
  }

  @Override
  public void onEmojiToggle() {
    if (!emojiDrawerStub.resolved()) {
      Boolean stickersAvailable = stickerViewModel.getStickersAvailability().getValue();

      initializeMediaKeyboardProviders();

      inputPanel.setMediaKeyboard(emojiDrawerStub.get());
    }

    emojiDrawerStub.get().setFragmentManager(getChildFragmentManager());

    if (container.getCurrentInput() == emojiDrawerStub.get()) {
      container.showSoftkey(composeText);
    } else {
      container.show(composeText, emojiDrawerStub.get());
    }
  }

  @Override
  public void onLinkPreviewCanceled() {
    linkPreviewViewModel.onUserCancel();
  }

  @Override
  public void onStickerSuggestionSelected(@NonNull StickerRecord sticker) {
    sendSticker(sticker, true);
  }

  @Override
  public void onMediaSelected(@NonNull Uri uri, String contentType) {
    if (MediaUtil.isGif(contentType) || MediaUtil.isImageType(contentType)) {
      SimpleTask.run(getLifecycle(),
                     () -> getKeyboardImageDetails(uri),
                     details -> sendKeyboardImage(uri, contentType, details));
    } else if (MediaUtil.isVideoType(contentType)) {
      setMedia(uri, MediaType.VIDEO);
    } else if (MediaUtil.isAudioType(contentType)) {
      setMedia(uri, MediaType.AUDIO);
    }
  }

  @Override
  public void onCursorPositionChanged(int start, int end) {
    linkPreviewViewModel.onTextChanged(requireContext(), composeText.getTextTrimmed().toString(), start, end);
  }

  @Override
  public void onStickerSelected(@NonNull StickerRecord stickerRecord) {
    sendSticker(stickerRecord, false);
  }

  @Override
  public void onStickerManagementClicked() {
    startActivity(StickerManagementActivity.getIntent(requireContext()));
    container.hideAttachedInput(true);
  }

  private void sendVoiceNote(@NonNull Uri uri, long size) {
    boolean    forceSms       = sendButton.isManualSelection() && sendButton.getSelectedTransport().isSms();
    boolean    initiating     = threadId == -1;
    int        subscriptionId = sendButton.getSelectedTransport().getSimSubscriptionId().or(-1);
    long       expiresIn      = TimeUnit.SECONDS.toMillis(recipient.get().getExpiresInSeconds());
    AudioSlide audioSlide     = new AudioSlide(requireContext(), uri, size, MediaUtil.AUDIO_AAC, true);
    SlideDeck  slideDeck      = new SlideDeck();
    slideDeck.addSlide(audioSlide);

    ListenableFuture<Void> sendResult = sendMediaMessage(recipient.getId(),
                                                         forceSms,
                                                         "",
                                                         slideDeck,
                                                         inputPanel.getQuote().orNull(),
                                                         Collections.emptyList(),
                                                         Collections.emptyList(),
                                                         composeText.getMentions(),
                                                         expiresIn,
                                                         false,
                                                         subscriptionId,
                                                         initiating,
                                                         true,
                                                         null);

    sendResult.addListener(new AssertedSuccessListener<Void>() {
      @Override
      public void onSuccess(Void nothing) {
        draftViewModel.deleteBlob(uri);
      }
    });
  }

  private void sendSticker(@NonNull StickerRecord stickerRecord, boolean clearCompose) {
    sendSticker(new StickerLocator(stickerRecord.getPackId(), stickerRecord.getPackKey(), stickerRecord.getStickerId(), stickerRecord.getEmoji()), stickerRecord.getContentType(), stickerRecord.getUri(), stickerRecord.getSize(), clearCompose);

    SignalExecutors.BOUNDED.execute(() ->
     SignalDatabase.stickers()
                    .updateStickerLastUsedTime(stickerRecord.getRowId(), System.currentTimeMillis())
    );
  }

  private void sendSticker(@NonNull StickerLocator stickerLocator, @NonNull String contentType, @NonNull Uri uri, long size, boolean clearCompose) {
    if (sendButton.getSelectedTransport().isSms()) {
      Media  media  = new Media(uri, contentType, System.currentTimeMillis(), StickerSlide.WIDTH, StickerSlide.HEIGHT, size, 0, false, false, Optional.absent(), Optional.absent(), Optional.absent());
      Intent intent = MediaSelectionActivity.editor(requireContext(), sendButton.getSelectedTransport(), Collections.singletonList(media), recipient.getId(), composeText.getTextTrimmed());
      startActivityForResult(intent, MEDIA_SENDER);
      return;
    }

    long            expiresIn      = TimeUnit.SECONDS.toMillis(recipient.get().getExpiresInSeconds());
    int             subscriptionId = sendButton.getSelectedTransport().getSimSubscriptionId().or(-1);
    boolean         initiating     = threadId == -1;
    TransportOption transport      = sendButton.getSelectedTransport();
    SlideDeck       slideDeck      = new SlideDeck();
    Slide           stickerSlide   = new StickerSlide(requireContext(), uri, size, stickerLocator, contentType);

    slideDeck.addSlide(stickerSlide);

    sendMediaMessage(recipient.getId(), transport.isSms(), "", slideDeck, null, Collections.emptyList(), Collections.emptyList(), Collections.emptyList(), expiresIn, false, subscriptionId, initiating, clearCompose, null);
  }

  private void silentlySetComposeText(String text) {
    typingTextWatcher.setEnabled(false);
    composeText.setText(text);
    typingTextWatcher.setEnabled(true);
  }

  @Override
  public void onReactionsDialogDismissed() {
    fragment.clearFocusedItem();
  }

  @Override
  public void onShown() {
    if (inputPanel != null) {
      inputPanel.getMediaKeyboardListener().onShown();
    }
  }

  @Override
  public void onHidden() {
    if (inputPanel != null) {
      inputPanel.getMediaKeyboardListener().onHidden();
    }
  }

  @Override
  public void onKeyboardChanged(@NonNull KeyboardPage page) {
    if (inputPanel != null) {
      inputPanel.getMediaKeyboardListener().onKeyboardChanged(page);
    }
  }

  @Override
  public void onEmojiSelected(String emoji) {
    if (inputPanel != null) {
      inputPanel.onEmojiSelected(emoji);
    }
  }

  @Override
  public void onKeyEvent(KeyEvent keyEvent) {
    if (keyEvent != null) {
      inputPanel.onKeyEvent(keyEvent);
    }
  }

  @Override
  public void openGifSearch() {
    AttachmentManager.selectGif(this, ConversationParentFragment.PICK_GIF, isMms());
  }

  @Override
  public void onGifSelectSuccess(@NonNull Uri blobUri, int width, int height) {
    setMedia(blobUri,
             Objects.requireNonNull(MediaType.from(BlobProvider.getMimeType(blobUri))),
             width,
             height,
             false,
             true);
  }

  @Override
  public boolean isMms() {
    return !isSecureText;
  }

  @Override
  public void openEmojiSearch() {
    if (emojiDrawerStub.resolved()) {
      emojiDrawerStub.get().onOpenEmojiSearch();
    }
  }

  @Override public void closeEmojiSearch() {
    if (emojiDrawerStub.resolved()) {
      emojiDrawerStub.get().onCloseEmojiSearch();
    }
  }

  @Override
  public void onVoiceNoteDraftPlay(@NonNull Uri audioUri, double progress) {
    voiceNoteMediaController.startSinglePlaybackForDraft(audioUri, threadId, progress);
  }

  @Override
  public void onVoiceNoteDraftPause(@NonNull Uri audioUri) {
    voiceNoteMediaController.pausePlayback(audioUri);
  }

  @Override
  public void onVoiceNoteDraftSeekTo(@NonNull Uri audioUri, double progress) {
    voiceNoteMediaController.seekToPosition(audioUri, progress);
  }

  @Override
  public void onVoiceNoteDraftDelete(@NonNull Uri audioUri) {
    voiceNoteMediaController.stopPlaybackAndReset(audioUri);
    draftViewModel.deleteVoiceNoteDraft();
  }

  @Override
  public @NonNull VoiceNoteMediaController getVoiceNoteMediaController() {
    return voiceNoteMediaController;
  }

  @Override public void openStickerSearch() {
    StickerSearchDialogFragment.show(getChildFragmentManager());
  }

  // Listeners

  private final class DeleteCanceledVoiceNoteListener implements ListenableFuture.Listener<VoiceNoteDraft> {
    @Override
    public void onSuccess(final VoiceNoteDraft result) {
      draftViewModel.deleteBlob(result.getUri());
    }

    @Override
    public void onFailure(ExecutionException e) {}
  }

  private class QuickCameraToggleListener implements OnClickListener {
    @Override
    public void onClick(View v) {
      Permissions.with(requireActivity())
                 .request(Manifest.permission.CAMERA)
                 .ifNecessary()
                 .withRationaleDialog(getString(R.string.ConversationActivity_to_capture_photos_and_video_allow_signal_access_to_the_camera), R.drawable.ic_camera_24)
                 .withPermanentDenialDialog(getString(R.string.ConversationActivity_signal_needs_the_camera_permission_to_take_photos_or_video))
                 .onAllGranted(() -> {
                   composeText.clearFocus();
                   startActivityForResult(MediaSelectionActivity.camera(requireActivity(), sendButton.getSelectedTransport(), recipient.getId(), inputPanel.getQuote().isPresent()), MEDIA_SENDER);
                   requireActivity().overridePendingTransition(R.anim.camera_slide_from_bottom, R.anim.stationary);
                 })
                 .onAnyDenied(() -> Toast.makeText(requireContext(), R.string.ConversationActivity_signal_needs_camera_permissions_to_take_photos_or_video, Toast.LENGTH_LONG).show())
                 .execute();
    }
  }

  private class SendButtonListener implements OnClickListener, TextView.OnEditorActionListener {
    @Override
    public void onClick(View v) {
      String metricId = recipient.get().isGroup() ? SignalLocalMetrics.GroupMessageSend.start()
                                                  : SignalLocalMetrics.IndividualMessageSend.start();
      sendMessage(metricId);
    }

    @Override
    public boolean onEditorAction(TextView v, int actionId, KeyEvent event) {
      if (actionId == EditorInfo.IME_ACTION_SEND) {
        sendButton.performClick();
        return true;
      }
      return false;
    }
  }

  private class AttachButtonListener implements OnClickListener {
    @Override
    public void onClick(View v) {
      handleAddAttachment();
    }
  }

  private class AttachButtonLongClickListener implements View.OnLongClickListener {
    @Override
    public boolean onLongClick(View v) {
      return sendButton.performLongClick();
    }
  }

  private class ComposeKeyPressedListener implements OnKeyListener, OnClickListener, TextWatcher, OnFocusChangeListener {

    int beforeLength;

    @Override
    public boolean onKey(View v, int keyCode, KeyEvent event) {
      if (event.getAction() == KeyEvent.ACTION_DOWN) {
        if (keyCode == KeyEvent.KEYCODE_ENTER) {
          if (SignalStore.settings().isEnterKeySends() || event.isCtrlPressed()) {
            sendButton.dispatchKeyEvent(new KeyEvent(KeyEvent.ACTION_DOWN, KeyEvent.KEYCODE_ENTER));
            sendButton.dispatchKeyEvent(new KeyEvent(KeyEvent.ACTION_UP, KeyEvent.KEYCODE_ENTER));
            return true;
          }
        }
      }
      return false;
    }

    @Override
    public void onClick(View v) {
      container.showSoftkey(composeText);
    }

    @Override
    public void beforeTextChanged(CharSequence s, int start, int count,int after) {
      beforeLength = composeText.getTextTrimmed().length();
    }

    @Override
    public void afterTextChanged(Editable s) {
      calculateCharactersRemaining();

      if (composeText.getTextTrimmed().length() == 0 || beforeLength == 0) {
        composeText.postDelayed(ConversationParentFragment.this::updateToggleButtonState, 50);
      }

      stickerViewModel.onInputTextUpdated(s.toString());
    }

    @Override
    public void onTextChanged(CharSequence s, int start, int before,int count) {}

    @Override
    public void onFocusChange(View v, boolean hasFocus) {
      if (hasFocus && container.getCurrentInput() == emojiDrawerStub.get()) {
        container.showSoftkey(composeText);
      }
    }
  }

  private class TypingStatusTextWatcher extends SimpleTextWatcher {

    private boolean enabled = true;

    private String previousText = "";

    @Override
    public void onTextChanged(String text) {
      if (enabled && threadId > 0 && isSecureText && !isSmsForced() && !recipient.get().isBlocked() && !recipient.get().isSelf()) {
        TypingStatusSender typingStatusSender = ApplicationDependencies.getTypingStatusSender();

        if (text.length() == 0) {
          typingStatusSender.onTypingStoppedWithNotify(threadId);
        } else if (text.length() < previousText.length() && previousText.contains(text)) {
          typingStatusSender.onTypingStopped(threadId);
        } else {
          typingStatusSender.onTypingStarted(threadId);
        }

        previousText = text;
      }
    }

    public void setEnabled(boolean enabled) {
      this.enabled = enabled;
    }
  }

  @Override
  public void onMessageRequest(@NonNull MessageRequestViewModel viewModel) {
    messageRequestBottomView.setAcceptOnClickListener(v -> viewModel.onAccept());
    messageRequestBottomView.setDeleteOnClickListener(v -> onMessageRequestDeleteClicked(viewModel));
    messageRequestBottomView.setBlockOnClickListener(v -> onMessageRequestBlockClicked(viewModel));
    messageRequestBottomView.setUnblockOnClickListener(v -> onMessageRequestUnblockClicked(viewModel));
    messageRequestBottomView.setGroupV1MigrationContinueListener(v -> GroupsV1MigrationInitiationBottomSheetDialogFragment.showForInitiation(getChildFragmentManager(), recipient.getId()));

    viewModel.getRequestReviewDisplayState().observe(getViewLifecycleOwner(), this::presentRequestReviewBanner);
    viewModel.getMessageData().observe(getViewLifecycleOwner(), this::presentMessageRequestState);
    viewModel.getFailures().observe(getViewLifecycleOwner(), this::showGroupChangeErrorToast);
    viewModel.getMessageRequestStatus().observe(getViewLifecycleOwner(), status -> {
      switch (status) {
        case IDLE:
          hideMessageRequestBusy();
          break;
        case ACCEPTING:
        case BLOCKING:
        case DELETING:
          showMessageRequestBusy();
          break;
        case ACCEPTED:
          hideMessageRequestBusy();
          break;
        case BLOCKED_AND_REPORTED:
          hideMessageRequestBusy();
          Toast.makeText(requireContext(), R.string.ConversationActivity__reported_as_spam_and_blocked, Toast.LENGTH_SHORT).show();
          break;
        case DELETED:
        case BLOCKED:
          hideMessageRequestBusy();
          requireActivity().finish();
      }
    });
  }

  private void presentRequestReviewBanner(@NonNull MessageRequestViewModel.RequestReviewDisplayState state) {
    switch (state) {
      case SHOWN:
        reviewBanner.get().setVisibility(View.VISIBLE);

        CharSequence message = new SpannableStringBuilder().append(SpanUtil.bold(getString(R.string.ConversationFragment__review_requests_carefully)))
                                                           .append(" ")
                                                           .append(getString(R.string.ConversationFragment__signal_found_another_contact_with_the_same_name));

        reviewBanner.get().setBannerMessage(message);

        Drawable drawable = ContextUtil.requireDrawable(requireContext(), R.drawable.ic_info_white_24).mutate();
        DrawableCompat.setTint(drawable, ContextCompat.getColor(requireContext(), R.color.signal_icon_tint_primary));

        reviewBanner.get().setBannerIcon(drawable);
        reviewBanner.get().setOnClickListener(unused -> handleReviewRequest(recipient.getId()));
        break;
      case HIDDEN:
        reviewBanner.get().setVisibility(View.GONE);
        break;
      default:
        break;
    }
  }

  private void presentGroupReviewBanner(@NonNull ConversationGroupViewModel.ReviewState groupReviewState) {
    if (groupReviewState.getCount() > 0) {
      reviewBanner.get().setVisibility(View.VISIBLE);
      reviewBanner.get().setBannerMessage(getString(R.string.ConversationFragment__d_group_members_have_the_same_name, groupReviewState.getCount()));
      reviewBanner.get().setBannerRecipient(groupReviewState.getRecipient());
      reviewBanner.get().setOnClickListener(unused -> handleReviewGroupMembers(groupReviewState.getGroupId()));
    } else if (reviewBanner.resolved()) {
      reviewBanner.get().setVisibility(View.GONE);
    }
  }

  private void showMessageRequestBusy() {
    messageRequestBottomView.showBusy();
  }

  private void hideMessageRequestBusy() {
    messageRequestBottomView.hideBusy();
  }

  private void handleReviewGroupMembers(@Nullable GroupId.V2 groupId) {
    if (groupId == null) {
      return;
    }

    ReviewCardDialogFragment.createForReviewMembers(groupId)
                            .show(getChildFragmentManager(), null);
  }

  private void handleReviewRequest(@NonNull RecipientId recipientId) {
    if (recipientId == Recipient.UNKNOWN.getId()) {
      return;
    }

    ReviewCardDialogFragment.createForReviewRequest(recipientId)
                            .show(getChildFragmentManager(), null);
  }

  private void showGroupChangeErrorToast(@NonNull GroupChangeFailureReason e) {
    Toast.makeText(requireContext(), GroupErrors.getUserDisplayMessage(e), Toast.LENGTH_LONG).show();
  }

  @Override
  public void handleReaction(@NonNull ConversationMessage conversationMessage,
                             @NonNull ConversationReactionOverlay.OnActionSelectedListener onActionSelectedListener,
                             @NonNull SelectedConversationModel selectedConversationModel,
                             @NonNull ConversationReactionOverlay.OnHideListener onHideListener)
  {
    reactionDelegate.setOnActionSelectedListener(onActionSelectedListener);
    reactionDelegate.setOnHideListener(onHideListener);
    reactionDelegate.show(requireActivity(), recipient.get(), conversationMessage, groupViewModel.isNonAdminInAnnouncementGroup(), selectedConversationModel);
  }

  @Override
  public void onMessageWithErrorClicked(@NonNull MessageRecord messageRecord) {
    if (messageRecord.isIdentityMismatchFailure()) {
      SafetyNumberChangeDialog.show(requireContext(), getChildFragmentManager(), messageRecord);
    } else if (messageRecord.hasFailedWithNetworkFailures()) {
      new AlertDialog.Builder(requireContext())
                     .setMessage(R.string.conversation_activity__message_could_not_be_sent)
                     .setNegativeButton(android.R.string.cancel, null)
                     .setPositiveButton(R.string.conversation_activity__send, (dialog, which) -> MessageSender.resend(requireContext(), messageRecord))
                     .show();
    } else {
      MessageDetailsFragment.create(messageRecord, recipient.getId()).show(getChildFragmentManager(), null);
    }
  }

  @Override
  public void onVoiceNotePause(@NonNull Uri uri) {
    voiceNoteMediaController.pausePlayback(uri);
  }

  @Override
  public void onVoiceNotePlay(@NonNull Uri uri, long messageId, double progress) {
    voiceNoteMediaController.startConsecutivePlayback(uri, messageId, progress);
  }

  @Override
  public void onVoiceNoteResume(@NonNull Uri uri, long messageId) {
    voiceNoteMediaController.resumePlayback(uri, messageId);
  }

  @Override
  public void onVoiceNoteSeekTo(@NonNull Uri uri, double progress) {
    voiceNoteMediaController.seekToPosition(uri, progress);
  }

  @Override
  public void onVoiceNotePlaybackSpeedChanged(@NonNull Uri uri, float speed) {
    voiceNoteMediaController.setPlaybackSpeed(uri, speed);
  }

  @Override
  public void onRegisterVoiceNoteCallbacks(@NonNull Observer<VoiceNotePlaybackState> onPlaybackStartObserver) {
    voiceNoteMediaController.getVoiceNotePlaybackState().observe(getViewLifecycleOwner(), onPlaybackStartObserver);
  }

  @Override
  public void onUnregisterVoiceNoteCallbacks(@NonNull Observer<VoiceNotePlaybackState> onPlaybackStartObserver) {
    voiceNoteMediaController.getVoiceNotePlaybackState().removeObserver(onPlaybackStartObserver);
  }

  @Override
  public void onCursorChanged() {
    if (!reactionDelegate.isShowing()) {
      return;
    }

    SimpleTask.run(() -> {
          //noinspection CodeBlock2Expr
          return SignalDatabase.mmsSms().checkMessageExists(reactionDelegate.getMessageRecord());
        }, messageExists -> {
          if (!messageExists) {
            reactionDelegate.hide();
          }
        });
  }

  @Override
  public boolean isKeyboardOpen() {
    return container.isKeyboardOpen();
  }

  @Override
  public void setThreadId(long threadId) {
    this.threadId = threadId;
  }

  @Override
  public void handleReplyMessage(ConversationMessage conversationMessage) {
    MessageRecord messageRecord = conversationMessage.getMessageRecord();

    Recipient author;

    if (messageRecord.isOutgoing()) {
      author = Recipient.self();
    } else {
      author = messageRecord.getIndividualRecipient();
    }

    if (messageRecord.isMms() && !((MmsMessageRecord) messageRecord).getSharedContacts().isEmpty()) {
      Contact   contact     = ((MmsMessageRecord) messageRecord).getSharedContacts().get(0);
      String    displayName = ContactUtil.getDisplayName(contact);
      String    body        = getString(R.string.ConversationActivity_quoted_contact_message, EmojiStrings.BUST_IN_SILHOUETTE, displayName);
      SlideDeck slideDeck   = new SlideDeck();

      if (contact.getAvatarAttachment() != null) {
        slideDeck.addSlide(MediaUtil.getSlideForAttachment(requireContext(), contact.getAvatarAttachment()));
      }

      inputPanel.setQuote(GlideApp.with(this),
                          messageRecord.getDateSent(),
                          author,
                          body,
                          slideDeck);

    } else if (messageRecord.isMms() && !((MmsMessageRecord) messageRecord).getLinkPreviews().isEmpty()) {
      LinkPreview linkPreview = ((MmsMessageRecord) messageRecord).getLinkPreviews().get(0);
      SlideDeck   slideDeck   = new SlideDeck();

      if (linkPreview.getThumbnail().isPresent()) {
        slideDeck.addSlide(MediaUtil.getSlideForAttachment(requireContext(), linkPreview.getThumbnail().get()));
      }

      inputPanel.setQuote(GlideApp.with(this),
                          messageRecord.getDateSent(),
                          author,
                          conversationMessage.getDisplayBody(requireContext()),
                          slideDeck);
    } else {
      SlideDeck slideDeck = messageRecord.isMms() ? ((MmsMessageRecord) messageRecord).getSlideDeck() : new SlideDeck();

      if (messageRecord.isMms() && ((MmsMessageRecord) messageRecord).isViewOnce()) {
        Attachment attachment = new TombstoneAttachment(MediaUtil.VIEW_ONCE, true);
        slideDeck = new SlideDeck();
        slideDeck.addSlide(MediaUtil.getSlideForAttachment(requireContext(), attachment));
      }

      inputPanel.setQuote(GlideApp.with(this),
                          messageRecord.getDateSent(),
                          author,
                          conversationMessage.getDisplayBody(requireContext()),
                          slideDeck);
    }

    inputPanel.clickOnComposeInput();
  }

  @Override
  public void onMessageActionToolbarOpened() {
    searchViewItem.collapseActionView();
  }

  @Override
  public void onBottomActionBarVisibilityChanged(int visibility) {
    inputPanel.setHideForSelection(visibility == View.VISIBLE);
  }

  @Override
  public void onForwardClicked()  {
    inputPanel.clearQuote();
  }

  @Override
  public void onAttachmentChanged() {
    handleSecurityChange(isSecureText, isDefaultSms);
    updateToggleButtonState();
    updateLinkPreviewState();
  }

  private int inputAreaHeight() {
    int height = panelParent.getMeasuredHeight();

    if (attachmentKeyboardStub.resolved()) {
      View keyboard = attachmentKeyboardStub.get();
      if (keyboard.getVisibility() == View.VISIBLE) {
        return height + keyboard.getMeasuredHeight();
      }
    }

    return height;
  }

  private void onMessageRequestDeleteClicked(@NonNull MessageRequestViewModel requestModel) {
    Recipient recipient = requestModel.getRecipient().getValue();
    if (recipient == null) {
      Log.w(TAG, "[onMessageRequestDeleteClicked] No recipient!");
      return;
    }

    AlertDialog.Builder builder = new AlertDialog.Builder(requireContext())
                                                 .setNeutralButton(R.string.ConversationActivity_cancel, (d, w) -> d.dismiss());

    if (recipient.isGroup() && recipient.isBlocked()) {
      builder.setTitle(R.string.ConversationActivity_delete_conversation);
      builder.setMessage(R.string.ConversationActivity_this_conversation_will_be_deleted_from_all_of_your_devices);
      builder.setPositiveButton(R.string.ConversationActivity_delete, (d, w) -> requestModel.onDelete());
    } else if (recipient.isGroup()) {
      builder.setTitle(R.string.ConversationActivity_delete_and_leave_group);
      builder.setMessage(R.string.ConversationActivity_you_will_leave_this_group_and_it_will_be_deleted_from_all_of_your_devices);
      builder.setNegativeButton(R.string.ConversationActivity_delete_and_leave, (d, w) -> requestModel.onDelete());
    } else {
      builder.setTitle(R.string.ConversationActivity_delete_conversation);
      builder.setMessage(R.string.ConversationActivity_this_conversation_will_be_deleted_from_all_of_your_devices);
      builder.setNegativeButton(R.string.ConversationActivity_delete, (d, w) -> requestModel.onDelete());
    }

    builder.show();
  }

  private void onMessageRequestBlockClicked(@NonNull MessageRequestViewModel requestModel) {
    Recipient recipient = requestModel.getRecipient().getValue();
    if (recipient == null) {
      Log.w(TAG, "[onMessageRequestBlockClicked] No recipient!");
      return;
    }

    BlockUnblockDialog.showBlockAndReportSpamFor(requireContext(), getLifecycle(), recipient, requestModel::onBlock, requestModel::onBlockAndReportSpam);
  }

  private void onMessageRequestUnblockClicked(@NonNull MessageRequestViewModel requestModel) {
    Recipient recipient = requestModel.getRecipient().getValue();
    if (recipient == null) {
      Log.w(TAG, "[onMessageRequestUnblockClicked] No recipient!");
      return;
    }

    BlockUnblockDialog.showUnblockFor(requireContext(), getLifecycle(), recipient, requestModel::onUnblock);
  }

  private static void hideMenuItem(@NonNull Menu menu, @IdRes int menuItem) {
    if (menu.findItem(menuItem) != null) {
      menu.findItem(menuItem).setVisible(false);
    }
  }

  @WorkerThread
  private @Nullable KeyboardImageDetails getKeyboardImageDetails(@NonNull Uri uri) {
    try {
      Bitmap bitmap = glideRequests.asBitmap()
                                   .load(new DecryptableStreamUriLoader.DecryptableUri(uri))
                                   .skipMemoryCache(true)
                                   .diskCacheStrategy(DiskCacheStrategy.NONE)
                                   .submit()
                                   .get(1000, TimeUnit.MILLISECONDS);
      int topLeft = bitmap.getPixel(0, 0);
      return new KeyboardImageDetails(bitmap.getWidth(), bitmap.getHeight(), Color.alpha(topLeft) < 255);
    } catch (InterruptedException | ExecutionException | TimeoutException e) {
      return null;
    }
  }

  private void sendKeyboardImage(@NonNull Uri uri, @NonNull String contentType, @Nullable KeyboardImageDetails details) {
    if (details == null || !details.hasTransparency) {
      setMedia(uri, Objects.requireNonNull(MediaType.from(contentType)));
      return;
    }

    long       expiresIn      = TimeUnit.SECONDS.toMillis(recipient.get().getExpiresInSeconds());
    int        subscriptionId = sendButton.getSelectedTransport().getSimSubscriptionId().or(-1);
    boolean    initiating     = threadId == -1;
    SlideDeck  slideDeck      = new SlideDeck();

    if (MediaUtil.isGif(contentType)) {
      slideDeck.addSlide(new GifSlide(requireContext(), uri, 0, details.width, details.height, details.hasTransparency, null));
    } else if (MediaUtil.isImageType(contentType)) {
      slideDeck.addSlide(new ImageSlide(requireContext(), uri, contentType, 0, details.width, details.height, details.hasTransparency, null, null));
    } else {
      throw new AssertionError("Only images are supported!");
    }

    sendMediaMessage(recipient.getId(),
                     isSmsForced(),
                     "",
                     slideDeck,
                     null,
                     Collections.emptyList(),
                     Collections.emptyList(),
                     composeText.getMentions(),
                     expiresIn,
                     false,
                     subscriptionId,
                     initiating,
                     false,
                     null);
  }

  private class UnverifiedDismissedListener implements UnverifiedBannerView.DismissListener {
    @Override
    public void onDismissed(final List<IdentityRecord> unverifiedIdentities) {
      SimpleTask.run(() -> {
        try (SignalSessionLock.Lock unused = ReentrantSessionLock.INSTANCE.acquire()) {
          for (IdentityRecord identityRecord : unverifiedIdentities) {
            ApplicationDependencies.getProtocolStore().aci().identities().setVerified(identityRecord.getRecipientId(),
                                                                                      identityRecord.getIdentityKey(),
                                                                                      VerifiedStatus.DEFAULT);
          }
        }
        return null;
      }, nothing -> initializeIdentityRecords());
    }
  }

  private class UnverifiedClickedListener implements UnverifiedBannerView.ClickListener {
    @Override
    public void onClicked(final List<IdentityRecord> unverifiedIdentities) {
      Log.i(TAG, "onClicked: " + unverifiedIdentities.size());
      if (unverifiedIdentities.size() == 1) {
        startActivity(VerifyIdentityActivity.newIntent(requireContext(), unverifiedIdentities.get(0), false));
      } else {
        String[] unverifiedNames = new String[unverifiedIdentities.size()];

        for (int i=0;i<unverifiedIdentities.size();i++) {
          unverifiedNames[i] = Recipient.resolved(unverifiedIdentities.get(i).getRecipientId()).getDisplayName(requireContext());
        }

        AlertDialog.Builder builder = new AlertDialog.Builder(requireContext());
        builder.setIcon(R.drawable.ic_warning);
        builder.setTitle("No longer verified");
        builder.setItems(unverifiedNames, (dialog, which) -> {
          startActivity(VerifyIdentityActivity.newIntent(requireContext(), unverifiedIdentities.get(which), false));
        });
        builder.show();
      }
    }
  }

  private class QuoteRestorationTask extends AsyncTask<Void, Void, ConversationMessage> {

    private final String                  serialized;
    private final SettableFuture<Boolean> future;

    QuoteRestorationTask(@NonNull String serialized, @NonNull SettableFuture<Boolean> future) {
      this.serialized = serialized;
      this.future     = future;
    }

    @Override
    protected ConversationMessage doInBackground(Void... voids) {
      QuoteId quoteId = QuoteId.deserialize(ApplicationDependencies.getApplication(), serialized);

      if (quoteId == null) {
        return null;
      }

      Context context = ApplicationDependencies.getApplication();

      MessageRecord messageRecord = SignalDatabase.mmsSms().getMessageFor(quoteId.getId(), quoteId.getAuthor());
      if (messageRecord == null) {
        return null;
      }

      return ConversationMessageFactory.createWithUnresolvedData(context, messageRecord);
    }

    @Override
    protected void onPostExecute(ConversationMessage conversationMessage) {
      if (conversationMessage != null) {
        handleReplyMessage(conversationMessage);
        future.set(true);
      } else {
        Log.e(TAG, "Failed to restore a quote from a draft. No matching message record.");
        future.set(false);
      }
    }
  }

  private final class VoiceNotePlayerViewListener implements VoiceNotePlayerView.Listener {
    @Override
    public void onCloseRequested(@NonNull Uri uri) {
      voiceNoteMediaController.stopPlaybackAndReset(uri);
    }

    @Override
    public void onSpeedChangeRequested(@NonNull Uri uri, float speed) {
      voiceNoteMediaController.setPlaybackSpeed(uri, speed);
    }

    @Override
    public void onPlay(@NonNull Uri uri, long messageId, double position) {
      voiceNoteMediaController.startSinglePlayback(uri, messageId, position);
    }

    @Override
    public void onPause(@NonNull Uri uri) {
      voiceNoteMediaController.pausePlayback(uri);
    }

    @Override
    public void onNavigateToMessage(long threadId, @NonNull RecipientId threadRecipientId, @NonNull RecipientId senderId, long messageTimestamp, long messagePositionInThread) {
      if (threadId != ConversationParentFragment.this.threadId) {
        startActivity(ConversationIntents.createBuilder(requireActivity(), threadRecipientId, threadId)
                                         .withStartingPosition((int) messagePositionInThread)
                                         .build());
      } else {
        fragment.jumpToMessage(senderId, messageTimestamp, () -> { });
      }
    }
  }

  private void presentMessageRequestState(@Nullable MessageRequestViewModel.MessageData messageData) {
    if (!Util.isEmpty(viewModel.getArgs().getDraftText()) ||
        viewModel.getArgs().getMedia() != null            ||
        viewModel.getArgs().getStickerLocator() != null)
    {
      Log.d(TAG, "[presentMessageRequestState] Have extra, so ignoring provided state.");
      messageRequestBottomView.setVisibility(View.GONE);
    } else if (isPushGroupV1Conversation() && !isActiveGroup()) {
      Log.d(TAG, "[presentMessageRequestState] Inactive push group V1, so ignoring provided state.");
      messageRequestBottomView.setVisibility(View.GONE);
    } else if (messageData == null) {
      Log.d(TAG, "[presentMessageRequestState] Null messageData. Ignoring.");
    } else if (messageData.getMessageState() == MessageRequestState.NONE) {
      Log.d(TAG, "[presentMessageRequestState] No message request necessary.");
      messageRequestBottomView.setVisibility(View.GONE);
    } else {
      Log.d(TAG, "[presentMessageRequestState] " + messageData.getMessageState());
      messageRequestBottomView.setMessageData(messageData);
      messageRequestBottomView.setVisibility(View.VISIBLE);
    }

    invalidateOptionsMenu();
  }

  private static class KeyboardImageDetails {
    private final int     width;
    private final int     height;
    private final boolean hasTransparency;

    private KeyboardImageDetails(int width, int height, boolean hasTransparency) {
      this.width           = width;
      this.height          = height;
      this.hasTransparency = hasTransparency;
    }
  }

  public interface Callback {
    default void onInitializeToolbar(@NonNull Toolbar toolbar) {
    }

    default void onSendComplete(long threadId) {
    }

    /**
     * @return true to skip built in, otherwise false.
     */
    default boolean onUpdateReminders() {
      return false;
    }

    default boolean isInBubble() {
      return false;
    }
  }
}<|MERGE_RESOLUTION|>--- conflicted
+++ resolved
@@ -1517,30 +1517,6 @@
 
     sendButton.resetAvailableTransports(isMediaMessage);
 
-<<<<<<< HEAD
-=======
-    boolean smsEnabled = true;
-
-    if (recipient.get().isPushGroup() || (!recipient.get().isMmsGroup() && !recipient.get().hasSmsAddress())) {
-      sendButton.disableTransport(Type.SMS);
-      smsEnabled = false;
-    }
-
-    if (!isSecureText && !isPushGroupConversation() && !recipient.get().isServiceIdOnly() && !recipient.get().isReleaseNotes() && smsEnabled) {
-      sendButton.disableTransport(Type.TEXTSECURE);
-    }
-
-    if (!recipient.get().isPushGroup() && recipient.get().isForceSmsSelection() && smsEnabled) {
-      sendButton.setDefaultTransport(Type.SMS);
-    } else {
-      if (isSecureText || isPushGroupConversation() || recipient.get().isServiceIdOnly() || recipient.get().isReleaseNotes() || !smsEnabled) {
-        sendButton.setDefaultTransport(Type.TEXTSECURE);
-      } else {
-        sendButton.setDefaultTransport(Type.SMS);
-      }
-    }
-
->>>>>>> d80722db
     calculateCharactersRemaining();
     invalidateOptionsMenu();
     setBlockedUserState(recipient.get(), isSecureText, isDefaultSms);
@@ -2920,16 +2896,7 @@
                                                   final boolean clearComposeBox,
                                                   final @Nullable String metricId)
   {
-<<<<<<< HEAD
-    final boolean sendPush = (isSecureText && !forceSms) || recipient.get().isAciOnly();
-=======
-    if (!isDefaultSms && (!isSecureText || forceSms) && recipient.get().hasSmsAddress()) {
-      showDefaultSmsPrompt();
-      return new SettableFuture<>(null);
-    }
-
     final boolean sendPush = (isSecureText && !forceSms) || recipient.get().isServiceIdOnly();
->>>>>>> d80722db
     final long    thread   = this.threadId;
 
     if (sendPush) {
