--- conflicted
+++ resolved
@@ -1569,15 +1569,6 @@
       binding.conversationItemRecycler.invalidateItemDecorations()
     }
 
-<<<<<<< HEAD
-    val navColor = if (wallpaperEnabled) {
-      R.color.conversation_navigation_wallpaper
-    } else {
-      MaterialR.attr.colorSurface
-    }
-
-=======
->>>>>>> 89e64790
     binding.scrollDateHeader.setBackgroundResource(
       if (wallpaperEnabled) R.drawable.sticky_date_header_background_wallpaper else R.drawable.sticky_date_header_background
     )
@@ -1590,9 +1581,6 @@
     )
 
     if (!inputPanel.isHidden) {
-<<<<<<< HEAD
-      binding.navBar.setBackgroundColor(ThemeUtil.getThemedColor(requireContext(), navColor))
-=======
       setNavBarBackgroundColor(chatWallpaper)
     }
   }
@@ -1601,11 +1589,10 @@
     val navColor = if (chatWallpaper != null) {
       R.color.conversation_navigation_wallpaper
     } else {
-      R.color.signal_colorBackground
->>>>>>> 89e64790
-    }
-
-    binding.navBar.setBackgroundColor(ContextCompat.getColor(requireContext(), navColor))
+      MaterialR.attr.colorSurface
+    }
+
+    binding.navBar.setBackgroundColor(ThemeUtil.getThemedColor(requireContext(), navColor))
   }
 
   private fun presentChatColors(chatColors: ChatColors) {
