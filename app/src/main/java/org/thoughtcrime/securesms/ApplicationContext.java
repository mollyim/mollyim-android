--- conflicted
+++ resolved
@@ -66,11 +66,8 @@
 import org.thoughtcrime.securesms.jobs.PreKeysSyncJob;
 import org.thoughtcrime.securesms.jobs.ProfileUploadJob;
 import org.thoughtcrime.securesms.jobs.PushNotificationReceiveJob;
-<<<<<<< HEAD
 import org.thoughtcrime.securesms.jobs.RefreshAttributesJob;
-=======
 import org.thoughtcrime.securesms.jobs.RefreshKbsCredentialsJob;
->>>>>>> f3c6f2e3
 import org.thoughtcrime.securesms.jobs.RetrieveProfileJob;
 import org.thoughtcrime.securesms.jobs.RetrieveRemoteAnnouncementsJob;
 import org.thoughtcrime.securesms.jobs.StoryOnboardingDownloadJob;
@@ -83,11 +80,7 @@
 import org.thoughtcrime.securesms.mms.GlideApp;
 import org.thoughtcrime.securesms.mms.SignalGlideComponents;
 import org.thoughtcrime.securesms.mms.SignalGlideModule;
-<<<<<<< HEAD
 import org.thoughtcrime.securesms.net.NetworkManager;
-import org.thoughtcrime.securesms.notifications.NotificationChannels;
-=======
->>>>>>> f3c6f2e3
 import org.thoughtcrime.securesms.providers.BlobProvider;
 import org.thoughtcrime.securesms.ratelimit.RateLimitUtil;
 import org.thoughtcrime.securesms.recipients.Recipient;
@@ -139,12 +132,10 @@
 
   private static final String TAG = Log.tag(ApplicationContext.class);
 
-<<<<<<< HEAD
-  private static ApplicationContext instance;
-=======
   @VisibleForTesting
   protected PersistentLogger persistentLogger;
->>>>>>> f3c6f2e3
+
+  private static ApplicationContext instance;
 
   public ApplicationContext() {
     super();
@@ -206,11 +197,7 @@
                             .addBlocking("feature-flags", FeatureFlags::init)
                             .addBlocking("ring-rtc", this::initializeRingRtc)
                             .addBlocking("glide", () -> SignalGlideModule.setRegisterGlideComponents(new SignalGlideComponents()))
-<<<<<<< HEAD
-=======
                             .addNonBlocking(() -> GlideApp.get(this))
-                            .addNonBlocking(this::checkIsGooglePayReady)
->>>>>>> f3c6f2e3
                             .addNonBlocking(this::cleanAvatarStorage)
                             .addNonBlocking(this::initializeRevealableMessageManager)
                             .addNonBlocking(this::initializePendingRetryReceiptManager)
@@ -333,6 +320,10 @@
     }, TimeUnit.SECONDS.toMillis(1));
   }
 
+  public PersistentLogger getPersistentLogger() {
+    return persistentLogger;
+  }
+
   public void checkBuildExpiration() {
     if (Util.getTimeUntilBuildExpiry() <= 0 && !SignalStore.misc().isClientDeprecated()) {
       Log.w(TAG, "Build expired!");
@@ -364,18 +355,12 @@
     }
   }
 
-<<<<<<< HEAD
-  private void initializeLogging() {
-    PersistentLogger persistentLogger = new PersistentLogger(this);
+  @VisibleForTesting
+  protected void initializeLogging() {
+    persistentLogger = new PersistentLogger(this);
     Log.setInternalCheck(FeatureFlags::internalUser);
     Log.setPersistentLogger(persistentLogger);
     Log.setLogging(TextSecurePreferences.isLogEnabled(this));
-=======
-  @VisibleForTesting
-  protected void initializeLogging() {
-    persistentLogger = new PersistentLogger(this);
-    org.signal.core.util.logging.Log.initialize(FeatureFlags::internalUser, new AndroidLogger(), persistentLogger);
->>>>>>> f3c6f2e3
 
     SignalProtocolLoggerProvider.setProvider(new CustomSignalProtocolLogger());
 
@@ -550,15 +535,11 @@
 
   private void initializeRingRtc() {
     try {
-<<<<<<< HEAD
-      CallManager.initialize(this, new RingRtcLogger());
-=======
       Map<String, String> fieldTrials = new HashMap<>();
       if (FeatureFlags.callingFieldTrialAnyAddressPortsKillSwitch()) {
         fieldTrials.put("RingRTC-AnyAddressPortsKillSwitch", "Enabled");
       }
       CallManager.initialize(this, new RingRtcLogger(), fieldTrials);
->>>>>>> f3c6f2e3
     } catch (UnsatisfiedLinkError e) {
       throw new AssertionError("Unable to load ringrtc library", e);
     }
