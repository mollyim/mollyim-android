/*
 * Copyright (C) 2013 Open Whisper Systems
 *
 * This program is free software: you can redistribute it and/or modify
 * it under the terms of the GNU General Public License as published by
 * the Free Software Foundation, either version 3 of the License, or
 * (at your option) any later version.
 *
 * This program is distributed in the hope that it will be useful,
 * but WITHOUT ANY WARRANTY; without even the implied warranty of
 * MERCHANTABILITY or FITNESS FOR A PARTICULAR PURPOSE.  See the
 * GNU General Public License for more details.
 *
 * You should have received a copy of the GNU General Public License
 * along with this program.  If not, see <http://www.gnu.org/licenses/>.
 */
package org.thoughtcrime.securesms;

import android.annotation.SuppressLint;

import androidx.annotation.MainThread;
import androidx.appcompat.app.AppCompatDelegate;
import androidx.camera.camera2.Camera2AppConfig;
import androidx.camera.core.CameraX;
import androidx.lifecycle.DefaultLifecycleObserver;
import androidx.lifecycle.LifecycleOwner;
import androidx.lifecycle.ProcessLifecycleOwner;
import android.content.BroadcastReceiver;
import android.content.Context;
import android.content.Intent;
import android.content.IntentFilter;
import android.os.AsyncTask;
import android.os.Build;
import androidx.annotation.NonNull;
import androidx.multidex.MultiDexApplication;

import com.google.android.gms.security.ProviderInstaller;

import org.conscrypt.Conscrypt;
import org.signal.aesgcmprovider.AesGcmProvider;
import org.signal.ringrtc.CallConnectionFactory;
import org.thoughtcrime.securesms.components.TypingStatusRepository;
import org.thoughtcrime.securesms.components.TypingStatusSender;
import org.thoughtcrime.securesms.crypto.IdentityKeyUtil;
import org.thoughtcrime.securesms.crypto.InvalidPassphraseException;
import org.thoughtcrime.securesms.crypto.MasterSecretUtil;
import org.thoughtcrime.securesms.crypto.UnrecoverableKeyException;
import org.thoughtcrime.securesms.database.DatabaseFactory;
import org.thoughtcrime.securesms.database.helpers.SQLCipherOpenHelper;
import org.thoughtcrime.securesms.dependencies.ApplicationDependencies;
import org.thoughtcrime.securesms.dependencies.ApplicationDependencyProvider;
import org.thoughtcrime.securesms.gcm.FcmJobService;
import org.thoughtcrime.securesms.insights.InsightsOptOut;
import org.thoughtcrime.securesms.jobmanager.JobManager;
import org.thoughtcrime.securesms.jobs.CreateSignedPreKeyJob;
import org.thoughtcrime.securesms.jobs.FcmRefreshJob;
import org.thoughtcrime.securesms.jobs.MultiDeviceContactUpdateJob;
import org.thoughtcrime.securesms.jobs.PushNotificationReceiveJob;
import org.thoughtcrime.securesms.jobs.StickerPackDownloadJob;
<<<<<<< HEAD
=======
import org.thoughtcrime.securesms.keyvalue.SignalStore;
import org.thoughtcrime.securesms.megaphone.MegaphoneRepository;
import org.thoughtcrime.securesms.logging.AndroidLogger;
>>>>>>> 6d33763e
import org.thoughtcrime.securesms.logging.CustomSignalProtocolLogger;
import org.thoughtcrime.securesms.logging.Log;
import org.thoughtcrime.securesms.logging.LogManager;
import org.thoughtcrime.securesms.logging.SignalUncaughtExceptionHandler;
import org.thoughtcrime.securesms.mediasend.camerax.CameraXUtil;
import org.thoughtcrime.securesms.migrations.ApplicationMigrations;
import org.thoughtcrime.securesms.notifications.MessageNotifier;
import org.thoughtcrime.securesms.notifications.NotificationChannels;
import org.thoughtcrime.securesms.providers.BlobProvider;
import org.thoughtcrime.securesms.push.SignalServiceNetworkAccess;
import org.thoughtcrime.securesms.ringrtc.RingRtcLogger;
import org.thoughtcrime.securesms.service.DirectoryRefreshListener;
import org.thoughtcrime.securesms.service.ExpiringMessageManager;
import org.thoughtcrime.securesms.service.IncomingMessageObserver;
import org.thoughtcrime.securesms.service.KeyCachingService;
import org.thoughtcrime.securesms.service.LocalBackupListener;
import org.thoughtcrime.securesms.revealable.ViewOnceMessageManager;
import org.thoughtcrime.securesms.service.WipeMemoryService;
import org.thoughtcrime.securesms.service.RotateSenderCertificateListener;
import org.thoughtcrime.securesms.service.RotateSignedPreKeyListener;
import org.thoughtcrime.securesms.service.UpdateApkRefreshListener;
import org.thoughtcrime.securesms.stickers.BlessedPacks;
import org.thoughtcrime.securesms.util.FeatureFlags;
import org.thoughtcrime.securesms.util.TextSecurePreferences;
import org.thoughtcrime.securesms.util.Util;
import org.thoughtcrime.securesms.util.concurrent.SignalExecutors;
import org.thoughtcrime.securesms.util.dynamiclanguage.DynamicLanguageContextWrapper;
import org.webrtc.voiceengine.WebRtcAudioManager;
import org.webrtc.voiceengine.WebRtcAudioUtils;
import org.whispersystems.libsignal.logging.SignalProtocolLoggerProvider;

import java.security.Security;
import java.util.HashSet;
import java.util.Set;
import java.util.concurrent.TimeUnit;

/**
 * Will be called once when the TextSecure process is created.
 *
 * We're using this as an insertion point to patch up the Android PRNG disaster,
 * to initialize the job manager, and to check for GCM registration freshness.
 *
 * @author Moxie Marlinspike
 */
public class ApplicationContext extends MultiDexApplication implements DefaultLifecycleObserver {

  private static final String TAG = ApplicationContext.class.getSimpleName();

  private ExpiringMessageManager   expiringMessageManager;
  private ViewOnceMessageManager   viewOnceMessageManager;
  private TypingStatusRepository   typingStatusRepository;
  private TypingStatusSender       typingStatusSender;
  private IncomingMessageObserver  incomingMessageObserver;
  private LogManager               logManager;

  private volatile boolean isAppVisible;
  private volatile boolean isAppInitialized;

  public static ApplicationContext getInstance(Context context) {
    return (ApplicationContext)context.getApplicationContext();
  }

  @Override
  public void onCreate() {
    super.onCreate();
    Log.i(TAG, "onCreate()");
    initializeSecurityProvider();
    initializeTypingStatusRepository();
    initializeTypingStatusSender();
    initializeRingRtc();
    initializeBlobProvider();
    initializeCameraX();
    ProcessLifecycleOwner.get().getLifecycle().addObserver(this);

    if (Build.VERSION.SDK_INT < 21) {
      AppCompatDelegate.setCompatVectorFromResourcesEnabled(true);
    }

    initializePassphraseLock();
  }

  @MainThread
  public void onUnlock() {
    Log.i(TAG, "onUnlock()");

    if (isAppInitialized) return;

    initializeLogging();
    initializeCrashHandling();
    initializeAppDependencies();
    initializeFirstEverAppLaunch();
    initializeApplicationMigrations();
    initializeMessageRetrieval();
    initializeExpiringMessageManager();
    initializeRevealableMessageManager();
    initializeGcmCheck();
    initializeSignedPreKeyCheck();
    initializePeriodicTasks();
    initializeCircumvention();
    initializePendingMessages();
    initializeCleanup();
    FeatureFlags.init();
    NotificationChannels.create(this);
    ApplicationDependencies.getJobManager().beginJobLoop();
    ApplicationDependencies.getRecipientCache().warmUp();
    executePendingContactSync();
    registerKeyEventReceiver();

    isAppInitialized = true;
  }

  @MainThread
  public void onLock() {
    Log.i(TAG, "onLock()");

    finalizeRevealableMessageManager();
    finalizeExpiringMessageManager();
    finalizeMessageRetrieval();
    unregisterKeyEventReceiver();

    Util.runOnMainDelayed(() -> {
      ApplicationDependencies.getJobManager().shutdown(TimeUnit.SECONDS.toMillis(10));
      KeyCachingService.clearMasterSecret();
      WipeMemoryService.run(this, true);
    }, TimeUnit.SECONDS.toMillis(1));
  }

  @Override
  public void onStart(@NonNull LifecycleOwner owner) {
    isAppVisible = true;
    Log.i(TAG, "App is now visible.");
    KeyCachingService.onAppForegrounded(this);
<<<<<<< HEAD
    if (!KeyCachingService.isLocked()) {
      FeatureFlags.refresh();
      executePendingContactSync();
      ApplicationDependencies.getFrameRateTracker().begin();
    }
=======
    ApplicationDependencies.getFrameRateTracker().begin();
    ApplicationDependencies.getMegaphoneRepository().onAppForegrounded();
>>>>>>> 6d33763e
  }

  @Override
  public void onStop(@NonNull LifecycleOwner owner) {
    isAppVisible = false;
    Log.i(TAG, "App is no longer visible.");
    KeyCachingService.onAppBackgrounded(this);
    if (!KeyCachingService.isLocked()) {
      MessageNotifier.setVisibleThread(-1);
      ApplicationDependencies.getFrameRateTracker().end();
    }
  }

  public ExpiringMessageManager getExpiringMessageManager() {
    return expiringMessageManager;
  }

  public ViewOnceMessageManager getViewOnceMessageManager() {
    return viewOnceMessageManager;
  }

  public TypingStatusRepository getTypingStatusRepository() {
    return typingStatusRepository;
  }

  public TypingStatusSender getTypingStatusSender() {
    return typingStatusSender;
  }

  public boolean isAppVisible() {
    return isAppVisible;
  }

  public LogManager getLogManager() {
    return logManager;
  }

  private void initializeSecurityProvider() {
    try {
      Class.forName("org.signal.aesgcmprovider.AesGcmCipher");
    } catch (ClassNotFoundException e) {
      Log.e(TAG, "Failed to find AesGcmCipher class");
      throw new ProviderInitializationException();
    }

    int aesPosition = Security.insertProviderAt(new AesGcmProvider(), 1);
    Log.i(TAG, "Installed AesGcmProvider: " + aesPosition);

    if (aesPosition < 0) {
      Log.e(TAG, "Failed to install AesGcmProvider()");
      throw new ProviderInitializationException();
    }

    int conscryptPosition = Security.insertProviderAt(Conscrypt.newProvider(), 2);
    Log.i(TAG, "Installed Conscrypt provider: " + conscryptPosition);

    if (conscryptPosition < 0) {
      Log.w(TAG, "Did not install Conscrypt provider. May already be present.");
    }
  }

  private void initializeLogging() {
    logManager = new LogManager(this);
    logManager.setLogging(TextSecurePreferences.isLogEnabled(this));

    SignalProtocolLoggerProvider.setProvider(new CustomSignalProtocolLogger());
  }

  private void initializeCrashHandling() {
    final Thread.UncaughtExceptionHandler originalHandler = Thread.getDefaultUncaughtExceptionHandler();
    Thread.setDefaultUncaughtExceptionHandler(new SignalUncaughtExceptionHandler(originalHandler));
  }

  private void initializeApplicationMigrations() {
    ApplicationMigrations.onApplicationCreate(this, ApplicationDependencies.getJobManager());
  }

  public void initializeMessageRetrieval() {
    this.incomingMessageObserver = new IncomingMessageObserver(this);
  }

  public void finalizeMessageRetrieval() {
    this.incomingMessageObserver.quit();
  }

  private void initializePassphraseLock() {
    if (MasterSecretUtil.isPassphraseInitialized(this)) {
      try {
        KeyCachingService.setMasterSecret(MasterSecretUtil.getMasterSecret(this,
                MasterSecretUtil.getUnencryptedPassphrase()));
        TextSecurePreferences.setPassphraseLockEnabled(this, false);
        onUnlock();
      } catch (InvalidPassphraseException | UnrecoverableKeyException e) {
        TextSecurePreferences.setPassphraseLockEnabled(this, true);
      }
    }
  }

  private void initializeAppDependencies() {
    ApplicationDependencies.init(this, new ApplicationDependencyProvider(this, new SignalServiceNetworkAccess(this)));
  }

  private void initializeFirstEverAppLaunch() {
    if (TextSecurePreferences.getFirstInstallVersion(this) == -1) {
      if (!SQLCipherOpenHelper.databaseFileExists(this)) {
        Log.i(TAG, "First ever app launch!");

        InsightsOptOut.userRequestedOptOut(this);
        TextSecurePreferences.setAppMigrationVersion(this, ApplicationMigrations.CURRENT_VERSION);
        TextSecurePreferences.setJobManagerVersion(this, JobManager.CURRENT_VERSION);
<<<<<<< HEAD
=======
        TextSecurePreferences.setLastExperienceVersionCode(this, Util.getCanonicalVersionCode());
        TextSecurePreferences.setHasSeenStickerIntroTooltip(this, true);
        ApplicationDependencies.getMegaphoneRepository().onFirstEverAppLaunch();
        SignalStore.registrationValues().onNewInstall();
>>>>>>> 6d33763e
        ApplicationDependencies.getJobManager().add(StickerPackDownloadJob.forInstall(BlessedPacks.ZOZO.getPackId(), BlessedPacks.ZOZO.getPackKey(), false));
        ApplicationDependencies.getJobManager().add(StickerPackDownloadJob.forInstall(BlessedPacks.BANDIT.getPackId(), BlessedPacks.BANDIT.getPackKey(), false));
      }

      if (!IdentityKeyUtil.hasIdentityKey(this)) {
        Log.i(TAG, "Generating new identity keys...");
        IdentityKeyUtil.generateIdentityKeys(this);
      }

      Log.i(TAG, "Setting first install version to " + Util.getCanonicalVersionCode());
      TextSecurePreferences.setFirstInstallVersion(this, Util.getCanonicalVersionCode());
    }
  }

  private void initializeGcmCheck() {
    if (TextSecurePreferences.isPushRegistered(this)) {
      long nextSetTime = TextSecurePreferences.getFcmTokenLastSetTime(this) + TimeUnit.HOURS.toMillis(6);

      if (TextSecurePreferences.getFcmToken(this) == null || nextSetTime <= System.currentTimeMillis()) {
        ApplicationDependencies.getJobManager().add(new FcmRefreshJob());
      }
    }
  }

  private void initializeSignedPreKeyCheck() {
    if (!TextSecurePreferences.isSignedPreKeyRegistered(this)) {
      ApplicationDependencies.getJobManager().add(new CreateSignedPreKeyJob(this));
    }
  }

  private void initializeExpiringMessageManager() {
    this.expiringMessageManager = new ExpiringMessageManager(this);
  }

  private void finalizeExpiringMessageManager() {
    this.expiringMessageManager.quit();
  }

  private void initializeRevealableMessageManager() {
    this.viewOnceMessageManager = new ViewOnceMessageManager(this);
  }

  private void finalizeRevealableMessageManager() {
    this.viewOnceMessageManager.quit();
  }

  private void initializeTypingStatusRepository() {
    this.typingStatusRepository = new TypingStatusRepository();
  }

  private void initializeTypingStatusSender() {
    this.typingStatusSender = new TypingStatusSender(this);
  }

  private void initializePeriodicTasks() {
    RotateSignedPreKeyListener.schedule(this);
    DirectoryRefreshListener.schedule(this);
    LocalBackupListener.schedule(this);
    RotateSenderCertificateListener.schedule(this);

    if (BuildConfig.AUTOMATIC_UPDATES) {
      UpdateApkRefreshListener.schedule(this);
    }
  }

  private void initializeRingRtc() {
    try {
      Set<String> HARDWARE_AEC_BLACKLIST = new HashSet<String>() {{
        add("Pixel");
        add("Pixel XL");
        add("Moto G5");
        add("Moto G (5S) Plus");
        add("Moto G4");
        add("TA-1053");
        add("Mi A1");
        add("Mi A2");
        add("E5823"); // Sony z5 compact
        add("Redmi Note 5");
        add("FP2"); // Fairphone FP2
        add("MI 5");
      }};

      Set<String> OPEN_SL_ES_WHITELIST = new HashSet<String>() {{
        add("Pixel");
        add("Pixel XL");
      }};

      if (HARDWARE_AEC_BLACKLIST.contains(Build.MODEL)) {
        WebRtcAudioUtils.setWebRtcBasedAcousticEchoCanceler(true);
      }

      if (!OPEN_SL_ES_WHITELIST.contains(Build.MODEL)) {
        WebRtcAudioManager.setBlacklistDeviceForOpenSLESUsage(true);
      }

      CallConnectionFactory.initialize(this, new RingRtcLogger());
    } catch (UnsatisfiedLinkError e) {
      Log.w(TAG, e);
    }
  }

  @SuppressLint("StaticFieldLeak")
  private void initializeCircumvention() {
    AsyncTask<Void, Void, Void> task = new AsyncTask<Void, Void, Void>() {
      @Override
      protected Void doInBackground(Void... params) {
        if (new SignalServiceNetworkAccess(ApplicationContext.this).isCensored(ApplicationContext.this)) {
          try {
            ProviderInstaller.installIfNeeded(ApplicationContext.this);
          } catch (Throwable t) {
            Log.w(TAG, t);
          }
        }
        return null;
      }
    };

    task.executeOnExecutor(AsyncTask.THREAD_POOL_EXECUTOR);
  }

  private void executePendingContactSync() {
    if (isAppInitialized && TextSecurePreferences.needsFullContactSync(this)) {
      ApplicationDependencies.getJobManager().add(new MultiDeviceContactUpdateJob(true));
    }
  }

  private void initializePendingMessages() {
    if (TextSecurePreferences.getNeedsMessagePull(this)) {
      Log.i(TAG, "Scheduling a message fetch.");
      if (Build.VERSION.SDK_INT >= 26) {
        FcmJobService.schedule(this);
      } else {
        ApplicationDependencies.getJobManager().add(new PushNotificationReceiveJob(this));
      }
      TextSecurePreferences.setNeedsMessagePull(this, false);
    }
  }

  private void initializeBlobProvider() {
    SignalExecutors.BOUNDED.execute(() -> {
      BlobProvider.getInstance().onSessionStart(this);
    });
  }

  private final BroadcastReceiver keyEventReceiver = new BroadcastReceiver() {
    @Override
    public void onReceive(Context context, Intent intent) {
      onLock();
    }
  };

  private void registerKeyEventReceiver() {
    IntentFilter filter = new IntentFilter();
    filter.addAction(KeyCachingService.CLEAR_KEY_EVENT);

    registerReceiver(keyEventReceiver, filter, KeyCachingService.KEY_PERMISSION, null);
  }

  private void unregisterKeyEventReceiver() {
    unregisterReceiver(keyEventReceiver);
  }

  private void initializeCleanup() {
    SignalExecutors.BOUNDED.execute(() -> {
      int deleted = DatabaseFactory.getAttachmentDatabase(this).deleteAbandonedPreuploadedAttachments();
      Log.i(TAG, "Deleted " + deleted + " abandoned attachments.");
    });
  }

  @SuppressLint("RestrictedApi")
  private void initializeCameraX() {
    if (CameraXUtil.isSupported()) {
      new Thread(() -> {
        try {
          CameraX.init(this, Camera2AppConfig.create(this));
        } catch (Throwable t) {
          Log.w(TAG, "Failed to initialize CameraX.");
        }
      }, "signal-camerax-initialization").start();
    }
  }

  @Override
  protected void attachBaseContext(Context base) {
    super.attachBaseContext(DynamicLanguageContextWrapper.updateContext(base, TextSecurePreferences.getLanguage(base)));
  }

  private static class ProviderInitializationException extends RuntimeException {
  }
}<|MERGE_RESOLUTION|>--- conflicted
+++ resolved
@@ -57,12 +57,7 @@
 import org.thoughtcrime.securesms.jobs.MultiDeviceContactUpdateJob;
 import org.thoughtcrime.securesms.jobs.PushNotificationReceiveJob;
 import org.thoughtcrime.securesms.jobs.StickerPackDownloadJob;
-<<<<<<< HEAD
-=======
 import org.thoughtcrime.securesms.keyvalue.SignalStore;
-import org.thoughtcrime.securesms.megaphone.MegaphoneRepository;
-import org.thoughtcrime.securesms.logging.AndroidLogger;
->>>>>>> 6d33763e
 import org.thoughtcrime.securesms.logging.CustomSignalProtocolLogger;
 import org.thoughtcrime.securesms.logging.Log;
 import org.thoughtcrime.securesms.logging.LogManager;
@@ -195,16 +190,12 @@
     isAppVisible = true;
     Log.i(TAG, "App is now visible.");
     KeyCachingService.onAppForegrounded(this);
-<<<<<<< HEAD
     if (!KeyCachingService.isLocked()) {
       FeatureFlags.refresh();
       executePendingContactSync();
       ApplicationDependencies.getFrameRateTracker().begin();
-    }
-=======
-    ApplicationDependencies.getFrameRateTracker().begin();
-    ApplicationDependencies.getMegaphoneRepository().onAppForegrounded();
->>>>>>> 6d33763e
+      ApplicationDependencies.getMegaphoneRepository().onAppForegrounded();
+    }
   }
 
   @Override
@@ -315,13 +306,8 @@
         InsightsOptOut.userRequestedOptOut(this);
         TextSecurePreferences.setAppMigrationVersion(this, ApplicationMigrations.CURRENT_VERSION);
         TextSecurePreferences.setJobManagerVersion(this, JobManager.CURRENT_VERSION);
-<<<<<<< HEAD
-=======
-        TextSecurePreferences.setLastExperienceVersionCode(this, Util.getCanonicalVersionCode());
-        TextSecurePreferences.setHasSeenStickerIntroTooltip(this, true);
         ApplicationDependencies.getMegaphoneRepository().onFirstEverAppLaunch();
         SignalStore.registrationValues().onNewInstall();
->>>>>>> 6d33763e
         ApplicationDependencies.getJobManager().add(StickerPackDownloadJob.forInstall(BlessedPacks.ZOZO.getPackId(), BlessedPacks.ZOZO.getPackKey(), false));
         ApplicationDependencies.getJobManager().add(StickerPackDownloadJob.forInstall(BlessedPacks.BANDIT.getPackId(), BlessedPacks.BANDIT.getPackKey(), false));
       }
