--- conflicted
+++ resolved
@@ -136,10 +136,6 @@
 
   private static final String TAG = Log.tag(ApplicationContext.class);
 
-<<<<<<< HEAD
-  @VisibleForTesting
-  protected PersistentLogger persistentLogger;
-
   private static ApplicationContext instance;
 
   public ApplicationContext() {
@@ -149,10 +145,6 @@
 
   public static @NonNull ApplicationContext getInstance() {
     return instance;
-=======
-  public static ApplicationContext getInstance(Context context) {
-    return (ApplicationContext)context.getApplicationContext();
->>>>>>> 0cdd56e0
   }
 
   private volatile boolean isAppInitialized;
@@ -304,7 +296,6 @@
     MemoryTracker.stop();
   }
 
-<<<<<<< HEAD
   @MainThread
   public void onUnlock() {
     Log.i(TAG, "onUnlock()");
@@ -334,12 +325,6 @@
     }, TimeUnit.SECONDS.toMillis(1));
   }
 
-  public PersistentLogger getPersistentLogger() {
-    return persistentLogger;
-  }
-
-=======
->>>>>>> 0cdd56e0
   public void checkBuildExpiration() {
     if (Util.getTimeUntilBuildExpiry() <= 0 && !SignalStore.misc().isClientDeprecated()) {
       Log.w(TAG, "Build expired!");
@@ -366,14 +351,9 @@
 
   @VisibleForTesting
   protected void initializeLogging() {
-<<<<<<< HEAD
-    persistentLogger = new PersistentLogger(this);
     Log.setInternalCheck(FeatureFlags::internalUser);
-    Log.setPersistentLogger(persistentLogger);
+    Log.setPersistentLogger(new PersistentLogger(this));
     Log.setLogging(TextSecurePreferences.isLogEnabled(this));
-=======
-    org.signal.core.util.logging.Log.initialize(FeatureFlags::internalUser, new AndroidLogger(), new PersistentLogger(this));
->>>>>>> 0cdd56e0
 
     SignalProtocolLoggerProvider.setProvider(new CustomSignalProtocolLogger());
 
