--- conflicted
+++ resolved
@@ -54,14 +54,8 @@
 import org.thoughtcrime.securesms.jobs.FcmRefreshJob;
 import org.thoughtcrime.securesms.jobs.MultiDeviceContactUpdateJob;
 import org.thoughtcrime.securesms.jobs.PushNotificationReceiveJob;
-<<<<<<< HEAD
-import org.thoughtcrime.securesms.jobs.StickerPackDownloadJob;
-import org.thoughtcrime.securesms.keyvalue.SignalStore;
-=======
 import org.thoughtcrime.securesms.jobs.RefreshPreKeysJob;
 import org.thoughtcrime.securesms.jobs.StorageSyncJob;
-import org.thoughtcrime.securesms.logging.AndroidLogger;
->>>>>>> 82305ce2
 import org.thoughtcrime.securesms.logging.CustomSignalProtocolLogger;
 import org.thoughtcrime.securesms.logging.Log;
 import org.thoughtcrime.securesms.logging.LogManager;
@@ -87,6 +81,7 @@
 import org.thoughtcrime.securesms.service.UpdateApkRefreshListener;
 import org.thoughtcrime.securesms.util.FeatureFlags;
 import org.thoughtcrime.securesms.util.TextSecurePreferences;
+import org.thoughtcrime.securesms.util.Util;
 import org.thoughtcrime.securesms.util.concurrent.SignalExecutors;
 import org.thoughtcrime.securesms.util.dynamiclanguage.DynamicLanguageContextWrapper;
 import org.webrtc.voiceengine.WebRtcAudioManager;
@@ -165,15 +160,13 @@
     initializeCleanup();
     FeatureFlags.init();
     NotificationChannels.create(this);
-<<<<<<< HEAD
+    RefreshPreKeysJob.scheduleIfNecessary();
+    StorageSyncJob.scheduleIfNecessary();
+
     ApplicationDependencies.getJobManager().beginJobLoop();
+
     registerKeyEventReceiver();
     onStartUnlock();
-=======
-    RefreshPreKeysJob.scheduleIfNecessary();
-    StorageSyncJob.scheduleIfNecessary();
-    ProcessLifecycleOwner.get().getLifecycle().addObserver(this);
->>>>>>> 82305ce2
 
     isAppInitialized = true;
   }
@@ -198,7 +191,6 @@
   public void onStart(@NonNull LifecycleOwner owner) {
     isAppVisible = true;
     Log.i(TAG, "App is now visible.");
-<<<<<<< HEAD
     KeyCachingService.onAppForegrounded(this);
     if (!KeyCachingService.isLocked()) {
       onStartUnlock();
@@ -206,10 +198,7 @@
   }
 
   public void onStartUnlock() {
-    FeatureFlags.refresh();
-=======
     FeatureFlags.refreshIfNecessary();
->>>>>>> 82305ce2
     ApplicationDependencies.getRecipientCache().warmUp();
     executePendingContactSync();
     ApplicationDependencies.getFrameRateTracker().begin();
@@ -324,18 +313,7 @@
     if (TextSecurePreferences.getFirstInstallVersion(this) == -1) {
       if (!SQLCipherOpenHelper.databaseFileExists(this)) {
         Log.i(TAG, "First ever app launch!");
-<<<<<<< HEAD
-
-        InsightsOptOut.userRequestedOptOut(this);
-        TextSecurePreferences.setAppMigrationVersion(this, ApplicationMigrations.CURRENT_VERSION);
-        TextSecurePreferences.setJobManagerVersion(this, JobManager.CURRENT_VERSION);
-        ApplicationDependencies.getMegaphoneRepository().onFirstEverAppLaunch();
-        SignalStore.registrationValues().onNewInstall();
-        ApplicationDependencies.getJobManager().add(StickerPackDownloadJob.forInstall(BlessedPacks.ZOZO.getPackId(), BlessedPacks.ZOZO.getPackKey(), false));
-        ApplicationDependencies.getJobManager().add(StickerPackDownloadJob.forInstall(BlessedPacks.BANDIT.getPackId(), BlessedPacks.BANDIT.getPackKey(), false));
-=======
         AppInitialization.onFirstEverAppLaunch(this);
->>>>>>> 82305ce2
       }
 
       if (!IdentityKeyUtil.hasIdentityKey(this)) {
