/*
 * Copyright (C) 2013 Open Whisper Systems
 *
 * This program is free software: you can redistribute it and/or modify
 * it under the terms of the GNU General Public License as published by
 * the Free Software Foundation, either version 3 of the License, or
 * (at your option) any later version.
 *
 * This program is distributed in the hope that it will be useful,
 * but WITHOUT ANY WARRANTY; without even the implied warranty of
 * MERCHANTABILITY or FITNESS FOR A PARTICULAR PURPOSE.  See the
 * GNU General Public License for more details.
 *
 * You should have received a copy of the GNU General Public License
 * along with this program.  If not, see <http://www.gnu.org/licenses/>.
 */
package org.thoughtcrime.securesms;

import android.annotation.SuppressLint;
import android.content.BroadcastReceiver;
import android.content.Context;
import android.content.Intent;
import android.content.IntentFilter;
import android.os.AsyncTask;
import android.os.Build;

import androidx.annotation.MainThread;
import androidx.annotation.NonNull;
import androidx.appcompat.app.AppCompatDelegate;
import androidx.lifecycle.DefaultLifecycleObserver;
import androidx.lifecycle.LifecycleOwner;
import androidx.lifecycle.ProcessLifecycleOwner;
import androidx.multidex.MultiDexApplication;

import com.google.android.gms.security.ProviderInstaller;

import org.conscrypt.Conscrypt;
import org.signal.aesgcmprovider.AesGcmProvider;
import org.signal.ringrtc.CallManager;
import org.thoughtcrime.securesms.components.TypingStatusRepository;
import org.thoughtcrime.securesms.components.TypingStatusSender;
import org.thoughtcrime.securesms.crypto.IdentityKeyUtil;
import org.thoughtcrime.securesms.crypto.InvalidPassphraseException;
import org.thoughtcrime.securesms.crypto.MasterSecretUtil;
import org.thoughtcrime.securesms.crypto.UnrecoverableKeyException;
import org.thoughtcrime.securesms.database.DatabaseFactory;
import org.thoughtcrime.securesms.database.helpers.SQLCipherOpenHelper;
import org.thoughtcrime.securesms.dependencies.ApplicationDependencies;
import org.thoughtcrime.securesms.dependencies.ApplicationDependencyProvider;
import org.thoughtcrime.securesms.gcm.FcmJobService;
import org.thoughtcrime.securesms.jobs.CreateSignedPreKeyJob;
import org.thoughtcrime.securesms.jobs.FcmRefreshJob;
import org.thoughtcrime.securesms.jobs.MultiDeviceContactUpdateJob;
import org.thoughtcrime.securesms.jobs.PushNotificationReceiveJob;
import org.thoughtcrime.securesms.jobs.RefreshPreKeysJob;
import org.thoughtcrime.securesms.jobs.RetrieveProfileJob;
import org.thoughtcrime.securesms.logging.CustomSignalProtocolLogger;
import org.thoughtcrime.securesms.logging.Log;
import org.thoughtcrime.securesms.logging.LogManager;
import org.thoughtcrime.securesms.logging.SignalUncaughtExceptionHandler;
import org.thoughtcrime.securesms.migrations.ApplicationMigrations;
import org.thoughtcrime.securesms.notifications.NotificationChannels;
import org.thoughtcrime.securesms.providers.BlobProvider;
import org.thoughtcrime.securesms.push.SignalServiceNetworkAccess;
import org.thoughtcrime.securesms.registration.RegistrationUtil;
import org.thoughtcrime.securesms.revealable.ViewOnceMessageManager;
import org.thoughtcrime.securesms.ringrtc.RingRtcLogger;
import org.thoughtcrime.securesms.service.DirectoryRefreshListener;
import org.thoughtcrime.securesms.service.ExpiringMessageManager;
import org.thoughtcrime.securesms.service.KeyCachingService;
import org.thoughtcrime.securesms.service.LocalBackupListener;
import org.thoughtcrime.securesms.service.WebRtcCallService;
import org.thoughtcrime.securesms.service.WipeMemoryService;
import org.thoughtcrime.securesms.service.RotateSenderCertificateListener;
import org.thoughtcrime.securesms.service.RotateSignedPreKeyListener;
import org.thoughtcrime.securesms.service.UpdateApkRefreshListener;
import org.thoughtcrime.securesms.storage.StorageSyncHelper;
import org.thoughtcrime.securesms.util.FeatureFlags;
import org.thoughtcrime.securesms.util.TextSecurePreferences;
import org.thoughtcrime.securesms.util.Util;
import org.thoughtcrime.securesms.util.concurrent.SignalExecutors;
import org.thoughtcrime.securesms.util.dynamiclanguage.DynamicLanguageContextWrapper;
import org.webrtc.voiceengine.WebRtcAudioManager;
import org.webrtc.voiceengine.WebRtcAudioUtils;
import org.whispersystems.libsignal.logging.SignalProtocolLoggerProvider;

import java.security.Security;
import java.util.HashSet;
import java.util.Set;
import java.util.concurrent.TimeUnit;

/**
 * Will be called once when the TextSecure process is created.
 *
 * We're using this as an insertion point to patch up the Android PRNG disaster,
 * to initialize the job manager, and to check for GCM registration freshness.
 *
 * @author Moxie Marlinspike
 */
public class ApplicationContext extends MultiDexApplication implements DefaultLifecycleObserver {

  private static final String TAG = ApplicationContext.class.getSimpleName();

  private static ApplicationContext instance;

  private ExpiringMessageManager   expiringMessageManager;
  private ViewOnceMessageManager   viewOnceMessageManager;
  private TypingStatusRepository   typingStatusRepository;
  private TypingStatusSender       typingStatusSender;
<<<<<<< HEAD
  private IncomingMessageObserver  incomingMessageObserver;
  private LogManager               logManager;
=======
  private PersistentLogger         persistentLogger;
>>>>>>> 61eab444

  private volatile boolean isAppVisible;
  private volatile boolean isAppInitialized;

  public ApplicationContext() {
    super();
    instance = this;
  }

  public static @NonNull ApplicationContext getInstance(Context context) {
    return instance;
  }

  public static @NonNull ApplicationContext getInstance() {
    return instance;
  }

  @Override
  public void onCreate() {
    super.onCreate();
    Log.i(TAG, "onCreate()");

    initializeSecurityProvider();
    initializeTypingStatusRepository();
    initializeTypingStatusSender();
    initializeRingRtc();
    initializeBlobProvider();
    ProcessLifecycleOwner.get().getLifecycle().addObserver(this);

    if (Build.VERSION.SDK_INT < 21) {
      AppCompatDelegate.setCompatVectorFromResourcesEnabled(true);
    }

    initializePassphraseLock();
  }

  @MainThread
  public void onUnlock() {
    Log.i(TAG, "onUnlock()");

    if (isAppInitialized) return;

    initializeLogging();
    initializeCrashHandling();
    initializeAppDependencies();
    initializeFirstEverAppLaunch();
    initializeApplicationMigrations();
    initializeMessageRetrieval();
    initializeExpiringMessageManager();
    initializeRevealableMessageManager();
    initializeGcmCheck();
    initializeSignedPreKeyCheck();
    initializePeriodicTasks();
    initializeCircumvention();
    initializePendingMessages();
    initializeCleanup();

    FeatureFlags.init();
    NotificationChannels.create(this);
    RefreshPreKeysJob.scheduleIfNecessary();
    StorageSyncHelper.scheduleRoutineSync();
    RetrieveProfileJob.enqueueRoutineFetchIfNeccessary(this);
<<<<<<< HEAD
    RegistrationUtil.markRegistrationPossiblyComplete(this);
=======
    RegistrationUtil.maybeMarkRegistrationComplete(this);
    ProcessLifecycleOwner.get().getLifecycle().addObserver(this);

    if (Build.VERSION.SDK_INT < 21) {
      AppCompatDelegate.setCompatVectorFromResourcesEnabled(true);
    }
>>>>>>> 61eab444

    ApplicationDependencies.getJobManager().beginJobLoop();

    registerKeyEventReceiver();
    onStartUnlock();

    isAppInitialized = true;
  }

  @MainThread
  public void onLock() {
    Log.i(TAG, "onLock()");

    stopService(new Intent(this, WebRtcCallService.class));

    finalizeRevealableMessageManager();
    finalizeExpiringMessageManager();
    finalizeMessageRetrieval();
    unregisterKeyEventReceiver();

    Util.runOnMainDelayed(() -> {
      ApplicationDependencies.getJobManager().shutdown(TimeUnit.SECONDS.toMillis(10));
      KeyCachingService.clearMasterSecret();
      WipeMemoryService.run(this, true);
    }, TimeUnit.SECONDS.toMillis(1));
  }

  @Override
  public void onStart(@NonNull LifecycleOwner owner) {
    isAppVisible = true;
    Log.i(TAG, "App is now visible.");
    if (!KeyCachingService.isLocked()) {
      onStartUnlock();
    }
  }

  public void onStartUnlock() {
    FeatureFlags.refreshIfNecessary();
    ApplicationDependencies.getRecipientCache().warmUp();
    executePendingContactSync();
    ApplicationDependencies.getFrameRateTracker().begin();
    ApplicationDependencies.getMegaphoneRepository().onAppForegrounded();
  }

  @Override
  public void onStop(@NonNull LifecycleOwner owner) {
    isAppVisible = false;
    Log.i(TAG, "App is no longer visible.");
    if (!KeyCachingService.isLocked()) {
      onStopUnlock();
    }
  }

  public void onStopUnlock() {
    ApplicationDependencies.getMessageNotifier().clearVisibleThread();
    ApplicationDependencies.getFrameRateTracker().end();
  }

  public ExpiringMessageManager getExpiringMessageManager() {
    return expiringMessageManager;
  }

  public ViewOnceMessageManager getViewOnceMessageManager() {
    return viewOnceMessageManager;
  }

  public TypingStatusRepository getTypingStatusRepository() {
    return typingStatusRepository;
  }

  public TypingStatusSender getTypingStatusSender() {
    return typingStatusSender;
  }

  public boolean isAppVisible() {
    return isAppVisible;
  }

  public LogManager getLogManager() {
    return logManager;
  }

  private void initializeSecurityProvider() {
    try {
      Class.forName("org.signal.aesgcmprovider.AesGcmCipher");
    } catch (ClassNotFoundException e) {
      Log.e(TAG, "Failed to find AesGcmCipher class");
      throw new ProviderInitializationException();
    }

    int aesPosition = Security.insertProviderAt(new AesGcmProvider(), 1);
    Log.i(TAG, "Installed AesGcmProvider: " + aesPosition);

    if (aesPosition < 0) {
      Log.e(TAG, "Failed to install AesGcmProvider()");
      throw new ProviderInitializationException();
    }

    int conscryptPosition = Security.insertProviderAt(Conscrypt.newProvider(), 2);
    Log.i(TAG, "Installed Conscrypt provider: " + conscryptPosition);

    if (conscryptPosition < 0) {
      Log.w(TAG, "Did not install Conscrypt provider. May already be present.");
    }
  }

  private void initializeLogging() {
    logManager = new LogManager(this);
    logManager.setLogging(TextSecurePreferences.isLogEnabled(this));

    SignalProtocolLoggerProvider.setProvider(new CustomSignalProtocolLogger());
  }

  private void initializeCrashHandling() {
    final Thread.UncaughtExceptionHandler originalHandler = Thread.getDefaultUncaughtExceptionHandler();
    Thread.setDefaultUncaughtExceptionHandler(new SignalUncaughtExceptionHandler(originalHandler));
  }

  private void initializeApplicationMigrations() {
    ApplicationMigrations.onApplicationCreate(this, ApplicationDependencies.getJobManager());
  }

  public void initializeMessageRetrieval() {
    ApplicationDependencies.getIncomingMessageObserver();
  }

  public void finalizeMessageRetrieval() {
    this.incomingMessageObserver.quit();
  }

  private void initializePassphraseLock() {
    if (MasterSecretUtil.isPassphraseInitialized(this)) {
      try {
        KeyCachingService.setMasterSecret(MasterSecretUtil.getMasterSecret(this,
                MasterSecretUtil.getUnencryptedPassphrase()));
        TextSecurePreferences.setPassphraseLockEnabled(this, false);
        onUnlock();
      } catch (InvalidPassphraseException | UnrecoverableKeyException e) {
        TextSecurePreferences.setPassphraseLockEnabled(this, true);
      }
    }
  }

  private void initializeAppDependencies() {
    ApplicationDependencies.init(new ApplicationDependencyProvider(this, new SignalServiceNetworkAccess(this)));
  }

  private void initializeFirstEverAppLaunch() {
    if (TextSecurePreferences.getFirstInstallVersion(this) == -1) {
      if (!SQLCipherOpenHelper.databaseFileExists(this)) {
        Log.i(TAG, "First ever app launch!");
        AppInitialization.onFirstEverAppLaunch(this);
      }

      if (!IdentityKeyUtil.hasIdentityKey(this)) {
        Log.i(TAG, "Generating new identity keys...");
        IdentityKeyUtil.generateIdentityKeys(this);
      }

      Log.i(TAG, "Setting first install version to " + Util.getCanonicalVersionCode());
      TextSecurePreferences.setFirstInstallVersion(this, Util.getCanonicalVersionCode());
    }
  }

  private void initializeGcmCheck() {
    if (TextSecurePreferences.isPushRegistered(this)) {
      long nextSetTime = TextSecurePreferences.getFcmTokenLastSetTime(this) + TimeUnit.HOURS.toMillis(6);

      if (TextSecurePreferences.getFcmToken(this) == null || nextSetTime <= System.currentTimeMillis()) {
        ApplicationDependencies.getJobManager().add(new FcmRefreshJob());
      }
    }
  }

  private void initializeSignedPreKeyCheck() {
    if (!TextSecurePreferences.isSignedPreKeyRegistered(this)) {
      ApplicationDependencies.getJobManager().add(new CreateSignedPreKeyJob(this));
    }
  }

  private void initializeExpiringMessageManager() {
    this.expiringMessageManager = new ExpiringMessageManager(this);
  }

  private void finalizeExpiringMessageManager() {
    this.expiringMessageManager.quit();
  }

  private void initializeRevealableMessageManager() {
    this.viewOnceMessageManager = new ViewOnceMessageManager(this);
  }

  private void finalizeRevealableMessageManager() {
    this.viewOnceMessageManager.quit();
  }

  private void initializeTypingStatusRepository() {
    this.typingStatusRepository = new TypingStatusRepository();
  }

  private void initializeTypingStatusSender() {
    this.typingStatusSender = new TypingStatusSender(this);
  }

  private void initializePeriodicTasks() {
    RotateSignedPreKeyListener.schedule(this);
    DirectoryRefreshListener.schedule(this);
    LocalBackupListener.schedule(this);
    RotateSenderCertificateListener.schedule(this);

    if (BuildConfig.AUTOMATIC_UPDATES) {
      UpdateApkRefreshListener.schedule(this);
    }
  }

  private void initializeRingRtc() {
    try {
      Set<String> HARDWARE_AEC_BLACKLIST = new HashSet<String>() {{
        add("Pixel");
        add("Pixel XL");
        add("Moto G5");
        add("Moto G (5S) Plus");
        add("Moto G4");
        add("TA-1053");
        add("Mi A1");
        add("Mi A2");
        add("E5823"); // Sony z5 compact
        add("Redmi Note 5");
        add("FP2"); // Fairphone FP2
        add("MI 5");
      }};

      Set<String> OPEN_SL_ES_WHITELIST = new HashSet<String>() {{
        add("Pixel");
        add("Pixel XL");
      }};

      if (HARDWARE_AEC_BLACKLIST.contains(Build.MODEL)) {
        WebRtcAudioUtils.setWebRtcBasedAcousticEchoCanceler(true);
      }

      if (!OPEN_SL_ES_WHITELIST.contains(Build.MODEL)) {
        WebRtcAudioManager.setBlacklistDeviceForOpenSLESUsage(true);
      }

      CallManager.initialize(this, new RingRtcLogger());
    } catch (UnsatisfiedLinkError e) {
      throw new AssertionError("Unable to load ringrtc library", e);
    }
  }

  @SuppressLint("StaticFieldLeak")
  private void initializeCircumvention() {
    AsyncTask<Void, Void, Void> task = new AsyncTask<Void, Void, Void>() {
      @Override
      protected Void doInBackground(Void... params) {
        if (new SignalServiceNetworkAccess(ApplicationContext.this).isCensored(ApplicationContext.this)) {
          try {
            ProviderInstaller.installIfNeeded(ApplicationContext.this);
          } catch (Throwable t) {
            Log.w(TAG, t);
          }
        }
        return null;
      }
    };

    task.executeOnExecutor(AsyncTask.THREAD_POOL_EXECUTOR);
  }

  private void executePendingContactSync() {
    if (isAppInitialized && TextSecurePreferences.needsFullContactSync(this)) {
      ApplicationDependencies.getJobManager().add(new MultiDeviceContactUpdateJob(true));
    }
  }

  private void initializePendingMessages() {
    if (TextSecurePreferences.getNeedsMessagePull(this)) {
      Log.i(TAG, "Scheduling a message fetch.");
      if (Build.VERSION.SDK_INT >= 26) {
        FcmJobService.schedule(this);
      } else {
        ApplicationDependencies.getJobManager().add(new PushNotificationReceiveJob(this));
      }
      TextSecurePreferences.setNeedsMessagePull(this, false);
    }
  }

  private void initializeBlobProvider() {
    SignalExecutors.BOUNDED.execute(() -> {
      BlobProvider.getInstance().onSessionStart(this);
    });
  }

  private final BroadcastReceiver keyEventReceiver = new BroadcastReceiver() {
    @Override
    public void onReceive(Context context, Intent intent) {
      onLock();
    }
  };

  private void registerKeyEventReceiver() {
    IntentFilter filter = new IntentFilter();
    filter.addAction(KeyCachingService.CLEAR_KEY_EVENT);

    registerReceiver(keyEventReceiver, filter, KeyCachingService.KEY_PERMISSION, null);
  }

  private void unregisterKeyEventReceiver() {
    unregisterReceiver(keyEventReceiver);
  }

  private void initializeCleanup() {
    SignalExecutors.BOUNDED.execute(() -> {
      int deleted = DatabaseFactory.getAttachmentDatabase(this).deleteAbandonedPreuploadedAttachments();
      Log.i(TAG, "Deleted " + deleted + " abandoned attachments.");
    });
  }

  @Override
  protected void attachBaseContext(Context base) {
    super.attachBaseContext(DynamicLanguageContextWrapper.updateContext(base, TextSecurePreferences.getLanguage(base)));
  }

  private static class ProviderInitializationException extends RuntimeException {
  }
}<|MERGE_RESOLUTION|>--- conflicted
+++ resolved
@@ -107,12 +107,7 @@
   private ViewOnceMessageManager   viewOnceMessageManager;
   private TypingStatusRepository   typingStatusRepository;
   private TypingStatusSender       typingStatusSender;
-<<<<<<< HEAD
-  private IncomingMessageObserver  incomingMessageObserver;
   private LogManager               logManager;
-=======
-  private PersistentLogger         persistentLogger;
->>>>>>> 61eab444
 
   private volatile boolean isAppVisible;
   private volatile boolean isAppInitialized;
@@ -175,16 +170,7 @@
     RefreshPreKeysJob.scheduleIfNecessary();
     StorageSyncHelper.scheduleRoutineSync();
     RetrieveProfileJob.enqueueRoutineFetchIfNeccessary(this);
-<<<<<<< HEAD
-    RegistrationUtil.markRegistrationPossiblyComplete(this);
-=======
     RegistrationUtil.maybeMarkRegistrationComplete(this);
-    ProcessLifecycleOwner.get().getLifecycle().addObserver(this);
-
-    if (Build.VERSION.SDK_INT < 21) {
-      AppCompatDelegate.setCompatVectorFromResourcesEnabled(true);
-    }
->>>>>>> 61eab444
 
     ApplicationDependencies.getJobManager().beginJobLoop();
 
@@ -312,7 +298,7 @@
   }
 
   public void finalizeMessageRetrieval() {
-    this.incomingMessageObserver.quit();
+    ApplicationDependencies.getIncomingMessageObserver().quit();
   }
 
   private void initializePassphraseLock() {
