/*
 * Copyright (C) 2013 Open Whisper Systems
 *
 * This program is free software: you can redistribute it and/or modify
 * it under the terms of the GNU General Public License as published by
 * the Free Software Foundation, either version 3 of the License, or
 * (at your option) any later version.
 *
 * This program is distributed in the hope that it will be useful,
 * but WITHOUT ANY WARRANTY; without even the implied warranty of
 * MERCHANTABILITY or FITNESS FOR A PARTICULAR PURPOSE.  See the
 * GNU General Public License for more details.
 *
 * You should have received a copy of the GNU General Public License
 * along with this program.  If not, see <http://www.gnu.org/licenses/>.
 */
package org.thoughtcrime.securesms;

import android.content.BroadcastReceiver;
import android.content.Context;
import android.content.Intent;
import android.content.IntentFilter;
import android.os.Build;

import androidx.annotation.MainThread;
import androidx.annotation.NonNull;
import androidx.annotation.Nullable;
import androidx.annotation.WorkerThread;
import androidx.appcompat.app.AppCompatDelegate;
import androidx.multidex.MultiDexApplication;

import com.google.android.gms.security.ProviderInstaller;

import org.conscrypt.Conscrypt;
import org.signal.aesgcmprovider.AesGcmProvider;
import org.signal.core.util.ThreadUtil;
import org.signal.core.util.concurrent.SignalExecutors;
import org.signal.core.util.logging.Log;
import org.signal.core.util.tracing.Tracer;
import org.signal.glide.SignalGlideCodecs;
import org.signal.ringrtc.CallManager;
import org.thoughtcrime.securesms.avatar.AvatarPickerStorage;
import org.thoughtcrime.securesms.crypto.IdentityKeyUtil;
import org.thoughtcrime.securesms.crypto.InvalidPassphraseException;
import org.thoughtcrime.securesms.crypto.MasterSecretUtil;
import org.thoughtcrime.securesms.crypto.UnrecoverableKeyException;
import org.thoughtcrime.securesms.database.DatabaseFactory;
import org.thoughtcrime.securesms.database.LogDatabase;
import org.thoughtcrime.securesms.database.SqlCipherLibraryLoader;
import org.thoughtcrime.securesms.database.helpers.SQLCipherOpenHelper;
import org.thoughtcrime.securesms.dependencies.ApplicationDependencies;
import org.thoughtcrime.securesms.dependencies.ApplicationDependencyProvider;
import org.thoughtcrime.securesms.emoji.EmojiSource;
import org.thoughtcrime.securesms.gcm.FcmJobService;
import org.thoughtcrime.securesms.jobs.CreateSignedPreKeyJob;
import org.thoughtcrime.securesms.jobs.DownloadLatestEmojiDataJob;
import org.thoughtcrime.securesms.jobs.EmojiSearchIndexDownloadJob;
import org.thoughtcrime.securesms.jobs.FcmRefreshJob;
import org.thoughtcrime.securesms.jobs.GroupV1MigrationJob;
import org.thoughtcrime.securesms.jobs.MultiDeviceContactUpdateJob;
import org.thoughtcrime.securesms.jobs.PushNotificationReceiveJob;
import org.thoughtcrime.securesms.jobs.RefreshAttributesJob;
import org.thoughtcrime.securesms.jobs.RefreshPreKeysJob;
import org.thoughtcrime.securesms.jobs.RetrieveProfileJob;
import org.thoughtcrime.securesms.keyvalue.SignalStore;
import org.thoughtcrime.securesms.logging.CustomSignalProtocolLogger;
import org.thoughtcrime.securesms.logging.PersistentLogger;
import org.thoughtcrime.securesms.messageprocessingalarm.MessageProcessReceiver;
import org.thoughtcrime.securesms.migrations.ApplicationMigrations;
import org.thoughtcrime.securesms.net.NetworkManager;
import org.thoughtcrime.securesms.notifications.NotificationChannels;
import org.thoughtcrime.securesms.providers.BlobProvider;
import org.thoughtcrime.securesms.push.SignalServiceNetworkAccess;
import org.thoughtcrime.securesms.ratelimit.RateLimitUtil;
import org.thoughtcrime.securesms.registration.RegistrationUtil;
import org.thoughtcrime.securesms.ringrtc.RingRtcLogger;
import org.thoughtcrime.securesms.service.DirectoryRefreshListener;
import org.thoughtcrime.securesms.service.KeyCachingService;
import org.thoughtcrime.securesms.service.LocalBackupListener;
import org.thoughtcrime.securesms.service.WipeMemoryService;
import org.thoughtcrime.securesms.service.RotateSenderCertificateListener;
import org.thoughtcrime.securesms.service.RotateSignedPreKeyListener;
import org.thoughtcrime.securesms.service.UpdateApkRefreshListener;
import org.thoughtcrime.securesms.service.webrtc.WebRtcCallService;
import org.thoughtcrime.securesms.storage.StorageSyncHelper;
import org.thoughtcrime.securesms.util.AppForegroundObserver;
import org.thoughtcrime.securesms.util.AppStartup;
import org.thoughtcrime.securesms.util.DynamicTheme;
import org.thoughtcrime.securesms.util.FeatureFlags;
<<<<<<< HEAD
import org.thoughtcrime.securesms.util.PlayServicesUtil;
=======
import org.thoughtcrime.securesms.util.SignalLocalMetrics;
>>>>>>> d43f7d6a
import org.thoughtcrime.securesms.util.SignalUncaughtExceptionHandler;
import org.thoughtcrime.securesms.util.TextSecurePreferences;
import org.thoughtcrime.securesms.util.Util;
import org.thoughtcrime.securesms.util.VersionTracker;
import org.thoughtcrime.securesms.util.dynamiclanguage.DynamicLanguageContextWrapper;
import org.webrtc.voiceengine.WebRtcAudioManager;
import org.webrtc.voiceengine.WebRtcAudioUtils;
import org.whispersystems.libsignal.logging.SignalProtocolLoggerProvider;

import java.security.Security;
import java.util.concurrent.TimeUnit;

import io.reactivex.rxjava3.plugins.RxJavaPlugins;
import io.reactivex.rxjava3.schedulers.Schedulers;

/**
 * Will be called once when the TextSecure process is created.
 *
 * We're using this as an insertion point to patch up the Android PRNG disaster,
 * to initialize the job manager, and to check for GCM registration freshness.
 *
 * @author Moxie Marlinspike
 */
public class ApplicationContext extends MultiDexApplication implements AppForegroundObserver.Listener {

  private static final String TAG = Log.tag(ApplicationContext.class);

  private static ApplicationContext instance;

  private volatile boolean isAppInitialized;

  public ApplicationContext() {
    super();
    instance = this;
  }

  public static @NonNull ApplicationContext getInstance(Context context) {
    return (ApplicationContext) context.getApplicationContext();
  }

  public static @NonNull ApplicationContext getInstance() {
    return instance;
  }

  @Override
  public void onCreate() {
    Log.i(TAG, "onCreate()");

    super.onCreate();

    initializeSecurityProvider();
    SqlCipherLibraryLoader.load(this);
    if (Build.VERSION.SDK_INT < 21) {
      AppCompatDelegate.setCompatVectorFromResourcesEnabled(true);
    }
    DynamicTheme.setDefaultDayNightMode(this);

    initializePassphraseLock();
  }

  private void onCreateUnlock() {
    Tracer.getInstance().start("Application#onCreate()");
    AppStartup.getInstance().onApplicationCreate();
    SignalLocalMetrics.ColdStart.start();

    long startTime = System.currentTimeMillis();

    if (FeatureFlags.internalUser()) {
      Tracer.getInstance().setMaxBufferSize(35_000);
    }

    AppStartup.getInstance().addBlocking("logging", () -> {
                                initializeLogging();
                                Log.i(TAG, "onCreateUnlock()");
                            })
                            .addBlocking("crash-handling", this::initializeCrashHandling)
                            .addBlocking("rx-init", () -> {
                              RxJavaPlugins.setInitIoSchedulerHandler(schedulerSupplier -> Schedulers.from(SignalExecutors.BOUNDED_IO, true, false));
                              RxJavaPlugins.setInitComputationSchedulerHandler(schedulerSupplier -> Schedulers.from(SignalExecutors.BOUNDED, true, false));
                            })
                            .addBlocking("app-dependencies", this::initializeAppDependencies)
                            .addBlocking("notification-channels", () -> NotificationChannels.create(this))
                            .addBlocking("first-launch", this::initializeFirstEverAppLaunch)
                            .addBlocking("network-settings", this::initializeNetworkSettings)
                            .addBlocking("gcm-check", this::initializeGcmCheck)
                            .addBlocking("app-migrations", this::initializeApplicationMigrations)
                            .addBlocking("ring-rtc", this::initializeRingRtc)
                            .addBlocking("mark-registration", () -> RegistrationUtil.maybeMarkRegistrationComplete(this))
                            .addBlocking("lifecycle-observer", () -> ApplicationDependencies.getAppForegroundObserver().addListener(this))
                            .addBlocking("message-retriever", this::initializeMessageRetrieval)
                            .addBlocking("blob-provider", this::initializeBlobProvider)
                            .addBlocking("feature-flags", FeatureFlags::init)
                            .addNonBlocking(this::cleanAvatarStorage)
                            .addNonBlocking(this::initializeRevealableMessageManager)
                            .addNonBlocking(this::initializePendingRetryReceiptManager)
                            .addNonBlocking(this::initializeSignedPreKeyCheck)
                            .addNonBlocking(this::initializePeriodicTasks)
                            .addNonBlocking(this::initializeCircumvention)
                            .addNonBlocking(this::initializePendingMessages)
                            .addNonBlocking(this::initializeCleanup)
                            .addNonBlocking(this::initializeGlideCodecs)
                            .addNonBlocking(RefreshPreKeysJob::scheduleIfNecessary)
                            .addNonBlocking(StorageSyncHelper::scheduleRoutineSync)
                            .addNonBlocking(() -> ApplicationDependencies.getJobManager().beginJobLoop())
                            .addNonBlocking(EmojiSource::refresh)
                            .addPostRender(() -> RateLimitUtil.retryAllRateLimitedMessages(this))
                            .addPostRender(this::initializeExpiringMessageManager)
                            .addPostRender(() -> SignalStore.settings().setDefaultSms(Util.isDefaultSmsProvider(this)))
                            .addPostRender(() -> DownloadLatestEmojiDataJob.scheduleIfNecessary(this))
                            .addPostRender(EmojiSearchIndexDownloadJob::scheduleIfNecessary)
                            .addPostRender(() -> DatabaseFactory.getMessageLogDatabase(this).trimOldMessages(System.currentTimeMillis(), FeatureFlags.retryRespondMaxAge()))
                            .execute();

<<<<<<< HEAD
    Log.d(TAG, "onCreateUnlock() took " + (System.currentTimeMillis() - startTime) + " ms");
=======
    Log.d(TAG, "onCreate() took " + (System.currentTimeMillis() - startTime) + " ms");
    SignalLocalMetrics.ColdStart.onApplicationCreateFinished();
>>>>>>> d43f7d6a
    Tracer.getInstance().end("Application#onCreate()");
  }

  @Override
  public void onForeground() {
    long startTime = System.currentTimeMillis();
    Log.i(TAG, "App is now visible.");

    if (!KeyCachingService.isLocked()) {
      onStartUnlock();
    }

    Log.d(TAG, "onStart() took " + (System.currentTimeMillis() - startTime) + " ms");
  }

  private void onStartUnlock() {
    ApplicationDependencies.getFrameRateTracker().begin();
    ApplicationDependencies.getMegaphoneRepository().onAppForegrounded();

    SignalExecutors.BOUNDED.execute(() -> {
      FeatureFlags.refreshIfNecessary();
      ApplicationDependencies.getRecipientCache().warmUp();
      RetrieveProfileJob.enqueueRoutineFetchIfNecessary(this);
      GroupV1MigrationJob.enqueueRoutineMigrationsIfNecessary(this);
      executePendingContactSync();
      ApplicationDependencies.getShakeToReport().enable();
      checkBuildExpiration();
    });
  }

  @Override
  public void onBackground() {
    Log.i(TAG, "App is no longer visible.");
    if (!KeyCachingService.isLocked()) {
      onStopUnlock();
    }
  }

  private void onStopUnlock() {
    ApplicationDependencies.getMessageNotifier().clearVisibleThread();
    ApplicationDependencies.getFrameRateTracker().end();
    ApplicationDependencies.getShakeToReport().disable();
  }

  @MainThread
  public void onUnlock() {
    Log.i(TAG, "onUnlock()");

    if (!isAppInitialized) {
      onCreateUnlock();
      registerKeyEventReceiver();
      onStartUnlock();
      isAppInitialized = true;
    }
  }

  @MainThread
  public void onLock() {
    Log.i(TAG, "onLock()");

    stopService(new Intent(this, WebRtcCallService.class));

    finalizeExpiringMessageManager();
    finalizeMessageRetrieval();
    unregisterKeyEventReceiver();

    ThreadUtil.runOnMainDelayed(() -> {
      ApplicationDependencies.getJobManager().shutdown(TimeUnit.SECONDS.toMillis(10));
      KeyCachingService.clearMasterSecret();
      WipeMemoryService.run(this, true);
    }, TimeUnit.SECONDS.toMillis(1));
  }

  public void checkBuildExpiration() {
    if (Util.getTimeUntilBuildExpiry() <= 0 && !SignalStore.misc().isClientDeprecated()) {
      Log.w(TAG, "Build expired!");
      SignalStore.misc().markClientDeprecated();
    }
  }

  private void initializeSecurityProvider() {
    try {
      Class.forName("org.signal.aesgcmprovider.AesGcmCipher");
    } catch (ClassNotFoundException e) {
      Log.e(TAG, "Failed to find AesGcmCipher class");
      throw new ProviderInitializationException();
    }

    int aesPosition = Security.insertProviderAt(new AesGcmProvider(), 1);
    Log.i(TAG, "Installed AesGcmProvider: " + aesPosition);

    if (aesPosition < 0) {
      Log.e(TAG, "Failed to install AesGcmProvider()");
      throw new ProviderInitializationException();
    }

    int conscryptPosition = Security.insertProviderAt(Conscrypt.newProvider(), 2);
    Log.i(TAG, "Installed Conscrypt provider: " + conscryptPosition);

    if (conscryptPosition < 0) {
      Log.w(TAG, "Did not install Conscrypt provider. May already be present.");
    }
  }

  private void initializeLogging() {
    PersistentLogger persistentLogger = new PersistentLogger(this);
    Log.setInternalCheck(FeatureFlags::internalUser);
    Log.setPersistentLogger(persistentLogger);
    Log.setLogging(TextSecurePreferences.isLogEnabled(this));

    SignalProtocolLoggerProvider.setProvider(new CustomSignalProtocolLogger());

    SignalExecutors.UNBOUNDED.execute(() -> LogDatabase.getInstance(this).trimToSize());
  }

  private void initializeCrashHandling() {
    final Thread.UncaughtExceptionHandler originalHandler = Thread.getDefaultUncaughtExceptionHandler();
    Thread.setDefaultUncaughtExceptionHandler(new SignalUncaughtExceptionHandler(originalHandler));
  }

  private void initializeApplicationMigrations() {
    ApplicationMigrations.onApplicationCreate(this, ApplicationDependencies.getJobManager());
  }

  public void initializeMessageRetrieval() {
    ApplicationDependencies.getIncomingMessageObserver();
  }

  public void finalizeMessageRetrieval() {
    ApplicationDependencies.getIncomingMessageObserver().quit();
  }

  private void initializePassphraseLock() {
    if (MasterSecretUtil.isPassphraseInitialized(this)) {
      try {
        KeyCachingService.setMasterSecret(MasterSecretUtil.getMasterSecret(this,
                MasterSecretUtil.getUnencryptedPassphrase()));
        TextSecurePreferences.setPassphraseLockEnabled(this, false);
        onUnlock();
      } catch (InvalidPassphraseException | UnrecoverableKeyException e) {
        TextSecurePreferences.setPassphraseLockEnabled(this, true);
      }
    }
  }

  private void initializeAppDependencies() {
    ApplicationDependencies.init(new ApplicationDependencyProvider(this));
  }

  private void initializeFirstEverAppLaunch() {
    if (TextSecurePreferences.getFirstInstallVersion(this) == -1) {
      if (!SQLCipherOpenHelper.databaseFileExists(this) || VersionTracker.getDaysSinceFirstInstalled(this) < 365) {
        Log.i(TAG, "First ever app launch!");
        AppInitialization.onFirstEverAppLaunch(this);
      }

      if (!IdentityKeyUtil.hasIdentityKey(this)) {
        Log.i(TAG, "Generating new identity keys...");
        IdentityKeyUtil.generateIdentityKeys(this);
      }

      Log.i(TAG, "Setting first install version to " + Util.getCanonicalVersionCode());
      TextSecurePreferences.setFirstInstallVersion(this, Util.getCanonicalVersionCode());
    }
  }

  private void initializeNetworkSettings() {
    NetworkManager nm = ApplicationDependencies.getNetworkManager();
    nm.setProxyChoice(TextSecurePreferences.getProxyType(this));
    nm.setProxySocksHost(TextSecurePreferences.getProxySocksHost(this));
    nm.setProxySocksPort(TextSecurePreferences.getProxySocksPort(this));
    nm.applyProxyConfig();
  }

  private void initializeGcmCheck() {
    if (!TextSecurePreferences.isPushRegistered(this)) {
      return;
    }

    PlayServicesUtil.PlayServicesStatus fcmStatus = PlayServicesUtil.getPlayServicesStatus(this);

    if (fcmStatus == PlayServicesUtil.PlayServicesStatus.DISABLED) {
      TextSecurePreferences.setFcmTokenLastSetTime(this, -1);
      if (!TextSecurePreferences.isFcmDisabled(this)) {
        Log.i(TAG, "Play Services are disabled. Disabling FCM.");
        TextSecurePreferences.setFcmDisabled(this, true);
        TextSecurePreferences.setFcmToken(this, null);
        ApplicationDependencies.getJobManager().add(new RefreshAttributesJob());
      }
    } else if (fcmStatus == PlayServicesUtil.PlayServicesStatus.SUCCESS &&
               TextSecurePreferences.isFcmDisabled(this) &&
               TextSecurePreferences.getFcmTokenLastSetTime(this) < 0) {
      Log.i(TAG, "Play Services are newly-available. Updating to use FCM.");
      TextSecurePreferences.setFcmDisabled(this, false);
      ApplicationDependencies.getJobManager().startChain(new FcmRefreshJob())
                                             .then(new RefreshAttributesJob())
                                             .enqueue();
    } else {
      long nextSetTime = TextSecurePreferences.getFcmTokenLastSetTime(this) + TimeUnit.HOURS.toMillis(6);

      if (TextSecurePreferences.getFcmToken(this) == null || nextSetTime <= System.currentTimeMillis()) {
        ApplicationDependencies.getJobManager().add(new FcmRefreshJob());
      }
    }
  }

  private void initializeSignedPreKeyCheck() {
    if (!TextSecurePreferences.isSignedPreKeyRegistered(this)) {
      ApplicationDependencies.getJobManager().add(new CreateSignedPreKeyJob(this));
    }
  }

  private void initializeExpiringMessageManager() {
    ApplicationDependencies.getExpiringMessageManager().checkSchedule();
  }

  private void finalizeExpiringMessageManager() {
    ApplicationDependencies.getExpiringMessageManager().quit();
  }

  private void initializeRevealableMessageManager() {
    ApplicationDependencies.getViewOnceMessageManager().scheduleIfNecessary();
  }

  private void initializePendingRetryReceiptManager() {
    ApplicationDependencies.getPendingRetryReceiptManager().scheduleIfNecessary();
  }

  private void initializePeriodicTasks() {
    RotateSignedPreKeyListener.schedule(this);
    DirectoryRefreshListener.schedule(this);
    LocalBackupListener.schedule(this);
    RotateSenderCertificateListener.schedule(this);
    MessageProcessReceiver.startOrUpdateAlarm(this);

    if (TextSecurePreferences.isUpdateApkEnabled(this)) {
      UpdateApkRefreshListener.schedule(this);
    }
  }

  private void initializeRingRtc() {
    try {
      if (RtcDeviceLists.hardwareAECBlocked()) {
        WebRtcAudioUtils.setWebRtcBasedAcousticEchoCanceler(true);
      }

      if (!RtcDeviceLists.openSLESAllowed()) {
        WebRtcAudioManager.setBlacklistDeviceForOpenSLESUsage(true);
      }

      CallManager.initialize(this, new RingRtcLogger());
    } catch (UnsatisfiedLinkError e) {
      throw new AssertionError("Unable to load ringrtc library", e);
    }
  }

  @WorkerThread
  private void initializeCircumvention() {
    if (new SignalServiceNetworkAccess(ApplicationContext.this).isCensored(ApplicationContext.this)) {
      try {
        ProviderInstaller.installIfNeeded(ApplicationContext.this);
      } catch (Throwable t) {
        Log.w(TAG, t);
      }
    }
  }

  private void executePendingContactSync() {
    if (TextSecurePreferences.needsFullContactSync(this)) {
      ApplicationDependencies.getJobManager().add(new MultiDeviceContactUpdateJob(true));
    }
  }

  private void initializePendingMessages() {
    if (TextSecurePreferences.getNeedsMessagePull(this)) {
      Log.i(TAG, "Scheduling a message fetch.");
      if (Build.VERSION.SDK_INT >= 26) {
        FcmJobService.schedule(this);
      } else {
        ApplicationDependencies.getJobManager().add(new PushNotificationReceiveJob());
      }
      TextSecurePreferences.setNeedsMessagePull(this, false);
    }
  }

  @WorkerThread
  private void initializeBlobProvider() {
    BlobProvider.getInstance().initialize(this);
  }

  @WorkerThread
  private void cleanAvatarStorage() {
    AvatarPickerStorage.cleanOrphans(this);
  }

  @WorkerThread
  private void initializeCleanup() {
    int deleted = DatabaseFactory.getAttachmentDatabase(this).deleteAbandonedPreuploadedAttachments();
    Log.i(TAG, "Deleted " + deleted + " abandoned attachments.");
  }

  private void initializeGlideCodecs() {
    SignalGlideCodecs.setLogProvider(new org.signal.glide.Log.Provider() {
      @Override
      public void v(@NonNull String tag, @NonNull String message) {
        Log.v(tag, message);
      }

      @Override
      public void d(@NonNull String tag, @NonNull String message) {
        Log.d(tag, message);
      }

      @Override
      public void i(@NonNull String tag, @NonNull String message) {
        Log.i(tag, message);
      }

      @Override
      public void w(@NonNull String tag, @NonNull String message) {
        Log.w(tag, message);
      }

      @Override
      public void e(@NonNull String tag, @NonNull String message, @Nullable Throwable throwable) {
        Log.e(tag, message, throwable);
      }
    });
  }

  private final BroadcastReceiver keyEventReceiver = new BroadcastReceiver() {
    @Override
    public void onReceive(Context context, Intent intent) {
      onLock();
    }
  };

  private void registerKeyEventReceiver() {
    IntentFilter filter = new IntentFilter();
    filter.addAction(KeyCachingService.CLEAR_KEY_EVENT);

    registerReceiver(keyEventReceiver, filter, KeyCachingService.KEY_PERMISSION, null);
  }

  private void unregisterKeyEventReceiver() {
    unregisterReceiver(keyEventReceiver);
  }

  @Override
  protected void attachBaseContext(Context base) {
    DynamicLanguageContextWrapper.updateContext(base);
    super.attachBaseContext(base);
  }

  private static class ProviderInitializationException extends RuntimeException {
  }
}<|MERGE_RESOLUTION|>--- conflicted
+++ resolved
@@ -87,11 +87,8 @@
 import org.thoughtcrime.securesms.util.AppStartup;
 import org.thoughtcrime.securesms.util.DynamicTheme;
 import org.thoughtcrime.securesms.util.FeatureFlags;
-<<<<<<< HEAD
 import org.thoughtcrime.securesms.util.PlayServicesUtil;
-=======
 import org.thoughtcrime.securesms.util.SignalLocalMetrics;
->>>>>>> d43f7d6a
 import org.thoughtcrime.securesms.util.SignalUncaughtExceptionHandler;
 import org.thoughtcrime.securesms.util.TextSecurePreferences;
 import org.thoughtcrime.securesms.util.Util;
@@ -205,12 +202,8 @@
                             .addPostRender(() -> DatabaseFactory.getMessageLogDatabase(this).trimOldMessages(System.currentTimeMillis(), FeatureFlags.retryRespondMaxAge()))
                             .execute();
 
-<<<<<<< HEAD
-    Log.d(TAG, "onCreateUnlock() took " + (System.currentTimeMillis() - startTime) + " ms");
-=======
     Log.d(TAG, "onCreate() took " + (System.currentTimeMillis() - startTime) + " ms");
     SignalLocalMetrics.ColdStart.onApplicationCreateFinished();
->>>>>>> d43f7d6a
     Tracer.getInstance().end("Application#onCreate()");
   }
 
