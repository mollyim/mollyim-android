--- conflicted
+++ resolved
@@ -151,7 +151,6 @@
 
   private static final String TAG = Log.tag(ApplicationContext.class);
 
-<<<<<<< HEAD
   private static ApplicationContext instance;
 
   public ApplicationContext() {
@@ -161,10 +160,6 @@
 
   public static @NonNull ApplicationContext getInstance() {
     return instance;
-=======
-  public static ApplicationContext getInstance(Context context) {
-    return (ApplicationContext) context.getApplicationContext();
->>>>>>> 98f4baa7
   }
 
   private volatile boolean isAppInitialized;
@@ -197,114 +192,36 @@
     }
 
     AppStartup.getInstance().addBlocking("sqlcipher-init", () -> {
-<<<<<<< HEAD
-                              SignalDatabase.init(this,
-                                                  DatabaseSecretProvider.getOrCreateDatabaseSecret(this),
-                                                  AttachmentSecretProvider.getInstance(this).getOrCreateAttachmentSecret());
-                            })
-                            .addBlocking("signal-store", () -> SignalStore.init(this))
-                            .addBlocking("logging", () -> {
-                              initializeLogging(false);
-                              Log.i(TAG, "onCreateUnlock()");
-                            })
-                            .addBlocking("app-dependencies", this::initializeAppDependencies)
-                            .addBlocking("security-provider", this::initializeSecurityProvider)
-                            .addBlocking("crash-handling", this::initializeCrashHandling)
-                            .addBlocking("rx-init", this::initializeRx)
-                            .addBlocking("scrubber", () -> Scrubber.setIdentifierHmacKeyProvider(() -> SignalStore.svr().getMasterKey().deriveLoggingKey()))
-                            .addBlocking("network-settings", this::initializeNetworkSettings)
-                            .addBlocking("first-launch", this::initializeFirstEverAppLaunch)
-                            .addBlocking("app-migrations", this::initializeApplicationMigrations)
-                            .addBlocking("lifecycle-observer", () -> AppForegroundObserver.addListener(this))
-                            .addBlocking("push", this::updatePushNotificationServices)
-                            .addBlocking("message-retriever", this::initializeMessageRetrieval)
-                            .addBlocking("blob-provider", this::initializeBlobProvider)
-                            .addBlocking("remote-config", RemoteConfig::init)
-                            .addBlocking("ring-rtc", this::initializeRingRtc)
-                            .addBlocking("glide", () -> SignalGlideModule.setRegisterGlideComponents(new SignalGlideComponents()))
-                            .addNonBlocking(() -> RegistrationUtil.maybeMarkRegistrationComplete())
-                            .addNonBlocking(() -> Glide.get(this))
-                            .addNonBlocking(this::cleanAvatarStorage)
-                            .addNonBlocking(this::initializeRevealableMessageManager)
-                            .addNonBlocking(this::initializePendingRetryReceiptManager)
-                            .addNonBlocking(this::initializeScheduledMessageManager)
-                            .addNonBlocking(PreKeysSyncJob::enqueueIfNeeded)
-                            .addNonBlocking(this::initializePeriodicTasks)
-                            .addNonBlocking(this::initializeCircumvention)
-                            .addNonBlocking(this::initializeCleanup)
-                            .addNonBlocking(this::initializeGlideCodecs)
-                            .addNonBlocking(StorageSyncHelper::scheduleRoutineSync)
-                            .addNonBlocking(this::beginJobLoop)
-                            .addNonBlocking(EmojiSource::refresh)
-                            .addNonBlocking(() -> AppDependencies.getGiphyMp4Cache().onAppStart(this))
-                            .addNonBlocking(AppDependencies::getBillingApi)
-                            .addNonBlocking(this::ensureProfileUploaded)
-                            .addNonBlocking(() -> AppDependencies.getExpireStoriesManager().scheduleIfNecessary())
-                            .addPostRender(() -> AppDependencies.getDeletedCallEventManager().scheduleIfNecessary())
-                            .addPostRender(() -> RateLimitUtil.retryAllRateLimitedMessages(this))
-                            .addPostRender(this::initializeExpiringMessageManager)
-                            .addPostRender(this::initializeTrimThreadsByDateManager)
-                            .addPostRender(RefreshSvrCredentialsJob::enqueueIfNecessary)
-                            .addPostRender(() -> DownloadLatestEmojiDataJob.scheduleIfNecessary(this))
-                            .addPostRender(EmojiSearchIndexDownloadJob::scheduleIfNecessary)
-                            .addPostRender(() -> SignalDatabase.messageLog().trimOldMessages(System.currentTimeMillis(), RemoteConfig.retryRespondMaxAge()))
-                            .addPostRender(() -> JumboEmoji.updateCurrentVersion(this))
-                            .addPostRender(RetrieveRemoteAnnouncementsJob::enqueue)
-                            .addPostRender(() -> AndroidTelecomUtil.registerPhoneAccount())
-                            .addPostRender(() -> AppDependencies.getJobManager().add(new FontDownloaderJob()))
-                            .addPostRender(CheckServiceReachabilityJob::enqueueIfNecessary)
-                            .addPostRender(GroupV2UpdateSelfProfileKeyJob::enqueueForGroupsIfNecessary)
-                            .addPostRender(StoryOnboardingDownloadJob.Companion::enqueueIfNeeded)
-                            .addPostRender(() -> AppDependencies.getExoPlayerPool().getPoolStats().getMaxUnreserved())
-                            .addPostRender(() -> AppDependencies.getRecipientCache().warmUp())
-                            .addPostRender(AccountConsistencyWorkerJob::enqueueIfNecessary)
-                            .addPostRender(GroupRingCleanupJob::enqueue)
-                            .addPostRender(LinkedDeviceInactiveCheckJob::enqueueIfNecessary)
-                            .addPostRender(() -> ActiveCallManager.clearNotifications(this))
-                            .addPostRender(RestoreOptimizedMediaJob::enqueueIfNecessary)
-                            .addPostRender(RetryPendingSendsJob::enqueueForAll)
-                            .execute();
-=======
-                SqlCipherLibraryLoader.load();
                 SignalDatabase.init(this,
                                     DatabaseSecretProvider.getOrCreateDatabaseSecret(this),
                                     AttachmentSecretProvider.getInstance(this).getOrCreateAttachmentSecret());
               })
               .addBlocking("signal-store", () -> SignalStore.init(this))
               .addBlocking("logging", () -> {
-                initializeLogging();
-                Log.i(TAG, "onCreate()");
+                initializeLogging(false);
+                Log.i(TAG, "onCreateUnlock()");
               })
               .addBlocking("app-dependencies", this::initializeAppDependencies)
-              .addBlocking("anr-detector", this::startAnrDetector)
               .addBlocking("security-provider", this::initializeSecurityProvider)
               .addBlocking("crash-handling", this::initializeCrashHandling)
               .addBlocking("rx-init", this::initializeRx)
-              .addBlocking("event-bus", () -> EventBus.builder().logNoSubscriberMessages(false).installDefaultEventBus())
               .addBlocking("scrubber", () -> Scrubber.setIdentifierHmacKeyProvider(() -> SignalStore.svr().getMasterKey().deriveLoggingKey()))
+              .addBlocking("network-settings", this::initializeNetworkSettings)
               .addBlocking("first-launch", this::initializeFirstEverAppLaunch)
               .addBlocking("app-migrations", this::initializeApplicationMigrations)
               .addBlocking("lifecycle-observer", () -> AppForegroundObserver.addListener(this))
+              .addBlocking("push", this::updatePushNotificationServices)
               .addBlocking("message-retriever", this::initializeMessageRetrieval)
-              .addBlocking("dynamic-theme", () -> DynamicTheme.setDefaultDayNightMode(this))
-              .addBlocking("proxy-init", () -> {
-                if (SignalStore.proxy().isProxyEnabled()) {
-                  Log.w(TAG, "Proxy detected. Enabling Conscrypt.setUseEngineSocketByDefault()");
-                  ConscryptSignal.setUseEngineSocketByDefault(true);
-                }
-              })
               .addBlocking("blob-provider", this::initializeBlobProvider)
               .addBlocking("remote-config", RemoteConfig::init)
               .addBlocking("ring-rtc", this::initializeRingRtc)
               .addBlocking("glide", () -> SignalGlideModule.setRegisterGlideComponents(new SignalGlideComponents()))
-              .addBlocking("tracer", this::initializeTracer)
               .addNonBlocking(() -> RegistrationUtil.maybeMarkRegistrationComplete())
               .addNonBlocking(() -> Glide.get(this))
               .addNonBlocking(this::cleanAvatarStorage)
               .addNonBlocking(this::initializeRevealableMessageManager)
               .addNonBlocking(this::initializePendingRetryReceiptManager)
               .addNonBlocking(this::initializeScheduledMessageManager)
-              .addNonBlocking(this::initializeFcmCheck)
               .addNonBlocking(PreKeysSyncJob::enqueueIfNeeded)
               .addNonBlocking(this::initializePeriodicTasks)
               .addNonBlocking(this::initializeCircumvention)
@@ -341,7 +258,6 @@
               .addPostRender(RestoreOptimizedMediaJob::enqueueIfNecessary)
               .addPostRender(RetryPendingSendsJob::enqueueForAll)
               .execute();
->>>>>>> 98f4baa7
 
     Log.d(TAG, "onCreateUnlock() took " + (System.currentTimeMillis() - startTime) + " ms");
     SignalLocalMetrics.ColdStart.onApplicationCreateFinished();
