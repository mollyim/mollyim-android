--- conflicted
+++ resolved
@@ -16,11 +16,7 @@
  */
 package org.thoughtcrime.securesms;
 
-<<<<<<< HEAD
 import android.content.BroadcastReceiver;
-=======
-import android.annotation.SuppressLint;
->>>>>>> cb0e7ade
 import android.content.Context;
 import android.content.Intent;
 import android.content.IntentFilter;
@@ -42,8 +38,6 @@
 import org.signal.core.util.concurrent.SignalExecutors;
 import org.signal.core.util.logging.Log;
 import org.signal.core.util.tracing.Tracer;
-import org.signal.donations.GooglePayApi;
-import org.signal.donations.StripeApi;
 import org.signal.glide.SignalGlideCodecs;
 import org.signal.libsignal.protocol.logging.SignalProtocolLoggerProvider;
 import org.signal.ringrtc.CallManager;
@@ -104,7 +98,6 @@
 import org.thoughtcrime.securesms.util.AppForegroundObserver;
 import org.thoughtcrime.securesms.util.AppStartup;
 import org.thoughtcrime.securesms.util.DynamicTheme;
-import org.thoughtcrime.securesms.util.Environment;
 import org.thoughtcrime.securesms.util.FeatureFlags;
 import org.thoughtcrime.securesms.util.PlayServicesUtil;
 import org.thoughtcrime.securesms.util.SignalLocalMetrics;
@@ -118,8 +111,6 @@
 import java.security.Security;
 import java.util.concurrent.TimeUnit;
 
-import io.reactivex.rxjava3.core.CompletableObserver;
-import io.reactivex.rxjava3.disposables.Disposable;
 import io.reactivex.rxjava3.exceptions.OnErrorNotImplementedException;
 import io.reactivex.rxjava3.exceptions.UndeliverableException;
 import io.reactivex.rxjava3.plugins.RxJavaPlugins;
@@ -189,11 +180,7 @@
                             .addBlocking("crash-handling", this::initializeCrashHandling)
                             .addBlocking("rx-init", this::initializeRx)
                             .addBlocking("app-dependencies", this::initializeAppDependencies)
-<<<<<<< HEAD
-                            .addBlocking("notification-channels", () -> NotificationChannels.create(this))
                             .addBlocking("network-settings", this::initializeNetworkSettings)
-=======
->>>>>>> cb0e7ade
                             .addBlocking("first-launch", this::initializeFirstEverAppLaunch)
                             .addBlocking("gcm-check", this::initializeFcmCheck)
                             .addBlocking("app-migrations", this::initializeApplicationMigrations)
@@ -204,7 +191,6 @@
                             .addBlocking("blob-provider", this::initializeBlobProvider)
                             .addBlocking("feature-flags", FeatureFlags::init)
                             .addBlocking("glide", () -> SignalGlideModule.setRegisterGlideComponents(new SignalGlideComponents()))
-                            .addNonBlocking(this::checkIsGooglePayReady)
                             .addNonBlocking(this::cleanAvatarStorage)
                             .addNonBlocking(this::initializeRevealableMessageManager)
                             .addNonBlocking(this::initializePendingRetryReceiptManager)
@@ -581,18 +567,6 @@
     AvatarPickerStorage.cleanOrphans(this);
   }
 
-  @SuppressLint("CheckResult")
-  private void checkIsGooglePayReady() {
-    GooglePayApi.queryIsReadyToPay(
-        this,
-        new StripeApi.Gateway(Environment.Donations.getStripeConfiguration()),
-        Environment.Donations.getGooglePayConfiguration()
-    ).subscribe(
-        /* onComplete = */ () -> SignalStore.donationsValues().setGooglePayReady(true),
-        /* onError    = */ t -> SignalStore.donationsValues().setGooglePayReady(false)
-    );
-  }
-
   @WorkerThread
   private void initializeCleanup() {
     int deleted = SignalDatabase.attachments().deleteAbandonedPreuploadedAttachments();
