package org.thoughtcrime.securesms.sharing.v2

import android.net.Uri
import org.thoughtcrime.securesms.sharing.MultiShareArgs
import java.lang.UnsupportedOperationException

sealed class ResolvedShareData {

  abstract fun toMultiShareArgs(): MultiShareArgs

  data class Primitive(val text: CharSequence) : ResolvedShareData() {
    override fun toMultiShareArgs(): MultiShareArgs {
      return MultiShareArgs.Builder(setOf()).withDraftText(text.toString()).build()
    }
  }

  data class ExternalUri(
    val uri: Uri,
<<<<<<< HEAD
    val mimeType: String
=======
    val mimeType: String,
    val text: CharSequence?,
    override val isMmsOrSmsSupported: Boolean
>>>>>>> c9d298c4
  ) : ResolvedShareData() {
    override fun toMultiShareArgs(): MultiShareArgs {
      return MultiShareArgs.Builder(setOf()).withDataUri(uri).withDataType(mimeType).withDraftText(text?.toString()).build()
    }
  }

  data class Media(
    val media: List<org.thoughtcrime.securesms.mediasend.Media>
  ) : ResolvedShareData() {
    override fun toMultiShareArgs(): MultiShareArgs {
      return MultiShareArgs.Builder(setOf()).withMedia(media).build()
    }
  }

  object Failure : ResolvedShareData() {
    override fun toMultiShareArgs(): MultiShareArgs = throw UnsupportedOperationException()
  }
}<|MERGE_RESOLUTION|>--- conflicted
+++ resolved
@@ -16,13 +16,8 @@
 
   data class ExternalUri(
     val uri: Uri,
-<<<<<<< HEAD
-    val mimeType: String
-=======
     val mimeType: String,
     val text: CharSequence?,
-    override val isMmsOrSmsSupported: Boolean
->>>>>>> c9d298c4
   ) : ResolvedShareData() {
     override fun toMultiShareArgs(): MultiShareArgs {
       return MultiShareArgs.Builder(setOf()).withDataUri(uri).withDataType(mimeType).withDraftText(text?.toString()).build()
