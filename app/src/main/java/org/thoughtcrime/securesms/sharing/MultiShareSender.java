package org.thoughtcrime.securesms.sharing;

import android.content.Context;
import android.graphics.Color;
import android.net.Uri;

import androidx.annotation.MainThread;
import androidx.annotation.NonNull;
import androidx.annotation.Nullable;
import androidx.annotation.WorkerThread;
import androidx.core.util.Consumer;

import com.annimon.stream.Stream;

import org.signal.core.util.BreakIteratorCompat;
import org.signal.core.util.ThreadUtil;
import org.signal.core.util.concurrent.SimpleTask;
import org.signal.core.util.logging.Log;
import org.thoughtcrime.securesms.attachments.Attachment;
import org.thoughtcrime.securesms.attachments.UriAttachment;
import org.thoughtcrime.securesms.contacts.paged.ContactSearchKey;
import org.thoughtcrime.securesms.contactshare.Contact;
import org.thoughtcrime.securesms.conversation.MessageSendType;
import org.thoughtcrime.securesms.conversation.colors.ChatColors;
import org.thoughtcrime.securesms.database.AttachmentTable;
import org.thoughtcrime.securesms.database.SignalDatabase;
import org.thoughtcrime.securesms.database.model.Mention;
import org.thoughtcrime.securesms.database.model.StoryType;
import org.thoughtcrime.securesms.database.model.databaseprotos.StoryTextPost;
import org.thoughtcrime.securesms.dependencies.ApplicationDependencies;
import org.thoughtcrime.securesms.keyvalue.SignalStore;
import org.thoughtcrime.securesms.keyvalue.StorySend;
import org.thoughtcrime.securesms.linkpreview.LinkPreview;
import org.thoughtcrime.securesms.mediasend.Media;
import org.thoughtcrime.securesms.mediasend.v2.text.TextStoryBackgroundColors;
import org.thoughtcrime.securesms.mms.ImageSlide;
import org.thoughtcrime.securesms.mms.OutgoingMessage;
import org.thoughtcrime.securesms.mms.SentMediaQuality;
import org.thoughtcrime.securesms.mms.Slide;
import org.thoughtcrime.securesms.mms.SlideDeck;
import org.thoughtcrime.securesms.mms.SlideFactory;
import org.thoughtcrime.securesms.mms.StickerSlide;
import org.thoughtcrime.securesms.mms.VideoSlide;
import org.thoughtcrime.securesms.recipients.Recipient;
import org.thoughtcrime.securesms.recipients.RecipientId;
import org.thoughtcrime.securesms.sms.MessageSender;
import org.thoughtcrime.securesms.sms.MessageSender.SendType;
import org.thoughtcrime.securesms.stories.Stories;
import org.thoughtcrime.securesms.util.Base64;
import org.thoughtcrime.securesms.util.MediaUtil;
import org.thoughtcrime.securesms.util.MessageUtil;
import org.thoughtcrime.securesms.util.Util;

import java.util.ArrayList;
import java.util.Collection;
import java.util.Collections;
import java.util.HashSet;
import java.util.LinkedList;
import java.util.List;
import java.util.Objects;
import java.util.Set;
import java.util.concurrent.TimeUnit;
import java.util.stream.Collectors;

/**
 * MultiShareSender encapsulates send logic (stolen from {@link org.thoughtcrime.securesms.conversation.ConversationActivity}
 * and provides a means to:
 * <p>
 * 1. Send messages based off a {@link MultiShareArgs} object and
 * 1. Parse through the result of the send via a {@link MultiShareSendResultCollection}
 */
public final class MultiShareSender {

  private static final String TAG = Log.tag(MultiShareSender.class);

  private MultiShareSender() {
  }

  @MainThread
  public static void send(@NonNull MultiShareArgs multiShareArgs, @NonNull Consumer<MultiShareSendResultCollection> results) {
    SimpleTask.run(() -> sendSync(multiShareArgs), results::accept);
  }

  @WorkerThread
  public static MultiShareSendResultCollection sendSync(@NonNull MultiShareArgs multiShareArgs) {
    List<MultiShareSendResult> results                           = new ArrayList<>(multiShareArgs.getContactSearchKeys().size());
    Context                    context                           = ApplicationDependencies.getApplication();
    String                     message                           = multiShareArgs.getDraftText();
    SlideDeck                  slideDeck;
    List<OutgoingMessage>      storiesBatch                      = new LinkedList<>();
    ChatColors                 generatedTextStoryBackgroundColor = TextStoryBackgroundColors.getRandomBackgroundColor();

    try {
      slideDeck = buildSlideDeck(context, multiShareArgs);
    } catch (SlideNotFoundException e) {
      Log.w(TAG, "Could not create slide for media message");
      for (ContactSearchKey.RecipientSearchKey recipientSearchKey : multiShareArgs.getRecipientSearchKeys()) {
        results.add(new MultiShareSendResult(recipientSearchKey, MultiShareSendResult.Type.GENERIC_ERROR));
      }

      return new MultiShareSendResultCollection(results);
    }

    DistributionListMultiShareTimestampProvider distributionListSentTimestamps = DistributionListMultiShareTimestampProvider.create();
    for (ContactSearchKey.RecipientSearchKey recipientSearchKey : multiShareArgs.getRecipientSearchKeys()) {
      Recipient recipient = Recipient.resolved(recipientSearchKey.getRecipientId());

      long            threadId       = SignalDatabase.threads().getOrCreateThreadIdFor(recipient);
      List<Mention>   mentions       = getValidMentionsForRecipient(recipient, multiShareArgs.getMentions());
      MessageSendType sendType       = MessageSendType.SignalMessageSendType.INSTANCE;
      long            expiresIn      = TimeUnit.SECONDS.toMillis(recipient.getExpiresInSeconds());
      List<Contact>   contacts       = multiShareArgs.getSharedContacts();
      boolean needsSplit = !sendType.usesSmsTransport() &&
                           message != null &&
                           message.length() > sendType.calculateCharacters(message).maxPrimaryMessageSize;
      boolean hasMmsMedia = !multiShareArgs.getMedia().isEmpty() ||
                            (multiShareArgs.getDataUri() != null && multiShareArgs.getDataUri() != Uri.EMPTY) ||
                            multiShareArgs.getStickerLocator() != null ||
                            recipient.isGroup() ||
                            recipient.getEmail().isPresent();
      boolean hasPushMedia = hasMmsMedia ||
                             multiShareArgs.getLinkPreview() != null ||
                             !mentions.isEmpty() ||
                             needsSplit ||
                             !contacts.isEmpty();

      MultiShareTimestampProvider sentTimestamp      = recipient.isDistributionList() ? distributionListSentTimestamps : MultiShareTimestampProvider.create();
      boolean                     canSendAsTextStory = recipientSearchKey.isStory() && multiShareArgs.isValidForTextStoryGeneration();

      if ((recipient.isMmsGroup() || recipient.getEmail().isPresent())) {
        results.add(new MultiShareSendResult(recipientSearchKey, MultiShareSendResult.Type.MMS_NOT_ENABLED));
      } else if (hasMmsMedia && sendType.usesSmsTransport() || hasPushMedia && !sendType.usesSmsTransport() || canSendAsTextStory) {
        sendMediaMessageOrCollectStoryToBatch(context,
                                              multiShareArgs,
                                              recipient,
                                              slideDeck,
                                              sendType,
                                              threadId,
                                              expiresIn,
                                              multiShareArgs.isViewOnce(),
                                              mentions,
                                              recipientSearchKey.isStory(),
                                              sentTimestamp,
                                              canSendAsTextStory,
                                              storiesBatch,
                                              generatedTextStoryBackgroundColor,
                                              contacts);
        results.add(new MultiShareSendResult(recipientSearchKey, MultiShareSendResult.Type.SUCCESS));
      } else if (recipientSearchKey.isStory()) {
        results.add(new MultiShareSendResult(recipientSearchKey, MultiShareSendResult.Type.INVALID_SHARE_TO_STORY));
      } else {
        sendTextMessage(context, multiShareArgs, recipient, threadId, expiresIn);
        results.add(new MultiShareSendResult(recipientSearchKey, MultiShareSendResult.Type.SUCCESS));
      }

      if (!recipientSearchKey.isStory()) {
        SignalDatabase.threads().setRead(threadId, true);
      }

      // XXX We must do this to avoid sending out messages to the same recipient with the same
      //     sentTimestamp. If we do this, they'll be considered dupes by the receiver.
      ThreadUtil.sleep(5);
    }

    if (!storiesBatch.isEmpty()) {
      MessageSender.sendStories(context,
                                storiesBatch.stream()
                                            .map(OutgoingMessage::makeSecure)
                                            .collect(Collectors.toList()),
                                null,
                                null);
    }

    return new MultiShareSendResultCollection(results);
  }

<<<<<<< HEAD
  public static @NonNull MessageSendType getWorstTransportOption(@NonNull Context context, @NonNull Set<ContactSearchKey.RecipientSearchKey> recipientSearchKeys) {
    return MessageSendType.SignalMessageSendType.INSTANCE;
  }

  private static @NonNull MessageSendType resolveTransportOption(@NonNull Context context, @NonNull Recipient recipient) {
    return MessageSendType.SignalMessageSendType.INSTANCE;
  }

=======
>>>>>>> 9e95f188
  private static void sendMediaMessageOrCollectStoryToBatch(@NonNull Context context,
                                                            @NonNull MultiShareArgs multiShareArgs,
                                                            @NonNull Recipient recipient,
                                                            @NonNull SlideDeck slideDeck,
                                                            @NonNull MessageSendType sendType,
                                                            long threadId,
                                                            long expiresIn,
                                                            boolean isViewOnce,
                                                            @NonNull List<Mention> validatedMentions,
                                                            boolean isStory,
                                                            @NonNull MultiShareTimestampProvider sentTimestamps,
                                                            boolean canSendAsTextStory,
                                                            @NonNull List<OutgoingMessage> storiesToBatchSend,
                                                            @NonNull ChatColors generatedTextStoryBackgroundColor,
                                                            @NonNull List<Contact> contacts)
  {
    String body = multiShareArgs.getDraftText();
    if (sendType.usesSignalTransport() && body != null) {
      MessageUtil.SplitResult splitMessage = MessageUtil.getSplitMessage(context, body, sendType.calculateCharacters(body).maxPrimaryMessageSize);
      body = splitMessage.getBody();

      if (splitMessage.getTextSlide().isPresent()) {
        slideDeck.addSlide(splitMessage.getTextSlide().get());
      }
    }

    List<OutgoingMessage> outgoingMessages = new ArrayList<>();

    if (isStory) {
      final StoryType storyType;
      if (recipient.isDistributionList()) {
        storyType = SignalDatabase.distributionLists().getStoryType(recipient.requireDistributionListId());
      } else {
        storyType = StoryType.STORY_WITH_REPLIES;
      }

      if (!recipient.isMyStory()) {
        SignalStore.storyValues().setLatestStorySend(StorySend.newSend(recipient));
      }

      if (multiShareArgs.isTextStory()) {
        OutgoingMessage outgoingMessage = new OutgoingMessage(recipient,
                                                              new SlideDeck(),
                                                              body,
                                                              sentTimestamps.getMillis(0),
                                                              0L,
                                                              false,
                                                              storyType.toTextStoryType(),
                                                              buildLinkPreviews(context, multiShareArgs.getLinkPreview()),
                                                              Collections.emptyList(),
                                                              false,
                                                              multiShareArgs.getBodyRanges(),
                                                              contacts);

        outgoingMessages.add(outgoingMessage);
      } else if (canSendAsTextStory) {
        outgoingMessages.add(generateTextStory(context, recipient, multiShareArgs, sentTimestamps.getMillis(0), storyType, generatedTextStoryBackgroundColor));
      } else {
        List<Slide> storySupportedSlides = slideDeck.getSlides()
                                                    .stream()
                                                    .flatMap(slide -> {
                                                      if (slide instanceof VideoSlide) {
                                                        return expandToClips(context, (VideoSlide) slide).stream();
                                                      } else if (slide instanceof ImageSlide) {
                                                        return java.util.stream.Stream.of(ensureDefaultQuality(context, (ImageSlide) slide));
                                                      } else if (slide instanceof StickerSlide) {
                                                        return java.util.stream.Stream.empty();
                                                      } else {
                                                        return java.util.stream.Stream.of(slide);
                                                      }
                                                    })
                                                    .filter(it -> MediaUtil.isStorySupportedType(it.getContentType()))
                                                    .collect(Collectors.toList());

        for (int i = 0; i < storySupportedSlides.size(); i++) {
          Slide     slide         = storySupportedSlides.get(i);
          SlideDeck singletonDeck = new SlideDeck();

          singletonDeck.addSlide(slide);

          OutgoingMessage outgoingMessage = new OutgoingMessage(recipient,
                                                                singletonDeck,
                                                                body,
                                                                sentTimestamps.getMillis(i),
                                                                0L,
                                                                false,
                                                                storyType,
                                                                Collections.emptyList(),
                                                                validatedMentions,
                                                                false,
                                                                multiShareArgs.getBodyRanges(),
                                                                contacts);

          outgoingMessages.add(outgoingMessage);
        }
      }
    } else {
      OutgoingMessage outgoingMessage = new OutgoingMessage(recipient,
                                                            slideDeck,
                                                            body,
                                                            sentTimestamps.getMillis(0),
                                                            expiresIn,
                                                            isViewOnce,
                                                            StoryType.NONE,
                                                            buildLinkPreviews(context, multiShareArgs.getLinkPreview()),
                                                            validatedMentions,
                                                            false,
                                                            multiShareArgs.getBodyRanges(),
                                                            contacts);

      outgoingMessages.add(outgoingMessage);
    }

    if (isStory) {
      storiesToBatchSend.addAll(outgoingMessages);
    } else if (shouldSendAsPush(recipient)) {
      for (final OutgoingMessage outgoingMessage : outgoingMessages) {
        MessageSender.send(context, outgoingMessage.makeSecure(), threadId, SendType.SIGNAL, null, null);
      }
    } else {
      for (final OutgoingMessage outgoingMessage : outgoingMessages) {
        MessageSender.send(context, outgoingMessage, threadId, SendType.MMS, null, null);
      }
    }
  }

  private static Collection<Slide> expandToClips(@NonNull Context context, @NonNull VideoSlide videoSlide) {
    long duration = Stories.MediaTransform.getVideoDuration(Objects.requireNonNull(videoSlide.getUri()));
    if (duration > Stories.MAX_VIDEO_DURATION_MILLIS) {
      return Stories.MediaTransform.clipMediaToStoryDuration(Stories.MediaTransform.videoSlideToMedia(videoSlide, duration))
                                   .stream()
                                   .map(media -> Stories.MediaTransform.mediaToVideoSlide(context, media))
                                   .collect(Collectors.toList());
    } else if (duration == 0L) {
      return Collections.emptyList();
    } else {
      return Collections.singletonList(videoSlide);
    }
  }

  private static List<LinkPreview> buildLinkPreviews(@NonNull Context context, @Nullable LinkPreview linkPreview) {
    if (linkPreview == null) {
      return Collections.emptyList();
    } else {
      return Collections.singletonList(new LinkPreview(
          linkPreview.getUrl(),
          linkPreview.getTitle(),
          linkPreview.getDescription(),
          linkPreview.getDate(),
          linkPreview.getThumbnail().map(thumbnail ->
                                             thumbnail instanceof UriAttachment ? thumbnail
                                                                                : thumbnail.getUri() == null
                                                                                  ? null
                                                                                  : new ImageSlide(context,
                                                                                                 thumbnail.getUri(),
                                                                                                 thumbnail.getContentType(),
                                                                                                 thumbnail.getSize(),
                                                                                                 thumbnail.getWidth(),
                                                                                                 thumbnail.getHeight(),
                                                                                                 thumbnail.isBorderless(),
                                                                                                 thumbnail.getCaption(),
                                                                                                 thumbnail.getBlurHash(),
                                                                                                 thumbnail.getTransformProperties()).asAttachment()
          )
      ));
    }
  }

  private static Slide ensureDefaultQuality(@NonNull Context context, @NonNull ImageSlide imageSlide) {
    Attachment attachment = imageSlide.asAttachment();
    if (attachment.getTransformProperties().getSentMediaQuality() == SentMediaQuality.HIGH.getCode()) {
      return new ImageSlide(
          context,
          attachment.getUri(),
          attachment.getContentType(),
          attachment.getSize(),
          attachment.getWidth(),
          attachment.getHeight(),
          attachment.isBorderless(),
          attachment.getCaption(),
          attachment.getBlurHash(),
          AttachmentTable.TransformProperties.empty()
      );
    } else {
      return imageSlide;
    }
  }

  private static void sendTextMessage(@NonNull Context context,
                                      @NonNull MultiShareArgs multiShareArgs,
                                      @NonNull Recipient recipient,
                                      long threadId,
                                      long expiresIn)
  {
    String body = multiShareArgs.getDraftText() == null ? "" : multiShareArgs.getDraftText();

    OutgoingMessage outgoingMessage;
    if (shouldSendAsPush(recipient)) {
      outgoingMessage = OutgoingMessage.text(recipient, body, expiresIn, System.currentTimeMillis(), multiShareArgs.getBodyRanges());
    } else {
      outgoingMessage = OutgoingMessage.sms(recipient, body);
    }

    MessageSender.send(context, outgoingMessage, threadId, SendType.SIGNAL, null, null);
  }

  private static @NonNull OutgoingMessage generateTextStory(@NonNull Context context,
                                                            @NonNull Recipient recipient,
                                                            @NonNull MultiShareArgs multiShareArgs,
                                                            long sentTimestamp,
                                                            @NonNull StoryType storyType,
                                                            @NonNull ChatColors background)
  {
    return OutgoingMessage.textStoryMessage(
        recipient,
        Base64.encodeBytes(StoryTextPost.newBuilder()
                                        .setBody(getBodyForTextStory(multiShareArgs.getDraftText(), multiShareArgs.getLinkPreview()))
                                        .setStyle(StoryTextPost.Style.DEFAULT)
                                        .setBackground(background.serialize())
                                        .setTextBackgroundColor(0)
                                        .setTextForegroundColor(Color.WHITE)
                                        .build()
                                        .toByteArray()),
        sentTimestamp,
        storyType.toTextStoryType(),
        buildLinkPreviews(context, multiShareArgs.getLinkPreview()),
        multiShareArgs.getBodyRanges());
  }

  private static @NonNull String getBodyForTextStory(@Nullable String draftText, @Nullable LinkPreview linkPreview) {
    if (Util.isEmpty(draftText)) {
      return "";
    }

    BreakIteratorCompat breakIteratorCompat = BreakIteratorCompat.getInstance();
    breakIteratorCompat.setText(draftText);

    String trimmed = breakIteratorCompat.take(Stories.MAX_TEXT_STORY_SIZE).toString();
    if (linkPreview == null) {
      return trimmed;
    }

    if (linkPreview.getUrl().equals(trimmed)) {
      return "";
    }

    return trimmed.replace(linkPreview.getUrl(), "").trim();
  }

  private static boolean shouldSendAsPush(@NonNull Recipient recipient) {
    return recipient.isDistributionList() ||
           recipient.isServiceIdOnly() ||
           recipient.isRegistered();
  }

  private static @NonNull SlideDeck buildSlideDeck(@NonNull Context context, @NonNull MultiShareArgs multiShareArgs) throws SlideNotFoundException {
    SlideDeck slideDeck = new SlideDeck();
    if (multiShareArgs.getStickerLocator() != null) {
      slideDeck.addSlide(new StickerSlide(context, multiShareArgs.getDataUri(), 0, multiShareArgs.getStickerLocator(), multiShareArgs.getDataType()));
    } else if (!multiShareArgs.getMedia().isEmpty()) {
      for (Media media : multiShareArgs.getMedia()) {
        Slide slide = SlideFactory.getSlide(context, media.getMimeType(), media.getUri(), media.getWidth(), media.getHeight(), media.getTransformProperties().orElse(null));
        if (slide != null) {
          slideDeck.addSlide(slide);
        } else {
          throw new SlideNotFoundException();
        }
      }
    } else if (multiShareArgs.getDataUri() != null) {
      Slide slide = SlideFactory.getSlide(context, multiShareArgs.getDataType(), multiShareArgs.getDataUri(), 0, 0, null);
      if (slide != null) {
        slideDeck.addSlide(slide);
      } else {
        throw new SlideNotFoundException();
      }
    }

    return slideDeck;
  }

  private static @NonNull List<Mention> getValidMentionsForRecipient(@NonNull Recipient recipient, @NonNull List<Mention> mentions) {
    if (mentions.isEmpty() || !recipient.isPushV2Group() || !recipient.isActiveGroup()) {
      return Collections.emptyList();
    } else {
      Set<RecipientId> validRecipientIds = new HashSet<>(recipient.getParticipantIds());

      return mentions.stream()
                     .filter(mention -> validRecipientIds.contains(mention.getRecipientId()))
                     .collect(Collectors.toList());
    }
  }

  public static final class MultiShareSendResultCollection {
    private final List<MultiShareSendResult> results;

    private MultiShareSendResultCollection(List<MultiShareSendResult> results) {
      this.results = results;
    }

    public boolean containsFailures() {
      return Stream.of(results).anyMatch(result -> result.type != MultiShareSendResult.Type.SUCCESS);
    }

    public boolean containsOnlyFailures() {
      return Stream.of(results).allMatch(result -> result.type != MultiShareSendResult.Type.SUCCESS);
    }
  }

  private static final class MultiShareSendResult {
    private final ContactSearchKey.RecipientSearchKey recipientSearchKey;
    private final Type                                type;

    private MultiShareSendResult(ContactSearchKey.RecipientSearchKey contactSearchKey, Type type) {
      this.recipientSearchKey = contactSearchKey;
      this.type               = type;
    }

    public ContactSearchKey.RecipientSearchKey getContactSearchKey() {
      return recipientSearchKey;
    }

    public Type getType() {
      return type;
    }

    private enum Type {
      GENERIC_ERROR,
      INVALID_SHARE_TO_STORY,
      MMS_NOT_ENABLED,
      SUCCESS
    }
  }

  private static final class SlideNotFoundException extends Exception {
  }
}<|MERGE_RESOLUTION|>--- conflicted
+++ resolved
@@ -174,17 +174,6 @@
     return new MultiShareSendResultCollection(results);
   }
 
-<<<<<<< HEAD
-  public static @NonNull MessageSendType getWorstTransportOption(@NonNull Context context, @NonNull Set<ContactSearchKey.RecipientSearchKey> recipientSearchKeys) {
-    return MessageSendType.SignalMessageSendType.INSTANCE;
-  }
-
-  private static @NonNull MessageSendType resolveTransportOption(@NonNull Context context, @NonNull Recipient recipient) {
-    return MessageSendType.SignalMessageSendType.INSTANCE;
-  }
-
-=======
->>>>>>> 9e95f188
   private static void sendMediaMessageOrCollectStoryToBatch(@NonNull Context context,
                                                             @NonNull MultiShareArgs multiShareArgs,
                                                             @NonNull Recipient recipient,
