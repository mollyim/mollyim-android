--- conflicted
+++ resolved
@@ -3,8 +3,4 @@
 /**
  * Class that represents a linked device
  */
-<<<<<<< HEAD
-data class Device(val id: Int, val name: String?, val createdMillis: Long, val lastSeenMillis: Long, val canRename: Boolean = true)
-=======
-data class Device(val id: Int, val name: String?, val createdMillis: Long?, val lastSeenMillis: Long, val registrationId: Int)
->>>>>>> 50ed4557
+data class Device(val id: Int, val name: String?, val createdMillis: Long?, val lastSeenMillis: Long, val registrationId: Int, val canRename: Boolean = true)