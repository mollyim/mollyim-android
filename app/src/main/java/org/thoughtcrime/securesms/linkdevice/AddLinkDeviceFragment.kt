--- conflicted
+++ resolved
@@ -28,11 +28,7 @@
 import org.thoughtcrime.securesms.R
 import org.thoughtcrime.securesms.compose.ComposeFragment
 import org.thoughtcrime.securesms.permissions.Permissions
-<<<<<<< HEAD
-=======
 import org.thoughtcrime.securesms.util.VibrateUtil
-import org.thoughtcrime.securesms.util.navigation.safeNavigate
->>>>>>> 28c28094
 
 /**
  * Fragment that allows users to scan a QR code from their camera to link a device
@@ -59,19 +55,16 @@
       linkWithoutQrCode = state.linkWithoutQrCode,
       onRequestPermissions = { askPermissions() },
       onShowFrontCamera = { viewModel.showFrontCamera() },
-<<<<<<< HEAD
-      onQrCodeScanned = { data -> viewModel.onQrCodeScanned(data) },
-      onLinkNewDeviceWithUrl = { url ->
-        navController.popBackStack()
-        viewModel.onQrCodeScanned(url)
-        viewModel.addDevice(shouldSync = false)
-=======
       onQrCodeScanned = { data ->
         if (VibrateUtil.isHapticFeedbackEnabled(requireContext())) {
           VibrateUtil.vibrate(requireContext(), VIBRATE_DURATION_MS)
         }
         viewModel.onQrCodeScanned(data)
->>>>>>> 28c28094
+      },
+      onLinkNewDeviceWithUrl = { url ->
+        navController.popBackStack()
+        viewModel.onQrCodeScanned(url)
+        viewModel.addDevice(shouldSync = false)
       },
       onQrCodeApproved = {
         navController.popBackStack()
