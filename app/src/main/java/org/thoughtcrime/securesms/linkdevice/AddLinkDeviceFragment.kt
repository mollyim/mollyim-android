--- conflicted
+++ resolved
@@ -54,7 +54,7 @@
       onLinkNewDeviceWithUrl = { url ->
         navController.popBackStack()
         viewModel.onQrCodeScanned(url)
-        viewModel.addDevice()
+        viewModel.addDevice(shouldSync = false)
       },
       onQrCodeApproved = {
         navController.popBackStack()
@@ -113,7 +113,6 @@
       }
     }
   ) { contentPadding: PaddingValues ->
-<<<<<<< HEAD
     if (!linkWithoutQrCode) {
       LinkDeviceQrScanScreen(
         hasPermission = hasPermissions,
@@ -127,6 +126,7 @@
         linkDeviceResult = state.linkDeviceResult,
         onLinkDeviceSuccess = onLinkDeviceSuccess,
         onLinkDeviceFailure = onLinkDeviceFailure,
+        navController = navController,
         modifier = Modifier.padding(contentPadding)
       )
     } else {
@@ -138,23 +138,6 @@
         modifier = Modifier.padding(contentPadding)
       )
     }
-=======
-    LinkDeviceQrScanScreen(
-      hasPermission = hasPermissions,
-      onRequestPermissions = onRequestPermissions,
-      showFrontCamera = state.showFrontCamera,
-      qrCodeState = state.qrCodeState,
-      onQrCodeScanned = onQrCodeScanned,
-      onQrCodeAccepted = onQrCodeApproved,
-      onQrCodeDismissed = onQrCodeDismissed,
-      onQrCodeRetry = onQrCodeRetry,
-      linkDeviceResult = state.linkDeviceResult,
-      onLinkDeviceSuccess = onLinkDeviceSuccess,
-      onLinkDeviceFailure = onLinkDeviceFailure,
-      navController = navController,
-      modifier = Modifier.padding(contentPadding)
-    )
->>>>>>> f5a68aa7
   }
 }
 
