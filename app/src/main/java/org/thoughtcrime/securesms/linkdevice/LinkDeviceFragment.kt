package org.thoughtcrime.securesms.linkdevice

import android.os.Bundle
import android.view.View
import android.widget.Toast
import androidx.activity.result.ActivityResultLauncher
import androidx.biometric.BiometricManager
import androidx.biometric.BiometricPrompt
import androidx.compose.foundation.Image
import androidx.compose.foundation.background
import androidx.compose.foundation.clickable
import androidx.compose.foundation.layout.Box
import androidx.compose.foundation.layout.Column
import androidx.compose.foundation.layout.PaddingValues
import androidx.compose.foundation.layout.Row
import androidx.compose.foundation.layout.Spacer
import androidx.compose.foundation.layout.defaultMinSize
import androidx.compose.foundation.layout.fillMaxSize
import androidx.compose.foundation.layout.fillMaxWidth
import androidx.compose.foundation.layout.padding
import androidx.compose.foundation.layout.size
import androidx.compose.foundation.layout.wrapContentHeight
import androidx.compose.foundation.rememberScrollState
import androidx.compose.foundation.shape.CircleShape
import androidx.compose.foundation.text.ClickableText
import androidx.compose.foundation.text.InlineTextContent
import androidx.compose.foundation.text.appendInlineContent
import androidx.compose.foundation.verticalScroll
import androidx.compose.material3.CircularProgressIndicator
import androidx.compose.material3.Icon
import androidx.compose.material3.LocalTextStyle
import androidx.compose.material3.MaterialTheme
import androidx.compose.material3.Text
import androidx.compose.runtime.Composable
import androidx.compose.runtime.LaunchedEffect
import androidx.compose.runtime.getValue
import androidx.compose.runtime.mutableStateOf
import androidx.compose.runtime.remember
import androidx.compose.ui.Alignment
import androidx.compose.ui.Modifier
import androidx.compose.ui.graphics.Color
import androidx.compose.ui.graphics.ColorFilter
import androidx.compose.ui.graphics.vector.ImageVector
import androidx.compose.ui.layout.ContentScale
import androidx.compose.ui.platform.LocalContext
import androidx.compose.ui.res.painterResource
import androidx.compose.ui.res.stringResource
import androidx.compose.ui.res.vectorResource
import androidx.compose.ui.text.AnnotatedString
import androidx.compose.ui.text.Placeholder
import androidx.compose.ui.text.PlaceholderVerticalAlign
import androidx.compose.ui.text.buildAnnotatedString
import androidx.compose.ui.text.style.TextAlign
import androidx.compose.ui.unit.dp
import androidx.compose.ui.unit.sp
import androidx.fragment.app.activityViewModels
import androidx.lifecycle.compose.collectAsStateWithLifecycle
import androidx.navigation.NavController
import androidx.navigation.fragment.findNavController
import org.signal.core.ui.Buttons
import org.signal.core.ui.Dialogs
import org.signal.core.ui.Dividers
import org.signal.core.ui.DropdownMenus
import org.signal.core.ui.Previews
import org.signal.core.ui.Scaffolds
import org.signal.core.ui.SignalPreview
import org.signal.core.util.logging.Log
import org.thoughtcrime.securesms.BiometricDeviceAuthentication
import org.thoughtcrime.securesms.BiometricDeviceLockContract
import org.thoughtcrime.securesms.R
import org.thoughtcrime.securesms.compose.ComposeFragment
import org.thoughtcrime.securesms.linkdevice.LinkDeviceSettingsState.DialogState
import org.thoughtcrime.securesms.util.DateUtils
import org.thoughtcrime.securesms.util.navigation.safeNavigate
import java.util.Locale

private const val PLACEHOLDER = "__ICON_PLACEHOLDER__"

/**
 * Fragment that shows current linked devices
 */
class LinkDeviceFragment : ComposeFragment() {

  companion object {
    private val TAG = Log.tag(LinkDeviceFragment::class)
  }

  private val viewModel: LinkDeviceViewModel by activityViewModels()
  private lateinit var biometricAuth: BiometricDeviceAuthentication
  private lateinit var biometricDeviceLockLauncher: ActivityResultLauncher<String>

  override fun onViewCreated(view: View, savedInstanceState: Bundle?) {
    super.onViewCreated(view, savedInstanceState)

    viewModel.initialize()

    biometricDeviceLockLauncher = registerForActivityResult(BiometricDeviceLockContract()) { result: Int ->
      if (result == BiometricDeviceAuthentication.AUTHENTICATED) {
        findNavController().safeNavigate(R.id.action_linkDeviceFragment_to_linkDeviceIntroBottomSheet)
      }
    }

    val promptInfo = BiometricPrompt.PromptInfo.Builder()
      .setAllowedAuthenticators(BiometricDeviceAuthentication.ALLOWED_AUTHENTICATORS)
      .setTitle(requireContext().getString(R.string.LinkDeviceFragment__unlock_to_link))
      .setConfirmationRequired(true)
      .build()
    biometricAuth = BiometricDeviceAuthentication(
      BiometricManager.from(requireActivity()),
      BiometricPrompt(requireActivity(), BiometricAuthenticationListener()),
      promptInfo
    )
  }

  override fun onPause() {
    super.onPause()
    biometricAuth.cancelAuthentication()
  }

  @Composable
  override fun FragmentContent() {
    val state by viewModel.state.collectAsStateWithLifecycle()
    val navController: NavController by remember { mutableStateOf(findNavController()) }
    val context = LocalContext.current

    LaunchedEffect(state.oneTimeEvent) {
      when (val event = state.oneTimeEvent) {
        LinkDeviceSettingsState.OneTimeEvent.None -> {
          Unit
        }
        is LinkDeviceSettingsState.OneTimeEvent.ToastLinked -> {
          Toast.makeText(context, context.getString(R.string.LinkDeviceFragment__s_linked, event.name), Toast.LENGTH_LONG).show()
        }
        is LinkDeviceSettingsState.OneTimeEvent.ToastUnlinked -> {
          Toast.makeText(context, context.getString(R.string.LinkDeviceFragment__s_unlinked, event.name), Toast.LENGTH_LONG).show()
        }
        LinkDeviceSettingsState.OneTimeEvent.ToastNetworkFailed -> {
          Toast.makeText(context, context.getString(R.string.DeviceListActivity_network_failed), Toast.LENGTH_LONG).show()
        }
        LinkDeviceSettingsState.OneTimeEvent.LaunchQrCodeScanner -> {
          navController.navigateToQrScannerIfAuthed(state.seenBioAuthEducationSheet)
        }
        LinkDeviceSettingsState.OneTimeEvent.ShowFinishedSheet -> {
          navController.safeNavigate(R.id.action_linkDeviceFragment_to_linkDeviceFinishedSheet)
        }
        LinkDeviceSettingsState.OneTimeEvent.HideFinishedSheet -> {
          if (navController.currentDestination?.id == R.id.linkDeviceFinishedSheet) {
            navController.popBackStack()
          }
        }
        LinkDeviceSettingsState.OneTimeEvent.SnackbarNameChangeFailure -> Unit
        LinkDeviceSettingsState.OneTimeEvent.SnackbarNameChangeSuccess -> Unit
      }

      if (state.oneTimeEvent != LinkDeviceSettingsState.OneTimeEvent.None) {
        viewModel.clearOneTimeEvent()
      }
    }

<<<<<<< HEAD
    LaunchedEffect(state.seenEducationSheet) {
      if (state.seenEducationSheet) {
        if (!biometricAuth.authenticate(requireContext(), true) { biometricDeviceLockLauncher.launch(getString(R.string.LinkDeviceFragment__unlock_to_link)) }) {
          navController.safeNavigate(R.id.action_linkDeviceFragment_to_linkDeviceIntroBottomSheet)
        }
        viewModel.markEducationSheetSeen(false)
      }
    }

=======
>>>>>>> d95a002e
    Scaffolds.Settings(
      title = stringResource(id = R.string.preferences__linked_devices),
      onNavigationClick = { navController.popOrFinish() },
      navigationIconPainter = painterResource(id = R.drawable.ic_arrow_left_24),
      navigationContentDescription = stringResource(id = R.string.Material3SearchToolbar__close)
    ) { contentPadding: PaddingValues ->
      DeviceListScreen(
        state = state,
        modifier = Modifier.padding(contentPadding),
        onLearnMoreClicked = { navController.safeNavigate(R.id.action_linkDeviceFragment_to_linkDeviceLearnMoreBottomSheet) },
        onLinkNewDeviceClicked = { navController.navigateToQrScannerIfAuthed(state.seenBioAuthEducationSheet) },
        onDeviceSelectedForRemoval = { device -> viewModel.setDeviceToRemove(device) },
        onDeviceRemovalConfirmed = { device -> viewModel.removeDevice(device) },
        onSyncFailureRetryRequested = { viewModel.onSyncErrorRetryRequested() },
        onSyncFailureIgnored = { viewModel.onSyncErrorIgnored() },
        onEditDevice = { device ->
          viewModel.setDeviceToEdit(device)
          navController.safeNavigate(R.id.action_linkDeviceFragment_to_editDeviceNameFragment)
        }
      )
    }
  }

  private fun NavController.navigateToQrScannerIfAuthed(seenEducation: Boolean) {
    if (seenEducation) {
      this.safeNavigate(R.id.action_linkDeviceFragment_to_addLinkDeviceFragment)
    } else if (biometricAuth.canAuthenticate(requireContext())) {
      this.safeNavigate(R.id.action_linkDeviceFragment_to_linkDeviceEducationSheet)
    } else {
      this.safeNavigate(R.id.action_linkDeviceFragment_to_linkDeviceIntroBottomSheet)
    }
  }

  private fun NavController.popOrFinish() {
    if (!popBackStack()) {
      requireActivity().finishAfterTransition()
    }
  }

  private inner class BiometricAuthenticationListener : BiometricPrompt.AuthenticationCallback() {
    override fun onAuthenticationError(errorCode: Int, errorString: CharSequence) {
      Log.w(TAG, "Authentication error: $errorCode")
      onAuthenticationFailed()
    }

    override fun onAuthenticationSucceeded(result: BiometricPrompt.AuthenticationResult) {
      Log.i(TAG, "Authentication succeeded")
      findNavController().safeNavigate(R.id.action_linkDeviceFragment_to_linkDeviceIntroBottomSheet)
    }

    override fun onAuthenticationFailed() {
      Log.w(TAG, "Unable to authenticate")
    }
  }
}

@Composable
fun DeviceListScreen(
  state: LinkDeviceSettingsState,
  modifier: Modifier = Modifier,
  onLearnMoreClicked: () -> Unit = {},
  onLinkNewDeviceClicked: () -> Unit = {},
  onDeviceSelectedForRemoval: (Device?) -> Unit = {},
  onDeviceRemovalConfirmed: (Device) -> Unit = {},
  onSyncFailureRetryRequested: () -> Unit = {},
  onSyncFailureIgnored: () -> Unit = {},
  onEditDevice: (Device) -> Unit = {}
) {
  // If a bottom sheet is showing, we don't want the spinner underneath
  if (!state.bottomSheetVisible) {
    when (state.dialogState) {
      DialogState.None -> {
        Unit
      }
      DialogState.Linking -> {
        Dialogs.IndeterminateProgressDialog(stringResource(id = R.string.LinkDeviceFragment__linking_device))
      }
      DialogState.Unlinking -> {
        Dialogs.IndeterminateProgressDialog(stringResource(id = R.string.DeviceListActivity_unlinking_device))
      }
      DialogState.SyncingMessages -> {
        Dialogs.IndeterminateProgressDialog(stringResource(id = R.string.LinkDeviceFragment__syncing_messages))
      }
      is DialogState.SyncingFailed,
      DialogState.SyncingTimedOut -> {
        Dialogs.SimpleAlertDialog(
          title = stringResource(R.string.LinkDeviceFragment__sync_failure_title),
          body = stringResource(R.string.LinkDeviceFragment__sync_failure_body),
          confirm = stringResource(R.string.LinkDeviceFragment__sync_failure_retry_button),
          onConfirm = onSyncFailureRetryRequested,
          dismiss = stringResource(R.string.LinkDeviceFragment__sync_failure_dismiss_button),
          onDismissRequest = onSyncFailureIgnored,
          onDeny = onSyncFailureIgnored
        )
      }
    }
  }

  if (state.deviceToRemove != null) {
    val device: Device = state.deviceToRemove
    val name = if (device.name.isNullOrEmpty()) stringResource(R.string.DeviceListItem_unnamed_device) else device.name
    Dialogs.SimpleAlertDialog(
      title = stringResource(id = R.string.DeviceListActivity_unlink_s, name),
      body = stringResource(id = R.string.DeviceListActivity_by_unlinking_this_device_it_will_no_longer_be_able_to_send_or_receive),
      confirm = stringResource(R.string.LinkDeviceFragment__unlink),
      dismiss = stringResource(android.R.string.cancel),
      onConfirm = { onDeviceRemovalConfirmed(device) },
      onDismiss = { onDeviceSelectedForRemoval(null) }
    )
  }

  Column(horizontalAlignment = Alignment.CenterHorizontally, modifier = modifier.verticalScroll(rememberScrollState())) {
    Icon(
      painter = painterResource(R.drawable.ic_devices_intro),
      contentDescription = stringResource(R.string.preferences__linked_devices),
      tint = Color.Unspecified
    )
    Text(
      text = stringResource(id = R.string.LinkDeviceFragment__use_molly_on_another_devices),
      textAlign = TextAlign.Center,
      modifier = Modifier.padding(start = 20.dp, end = 20.dp, top = 12.dp, bottom = 4.dp)
    )
    ClickableText(
      text = AnnotatedString(stringResource(id = R.string.LearnMoreTextView_learn_more)),
      style = LocalTextStyle.current.copy(color = MaterialTheme.colorScheme.primary)
    ) {
      onLearnMoreClicked()
    }

    Spacer(modifier = Modifier.size(20.dp))

    Buttons.LargeTonal(
      onClick = onLinkNewDeviceClicked,
      modifier = Modifier.defaultMinSize(300.dp).padding(bottom = 8.dp)
    ) {
      Text(stringResource(id = R.string.LinkDeviceFragment__link_a_new_device))
    }

    Dividers.Default()

    Column(modifier = Modifier.fillMaxWidth()) {
      Text(
        text = stringResource(R.string.LinkDeviceFragment__my_linked_devices),
        style = MaterialTheme.typography.titleMedium,
        modifier = Modifier.padding(start = 24.dp, top = 12.dp, bottom = 12.dp)
      )
      if (state.deviceListLoading) {
        Spacer(modifier = Modifier.size(30.dp))
        CircularProgressIndicator(
          modifier = Modifier
            .size(36.dp)
            .align(Alignment.CenterHorizontally),
          color = MaterialTheme.colorScheme.primary
        )
        Spacer(modifier = Modifier.size(30.dp))
      } else if (state.devices.isEmpty()) {
        Text(
          text = stringResource(R.string.LinkDeviceFragment__no_linked_devices),
          textAlign = TextAlign.Center,
          style = MaterialTheme.typography.bodyMedium,
          color = MaterialTheme.colorScheme.onSurfaceVariant,
          modifier = Modifier
            .fillMaxWidth()
            .defaultMinSize(minHeight = 96.dp)
            .wrapContentHeight(align = Alignment.CenterVertically)
        )
      } else {
        state.devices.forEach { device ->
          DeviceRow(device, onDeviceSelectedForRemoval, onEditDevice)
        }
      }
    }

    Row(
      modifier = Modifier.padding(horizontal = 40.dp, vertical = 12.dp),
      verticalAlignment = Alignment.CenterVertically
    ) {
      val message = stringResource(id = R.string.LinkDeviceFragment__messages_and_chat_info_are_protected, PLACEHOLDER)
      val (messageText, messageInline) = remember(message) {
        val parts = message.split(PLACEHOLDER)
        val annotatedString = buildAnnotatedString {
          append(parts[0])
          appendInlineContent("icon")
          append(parts[1])
        }

        val inlineContentMap = mapOf(
          "icon" to InlineTextContent(Placeholder(16.sp, 16.sp, PlaceholderVerticalAlign.Center)) {
            Image(
              imageVector = ImageVector.vectorResource(id = R.drawable.symbol_lock_24),
              contentDescription = null,
              modifier = Modifier.fillMaxSize(),
              colorFilter = ColorFilter.tint(MaterialTheme.colorScheme.onSurface)
            )
          }
        )

        annotatedString to inlineContentMap
      }

      Text(
        text = messageText,
        inlineContent = messageInline,
        style = MaterialTheme.typography.bodySmall,
        textAlign = TextAlign.Center,
        color = MaterialTheme.colorScheme.onSurfaceVariant
      )
    }
  }
}

@Composable
fun DeviceRow(device: Device, setDeviceToRemove: (Device) -> Unit, onEditDevice: (Device) -> Unit) {
  val titleString = if (device.name.isNullOrEmpty()) stringResource(R.string.DeviceListItem_unnamed_device) else device.name
  val linkedDate = DateUtils.getDayPrecisionTimeSpanString(LocalContext.current, Locale.getDefault(), device.createdMillis)
  val lastActive = DateUtils.getDayPrecisionTimeSpanString(LocalContext.current, Locale.getDefault(), device.lastSeenMillis)
  val menuController = remember { DropdownMenus.MenuController() }
  Row(
    modifier = Modifier
      .fillMaxWidth()
  ) {
    Image(
      painter = painterResource(id = R.drawable.symbol_devices_24),
      contentDescription = null,
      colorFilter = ColorFilter.tint(MaterialTheme.colorScheme.onSurface),
      contentScale = ContentScale.Inside,
      modifier = Modifier
        .padding(start = 24.dp, top = 28.dp, bottom = 28.dp)
        .size(40.dp)
        .background(
          color = MaterialTheme.colorScheme.surfaceVariant,
          shape = CircleShape
        )
        .align(Alignment.CenterVertically)
    )

    Column(
      modifier = Modifier.align(Alignment.CenterVertically).padding(start = 16.dp).weight(1f)
    ) {
      Text(text = titleString, style = MaterialTheme.typography.bodyLarge)
      Text(stringResource(R.string.DeviceListItem_linked_s, linkedDate), style = MaterialTheme.typography.bodyMedium, color = MaterialTheme.colorScheme.onSurfaceVariant)
      Text(stringResource(R.string.DeviceListItem_last_active_s, lastActive), style = MaterialTheme.typography.bodyMedium, color = MaterialTheme.colorScheme.onSurfaceVariant)
    }

    Box {
      Icon(
        painterResource(id = R.drawable.symbol_more_vertical),
        contentDescription = null,
        modifier = Modifier.padding(top = 16.dp, end = 16.dp).clickable { menuController.show() }
      )

      DropdownMenus.Menu(controller = menuController, offsetX = 16.dp, offsetY = 4.dp) { controller ->
        DropdownMenus.Item(
          contentPadding = PaddingValues(0.dp),
          text = {
            Row(
              verticalAlignment = Alignment.CenterVertically,
              modifier = Modifier.padding(horizontal = 16.dp, vertical = 12.dp)
            ) {
              Icon(
                painter = painterResource(id = R.drawable.symbol_link_slash_16),
                contentDescription = null,
                modifier = Modifier.size(24.dp)
              )
              Text(
                text = stringResource(R.string.LinkDeviceFragment__unlink),
                modifier = Modifier.padding(horizontal = 16.dp),
                style = MaterialTheme.typography.bodyLarge
              )
            }
          },
          onClick = {
            setDeviceToRemove(device)
            controller.hide()
          }
        )

        DropdownMenus.Item(
          contentPadding = PaddingValues(0.dp),
          text = {
            Row(
              verticalAlignment = Alignment.CenterVertically,
              modifier = Modifier.padding(horizontal = 16.dp, vertical = 12.dp)
            ) {
              Icon(
                painter = painterResource(id = R.drawable.symbol_edit_24),
                contentDescription = null,
                modifier = Modifier.size(24.dp)
              )
              Text(
                text = stringResource(R.string.LinkDeviceFragment__edit_name),
                modifier = Modifier.padding(horizontal = 16.dp),
                style = MaterialTheme.typography.bodyLarge
              )
            }
          },
          onClick = {
            onEditDevice(device)
            controller.hide()
          }
        )
      }
    }
  }
}

@SignalPreview
@Composable
private fun DeviceListScreenPreview() {
  Previews.Preview {
    DeviceListScreen(
      state = LinkDeviceSettingsState(
        devices = listOf(
          Device(1, "Sam's Macbook Pro", 1715793982000, 1716053182000),
          Device(1, "Sam's iPad", 1715793182000, 1716053122000)
        )
      )
    )
  }
}

@SignalPreview
@Composable
private fun DeviceListScreenLoadingPreview() {
  Previews.Preview {
    DeviceListScreen(
      state = LinkDeviceSettingsState(
        deviceListLoading = true
      )
    )
  }
}

@SignalPreview
@Composable
private fun DeviceListScreenLinkingPreview() {
  Previews.Preview {
    DeviceListScreen(
      state = LinkDeviceSettingsState(
        dialogState = DialogState.Linking
      )
    )
  }
}

@SignalPreview
@Composable
private fun DeviceListScreenUnlinkingPreview() {
  Previews.Preview {
    DeviceListScreen(
      state = LinkDeviceSettingsState(
        dialogState = DialogState.Unlinking
      )
    )
  }
}

@SignalPreview
@Composable
private fun DeviceListScreenSyncingMessagesPreview() {
  Previews.Preview {
    DeviceListScreen(
      state = LinkDeviceSettingsState(
        dialogState = DialogState.SyncingMessages
      )
    )
  }
}

@SignalPreview
@Composable
private fun DeviceListScreenSyncingFailedPreview() {
  Previews.Preview {
    DeviceListScreen(
      state = LinkDeviceSettingsState(
        dialogState = DialogState.SyncingTimedOut
      )
    )
  }
}<|MERGE_RESOLUTION|>--- conflicted
+++ resolved
@@ -157,18 +157,6 @@
       }
     }
 
-<<<<<<< HEAD
-    LaunchedEffect(state.seenEducationSheet) {
-      if (state.seenEducationSheet) {
-        if (!biometricAuth.authenticate(requireContext(), true) { biometricDeviceLockLauncher.launch(getString(R.string.LinkDeviceFragment__unlock_to_link)) }) {
-          navController.safeNavigate(R.id.action_linkDeviceFragment_to_linkDeviceIntroBottomSheet)
-        }
-        viewModel.markEducationSheetSeen(false)
-      }
-    }
-
-=======
->>>>>>> d95a002e
     Scaffolds.Settings(
       title = stringResource(id = R.string.preferences__linked_devices),
       onNavigationClick = { navController.popOrFinish() },
@@ -194,7 +182,7 @@
 
   private fun NavController.navigateToQrScannerIfAuthed(seenEducation: Boolean) {
     if (seenEducation) {
-      this.safeNavigate(R.id.action_linkDeviceFragment_to_addLinkDeviceFragment)
+      this.safeNavigate(R.id.action_linkDeviceFragment_to_linkDeviceIntroBottomSheet)
     } else if (biometricAuth.canAuthenticate(requireContext())) {
       this.safeNavigate(R.id.action_linkDeviceFragment_to_linkDeviceEducationSheet)
     } else {
