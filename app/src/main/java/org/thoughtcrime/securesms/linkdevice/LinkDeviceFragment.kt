package org.thoughtcrime.securesms.linkdevice

import android.os.Bundle
import android.view.View
import android.widget.Toast
import androidx.activity.result.ActivityResultLauncher
import androidx.biometric.BiometricManager
import androidx.biometric.BiometricPrompt
import androidx.compose.foundation.Image
import androidx.compose.foundation.background
import androidx.compose.foundation.clickable
import androidx.compose.foundation.layout.Box
import androidx.compose.foundation.layout.Column
import androidx.compose.foundation.layout.PaddingValues
import androidx.compose.foundation.layout.Row
import androidx.compose.foundation.layout.Spacer
import androidx.compose.foundation.layout.defaultMinSize
import androidx.compose.foundation.layout.fillMaxSize
import androidx.compose.foundation.layout.fillMaxWidth
import androidx.compose.foundation.layout.padding
import androidx.compose.foundation.layout.size
import androidx.compose.foundation.layout.wrapContentHeight
import androidx.compose.foundation.rememberScrollState
import androidx.compose.foundation.shape.CircleShape
import androidx.compose.foundation.text.ClickableText
import androidx.compose.foundation.text.InlineTextContent
import androidx.compose.foundation.text.appendInlineContent
import androidx.compose.foundation.verticalScroll
import androidx.compose.material3.CircularProgressIndicator
import androidx.compose.material3.Icon
import androidx.compose.material3.LocalTextStyle
import androidx.compose.material3.MaterialTheme
import androidx.compose.material3.Text
import androidx.compose.runtime.Composable
import androidx.compose.runtime.LaunchedEffect
import androidx.compose.runtime.getValue
import androidx.compose.runtime.mutableStateOf
import androidx.compose.runtime.remember
import androidx.compose.ui.Alignment
import androidx.compose.ui.Modifier
import androidx.compose.ui.graphics.Color
import androidx.compose.ui.graphics.ColorFilter
import androidx.compose.ui.graphics.vector.ImageVector
import androidx.compose.ui.layout.ContentScale
import androidx.compose.ui.platform.LocalContext
import androidx.compose.ui.res.painterResource
import androidx.compose.ui.res.stringResource
import androidx.compose.ui.res.vectorResource
import androidx.compose.ui.text.AnnotatedString
import androidx.compose.ui.text.Placeholder
import androidx.compose.ui.text.PlaceholderVerticalAlign
import androidx.compose.ui.text.buildAnnotatedString
import androidx.compose.ui.text.style.TextAlign
import androidx.compose.ui.unit.dp
import androidx.compose.ui.unit.sp
import androidx.fragment.app.activityViewModels
import androidx.lifecycle.compose.collectAsStateWithLifecycle
import androidx.navigation.NavController
import androidx.navigation.fragment.findNavController
import org.signal.core.ui.Buttons
import org.signal.core.ui.Dialogs
import org.signal.core.ui.Dividers
import org.signal.core.ui.DropdownMenus
import org.signal.core.ui.Previews
import org.signal.core.ui.Scaffolds
import org.signal.core.ui.SignalPreview
import org.signal.core.util.logging.Log
import org.thoughtcrime.securesms.BiometricDeviceAuthentication
import org.thoughtcrime.securesms.BiometricDeviceLockContract
import org.thoughtcrime.securesms.R
import org.thoughtcrime.securesms.compose.ComposeFragment
import org.thoughtcrime.securesms.linkdevice.LinkDeviceSettingsState.DialogState
import org.thoughtcrime.securesms.util.DateUtils
import org.thoughtcrime.securesms.util.navigation.safeNavigate
import java.util.Locale

private const val PLACEHOLDER = "__ICON_PLACEHOLDER__"

/**
 * Fragment that shows current linked devices
 */
class LinkDeviceFragment : ComposeFragment() {

  companion object {
    private val TAG = Log.tag(LinkDeviceFragment::class)
  }

  private val viewModel: LinkDeviceViewModel by activityViewModels()
  private lateinit var biometricAuth: BiometricDeviceAuthentication
  private lateinit var biometricDeviceLockLauncher: ActivityResultLauncher<String>

  override fun onViewCreated(view: View, savedInstanceState: Bundle?) {
    super.onViewCreated(view, savedInstanceState)

    viewModel.initialize()

    biometricDeviceLockLauncher = registerForActivityResult(BiometricDeviceLockContract()) { result: Int ->
      if (result == BiometricDeviceAuthentication.AUTHENTICATED) {
        findNavController().safeNavigate(R.id.action_linkDeviceFragment_to_linkDeviceIntroBottomSheet)
      }
    }

    val promptInfo = BiometricPrompt.PromptInfo.Builder()
      .setAllowedAuthenticators(BiometricDeviceAuthentication.ALLOWED_AUTHENTICATORS)
      .setTitle(requireContext().getString(R.string.LinkDeviceFragment__unlock_to_link))
      .setConfirmationRequired(true)
      .build()
    biometricAuth = BiometricDeviceAuthentication(
      BiometricManager.from(requireActivity()),
      BiometricPrompt(requireActivity(), BiometricAuthenticationListener()),
      promptInfo
    )
  }

  override fun onPause() {
    super.onPause()
    biometricAuth.cancelAuthentication()
  }

  @Composable
  override fun FragmentContent() {
    val state by viewModel.state.collectAsStateWithLifecycle()
    val navController: NavController by remember { mutableStateOf(findNavController()) }
    val context = LocalContext.current

    LaunchedEffect(state.oneTimeEvent) {
      when (val event = state.oneTimeEvent) {
        LinkDeviceSettingsState.OneTimeEvent.None -> {
          Unit
        }
        is LinkDeviceSettingsState.OneTimeEvent.ToastLinked -> {
          Toast.makeText(context, context.getString(R.string.LinkDeviceFragment__s_linked, event.name), Toast.LENGTH_LONG).show()
        }
        is LinkDeviceSettingsState.OneTimeEvent.ToastUnlinked -> {
          Toast.makeText(context, context.getString(R.string.LinkDeviceFragment__s_unlinked, event.name), Toast.LENGTH_LONG).show()
        }
        LinkDeviceSettingsState.OneTimeEvent.ToastNetworkFailed -> {
          Toast.makeText(context, context.getString(R.string.DeviceListActivity_network_failed), Toast.LENGTH_LONG).show()
        }
        LinkDeviceSettingsState.OneTimeEvent.LaunchQrCodeScanner -> {
          navController.navigateToQrScannerIfAuthed(state.seenBioAuthEducationSheet)
        }
        LinkDeviceSettingsState.OneTimeEvent.ShowFinishedSheet -> {
          navController.safeNavigate(R.id.action_linkDeviceFragment_to_linkDeviceFinishedSheet)
        }
        LinkDeviceSettingsState.OneTimeEvent.HideFinishedSheet -> {
          if (navController.currentDestination?.id == R.id.linkDeviceFinishedSheet) {
            navController.popBackStack()
          }
        }
        LinkDeviceSettingsState.OneTimeEvent.SnackbarNameChangeFailure -> Unit
        LinkDeviceSettingsState.OneTimeEvent.SnackbarNameChangeSuccess -> Unit
      }

      if (state.oneTimeEvent != LinkDeviceSettingsState.OneTimeEvent.None) {
        viewModel.clearOneTimeEvent()
      }
    }

    LaunchedEffect(state.seenBioAuthEducationSheet) {
      if (state.seenBioAuthEducationSheet) {
        if (!biometricAuth.authenticate(requireContext(), true) { biometricDeviceLockLauncher.launch(getString(R.string.LinkDeviceFragment__unlock_to_link)) }) {
          navController.safeNavigate(R.id.action_linkDeviceFragment_to_addLinkDeviceFragment)
        }
        viewModel.markBioAuthEducationSheetSeen(false)
      }
    }

    Scaffolds.Settings(
      title = stringResource(id = R.string.preferences__linked_devices),
      onNavigationClick = { navController.popOrFinish() },
      navigationIconPainter = painterResource(id = R.drawable.ic_arrow_left_24),
      navigationContentDescription = stringResource(id = R.string.Material3SearchToolbar__close)
    ) { contentPadding: PaddingValues ->
      DeviceListScreen(
        state = state,
        modifier = Modifier.padding(contentPadding),
        onLearnMoreClicked = { navController.safeNavigate(R.id.action_linkDeviceFragment_to_linkDeviceLearnMoreBottomSheet) },
        onLinkNewDeviceClicked = { navController.navigateToQrScannerIfAuthed(!state.needsBioAuthEducationSheet) },
        onDeviceSelectedForRemoval = { device -> viewModel.setDeviceToRemove(device) },
        onDeviceRemovalConfirmed = { device -> viewModel.removeDevice(device) },
        onSyncFailureRetryRequested = { viewModel.onSyncErrorRetryRequested() },
        onSyncFailureIgnored = { viewModel.onSyncErrorIgnored() },
        onEditDevice = { device ->
          viewModel.setDeviceToEdit(device)
          navController.safeNavigate(R.id.action_linkDeviceFragment_to_editDeviceNameFragment)
        }
      )
    }
  }

  private fun NavController.navigateToQrScannerIfAuthed(seenEducation: Boolean) {
<<<<<<< HEAD
    if (seenEducation) {
      this.safeNavigate(R.id.action_linkDeviceFragment_to_linkDeviceIntroBottomSheet)
=======
    if (seenEducation && biometricAuth.canAuthenticate(requireContext())) {
      if (!biometricAuth.authenticate(requireContext(), true) { biometricDeviceLockLauncher.launch(getString(R.string.LinkDeviceFragment__unlock_to_link)) }) {
        this.safeNavigate(R.id.action_linkDeviceFragment_to_addLinkDeviceFragment)
      }
>>>>>>> 81af290a
    } else if (biometricAuth.canAuthenticate(requireContext())) {
      this.safeNavigate(R.id.action_linkDeviceFragment_to_linkDeviceEducationSheet)
    } else {
      this.safeNavigate(R.id.action_linkDeviceFragment_to_linkDeviceIntroBottomSheet)
    }
  }

  private fun NavController.popOrFinish() {
    if (!popBackStack()) {
      requireActivity().finishAfterTransition()
    }
  }

  private inner class BiometricAuthenticationListener : BiometricPrompt.AuthenticationCallback() {
    override fun onAuthenticationError(errorCode: Int, errorString: CharSequence) {
      Log.w(TAG, "Authentication error: $errorCode")
      onAuthenticationFailed()
    }

    override fun onAuthenticationSucceeded(result: BiometricPrompt.AuthenticationResult) {
      Log.i(TAG, "Authentication succeeded")
      findNavController().safeNavigate(R.id.action_linkDeviceFragment_to_linkDeviceIntroBottomSheet)
    }

    override fun onAuthenticationFailed() {
      Log.w(TAG, "Unable to authenticate")
    }
  }
}

@Composable
fun DeviceListScreen(
  state: LinkDeviceSettingsState,
  modifier: Modifier = Modifier,
  onLearnMoreClicked: () -> Unit = {},
  onLinkNewDeviceClicked: () -> Unit = {},
  onDeviceSelectedForRemoval: (Device?) -> Unit = {},
  onDeviceRemovalConfirmed: (Device) -> Unit = {},
  onSyncFailureRetryRequested: () -> Unit = {},
  onSyncFailureIgnored: () -> Unit = {},
  onEditDevice: (Device) -> Unit = {}
) {
  // If a bottom sheet is showing, we don't want the spinner underneath
  if (!state.bottomSheetVisible) {
    when (state.dialogState) {
      DialogState.None -> {
        Unit
      }
      DialogState.Linking -> {
        Dialogs.IndeterminateProgressDialog(stringResource(id = R.string.LinkDeviceFragment__linking_device))
      }
      DialogState.Unlinking -> {
        Dialogs.IndeterminateProgressDialog(stringResource(id = R.string.DeviceListActivity_unlinking_device))
      }
      DialogState.SyncingMessages -> {
        Dialogs.IndeterminateProgressDialog(stringResource(id = R.string.LinkDeviceFragment__syncing_messages))
      }
      is DialogState.SyncingFailed,
      DialogState.SyncingTimedOut -> {
        Dialogs.SimpleAlertDialog(
          title = stringResource(R.string.LinkDeviceFragment__sync_failure_title),
          body = stringResource(R.string.LinkDeviceFragment__sync_failure_body),
          confirm = stringResource(R.string.LinkDeviceFragment__sync_failure_retry_button),
          onConfirm = onSyncFailureRetryRequested,
          dismiss = stringResource(R.string.LinkDeviceFragment__sync_failure_dismiss_button),
          onDismissRequest = onSyncFailureIgnored,
          onDeny = onSyncFailureIgnored
        )
      }
    }
  }

  if (state.deviceToRemove != null) {
    val device: Device = state.deviceToRemove
    val name = if (device.name.isNullOrEmpty()) stringResource(R.string.DeviceListItem_unnamed_device) else device.name
    Dialogs.SimpleAlertDialog(
      title = stringResource(id = R.string.DeviceListActivity_unlink_s, name),
      body = stringResource(id = R.string.DeviceListActivity_by_unlinking_this_device_it_will_no_longer_be_able_to_send_or_receive),
      confirm = stringResource(R.string.LinkDeviceFragment__unlink),
      dismiss = stringResource(android.R.string.cancel),
      onConfirm = { onDeviceRemovalConfirmed(device) },
      onDismiss = { onDeviceSelectedForRemoval(null) }
    )
  }

  Column(horizontalAlignment = Alignment.CenterHorizontally, modifier = modifier.verticalScroll(rememberScrollState())) {
    Icon(
      painter = painterResource(R.drawable.ic_devices_intro),
      contentDescription = stringResource(R.string.preferences__linked_devices),
      tint = Color.Unspecified
    )
    Text(
      text = stringResource(id = R.string.LinkDeviceFragment__use_molly_on_another_devices),
      textAlign = TextAlign.Center,
      modifier = Modifier.padding(start = 20.dp, end = 20.dp, top = 12.dp, bottom = 4.dp)
    )
    ClickableText(
      text = AnnotatedString(stringResource(id = R.string.LearnMoreTextView_learn_more)),
      style = LocalTextStyle.current.copy(color = MaterialTheme.colorScheme.primary)
    ) {
      onLearnMoreClicked()
    }

    Spacer(modifier = Modifier.size(20.dp))

    Buttons.LargeTonal(
      onClick = onLinkNewDeviceClicked,
      modifier = Modifier
        .defaultMinSize(300.dp)
        .padding(bottom = 8.dp)
    ) {
      Text(stringResource(id = R.string.LinkDeviceFragment__link_a_new_device))
    }

    Dividers.Default()

    Column(modifier = Modifier.fillMaxWidth()) {
      Text(
        text = stringResource(R.string.LinkDeviceFragment__my_linked_devices),
        style = MaterialTheme.typography.titleMedium,
        modifier = Modifier.padding(start = 24.dp, top = 12.dp, bottom = 12.dp)
      )
      if (state.deviceListLoading) {
        Spacer(modifier = Modifier.size(30.dp))
        CircularProgressIndicator(
          modifier = Modifier
            .size(36.dp)
            .align(Alignment.CenterHorizontally),
          color = MaterialTheme.colorScheme.primary
        )
        Spacer(modifier = Modifier.size(30.dp))
      } else if (state.devices.isEmpty()) {
        Text(
          text = stringResource(R.string.LinkDeviceFragment__no_linked_devices),
          textAlign = TextAlign.Center,
          style = MaterialTheme.typography.bodyMedium,
          color = MaterialTheme.colorScheme.onSurfaceVariant,
          modifier = Modifier
            .fillMaxWidth()
            .defaultMinSize(minHeight = 96.dp)
            .wrapContentHeight(align = Alignment.CenterVertically)
        )
      } else {
        state.devices.forEach { device ->
          DeviceRow(device, onDeviceSelectedForRemoval, onEditDevice)
        }
      }
    }

    Row(
      modifier = Modifier.padding(horizontal = 40.dp, vertical = 12.dp),
      verticalAlignment = Alignment.CenterVertically
    ) {
      val message = stringResource(id = R.string.LinkDeviceFragment__messages_and_chat_info_are_protected, PLACEHOLDER)
      val (messageText, messageInline) = remember(message) {
        val parts = message.split(PLACEHOLDER)
        val annotatedString = buildAnnotatedString {
          append(parts[0])
          appendInlineContent("icon")
          append(parts[1])
        }

        val inlineContentMap = mapOf(
          "icon" to InlineTextContent(Placeholder(16.sp, 16.sp, PlaceholderVerticalAlign.Center)) {
            Image(
              imageVector = ImageVector.vectorResource(id = R.drawable.symbol_lock_24),
              contentDescription = null,
              modifier = Modifier.fillMaxSize(),
              colorFilter = ColorFilter.tint(MaterialTheme.colorScheme.onSurface)
            )
          }
        )

        annotatedString to inlineContentMap
      }

      Text(
        text = messageText,
        inlineContent = messageInline,
        style = MaterialTheme.typography.bodySmall,
        textAlign = TextAlign.Center,
        color = MaterialTheme.colorScheme.onSurfaceVariant
      )
    }
  }
}

@Composable
fun DeviceRow(device: Device, setDeviceToRemove: (Device) -> Unit, onEditDevice: (Device) -> Unit) {
  val titleString = if (device.name.isNullOrEmpty()) stringResource(R.string.DeviceListItem_unnamed_device) else device.name
  val linkedDate = DateUtils.getDayPrecisionTimeSpanString(LocalContext.current, Locale.getDefault(), device.createdMillis)
  val lastActive = DateUtils.getDayPrecisionTimeSpanString(LocalContext.current, Locale.getDefault(), device.lastSeenMillis)
  val menuController = remember { DropdownMenus.MenuController() }
  Row(
    modifier = Modifier
      .fillMaxWidth()
  ) {
    Image(
      painter = painterResource(id = R.drawable.symbol_devices_24),
      contentDescription = null,
      colorFilter = ColorFilter.tint(MaterialTheme.colorScheme.onSurface),
      contentScale = ContentScale.Inside,
      modifier = Modifier
        .padding(start = 24.dp, top = 28.dp, bottom = 28.dp)
        .size(40.dp)
        .background(
          color = MaterialTheme.colorScheme.surfaceVariant,
          shape = CircleShape
        )
        .align(Alignment.CenterVertically)
    )

    Column(
      modifier = Modifier
        .align(Alignment.CenterVertically)
        .padding(start = 16.dp)
        .weight(1f)
    ) {
      Text(text = titleString, style = MaterialTheme.typography.bodyLarge)
      Text(stringResource(R.string.DeviceListItem_linked_s, linkedDate), style = MaterialTheme.typography.bodyMedium, color = MaterialTheme.colorScheme.onSurfaceVariant)
      Text(stringResource(R.string.DeviceListItem_last_active_s, lastActive), style = MaterialTheme.typography.bodyMedium, color = MaterialTheme.colorScheme.onSurfaceVariant)
    }

    Box {
      Icon(
        painterResource(id = R.drawable.symbol_more_vertical),
        contentDescription = null,
        modifier = Modifier
          .padding(top = 16.dp, end = 16.dp)
          .clickable { menuController.show() }
      )

      DropdownMenus.Menu(controller = menuController, offsetX = 16.dp, offsetY = 4.dp) { controller ->
        DropdownMenus.Item(
          contentPadding = PaddingValues(0.dp),
          text = {
            Row(
              verticalAlignment = Alignment.CenterVertically,
              modifier = Modifier.padding(horizontal = 16.dp, vertical = 12.dp)
            ) {
              Icon(
                painter = painterResource(id = R.drawable.symbol_link_slash_16),
                contentDescription = null,
                modifier = Modifier.size(24.dp)
              )
              Text(
                text = stringResource(R.string.LinkDeviceFragment__unlink),
                modifier = Modifier.padding(horizontal = 16.dp),
                style = MaterialTheme.typography.bodyLarge
              )
            }
          },
          onClick = {
            setDeviceToRemove(device)
            controller.hide()
          }
        )

        DropdownMenus.Item(
          contentPadding = PaddingValues(0.dp),
          text = {
            Row(
              verticalAlignment = Alignment.CenterVertically,
              modifier = Modifier.padding(horizontal = 16.dp, vertical = 12.dp)
            ) {
              Icon(
                painter = painterResource(id = R.drawable.symbol_edit_24),
                contentDescription = null,
                modifier = Modifier.size(24.dp)
              )
              Text(
                text = stringResource(R.string.LinkDeviceFragment__edit_name),
                modifier = Modifier.padding(horizontal = 16.dp),
                style = MaterialTheme.typography.bodyLarge
              )
            }
          },
          onClick = {
            onEditDevice(device)
            controller.hide()
          }
        )
      }
    }
  }
}

@SignalPreview
@Composable
private fun DeviceListScreenPreview() {
  Previews.Preview {
    DeviceListScreen(
      state = LinkDeviceSettingsState(
        devices = listOf(
          Device(1, "Sam's Macbook Pro", 1715793982000, 1716053182000),
          Device(1, "Sam's iPad", 1715793182000, 1716053122000)
        )
      )
    )
  }
}

@SignalPreview
@Composable
private fun DeviceListScreenLoadingPreview() {
  Previews.Preview {
    DeviceListScreen(
      state = LinkDeviceSettingsState(
        deviceListLoading = true
      )
    )
  }
}

@SignalPreview
@Composable
private fun DeviceListScreenLinkingPreview() {
  Previews.Preview {
    DeviceListScreen(
      state = LinkDeviceSettingsState(
        dialogState = DialogState.Linking
      )
    )
  }
}

@SignalPreview
@Composable
private fun DeviceListScreenUnlinkingPreview() {
  Previews.Preview {
    DeviceListScreen(
      state = LinkDeviceSettingsState(
        dialogState = DialogState.Unlinking
      )
    )
  }
}

@SignalPreview
@Composable
private fun DeviceListScreenSyncingMessagesPreview() {
  Previews.Preview {
    DeviceListScreen(
      state = LinkDeviceSettingsState(
        dialogState = DialogState.SyncingMessages
      )
    )
  }
}

@SignalPreview
@Composable
private fun DeviceListScreenSyncingFailedPreview() {
  Previews.Preview {
    DeviceListScreen(
      state = LinkDeviceSettingsState(
        dialogState = DialogState.SyncingTimedOut
      )
    )
  }
}<|MERGE_RESOLUTION|>--- conflicted
+++ resolved
@@ -160,7 +160,7 @@
     LaunchedEffect(state.seenBioAuthEducationSheet) {
       if (state.seenBioAuthEducationSheet) {
         if (!biometricAuth.authenticate(requireContext(), true) { biometricDeviceLockLauncher.launch(getString(R.string.LinkDeviceFragment__unlock_to_link)) }) {
-          navController.safeNavigate(R.id.action_linkDeviceFragment_to_addLinkDeviceFragment)
+          navController.safeNavigate(R.id.action_linkDeviceFragment_to_linkDeviceIntroBottomSheet)
         }
         viewModel.markBioAuthEducationSheetSeen(false)
       }
@@ -190,15 +190,10 @@
   }
 
   private fun NavController.navigateToQrScannerIfAuthed(seenEducation: Boolean) {
-<<<<<<< HEAD
-    if (seenEducation) {
-      this.safeNavigate(R.id.action_linkDeviceFragment_to_linkDeviceIntroBottomSheet)
-=======
     if (seenEducation && biometricAuth.canAuthenticate(requireContext())) {
       if (!biometricAuth.authenticate(requireContext(), true) { biometricDeviceLockLauncher.launch(getString(R.string.LinkDeviceFragment__unlock_to_link)) }) {
-        this.safeNavigate(R.id.action_linkDeviceFragment_to_addLinkDeviceFragment)
-      }
->>>>>>> 81af290a
+        this.safeNavigate(R.id.action_linkDeviceFragment_to_linkDeviceIntroBottomSheet)
+      }
     } else if (biometricAuth.canAuthenticate(requireContext())) {
       this.safeNavigate(R.id.action_linkDeviceFragment_to_linkDeviceEducationSheet)
     } else {
