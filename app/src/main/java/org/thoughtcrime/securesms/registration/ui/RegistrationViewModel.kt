/*
 * Copyright 2024 Signal Messenger, LLC
 * SPDX-License-Identifier: AGPL-3.0-only
 */

package org.thoughtcrime.securesms.registration.ui

import android.Manifest
import android.content.Context
import androidx.lifecycle.ViewModel
import androidx.lifecycle.asLiveData
import androidx.lifecycle.viewModelScope
import com.google.i18n.phonenumbers.Phonenumber
import kotlinx.coroutines.CoroutineExceptionHandler
import kotlinx.coroutines.Dispatchers
import kotlinx.coroutines.flow.MutableStateFlow
import kotlinx.coroutines.flow.map
import kotlinx.coroutines.flow.update
import kotlinx.coroutines.flow.updateAndGet
import kotlinx.coroutines.launch
import kotlinx.coroutines.withContext
import org.signal.core.util.Stopwatch
import org.signal.core.util.isNotNullOrBlank
import org.signal.core.util.logging.Log
import org.signal.libsignal.protocol.IdentityKeyPair
import org.thoughtcrime.securesms.crypto.IdentityKeyUtil
import org.thoughtcrime.securesms.crypto.ProfileKeyUtil
import org.thoughtcrime.securesms.dependencies.AppDependencies
import org.thoughtcrime.securesms.jobs.MultiDeviceProfileContentUpdateJob
import org.thoughtcrime.securesms.jobs.MultiDeviceProfileKeyUpdateJob
import org.thoughtcrime.securesms.jobs.ProfileUploadJob
import org.thoughtcrime.securesms.jobs.ReclaimUsernameAndLinkJob
import org.thoughtcrime.securesms.jobs.StorageAccountRestoreJob
import org.thoughtcrime.securesms.jobs.StorageSyncJob
import org.thoughtcrime.securesms.keyvalue.SignalStore
import org.thoughtcrime.securesms.permissions.Permissions
import org.thoughtcrime.securesms.pin.SvrRepository
import org.thoughtcrime.securesms.pin.SvrWrongPinException
<<<<<<< HEAD
import org.thoughtcrime.securesms.registration.data.LinkDeviceRepository
=======
import org.thoughtcrime.securesms.registration.data.AccountRegistrationResult
>>>>>>> ed1348c2
import org.thoughtcrime.securesms.registration.data.LocalRegistrationMetadataUtil
import org.thoughtcrime.securesms.registration.data.RegistrationData
import org.thoughtcrime.securesms.registration.data.RegistrationRepository
import org.thoughtcrime.securesms.registration.data.network.BackupAuthCheckResult
import org.thoughtcrime.securesms.registration.data.network.Challenge
import org.thoughtcrime.securesms.registration.data.network.DeviceUuidRequestResult
import org.thoughtcrime.securesms.registration.data.network.RegisterAccountResult
import org.thoughtcrime.securesms.registration.data.network.RegistrationSessionCheckResult
import org.thoughtcrime.securesms.registration.data.network.RegistrationSessionCreationResult
import org.thoughtcrime.securesms.registration.data.network.RegistrationSessionResult
import org.thoughtcrime.securesms.registration.data.network.VerificationCodeRequestResult
import org.thoughtcrime.securesms.registration.data.network.VerificationCodeRequestResult.AlreadyVerified
import org.thoughtcrime.securesms.registration.data.network.VerificationCodeRequestResult.AttemptsExhausted
import org.thoughtcrime.securesms.registration.data.network.VerificationCodeRequestResult.ChallengeRequired
import org.thoughtcrime.securesms.registration.data.network.VerificationCodeRequestResult.ExternalServiceFailure
import org.thoughtcrime.securesms.registration.data.network.VerificationCodeRequestResult.ImpossibleNumber
import org.thoughtcrime.securesms.registration.data.network.VerificationCodeRequestResult.InvalidTransportModeFailure
import org.thoughtcrime.securesms.registration.data.network.VerificationCodeRequestResult.MalformedRequest
import org.thoughtcrime.securesms.registration.data.network.VerificationCodeRequestResult.MustRetry
import org.thoughtcrime.securesms.registration.data.network.VerificationCodeRequestResult.NoSuchSession
import org.thoughtcrime.securesms.registration.data.network.VerificationCodeRequestResult.NonNormalizedNumber
import org.thoughtcrime.securesms.registration.data.network.VerificationCodeRequestResult.RateLimited
import org.thoughtcrime.securesms.registration.data.network.VerificationCodeRequestResult.RegistrationLocked
import org.thoughtcrime.securesms.registration.data.network.VerificationCodeRequestResult.Success
import org.thoughtcrime.securesms.registration.data.network.VerificationCodeRequestResult.TokenNotAccepted
import org.thoughtcrime.securesms.registration.data.network.VerificationCodeRequestResult.UnknownError
import org.thoughtcrime.securesms.registration.util.RegistrationUtil
import org.thoughtcrime.securesms.registration.viewmodel.SvrAuthCredentialSet
import org.thoughtcrime.securesms.util.RemoteConfig
import org.thoughtcrime.securesms.util.Util
import org.thoughtcrime.securesms.util.dualsim.MccMncProducer
import org.whispersystems.signalservice.api.SvrNoDataException
import org.whispersystems.signalservice.api.kbs.MasterKey
import org.whispersystems.signalservice.internal.push.RegistrationSessionMetadataJson
import org.whispersystems.signalservice.internal.push.RegistrationSessionMetadataResponse
import java.io.IOException
import java.util.concurrent.TimeUnit
import kotlin.jvm.optionals.getOrNull
import kotlin.time.Duration.Companion.minutes

/**
 * ViewModel shared across all of registration.
 */
class RegistrationViewModel : ViewModel() {

  private val store = MutableStateFlow(RegistrationState())
  private val password = Util.getSecret(18)

  private val coroutineExceptionHandler = CoroutineExceptionHandler { _, exception ->
    Log.w(TAG, "CoroutineExceptionHandler invoked.", exception)
    store.update {
      it.copy(
        networkError = exception,
        inProgress = false
      )
    }
  }

  val uiState = store.asLiveData()

  val checkpoint = store.map { it.registrationCheckpoint }.asLiveData()

  val lockedTimeRemaining = store.map { it.lockedTimeRemaining }.asLiveData()

  val incorrectCodeAttempts = store.map { it.incorrectCodeAttempts }.asLiveData()

  val svrTriesRemaining: Int
    get() = store.value.svrTriesRemaining

  var isReregister: Boolean
    get() = store.value.isReRegister
    set(value) {
      store.update {
        it.copy(isReRegister = value)
      }
    }

  val phoneNumber: Phonenumber.PhoneNumber?
    get() = store.value.phoneNumber

  fun maybePrefillE164(context: Context) {
    Log.v(TAG, "maybePrefillE164()")
    if (Permissions.hasAll(context, Manifest.permission.READ_PHONE_STATE, Manifest.permission.READ_PHONE_NUMBERS)) {
      val localNumber = Util.getDeviceNumber(context).getOrNull()

      if (localNumber != null) {
        Log.v(TAG, "Phone number detected.")
        setPhoneNumber(localNumber)
      } else {
        Log.i(TAG, "Could not read phone number.")
      }
    } else {
      Log.i(TAG, "No phone permission.")
    }
  }

  fun setInProgress(inProgress: Boolean) {
    store.update {
      it.copy(inProgress = inProgress)
    }
  }

  fun setRegistrationCheckpoint(checkpoint: RegistrationCheckpoint) {
    store.update {
      it.copy(registrationCheckpoint = checkpoint)
    }
  }

  fun setPhoneNumber(phoneNumber: Phonenumber.PhoneNumber?) {
    store.update {
      it.copy(
        phoneNumber = phoneNumber,
        sessionId = null
      )
    }
  }

  fun setCaptchaResponse(token: String) {
    store.update {
      it.copy(
        registrationCheckpoint = RegistrationCheckpoint.CHALLENGE_COMPLETED,
        captchaToken = token
      )
    }
  }

  fun sessionCreationErrorShown() {
    store.update {
      it.copy(sessionCreationError = null)
    }
  }

  fun sessionStateErrorShown() {
    store.update {
      it.copy(sessionStateError = null)
    }
  }

  fun registerAccountErrorShown() {
    store.update {
      it.copy(registerAccountError = null)
    }
  }

  fun incrementIncorrectCodeAttempts() {
    store.update {
      it.copy(incorrectCodeAttempts = it.incorrectCodeAttempts + 1)
    }
  }

  fun addPresentedChallenge(challenge: Challenge) {
    store.update {
      it.copy(challengesPresented = it.challengesPresented.plus(challenge))
    }
  }

  fun removePresentedChallenge(challenge: Challenge) {
    store.update {
      it.copy(challengesPresented = it.challengesPresented.minus(challenge))
    }
  }

  fun fetchFcmToken(context: Context) {
    viewModelScope.launch(context = coroutineExceptionHandler) {
      val fcmToken = RegistrationRepository.getFcmToken(context)
      store.update {
        it.copy(registrationCheckpoint = RegistrationCheckpoint.PUSH_NETWORK_AUDITED, isFcmSupported = true, fcmToken = fcmToken)
      }
    }
  }

  private suspend fun updateFcmToken(context: Context): String? {
    Log.d(TAG, "Fetching FCM token…")
    val fcmToken = RegistrationRepository.getFcmToken(context)
    store.update {
      it.copy(fcmToken = fcmToken)
    }
    Log.d(TAG, "FCM token fetched.")
    return fcmToken
  }

  fun onBackupSuccessfullyRestored() {
    val recoveryPassword = SignalStore.svr.recoveryPassword
    store.update {
      it.copy(registrationCheckpoint = RegistrationCheckpoint.BACKUP_RESTORED_OR_SKIPPED, recoveryPassword = SignalStore.svr.recoveryPassword, canSkipSms = recoveryPassword != null, isReRegister = true)
    }
  }

  fun onUserConfirmedPhoneNumber(context: Context) {
    setRegistrationCheckpoint(RegistrationCheckpoint.PHONE_NUMBER_CONFIRMED)
    val state = store.value

    val e164 = state.phoneNumber?.toE164() ?: return bail { Log.i(TAG, "Phone number was null after confirmation.") }

    if (!state.userSkippedReregistration) {
      if (hasRecoveryPassword() && matchesSavedE164(e164)) {
        // Re-registration when the local database is intact.
        Log.d(TAG, "Has recovery password, and therefore can skip SMS verification.")
        store.update {
          it.copy(
            canSkipSms = true,
            isReRegister = true,
            inProgress = false
          )
        }
        return
      }
    }

    viewModelScope.launch {
      if (!state.userSkippedReregistration) {
        val svrCredentialsResult: BackupAuthCheckResult = RegistrationRepository.hasValidSvrAuthCredentials(context, e164, password)

        when (svrCredentialsResult) {
          is BackupAuthCheckResult.UnknownError -> {
            handleGenericError(svrCredentialsResult.getCause())
            return@launch
          }

          is BackupAuthCheckResult.SuccessWithCredentials -> {
            Log.d(TAG, "Found local valid SVR auth credentials.")
            store.update {
              it.copy(
                isReRegister = true,
                canSkipSms = true,
                svr2AuthCredentials = svrCredentialsResult.svr2Credentials,
                svr3AuthCredentials = svrCredentialsResult.svr3Credentials,
                inProgress = false
              )
            }
            return@launch
          }

          is BackupAuthCheckResult.SuccessWithoutCredentials -> {
            Log.d(TAG, "No local SVR auth credentials could be found and/or validated.")
          }
        }
      }

      val validSession = getOrCreateValidSession(context) ?: return@launch bail { Log.i(TAG, "Could not create valid session for confirming the entered E164.") }

      if (validSession.body.verified) {
        Log.i(TAG, "Session is already verified, registering account.")
        registerVerifiedSession(context, validSession.body.id)
        return@launch
      }

      if (!validSession.body.allowedToRequestCode) {
        if (System.currentTimeMillis() > (validSession.body.nextVerificationAttempt ?: Int.MAX_VALUE)) {
          store.update {
            it.copy(registrationCheckpoint = RegistrationCheckpoint.VERIFICATION_CODE_REQUESTED)
          }
        } else {
          val challenges = validSession.body.requestedInformation
          Log.i(TAG, "Not allowed to request code! Remaining challenges: ${challenges.joinToString()}")
          handleSessionStateResult(context, ChallengeRequired(Challenge.parse(validSession.body.requestedInformation)))
        }
        return@launch
      }

      requestSmsCodeInternal(context, validSession.body.id, e164)
    }
  }

  fun requestSmsCode(context: Context) {
    val e164 = getCurrentE164() ?: return bail { Log.i(TAG, "Phone number was null after confirmation.") }

    viewModelScope.launch {
      val validSession = getOrCreateValidSession(context) ?: return@launch bail { Log.i(TAG, "Could not create valid session for requesting an SMS code.") }
      requestSmsCodeInternal(context, validSession.body.id, e164)
    }
  }

  fun requestVerificationCall(context: Context) {
    val e164 = getCurrentE164()

    if (e164 == null) {
      Log.w(TAG, "Phone number was null after confirmation.")
      onErrorOccurred()
      return
    }

    viewModelScope.launch {
      val validSession = getOrCreateValidSession(context) ?: return@launch bail { Log.i(TAG, "Could not create valid session for requesting a verification call.") }
      Log.d(TAG, "Requesting voice call code…")
      val codeRequestResponse = RegistrationRepository.requestSmsCode(
        context = context,
        sessionId = validSession.body.id,
        e164 = e164,
        password = password,
        mode = RegistrationRepository.E164VerificationMode.PHONE_CALL
      )
      Log.d(TAG, "Voice code request network call completed.")

      handleSessionStateResult(context, codeRequestResponse)
      if (codeRequestResponse is Success) {
        Log.d(TAG, "Voice code request was successful.")
      }
    }
  }

  private suspend fun requestSmsCodeInternal(context: Context, sessionId: String, e164: String) {
    var smsListenerReady = false
    Log.d(TAG, "Initializing SMS listener.")
    if (store.value.smsListenerTimeout < System.currentTimeMillis()) {
      smsListenerReady = store.value.isFcmSupported && RegistrationRepository.registerSmsListener(context)

      if (smsListenerReady) {
        val smsRetrieverTimeout = System.currentTimeMillis() + 5.minutes.inWholeMilliseconds
        Log.d(TAG, "Successfully started verification code SMS retriever, which will last until $smsRetrieverTimeout.")
        store.update { it.copy(smsListenerTimeout = smsRetrieverTimeout) }
      } else {
        Log.d(TAG, "Could not start verification code SMS retriever.")
      }
    }

    Log.d(TAG, "Requesting SMS code…")
    val transportMode = if (smsListenerReady) RegistrationRepository.E164VerificationMode.SMS_WITH_LISTENER else RegistrationRepository.E164VerificationMode.SMS_WITHOUT_LISTENER
    val codeRequestResponse = RegistrationRepository.requestSmsCode(
      context = context,
      sessionId = sessionId,
      e164 = e164,
      password = password,
      mode = transportMode
    )
    Log.d(TAG, "SMS code request network call completed.")

    if (codeRequestResponse is AlreadyVerified) {
      Log.d(TAG, "Got session was already verified when requesting SMS code.")
      registerVerifiedSession(context, sessionId)
      return
    }

    handleSessionStateResult(context, codeRequestResponse)

    if (codeRequestResponse is Success) {
      Log.d(TAG, "SMS code request was successful.")
      store.update {
        it.copy(
          registrationCheckpoint = RegistrationCheckpoint.VERIFICATION_CODE_REQUESTED
        )
      }
    }
  }

  private suspend fun getOrCreateValidSession(context: Context): RegistrationSessionMetadataResponse? {
    Log.v(TAG, "getOrCreateValidSession()")
    val e164 = getCurrentE164() ?: throw IllegalStateException("E164 required to create session!")
    val mccMncProducer = MccMncProducer(context)

    val existingSessionId = store.value.sessionId
    return getOrCreateValidSession(
      context = context,
      existingSessionId = existingSessionId,
      e164 = e164,
      password = password,
      mcc = mccMncProducer.mcc,
      mnc = mccMncProducer.mnc,
      successListener = { networkResult ->
        store.update {
          it.copy(
            sessionId = networkResult.body.id,
            nextSmsTimestamp = RegistrationRepository.deriveTimestamp(networkResult.headers, networkResult.body.nextSms),
            nextCallTimestamp = RegistrationRepository.deriveTimestamp(networkResult.headers, networkResult.body.nextCall),
            nextVerificationAttempt = RegistrationRepository.deriveTimestamp(networkResult.headers, networkResult.body.nextVerificationAttempt),
            allowedToRequestCode = networkResult.body.allowedToRequestCode,
            challengesRequested = Challenge.parse(networkResult.body.requestedInformation),
            verified = networkResult.body.verified,
            inProgress = false
          )
        }
      },
      errorHandler = { error ->
        Log.d(TAG, "Setting ${error::class.simpleName} as session creation error.")
        store.update {
          it.copy(
            sessionCreationError = error,
            inProgress = false
          )
        }
      }
    )
  }

  fun submitCaptchaToken(context: Context) {
    val e164 = getCurrentE164() ?: throw IllegalStateException("Can't submit captcha token if no phone number is set!")
    val captchaToken = store.value.captchaToken ?: throw IllegalStateException("Can't submit captcha token if no captcha token is set!")

    store.update {
      it.copy(captchaToken = null)
    }

    viewModelScope.launch {
      val session = getOrCreateValidSession(context) ?: return@launch bail { Log.i(TAG, "Could not create valid session for submitting a captcha token.") }
      Log.d(TAG, "Submitting captcha token…")
      val captchaSubmissionResult = RegistrationRepository.submitCaptchaToken(context, e164, password, session.body.id, captchaToken)
      Log.d(TAG, "Captcha token submitted.")

      handleSessionStateResult(context, captchaSubmissionResult)
    }
  }

  fun requestAndSubmitPushToken(context: Context) {
    Log.v(TAG, "validatePushToken()")

    addPresentedChallenge(Challenge.PUSH)

    val e164 = getCurrentE164() ?: throw IllegalStateException("Can't submit captcha token if no phone number is set!")

    viewModelScope.launch {
      Log.d(TAG, "Getting session in order to perform push token verification…")
      val session = getOrCreateValidSession(context) ?: return@launch bail { Log.i(TAG, "Could not create valid session for submitting a push challenge token.") }

      if (!Challenge.parse(session.body.requestedInformation).contains(Challenge.PUSH)) {
        Log.d(TAG, "Push submission no longer necessary, bailing.")
        store.update {
          it.copy(
            inProgress = false
          )
        }
        return@launch bail { Log.i(TAG, "Push challenge token no longer needed, bailing.") }
      }

      Log.d(TAG, "Requesting push challenge token…")
      val pushSubmissionResult = RegistrationRepository.requestAndVerifyPushToken(context, session.body.id, e164, password)
      Log.d(TAG, "Push challenge token submitted.")
      handleSessionStateResult(context, pushSubmissionResult)
    }
  }

  /**
   * @return whether the request was successful and execution should continue
   */
  private suspend fun handleSessionStateResult(context: Context, sessionResult: VerificationCodeRequestResult): Boolean {
    Log.v(TAG, "handleSessionStateResult()")
    when (sessionResult) {
      is UnknownError -> {
        handleGenericError(sessionResult.getCause())
      }

      is Success -> {
        Log.d(TAG, "New registration session status received.")
        updateFcmToken(context)
        store.update {
          it.copy(
            sessionId = sessionResult.sessionId,
            nextSmsTimestamp = sessionResult.nextSmsTimestamp,
            nextCallTimestamp = sessionResult.nextCallTimestamp,
            isAllowedToRequestCode = sessionResult.allowedToRequestCode,
            challengesRequested = emptyList(),
            inProgress = false
          )
        }
        return true
      }

      is ChallengeRequired -> {
        Log.d(TAG, "[${sessionResult.challenges.joinToString()}] registration challenges received.")
        store.update {
          it.copy(
            registrationCheckpoint = RegistrationCheckpoint.CHALLENGE_RECEIVED,
            challengesRequested = sessionResult.challenges,
            inProgress = false
          )
        }
        return false
      }

      is AttemptsExhausted -> Log.i(TAG, "Received AttemptsExhausted.", sessionResult.getCause())

      is ImpossibleNumber -> Log.i(TAG, "Received ImpossibleNumber.", sessionResult.getCause())

      is NonNormalizedNumber -> Log.i(TAG, "Received NonNormalizedNumber.", sessionResult.getCause())

      is RateLimited -> Log.i(TAG, "Received RateLimited.", sessionResult.getCause())

      is ExternalServiceFailure -> Log.i(TAG, "Received ExternalServiceFailure.", sessionResult.getCause())

      is InvalidTransportModeFailure -> Log.i(TAG, "Received InvalidTransportModeFailure.", sessionResult.getCause())

      is MalformedRequest -> Log.i(TAG, "Received MalformedRequest.", sessionResult.getCause())

      is MustRetry -> Log.i(TAG, "Received MustRetry.", sessionResult.getCause())

      is TokenNotAccepted -> Log.i(TAG, "Received TokenNotAccepted.", sessionResult.getCause())

      is RegistrationLocked -> {
        store.update {
          it.copy(lockedTimeRemaining = sessionResult.timeRemaining)
        }
        Log.i(TAG, "Received RegistrationLocked.", sessionResult.getCause())
      }

      is NoSuchSession -> Log.i(TAG, "Received NoSuchSession.", sessionResult.getCause())

      is AlreadyVerified -> Log.i(TAG, "Received AlreadyVerified", sessionResult.getCause())
    }
    setInProgress(false)
    store.update {
      it.copy(
        sessionStateError = sessionResult
      )
    }
    return false
  }

  /**
   * @return whether the request was successful and execution should continue
   */
  private suspend fun handleRegistrationResult(context: Context, registrationData: RegistrationData, registrationResult: RegisterAccountResult, reglockEnabled: Boolean): Boolean {
    Log.v(TAG, "handleRegistrationResult()")
    when (registrationResult) {
      is RegisterAccountResult.Success -> {
        Log.i(TAG, "Register account result: Success! Registration lock: $reglockEnabled")
        store.update {
          it.copy(
            registrationCheckpoint = RegistrationCheckpoint.SERVICE_REGISTRATION_COMPLETED
          )
        }
        onSuccessfulRegistration(context, registrationData, registrationResult.accountRegistrationResult, reglockEnabled)
        return true
      }

      is RegisterAccountResult.IncorrectRecoveryPassword -> {
        Log.i(TAG, "Registration recovery password was incorrect, falling back to SMS verification.", registrationResult.getCause())
        setUserSkippedReRegisterFlow(true)
      }

      is RegisterAccountResult.RegistrationLocked -> {
        Log.i(TAG, "Account is registration locked!", registrationResult.getCause())
      }

      is RegisterAccountResult.SvrWrongPin -> {
        Log.i(TAG, "Received wrong SVR PIN response! ${registrationResult.triesRemaining} tries remaining.")
        updateSvrTriesRemaining(registrationResult.triesRemaining)
      }

      is RegisterAccountResult.SvrNoData,
      is RegisterAccountResult.AttemptsExhausted,
      is RegisterAccountResult.RateLimited,
      is RegisterAccountResult.AuthorizationFailed,
      is RegisterAccountResult.MalformedRequest,
      is RegisterAccountResult.ValidationError,
      is RegisterAccountResult.UnknownError -> Log.i(TAG, "Received error when trying to register!", registrationResult.getCause())
    }
    setInProgress(false)
    store.update {
      it.copy(
        registerAccountError = registrationResult
      )
    }
    return false
  }

  private fun handleGenericError(cause: Throwable) {
    Log.w(TAG, "Encountered unknown error!", cause)
    store.update {
      it.copy(inProgress = false, networkError = cause)
    }
  }

  private fun setRecoveryPassword(recoveryPassword: String?) {
    store.update {
      it.copy(recoveryPassword = recoveryPassword)
    }
  }

  private fun updateSvrTriesRemaining(remainingTries: Int) {
    store.update {
      it.copy(svrTriesRemaining = remainingTries)
    }
  }

  fun setUserSkippedReRegisterFlow(value: Boolean) {
    store.update {
      it.copy(userSkippedReregistration = value, canSkipSms = !value)
    }
  }

  fun verifyReRegisterWithPin(context: Context, pin: String, wrongPinHandler: () -> Unit) {
    setInProgress(true)

    // Local recovery password
    if (RegistrationRepository.canUseLocalRecoveryPassword()) {
      if (RegistrationRepository.doesPinMatchLocalHash(pin)) {
        Log.d(TAG, "Found recovery password, attempting to re-register.")
        viewModelScope.launch(context = coroutineExceptionHandler) {
          verifyReRegisterInternal(context, pin, SignalStore.svr.masterKey)
          setInProgress(false)
        }
      } else {
        Log.d(TAG, "Entered PIN did not match local PIN hash.")
        wrongPinHandler()
        setInProgress(false)
      }
      return
    }

    // remote recovery password
    val svr2Credentials = store.value.svr2AuthCredentials
    val svr3Credentials = store.value.svr3AuthCredentials

    if (svr2Credentials != null || svr3Credentials != null) {
      Log.d(TAG, "Found SVR auth credentials, fetching recovery password from SVR (svr2: ${svr2Credentials != null}, svr3: ${svr3Credentials != null}).")
      viewModelScope.launch(context = coroutineExceptionHandler) {
        try {
          val masterKey = RegistrationRepository.fetchMasterKeyFromSvrRemote(pin, svr2Credentials, svr3Credentials)
          setRecoveryPassword(masterKey.deriveRegistrationRecoveryPassword())
          updateSvrTriesRemaining(10)
          verifyReRegisterInternal(context, pin, masterKey)
        } catch (rejectedPin: SvrWrongPinException) {
          Log.w(TAG, "Submitted PIN was rejected by SVR.", rejectedPin)
          updateSvrTriesRemaining(rejectedPin.triesRemaining)
          wrongPinHandler()
        } catch (noData: SvrNoDataException) {
          Log.w(TAG, "SVR has no data for these credentials. Aborting skip SMS flow.", noData)
          updateSvrTriesRemaining(0)
          setUserSkippedReRegisterFlow(true)
        }
        setInProgress(false)
      }
      return
    }

    Log.w(TAG, "Could not get credentials to skip SMS registration, aborting!")
    store.update {
      it.copy(canSkipSms = false, inProgress = false)
    }
  }

  private suspend fun verifyReRegisterInternal(context: Context, pin: String, masterKey: MasterKey) {
    Log.v(TAG, "verifyReRegisterInternal()")
    updateFcmToken(context)

    val registrationData = getRegistrationData()

    val resultAndRegLockStatus = registerAccountInternal(context, null, registrationData, pin, masterKey)
    val result = resultAndRegLockStatus.first
    val reglockEnabled = resultAndRegLockStatus.second

    handleRegistrationResult(context, registrationData, result, reglockEnabled)
  }

  /**
   * @return a [Pair] containing the server response and a boolean signifying whether the current account is registration locked.
   */
  private suspend fun registerAccountInternal(context: Context, sessionId: String?, registrationData: RegistrationData, pin: String?, masterKey: MasterKey): Pair<RegisterAccountResult, Boolean> {
    Log.v(TAG, "registerAccountInternal()")
    var registrationResult: RegisterAccountResult = RegistrationRepository.registerAccount(context = context, sessionId = sessionId, registrationData = registrationData, pin = pin)

    // Check if reg lock is enabled
    if (registrationResult !is RegisterAccountResult.RegistrationLocked) {
      if (registrationResult is RegisterAccountResult.Success) {
        registrationResult = RegisterAccountResult.Success(registrationResult.accountRegistrationResult.copy(masterKey = masterKey))
      }

      Log.i(TAG, "Received a non-registration lock response to registration. Assuming registration lock as DISABLED")
      return Pair(registrationResult, false)
    }

    Log.i(TAG, "Received a registration lock response when trying to register an account. Retrying with master key.")
    store.update {
      it.copy(
        svr2AuthCredentials = registrationResult.svr2Credentials,
        svr3AuthCredentials = registrationResult.svr3Credentials
      )
    }

    return Pair(RegistrationRepository.registerAccount(context = context, sessionId = sessionId, registrationData = registrationData, pin = pin) { masterKey }, true)
  }

  fun verifyCodeWithoutRegistrationLock(context: Context, code: String) {
    Log.v(TAG, "verifyCodeWithoutRegistrationLock()")
    store.update {
      it.copy(
        inProgress = true,
        enteredCode = code,
        registrationCheckpoint = RegistrationCheckpoint.VERIFICATION_CODE_ENTERED
      )
    }

    viewModelScope.launch(context = coroutineExceptionHandler) {
      verifyCodeInternal(
        context = context,
        registrationLocked = false,
        pin = null
      )
    }
  }

  fun verifyCodeAndRegisterAccountWithRegistrationLock(context: Context, pin: String) {
    Log.v(TAG, "verifyCodeAndRegisterAccountWithRegistrationLock()")
    store.update {
      it.copy(
        inProgress = true,
        registrationCheckpoint = RegistrationCheckpoint.PIN_ENTERED
      )
    }
    viewModelScope.launch {
      verifyCodeInternal(
        context = context,
        registrationLocked = true,
        pin = pin
      )
    }
  }

  private suspend fun verifyCodeInternal(context: Context, registrationLocked: Boolean, pin: String?) {
    Log.d(TAG, "Getting valid session in order to submit verification code.")

    if (registrationLocked && pin.isNullOrBlank()) {
      throw IllegalStateException("Must have PIN to register with registration lock!")
    }

    var reglock = registrationLocked

    val session: RegistrationSessionMetadataJson? = getOrCreateValidSession(context)?.body
    val sessionId: String = session?.id ?: return
    val registrationData: RegistrationData = getRegistrationData()

    if (session.verified) {
      Log.i(TAG, "Session is already verified, registering account.")
    } else {
      Log.d(TAG, "Submitting verification code…")

      val verificationResponse = RegistrationRepository.submitVerificationCode(context, sessionId, registrationData)

      val submissionSuccessful = verificationResponse is Success
      val alreadyVerified = verificationResponse is AlreadyVerified

      Log.d(TAG, "Verification code submission network call completed. Submission successful? $submissionSuccessful Account already verified? $alreadyVerified")

      if (!submissionSuccessful && !alreadyVerified) {
        handleSessionStateResult(context, verificationResponse)
        return
      }
    }

    Log.d(TAG, "Submitting registration…")

    var result: RegisterAccountResult? = null
    var state = store.value

    if (!reglock) {
      Log.d(TAG, "Registration lock not enabled, attempting to register account without master key producer.")
      result = RegistrationRepository.registerAccount(context, sessionId, registrationData, pin)
    }

    if (result is RegisterAccountResult.RegistrationLocked) {
      Log.d(TAG, "Registration lock response received.")
      val timeRemaining = result.timeRemaining
      store.update {
        it.copy(lockedTimeRemaining = timeRemaining)
      }
      reglock = true
      if (pin == null && SignalStore.svr.registrationLockToken != null) {
        Log.d(TAG, "Retrying registration with stored credentials.")
        result = RegistrationRepository.registerAccount(context, sessionId, registrationData, SignalStore.svr.pin) { SignalStore.svr.masterKey }
      } else if (result.svr2Credentials != null || result.svr3Credentials != null) {
        Log.d(TAG, "Retrying registration with received credentials (svr2: ${result.svr2Credentials != null}, svr3: ${result.svr3Credentials != null}).")
        val svr2Credentials = result.svr2Credentials
        val svr3Credentials = result.svr3Credentials
        state = store.updateAndGet {
          it.copy(svr2AuthCredentials = svr2Credentials, svr3AuthCredentials = svr3Credentials)
        }
      }
    }

    if (reglock && pin.isNotNullOrBlank()) {
      Log.d(TAG, "Registration lock enabled, attempting to register account restore master key from SVR (svr2: ${state.svr2AuthCredentials != null}, svr3: ${state.svr3AuthCredentials != null})")
      result = RegistrationRepository.registerAccount(context, sessionId, registrationData, pin) {
        SvrRepository.restoreMasterKeyPreRegistration(
          credentials = SvrAuthCredentialSet(
            svr2Credentials = state.svr2AuthCredentials,
            svr3Credentials = state.svr3AuthCredentials
          ),
          userPin = pin
        )
      }
    }

    if (result != null) {
      handleRegistrationResult(context, registrationData, result, reglock)
    } else {
      Log.w(TAG, "No registration response received!")
    }
  }

  private suspend fun registerVerifiedSession(context: Context, sessionId: String) {
    Log.v(TAG, "registerVerifiedSession()")
    val registrationData = getRegistrationData()
    val registrationResponse: RegisterAccountResult = RegistrationRepository.registerAccount(context, sessionId, registrationData)
    handleRegistrationResult(context, registrationData, registrationResponse, false)
  }

  private suspend fun onSuccessfulRegistration(context: Context, registrationData: RegistrationData, remoteResult: AccountRegistrationResult, reglockEnabled: Boolean) {
    Log.v(TAG, "onSuccessfulRegistration()")
    val metadata = LocalRegistrationMetadataUtil.createLocalRegistrationMetadata(SignalStore.account.aciIdentityKey, SignalStore.account.pniIdentityKey, registrationData, remoteResult, reglockEnabled)
    RegistrationRepository.registerAccountLocally(context, metadata)

    if (reglockEnabled) {
      SignalStore.onboarding.clearAll()

      val stopwatch = Stopwatch("post-reg-storage-service")

      AppDependencies.jobManager.runSynchronously(StorageAccountRestoreJob(), StorageAccountRestoreJob.LIFESPAN)
      stopwatch.split("account-restore")

      AppDependencies.jobManager
        .startChain(StorageSyncJob())
        .then(ReclaimUsernameAndLinkJob())
        .enqueueAndBlockUntilCompletion(TimeUnit.SECONDS.toMillis(10))
      stopwatch.split("storage-sync")

      stopwatch.stop(TAG)
    }

    refreshRemoteConfig()

    store.update {
      it.copy(
        registrationCheckpoint = RegistrationCheckpoint.LOCAL_REGISTRATION_COMPLETE,
        inProgress = false
      )
    }
  }

  fun setLinkDeviceName(name: String?) {
    store.update {
      it.copy(linkDeviceName = name)
    }
  }

  fun attemptDeviceLink(context: Context, registrationErrorHandler: (RegisterAccountResult) -> Unit) {
    setInProgress(true)

    viewModelScope.launch(context = coroutineExceptionHandler) {
      val linkDeviceRepository = LinkDeviceRepository(password)

      val deviceUuid = when (val result = linkDeviceRepository.requestDeviceLinkUuid()) {
        is DeviceUuidRequestResult.Success -> result.uuid
        is DeviceUuidRequestResult.UnknownError -> {
          registrationErrorHandler(RegisterAccountResult.UnknownError(result.getCause()))
          return@launch
        }
      }

      val deviceKeyPair: IdentityKeyPair = IdentityKeyUtil.generateIdentityKeyPair()
      val url = linkDeviceRepository.deviceLinkUrl(deviceUuid, deviceKeyPair.publicKey)

      store.update {
        it.copy(
          deviceLinkUrl = url,
          inProgress = false,
        )
      }

      val profileKey = ProfileKeyUtil.createNew()
      val registrationId = RegistrationRepository.getRegistrationId()
      val pniRegistrationId = RegistrationRepository.getPniRegistrationId()
      val fcmToken = RegistrationRepository.getFcmToken(context)

      val registrationResult = linkDeviceRepository.attemptDeviceLink(
        deviceKeyPair = deviceKeyPair,
        deviceName = store.value.linkDeviceName ?: throw IllegalStateException(),
        profileKey = profileKey,
        registrationId = registrationId,
        pniRegistrationId = pniRegistrationId,
        fcmToken = fcmToken,
      )

      setInProgress(true)

      when (registrationResult) {
        is RegisterAccountResult.Success -> {
          val remoteResult = registrationResult.accountRegistrationResult
          val registrationData = RegistrationData(
            code = "",
            e164 = remoteResult.number,
            password = password,
            registrationId = registrationId,
            profileKey = profileKey,
            fcmToken = fcmToken,
            pniRegistrationId = pniRegistrationId,
            recoveryPassword = null,
          )
          onSuccessfulRegistration(context, registrationData, remoteResult, true)
        }

        else -> {
          registrationErrorHandler(registrationResult)
          return@launch
        }
      }
    }

    store.update {
      it.copy(
        deviceLinkUrl = null,
        inProgress = false,
      )
    }
  }

  fun hasPin(): Boolean {
    return RegistrationRepository.hasPin() || store.value.isReRegister
  }

  fun completeRegistration() {
    AppDependencies.jobManager.startChain(ProfileUploadJob()).then(listOf(MultiDeviceProfileKeyUpdateJob(), MultiDeviceProfileContentUpdateJob())).enqueue()
    RegistrationUtil.maybeMarkRegistrationComplete()
  }

  fun networkErrorShown() {
    store.update {
      it.copy(networkError = null)
    }
  }

  private fun matchesSavedE164(e164: String?): Boolean {
    return if (e164 == null) {
      false
    } else {
      e164 == SignalStore.account.e164
    }
  }

  private fun hasRecoveryPassword(): Boolean {
    return store.value.recoveryPassword != null
  }

  private fun getCurrentE164(): String? {
    return store.value.phoneNumber?.toE164()
  }

  private suspend fun getRegistrationData(): RegistrationData {
    val currentState = store.value
    val code = currentState.enteredCode
    val e164: String = currentState.phoneNumber?.toE164() ?: throw IllegalStateException("Can't construct registration data without E164!")
    val recoveryPassword = if (currentState.sessionId == null) SignalStore.svr.recoveryPassword else null
    return RegistrationData(code, e164, password, RegistrationRepository.getRegistrationId(), RegistrationRepository.getProfileKey(e164), currentState.fcmToken, RegistrationRepository.getPniRegistrationId(), recoveryPassword)
  }

  /**
   * This is a generic error UI handler that re-enables the UI so that the user can recover from errors.
   * Do not forget to log any errors when calling this method!
   */
  private fun onErrorOccurred() {
    setInProgress(false)
  }

  /**
   * Used for early returns in order to end the in-progress visual state, as well as print a log message explaining what happened.
   *
   * @param logMessage Logging code is wrapped in lambda so that our automated tools detect the various [Log] calls with their accompanying messages.
   */
  private fun bail(logMessage: () -> Unit) {
    logMessage()
    setInProgress(false)
  }

  companion object {
    private val TAG = Log.tag(RegistrationViewModel::class.java)

    private suspend fun refreshRemoteConfig() = withContext(Dispatchers.IO) {
      val startTime = System.currentTimeMillis()
      try {
        RemoteConfig.refreshSync()
        Log.i(TAG, "Took " + (System.currentTimeMillis() - startTime) + " ms to get feature flags.")
      } catch (e: IOException) {
        Log.w(TAG, "Failed to refresh flags after " + (System.currentTimeMillis() - startTime) + " ms.", e)
      }
    }

    suspend fun getOrCreateValidSession(
      context: Context,
      existingSessionId: String?,
      e164: String,
      password: String,
      mcc: String?,
      mnc: String?,
      successListener: (RegistrationSessionMetadataResponse) -> Unit,
      errorHandler: (RegistrationSessionResult) -> Unit
    ): RegistrationSessionMetadataResponse? {
      Log.d(TAG, "Validating/creating a registration session.")
      val sessionResult: RegistrationSessionResult = RegistrationRepository.createOrValidateSession(context, existingSessionId, e164, password, mcc, mnc)
      when (sessionResult) {
        is RegistrationSessionCheckResult.Success -> {
          val metadata = sessionResult.getMetadata()
          successListener(metadata)
          Log.d(TAG, "Registration session validated.")
          return metadata
        }

        is RegistrationSessionCreationResult.Success -> {
          val metadata = sessionResult.getMetadata()
          successListener(metadata)
          Log.d(TAG, "Registration session created.")
          return metadata
        }

        else -> {
          Log.d(TAG, "Handling error during session creation.")
          errorHandler(sessionResult)
        }
      }
      return null
    }
  }
}<|MERGE_RESOLUTION|>--- conflicted
+++ resolved
@@ -36,11 +36,8 @@
 import org.thoughtcrime.securesms.permissions.Permissions
 import org.thoughtcrime.securesms.pin.SvrRepository
 import org.thoughtcrime.securesms.pin.SvrWrongPinException
-<<<<<<< HEAD
+import org.thoughtcrime.securesms.registration.data.AccountRegistrationResult
 import org.thoughtcrime.securesms.registration.data.LinkDeviceRepository
-=======
-import org.thoughtcrime.securesms.registration.data.AccountRegistrationResult
->>>>>>> ed1348c2
 import org.thoughtcrime.securesms.registration.data.LocalRegistrationMetadataUtil
 import org.thoughtcrime.securesms.registration.data.RegistrationData
 import org.thoughtcrime.securesms.registration.data.RegistrationRepository
@@ -880,12 +877,12 @@
     viewModelScope.launch(context = coroutineExceptionHandler) {
       val linkDeviceRepository = LinkDeviceRepository(password)
 
-      val deviceUuid = when (val result = linkDeviceRepository.requestDeviceLinkUuid()) {
-        is DeviceUuidRequestResult.Success -> result.uuid
-        is DeviceUuidRequestResult.UnknownError -> {
-          registrationErrorHandler(RegisterAccountResult.UnknownError(result.getCause()))
-          return@launch
-        }
+      val deviceUuid = linkDeviceRepository.requestDeviceLinkUuid().let { result ->
+        if (result !is DeviceUuidRequestResult.Success || result.uuid == null) {
+            registrationErrorHandler(RegisterAccountResult.UnknownError(result.getCause()))
+            return@launch
+        }
+        result.uuid
       }
 
       val deviceKeyPair: IdentityKeyPair = IdentityKeyUtil.generateIdentityKeyPair()
