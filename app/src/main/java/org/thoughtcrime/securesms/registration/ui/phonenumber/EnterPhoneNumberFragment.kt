--- conflicted
+++ resolved
@@ -356,12 +356,7 @@
       is VerificationCodeRequestResult.Success -> throw IllegalStateException("Session error handler called on successful response!")
       is VerificationCodeRequestResult.AttemptsExhausted -> presentRateLimitedDialog()
       is VerificationCodeRequestResult.ChallengeRequired -> handleChallenges(result.challenges)
-<<<<<<< HEAD
-      // MOLLY: FIXME restore commit 4048263d
-      is VerificationCodeRequestResult.ExternalServiceFailure -> presentRemoteErrorDialog(getString(R.string.RegistrationActivity_unable_to_connect_to_service), skipToNextScreen)
-=======
       is VerificationCodeRequestResult.ExternalServiceFailure -> presentRemoteErrorDialog(getString(R.string.RegistrationActivity_sms_provider_error))
->>>>>>> e4786179
       is VerificationCodeRequestResult.ImpossibleNumber -> {
         MaterialAlertDialogBuilder(requireContext()).apply {
           setMessage(getString(R.string.RegistrationActivity_the_number_you_specified_s_is_invalid, fragmentViewModel.phoneNumber?.toE164()))
