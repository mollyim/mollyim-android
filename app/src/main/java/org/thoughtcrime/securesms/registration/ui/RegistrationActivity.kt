--- conflicted
+++ resolved
@@ -42,14 +42,9 @@
     dynamicTheme.onCreate(this)
   }
 
-<<<<<<< HEAD
   override fun onCreate(savedInstanceState: Bundle?, ready: Boolean) {
     super.onCreate(savedInstanceState, ready)
-    setContentView(R.layout.activity_registration_navigation_v2)
-=======
-    super.onCreate(savedInstanceState)
     setContentView(R.layout.activity_registration_navigation_v3)
->>>>>>> cf1afb73
 
     sharedViewModel.isReregister = intent.getBooleanExtra(RE_REGISTRATION_EXTRA, false)
 
@@ -71,44 +66,9 @@
       SignalStore.misc.shouldShowLinkedDevicesReminder = sharedViewModel.isReregister
     }
 
-<<<<<<< HEAD
-    if (SignalStore.storageService.needsAccountRestore) {
-      Log.i(TAG, "Performing pin restore.")
-      startActivity(Intent(this, PinRestoreActivity::class.java))
-      finish()
-    } else {
-      val isProfileNameEmpty = Recipient.self().profileName.isEmpty
-      val isAvatarEmpty = !AvatarHelper.hasAvatar(this, Recipient.self().id)
-      val isLinkedDevice = SignalStore.account.isLinkedDevice
-      val needsProfile = if (isLinkedDevice) false else isProfileNameEmpty || isAvatarEmpty
-      val needsPin = if (isLinkedDevice) false else !sharedViewModel.hasPin()
-
-      Log.i(TAG, "Pin restore flow not required. Profile name: $isProfileNameEmpty | Profile avatar: $isAvatarEmpty | Needs PIN: $needsPin")
-
-      if (!needsProfile && !needsPin) {
-        sharedViewModel.completeRegistration()
-      }
-
-      val startIntent = MainActivity.clearTop(this).apply {
-        if (needsPin) {
-          putExtra("next_intent", CreateSvrPinActivity.getIntentForPinCreate(this@RegistrationActivity))
-        } else if (SignalStore.registration.restoreDecisionState.isDecisionPending && RemoteConfig.messageBackups) {
-          putExtra("next_intent", RemoteRestoreActivity.getIntent(this@RegistrationActivity))
-        } else if (needsProfile) {
-          putExtra("next_intent", CreateProfileActivity.getIntentForUserProfile(this@RegistrationActivity))
-        }
-      }
-
-      Log.d(TAG, "Launching ${startIntent.component}")
-      startActivity(startIntent)
-      finish()
-      ActivityNavigator.applyPopAnimationsToPendingTransition(this)
-    }
-=======
     startActivity(MainActivity.clearTop(this))
     finish()
     ActivityNavigator.applyPopAnimationsToPendingTransition(this)
->>>>>>> cf1afb73
   }
 
   private inner class SmsRetrieverObserver : DefaultLifecycleObserver {
