/*
 * Copyright 2024 Signal Messenger, LLC
 * SPDX-License-Identifier: AGPL-3.0-only
 */

package org.thoughtcrime.securesms.registration.util;

import org.signal.core.util.logging.Log;
import org.thoughtcrime.securesms.backup.v2.BackupRepository;
import org.thoughtcrime.securesms.backup.v2.MessageBackupTier;
import org.thoughtcrime.securesms.dependencies.AppDependencies;
import org.thoughtcrime.securesms.jobs.ArchiveBackupIdReservationJob;
import org.thoughtcrime.securesms.jobs.DirectoryRefreshJob;
import org.thoughtcrime.securesms.jobs.EmojiSearchIndexDownloadJob;
import org.thoughtcrime.securesms.jobs.PostRegistrationBackupRedemptionJob;
import org.thoughtcrime.securesms.jobs.RefreshAttributesJob;
import org.thoughtcrime.securesms.jobs.StorageSyncJob;
import org.thoughtcrime.securesms.keyvalue.PhoneNumberPrivacyValues.PhoneNumberDiscoverabilityMode;
import org.thoughtcrime.securesms.keyvalue.RestoreDecisionStateUtil;
import org.thoughtcrime.securesms.keyvalue.SignalStore;
import org.thoughtcrime.securesms.recipients.Recipient;
import org.thoughtcrime.securesms.util.RemoteConfig;

public final class RegistrationUtil {

  private static final String TAG = Log.tag(RegistrationUtil.class);

  private RegistrationUtil() {}

  /**
   * There's several events where a registration may or may not be considered complete based on what
   * path a user has taken. This will only truly mark registration as complete if all of the
   * requirements are met.
   */
  public static void maybeMarkRegistrationComplete() {
    if (!SignalStore.registration().isRegistrationComplete() &&
        SignalStore.account().isRegistered() &&
        !Recipient.self().getProfileName().isEmpty() &&
<<<<<<< HEAD
        (SignalStore.svr().hasPin() || SignalStore.account().isLinkedDevice() || SignalStore.svr().hasOptedOut()) &&
        (!RemoteConfig.restoreAfterRegistration() || RestoreDecisionStateUtil.isTerminal(SignalStore.registration().getRestoreDecisionState())))
=======
        (SignalStore.svr().hasPin() || SignalStore.svr().hasOptedOut()) &&
        RestoreDecisionStateUtil.isTerminal(SignalStore.registration().getRestoreDecisionState()))
>>>>>>> cf1afb73
    {
      Log.i(TAG, "Marking registration completed.", new Throwable());
      SignalStore.registration().markRegistrationComplete();
      SignalStore.registration().setLocalRegistrationMetadata(null);
      SignalStore.registration().setRestoreMethodToken(null);

      if (SignalStore.phoneNumberPrivacy().getPhoneNumberDiscoverabilityMode() == PhoneNumberDiscoverabilityMode.UNDECIDED) {
        Log.w(TAG, "Phone number discoverability mode is still UNDECIDED. Setting to DISCOVERABLE.");
        SignalStore.phoneNumberPrivacy().setPhoneNumberDiscoverabilityMode(PhoneNumberDiscoverabilityMode.DISCOVERABLE);
      }

      AppDependencies.getJobManager().startChain(new RefreshAttributesJob())
                     .then(StorageSyncJob.forRemoteChange())
                     .then(new DirectoryRefreshJob(false))
                     .enqueue();

      SignalStore.emoji().clearSearchIndexMetadata();
      EmojiSearchIndexDownloadJob.scheduleImmediately();


      BackupRepository.INSTANCE.resetInitializedStateAndAuthCredentials();
      AppDependencies.getJobManager().add(new ArchiveBackupIdReservationJob());
      AppDependencies.getJobManager().add(new PostRegistrationBackupRedemptionJob());

    } else if (!SignalStore.registration().isRegistrationComplete()) {
      Log.i(TAG, "Registration is not yet complete.", new Throwable());
    }
  }
}<|MERGE_RESOLUTION|>--- conflicted
+++ resolved
@@ -36,13 +36,8 @@
     if (!SignalStore.registration().isRegistrationComplete() &&
         SignalStore.account().isRegistered() &&
         !Recipient.self().getProfileName().isEmpty() &&
-<<<<<<< HEAD
-        (SignalStore.svr().hasPin() || SignalStore.account().isLinkedDevice() || SignalStore.svr().hasOptedOut()) &&
-        (!RemoteConfig.restoreAfterRegistration() || RestoreDecisionStateUtil.isTerminal(SignalStore.registration().getRestoreDecisionState())))
-=======
         (SignalStore.svr().hasPin() || SignalStore.svr().hasOptedOut()) &&
         RestoreDecisionStateUtil.isTerminal(SignalStore.registration().getRestoreDecisionState()))
->>>>>>> cf1afb73
     {
       Log.i(TAG, "Marking registration completed.", new Throwable());
       SignalStore.registration().markRegistrationComplete();
