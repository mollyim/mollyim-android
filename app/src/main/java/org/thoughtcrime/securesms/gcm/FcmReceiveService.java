package org.thoughtcrime.securesms.gcm;

import android.content.Context;
import android.content.Intent;

import androidx.annotation.NonNull;

import com.google.firebase.messaging.FirebaseMessagingService;
import com.google.firebase.messaging.RemoteMessage;

import org.signal.core.util.logging.Log;
import org.thoughtcrime.securesms.dependencies.ApplicationDependencies;
import org.thoughtcrime.securesms.jobs.FcmRefreshJob;
import org.thoughtcrime.securesms.registration.PushChallengeRequest;
import org.thoughtcrime.securesms.service.KeyCachingService;
import org.thoughtcrime.securesms.service.KeyCachingService;
import org.thoughtcrime.securesms.util.TextSecurePreferences;

import java.util.Locale;

public class FcmReceiveService extends FirebaseMessagingService {

  private static final String TAG = FcmReceiveService.class.getSimpleName();


  @Override
  public void onMessageReceived(RemoteMessage remoteMessage) {
<<<<<<< HEAD
    if (KeyCachingService.isLocked()) {
      return;
    }

    Log.i(TAG, "onMessageReceived() ID: " + remoteMessage.getMessageId() + ", Delay: " + (System.currentTimeMillis() - remoteMessage.getSentTime()) + ", Original Priority: " + remoteMessage.getOriginalPriority());
=======
    Log.i(TAG, String.format(Locale.US,
                             "onMessageReceived() ID: %s, Delay: %d, Priority: %d, Original Priority: %d",
                             remoteMessage.getMessageId(),
                             (System.currentTimeMillis() - remoteMessage.getSentTime()),
                             remoteMessage.getPriority(),
                             remoteMessage.getOriginalPriority()));
>>>>>>> 2be30686

    String challenge = remoteMessage.getData().get("challenge");
    if (challenge != null) {
      handlePushChallenge(challenge);
    } else {
      handleReceivedNotification(ApplicationDependencies.getApplication());
    }
  }

  @Override
  public void onDeletedMessages() {
    Log.w(TAG, "onDeleteMessages() -- Messages may have been dropped. Doing a normal message fetch.");
    handleReceivedNotification(ApplicationDependencies.getApplication());
  }

  @Override
  public void onNewToken(String token) {
    Log.i(TAG, "onNewToken()");

    if (!TextSecurePreferences.isPushRegistered(ApplicationDependencies.getApplication())) {
      Log.i(TAG, "Got a new FCM token, but the user isn't registered.");
      return;
    }

    ApplicationDependencies.getJobManager().add(new FcmRefreshJob());
  }

  @Override
  public void onMessageSent(@NonNull String s) {
    Log.i(TAG, "onMessageSent()" + s);
  }

  @Override
  public void onSendError(@NonNull String s, @NonNull Exception e) {
    Log.w(TAG, "onSendError()", e);
  }

  private static void handleReceivedNotification(Context context) {
    try {
      context.startService(new Intent(context, FcmFetchService.class));
    } catch (Exception e) {
      Log.w(TAG, "Failed to start service. Falling back to legacy approach.");
      FcmFetchService.retrieveMessages(context);
    }
  }

  private static void handlePushChallenge(@NonNull String challenge) {
    Log.d(TAG, String.format("Got a push challenge \"%s\"", challenge));

    PushChallengeRequest.postChallengeResponse(challenge);
  }
}<|MERGE_RESOLUTION|>--- conflicted
+++ resolved
@@ -13,7 +13,6 @@
 import org.thoughtcrime.securesms.jobs.FcmRefreshJob;
 import org.thoughtcrime.securesms.registration.PushChallengeRequest;
 import org.thoughtcrime.securesms.service.KeyCachingService;
-import org.thoughtcrime.securesms.service.KeyCachingService;
 import org.thoughtcrime.securesms.util.TextSecurePreferences;
 
 import java.util.Locale;
@@ -25,20 +24,16 @@
 
   @Override
   public void onMessageReceived(RemoteMessage remoteMessage) {
-<<<<<<< HEAD
     if (KeyCachingService.isLocked()) {
       return;
     }
 
-    Log.i(TAG, "onMessageReceived() ID: " + remoteMessage.getMessageId() + ", Delay: " + (System.currentTimeMillis() - remoteMessage.getSentTime()) + ", Original Priority: " + remoteMessage.getOriginalPriority());
-=======
     Log.i(TAG, String.format(Locale.US,
                              "onMessageReceived() ID: %s, Delay: %d, Priority: %d, Original Priority: %d",
                              remoteMessage.getMessageId(),
                              (System.currentTimeMillis() - remoteMessage.getSentTime()),
                              remoteMessage.getPriority(),
                              remoteMessage.getOriginalPriority()));
->>>>>>> 2be30686
 
     String challenge = remoteMessage.getData().get("challenge");
     if (challenge != null) {
