--- conflicted
+++ resolved
@@ -23,15 +23,11 @@
 
   @Override
   public void onMessageReceived(RemoteMessage remoteMessage) {
-<<<<<<< HEAD
     if (KeyCachingService.isLocked()) {
       return;
     }
 
-    Log.i(TAG, "onMessageReceived() ID: " + remoteMessage.getMessageId() + ", Delay: " + (System.currentTimeMillis() - remoteMessage.getSentTime()));
-=======
     Log.i(TAG, "onMessageReceived() ID: " + remoteMessage.getMessageId() + ", Delay: " + (System.currentTimeMillis() - remoteMessage.getSentTime()) + ", Original Priority: " + remoteMessage.getOriginalPriority());
->>>>>>> e6e8786d
 
     String challenge = remoteMessage.getData().get("challenge");
     if (challenge != null) {
