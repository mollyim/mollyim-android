package org.thoughtcrime.securesms.gcm;

import android.content.Context;
import android.content.Intent;

import androidx.annotation.NonNull;

import com.google.firebase.messaging.FirebaseMessagingService;
import com.google.firebase.messaging.RemoteMessage;

import org.signal.core.util.logging.Log;
import org.thoughtcrime.securesms.dependencies.ApplicationDependencies;
import org.thoughtcrime.securesms.jobs.FcmRefreshJob;
import org.thoughtcrime.securesms.registration.PushChallengeRequest;
import org.thoughtcrime.securesms.service.KeyCachingService;
import org.thoughtcrime.securesms.util.TextSecurePreferences;

public class FcmReceiveService extends FirebaseMessagingService {

  private static final String TAG = FcmReceiveService.class.getSimpleName();

  @Override
  public void onMessageReceived(RemoteMessage remoteMessage) {
<<<<<<< HEAD
    if (KeyCachingService.isLocked()) return;

    Log.i(TAG, "FCM message... Delay: " + (System.currentTimeMillis() - remoteMessage.getSentTime()));
=======
    Log.i(TAG, "onMessageReceived() ID: " + remoteMessage.getMessageId() + ", Delay: " + (System.currentTimeMillis() - remoteMessage.getSentTime()));
>>>>>>> e0fc1918

    String challenge = remoteMessage.getData().get("challenge");
    if (challenge != null) {
      handlePushChallenge(challenge);
    } else {
      handleReceivedNotification(ApplicationDependencies.getApplication());
    }
  }

  @Override
  public void onDeletedMessages() {
    Log.w(TAG, "onDeleteMessages() -- Messages may have been dropped. Doing a normal message fetch.");
    handleReceivedNotification(ApplicationDependencies.getApplication());
  }

  @Override
  public void onNewToken(String token) {
    Log.i(TAG, "onNewToken()");

    if (!TextSecurePreferences.isPushRegistered(ApplicationDependencies.getApplication())) {
      Log.i(TAG, "Got a new FCM token, but the user isn't registered.");
      return;
    }

    ApplicationDependencies.getJobManager().add(new FcmRefreshJob());
  }

  private static void handleReceivedNotification(Context context) {
    try {
      context.startService(new Intent(context, FcmFetchService.class));
    } catch (Exception e) {
      Log.w(TAG, "Failed to start service. Falling back to legacy approach.");
      FcmFetchService.retrieveMessages(context);
    }
  }

  private static void handlePushChallenge(@NonNull String challenge) {
    Log.d(TAG, String.format("Got a push challenge \"%s\"", challenge));

    PushChallengeRequest.postChallengeResponse(challenge);
  }
}<|MERGE_RESOLUTION|>--- conflicted
+++ resolved
@@ -13,6 +13,7 @@
 import org.thoughtcrime.securesms.jobs.FcmRefreshJob;
 import org.thoughtcrime.securesms.registration.PushChallengeRequest;
 import org.thoughtcrime.securesms.service.KeyCachingService;
+import org.thoughtcrime.securesms.service.KeyCachingService;
 import org.thoughtcrime.securesms.util.TextSecurePreferences;
 
 public class FcmReceiveService extends FirebaseMessagingService {
@@ -21,13 +22,11 @@
 
   @Override
   public void onMessageReceived(RemoteMessage remoteMessage) {
-<<<<<<< HEAD
-    if (KeyCachingService.isLocked()) return;
+    if (KeyCachingService.isLocked()) {
+      return;
+    }
 
-    Log.i(TAG, "FCM message... Delay: " + (System.currentTimeMillis() - remoteMessage.getSentTime()));
-=======
     Log.i(TAG, "onMessageReceived() ID: " + remoteMessage.getMessageId() + ", Delay: " + (System.currentTimeMillis() - remoteMessage.getSentTime()));
->>>>>>> e0fc1918
 
     String challenge = remoteMessage.getData().get("challenge");
     if (challenge != null) {
