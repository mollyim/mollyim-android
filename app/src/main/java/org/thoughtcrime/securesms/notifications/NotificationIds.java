--- conflicted
+++ resolved
@@ -19,12 +19,8 @@
   public static final int DEVICE_TRANSFER                = 625420;
   //public static final int DONOR_BADGE_FAILURE          = 630001;
   public static final int FCM_FETCH                      = 630002;
-<<<<<<< HEAD
   //public static final int SMS_EXPORT_SERVICE           = 630003;
-=======
-  public static final int SMS_EXPORT_SERVICE             = 630003;
-  public static final int SMS_EXPORT_COMPLETE            = 630004;
->>>>>>> fc3db538
+  //public static final int SMS_EXPORT_COMPLETE          = 630004;
   public static final int STORY_THREAD                   = 700000;
   public static final int MESSAGE_DELIVERY_FAILURE       = 800000;
   public static final int STORY_MESSAGE_DELIVERY_FAILURE = 900000;
