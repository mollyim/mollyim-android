package org.thoughtcrime.securesms.notifications;

import androidx.annotation.NonNull;

import org.thoughtcrime.securesms.notifications.v2.ConversationId;

public final class NotificationIds {

<<<<<<< HEAD
  public static final int FCM_FAILURE                    = 12;
  public static final int PENDING_MESSAGES               = 1111;
  public static final int MESSAGE_SUMMARY                = 1338;
  //public static final int APPLICATION_MIGRATION        = 4242;
  //public static final int SMS_IMPORT_COMPLETE          = 31337;
  //public static final int PRE_REGISTRATION_SMS         = 5050;
  public static final int THREAD                         = 50000;
  public static final int INTERNAL_ERROR                 = 258069;
  //public static final int LEGACY_SQLCIPHER_MIGRATION   = 494949;
  public static final int USER_NOTIFICATION_MIGRATION    = 525600;
  public static final int DEVICE_TRANSFER                = 625420;
  //public static final int DONOR_BADGE_FAILURE          = 630001;
  public static final int FCM_FETCH                      = 630002;
  //public static final int SMS_EXPORT_SERVICE           = 630003;
  //public static final int SMS_EXPORT_COMPLETE          = 630004;
  public static final int STORY_THREAD                   = 700000;
  public static final int MESSAGE_DELIVERY_FAILURE       = 800000;
  public static final int STORY_MESSAGE_DELIVERY_FAILURE = 900000;
  public static final int UNREGISTERED_NOTIFICATION_ID   = 20230102;
=======
  public static final int FCM_FAILURE                       = 12;
  public static final int PENDING_MESSAGES                  = 1111;
  public static final int MESSAGE_SUMMARY                   = 1338;
  public static final int APPLICATION_MIGRATION             = 4242;
  public static final int SMS_IMPORT_COMPLETE               = 31337;
  public static final int MAY_HAVE_MESSAGES_NOTIFICATION_ID = 31365;
  public static final int PRE_REGISTRATION_SMS              = 5050;
  public static final int THREAD                            = 50000;
  public static final int INTERNAL_ERROR                    = 258069;
  public static final int LEGACY_SQLCIPHER_MIGRATION        = 494949;
  public static final int USER_NOTIFICATION_MIGRATION       = 525600;
  public static final int DEVICE_TRANSFER                   = 625420;
  public static final int DONOR_BADGE_FAILURE               = 630001;
  public static final int FCM_FETCH                         = 630002;
  public static final int SMS_EXPORT_SERVICE                = 630003;
  public static final int SMS_EXPORT_COMPLETE               = 630004;
  public static final int STORY_THREAD                      = 700000;
  public static final int MESSAGE_DELIVERY_FAILURE          = 800000;
  public static final int STORY_MESSAGE_DELIVERY_FAILURE    = 900000;
  public static final int UNREGISTERED_NOTIFICATION_ID      = 20230102;
>>>>>>> c82ed473

  private NotificationIds() { }

  public static int getNotificationIdForThread(@NonNull ConversationId conversationId) {
    if (conversationId.getGroupStoryId() != null) {
      return STORY_THREAD + conversationId.getGroupStoryId().intValue();
    } else {
      return THREAD + (int) conversationId.getThreadId();
    }
  }

  public static int getNotificationIdForMessageDeliveryFailed(@NonNull ConversationId conversationId) {
    if (conversationId.getGroupStoryId() != null) {
      return STORY_MESSAGE_DELIVERY_FAILURE + conversationId.getGroupStoryId().intValue();
    } else {
      return MESSAGE_DELIVERY_FAILURE + (int) conversationId.getThreadId();
    }
  }
}<|MERGE_RESOLUTION|>--- conflicted
+++ resolved
@@ -6,48 +6,26 @@
 
 public final class NotificationIds {
 
-<<<<<<< HEAD
-  public static final int FCM_FAILURE                    = 12;
-  public static final int PENDING_MESSAGES               = 1111;
-  public static final int MESSAGE_SUMMARY                = 1338;
-  //public static final int APPLICATION_MIGRATION        = 4242;
-  //public static final int SMS_IMPORT_COMPLETE          = 31337;
-  //public static final int PRE_REGISTRATION_SMS         = 5050;
-  public static final int THREAD                         = 50000;
-  public static final int INTERNAL_ERROR                 = 258069;
-  //public static final int LEGACY_SQLCIPHER_MIGRATION   = 494949;
-  public static final int USER_NOTIFICATION_MIGRATION    = 525600;
-  public static final int DEVICE_TRANSFER                = 625420;
-  //public static final int DONOR_BADGE_FAILURE          = 630001;
-  public static final int FCM_FETCH                      = 630002;
-  //public static final int SMS_EXPORT_SERVICE           = 630003;
-  //public static final int SMS_EXPORT_COMPLETE          = 630004;
-  public static final int STORY_THREAD                   = 700000;
-  public static final int MESSAGE_DELIVERY_FAILURE       = 800000;
-  public static final int STORY_MESSAGE_DELIVERY_FAILURE = 900000;
-  public static final int UNREGISTERED_NOTIFICATION_ID   = 20230102;
-=======
   public static final int FCM_FAILURE                       = 12;
   public static final int PENDING_MESSAGES                  = 1111;
   public static final int MESSAGE_SUMMARY                   = 1338;
-  public static final int APPLICATION_MIGRATION             = 4242;
-  public static final int SMS_IMPORT_COMPLETE               = 31337;
+  //public static final int APPLICATION_MIGRATION           = 4242;
+  //public static final int SMS_IMPORT_COMPLETE             = 31337;
   public static final int MAY_HAVE_MESSAGES_NOTIFICATION_ID = 31365;
-  public static final int PRE_REGISTRATION_SMS              = 5050;
+  //public static final int PRE_REGISTRATION_SMS            = 5050;
   public static final int THREAD                            = 50000;
   public static final int INTERNAL_ERROR                    = 258069;
-  public static final int LEGACY_SQLCIPHER_MIGRATION        = 494949;
+  //public static final int LEGACY_SQLCIPHER_MIGRATION      = 494949;
   public static final int USER_NOTIFICATION_MIGRATION       = 525600;
   public static final int DEVICE_TRANSFER                   = 625420;
-  public static final int DONOR_BADGE_FAILURE               = 630001;
+  //public static final int DONOR_BADGE_FAILURE             = 630001;
   public static final int FCM_FETCH                         = 630002;
-  public static final int SMS_EXPORT_SERVICE                = 630003;
-  public static final int SMS_EXPORT_COMPLETE               = 630004;
+  //public static final int SMS_EXPORT_SERVICE              = 630003;
+  //public static final int SMS_EXPORT_COMPLETE             = 630004;
   public static final int STORY_THREAD                      = 700000;
   public static final int MESSAGE_DELIVERY_FAILURE          = 800000;
   public static final int STORY_MESSAGE_DELIVERY_FAILURE    = 900000;
   public static final int UNREGISTERED_NOTIFICATION_ID      = 20230102;
->>>>>>> c82ed473
 
   private NotificationIds() { }
 
