package org.thoughtcrime.securesms.notifications.v2

import android.app.Notification
import android.app.PendingIntent
import android.content.Context
import android.graphics.Bitmap
import android.graphics.Color
import android.net.Uri
import android.os.Build
import android.text.TextUtils
import androidx.annotation.ColorInt
import androidx.annotation.DrawableRes
import androidx.annotation.StringRes
import androidx.core.app.NotificationCompat
import androidx.core.app.RemoteInput
import androidx.core.content.LocusIdCompat
import androidx.core.graphics.drawable.IconCompat
import org.signal.core.util.PendingIntentFlags.mutable
import org.thoughtcrime.securesms.R
import org.thoughtcrime.securesms.conversation.ConversationIntents
import org.thoughtcrime.securesms.database.RecipientTable
import org.thoughtcrime.securesms.database.SignalDatabase
import org.thoughtcrime.securesms.database.model.GroupRecord
import org.thoughtcrime.securesms.keyvalue.SignalStore
import org.thoughtcrime.securesms.notifications.NotificationChannels
import org.thoughtcrime.securesms.notifications.ReplyMethod
import org.thoughtcrime.securesms.preferences.widgets.NotificationPrivacyPreference
import org.thoughtcrime.securesms.recipients.Recipient
import org.thoughtcrime.securesms.recipients.RecipientUtil
import org.thoughtcrime.securesms.service.KeyCachingService
import org.thoughtcrime.securesms.util.AvatarUtil
import org.thoughtcrime.securesms.util.BubbleUtil
import org.thoughtcrime.securesms.util.ConversationUtil
import org.thoughtcrime.securesms.util.TextSecurePreferences
import java.util.Optional
import androidx.core.app.Person as PersonCompat

private const val BIG_PICTURE_DIMEN = 500

/**
 * Wraps the compat and OS versions of the Notification builders so we can more easily access native
 * features in newer versions. Also provides some domain specific helpers.
 *
 * Note: All business logic should exist in the base builder or the models that drive the notifications
 * like NotificationConversation and NotificationItemV2.
 */
sealed class NotificationBuilder(protected val context: Context) {

<<<<<<< HEAD
  private val privacy: NotificationPrivacyPreference = SignalStore.settings().messageNotificationsPrivacy
  private val isNotLocked: Boolean = !KeyCachingService.isLocked()
=======
  private val privacy: NotificationPrivacyPreference = SignalStore.settings.messageNotificationsPrivacy
  private val isNotLocked: Boolean = !KeyCachingService.isLocked(context)
>>>>>>> 6c302b70

  abstract fun setSmallIcon(@DrawableRes drawable: Int)
  abstract fun setColor(@ColorInt color: Int)
  abstract fun setCategory(category: String)
  abstract fun setGroup(group: String)
  abstract fun setGroupAlertBehavior(behavior: Int)
  abstract fun setChannelId(channelId: String)
  abstract fun setContentTitle(contentTitle: CharSequence)
  abstract fun setLargeIcon(largeIcon: Bitmap?)
  abstract fun setContentInfo(contentInfo: String)
  abstract fun setNumber(number: Int)
  abstract fun setContentText(contentText: CharSequence?)
  abstract fun setContentIntent(pendingIntent: PendingIntent?)
  abstract fun setDeleteIntent(deleteIntent: PendingIntent?)
  abstract fun setSortKey(sortKey: String)
  abstract fun setOnlyAlertOnce(onlyAlertOnce: Boolean)
  abstract fun setGroupSummary(isGroupSummary: Boolean)
  abstract fun setSubText(subText: String)
  abstract fun addMarkAsReadActionActual(state: NotificationState)
  abstract fun setPriority(priority: Int)
  abstract fun setAlarms(recipient: Recipient?)
  abstract fun setTicker(ticker: CharSequence?)
  abstract fun addTurnOffJoinedNotificationsAction(pendingIntent: PendingIntent?)
  abstract fun setAutoCancel(autoCancel: Boolean)
  abstract fun setLocusIdActual(locusId: String)
  abstract fun build(): Notification

  protected abstract fun addPersonActual(recipient: Recipient)
  protected abstract fun setShortcutIdActual(shortcutId: String)
  protected abstract fun setWhen(timestamp: Long)
  protected abstract fun addActions(replyMethod: ReplyMethod, conversation: NotificationConversation)
  protected abstract fun addMessagesActual(conversation: NotificationConversation, includeShortcut: Boolean)
  protected abstract fun addMessagesActual(state: NotificationState)
  protected abstract fun setBubbleMetadataActual(conversation: NotificationConversation, bubbleState: BubbleUtil.BubbleState)
  protected abstract fun setLights(@ColorInt color: Int, onTime: Int, offTime: Int)

  fun addPerson(recipient: Recipient) {
    if (privacy.isDisplayContact) {
      addPersonActual(recipient)
    }
  }

  fun setLocusId(locusId: String) {
    if (privacy.isDisplayContact && isNotLocked) {
      setLocusIdActual(locusId)
    }
  }

  fun setShortcutId(shortcutId: String) {
    if (privacy.isDisplayContact && isNotLocked) {
      setShortcutIdActual(shortcutId)
    }
  }

  fun setWhen(conversation: NotificationConversation) {
    if (conversation.getWhen() != 0L) {
      setWhen(conversation.getWhen())
    }
  }

  fun setWhen(notificationItem: NotificationItem?) {
    if (notificationItem != null && notificationItem.timestamp != 0L) {
      setWhen(notificationItem.timestamp)
    }
  }

  fun addReplyActions(conversation: NotificationConversation) {
    if (privacy.isDisplayMessage && isNotLocked && !conversation.recipient.isPushV1Group && RecipientUtil.isMessageRequestAccepted(context, conversation.recipient)) {
      if (conversation.recipient.isPushV2Group) {
        val group: Optional<GroupRecord> = SignalDatabase.groups.getGroup(conversation.recipient.requireGroupId())
        if (group.isPresent && group.get().isAnnouncementGroup && !group.get().isAdmin(Recipient.self())) {
          return
        }
      }

      addActions(ReplyMethod.forRecipient(conversation.recipient), conversation)
    }
  }

  fun addMarkAsReadAction(state: NotificationState) {
    if (privacy.isDisplayMessage && isNotLocked) {
      addMarkAsReadActionActual(state)
    }
  }

  fun addMessages(conversation: NotificationConversation) {
    addMessagesActual(conversation, privacy.isDisplayContact)
  }

  fun addMessages(state: NotificationState) {
    if (privacy.isDisplayNothing) {
      return
    }

    addMessagesActual(state)
  }

  fun setBubbleMetadata(conversation: NotificationConversation, bubbleState: BubbleUtil.BubbleState) {
    if (privacy.isDisplayContact && isNotLocked) {
      setBubbleMetadataActual(conversation, bubbleState)
    }
  }

  fun setSummaryContentText(recipient: Recipient?) {
    if (privacy.isDisplayContact && recipient != null) {
      setContentText(context.getString(R.string.MessageNotifier_most_recent_from_s, recipient.getDisplayName(context)))
    }

    recipient?.notificationChannel?.let { channel -> setChannelId(channel) }
  }

  fun setLights() {
    val ledColor: String = SignalStore.settings.messageLedColor

    if (ledColor != "none") {
      var blinkPattern = SignalStore.settings.messageLedBlinkPattern
      if (blinkPattern == "custom") {
        blinkPattern = TextSecurePreferences.getNotificationLedPatternCustom(context)
      }
      val (onTime: Int, offTime: Int) = blinkPattern.parseBlinkPattern()
      setLights(Color.parseColor(ledColor), onTime, offTime)
    }
  }

  private fun String.parseBlinkPattern(): Pair<Int, Int> {
    return split(",").let { parts -> parts[0].toInt() to parts[1].toInt() }
  }

  companion object {
    fun create(context: Context): NotificationBuilder {
      return NotificationBuilderCompat(context)
    }
  }

  /**
   * Notification builder using solely androidx/compat libraries.
   */
  private class NotificationBuilderCompat(context: Context) : NotificationBuilder(context) {
    val builder: NotificationCompat.Builder = NotificationCompat.Builder(context, NotificationChannels.getInstance().messagesChannel)

    override fun addActions(replyMethod: ReplyMethod, conversation: NotificationConversation) {
      val extender: NotificationCompat.WearableExtender = NotificationCompat.WearableExtender()

      val markAsRead: PendingIntent? = conversation.getMarkAsReadIntent(context)
      if (markAsRead != null) {
        val markAsReadAction: NotificationCompat.Action =
          NotificationCompat.Action.Builder(R.drawable.symbol_check_24, context.getString(R.string.MessageNotifier_mark_read), markAsRead)
            .setSemanticAction(NotificationCompat.Action.SEMANTIC_ACTION_MARK_AS_READ)
            .setShowsUserInterface(false)
            .build()

        builder.addAction(markAsReadAction)
        extender.addAction(markAsReadAction)
      }

      if (conversation.mostRecentNotification.canReply(context)) {
        val quickReply: PendingIntent? = conversation.getQuickReplyIntent(context)
        val remoteReply: PendingIntent? = conversation.getRemoteReplyIntent(context, replyMethod)

        val actionName: String = context.getString(R.string.MessageNotifier_reply)
        val label: String = context.getString(replyMethod.toLongDescription())
        val replyAction: NotificationCompat.Action? = if (Build.VERSION.SDK_INT >= 24 && remoteReply != null) {
          NotificationCompat.Action.Builder(R.drawable.symbol_reply_36, actionName, remoteReply)
            .addRemoteInput(RemoteInput.Builder(DefaultMessageNotifier.EXTRA_REMOTE_REPLY).setLabel(label).build())
            .setSemanticAction(NotificationCompat.Action.SEMANTIC_ACTION_REPLY)
            .setShowsUserInterface(false)
            .build()
        } else if (quickReply != null) {
          NotificationCompat.Action(R.drawable.symbol_reply_36, actionName, quickReply)
        } else {
          null
        }

        builder.addAction(replyAction)

        if (remoteReply != null) {
          val wearableReplyAction = NotificationCompat.Action.Builder(R.drawable.symbol_reply_24, actionName, remoteReply)
            .addRemoteInput(RemoteInput.Builder(DefaultMessageNotifier.EXTRA_REMOTE_REPLY).setLabel(label).build())
            .build()

          extender.addAction(wearableReplyAction)
        }
      }

      builder.extend(extender)
    }

    override fun addMarkAsReadActionActual(state: NotificationState) {
      val markAsRead: PendingIntent? = state.getMarkAsReadIntent(context)

      if (markAsRead != null) {
        val markAllAsReadAction = NotificationCompat.Action(R.drawable.symbol_check_24, context.getString(R.string.MessageNotifier_mark_all_as_read), markAsRead)
        builder.addAction(markAllAsReadAction)
        builder.extend(NotificationCompat.WearableExtender().addAction(markAllAsReadAction))
      }
    }

    override fun addTurnOffJoinedNotificationsAction(pendingIntent: PendingIntent?) {
      if (pendingIntent != null) {
        val turnOffTheseNotifications = NotificationCompat.Action(
          R.drawable.symbol_check_24,
          context.getString(R.string.MessageNotifier_turn_off_these_notifications),
          pendingIntent
        )

        builder.addAction(turnOffTheseNotifications)
      }
    }

    override fun addMessagesActual(conversation: NotificationConversation, includeShortcut: Boolean) {
      if (Build.VERSION.SDK_INT < 24) {
        val bigPictureUri: Uri? = conversation.getSlideBigPictureUri(context)
        if (bigPictureUri != null) {
          builder.setStyle(
            NotificationCompat.BigPictureStyle()
              .bigPicture(bigPictureUri.toBitmap(context, BIG_PICTURE_DIMEN))
              .setSummaryText(conversation.getContentText(context))
              .bigLargeIcon(null as Bitmap?)
          )
          return
        }
      }

      val self: PersonCompat = PersonCompat.Builder()
        .setBot(false)
        .setName(if (includeShortcut) Recipient.self().getDisplayName(context) else context.getString(R.string.SingleRecipientNotificationBuilder_you))
        .setIcon(AvatarUtil.getIconCompat(context, Recipient.self()))
        .setKey(ConversationUtil.getShortcutId(Recipient.self().id))
        .build()

      val messagingStyle: NotificationCompat.MessagingStyle = NotificationCompat.MessagingStyle(self)
      messagingStyle.conversationTitle = conversation.getConversationTitle(context)
      messagingStyle.isGroupConversation = conversation.isGroup

      conversation.notificationItems.forEach { notificationItem ->
        var person: PersonCompat? = null

        if (!notificationItem.isPersonSelf) {
          val personBuilder: PersonCompat.Builder = PersonCompat.Builder()
            .setBot(false)
            .setName(notificationItem.getPersonName(context))
            .setUri(notificationItem.getPersonUri())
            .setIcon(notificationItem.getPersonIcon(context))

          if (includeShortcut) {
            personBuilder.setKey(ConversationUtil.getShortcutId(notificationItem.authorRecipient))
          }

          person = personBuilder.build()
        }

        val (dataUri: Uri?, mimeType: String?) = notificationItem.getThumbnailInfo(context)

        messagingStyle.addMessage(NotificationCompat.MessagingStyle.Message(notificationItem.getPrimaryText(context), notificationItem.timestamp, person).setData(mimeType, dataUri))
      }

      builder.setStyle(messagingStyle)
    }

    override fun addMessagesActual(state: NotificationState) {
      if (Build.VERSION.SDK_INT >= 24) {
        return
      }

      val style: NotificationCompat.InboxStyle = NotificationCompat.InboxStyle()

      for (notificationItem: NotificationItem in state.notificationItems) {
        val line: CharSequence? = notificationItem.getInboxLine(context)
        if (line != null) {
          style.addLine(line)
        }
        addPerson(notificationItem.authorRecipient)
      }

      builder.setStyle(style)
    }

    override fun setAlarms(recipient: Recipient?) {
      if (NotificationChannels.supported()) {
        return
      }

      val ringtone: Uri? = recipient?.messageRingtone
      val vibrate = recipient?.messageVibrate

      val defaultRingtone: Uri = SignalStore.settings.messageNotificationSound
      val defaultVibrate: Boolean = SignalStore.settings.isMessageVibrateEnabled

      if (ringtone == null && !TextUtils.isEmpty(defaultRingtone.toString())) {
        builder.setSound(defaultRingtone)
      } else if (ringtone != null && ringtone.toString().isNotEmpty()) {
        builder.setSound(ringtone)
      }

      if (vibrate == RecipientTable.VibrateState.ENABLED || vibrate == RecipientTable.VibrateState.DEFAULT && defaultVibrate) {
        builder.setDefaults(Notification.DEFAULT_VIBRATE)
      }
    }

    override fun setBubbleMetadataActual(conversation: NotificationConversation, bubbleState: BubbleUtil.BubbleState) {
      if (Build.VERSION.SDK_INT < ConversationUtil.CONVERSATION_SUPPORT_VERSION) {
        return
      }

      val intent: PendingIntent? = NotificationPendingIntentHelper.getActivity(
        context,
        0,
        ConversationIntents.createBubbleIntent(context, conversation.recipient.id, conversation.thread.threadId),
        mutable()
      )

      if (intent != null) {
        val bubbleMetadata = NotificationCompat.BubbleMetadata.Builder(intent, AvatarUtil.getIconCompat(context, conversation.recipient))
          .setAutoExpandBubble(bubbleState === BubbleUtil.BubbleState.SHOWN)
          .setDesiredHeight(600)
          .setSuppressNotification(bubbleState === BubbleUtil.BubbleState.SHOWN)
          .build()

        builder.bubbleMetadata = bubbleMetadata
      }
    }

    override fun setLights(@ColorInt color: Int, onTime: Int, offTime: Int) {
      if (NotificationChannels.supported()) {
        return
      }

      builder.setLights(color, onTime, offTime)
    }

    override fun setSmallIcon(drawable: Int) {
      builder.setSmallIcon(drawable)
    }

    override fun setColor(@ColorInt color: Int) {
      builder.color = color
    }

    override fun setCategory(category: String) {
      builder.setCategory(category)
    }

    override fun setGroup(group: String) {
      if (Build.VERSION.SDK_INT < 24) {
        return
      }

      builder.setGroup(group)
    }

    override fun setGroupAlertBehavior(behavior: Int) {
      if (Build.VERSION.SDK_INT < 24) {
        return
      }

      builder.setGroupAlertBehavior(behavior)
    }

    override fun setChannelId(channelId: String) {
      builder.setChannelId(channelId)
    }

    override fun setContentTitle(contentTitle: CharSequence) {
      builder.setContentTitle(contentTitle)
    }

    override fun setLargeIcon(largeIcon: Bitmap?) {
      builder.setLargeIcon(largeIcon)
    }

    override fun setShortcutIdActual(shortcutId: String) {
      builder.setShortcutId(shortcutId)
    }

    override fun setContentInfo(contentInfo: String) {
      builder.setContentInfo(contentInfo)
    }

    override fun setNumber(number: Int) {
      builder.setNumber(number)
    }

    override fun setContentText(contentText: CharSequence?) {
      builder.setContentText(contentText)
    }

    override fun setTicker(ticker: CharSequence?) {
      builder.setTicker(ticker)
    }

    override fun setContentIntent(pendingIntent: PendingIntent?) {
      builder.setContentIntent(pendingIntent)
    }

    override fun setDeleteIntent(deleteIntent: PendingIntent?) {
      builder.setDeleteIntent(deleteIntent)
    }

    override fun setSortKey(sortKey: String) {
      builder.setSortKey(sortKey)
    }

    override fun setOnlyAlertOnce(onlyAlertOnce: Boolean) {
      builder.setOnlyAlertOnce(onlyAlertOnce)
    }

    override fun setPriority(priority: Int) {
      if (!NotificationChannels.supported()) {
        builder.priority = priority
      }
    }

    override fun setAutoCancel(autoCancel: Boolean) {
      builder.setAutoCancel(autoCancel)
    }

    override fun build(): Notification {
      return builder.build()
    }

    override fun addPersonActual(recipient: Recipient) {
      builder.addPerson(
        ConversationUtil.buildPerson(
          context,
          recipient
        )
      )
    }

    override fun setWhen(timestamp: Long) {
      builder.setWhen(timestamp)
      builder.setShowWhen(true)
    }

    override fun setGroupSummary(isGroupSummary: Boolean) {
      builder.setGroupSummary(isGroupSummary)
    }

    override fun setSubText(subText: String) {
      builder.setSubText(subText)
    }

    override fun setLocusIdActual(locusId: String) {
      builder.setLocusId(LocusIdCompat(locusId))
    }
  }
}

private fun Bitmap?.toIconCompat(): IconCompat? {
  return if (this != null) {
    IconCompat.createWithBitmap(this)
  } else {
    null
  }
}

@StringRes
private fun ReplyMethod.toLongDescription(): Int {
  return when (this) {
    ReplyMethod.GroupMessage -> R.string.MessageNotifier_reply
    ReplyMethod.SecureMessage -> R.string.NewConversationActivity__message
  }
}<|MERGE_RESOLUTION|>--- conflicted
+++ resolved
@@ -46,13 +46,8 @@
  */
 sealed class NotificationBuilder(protected val context: Context) {
 
-<<<<<<< HEAD
-  private val privacy: NotificationPrivacyPreference = SignalStore.settings().messageNotificationsPrivacy
+  private val privacy: NotificationPrivacyPreference = SignalStore.settings.messageNotificationsPrivacy
   private val isNotLocked: Boolean = !KeyCachingService.isLocked()
-=======
-  private val privacy: NotificationPrivacyPreference = SignalStore.settings.messageNotificationsPrivacy
-  private val isNotLocked: Boolean = !KeyCachingService.isLocked(context)
->>>>>>> 6c302b70
 
   abstract fun setSmallIcon(@DrawableRes drawable: Int)
   abstract fun setColor(@ColorInt color: Int)
