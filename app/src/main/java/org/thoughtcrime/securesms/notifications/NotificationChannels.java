--- conflicted
+++ resolved
@@ -652,13 +652,8 @@
 
     notificationManager.createNotificationChannels(Arrays.asList(messages, calls, failures, backups, lockedStatus, other, voiceNotes, joinEvents, background, callStatus, appAlerts));
 
-<<<<<<< HEAD
     if (FeatureFlags.selfUpdater()) {
-      NotificationChannel appUpdates = new NotificationChannel(APP_UPDATES, context.getString(R.string.NotificationChannel_app_updates), NotificationManager.IMPORTANCE_HIGH);
-=======
-    if (BuildConfig.PLAY_STORE_DISABLED) {
       NotificationChannel appUpdates = new NotificationChannel(APP_UPDATES, context.getString(R.string.NotificationChannel_app_updates), NotificationManager.IMPORTANCE_DEFAULT);
->>>>>>> c9d298c4
       notificationManager.createNotificationChannel(appUpdates);
     } else {
       notificationManager.deleteNotificationChannel(APP_UPDATES);
