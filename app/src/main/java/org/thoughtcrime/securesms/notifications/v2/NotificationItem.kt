--- conflicted
+++ resolved
@@ -267,13 +267,8 @@
   }
 
   override fun getThumbnailInfo(context: Context): ThumbnailInfo {
-<<<<<<< HEAD
-    if (thumbnailInfo.needsShrinking) {
-      if (SignalStore.settings().messageNotificationsPrivacy.isDisplayMessage && !KeyCachingService.isLocked()) {
-=======
-    return if (SignalStore.settings().messageNotificationsPrivacy.isDisplayMessage && !KeyCachingService.isLocked(context)) {
+    return if (SignalStore.settings().messageNotificationsPrivacy.isDisplayMessage && !KeyCachingService.isLocked()) {
       if (thumbnailInfo.needsShrinking) {
->>>>>>> 1222c307
         thumbnailInfo = NotificationThumbnails.get(context, this)
       }
 
