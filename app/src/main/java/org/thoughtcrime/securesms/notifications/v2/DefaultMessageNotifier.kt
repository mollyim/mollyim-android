package org.thoughtcrime.securesms.notifications.v2

import android.app.AlarmManager
import android.app.Application
import android.app.NotificationManager
import android.app.PendingIntent
import android.content.Context
import android.content.Intent
import android.os.Build
import android.service.notification.StatusBarNotification
import androidx.appcompat.view.ContextThemeWrapper
import androidx.core.content.ContextCompat
import me.leolin.shortcutbadger.ShortcutBadger
import org.signal.core.util.PendingIntentFlags
import org.signal.core.util.logging.Log
import org.thoughtcrime.securesms.R
import org.thoughtcrime.securesms.ScreenLockController
import org.thoughtcrime.securesms.database.SignalDatabase
import org.thoughtcrime.securesms.dependencies.ApplicationDependencies
import org.thoughtcrime.securesms.keyvalue.SignalStore
import org.thoughtcrime.securesms.messages.IncomingMessageObserver
import org.thoughtcrime.securesms.notifications.MessageNotifier
import org.thoughtcrime.securesms.notifications.MessageNotifier.ReminderReceiver
import org.thoughtcrime.securesms.notifications.NotificationCancellationHelper
import org.thoughtcrime.securesms.notifications.NotificationChannels
import org.thoughtcrime.securesms.notifications.NotificationIds
import org.thoughtcrime.securesms.notifications.profiles.NotificationProfile
import org.thoughtcrime.securesms.notifications.profiles.NotificationProfiles
import org.thoughtcrime.securesms.preferences.widgets.NotificationPrivacyPreference
import org.thoughtcrime.securesms.recipients.Recipient
import org.thoughtcrime.securesms.service.KeyCachingService
import org.thoughtcrime.securesms.service.WipeMemoryService
import org.thoughtcrime.securesms.util.BubbleUtil.BubbleState
import org.thoughtcrime.securesms.util.ServiceUtil
import org.thoughtcrime.securesms.webrtc.CallNotificationBuilder
import org.whispersystems.signalservice.internal.util.Util
import java.util.Optional
import java.util.concurrent.ConcurrentHashMap
import java.util.concurrent.Executor
import java.util.concurrent.Executors
import java.util.concurrent.TimeUnit
import java.util.concurrent.atomic.AtomicBoolean
import kotlin.collections.MutableMap.MutableEntry
import kotlin.math.max

/**
 * MessageNotifier implementation using the new system for creating and showing notifications.
 */
class DefaultMessageNotifier(context: Application) : MessageNotifier {
  @Volatile private var visibleThread: ConversationId? = null

  @Volatile private var lastDesktopActivityTimestamp: Long = -1

  @Volatile private var lastAudibleNotification: Long = -1

  @Volatile private var lastScheduledReminder: Long = 0
<<<<<<< HEAD
  @Volatile private var previousLockedStatus: Boolean = KeyCachingService.isLocked()
  @Volatile private var previousPrivacyPreference: NotificationPrivacyPreference = SignalStore.settings().messageNotificationsPrivacy
  @Volatile private var previousScreenLockState: Boolean = ScreenLockController.lockScreenAtStart
=======

  @Volatile private var previousLockedStatus: Boolean = KeyCachingService.isLocked(context)

  @Volatile private var previousPrivacyPreference: NotificationPrivacyPreference = SignalStore.settings().messageNotificationsPrivacy

>>>>>>> f3c6f2e3
  @Volatile private var previousState: NotificationState = NotificationState.EMPTY

  private val threadReminders: MutableMap<ConversationId, Reminder> = ConcurrentHashMap()
  private val stickyThreads: MutableMap<ConversationId, StickyThread> = mutableMapOf()

  private val executor = CancelableExecutor()

  override fun setVisibleThread(conversationId: ConversationId?) {
    visibleThread = conversationId
    stickyThreads.remove(conversationId)
  }

  override fun getVisibleThread(): Optional<ConversationId> {
    return Optional.ofNullable(visibleThread)
  }

  override fun clearVisibleThread() {
    setVisibleThread(null)
  }

  override fun setLastDesktopActivityTimestamp(timestamp: Long) {
    lastDesktopActivityTimestamp = timestamp
  }

  override fun notifyMessageDeliveryFailed(context: Context, recipient: Recipient, conversationId: ConversationId) {
    NotificationFactory.notifyMessageDeliveryFailed(context, recipient, conversationId, visibleThread)
  }

  override fun notifyProofRequired(context: Context, recipient: Recipient, conversationId: ConversationId) {
    NotificationFactory.notifyProofRequired(context, recipient, conversationId, visibleThread)
  }

  override fun cancelDelayedNotifications() {
    executor.cancel()
  }

  override fun updateNotification(context: Context) {
    updateNotification(context, null, false, 0, BubbleState.HIDDEN)
  }

  override fun updateNotification(context: Context, conversationId: ConversationId) {
    if (System.currentTimeMillis() - lastDesktopActivityTimestamp < DESKTOP_ACTIVITY_PERIOD) {
      Log.i(TAG, "Scheduling delayed notification...")
      executor.enqueue(context, conversationId)
    } else {
      updateNotification(context, conversationId, true)
    }
  }

  override fun updateNotification(context: Context, conversationId: ConversationId, defaultBubbleState: BubbleState) {
    updateNotification(context, conversationId, false, 0, defaultBubbleState)
  }

  override fun updateNotification(context: Context, conversationId: ConversationId, signal: Boolean) {
    updateNotification(context, conversationId, signal, 0, BubbleState.HIDDEN)
  }

  /**
   * @param signal is no longer used
   * @param reminderCount is not longer used
   */
  override fun updateNotification(
    context: Context,
    conversationId: ConversationId?,
    signal: Boolean,
    reminderCount: Int,
    defaultBubbleState: BubbleState
  ) {
    NotificationChannels.getInstance().ensureCustomChannelConsistency()

    val currentLockStatus: Boolean = KeyCachingService.isLocked()
    val currentPrivacyPreference: NotificationPrivacyPreference = SignalStore.settings().messageNotificationsPrivacy
    val currentScreenLockState: Boolean = ScreenLockController.lockScreenAtStart
    val notificationConfigurationChanged: Boolean = (
      currentLockStatus != previousLockedStatus ||
        currentPrivacyPreference != previousPrivacyPreference ||
        currentScreenLockState != previousScreenLockState
      )
    previousLockedStatus = currentLockStatus
    previousPrivacyPreference = currentPrivacyPreference
    previousScreenLockState = currentScreenLockState

    if (notificationConfigurationChanged) {
      stickyThreads.clear()
    }

    val notificationProfile: NotificationProfile? = NotificationProfiles.getActiveProfile(SignalDatabase.notificationProfiles.getProfiles())

    Log.internal().i(TAG, "sticky thread: $stickyThreads active profile: ${notificationProfile?.id ?: "none" }")
    var state: NotificationState = NotificationStateProvider.constructNotificationState(stickyThreads, notificationProfile)
    Log.internal().i(TAG, "state: $state")

    if (state.muteFilteredMessages.isNotEmpty()) {
      Log.i(TAG, "Marking ${state.muteFilteredMessages.size} muted messages as notified to skip notification")
      state.muteFilteredMessages.forEach { item ->
        SignalDatabase.messages.markAsNotified(item.id)
      }
    }

    if (state.profileFilteredMessages.isNotEmpty()) {
      Log.i(TAG, "Marking ${state.profileFilteredMessages.size} profile filtered messages as notified to skip notification")
      state.profileFilteredMessages.forEach { item ->
        SignalDatabase.messages.markAsNotified(item.id)
      }
    }

    if (!SignalStore.settings().isMessageNotificationsEnabled) {
      Log.i(TAG, "Marking ${state.conversations.size} conversations as notified to skip notification")
      state.conversations.forEach { conversation ->
        conversation.notificationItems.forEach { item ->
          SignalDatabase.messages.markAsNotified(item.id)
        }
      }
      return
    }

    val displayedNotifications: Set<Int>? = ServiceUtil.getNotificationManager(context).getDisplayedNotificationIds().getOrNull()
    if (displayedNotifications != null) {
      val cleanedUpThreads: MutableSet<ConversationId> = mutableSetOf()
      state.conversations.filterNot { it.hasNewNotifications() || displayedNotifications.contains(it.notificationId) }
        .forEach { conversation ->
          cleanedUpThreads += conversation.thread
          conversation.notificationItems.forEach { item ->
            SignalDatabase.messages.markAsNotified(item.id)
          }
        }
      if (cleanedUpThreads.isNotEmpty()) {
        Log.i(TAG, "Cleaned up ${cleanedUpThreads.size} thread(s) with dangling notifications")
        state = state.copy(conversations = state.conversations.filterNot { cleanedUpThreads.contains(it.thread) })
      }
    }

    val retainStickyThreadIds: Set<ConversationId> = state.getThreadsWithMostRecentNotificationFromSelf()
    stickyThreads.keys.retainAll { retainStickyThreadIds.contains(it) }

    if (state.isEmpty) {
      // MOLLY: Extracted to a separate function
      clearNotifications(context)
      return
    }

    val alertOverrides: Set<ConversationId> = threadReminders.filter { (_, reminder) -> reminder.lastNotified < System.currentTimeMillis() - REMINDER_TIMEOUT }.keys

    val threadsThatAlerted: Set<ConversationId> = NotificationFactory.notify(
      context = ContextThemeWrapper(context, R.style.TextSecure_LightTheme),
      state = state,
      visibleThread = visibleThread,
      targetThread = conversationId,
      defaultBubbleState = defaultBubbleState,
      lastAudibleNotification = lastAudibleNotification,
      notificationConfigurationChanged = notificationConfigurationChanged,
      alertOverrides = alertOverrides,
      previousState = previousState
    )

    previousState = state
    lastAudibleNotification = System.currentTimeMillis()

    updateReminderTimestamps(context, alertOverrides, threadsThatAlerted)
    NotificationThumbnails.removeAllExcept(state.notificationItems)

    ServiceUtil.getNotificationManager(context).cancelOrphanedNotifications(context, state, stickyThreads.map { it.value.notificationId }.toSet())
    updateBadge(context, state.messageCount)

    val messageIds: List<Long> = state.notificationItems.map { it.id }
    SignalDatabase.messages.setNotifiedTimestamp(System.currentTimeMillis(), messageIds)

    Log.i(TAG, "threads: ${state.threadCount} messages: ${state.messageCount}")

    if (Build.VERSION.SDK_INT >= 24) {
      val ids = state.conversations.filter { it.thread != visibleThread }.map { it.notificationId } + stickyThreads.map { (_, stickyThread) -> stickyThread.notificationId }
      val notShown = ids - ServiceUtil.getNotificationManager(context).getDisplayedNotificationIds().getOrDefault(emptySet())
      if (notShown.isNotEmpty()) {
        Log.e(TAG, "Notifications should be showing but are not for ${notShown.size} threads")
      }
    }
  }

  override fun clearNotifications(context: Context) {
    NotificationCancellationHelper.cancelAllMessageNotifications(context, stickyThreads.map { it.value.notificationId }.toSet())
    updateBadge(context, 0)
    clearReminderInternal(context)
  }

  override fun clearReminder(context: Context) {
    // Intentionally left blank
  }

  override fun addStickyThread(conversationId: ConversationId, earliestTimestamp: Long) {
    stickyThreads[conversationId] = StickyThread(conversationId, NotificationIds.getNotificationIdForThread(conversationId), earliestTimestamp)
  }

  override fun removeStickyThread(conversationId: ConversationId) {
    stickyThreads.remove(conversationId)
  }

  private fun updateReminderTimestamps(context: Context, alertOverrides: Set<ConversationId>, threadsThatAlerted: Set<ConversationId>) {
    if (SignalStore.settings().messageNotificationsRepeatAlerts == 0) {
      return
    }

    val iterator: MutableIterator<MutableEntry<ConversationId, Reminder>> = threadReminders.iterator()
    while (iterator.hasNext()) {
      val entry: MutableEntry<ConversationId, Reminder> = iterator.next()
      val (id: ConversationId, reminder: Reminder) = entry
      if (alertOverrides.contains(id)) {
        val notifyCount: Int = reminder.count + 1
        if (notifyCount >= SignalStore.settings().messageNotificationsRepeatAlerts) {
          iterator.remove()
        } else {
          entry.setValue(Reminder(lastAudibleNotification, notifyCount))
        }
      }
    }

    for (alertedThreadId: ConversationId in threadsThatAlerted) {
      threadReminders[alertedThreadId] = Reminder(lastAudibleNotification)
    }

    if (threadReminders.isNotEmpty()) {
      scheduleReminder(context)
    } else {
      lastScheduledReminder = 0
    }
  }

  private fun scheduleReminder(context: Context) {
    val timeout: Long = if (lastScheduledReminder != 0L) {
      max(TimeUnit.SECONDS.toMillis(5), REMINDER_TIMEOUT - (System.currentTimeMillis() - lastScheduledReminder))
    } else {
      REMINDER_TIMEOUT
    }

    val alarmManager: AlarmManager? = ContextCompat.getSystemService(context, AlarmManager::class.java)
    val pendingIntent: PendingIntent? = NotificationPendingIntentHelper.getBroadcast(context, 0, Intent(context, ReminderReceiver::class.java), PendingIntentFlags.updateCurrent())
    if (pendingIntent != null) {
      alarmManager?.set(AlarmManager.RTC_WAKEUP, System.currentTimeMillis() + timeout, pendingIntent)
      lastScheduledReminder = System.currentTimeMillis()
    }
  }

  private fun clearReminderInternal(context: Context) {
    lastScheduledReminder = 0
    threadReminders.clear()

    val pendingIntent: PendingIntent? = NotificationPendingIntentHelper.getBroadcast(context, 0, Intent(context, ReminderReceiver::class.java), PendingIntentFlags.cancelCurrent())
    if (pendingIntent != null) {
      val alarmManager: AlarmManager? = ContextCompat.getSystemService(context, AlarmManager::class.java)
      alarmManager?.cancel(pendingIntent)
    }
  }

  companion object {
    val TAG: String = Log.tag(DefaultMessageNotifier::class.java)

    private val REMINDER_TIMEOUT: Long = TimeUnit.MINUTES.toMillis(2)
    val MIN_AUDIBLE_PERIOD_MILLIS = TimeUnit.SECONDS.toMillis(2)
    val DESKTOP_ACTIVITY_PERIOD = TimeUnit.MINUTES.toMillis(1)

    const val EXTRA_REMOTE_REPLY = "extra_remote_reply"
    const val NOTIFICATION_GROUP = "messages"

    private fun updateBadge(context: Context, count: Int) {
      try {
        if (count == 0) ShortcutBadger.removeCount(context) else ShortcutBadger.applyCount(context, count)
      } catch (t: Throwable) {
        Log.w(TAG, t)
      }
    }
  }

  data class StickyThread(val conversationId: ConversationId, val notificationId: Int, val earliestTimestamp: Long)
  private data class Reminder(val lastNotified: Long, val count: Int = 0)
}

private fun StatusBarNotification.isMessageNotification(): Boolean {
  return id != NotificationIds.MESSAGE_SUMMARY &&
    id != KeyCachingService.SERVICE_RUNNING_ID &&
    id != WipeMemoryService.NOTIFICATION_ID &&
    id != IncomingMessageObserver.FOREGROUND_ID &&
    id != NotificationIds.PENDING_MESSAGES &&
    !CallNotificationBuilder.isWebRtcNotification(id)
}

private fun NotificationManager.getDisplayedNotificationIds(): Result<Set<Int>> {
  if (Build.VERSION.SDK_INT < 24) {
    return Result.failure(UnsupportedOperationException("SDK level too low"))
  }

  return try {
    Result.success(activeNotifications.filter { it.isMessageNotification() }.map { it.id }.toSet())
  } catch (e: Throwable) {
    Log.w(DefaultMessageNotifier.TAG, e)
    Result.failure(e)
  }
}

private fun NotificationManager.cancelOrphanedNotifications(context: Context, state: NotificationState, stickyNotifications: Set<Int>) {
  if (Build.VERSION.SDK_INT < 24) {
    return
  }

  try {
    activeNotifications.filter { it.isMessageNotification() && !stickyNotifications.contains(it.id) }
      .map { it.id }
      .filterNot { state.notificationIds.contains(it) }
      .forEach { id ->
        Log.d(DefaultMessageNotifier.TAG, "Cancelling orphaned notification: $id")
        NotificationCancellationHelper.cancel(context, id)
      }

    NotificationCancellationHelper.cancelMessageSummaryIfSoleNotification(context)
  } catch (e: Throwable) {
    Log.w(DefaultMessageNotifier.TAG, e)
  }
}

private class CancelableExecutor {
  private val executor: Executor = Executors.newSingleThreadExecutor()
  private val tasks: MutableSet<DelayedNotification> = mutableSetOf()

  fun enqueue(context: Context, conversationId: ConversationId) {
    execute(DelayedNotification(context, conversationId))
  }

  private fun execute(runnable: DelayedNotification) {
    synchronized(tasks) { tasks.add(runnable) }
    val wrapper = Runnable {
      runnable.run()
      synchronized(tasks) { tasks.remove(runnable) }
    }
    executor.execute(wrapper)
  }

  fun cancel() {
    synchronized(tasks) {
      for (task in tasks) {
        task.cancel()
      }
    }
  }

  private class DelayedNotification constructor(private val context: Context, private val thread: ConversationId) : Runnable {
    private val canceled = AtomicBoolean(false)
    private val delayUntil: Long = System.currentTimeMillis() + DELAY

    override fun run() {
      val delayMillis = delayUntil - System.currentTimeMillis()
      Log.i(TAG, "Waiting to notify: $delayMillis")
      if (delayMillis > 0) {
        Util.sleep(delayMillis)
      }
      if (!canceled.get()) {
        Log.i(TAG, "Not canceled, notifying...")
        ApplicationDependencies.getMessageNotifier().updateNotification(context, thread, true)
        ApplicationDependencies.getMessageNotifier().cancelDelayedNotifications()
      } else {
        Log.w(TAG, "Canceled, not notifying...")
      }
    }

    fun cancel() {
      canceled.set(true)
    }

    companion object {
      private val DELAY = TimeUnit.SECONDS.toMillis(5)
      private val TAG = Log.tag(DelayedNotification::class.java)
    }
  }
}<|MERGE_RESOLUTION|>--- conflicted
+++ resolved
@@ -54,17 +54,13 @@
   @Volatile private var lastAudibleNotification: Long = -1
 
   @Volatile private var lastScheduledReminder: Long = 0
-<<<<<<< HEAD
+
   @Volatile private var previousLockedStatus: Boolean = KeyCachingService.isLocked()
+
+  @Volatile private var previousScreenLockState: Boolean = ScreenLockController.lockScreenAtStart
+
   @Volatile private var previousPrivacyPreference: NotificationPrivacyPreference = SignalStore.settings().messageNotificationsPrivacy
-  @Volatile private var previousScreenLockState: Boolean = ScreenLockController.lockScreenAtStart
-=======
-
-  @Volatile private var previousLockedStatus: Boolean = KeyCachingService.isLocked(context)
-
-  @Volatile private var previousPrivacyPreference: NotificationPrivacyPreference = SignalStore.settings().messageNotificationsPrivacy
-
->>>>>>> f3c6f2e3
+
   @Volatile private var previousState: NotificationState = NotificationState.EMPTY
 
   private val threadReminders: MutableMap<ConversationId, Reminder> = ConcurrentHashMap()
