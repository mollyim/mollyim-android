package org.thoughtcrime.securesms.notifications.v2

import android.app.AlarmManager
import android.app.Application
import android.app.NotificationManager
import android.app.PendingIntent
import android.content.Context
import android.content.Intent
import android.os.Build
import android.service.notification.StatusBarNotification
import androidx.appcompat.view.ContextThemeWrapper
import androidx.core.content.ContextCompat
import me.leolin.shortcutbadger.ShortcutBadger
import org.signal.core.util.PendingIntentFlags
import org.signal.core.util.logging.Log
import org.thoughtcrime.securesms.R
<<<<<<< HEAD
import org.thoughtcrime.securesms.ScreenLockController
import org.thoughtcrime.securesms.database.MessageDatabase
=======
import org.thoughtcrime.securesms.database.MessageTable
>>>>>>> cb0e7ade
import org.thoughtcrime.securesms.database.SignalDatabase
import org.thoughtcrime.securesms.dependencies.ApplicationDependencies
import org.thoughtcrime.securesms.keyvalue.SignalStore
import org.thoughtcrime.securesms.messages.IncomingMessageObserver
import org.thoughtcrime.securesms.notifications.MessageNotifier
import org.thoughtcrime.securesms.notifications.MessageNotifier.ReminderReceiver
import org.thoughtcrime.securesms.notifications.NotificationCancellationHelper
import org.thoughtcrime.securesms.notifications.NotificationChannels
import org.thoughtcrime.securesms.notifications.NotificationIds
import org.thoughtcrime.securesms.notifications.profiles.NotificationProfile
import org.thoughtcrime.securesms.notifications.profiles.NotificationProfiles
import org.thoughtcrime.securesms.preferences.widgets.NotificationPrivacyPreference
import org.thoughtcrime.securesms.recipients.Recipient
import org.thoughtcrime.securesms.service.KeyCachingService
import org.thoughtcrime.securesms.service.WipeMemoryService
import org.thoughtcrime.securesms.util.BubbleUtil.BubbleState
import org.thoughtcrime.securesms.util.ServiceUtil
import org.thoughtcrime.securesms.webrtc.CallNotificationBuilder
import org.whispersystems.signalservice.internal.util.Util
import java.util.Optional
import java.util.concurrent.ConcurrentHashMap
import java.util.concurrent.Executor
import java.util.concurrent.Executors
import java.util.concurrent.TimeUnit
import java.util.concurrent.atomic.AtomicBoolean
import kotlin.collections.MutableMap.MutableEntry
import kotlin.math.max

/**
 * MessageNotifier implementation using the new system for creating and showing notifications.
 */
class DefaultMessageNotifier(context: Application) : MessageNotifier {
  @Volatile private var visibleThread: ConversationId? = null
  @Volatile private var lastDesktopActivityTimestamp: Long = -1
  @Volatile private var lastAudibleNotification: Long = -1
  @Volatile private var lastScheduledReminder: Long = 0
  @Volatile private var previousLockedStatus: Boolean = KeyCachingService.isLocked()
  @Volatile private var previousScreenLockState: Boolean = ScreenLockController.lockScreenAtStart
  @Volatile private var previousPrivacyPreference: NotificationPrivacyPreference = SignalStore.settings().messageNotificationsPrivacy
  @Volatile private var previousState: NotificationState = NotificationState.EMPTY

  private val threadReminders: MutableMap<ConversationId, Reminder> = ConcurrentHashMap()
  private val stickyThreads: MutableMap<ConversationId, StickyThread> = mutableMapOf()

  private val executor = CancelableExecutor()

  override fun setVisibleThread(conversationId: ConversationId?) {
    visibleThread = conversationId
    stickyThreads.remove(conversationId)
  }

  override fun getVisibleThread(): Optional<ConversationId> {
    return Optional.ofNullable(visibleThread)
  }

  override fun clearVisibleThread() {
    setVisibleThread(null)
  }

  override fun setLastDesktopActivityTimestamp(timestamp: Long) {
    lastDesktopActivityTimestamp = timestamp
  }

  override fun notifyMessageDeliveryFailed(context: Context, recipient: Recipient, conversationId: ConversationId) {
    NotificationFactory.notifyMessageDeliveryFailed(context, recipient, conversationId, visibleThread)
  }

  override fun notifyProofRequired(context: Context, recipient: Recipient, conversationId: ConversationId) {
    NotificationFactory.notifyProofRequired(context, recipient, conversationId, visibleThread)
  }

  override fun cancelDelayedNotifications() {
    executor.cancel()
  }

  override fun updateNotification(context: Context) {
    updateNotification(context, null, false, 0, BubbleState.HIDDEN)
  }

  override fun updateNotification(context: Context, conversationId: ConversationId) {
    if (System.currentTimeMillis() - lastDesktopActivityTimestamp < DESKTOP_ACTIVITY_PERIOD) {
      Log.i(TAG, "Scheduling delayed notification...")
      executor.enqueue(context, conversationId)
    } else {
      updateNotification(context, conversationId, true)
    }
  }

  override fun updateNotification(context: Context, conversationId: ConversationId, defaultBubbleState: BubbleState) {
    updateNotification(context, conversationId, false, 0, defaultBubbleState)
  }

  override fun updateNotification(context: Context, conversationId: ConversationId, signal: Boolean) {
    updateNotification(context, conversationId, signal, 0, BubbleState.HIDDEN)
  }

  /**
   * @param signal is no longer used
   * @param reminderCount is not longer used
   */
  override fun updateNotification(
    context: Context,
    conversationId: ConversationId?,
    signal: Boolean,
    reminderCount: Int,
    defaultBubbleState: BubbleState
  ) {
<<<<<<< HEAD
    val currentLockStatus: Boolean = KeyCachingService.isLocked()
    if (!currentLockStatus) {
      NotificationChannels.ensureCustomChannelConsistency(context)
    }
    val currentScreenLockState: Boolean = ScreenLockController.lockScreenAtStart
=======
    NotificationChannels.getInstance().ensureCustomChannelConsistency()

    val currentLockStatus: Boolean = KeyCachingService.isLocked(context)
>>>>>>> cb0e7ade
    val currentPrivacyPreference: NotificationPrivacyPreference = SignalStore.settings().messageNotificationsPrivacy
    val notificationConfigurationChanged: Boolean = currentLockStatus != previousLockedStatus ||
      currentPrivacyPreference != previousPrivacyPreference ||
      currentScreenLockState != previousScreenLockState
    previousLockedStatus = currentLockStatus
    previousScreenLockState = currentScreenLockState
    previousPrivacyPreference = currentPrivacyPreference

    if (notificationConfigurationChanged) {
      stickyThreads.clear()
    }

    val notificationProfile: NotificationProfile? = NotificationProfiles.getActiveProfile(SignalDatabase.notificationProfiles.getProfiles())

    Log.internal().i(TAG, "sticky thread: $stickyThreads active profile: ${notificationProfile?.id ?: "none" }")
    var state: NotificationState = NotificationStateProvider.constructNotificationState(stickyThreads, notificationProfile)
    Log.internal().i(TAG, "state: $state")

    if (state.muteFilteredMessages.isNotEmpty()) {
      Log.i(TAG, "Marking ${state.muteFilteredMessages.size} muted messages as notified to skip notification")
      state.muteFilteredMessages.forEach { item ->
        val messageTable: MessageTable = if (item.isMms) SignalDatabase.mms else SignalDatabase.sms
        messageTable.markAsNotified(item.id)
      }
    }

    if (state.profileFilteredMessages.isNotEmpty()) {
      Log.i(TAG, "Marking ${state.profileFilteredMessages.size} profile filtered messages as notified to skip notification")
      state.profileFilteredMessages.forEach { item ->
        val messageTable: MessageTable = if (item.isMms) SignalDatabase.mms else SignalDatabase.sms
        messageTable.markAsNotified(item.id)
      }
    }

    if (!SignalStore.settings().isMessageNotificationsEnabled) {
      Log.i(TAG, "Marking ${state.conversations.size} conversations as notified to skip notification")
      state.conversations.forEach { conversation ->
        conversation.notificationItems.forEach { item ->
          val messageTable: MessageTable = if (item.isMms) SignalDatabase.mms else SignalDatabase.sms
          messageTable.markAsNotified(item.id)
        }
      }
      return
    }

    val displayedNotifications: Set<Int>? = ServiceUtil.getNotificationManager(context).getDisplayedNotificationIds().getOrNull()
    if (displayedNotifications != null) {
      val cleanedUpThreads: MutableSet<ConversationId> = mutableSetOf()
      state.conversations.filterNot { it.hasNewNotifications() || displayedNotifications.contains(it.notificationId) }
        .forEach { conversation ->
          cleanedUpThreads += conversation.thread
          conversation.notificationItems.forEach { item ->
            val messageTable: MessageTable = if (item.isMms) SignalDatabase.mms else SignalDatabase.sms
            messageTable.markAsNotified(item.id)
          }
        }
      if (cleanedUpThreads.isNotEmpty()) {
        Log.i(TAG, "Cleaned up ${cleanedUpThreads.size} thread(s) with dangling notifications")
        state = state.copy(conversations = state.conversations.filterNot { cleanedUpThreads.contains(it.thread) })
      }
    }

    val retainStickyThreadIds: Set<ConversationId> = state.getThreadsWithMostRecentNotificationFromSelf()
    stickyThreads.keys.retainAll { retainStickyThreadIds.contains(it) }

    if (state.isEmpty) {
      clearNotifications(context)
      return
    }

    val alertOverrides: Set<ConversationId> = threadReminders.filter { (_, reminder) -> reminder.lastNotified < System.currentTimeMillis() - REMINDER_TIMEOUT }.keys

    val threadsThatAlerted: Set<ConversationId> = NotificationFactory.notify(
      context = ContextThemeWrapper(context, R.style.TextSecure_LightTheme),
      state = state,
      visibleThread = visibleThread,
      targetThread = conversationId,
      defaultBubbleState = defaultBubbleState,
      lastAudibleNotification = lastAudibleNotification,
      notificationConfigurationChanged = notificationConfigurationChanged,
      alertOverrides = alertOverrides,
      previousState = previousState
    )

    previousState = state
    lastAudibleNotification = System.currentTimeMillis()

    updateReminderTimestamps(context, alertOverrides, threadsThatAlerted)
    NotificationThumbnails.removeAllExcept(state.notificationItems)

    ServiceUtil.getNotificationManager(context).cancelOrphanedNotifications(context, state, stickyThreads.map { it.value.notificationId }.toSet())
    updateBadge(context, state.messageCount)

    val smsIds: MutableList<Long> = mutableListOf()
    val mmsIds: MutableList<Long> = mutableListOf()
    for (item: NotificationItem in state.notificationItems) {
      if (item.isMms) {
        mmsIds.add(item.id)
      } else {
        smsIds.add(item.id)
      }
    }
    SignalDatabase.mmsSms.setNotifiedTimestamp(System.currentTimeMillis(), smsIds, mmsIds)

    Log.i(TAG, "threads: ${state.threadCount} messages: ${state.messageCount}")

    if (Build.VERSION.SDK_INT >= 24) {
      val ids = state.conversations.filter { it.thread != visibleThread }.map { it.notificationId } + stickyThreads.map { (_, stickyThread) -> stickyThread.notificationId }
      val notShown = ids - ServiceUtil.getNotificationManager(context).getDisplayedNotificationIds().getOrDefault(emptySet())
      if (notShown.isNotEmpty()) {
        Log.e(TAG, "Notifications should be showing but are not for ${notShown.size} threads")
      }
    }
  }

  override fun clearNotifications(context: Context) {
    NotificationCancellationHelper.cancelAllMessageNotifications(context, stickyThreads.map { it.value.notificationId }.toSet())
    updateBadge(context, 0)
    clearReminderInternal(context)
  }

  override fun clearReminder(context: Context) {
    // Intentionally left blank
  }

  override fun addStickyThread(conversationId: ConversationId, earliestTimestamp: Long) {
    stickyThreads[conversationId] = StickyThread(conversationId, NotificationIds.getNotificationIdForThread(conversationId), earliestTimestamp)
  }

  override fun removeStickyThread(conversationId: ConversationId) {
    stickyThreads.remove(conversationId)
  }

  private fun updateReminderTimestamps(context: Context, alertOverrides: Set<ConversationId>, threadsThatAlerted: Set<ConversationId>) {
    if (SignalStore.settings().messageNotificationsRepeatAlerts == 0) {
      return
    }

    val iterator: MutableIterator<MutableEntry<ConversationId, Reminder>> = threadReminders.iterator()
    while (iterator.hasNext()) {
      val entry: MutableEntry<ConversationId, Reminder> = iterator.next()
      val (id: ConversationId, reminder: Reminder) = entry
      if (alertOverrides.contains(id)) {
        val notifyCount: Int = reminder.count + 1
        if (notifyCount >= SignalStore.settings().messageNotificationsRepeatAlerts) {
          iterator.remove()
        } else {
          entry.setValue(Reminder(lastAudibleNotification, notifyCount))
        }
      }
    }

    for (alertedThreadId: ConversationId in threadsThatAlerted) {
      threadReminders[alertedThreadId] = Reminder(lastAudibleNotification)
    }

    if (threadReminders.isNotEmpty()) {
      scheduleReminder(context)
    } else {
      lastScheduledReminder = 0
    }
  }

  private fun scheduleReminder(context: Context) {
    val timeout: Long = if (lastScheduledReminder != 0L) {
      max(TimeUnit.SECONDS.toMillis(5), REMINDER_TIMEOUT - (System.currentTimeMillis() - lastScheduledReminder))
    } else {
      REMINDER_TIMEOUT
    }

    val alarmManager: AlarmManager? = ContextCompat.getSystemService(context, AlarmManager::class.java)
    val pendingIntent: PendingIntent? = NotificationPendingIntentHelper.getBroadcast(context, 0, Intent(context, ReminderReceiver::class.java), PendingIntentFlags.updateCurrent())
    if (pendingIntent != null) {
      alarmManager?.set(AlarmManager.RTC_WAKEUP, System.currentTimeMillis() + timeout, pendingIntent)
      lastScheduledReminder = System.currentTimeMillis()
    }
  }

  private fun clearReminderInternal(context: Context) {
    lastScheduledReminder = 0
    threadReminders.clear()

    val pendingIntent: PendingIntent? = NotificationPendingIntentHelper.getBroadcast(context, 0, Intent(context, ReminderReceiver::class.java), PendingIntentFlags.cancelCurrent())
    if (pendingIntent != null) {
      val alarmManager: AlarmManager? = ContextCompat.getSystemService(context, AlarmManager::class.java)
      alarmManager?.cancel(pendingIntent)
    }
  }

  companion object {
    val TAG: String = Log.tag(DefaultMessageNotifier::class.java)

    private val REMINDER_TIMEOUT: Long = TimeUnit.MINUTES.toMillis(2)
    val MIN_AUDIBLE_PERIOD_MILLIS = TimeUnit.SECONDS.toMillis(2)
    val DESKTOP_ACTIVITY_PERIOD = TimeUnit.MINUTES.toMillis(1)

    const val EXTRA_REMOTE_REPLY = "extra_remote_reply"
    const val NOTIFICATION_GROUP = "messages"

    private fun updateBadge(context: Context, count: Int) {
      try {
        if (count == 0) ShortcutBadger.removeCount(context) else ShortcutBadger.applyCount(context, count)
      } catch (t: Throwable) {
        Log.w(TAG, t)
      }
    }
  }

  data class StickyThread(val conversationId: ConversationId, val notificationId: Int, val earliestTimestamp: Long)
  private data class Reminder(val lastNotified: Long, val count: Int = 0)
}

private fun StatusBarNotification.isMessageNotification(): Boolean {
  return id != NotificationIds.MESSAGE_SUMMARY &&
    id != KeyCachingService.SERVICE_RUNNING_ID &&
    id != WipeMemoryService.NOTIFICATION_ID &&
    id != IncomingMessageObserver.FOREGROUND_ID &&
    id != NotificationIds.PENDING_MESSAGES &&
    !CallNotificationBuilder.isWebRtcNotification(id)
}

private fun NotificationManager.getDisplayedNotificationIds(): Result<Set<Int>> {
  if (Build.VERSION.SDK_INT < 24) {
    return Result.failure(UnsupportedOperationException("SDK level too low"))
  }

  return try {
    Result.success(activeNotifications.filter { it.isMessageNotification() }.map { it.id }.toSet())
  } catch (e: Throwable) {
    Log.w(DefaultMessageNotifier.TAG, e)
    Result.failure(e)
  }
}

private fun NotificationManager.cancelOrphanedNotifications(context: Context, state: NotificationState, stickyNotifications: Set<Int>) {
  if (Build.VERSION.SDK_INT < 24) {
    return
  }

  try {
    activeNotifications.filter { it.isMessageNotification() && !stickyNotifications.contains(it.id) }
      .map { it.id }
      .filterNot { state.notificationIds.contains(it) }
      .forEach { id ->
        Log.d(DefaultMessageNotifier.TAG, "Cancelling orphaned notification: $id")
        NotificationCancellationHelper.cancel(context, id)
      }

    NotificationCancellationHelper.cancelMessageSummaryIfSoleNotification(context)
  } catch (e: Throwable) {
    Log.w(DefaultMessageNotifier.TAG, e)
  }
}

private class CancelableExecutor {
  private val executor: Executor = Executors.newSingleThreadExecutor()
  private val tasks: MutableSet<DelayedNotification> = mutableSetOf()

  fun enqueue(context: Context, conversationId: ConversationId) {
    execute(DelayedNotification(context, conversationId))
  }

  private fun execute(runnable: DelayedNotification) {
    synchronized(tasks) { tasks.add(runnable) }
    val wrapper = Runnable {
      runnable.run()
      synchronized(tasks) { tasks.remove(runnable) }
    }
    executor.execute(wrapper)
  }

  fun cancel() {
    synchronized(tasks) {
      for (task in tasks) {
        task.cancel()
      }
    }
  }

  private class DelayedNotification constructor(private val context: Context, private val thread: ConversationId) : Runnable {
    private val canceled = AtomicBoolean(false)
    private val delayUntil: Long = System.currentTimeMillis() + DELAY

    override fun run() {
      val delayMillis = delayUntil - System.currentTimeMillis()
      Log.i(TAG, "Waiting to notify: $delayMillis")
      if (delayMillis > 0) {
        Util.sleep(delayMillis)
      }
      if (!canceled.get()) {
        Log.i(TAG, "Not canceled, notifying...")
        ApplicationDependencies.getMessageNotifier().updateNotification(context, thread, true)
        ApplicationDependencies.getMessageNotifier().cancelDelayedNotifications()
      } else {
        Log.w(TAG, "Canceled, not notifying...")
      }
    }

    fun cancel() {
      canceled.set(true)
    }

    companion object {
      private val DELAY = TimeUnit.SECONDS.toMillis(5)
      private val TAG = Log.tag(DelayedNotification::class.java)
    }
  }
}<|MERGE_RESOLUTION|>--- conflicted
+++ resolved
@@ -14,12 +14,8 @@
 import org.signal.core.util.PendingIntentFlags
 import org.signal.core.util.logging.Log
 import org.thoughtcrime.securesms.R
-<<<<<<< HEAD
 import org.thoughtcrime.securesms.ScreenLockController
-import org.thoughtcrime.securesms.database.MessageDatabase
-=======
 import org.thoughtcrime.securesms.database.MessageTable
->>>>>>> cb0e7ade
 import org.thoughtcrime.securesms.database.SignalDatabase
 import org.thoughtcrime.securesms.dependencies.ApplicationDependencies
 import org.thoughtcrime.securesms.keyvalue.SignalStore
@@ -57,8 +53,8 @@
   @Volatile private var lastAudibleNotification: Long = -1
   @Volatile private var lastScheduledReminder: Long = 0
   @Volatile private var previousLockedStatus: Boolean = KeyCachingService.isLocked()
+  @Volatile private var previousPrivacyPreference: NotificationPrivacyPreference = SignalStore.settings().messageNotificationsPrivacy
   @Volatile private var previousScreenLockState: Boolean = ScreenLockController.lockScreenAtStart
-  @Volatile private var previousPrivacyPreference: NotificationPrivacyPreference = SignalStore.settings().messageNotificationsPrivacy
   @Volatile private var previousState: NotificationState = NotificationState.EMPTY
 
   private val threadReminders: MutableMap<ConversationId, Reminder> = ConcurrentHashMap()
@@ -127,24 +123,19 @@
     reminderCount: Int,
     defaultBubbleState: BubbleState
   ) {
-<<<<<<< HEAD
+    NotificationChannels.getInstance().ensureCustomChannelConsistency()
+
     val currentLockStatus: Boolean = KeyCachingService.isLocked()
-    if (!currentLockStatus) {
-      NotificationChannels.ensureCustomChannelConsistency(context)
-    }
+    val currentPrivacyPreference: NotificationPrivacyPreference = SignalStore.settings().messageNotificationsPrivacy
     val currentScreenLockState: Boolean = ScreenLockController.lockScreenAtStart
-=======
-    NotificationChannels.getInstance().ensureCustomChannelConsistency()
-
-    val currentLockStatus: Boolean = KeyCachingService.isLocked(context)
->>>>>>> cb0e7ade
-    val currentPrivacyPreference: NotificationPrivacyPreference = SignalStore.settings().messageNotificationsPrivacy
-    val notificationConfigurationChanged: Boolean = currentLockStatus != previousLockedStatus ||
-      currentPrivacyPreference != previousPrivacyPreference ||
-      currentScreenLockState != previousScreenLockState
+    val notificationConfigurationChanged: Boolean = (
+      currentLockStatus != previousLockedStatus ||
+        currentPrivacyPreference != previousPrivacyPreference ||
+        currentScreenLockState != previousScreenLockState
+      )
     previousLockedStatus = currentLockStatus
+    previousPrivacyPreference = currentPrivacyPreference
     previousScreenLockState = currentScreenLockState
-    previousPrivacyPreference = currentPrivacyPreference
 
     if (notificationConfigurationChanged) {
       stickyThreads.clear()
@@ -204,6 +195,7 @@
     stickyThreads.keys.retainAll { retainStickyThreadIds.contains(it) }
 
     if (state.isEmpty) {
+      // MOLLY: Extracted to a separate function
       clearNotifications(context)
       return
     }
