package org.thoughtcrime.securesms.notifications.v2

import android.app.PendingIntent
import android.content.Context
import android.content.Intent
import android.graphics.drawable.Drawable
import android.net.Uri
import android.text.SpannableStringBuilder
import androidx.core.app.TaskStackBuilder
import org.signal.core.util.PendingIntentFlags
import org.signal.core.util.logging.Log
import org.thoughtcrime.securesms.R
import org.thoughtcrime.securesms.avatar.fallback.FallbackAvatar
import org.thoughtcrime.securesms.avatar.fallback.FallbackAvatarDrawable
import org.thoughtcrime.securesms.contacts.TurnOffContactJoinedNotificationsActivity
import org.thoughtcrime.securesms.conversation.ConversationIntents
import org.thoughtcrime.securesms.conversation.colors.AvatarColor
import org.thoughtcrime.securesms.keyvalue.SignalStore
import org.thoughtcrime.securesms.notifications.DeleteNotificationReceiver
import org.thoughtcrime.securesms.notifications.MarkReadReceiver
import org.thoughtcrime.securesms.notifications.NotificationChannels
import org.thoughtcrime.securesms.notifications.NotificationIds
import org.thoughtcrime.securesms.notifications.RemoteReplyReceiver
import org.thoughtcrime.securesms.notifications.ReplyMethod
import org.thoughtcrime.securesms.preferences.widgets.NotificationPrivacyPreference
import org.thoughtcrime.securesms.recipients.Recipient
import org.thoughtcrime.securesms.service.KeyCachingService
import org.thoughtcrime.securesms.stories.StoryViewerArgs
import org.thoughtcrime.securesms.stories.viewer.StoryViewerActivity
import org.thoughtcrime.securesms.util.Util

/**
 * Encapsulate all the notifications for a given conversation (thread) and the top
 * level information about said conversation.
 */
data class NotificationConversation(
  val recipient: Recipient,
  val thread: ConversationId,
  val notificationItems: List<NotificationItem>
) {
  val mostRecentNotification: NotificationItem = notificationItems.last()
  val notificationId: Int = NotificationIds.getNotificationIdForThread(thread)
  val sortKey: Long = Long.MAX_VALUE - mostRecentNotification.timestamp
  val messageCount: Int = notificationItems.size
  val isGroup: Boolean = recipient.isGroup
  val isOnlyContactJoinedEvent: Boolean = messageCount == 1 && mostRecentNotification.isJoined

  fun getContentTitle(context: Context): CharSequence {
    return if (SignalStore.settings.messageNotificationsPrivacy.isDisplayContact) {
      getDisplayName(context)
    } else {
      context.getString(R.string.SingleRecipientNotificationBuilder_signal)
    }
  }

  fun getContactLargeIcon(context: Context): Drawable? {
    return if (SignalStore.settings.messageNotificationsPrivacy.isDisplayContact) {
      recipient.getContactDrawable(context)
    } else {
      FallbackAvatarDrawable(context, FallbackAvatar.forTextOrDefault("Unknown", AvatarColor.UNKNOWN)).circleCrop()
    }
  }

  fun getSlideBigPictureUri(context: Context): Uri? {
<<<<<<< HEAD
    return if (notificationItems.size == 1 && SignalStore.settings().messageNotificationsPrivacy.isDisplayMessage && !KeyCachingService.isLocked()) {
=======
    return if (notificationItems.size == 1 && SignalStore.settings.messageNotificationsPrivacy.isDisplayMessage && !KeyCachingService.isLocked(context)) {
>>>>>>> 6c302b70
      mostRecentNotification.getBigPictureUri()
    } else {
      null
    }
  }

  fun getContentText(context: Context): CharSequence? {
    val privacy: NotificationPrivacyPreference = SignalStore.settings.messageNotificationsPrivacy
    val stringBuilder = SpannableStringBuilder()

    if (privacy.isDisplayContact && recipient.isGroup) {
      stringBuilder.append(Util.getBoldedString(mostRecentNotification.authorRecipient.getDisplayName(context) + ": "))
    }

    return if (privacy.isDisplayMessage) {
      stringBuilder.append(mostRecentNotification.getPrimaryText(context))
    } else {
      stringBuilder.append(context.getString(R.string.SingleRecipientNotificationBuilder_new_message))
    }
  }

  fun getConversationTitle(context: Context): CharSequence? {
    if (SignalStore.settings.messageNotificationsPrivacy.isDisplayContact) {
      return if (isGroup) getDisplayName(context) else null
    }
    return context.getString(R.string.SingleRecipientNotificationBuilder_signal)
  }

  fun getWhen(): Long {
    return mostRecentNotification.timestamp
  }

  fun hasNewNotifications(): Boolean {
    return notificationItems.any { it.isNewNotification }
  }

  fun getChannelId(): String {
    return if (isOnlyContactJoinedEvent) {
      NotificationChannels.getInstance().JOIN_EVENTS
    } else {
      recipient.notificationChannel ?: NotificationChannels.getInstance().messagesChannel
    }
  }

  fun hasSameContent(other: NotificationConversation?): Boolean {
    if (other == null) {
      return false
    }

    return messageCount == other.messageCount && notificationItems.zip(other.notificationItems).all { (item, otherItem) -> item.hasSameContent(otherItem) }
  }

  fun getPendingIntent(context: Context): PendingIntent? {
    val intent: Intent = if (thread.groupStoryId != null) {
      StoryViewerActivity.createIntent(
        context,
        StoryViewerArgs(
          recipientId = recipient.id,
          storyId = thread.groupStoryId,
          isInHiddenStoryMode = recipient.shouldHideStory,
          isFromNotification = true,
          groupReplyStartPosition = mostRecentNotification.getStartingPosition(context)
        )
      )
    } else {
      ConversationIntents.createBuilderSync(context, recipient.id, thread.threadId)
        .withStartingPosition(mostRecentNotification.getStartingPosition(context))
        .build()
    }.makeUniqueToPreventMerging()

    return try {
      TaskStackBuilder.create(context)
        .addNextIntentWithParentStack(intent)
        .getPendingIntent(0, PendingIntentFlags.updateCurrent())
    } catch (e: NullPointerException) {
      Log.w(NotificationFactory.TAG, "Vivo device quirk sometimes throws NPE", e)
      intent.addFlags(Intent.FLAG_ACTIVITY_NEW_TASK)
      NotificationPendingIntentHelper.getActivity(context, 0, intent, PendingIntentFlags.updateCurrent())
    } catch (e: SecurityException) {
      Log.w(NotificationFactory.TAG, "TaskStackBuilder too many pending intents device quirk: ${e.message}")
      null
    }
  }

  fun getDeleteIntent(context: Context): PendingIntent? {
    val ids = LongArray(notificationItems.size)
    val mms = BooleanArray(ids.size)
    notificationItems.forEachIndexed { index, notificationItem ->
      ids[index] = notificationItem.id
      mms[index] = notificationItem.isMms
    }

    val intent = Intent(context, DeleteNotificationReceiver::class.java)
      .setAction(DeleteNotificationReceiver.DELETE_NOTIFICATION_ACTION)
      .putExtra(DeleteNotificationReceiver.EXTRA_IDS, ids)
      .putExtra(DeleteNotificationReceiver.EXTRA_MMS, mms)
      .putParcelableArrayListExtra(DeleteNotificationReceiver.EXTRA_THREADS, arrayListOf(thread))
      .makeUniqueToPreventMerging()

    return NotificationPendingIntentHelper.getBroadcast(context, 0, intent, PendingIntentFlags.updateCurrent())
  }

  fun getMarkAsReadIntent(context: Context): PendingIntent? {
    val intent = Intent(context, MarkReadReceiver::class.java)
      .setAction(MarkReadReceiver.CLEAR_ACTION)
      .putParcelableArrayListExtra(MarkReadReceiver.THREADS_EXTRA, arrayListOf(mostRecentNotification.thread))
      .putExtra(MarkReadReceiver.NOTIFICATION_ID_EXTRA, notificationId)
      .makeUniqueToPreventMerging()

    return NotificationPendingIntentHelper.getBroadcast(context, (thread.threadId * 2).toInt(), intent, PendingIntentFlags.updateCurrent())
  }

  fun getQuickReplyIntent(context: Context): PendingIntent? {
    val intent: Intent = ConversationIntents.createPopUpBuilder(context, recipient.id, mostRecentNotification.thread.threadId)
      .build()
      .makeUniqueToPreventMerging()

    return NotificationPendingIntentHelper.getActivity(context, (thread.threadId * 2).toInt() + 1, intent, PendingIntentFlags.updateCurrent())
  }

  fun getRemoteReplyIntent(context: Context, replyMethod: ReplyMethod): PendingIntent? {
    val intent = Intent(context, RemoteReplyReceiver::class.java)
      .setAction(RemoteReplyReceiver.REPLY_ACTION)
      .putExtra(RemoteReplyReceiver.RECIPIENT_EXTRA, recipient.id)
      .putExtra(RemoteReplyReceiver.REPLY_METHOD, replyMethod)
      .putExtra(RemoteReplyReceiver.EARLIEST_TIMESTAMP, notificationItems.first().timestamp)
      .putExtra(RemoteReplyReceiver.GROUP_STORY_ID_EXTRA, notificationItems.first().thread.groupStoryId ?: Long.MIN_VALUE)
      .makeUniqueToPreventMerging()

    return NotificationPendingIntentHelper.getBroadcast(context, (thread.threadId * 2).toInt() + 1, intent, PendingIntentFlags.updateCurrent())
  }

  fun getTurnOffJoinedNotificationsIntent(context: Context): PendingIntent? {
    return NotificationPendingIntentHelper.getActivity(
      context,
      0,
      TurnOffContactJoinedNotificationsActivity.newIntent(context, thread.threadId),
      PendingIntentFlags.updateCurrent()
    )
  }

  private fun getDisplayName(context: Context): String {
    return if (thread.groupStoryId != null) {
      context.getString(R.string.SingleRecipientNotificationBuilder__s_dot_story, recipient.getDisplayName(context))
    } else {
      recipient.getDisplayName(context)
    }
  }

  override fun toString(): String {
    return "NotificationConversation(thread=$thread, notificationItems=$notificationItems, messageCount=$messageCount, hasNewNotifications=${hasNewNotifications()})"
  }
}<|MERGE_RESOLUTION|>--- conflicted
+++ resolved
@@ -62,11 +62,7 @@
   }
 
   fun getSlideBigPictureUri(context: Context): Uri? {
-<<<<<<< HEAD
-    return if (notificationItems.size == 1 && SignalStore.settings().messageNotificationsPrivacy.isDisplayMessage && !KeyCachingService.isLocked()) {
-=======
-    return if (notificationItems.size == 1 && SignalStore.settings.messageNotificationsPrivacy.isDisplayMessage && !KeyCachingService.isLocked(context)) {
->>>>>>> 6c302b70
+    return if (notificationItems.size == 1 && SignalStore.settings.messageNotificationsPrivacy.isDisplayMessage && !KeyCachingService.isLocked()) {
       mostRecentNotification.getBigPictureUri()
     } else {
       null
