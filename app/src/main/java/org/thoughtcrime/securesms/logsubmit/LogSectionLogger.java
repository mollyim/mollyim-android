package org.thoughtcrime.securesms.logsubmit;

import android.content.Context;

import androidx.annotation.NonNull;

import org.thoughtcrime.securesms.logging.LogManager;

<<<<<<< HEAD
import java.io.IOException;

=======
>>>>>>> e2b6e854
public class LogSectionLogger implements LogSection {

  @Override
  public @NonNull String getTitle() {
    return "LOGGER";
  }

  @Override
  public @NonNull CharSequence getContent(@NonNull Context context) {
<<<<<<< HEAD
    try {
      return LogManager.getPersistentLogger().getLog();
    } catch (IOException e) {
      return "Failed to retrieve.";
    }
=======
    CharSequence logs = ApplicationContext.getInstance(context).getPersistentLogger().getLogs();
    return logs != null ? logs : "Unable to retrieve logs.";
>>>>>>> e2b6e854
  }
}<|MERGE_RESOLUTION|>--- conflicted
+++ resolved
@@ -4,13 +4,8 @@
 
 import androidx.annotation.NonNull;
 
-import org.thoughtcrime.securesms.logging.LogManager;
+import org.signal.core.util.logging.LogManager;
 
-<<<<<<< HEAD
-import java.io.IOException;
-
-=======
->>>>>>> e2b6e854
 public class LogSectionLogger implements LogSection {
 
   @Override
@@ -20,15 +15,7 @@
 
   @Override
   public @NonNull CharSequence getContent(@NonNull Context context) {
-<<<<<<< HEAD
-    try {
-      return LogManager.getPersistentLogger().getLog();
-    } catch (IOException e) {
-      return "Failed to retrieve.";
-    }
-=======
-    CharSequence logs = ApplicationContext.getInstance(context).getPersistentLogger().getLogs();
+    CharSequence logs = LogManager.getPersistentLogger().getLogs();
     return logs != null ? logs : "Unable to retrieve logs.";
->>>>>>> e2b6e854
   }
 }