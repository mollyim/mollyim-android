package org.thoughtcrime.securesms.logsubmit;

import android.net.Uri;

import androidx.annotation.NonNull;
import androidx.annotation.Nullable;
import androidx.lifecycle.LiveData;
import androidx.lifecycle.MutableLiveData;
import androidx.lifecycle.ViewModel;
import androidx.lifecycle.ViewModelProvider;

import org.signal.core.util.Stopwatch;
import org.signal.core.util.logging.Log;
import org.signal.core.util.tracing.Tracer;
<<<<<<< HEAD
import org.signal.paging.LivePagedData;
import org.signal.paging.PagedData;
import org.signal.paging.PagedDataSource;
import org.signal.paging.PagingConfig;
import org.signal.paging.PagingController;
import org.signal.paging.ProxyPagingController;
=======
import org.signal.debuglogsviewer.DebugLogsViewer;
>>>>>>> 50ed4557
import org.thoughtcrime.securesms.database.LogDatabase;
import org.thoughtcrime.securesms.dependencies.AppDependencies;
import org.thoughtcrime.securesms.util.SingleLiveEvent;

import java.util.ArrayList;
import java.util.List;
import java.util.Optional;

import io.reactivex.rxjava3.core.Observable;
import io.reactivex.rxjava3.schedulers.Schedulers;

public class SubmitDebugLogViewModel extends ViewModel {

  private static final String TAG = Log.tag(SubmitDebugLogViewModel.class);

  private static final int CHUNK_SIZE = 10_000;

  private final SubmitDebugLogRepository    repo;
  private final MutableLiveData<Mode>       mode;
  private final SingleLiveEvent<Event>      event;
  private final long                        firstViewTime;
  private final byte[]                      trace;

  private SubmitDebugLogViewModel() {
<<<<<<< HEAD
    this.repo             = new SubmitDebugLogRepository();
    this.mode             = new MutableLiveData<>();
    this.trace            = Tracer.getInstance().serialize();
    this.pagingController = new ProxyPagingController<>();
    this.firstViewTime    = System.currentTimeMillis();
    this.staticLines      = new ArrayList<>();
    this.lines            = new MediatorLiveData<>();
    this.event            = new SingleLiveEvent<>();

    repo.getPrefixLogLines(staticLines -> {
      this.staticLines.addAll(staticLines);

      PagedDataSource<Long, LogLine> dataSource;

      try {
        Log.blockUntilAllWritesFinished();
        LogDatabase.getInstance(AppDependencies.getApplication()).logs().trimToSize();

        dataSource = new LogDataSource(AppDependencies.getApplication(), staticLines, firstViewTime);
      } catch (IllegalStateException e) {
        dataSource = new PagedDataSource<>() {
          @Override
          public int size() {
            return staticLines.size();
          }

          @Override
          public @NonNull List<LogLine> load(int start, int length, int totalSize, @NonNull CancellationSignal cancellationSignal) {
            return staticLines.subList(start, start + length);
          }

          @Override
          public @Nullable LogLine load(Long aLong) {
            return null;
          }

          @Override
          public @NonNull Long getKey(@NonNull LogLine logLine) {
            return logLine.getId();
          }
        };
      }
      PagingConfig  config     = new PagingConfig.Builder().setPageSize(100)
                                                           .setBufferPages(3)
                                                           .setStartIndex(0)
                                                           .build();

      LivePagedData<Long, LogLine> pagedData = PagedData.createForLiveData(dataSource, config);

      ThreadUtil.runOnMain(() -> {
        pagingController.set(pagedData.getController());
        lines.addSource(pagedData.getData(), lines::setValue);
        mode.setValue(Mode.NORMAL);
      });
    });
  }

  @NonNull LiveData<List<LogLine>> getLines() {
    return lines;
  }

  @NonNull PagingController getPagingController() {
    return pagingController;
=======
    this.repo          = new SubmitDebugLogRepository();
    this.mode          = new MutableLiveData<>();
    this.trace         = Tracer.getInstance().serialize();
    this.firstViewTime = System.currentTimeMillis();
    this.event         = new SingleLiveEvent<>();
  }

  @NonNull Observable<List<String>> getLogLinesObservable() {
    return Observable.<List<String>>create(emitter -> {
      Stopwatch stopwatch = new Stopwatch("log-loading");
      try {
        mode.postValue(Mode.LOADING);

        repo.getPrefixLogLines(prefixLines -> {
          try {
            List<String> prefixStrings = new ArrayList<>();
            for (LogLine line : prefixLines) {
              prefixStrings.add(line.getText());
            }
            stopwatch.split("prefix");

            Log.blockUntilAllWritesFinished();
            stopwatch.split("flush");

            LogDatabase.getInstance(AppDependencies.getApplication()).logs().trimToSize();
            stopwatch.split("trim-old");

            if (!emitter.isDisposed()) {
              emitter.onNext(new ArrayList<>(prefixStrings));
            }

            List<String> currentChunk = new ArrayList<>();

            try (LogDatabase.LogTable.CursorReader logReader = (LogDatabase.LogTable.CursorReader) LogDatabase.getInstance(AppDependencies.getApplication()).logs().getAllBeforeTime(firstViewTime)) {
              stopwatch.split("initial-query");

              int count = 0;
              while (logReader.hasNext() && !emitter.isDisposed()) {
                String next = logReader.next();
                currentChunk.add(next);
                count++;

                if (count >= CHUNK_SIZE) {
                  emitter.onNext(currentChunk);
                  count = 0;
                  currentChunk = new ArrayList<>();
                }
              }

              // Send final chunk if any remaining
              if (!emitter.isDisposed() && count > 0) {
                emitter.onNext(currentChunk);
              }

              if (!emitter.isDisposed()) {
                mode.postValue(Mode.NORMAL);
                emitter.onComplete();
              }

              stopwatch.split("lines");
              stopwatch.stop(TAG);
            }
          } catch (Exception e) {
            if (!emitter.isDisposed()) {
              Log.e(TAG, "Error loading log lines", e);
              emitter.onError(e);
            }
          }
        });
      } catch (Exception e) {
        if (!emitter.isDisposed()) {
          Log.e(TAG, "Error creating log lines observable", e);
          emitter.onError(e);
        }
      }
    }).subscribeOn(Schedulers.io());
>>>>>>> 50ed4557
  }

  @NonNull LiveData<Mode> getMode() {
    return mode;
  }

  @NonNull LiveData<Optional<String>> onSubmitClicked(DebugLogsViewer.LogReader logReader) {
    mode.postValue(Mode.SUBMITTING);

    MutableLiveData<Optional<String>> result = new MutableLiveData<>();

    repo.submitLogFromReader(logReader, trace, value -> {
      mode.postValue(Mode.NORMAL);
      result.postValue(value);
    });

    return result;
  }

  @NonNull LiveData<Event> getEvents() {
    return event;
  }

  void onDiskSaveLocationReady(@Nullable Uri uri) {
    if (uri == null) {
      Log.w(TAG, "Null URI!");
      event.postValue(Event.FILE_SAVE_ERROR);
      return;
    }

    repo.writeLogToDisk(uri, firstViewTime, success -> {
      if (success) {
        event.postValue(Event.FILE_SAVE_SUCCESS);
      } else {
        event.postValue(Event.FILE_SAVE_ERROR);
      }
    });
  }

  boolean onBackPressed() {
    return false;
  }

  enum Mode {
    NORMAL, LOADING, SUBMITTING
  }

  enum Event {
    FILE_SAVE_SUCCESS, FILE_SAVE_ERROR
  }

  public static class Factory extends ViewModelProvider.NewInstanceFactory {
    @Override
    public @NonNull<T extends ViewModel> T create(@NonNull Class<T> modelClass) {
      //noinspection ConstantConditions
      return modelClass.cast(new SubmitDebugLogViewModel());
    }
  }
}<|MERGE_RESOLUTION|>--- conflicted
+++ resolved
@@ -12,16 +12,7 @@
 import org.signal.core.util.Stopwatch;
 import org.signal.core.util.logging.Log;
 import org.signal.core.util.tracing.Tracer;
-<<<<<<< HEAD
-import org.signal.paging.LivePagedData;
-import org.signal.paging.PagedData;
-import org.signal.paging.PagedDataSource;
-import org.signal.paging.PagingConfig;
-import org.signal.paging.PagingController;
-import org.signal.paging.ProxyPagingController;
-=======
 import org.signal.debuglogsviewer.DebugLogsViewer;
->>>>>>> 50ed4557
 import org.thoughtcrime.securesms.database.LogDatabase;
 import org.thoughtcrime.securesms.dependencies.AppDependencies;
 import org.thoughtcrime.securesms.util.SingleLiveEvent;
@@ -46,71 +37,6 @@
   private final byte[]                      trace;
 
   private SubmitDebugLogViewModel() {
-<<<<<<< HEAD
-    this.repo             = new SubmitDebugLogRepository();
-    this.mode             = new MutableLiveData<>();
-    this.trace            = Tracer.getInstance().serialize();
-    this.pagingController = new ProxyPagingController<>();
-    this.firstViewTime    = System.currentTimeMillis();
-    this.staticLines      = new ArrayList<>();
-    this.lines            = new MediatorLiveData<>();
-    this.event            = new SingleLiveEvent<>();
-
-    repo.getPrefixLogLines(staticLines -> {
-      this.staticLines.addAll(staticLines);
-
-      PagedDataSource<Long, LogLine> dataSource;
-
-      try {
-        Log.blockUntilAllWritesFinished();
-        LogDatabase.getInstance(AppDependencies.getApplication()).logs().trimToSize();
-
-        dataSource = new LogDataSource(AppDependencies.getApplication(), staticLines, firstViewTime);
-      } catch (IllegalStateException e) {
-        dataSource = new PagedDataSource<>() {
-          @Override
-          public int size() {
-            return staticLines.size();
-          }
-
-          @Override
-          public @NonNull List<LogLine> load(int start, int length, int totalSize, @NonNull CancellationSignal cancellationSignal) {
-            return staticLines.subList(start, start + length);
-          }
-
-          @Override
-          public @Nullable LogLine load(Long aLong) {
-            return null;
-          }
-
-          @Override
-          public @NonNull Long getKey(@NonNull LogLine logLine) {
-            return logLine.getId();
-          }
-        };
-      }
-      PagingConfig  config     = new PagingConfig.Builder().setPageSize(100)
-                                                           .setBufferPages(3)
-                                                           .setStartIndex(0)
-                                                           .build();
-
-      LivePagedData<Long, LogLine> pagedData = PagedData.createForLiveData(dataSource, config);
-
-      ThreadUtil.runOnMain(() -> {
-        pagingController.set(pagedData.getController());
-        lines.addSource(pagedData.getData(), lines::setValue);
-        mode.setValue(Mode.NORMAL);
-      });
-    });
-  }
-
-  @NonNull LiveData<List<LogLine>> getLines() {
-    return lines;
-  }
-
-  @NonNull PagingController getPagingController() {
-    return pagingController;
-=======
     this.repo          = new SubmitDebugLogRepository();
     this.mode          = new MutableLiveData<>();
     this.trace         = Tracer.getInstance().serialize();
@@ -187,7 +113,6 @@
         }
       }
     }).subscribeOn(Schedulers.io());
->>>>>>> 50ed4557
   }
 
   @NonNull LiveData<Mode> getMode() {
