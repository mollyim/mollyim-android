package org.thoughtcrime.securesms.logsubmit;

import android.net.Uri;

import androidx.annotation.NonNull;
import androidx.annotation.Nullable;
import androidx.lifecycle.LiveData;
import androidx.lifecycle.MediatorLiveData;
import androidx.lifecycle.MutableLiveData;
import androidx.lifecycle.ViewModel;
import androidx.lifecycle.ViewModelProvider;

import org.jetbrains.annotations.NotNull;
import org.signal.core.util.ThreadUtil;
import org.signal.core.util.logging.Log;
import org.signal.core.util.tracing.Tracer;
import org.signal.paging.LivePagedData;
import org.signal.paging.PagedData;
import org.signal.paging.PagedDataSource;
import org.signal.paging.PagingConfig;
import org.signal.paging.PagingController;
import org.signal.paging.ProxyPagingController;
import org.thoughtcrime.securesms.database.LogDatabase;
import org.thoughtcrime.securesms.dependencies.ApplicationDependencies;
import org.thoughtcrime.securesms.util.SingleLiveEvent;

import java.util.ArrayList;
import java.util.List;
import java.util.Optional;

public class SubmitDebugLogViewModel extends ViewModel {

  private static final String TAG = Log.tag(SubmitDebugLogViewModel.class);

  private final SubmitDebugLogRepository        repo;
  private final MutableLiveData<Mode>           mode;
  private final ProxyPagingController<Long>     pagingController;
  private final List<LogLine>                   staticLines;
  private final MediatorLiveData<List<LogLine>> lines;
  private final SingleLiveEvent<Event>          event;
  private final long                            firstViewTime;
  private final byte[]                          trace;


  private SubmitDebugLogViewModel() {
    this.repo             = new SubmitDebugLogRepository();
    this.mode             = new MutableLiveData<>();
    this.trace            = Tracer.getInstance().serialize();
    this.pagingController = new ProxyPagingController<>();
    this.firstViewTime    = System.currentTimeMillis();
    this.staticLines      = new ArrayList<>();
    this.lines            = new MediatorLiveData<>();
    this.event            = new SingleLiveEvent<>();

    repo.getPrefixLogLines(staticLines -> {
      this.staticLines.addAll(staticLines);

<<<<<<< HEAD
      PagedDataSource<Long, LogLine> dataSource;

      try {
        Log.blockUntilAllWritesFinished();
        LogDatabase.getInstance(ApplicationDependencies.getApplication()).trimToSize();

        dataSource = new LogDataSource(ApplicationDependencies.getApplication(), staticLines, firstViewTime);
      } catch (IllegalStateException e) {
        dataSource = new PagedDataSource<Long, LogLine>() {
          @Override
          public int size() {
            return staticLines.size();
          }

          @Override
          public @NonNull List<LogLine> load(int start, int length, int totalSize, @NonNull CancellationSignal cancellationSignal) {
            return staticLines.subList(start, start + length);
          }

          @Override
          public @Nullable LogLine load(Long aLong) {
            return null;
          }

          @Override
          public @NonNull Long getKey(@NonNull LogLine logLine) {
            return logLine.getId();
          }
        };
      }
=======
      Log.blockUntilAllWritesFinished();
      LogDatabase.getInstance(ApplicationDependencies.getApplication()).logs().trimToSize();
>>>>>>> 9e836ba5

      PagingConfig  config     = new PagingConfig.Builder().setPageSize(100)
                                                           .setBufferPages(3)
                                                           .setStartIndex(0)
                                                           .build();

      LivePagedData<Long, LogLine> pagedData = PagedData.createForLiveData(dataSource, config);

      ThreadUtil.runOnMain(() -> {
        pagingController.set(pagedData.getController());
        lines.addSource(pagedData.getData(), lines::setValue);
        mode.setValue(Mode.NORMAL);
      });
    });
  }

  @NonNull LiveData<List<LogLine>> getLines() {
    return lines;
  }

  @NonNull PagingController getPagingController() {
    return pagingController;
  }

  @NonNull LiveData<Mode> getMode() {
    return mode;
  }

  @NonNull LiveData<Optional<String>> onSubmitClicked() {
    mode.postValue(Mode.SUBMITTING);

    MutableLiveData<Optional<String>> result = new MutableLiveData<>();

    repo.submitLogWithPrefixLines(firstViewTime, staticLines, trace, value -> {
      mode.postValue(Mode.NORMAL);
      result.postValue(value);
    });

    return result;
  }

  @NonNull LiveData<Event> getEvents() {
    return event;
  }

  void onDiskSaveLocationReady(@Nullable Uri uri) {
    if (uri == null) {
      Log.w(TAG, "Null URI!");
      event.postValue(Event.FILE_SAVE_ERROR);
      return;
    }

    repo.writeLogToDisk(uri, firstViewTime, success -> {
      if (success) {
        event.postValue(Event.FILE_SAVE_SUCCESS);
      } else {
        event.postValue(Event.FILE_SAVE_ERROR);
      }
    });
  }

  void onQueryUpdated(@NonNull String query) {
    throw new UnsupportedOperationException("Not yet implemented.");
  }

  void onSearchClosed() {
    throw new UnsupportedOperationException("Not yet implemented.");
  }

  void onEditButtonPressed() {
    throw new UnsupportedOperationException("Not yet implemented.");
  }

  void onDoneEditingButtonPressed() {
    throw new UnsupportedOperationException("Not yet implemented.");
  }

  void onLogDeleted(@NonNull LogLine line) {
    throw new UnsupportedOperationException("Not yet implemented.");
  }

  boolean onBackPressed() {
    if (mode.getValue() == Mode.EDIT) {
      mode.setValue(Mode.NORMAL);
      return true;
    } else {
      return false;
    }
  }

  enum Mode {
    NORMAL, EDIT, SUBMITTING
  }

  enum Event {
    FILE_SAVE_SUCCESS, FILE_SAVE_ERROR
  }

  public static class Factory extends ViewModelProvider.NewInstanceFactory {
    @Override
    public @NonNull<T extends ViewModel> T create(@NonNull Class<T> modelClass) {
      //noinspection ConstantConditions
      return modelClass.cast(new SubmitDebugLogViewModel());
    }
  }
}<|MERGE_RESOLUTION|>--- conflicted
+++ resolved
@@ -55,12 +55,11 @@
     repo.getPrefixLogLines(staticLines -> {
       this.staticLines.addAll(staticLines);
 
-<<<<<<< HEAD
       PagedDataSource<Long, LogLine> dataSource;
 
       try {
         Log.blockUntilAllWritesFinished();
-        LogDatabase.getInstance(ApplicationDependencies.getApplication()).trimToSize();
+        LogDatabase.getInstance(ApplicationDependencies.getApplication()).logs().trimToSize();
 
         dataSource = new LogDataSource(ApplicationDependencies.getApplication(), staticLines, firstViewTime);
       } catch (IllegalStateException e) {
@@ -86,10 +85,6 @@
           }
         };
       }
-=======
-      Log.blockUntilAllWritesFinished();
-      LogDatabase.getInstance(ApplicationDependencies.getApplication()).logs().trimToSize();
->>>>>>> 9e836ba5
 
       PagingConfig  config     = new PagingConfig.Builder().setPageSize(100)
                                                            .setBufferPages(3)
