package org.thoughtcrime.securesms.logsubmit;

import android.annotation.SuppressLint;
import android.app.Activity;
import android.content.Intent;
import android.net.Uri;
import android.os.Bundle;
import android.text.SpannableString;
import android.text.Spanned;
import android.text.style.URLSpan;
import android.text.util.Linkify;
import android.view.Menu;
import android.view.MenuItem;
import android.view.View;
import android.widget.TextView;
import android.widget.Toast;

import androidx.annotation.NonNull;
import androidx.annotation.Nullable;
import androidx.appcompat.app.AlertDialog;
import androidx.appcompat.widget.SearchView;
import androidx.core.app.ShareCompat;
import androidx.core.text.util.LinkifyCompat;
import androidx.lifecycle.ViewModelProvider;
import androidx.recyclerview.widget.LinearLayoutManager;
import androidx.recyclerview.widget.RecyclerView;

import com.google.android.material.dialog.MaterialAlertDialogBuilder;

import org.thoughtcrime.securesms.BaseActivity;
import org.thoughtcrime.securesms.BuildConfig;
import org.thoughtcrime.securesms.R;
import org.thoughtcrime.securesms.components.ProgressCard;
import org.thoughtcrime.securesms.service.KeyCachingService;
import org.thoughtcrime.securesms.util.DynamicTheme;
import org.thoughtcrime.securesms.util.LongClickCopySpan;
import org.thoughtcrime.securesms.util.LongClickMovementMethod;
import org.thoughtcrime.securesms.util.SupportEmailUtil;
import org.thoughtcrime.securesms.util.ThemeUtil;
import org.thoughtcrime.securesms.util.ViewUtil;
import org.thoughtcrime.securesms.util.views.CircularProgressMaterialButton;

import java.util.List;

<<<<<<< HEAD
@SuppressLint("BaseActivitySubclass")
public class SubmitDebugLogActivity extends BaseActivity {
=======
public class SubmitDebugLogActivity extends BaseActivity implements SubmitDebugLogAdapter.Listener {
>>>>>>> dac649ce

  private static final int CODE_SAVE = 24601;

  private RecyclerView            lineList;
  private SubmitDebugLogAdapter   adapter;
  private SubmitDebugLogViewModel viewModel;

  private View                           warningBanner;
  private View                           editBanner;
  private CircularProgressMaterialButton submitButton;
  private View                           scrollToBottomButton;
  private View                           scrollToTopButton;
  private ProgressCard                   progressCard;

  private MenuItem editMenuItem;
  private MenuItem doneMenuItem;
  private MenuItem searchMenuItem;
  private MenuItem saveMenuItem;

  private final DynamicTheme dynamicTheme = new DynamicTheme();

  @Override
  protected void onCreate(Bundle savedInstanceState) {
    super.onCreate(savedInstanceState);
    dynamicTheme.onCreate(this);
    setContentView(R.layout.submit_debug_log_activity);
    getSupportActionBar().setDisplayHomeAsUpEnabled(true);
    getSupportActionBar().setTitle(R.string.HelpSettingsFragment__debug_log);

    this.viewModel = new ViewModelProvider(this, new SubmitDebugLogViewModel.Factory()).get(SubmitDebugLogViewModel.class);

    initView();
    initViewModel();
  }

  @Override
  protected void onResume() {
    super.onResume();
    dynamicTheme.onResume(this);
  }

  @Override
  public boolean useScreenLock() {
    return false;
  }

  @Override
  public boolean onCreateOptionsMenu(Menu menu) {
    getMenuInflater().inflate(R.menu.submit_debug_log_normal, menu);

    this.editMenuItem   = menu.findItem(R.id.menu_edit_log);
    this.doneMenuItem   = menu.findItem(R.id.menu_done_editing_log);
    this.searchMenuItem = menu.findItem(R.id.menu_search);
    this.saveMenuItem   = menu.findItem(R.id.menu_save);

    SearchView searchView                        = (SearchView) searchMenuItem.getActionView();
    SearchView.OnQueryTextListener queryListener = new SearchView.OnQueryTextListener() {
      @Override
      public boolean onQueryTextSubmit(String query) {
        viewModel.onQueryUpdated(query);
        return true;
      }

      @Override
      public boolean onQueryTextChange(String query) {
        viewModel.onQueryUpdated(query);
        return true;
      }
    };

    searchMenuItem.setOnActionExpandListener(new MenuItem.OnActionExpandListener() {
      @Override
      public boolean onMenuItemActionExpand(MenuItem item) {
        searchView.setOnQueryTextListener(queryListener);
        return true;
      }

      @Override
      public boolean onMenuItemActionCollapse(MenuItem item) {
        searchView.setOnQueryTextListener(null);
        viewModel.onSearchClosed();
        return true;
      }
    });

    return true;
  }

  @Override
  public boolean onOptionsItemSelected(MenuItem item) {
    super.onOptionsItemSelected(item);

    if (item.getItemId() == android.R.id.home) {
      onBackPressed();
      return true;
    } else if (item.getItemId() == R.id.menu_edit_log) {
      viewModel.onEditButtonPressed();
    } else if (item.getItemId() == R.id.menu_done_editing_log) {
      viewModel.onDoneEditingButtonPressed();
    } else if (item.getItemId() == R.id.menu_save) {
      onSaveClicked();
    }

    return false;
  }

  private void onSaveClicked() {
    Intent intent = new Intent(Intent.ACTION_CREATE_DOCUMENT);
    intent.addCategory(Intent.CATEGORY_OPENABLE);
    intent.setType("application/zip");
    intent.putExtra(Intent.EXTRA_TITLE, BuildConfig.BACKUP_FILENAME + "-log-" + System.currentTimeMillis() + ".zip");

    startActivityForResult(intent, CODE_SAVE);
  }

  @Override
  public void onBackPressed() {
    if (!viewModel.onBackPressed()) {
      super.onBackPressed();
      final Intent nextIntent = getIntent().getParcelableExtra("next_intent");
      if (nextIntent != null) {
        startActivity(nextIntent);
      }
      finish();
    }
  }

  @Override
  protected void onActivityResult(int requestCode, int resultCode, @Nullable Intent data) {
    super.onActivityResult(requestCode, resultCode, data);

    if (requestCode == CODE_SAVE && resultCode == Activity.RESULT_OK) {
      Uri uri = data != null ? data.getData() : null;
      viewModel.onDiskSaveLocationReady(uri);
      if (progressCard != null) {
        progressCard.setVisibility(View.VISIBLE);
      }
    }
  }

  @Override
  public void onLogDeleted(@NonNull LogLine logLine) {
    viewModel.onLogDeleted(logLine);
  }

  private void initView() {
    this.lineList             = findViewById(R.id.debug_log_lines);
    this.warningBanner        = findViewById(R.id.debug_log_warning_banner);
    this.editBanner           = findViewById(R.id.debug_log_edit_banner);
    this.submitButton         = findViewById(R.id.debug_log_submit_button);
    this.scrollToBottomButton = findViewById(R.id.debug_log_scroll_to_bottom);
    this.scrollToTopButton    = findViewById(R.id.debug_log_scroll_to_top);
    this.progressCard         = findViewById(R.id.debug_log_progress_card);

    this.adapter = new SubmitDebugLogAdapter(this, viewModel.getPagingController());

    this.lineList.setLayoutManager(new LinearLayoutManager(this));
    this.lineList.setAdapter(adapter);
    this.lineList.setItemAnimator(null);

    if (KeyCachingService.isLocked()) {
      submitButton.setText(R.string.SubmitDebugLogActivity_save);
      submitButton.setOnClickListener(v -> onSaveClicked());
    } else {
      submitButton.setOnClickListener(v -> onSubmitClicked());
    }

    scrollToBottomButton.setOnClickListener(v -> lineList.scrollToPosition(adapter.getItemCount() - 1));
    scrollToTopButton.setOnClickListener(v -> lineList.scrollToPosition(0));

    lineList.addOnScrollListener(new RecyclerView.OnScrollListener() {
      @Override
      public void onScrolled(@NonNull RecyclerView recyclerView, int dx, int dy) {
        if (((LinearLayoutManager) recyclerView.getLayoutManager()).findLastVisibleItemPosition() < adapter.getItemCount() - 10) {
          scrollToBottomButton.setVisibility(View.VISIBLE);
        } else {
          scrollToBottomButton.setVisibility(View.GONE);
        }

        if (((LinearLayoutManager) recyclerView.getLayoutManager()).findFirstVisibleItemPosition() > 10) {
          scrollToTopButton.setVisibility(View.VISIBLE);
        } else {
          scrollToTopButton.setVisibility(View.GONE);
        }
      }
    });
    this.progressCard.setVisibility(View.VISIBLE);

  }

  private void initViewModel() {
    viewModel.getLines().observe(this, this::presentLines);
    viewModel.getMode().observe(this, this::presentMode);
    viewModel.getEvents().observe(this, this::presentEvents);
  }

  private void presentLines(@NonNull List<LogLine> lines) {
    if (progressCard != null && lines.size() > 0) {
      progressCard.setVisibility(View.GONE);

      warningBanner.setVisibility(View.VISIBLE);
      submitButton.setVisibility(View.VISIBLE);
    }

<<<<<<< HEAD
    StringBuilder body = new StringBuilder();

    int backgroundColor = ThemeUtil.getThemedColor(this, com.google.android.material.R.attr.colorSurface);
    int noneColor       = ContextCompat.getColor(this, R.color.debuglog_color_none);
    int verboseColor    = ContextCompat.getColor(this, R.color.debuglog_color_verbose);
    int debugColor      = ContextCompat.getColor(this, R.color.debuglog_color_debug);
    int infoColor       = ContextCompat.getColor(this, R.color.debuglog_color_info);
    int warningColor    = ContextCompat.getColor(this, R.color.debuglog_color_warn);
    int errorColor      = ContextCompat.getColor(this, R.color.debuglog_color_error);

    String css = String.format("""
      <style>
        body     {background-color: %s;}
        div      {white-space: pre; margin-top: 8; margin-bottom: 8; height: 10px;}
        .none    {color: %s;}
        .verbose {color: %s;}
        .debug   {color: %s;}
        .info    {color: %s;}
        .warning {color: %s;}
        .error   {color: %s;}
        .hidden  {display: none;}
      </style>
      """,
      intToCssHex(backgroundColor),
      intToCssHex(noneColor),
      intToCssHex(verboseColor),
      intToCssHex(debugColor),
      intToCssHex(infoColor),
      intToCssHex(warningColor),
      intToCssHex(errorColor)
    );

    String js = """
      <script type='text/javascript'>
        let debounceTimer = null;
        function filterLogLines(query) {
          clearTimeout(debounceTimer);
          debounceTimer = setTimeout(function() {
            const container = document.getElementById('container');
            if (!container) return;
            const lower = query.toLowerCase();
            const lines = container.getElementsByTagName('div');
            for (let i = 0; i < lines.length; i++) {
              const line = lines[i];
              const text = line.textContent.toLowerCase();
              if (text.includes(lower)) {
                line.classList.remove('hidden');
              } else {
                line.classList.add('hidden');
              }
            }
          }, 100);
        }
      </script>
      """;

    body.append(String.format("<html><head>%s%s</head><body style=\"font-family: monospace; font-size: 12px; overflow-y: scroll;\"><div id=\"container\">", css, js));

    for (LogLine line : lines) {
      if (line == null) continue;

      String newLine = line.getText();
      String lineClass = switch (line.getStyle()) {
        case VERBOSE -> "verbose";
        case DEBUG -> "debug";
        case INFO -> "info";
        case WARNING -> "warning";
        case ERROR -> "error";
        default -> "none";
      };

      body.append(String.format("<div class=%s>%s</div>", lineClass, newLine));
    }

    body.append("</div></body></html>");

    String htmlContent = body.toString();

    logWebView.loadDataWithBaseURL(null, htmlContent, "text/html", "UTF-8", null);
  }

  private void onQueryChanged(String query) {
    String script = String.format("filterLogLines(%s);\n", JSONObject.quote(query));

    logWebView.evaluateJavascript(script, null);
=======
    adapter.submitList(lines);
>>>>>>> dac649ce
  }

  private void presentMode(@NonNull SubmitDebugLogViewModel.Mode mode) {
    switch (mode) {
      case NORMAL:
        editBanner.setVisibility(View.GONE);
        adapter.setEditing(false);
        saveMenuItem.setVisible(true);
        // TODO [greyson][log] Not yet implemented
//        editMenuItem.setVisible(true);
//        doneMenuItem.setVisible(false);
//        searchMenuItem.setVisible(true);
        break;
      case SUBMITTING:
        editBanner.setVisibility(View.GONE);
        adapter.setEditing(false);
        editMenuItem.setVisible(false);
        doneMenuItem.setVisible(false);
        searchMenuItem.setVisible(false);
        saveMenuItem.setVisible(false);
        break;
      case EDIT:
        editBanner.setVisibility(View.VISIBLE);
        adapter.setEditing(true);
        editMenuItem.setVisible(false);
        doneMenuItem.setVisible(true);
        searchMenuItem.setVisible(true);
        saveMenuItem.setVisible(false);
        break;
    }
  }

  private void presentEvents(@NonNull SubmitDebugLogViewModel.Event event) {
    switch (event) {
      case FILE_SAVE_SUCCESS:
        Toast.makeText(this, R.string.SubmitDebugLogActivity_save_complete, Toast.LENGTH_SHORT).show();
        if (progressCard != null) {
          progressCard.setVisibility(View.GONE);
        }
        break;
      case FILE_SAVE_ERROR:
        Toast.makeText(this, R.string.SubmitDebugLogActivity_failed_to_save, Toast.LENGTH_SHORT).show();
        break;
    }
  }

  private void presentResultDialog(@NonNull String url) {
    AlertDialog.Builder builder = new MaterialAlertDialogBuilder(this)
        .setTitle(R.string.SubmitDebugLogActivity_success)
        .setCancelable(false)
        .setNeutralButton(android.R.string.ok, (d, w) -> finish())
        .setPositiveButton(R.string.SubmitDebugLogActivity_share, (d, w) -> {
          ShareCompat.IntentBuilder.from(this)
                                   .setText(url)
                                   .setType("text/plain")
                                   .addEmailTo(SupportEmailUtil.getSupportEmailAddress(this))
                                   .startChooser();
        });

    String            dialogText          = getResources().getString(R.string.SubmitDebugLogActivity_copy_this_url_and_add_it_to_your_issue, url);
    SpannableString   spannableDialogText = new SpannableString(dialogText);
    TextView          dialogView          = new TextView(builder.getContext());
    LongClickCopySpan longClickUrl        = new LongClickCopySpan(url);


    LinkifyCompat.addLinks(spannableDialogText, Linkify.WEB_URLS);

    URLSpan[] spans = spannableDialogText.getSpans(0, spannableDialogText.length(), URLSpan.class);
    for (URLSpan span : spans) {
      int start = spannableDialogText.getSpanStart(span);
      int end   = spannableDialogText.getSpanEnd(span);

      spannableDialogText.setSpan(longClickUrl, start, end, Spanned.SPAN_EXCLUSIVE_EXCLUSIVE);
    }

    dialogView.setText(spannableDialogText);
    dialogView.setMovementMethod(LongClickMovementMethod.getInstance(this));

    ViewUtil.setPadding(dialogView, (int) ThemeUtil.getThemedDimen(this, androidx.appcompat.R.attr.dialogPreferredPadding));

    builder.setView(dialogView);
    builder.show();
  }

  private void onSubmitClicked() {
    submitButton.setSpinning();

    viewModel.onSubmitClicked().observe(this, result -> {
      if (result.isPresent()) {
        presentResultDialog(result.get());
      } else {
        Toast.makeText(this, R.string.SubmitDebugLogActivity_failed_to_submit_logs, Toast.LENGTH_LONG).show();
      }

      submitButton.cancelSpinning();
    });
  }
}<|MERGE_RESOLUTION|>--- conflicted
+++ resolved
@@ -42,12 +42,8 @@
 
 import java.util.List;
 
-<<<<<<< HEAD
 @SuppressLint("BaseActivitySubclass")
-public class SubmitDebugLogActivity extends BaseActivity {
-=======
 public class SubmitDebugLogActivity extends BaseActivity implements SubmitDebugLogAdapter.Listener {
->>>>>>> dac649ce
 
   private static final int CODE_SAVE = 24601;
 
@@ -252,95 +248,7 @@
       submitButton.setVisibility(View.VISIBLE);
     }
 
-<<<<<<< HEAD
-    StringBuilder body = new StringBuilder();
-
-    int backgroundColor = ThemeUtil.getThemedColor(this, com.google.android.material.R.attr.colorSurface);
-    int noneColor       = ContextCompat.getColor(this, R.color.debuglog_color_none);
-    int verboseColor    = ContextCompat.getColor(this, R.color.debuglog_color_verbose);
-    int debugColor      = ContextCompat.getColor(this, R.color.debuglog_color_debug);
-    int infoColor       = ContextCompat.getColor(this, R.color.debuglog_color_info);
-    int warningColor    = ContextCompat.getColor(this, R.color.debuglog_color_warn);
-    int errorColor      = ContextCompat.getColor(this, R.color.debuglog_color_error);
-
-    String css = String.format("""
-      <style>
-        body     {background-color: %s;}
-        div      {white-space: pre; margin-top: 8; margin-bottom: 8; height: 10px;}
-        .none    {color: %s;}
-        .verbose {color: %s;}
-        .debug   {color: %s;}
-        .info    {color: %s;}
-        .warning {color: %s;}
-        .error   {color: %s;}
-        .hidden  {display: none;}
-      </style>
-      """,
-      intToCssHex(backgroundColor),
-      intToCssHex(noneColor),
-      intToCssHex(verboseColor),
-      intToCssHex(debugColor),
-      intToCssHex(infoColor),
-      intToCssHex(warningColor),
-      intToCssHex(errorColor)
-    );
-
-    String js = """
-      <script type='text/javascript'>
-        let debounceTimer = null;
-        function filterLogLines(query) {
-          clearTimeout(debounceTimer);
-          debounceTimer = setTimeout(function() {
-            const container = document.getElementById('container');
-            if (!container) return;
-            const lower = query.toLowerCase();
-            const lines = container.getElementsByTagName('div');
-            for (let i = 0; i < lines.length; i++) {
-              const line = lines[i];
-              const text = line.textContent.toLowerCase();
-              if (text.includes(lower)) {
-                line.classList.remove('hidden');
-              } else {
-                line.classList.add('hidden');
-              }
-            }
-          }, 100);
-        }
-      </script>
-      """;
-
-    body.append(String.format("<html><head>%s%s</head><body style=\"font-family: monospace; font-size: 12px; overflow-y: scroll;\"><div id=\"container\">", css, js));
-
-    for (LogLine line : lines) {
-      if (line == null) continue;
-
-      String newLine = line.getText();
-      String lineClass = switch (line.getStyle()) {
-        case VERBOSE -> "verbose";
-        case DEBUG -> "debug";
-        case INFO -> "info";
-        case WARNING -> "warning";
-        case ERROR -> "error";
-        default -> "none";
-      };
-
-      body.append(String.format("<div class=%s>%s</div>", lineClass, newLine));
-    }
-
-    body.append("</div></body></html>");
-
-    String htmlContent = body.toString();
-
-    logWebView.loadDataWithBaseURL(null, htmlContent, "text/html", "UTF-8", null);
-  }
-
-  private void onQueryChanged(String query) {
-    String script = String.format("filterLogLines(%s);\n", JSONObject.quote(query));
-
-    logWebView.evaluateJavascript(script, null);
-=======
     adapter.submitList(lines);
->>>>>>> dac649ce
   }
 
   private void presentMode(@NonNull SubmitDebugLogViewModel.Mode mode) {
