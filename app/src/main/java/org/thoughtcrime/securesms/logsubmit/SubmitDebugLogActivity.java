package org.thoughtcrime.securesms.logsubmit;

import android.annotation.SuppressLint;
import android.app.Activity;
import android.content.Intent;
import android.content.res.ColorStateList;
import android.net.Uri;
import android.os.Bundle;
import android.text.SpannableString;
import android.text.Spanned;
import android.text.style.URLSpan;
import android.text.util.Linkify;
import android.view.Menu;
import android.view.MenuItem;
import android.view.View;
import android.webkit.WebView;
import android.widget.ImageButton;
import android.widget.TextView;
import android.widget.Toast;

import androidx.annotation.NonNull;
import androidx.annotation.Nullable;
import androidx.appcompat.app.AlertDialog;
import androidx.core.app.ActivityCompat;
import androidx.core.app.ShareCompat;
import androidx.core.text.util.LinkifyCompat;
import androidx.lifecycle.ViewModelProvider;

import com.google.android.material.dialog.MaterialAlertDialogBuilder;

import org.signal.core.util.ThreadUtil;
import org.signal.debuglogsviewer.DebugLogsViewer;
import org.thoughtcrime.securesms.BaseActivity;
import org.thoughtcrime.securesms.BuildConfig;
import org.thoughtcrime.securesms.R;
import org.thoughtcrime.securesms.components.ConversationSearchBottomBar;
import org.thoughtcrime.securesms.components.ProgressCard;
import org.thoughtcrime.securesms.components.SearchView;
import org.thoughtcrime.securesms.service.KeyCachingService;
import org.thoughtcrime.securesms.util.DynamicTheme;
import org.thoughtcrime.securesms.util.LongClickCopySpan;
import org.thoughtcrime.securesms.util.LongClickMovementMethod;
import org.thoughtcrime.securesms.util.SupportEmailUtil;
import org.thoughtcrime.securesms.util.ThemeUtil;
import org.thoughtcrime.securesms.util.ViewUtil;
import org.thoughtcrime.securesms.util.views.CircularProgressMaterialButton;

import java.util.ArrayList;
import java.util.List;

import io.reactivex.rxjava3.disposables.CompositeDisposable;
import io.reactivex.rxjava3.disposables.Disposable;
import io.reactivex.rxjava3.schedulers.Schedulers;

@SuppressLint("BaseActivitySubclass")
public class SubmitDebugLogActivity extends BaseActivity {

  private static final int CODE_SAVE = 24601;

  public static final String ARG_VIEW_ONLY = "args.view_only";

  private WebView                 logWebView;
  private SubmitDebugLogViewModel viewModel;

  private View                           warningBanner;
  private CircularProgressMaterialButton submitButton;
  private ConversationSearchBottomBar    searchNav;
  private View                           scrollToBottomButton;
  private View                           scrollToTopButton;
  private ProgressCard                   progressCard;

  private MenuItem searchMenuItem;
  private MenuItem saveMenuItem;

  private ImageButton filterButton;
  private ImageButton caseSensitiveButton;
  private TextView    searchPosition;
  private ImageButton searchUpButton;
  private ImageButton searchDownButton;

  private TextView uncaughtButton;
  private TextView verboseButton;
  private TextView debugButton;
  private TextView infoButton;
  private TextView warningButton;
  private TextView errorButton;

  private boolean isCaseSensitive;
  private boolean isFiltered;
  private boolean isUncaught;
  private boolean isVerbose;
  private boolean isDebug;
  private boolean isInfo;
  private boolean isWarning;
  private boolean isError;

  private final DynamicTheme dynamicTheme = new DynamicTheme();
  private final CompositeDisposable disposables = new CompositeDisposable();

  @Override
  protected void onCreate(Bundle savedInstanceState) {
    super.onCreate(savedInstanceState);
    dynamicTheme.onCreate(this);
    setContentView(R.layout.submit_debug_log_activity);
    getSupportActionBar().setDisplayHomeAsUpEnabled(true);
    getSupportActionBar().setTitle(R.string.HelpSettingsFragment__debug_log);

    this.viewModel = new ViewModelProvider(this, new SubmitDebugLogViewModel.Factory()).get(SubmitDebugLogViewModel.class);

    initView();
    initViewModel();
  }

  @Override
  protected void onResume() {
    super.onResume();
    dynamicTheme.onResume(this);
  }

  @Override
  public boolean useScreenLock() {
    return false;
  }

  @Override
  public boolean onCreateOptionsMenu(Menu menu) {
    getMenuInflater().inflate(R.menu.submit_debug_log_normal, menu);

    this.searchMenuItem = menu.findItem(R.id.menu_search);
    this.saveMenuItem   = menu.findItem(R.id.menu_save);

    this.searchNav           = findViewById(R.id.debug_log_search_nav);
    this.filterButton        = findViewById(R.id.debug_log_filter);
    this.caseSensitiveButton = findViewById(R.id.case_sensitive_button);
    this.searchPosition      = findViewById(R.id.debug_log_search_position);
    this.searchUpButton      = findViewById(R.id.debug_log_search_up);
    this.searchDownButton    = findViewById(R.id.debug_log_search_down);

    this.uncaughtButton = findViewById(R.id.debug_log_signalUncaughtException);
    this.verboseButton  = findViewById(R.id.debug_log_verbose);
    this.debugButton    = findViewById(R.id.debug_log_debug);
    this.infoButton     = findViewById(R.id.debug_log_info);
    this.warningButton  = findViewById(R.id.debug_log_warning);
    this.errorButton    = findViewById(R.id.debug_log_error);

    searchUpButton.setOnClickListener(v -> {
      DebugLogsViewer.onSearchUp(logWebView);
      DebugLogsViewer.getSearchPosition(logWebView, position -> searchPosition.setText(position));
    });

    searchDownButton.setOnClickListener(v -> {
      DebugLogsViewer.onSearchDown(logWebView);
      DebugLogsViewer.getSearchPosition(logWebView, position -> searchPosition.setText(position));
    });

    caseSensitiveButton.setOnClickListener(v -> {
      DebugLogsViewer.onToggleCaseSensitive(logWebView);
      DebugLogsViewer.getSearchPosition(logWebView, position -> searchPosition.setText(position));
      isCaseSensitive = !isCaseSensitive;

      int backgroundColor = isCaseSensitive ? R.drawable.circle_tint_darker : R.drawable.circle_touch_highlight_background;
      caseSensitiveButton.setBackground(getResources().getDrawable(backgroundColor));
    });

    filterButton.setOnClickListener(v -> {
      isFiltered = !isFiltered;
      if (isFiltered) {
        DebugLogsViewer.onFilter(logWebView);
        searchPosition.setVisibility(View.GONE);
        searchUpButton.setVisibility(View.GONE);
        searchDownButton.setVisibility(View.GONE);
        filterButton.setBackground(getResources().getDrawable(R.drawable.circle_tint_darker));
      } else {
        DebugLogsViewer.onFilterClose(logWebView);
        searchPosition.setVisibility(View.VISIBLE);
        searchUpButton.setVisibility(View.VISIBLE);
        searchDownButton.setVisibility(View.VISIBLE);
        DebugLogsViewer.getSearchPosition(logWebView, position -> searchPosition.setText(position));
        DebugLogsViewer.scrollToTop(logWebView);
        filterButton.setBackground(getResources().getDrawable(R.drawable.circle_touch_highlight_background));
      }
    });

    SearchView searchView = (SearchView) searchMenuItem.getActionView();
    SearchView.OnQueryTextListener queryListener = new SearchView.OnQueryTextListener() {
      @Override
      public boolean onQueryTextSubmit(String query) {
        return true;
      }

      @Override
      public boolean onQueryTextChange(String query) {
        DebugLogsViewer.onSearchInput(logWebView, query);
        if (isFiltered) {
          DebugLogsViewer.onFilter(logWebView);
        } else {
          DebugLogsViewer.onSearch(logWebView);
          DebugLogsViewer.getSearchPosition(logWebView, position -> searchPosition.setText(position));
        }
        return true;
      }
    };

    searchMenuItem.setOnActionExpandListener(new MenuItem.OnActionExpandListener() {
      @Override
      public boolean onMenuItemActionExpand(MenuItem item) {
        searchNav.setVisibility(View.VISIBLE);
        submitButton.setVisibility(View.GONE);
        searchView.setOnQueryTextListener(queryListener);
        return true;
      }

      @Override
      public boolean onMenuItemActionCollapse(MenuItem item) {
        onFilterLevelClose();
        searchNav.setVisibility(View.GONE);
        submitButton.setVisibility(View.VISIBLE);
        DebugLogsViewer.onSearchClose(logWebView);
        DebugLogsViewer.onFilterClose(logWebView);
        DebugLogsViewer.getSearchPosition(logWebView, position -> searchPosition.setText(position));
        searchView.setOnQueryTextListener(null);
        return true;
      }
    });

    verboseButton.setOnClickListener(v -> {
      isVerbose = !isVerbose;
      onFilterLevel(v, isVerbose);
    });

    debugButton.setOnClickListener(v -> {
      isDebug = !isDebug;
      onFilterLevel(v, isDebug);
    });

    infoButton.setOnClickListener(v -> {
      isInfo = !isInfo;
      onFilterLevel(v, isInfo);
    });

    warningButton.setOnClickListener(v -> {
      isWarning = !isWarning;
      onFilterLevel(v, isWarning);
    });

    errorButton.setOnClickListener(v -> {
      isError = !isError;
      onFilterLevel(v, isError);
    });

    uncaughtButton.setOnClickListener(v -> {
      isUncaught = !isUncaught;
      onFilterLevel(v, isUncaught);
    });

    if (viewModel.getMode().getValue() != null) {
      presentMode(viewModel.getMode().getValue());
    }

    return true;
  }

  private void onFilterLevel(View view, boolean isChecked) {
    view.setBackgroundTintList(ColorStateList.valueOf(ThemeUtil.getThemedColor(this, (isChecked) ? R.color.transparent_black_25 : R.attr.signal_background_secondary)));

    List<String> selectedLevels = new ArrayList<>();

    if (isVerbose)  selectedLevels.add("\" V \"");
    if (isDebug)    selectedLevels.add("\" D \"");
    if (isInfo)     selectedLevels.add("\" I \"");
    if (isWarning)  selectedLevels.add("\" W \"");
    if (isError)    selectedLevels.add("\" E \"");
    if (isUncaught) selectedLevels.add("\" SignalUncaughtException:\"");

    DebugLogsViewer.onFilterLevel(logWebView, "[" + String.join(",", selectedLevels) + "]");
    DebugLogsViewer.getSearchPosition(logWebView, position -> searchPosition.setText(position));
  }

  private void onFilterLevelClose() {
    isVerbose  = false;
    isDebug    = false;
    isInfo     = false;
    isWarning  = false;
    isError    = false;
    isUncaught = false;

    int backgroundColor = ThemeUtil.getThemedColor(this, R.attr.signal_text_secondary);

    verboseButton.setBackgroundTintList(ColorStateList.valueOf(backgroundColor));
    debugButton.setBackgroundTintList(ColorStateList.valueOf(backgroundColor));
    infoButton.setBackgroundTintList(ColorStateList.valueOf(backgroundColor));
    warningButton.setBackgroundTintList(ColorStateList.valueOf(backgroundColor));
    errorButton.setBackgroundTintList(ColorStateList.valueOf(backgroundColor));
    uncaughtButton.setBackgroundTintList(ColorStateList.valueOf(backgroundColor));

    DebugLogsViewer.onFilterLevel(logWebView, "[]");
  }

  @Override
  public boolean onOptionsItemSelected(MenuItem item) {
    super.onOptionsItemSelected(item);

    if (item.getItemId() == android.R.id.home) {
      onBackPressed();
      return true;
    } else if (item.getItemId() == R.id.menu_save) {
      onSaveClicked();
    }

    return false;
  }

  private void onSaveClicked() {
    Intent intent = new Intent(Intent.ACTION_CREATE_DOCUMENT);
    intent.addCategory(Intent.CATEGORY_OPENABLE);
    intent.setType("application/zip");
    intent.putExtra(Intent.EXTRA_TITLE, BuildConfig.BACKUP_FILENAME + "-log-" + System.currentTimeMillis() + ".zip");

    startActivityForResult(intent, CODE_SAVE);
  }

  @Override
  public void onBackPressed() {
    if (!viewModel.onBackPressed()) {
      super.onBackPressed();
      final Intent nextIntent = getIntent().getParcelableExtra("next_intent");
      if (nextIntent != null) {
        startActivity(nextIntent);
      }
      finish();
    }
  }

  @Override
  protected void onActivityResult(int requestCode, int resultCode, @Nullable Intent data) {
    super.onActivityResult(requestCode, resultCode, data);

    if (requestCode == CODE_SAVE && resultCode == Activity.RESULT_OK) {
      Uri uri = data != null ? data.getData() : null;
      viewModel.onDiskSaveLocationReady(uri);
      if (progressCard != null) {
        progressCard.setVisibility(View.VISIBLE);
      }
    }
  }

  private void initView() {
    this.logWebView           = findViewById(R.id.debug_log_lines);
    this.warningBanner        = findViewById(R.id.debug_log_warning_banner);
    this.submitButton         = findViewById(R.id.debug_log_submit_button);
    this.scrollToBottomButton = findViewById(R.id.debug_log_scroll_to_bottom);
    this.scrollToTopButton    = findViewById(R.id.debug_log_scroll_to_top);
    this.progressCard         = findViewById(R.id.debug_log_progress_card);

    DebugLogsViewer.initWebView(logWebView, this, () -> {
      logWebView.animate().alpha(1f).setDuration(250).start();
      subscribeToLogLines();
    });

<<<<<<< HEAD
    if (KeyCachingService.isLocked()) {
      submitButton.setText(R.string.SubmitDebugLogActivity_save);
      submitButton.setOnClickListener(v -> onSaveClicked());
    } else {
      submitButton.setOnClickListener(v -> onSubmitClicked());
    }
=======
    boolean isViewOnly = getIntent().getBooleanExtra(ARG_VIEW_ONLY, false);
    if (isViewOnly) {
      submitButton.setText(R.string.SubmitDebugLogActivity_close);
      submitButton.setOnClickListener(v -> ActivityCompat.finishAfterTransition(this));
    } else {
      submitButton.setOnClickListener(v -> onSubmitClicked());
    }

>>>>>>> c3163811
    scrollToTopButton.setOnClickListener(v -> DebugLogsViewer.scrollToTop(logWebView));
    scrollToBottomButton.setOnClickListener(v -> DebugLogsViewer.scrollToBottom(logWebView));

    this.progressCard.setVisibility(View.VISIBLE);
  }

  private void initViewModel() {
    viewModel.getMode().observe(this, this::presentMode);
    viewModel.getEvents().observe(this, this::presentEvents);
  }

  private void subscribeToLogLines() {
    Disposable disposable = viewModel.getLogLinesObservable()
        .observeOn(Schedulers.io())
        .subscribe(this::appendLines, throwable -> {
          // Handle error
          ThreadUtil.runOnMain(() -> {
            this.progressCard.setVisibility(View.GONE);
          });
        });
    disposables.add(disposable);
  }

  private void appendLines(@NonNull List<String> lines) {
    ThreadUtil.runOnMain(() -> {
      warningBanner.setVisibility(View.VISIBLE);
      submitButton.setVisibility(View.VISIBLE);
    });

    StringBuilder lineBuilder = new StringBuilder();

    for (String line : lines) {
      lineBuilder.append(line).append("\n");
    }

    DebugLogsViewer.appendLines(logWebView, lineBuilder.toString());
  }

  private void presentMode(@NonNull SubmitDebugLogViewModel.Mode mode) {
    if (searchMenuItem == null || saveMenuItem == null) {
      return;
    }

    switch (mode) {
      case LOADING:
        searchNav.setVisibility(View.GONE);
        saveMenuItem.setVisible(false);
        searchMenuItem.setVisible(false);
        progressCard.setVisibility(View.VISIBLE);
        submitButton.setEnabled(false);
        logWebView.setAlpha(0.25f);
        break;
      case NORMAL:
        searchNav.setVisibility(View.GONE);
        saveMenuItem.setVisible(true);
        searchMenuItem.setVisible(true);
        progressCard.setVisibility(View.GONE);
        submitButton.setEnabled(true);
        logWebView.setAlpha(1f);
        break;
      case SUBMITTING:
        searchNav.setVisibility(View.GONE);
        saveMenuItem.setVisible(false);
        searchMenuItem.setVisible(false);
        progressCard.setVisibility(View.GONE);
        submitButton.setSpinning();
        logWebView.setAlpha(1f);
        break;
    }
  }

  private void presentEvents(@NonNull SubmitDebugLogViewModel.Event event) {
    switch (event) {
      case FILE_SAVE_SUCCESS:
        Toast.makeText(this, R.string.SubmitDebugLogActivity_save_complete, Toast.LENGTH_SHORT).show();
        if (progressCard != null) {
          progressCard.setVisibility(View.GONE);
        }
        break;
      case FILE_SAVE_ERROR:
        Toast.makeText(this, R.string.SubmitDebugLogActivity_failed_to_save, Toast.LENGTH_SHORT).show();
        break;
    }
  }

  private void presentResultDialog(@NonNull String url) {
    AlertDialog.Builder builder = new MaterialAlertDialogBuilder(this)
        .setTitle(R.string.SubmitDebugLogActivity_success)
        .setCancelable(false)
        .setNeutralButton(android.R.string.ok, (d, w) -> finish())
        .setPositiveButton(R.string.SubmitDebugLogActivity_share, (d, w) -> {
          ShareCompat.IntentBuilder.from(this)
                                   .setText(url)
                                   .setType("text/plain")
                                   .addEmailTo(SupportEmailUtil.getSupportEmailAddress(this))
                                   .startChooser();
        });

    String            dialogText          = getResources().getString(R.string.SubmitDebugLogActivity_copy_this_url_and_add_it_to_your_issue, url);
    SpannableString   spannableDialogText = new SpannableString(dialogText);
    TextView          dialogView          = new TextView(builder.getContext());
    LongClickCopySpan longClickUrl        = new LongClickCopySpan(url);


    LinkifyCompat.addLinks(spannableDialogText, Linkify.WEB_URLS);

    URLSpan[] spans = spannableDialogText.getSpans(0, spannableDialogText.length(), URLSpan.class);
    for (URLSpan span : spans) {
      int start = spannableDialogText.getSpanStart(span);
      int end   = spannableDialogText.getSpanEnd(span);

      spannableDialogText.setSpan(longClickUrl, start, end, Spanned.SPAN_EXCLUSIVE_EXCLUSIVE);
    }

    dialogView.setText(spannableDialogText);
    dialogView.setMovementMethod(LongClickMovementMethod.getInstance(this));

    ViewUtil.setPadding(dialogView, (int) ThemeUtil.getThemedDimen(this, androidx.appcompat.R.attr.dialogPreferredPadding));

    builder.setView(dialogView);
    builder.show();
  }

  private void onSubmitClicked() {
    submitButton.setSpinning();

    viewModel.onSubmitClicked(DebugLogsViewer.readLogs(logWebView)).observe(this, result -> {
      if (result.isPresent()) {
        presentResultDialog(result.get());
      } else {
        Toast.makeText(this, R.string.SubmitDebugLogActivity_failed_to_submit_logs, Toast.LENGTH_LONG).show();
      }

      submitButton.cancelSpinning();
    });
  }

  @Override
  protected void onDestroy() {
    super.onDestroy();
    disposables.dispose();
  }
}<|MERGE_RESOLUTION|>--- conflicted
+++ resolved
@@ -37,6 +37,7 @@
 import org.thoughtcrime.securesms.components.ProgressCard;
 import org.thoughtcrime.securesms.components.SearchView;
 import org.thoughtcrime.securesms.service.KeyCachingService;
+import org.thoughtcrime.securesms.service.KeyCachingService;
 import org.thoughtcrime.securesms.util.DynamicTheme;
 import org.thoughtcrime.securesms.util.LongClickCopySpan;
 import org.thoughtcrime.securesms.util.LongClickMovementMethod;
@@ -357,23 +358,19 @@
       subscribeToLogLines();
     });
 
-<<<<<<< HEAD
-    if (KeyCachingService.isLocked()) {
-      submitButton.setText(R.string.SubmitDebugLogActivity_save);
-      submitButton.setOnClickListener(v -> onSaveClicked());
-    } else {
-      submitButton.setOnClickListener(v -> onSubmitClicked());
-    }
-=======
     boolean isViewOnly = getIntent().getBooleanExtra(ARG_VIEW_ONLY, false);
     if (isViewOnly) {
       submitButton.setText(R.string.SubmitDebugLogActivity_close);
       submitButton.setOnClickListener(v -> ActivityCompat.finishAfterTransition(this));
     } else {
-      submitButton.setOnClickListener(v -> onSubmitClicked());
-    }
-
->>>>>>> c3163811
+      if (KeyCachingService.isLocked()) {
+        submitButton.setText(R.string.SubmitDebugLogActivity_save);
+        submitButton.setOnClickListener(v -> onSaveClicked());
+      } else {
+        submitButton.setOnClickListener(v -> onSubmitClicked());
+      }
+    }
+
     scrollToTopButton.setOnClickListener(v -> DebugLogsViewer.scrollToTop(logWebView));
     scrollToBottomButton.setOnClickListener(v -> DebugLogsViewer.scrollToBottom(logWebView));
 
