package org.thoughtcrime.securesms.logsubmit;

import android.content.Context;

import androidx.annotation.NonNull;

import org.thoughtcrime.securesms.keyvalue.KeepMessagesDuration;
import org.thoughtcrime.securesms.keyvalue.SignalStore;
import org.thoughtcrime.securesms.recipients.Recipient;
import org.thoughtcrime.securesms.util.TextSecurePreferences;
import org.thoughtcrime.securesms.util.Util;

final class LogSectionKeyPreferences implements LogSection {

  @Override
  public @NonNull String getTitle() {
    return "KEY PREFERENCES";
  }

  @Override
  public @NonNull CharSequence getContent(@NonNull Context context) {
<<<<<<< HEAD
    return new StringBuilder().append("Screen Lock              : ").append(TextSecurePreferences.isBiometricScreenLockEnabled(context)).append("\n")
                              .append("Passphrase Lock          : ").append(TextSecurePreferences.isPassphraseLockEnabled(context)).append("\n")
                              .append("Lock Trigger             : ").append(TextSecurePreferences.getPassphraseLockTrigger(context)).append("\n")
                              .append("Lock Timeout             : ").append(TextSecurePreferences.getPassphraseLockTimeout(context)).append("\n")
=======
    return new StringBuilder().append("Screen Lock              : ").append(SignalStore.settings().getScreenLockEnabled()).append("\n")
                              .append("Screen Lock Timeout      : ").append(SignalStore.settings().getScreenLockTimeout()).append("\n")
                              .append("Password Disabled        : ").append(SignalStore.settings().getPassphraseDisabled()).append("\n")
>>>>>>> 204fcc28
                              .append("Prefer Contact Photos    : ").append(SignalStore.settings().isPreferSystemContactPhotos()).append("\n")
                              .append("Call Data Mode           : ").append(SignalStore.settings().getCallDataMode()).append("\n")
                              .append("Media Quality            : ").append(SignalStore.settings().getSentMediaQuality()).append("\n")
                              .append("Client Deprecated        : ").append(SignalStore.misc().isClientDeprecated()).append("\n")
                              .append("Push Registered          : ").append(SignalStore.account().isRegistered()).append("\n")
                              .append("Unauthorized Received    : ").append(TextSecurePreferences.isUnauthorizedReceived(context)).append("\n")
                              .append("self.isRegistered()      : ").append(SignalStore.account().getAci() == null ? "false"     : Recipient.self().isRegistered()).append("\n")
                              .append("Thread Trimming          : ").append(getThreadTrimmingString()).append("\n")
                              .append("Censorship Setting       : ").append(SignalStore.settings().getCensorshipCircumventionEnabled()).append("\n")
                              .append("Network Reachable        : ").append(SignalStore.misc().isServiceReachableWithoutCircumvention()).append(", last checked: ").append(SignalStore.misc().getLastCensorshipServiceReachabilityCheckTime()).append("\n")
                              .append("Wifi Download            : ").append(Util.join(TextSecurePreferences.getWifiMediaDownloadAllowed(context), ",")).append("\n")
                              .append("Roaming Download         : ").append(Util.join(TextSecurePreferences.getRoamingMediaDownloadAllowed(context), ",")).append("\n")
                              .append("Mobile Download          : ").append(Util.join(TextSecurePreferences.getMobileMediaDownloadAllowed(context), ",")).append("\n")
                              .append("Phone Number Sharing     : ").append(SignalStore.phoneNumberPrivacy().isPhoneNumberSharingEnabled()).append(" (").append(SignalStore.phoneNumberPrivacy().getPhoneNumberSharingMode()).append(")\n")
                              .append("Phone Number Discoverable: ").append(SignalStore.phoneNumberPrivacy().getPhoneNumberDiscoverabilityMode()).append("\n")
                              .append("Incognito keyboard       : ").append(TextSecurePreferences.isIncognitoKeyboardEnabled(context)).append("\n");
  }

  private static String getThreadTrimmingString() {
    if (SignalStore.settings().isTrimByLengthEnabled()) {
      return "Enabled - Max length of " + SignalStore.settings().getThreadTrimLength();
    } else if (SignalStore.settings().getKeepMessagesDuration() != KeepMessagesDuration.FOREVER) {
      return "Enabled - Max age of " + SignalStore.settings().getKeepMessagesDuration();
    } else {
      return "Disabled";
    }
  }
}<|MERGE_RESOLUTION|>--- conflicted
+++ resolved
@@ -19,16 +19,10 @@
 
   @Override
   public @NonNull CharSequence getContent(@NonNull Context context) {
-<<<<<<< HEAD
     return new StringBuilder().append("Screen Lock              : ").append(TextSecurePreferences.isBiometricScreenLockEnabled(context)).append("\n")
                               .append("Passphrase Lock          : ").append(TextSecurePreferences.isPassphraseLockEnabled(context)).append("\n")
                               .append("Lock Trigger             : ").append(TextSecurePreferences.getPassphraseLockTrigger(context)).append("\n")
                               .append("Lock Timeout             : ").append(TextSecurePreferences.getPassphraseLockTimeout(context)).append("\n")
-=======
-    return new StringBuilder().append("Screen Lock              : ").append(SignalStore.settings().getScreenLockEnabled()).append("\n")
-                              .append("Screen Lock Timeout      : ").append(SignalStore.settings().getScreenLockTimeout()).append("\n")
-                              .append("Password Disabled        : ").append(SignalStore.settings().getPassphraseDisabled()).append("\n")
->>>>>>> 204fcc28
                               .append("Prefer Contact Photos    : ").append(SignalStore.settings().isPreferSystemContactPhotos()).append("\n")
                               .append("Call Data Mode           : ").append(SignalStore.settings().getCallDataMode()).append("\n")
                               .append("Media Quality            : ").append(SignalStore.settings().getSentMediaQuality()).append("\n")
