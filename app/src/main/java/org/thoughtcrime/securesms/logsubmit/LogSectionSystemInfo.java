--- conflicted
+++ resolved
@@ -16,12 +16,9 @@
 import org.thoughtcrime.securesms.BuildConfig;
 import org.thoughtcrime.securesms.emoji.EmojiFiles;
 import org.thoughtcrime.securesms.emoji.EmojiSource;
-<<<<<<< HEAD
-import org.thoughtcrime.securesms.service.KeyCachingService;
-=======
 import org.thoughtcrime.securesms.keyvalue.SignalStore;
 import org.thoughtcrime.securesms.recipients.Recipient;
->>>>>>> d43f7d6a
+import org.thoughtcrime.securesms.service.KeyCachingService;
 import org.thoughtcrime.securesms.util.AppSignatureUtil;
 import org.thoughtcrime.securesms.util.ByteUnit;
 import org.thoughtcrime.securesms.util.CensorshipUtil;
@@ -69,13 +66,9 @@
     builder.append("Memclass      : ").append(getMemoryClass(context)).append("\n");
     builder.append("MemInfo       : ").append(getMemoryInfo(context)).append("\n");
     builder.append("OS Host       : ").append(Build.HOST).append("\n");
-<<<<<<< HEAD
+    builder.append("RecipientId   : ").append(locked ? "Unknown" : SignalStore.registrationValues().isRegistrationComplete() ? Recipient.self().getId() : "N/A").append("\n");
+    builder.append("UUID          : ").append(locked ? "Unknown" : getCensoredUuid(context)).append("\n");
     builder.append("Censored      : ").append(locked ? "Unknown" : CensorshipUtil.isCensored(context)).append("\n");
-=======
-    builder.append("RecipientId   : ").append(SignalStore.registrationValues().isRegistrationComplete() ? Recipient.self().getId() : "N/A").append("\n");
-    builder.append("UUID          : ").append(getCensoredUuid(context)).append("\n");
-    builder.append("Censored      : ").append(CensorshipUtil.isCensored(context)).append("\n");
->>>>>>> d43f7d6a
     builder.append("Play Services : ").append(getPlayServicesString(context)).append("\n");
     builder.append("FCM           : ").append(locked ? "Unknown" : !TextSecurePreferences.isFcmDisabled(context)).append("\n");
     builder.append("BkgRestricted : ").append(Build.VERSION.SDK_INT >= 28 ? DeviceProperties.isBackgroundRestricted(context) : "N/A").append("\n");
