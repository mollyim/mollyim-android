--- conflicted
+++ resolved
@@ -65,11 +65,7 @@
     builder.append("Screen            : ").append(getScreenResolution(context)).append(", ")
                                       .append(ScreenDensity.get(context)).append(", ")
                                       .append(getScreenRefreshRate(context)).append("\n");
-<<<<<<< HEAD
-    builder.append("WindowSizeClass   : ").append(locked ? "Unknown" : WindowSizeClass.Companion.getWindowSizeClass(context.getResources())).append("\n");
-=======
-    builder.append("WindowSizeClass   : ").append(getWindowSizeClass(context.getResources())).append("\n");
->>>>>>> 6d5bb65c
+    builder.append("WindowSizeClass   : ").append(locked ? "Unknown" : getWindowSizeClass(context.getResources())).append("\n");
     builder.append("Font Scale        : ").append(context.getResources().getConfiguration().fontScale).append("\n");
     builder.append("Animation Scale   : ").append(ContextUtil.getAnimationScale(context)).append("\n");
     builder.append("Android           : ").append(Build.VERSION.RELEASE).append(", API ")
