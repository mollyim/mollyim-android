--- conflicted
+++ resolved
@@ -87,12 +87,8 @@
     builder.append("Emoji Version     : ").append(locked ? "Unknown" : getEmojiVersionString(context)).append("\n");
     builder.append("RenderBigEmoji    : ").append(FontUtil.canRenderEmojiAtFontSize(1024)).append("\n");
     builder.append("DontKeepActivities: ").append(getDontKeepActivities(context)).append("\n");
-<<<<<<< HEAD
+    builder.append("Server Time Offset: ").append(locked ? "Unknown" : SignalStore.misc().getLastKnownServerTimeOffset()).append(" ms (last updated: ").append(SignalStore.misc().getLastKnownServerTimeOffsetUpdateTime()).append(")").append("\n");
     builder.append("Telecom           : ").append(locked ? "Unknown" : AndroidTelecomUtil.getTelecomSupported()).append("\n");
-=======
-    builder.append("Server Time Offset: ").append(SignalStore.misc().getLastKnownServerTimeOffset()).append(" ms (last updated: ").append(SignalStore.misc().getLastKnownServerTimeOffsetUpdateTime()).append(")").append("\n");
-    builder.append("Telecom           : ").append(AndroidTelecomUtil.getTelecomSupported()).append("\n");
->>>>>>> c82ed473
     builder.append("User-Agent        : ").append(StandardUserAgentInterceptor.USER_AGENT).append("\n");
     builder.append("App               : ");
     try {
