package org.thoughtcrime.securesms.logsubmit;

import android.app.Application;
import android.content.Context;
import android.os.Build;

import androidx.annotation.NonNull;
import androidx.annotation.Nullable;
import androidx.annotation.WorkerThread;

import com.annimon.stream.Stream;

import org.json.JSONException;
import org.json.JSONObject;
import org.signal.core.util.concurrent.SignalExecutors;
import org.signal.core.util.logging.Log;
import org.signal.core.util.logging.Scrubber;
import org.signal.core.util.tracing.Tracer;
import org.thoughtcrime.securesms.database.LogDatabase;
import org.thoughtcrime.securesms.dependencies.ApplicationDependencies;
import org.thoughtcrime.securesms.net.Network;
import org.thoughtcrime.securesms.net.StandardUserAgentInterceptor;
import org.thoughtcrime.securesms.service.KeyCachingService;
import org.thoughtcrime.securesms.util.FeatureFlags;
import org.signal.core.util.Stopwatch;

import java.io.IOException;
<<<<<<< HEAD
=======
import java.io.OutputStream;
import java.io.PrintWriter;
import java.nio.charset.StandardCharsets;
>>>>>>> e379cf61
import java.util.ArrayList;
import java.util.Iterator;
import java.util.List;
import java.util.Optional;
import java.util.concurrent.ExecutorService;
import java.util.regex.Pattern;
<<<<<<< HEAD
=======
import java.util.zip.GZIPOutputStream;
import java.util.zip.ZipEntry;
import java.util.zip.ZipOutputStream;
>>>>>>> e379cf61

import okhttp3.MediaType;
import okhttp3.MultipartBody;
import okhttp3.OkHttpClient;
import okhttp3.Request;
import okhttp3.RequestBody;
import okhttp3.Response;
import okhttp3.ResponseBody;

/**
 * Handles retrieving, scrubbing, and uploading of all debug logs.
 *
 * Adding a new log section:
 * - Create a new {@link LogSection}.
 * - Add it to {@link #SECTIONS}. The order of the list is the order the sections are displayed.
 */
public class SubmitDebugLogRepository {

  private static final String TAG = Log.tag(SubmitDebugLogRepository.class);

  private static final char   TITLE_DECORATION = '=';
  private static final int    MIN_DECORATIONS  = 5;
  private static final int    SECTION_SPACING  = 3;
  private static final String API_ENDPOINT     = "https://debuglogs.org";

  /** Ordered list of log sections. */
  private static final List<LogSection> SECTIONS = new ArrayList<LogSection>() {{
    add(new LogSectionSystemInfo());
    add(new LogSectionJobs());
    add(new LogSectionConstraints());
    add(new LogSectionCapabilities());
    add(new LogSectionLocalMetrics());
    add(new LogSectionFeatureFlags());
    add(new LogSectionPin());
    if (Build.VERSION.SDK_INT >= 28) {
      add(new LogSectionPower());
    }
    add(new LogSectionNotifications());
    add(new LogSectionNotificationProfiles());
    add(new LogSectionExoPlayerPool());
    add(new LogSectionKeyPreferences());
<<<<<<< HEAD
=======
    add(new LogSectionSMS());
    add(new LogSectionStories());
    add(new LogSectionBadges());
>>>>>>> e379cf61
    add(new LogSectionPermissions());
    add(new LogSectionTrace());
    add(new LogSectionThreads());
    add(new LogSectionThreadDump());
    if (FeatureFlags.internalUser()) {
      add(new LogSectionSenderKey());
    }
    add(new LogSectionRemappedRecords());
    add(new LogSectionLogcat());
    add(new LogSectionLoggerHeader());
    // MOLLY: Review default implementation of isInitialized() for new sections
  }};

  private final Application     context;
  private final ExecutorService executor;

  public SubmitDebugLogRepository() {
    this.context  = ApplicationDependencies.getApplication();
    this.executor = SignalExecutors.SERIAL;
  }

  public void getPrefixLogLines(@NonNull Callback<List<LogLine>> callback) {
    executor.execute(() -> callback.onResult(getPrefixLogLinesInternal()));
  }

  public void buildAndSubmitLog(@NonNull Callback<Optional<String>> callback) {
    SignalExecutors.UNBOUNDED.execute(() -> {
      Log.blockUntilAllWritesFinished();
      LogDatabase.getInstance(context).trimToSize();
      callback.onResult(submitLogInternal(System.currentTimeMillis(), getPrefixLogLinesInternal(), Tracer.getInstance().serialize()));
    });
  }

  /**
   * Submits a log with the provided prefix lines.
   *
   * @param untilTime Only submit logs from {@link LogDatabase} if they were created before this time. This is our way of making sure that the logs we submit
   *                  only include the logs that we've already shown the user. It's possible some old logs may have been trimmed off in the meantime, but no
   *                  new ones could pop up.
   */
  public void submitLogWithPrefixLines(long untilTime, @NonNull List<LogLine> prefixLines, @Nullable byte[] trace, Callback<Optional<String>> callback) {
    SignalExecutors.UNBOUNDED.execute(() -> callback.onResult(submitLogInternal(untilTime, prefixLines, trace)));
  }

  public void writeLogToDisk(@NonNull Uri uri, long untilTime, Callback<Boolean> callback) {
    SignalExecutors.UNBOUNDED.execute(() -> {
      try (ZipOutputStream outputStream = new ZipOutputStream(context.getContentResolver().openOutputStream(uri))) {
        StringBuilder prefixLines = linesToStringBuilder(getPrefixLogLinesInternal(), null);

        outputStream.putNextEntry(new ZipEntry("log.txt"));
        outputStream.write(prefixLines.toString().getBytes(StandardCharsets.UTF_8));

        try (LogDatabase.Reader reader = LogDatabase.getInstance(context).getAllBeforeTime(untilTime)) {
          while (reader.hasNext()) {
            outputStream.write(reader.next().getBytes());
            outputStream.write("\n".getBytes());
          }
        } catch (IllegalStateException e) {
          Log.e(TAG, "Failed to read row!", e);
          callback.onResult(false);
          return;
        }

        outputStream.closeEntry();

        outputStream.putNextEntry(new ZipEntry("signal.trace"));
        outputStream.write(Tracer.getInstance().serialize());
        outputStream.closeEntry();

        callback.onResult(true);
      } catch (IOException e) {
        callback.onResult(false);
      }
    });
  }

  @WorkerThread
  private @NonNull Optional<String> submitLogInternal(long untilTime, @NonNull List<LogLine> prefixLines, @Nullable byte[] trace) {
    String traceUrl = null;
    if (trace != null && trace.length > 0) {
      try {
        traceUrl = uploadContent("application/octet-stream", RequestBody.create(MediaType.get("application/octet-stream"), trace));
      } catch (IOException e) {
        Log.w(TAG, "Error during trace upload.", e);
        return Optional.empty();
      }
    }

<<<<<<< HEAD
    StringBuilder bodyBuilder = new StringBuilder();
    for (LogLine line : prefixLines) {
      switch (line.getPlaceholderType()) {
        case NONE:
          bodyBuilder.append(line.getText()).append('\n');
          break;
        case TRACE:
          bodyBuilder.append(traceUrl).append('\n');
          break;
      }
    }
=======
    StringBuilder prefixStringBuilder = linesToStringBuilder(prefixLines, traceUrl);
>>>>>>> e379cf61

    try {
      Stopwatch stopwatch = new Stopwatch("log-upload");

      try (LogDatabase.Reader reader = LogDatabase.getInstance(context).getAllBeforeTime(untilTime)) {
        while (reader.hasNext()) {
          bodyBuilder.append(reader.next()).append('\n');
        }
      } catch (IllegalStateException e) {
        if (!KeyCachingService.isLocked()) {
          Log.e(TAG, "Failed to read row!", e);
          return Optional.empty();
        }
      }

      stopwatch.split("body");

      String logUrl = uploadContent("text/plain", RequestBody.create(MediaType.get("text/plain"), bodyBuilder.toString().getBytes()));

      stopwatch.split("upload");
      stopwatch.stop(TAG);

      return Optional.of(logUrl);
    } catch (IOException e) {
      Log.w(TAG, "Error during log upload.", e);
      return Optional.empty();
    }
  }

  @WorkerThread
  private @NonNull String uploadContent(@NonNull String contentType, @NonNull RequestBody requestBody) throws IOException {
    try {
      OkHttpClient client   = new OkHttpClient.Builder()
                                              .socketFactory(Network.getSocketFactory())
                                              .addInterceptor(new StandardUserAgentInterceptor())
                                              .dns(Network.getDns())
                                              .build();
      Response     response = client.newCall(new Request.Builder().url(API_ENDPOINT).get().build()).execute();
      ResponseBody body     = response.body();

      if (!response.isSuccessful() || body == null) {
        throw new IOException("Unsuccessful response: " + response);
      }

      JSONObject            json   = new JSONObject(body.string());
      String                url    = json.getString("url");
      JSONObject            fields = json.getJSONObject("fields");
      String                item   = fields.getString("key");
      MultipartBody.Builder post   = new MultipartBody.Builder();
      Iterator<String>      keys   = fields.keys();

      post.addFormDataPart("Content-Type", contentType);

      while (keys.hasNext()) {
        String key = keys.next();
        post.addFormDataPart(key, fields.getString(key));
      }

      post.addFormDataPart("file", "file", requestBody);

      Response postResponse = client.newCall(new Request.Builder().url(url).post(post.build()).build()).execute();

      if (!postResponse.isSuccessful()) {
        throw new IOException("Bad response: " + postResponse);
      }

      return API_ENDPOINT + "/" + item;
    } catch (JSONException e) {
      Log.w(TAG, "Error during upload.", e);
      throw new IOException(e);
    }
  }

  @WorkerThread
  private @NonNull List<LogLine> getPrefixLogLinesInternal() {
    long startTime = System.currentTimeMillis();

    int maxTitleLength = Stream.of(SECTIONS).reduce(0, (max, section) -> Math.max(max, section.getTitle().length()));

    List<LogLine> allLines = new ArrayList<>();

    for (LogSection section : SECTIONS) {
      List<LogLine> lines = getLinesForSection(context, section, maxTitleLength);

      if (SECTIONS.indexOf(section) != SECTIONS.size() - 1) {
        for (int i = 0; i < SECTION_SPACING; i++) {
          lines.add(SimpleLogLine.EMPTY);
        }
      }

      allLines.addAll(lines);
    }

    List<LogLine> withIds = new ArrayList<>(allLines.size());

    for (int i = 0; i < allLines.size(); i++) {
      withIds.add(new CompleteLogLine(i, allLines.get(i)));
    }

    Log.d(TAG, "Total time: " + (System.currentTimeMillis() - startTime) + " ms");

    return withIds;
  }

  @WorkerThread
  private static @NonNull List<LogLine> getLinesForSection(@NonNull Context context, @NonNull LogSection section, int maxTitleLength) {
    long startTime = System.currentTimeMillis();

    List<LogLine> out = new ArrayList<>();
    out.add(new SimpleLogLine(formatTitle(section.getTitle(), maxTitleLength), LogLine.Style.NONE, LogLine.Placeholder.NONE));

    if (!section.isInitialized()) {
      out.add(new SimpleLogLine("<not available>", LogLine.Style.INFO, LogLine.Placeholder.NONE));
    } else if (section.hasContent()) {
      CharSequence content = Scrubber.scrub(section.getContent(context));

      List<LogLine> lines = Stream.of(Pattern.compile("\\n").split(content))
                                  .map(s -> new SimpleLogLine(s, LogStyleParser.parseStyle(s), LogStyleParser.parsePlaceholderType(s)))
                                  .map(line -> (LogLine) line)
                                  .toList();

      out.addAll(lines);
    }

    Log.d(TAG, "[" + section.getTitle() + "] Took " + (System.currentTimeMillis() - startTime) + " ms");

    return out;
  }

  private static @NonNull String formatTitle(@NonNull String title, int maxTitleLength) {
    int neededPadding = maxTitleLength - title.length();
    int leftPadding   = neededPadding  / 2;
    int rightPadding  = neededPadding  - leftPadding;

    StringBuilder out = new StringBuilder();

    for (int i = 0; i < leftPadding + MIN_DECORATIONS; i++) {
      out.append(TITLE_DECORATION);
    }

    out.append(' ').append(title).append(' ');

    for (int i = 0; i < rightPadding + MIN_DECORATIONS; i++) {
      out.append(TITLE_DECORATION);
    }

    return out.toString();
  }

  private static @NonNull StringBuilder linesToStringBuilder(@NonNull List<LogLine> lines, @Nullable String traceUrl) {
    StringBuilder stringBuilder = new StringBuilder();
    for (LogLine line : lines) {
      switch (line.getPlaceholderType()) {
        case NONE:
          stringBuilder.append(line.getText()).append('\n');
          break;
        case TRACE:
          stringBuilder.append(traceUrl).append('\n');
          break;
      }
    }

    return stringBuilder;
  }

  public interface Callback<E> {
    void onResult(E result);
  }
}<|MERGE_RESOLUTION|>--- conflicted
+++ resolved
@@ -2,7 +2,9 @@
 
 import android.app.Application;
 import android.content.Context;
+import android.net.Uri;
 import android.os.Build;
+import android.os.ParcelFileDescriptor;
 
 import androidx.annotation.NonNull;
 import androidx.annotation.Nullable;
@@ -12,6 +14,7 @@
 
 import org.json.JSONException;
 import org.json.JSONObject;
+import org.signal.core.util.StreamUtil;
 import org.signal.core.util.concurrent.SignalExecutors;
 import org.signal.core.util.logging.Log;
 import org.signal.core.util.logging.Scrubber;
@@ -20,29 +23,25 @@
 import org.thoughtcrime.securesms.dependencies.ApplicationDependencies;
 import org.thoughtcrime.securesms.net.Network;
 import org.thoughtcrime.securesms.net.StandardUserAgentInterceptor;
+import org.thoughtcrime.securesms.providers.BlobProvider;
+import org.thoughtcrime.securesms.push.SignalServiceNetworkAccess;
 import org.thoughtcrime.securesms.service.KeyCachingService;
 import org.thoughtcrime.securesms.util.FeatureFlags;
 import org.signal.core.util.Stopwatch;
 
 import java.io.IOException;
-<<<<<<< HEAD
-=======
 import java.io.OutputStream;
 import java.io.PrintWriter;
 import java.nio.charset.StandardCharsets;
->>>>>>> e379cf61
 import java.util.ArrayList;
 import java.util.Iterator;
 import java.util.List;
 import java.util.Optional;
 import java.util.concurrent.ExecutorService;
 import java.util.regex.Pattern;
-<<<<<<< HEAD
-=======
 import java.util.zip.GZIPOutputStream;
 import java.util.zip.ZipEntry;
 import java.util.zip.ZipOutputStream;
->>>>>>> e379cf61
 
 import okhttp3.MediaType;
 import okhttp3.MultipartBody;
@@ -51,6 +50,9 @@
 import okhttp3.RequestBody;
 import okhttp3.Response;
 import okhttp3.ResponseBody;
+import okio.BufferedSink;
+import okio.Okio;
+import okio.Source;
 
 /**
  * Handles retrieving, scrubbing, and uploading of all debug logs.
@@ -84,12 +86,7 @@
     add(new LogSectionNotificationProfiles());
     add(new LogSectionExoPlayerPool());
     add(new LogSectionKeyPreferences());
-<<<<<<< HEAD
-=======
-    add(new LogSectionSMS());
     add(new LogSectionStories());
-    add(new LogSectionBadges());
->>>>>>> e379cf61
     add(new LogSectionPermissions());
     add(new LogSectionTrace());
     add(new LogSectionThreads());
@@ -148,9 +145,11 @@
             outputStream.write("\n".getBytes());
           }
         } catch (IllegalStateException e) {
-          Log.e(TAG, "Failed to read row!", e);
-          callback.onResult(false);
-          return;
+          if (!KeyCachingService.isLocked()) {
+            Log.e(TAG, "Failed to read row!", e);
+            callback.onResult(false);
+            return;
+          }
         }
 
         outputStream.closeEntry();
@@ -178,28 +177,27 @@
       }
     }
 
-<<<<<<< HEAD
-    StringBuilder bodyBuilder = new StringBuilder();
-    for (LogLine line : prefixLines) {
-      switch (line.getPlaceholderType()) {
-        case NONE:
-          bodyBuilder.append(line.getText()).append('\n');
-          break;
-        case TRACE:
-          bodyBuilder.append(traceUrl).append('\n');
-          break;
-      }
-    }
-=======
     StringBuilder prefixStringBuilder = linesToStringBuilder(prefixLines, traceUrl);
->>>>>>> e379cf61
 
     try {
       Stopwatch stopwatch = new Stopwatch("log-upload");
 
+      ParcelFileDescriptor[] fds     = ParcelFileDescriptor.createPipe();
+      Uri                    gzipUri = BlobProvider.getInstance()
+                                                   .forData(new ParcelFileDescriptor.AutoCloseInputStream(fds[0]), 0)
+                                                   .withMimeType("application/gzip")
+                                                   .createForSingleSessionOnDiskAsync(context, null, null);
+
+      OutputStream gzipOutput = new GZIPOutputStream(new ParcelFileDescriptor.AutoCloseOutputStream(fds[1]));
+
+      gzipOutput.write(prefixStringBuilder.toString().getBytes());
+
+      stopwatch.split("front-matter");
+
       try (LogDatabase.Reader reader = LogDatabase.getInstance(context).getAllBeforeTime(untilTime)) {
         while (reader.hasNext()) {
-          bodyBuilder.append(reader.next()).append('\n');
+          gzipOutput.write(reader.next().getBytes());
+          gzipOutput.write("\n".getBytes());
         }
       } catch (IllegalStateException e) {
         if (!KeyCachingService.isLocked()) {
@@ -208,12 +206,31 @@
         }
       }
 
+      StreamUtil.close(gzipOutput);
+
       stopwatch.split("body");
 
-      String logUrl = uploadContent("text/plain", RequestBody.create(MediaType.get("text/plain"), bodyBuilder.toString().getBytes()));
+      String logUrl = uploadContent("application/gzip", new RequestBody() {
+        @Override
+        public @NonNull MediaType contentType() {
+          return MediaType.get("application/gzip");
+        }
+
+        @Override public long contentLength() {
+          return BlobProvider.getInstance().calculateFileSize(context, gzipUri);
+        }
+
+        @Override
+        public void writeTo(@NonNull BufferedSink sink) throws IOException {
+          Source source = Okio.source(BlobProvider.getInstance().getStream(context, gzipUri));
+          sink.writeAll(source);
+        }
+      });
 
       stopwatch.split("upload");
       stopwatch.stop(TAG);
+
+      BlobProvider.getInstance().delete(context, gzipUri);
 
       return Optional.of(logUrl);
     } catch (IOException e) {
