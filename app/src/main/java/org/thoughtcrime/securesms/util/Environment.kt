package org.thoughtcrime.securesms.util

import org.thoughtcrime.securesms.BuildConfig

object Environment {
  const val IS_STAGING: Boolean = BuildConfig.BUILD_ENVIRONMENT_TYPE == "Staging"
  const val IS_DEV: Boolean = BuildConfig.BUILD_VARIANT_TYPE == "Instrumentation"
}

<<<<<<< HEAD
object Release {
  const val IS_DEBUGGABLE: Boolean = BuildConfig.BUILD_VARIANT_TYPE == "Debug"
  const val IS_FOSS: Boolean = BuildConfig.FLAVOR_distribution == "free"
=======
  object Donations {
    @JvmStatic
    @get:JvmName("getGooglePayConfiguration")
    val GOOGLE_PAY_CONFIGURATION = GooglePayApi.Configuration(
      walletEnvironment = if (IS_STAGING) WalletConstants.ENVIRONMENT_TEST else WalletConstants.ENVIRONMENT_PRODUCTION
    )

    @JvmStatic
    @get:JvmName("getStripeConfiguration")
    val STRIPE_CONFIGURATION = StripeApi.Configuration(
      publishableKey = BuildConfig.STRIPE_PUBLISHABLE_KEY
    )
  }

  object Calling {
    @JvmStatic
    fun defaultSfuUrl(): String {
      return if (IS_STAGING) BuildConfig.SIGNAL_STAGING_SFU_URL else BuildConfig.SIGNAL_SFU_URL
    }
  }
>>>>>>> cb0e7ade
}<|MERGE_RESOLUTION|>--- conflicted
+++ resolved
@@ -5,26 +5,6 @@
 object Environment {
   const val IS_STAGING: Boolean = BuildConfig.BUILD_ENVIRONMENT_TYPE == "Staging"
   const val IS_DEV: Boolean = BuildConfig.BUILD_VARIANT_TYPE == "Instrumentation"
-}
-
-<<<<<<< HEAD
-object Release {
-  const val IS_DEBUGGABLE: Boolean = BuildConfig.BUILD_VARIANT_TYPE == "Debug"
-  const val IS_FOSS: Boolean = BuildConfig.FLAVOR_distribution == "free"
-=======
-  object Donations {
-    @JvmStatic
-    @get:JvmName("getGooglePayConfiguration")
-    val GOOGLE_PAY_CONFIGURATION = GooglePayApi.Configuration(
-      walletEnvironment = if (IS_STAGING) WalletConstants.ENVIRONMENT_TEST else WalletConstants.ENVIRONMENT_PRODUCTION
-    )
-
-    @JvmStatic
-    @get:JvmName("getStripeConfiguration")
-    val STRIPE_CONFIGURATION = StripeApi.Configuration(
-      publishableKey = BuildConfig.STRIPE_PUBLISHABLE_KEY
-    )
-  }
 
   object Calling {
     @JvmStatic
@@ -32,5 +12,9 @@
       return if (IS_STAGING) BuildConfig.SIGNAL_STAGING_SFU_URL else BuildConfig.SIGNAL_SFU_URL
     }
   }
->>>>>>> cb0e7ade
+}
+
+object Release {
+  const val IS_DEBUGGABLE: Boolean = BuildConfig.BUILD_VARIANT_TYPE == "Debug"
+  const val IS_FOSS: Boolean = BuildConfig.FLAVOR_distribution == "free"
 }