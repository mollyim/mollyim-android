--- conflicted
+++ resolved
@@ -27,8 +27,6 @@
 import androidx.annotation.Nullable;
 import androidx.annotation.RequiresApi;
 import androidx.core.content.ContextCompat;
-
-import org.jetbrains.annotations.NotNull;
 
 public class ServiceUtil {
   public static InputMethodManager getInputMethodManager(Context context) {
@@ -110,12 +108,7 @@
     return ContextCompat.getSystemService(context, LocationManager.class);
   }
 
-<<<<<<< HEAD
   public static KeyguardManager getKeyguardManager(@NonNull Context context) {
-    return (KeyguardManager) context.getSystemService(Context.KEYGUARD_SERVICE);
-=======
-  public static KeyguardManager getKeyguardManager(@NotNull Context context) {
     return ContextCompat.getSystemService(context, KeyguardManager.class);
->>>>>>> 2029ea37
   }
 }