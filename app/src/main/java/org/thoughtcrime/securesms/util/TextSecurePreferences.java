--- conflicted
+++ resolved
@@ -768,13 +768,10 @@
     }
   }
 
-<<<<<<< HEAD
-=======
   /**
    * @deprecated Use {@link SettingsValues#getTheme()} via {@link org.thoughtcrime.securesms.keyvalue.SignalStore} instead.
    */
   @Deprecated
->>>>>>> c9d298c4
   public static String getTheme(Context context) {
     return getStringPreference(context, THEME_PREF, DynamicTheme.systemThemeAvailable() ? "system" : "light");
   }
@@ -783,28 +780,10 @@
     setStringPreference(context, THEME_PREF, theme);
   }
 
-<<<<<<< HEAD
-=======
-  public static void setPassphraseTimeoutInterval(Context context, int interval) {
-    setIntegerPrefrence(context, PASSPHRASE_TIMEOUT_INTERVAL_PREF, interval);
-  }
-
-  /**
-   * @deprecated Use {@link SettingsValues#getLanguage()} via {@link org.thoughtcrime.securesms.keyvalue.SignalStore} instead.
-   */
-  @Deprecated
->>>>>>> c9d298c4
   public static String getLanguage(Context context) {
     return getStringPreference(context, LANGUAGE_PREF, "zz");
   }
 
-<<<<<<< HEAD
-=======
-  /**
-   * @deprecated Use {@link SettingsValues#setLanguage(String)} via {@link org.thoughtcrime.securesms.keyvalue.SignalStore} instead.
-   */
-  @Deprecated
->>>>>>> c9d298c4
   public static void setLanguage(Context context, String language) {
     setStringPreference(context, LANGUAGE_PREF, language);
   }
