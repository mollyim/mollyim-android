--- conflicted
+++ resolved
@@ -49,10 +49,6 @@
 
   public  static final String THEME_PREF                       = "pref_theme";
   public  static final String LANGUAGE_PREF                    = "pref_language";
-<<<<<<< HEAD
-=======
-  public  static final String ENABLE_MANUAL_MMS_PREF           = "pref_enable_manual_mms";
->>>>>>> 0891a161
 
   private static final String LAST_VERSION_CODE_PREF           = "last_version_code";
   public  static final String RINGTONE_PREF                    = "pref_key_ringtone";
@@ -63,11 +59,6 @@
   private static final String LED_BLINK_PREF_CUSTOM            = "pref_led_blink_custom";
   public  static final String SCREEN_SECURITY_PREF             = "pref_screen_security";
   private static final String ENTER_SENDS_PREF                 = "pref_enter_sends";
-<<<<<<< HEAD
-  private static final String ENTER_PRESENT_PREF               = "pref_enter_key";
-=======
-  private static final String SMS_DELIVERY_REPORT_PREF         = "pref_delivery_report_sms";
->>>>>>> 0891a161
   private static final String PROMPTED_PUSH_REGISTRATION_PREF  = "pref_prompted_push_registration";
   private static final String PROMPTED_OPTIMIZE_DOZE_PREF      = "pref_prompted_optimize_doze";
   public  static final String DIRECTORY_FRESH_TIME_PREF        = "pref_directory_refresh_time";
@@ -90,7 +81,6 @@
   public  static final String MEDIA_DOWNLOAD_ROAMING_PREF      = "pref_media_download_roaming";
 
   public  static final String SYSTEM_EMOJI_PREF                = "pref_system_emoji";
-  private static final String MULTI_DEVICE_PROVISIONED_PREF    = "pref_multi_device";
   public  static final String DIRECT_CAPTURE_CAMERA_ID         = "pref_direct_capture_camera_id";
   public  static final String ALWAYS_RELAY_CALLS_PREF          = "pref_turn_only";
   public  static final String READ_RECEIPTS_PREF               = "pref_read_receipts";
@@ -121,15 +111,12 @@
   public  static final String PASSPHRASE_LOCK_NOTIFICATIONS = "pref_passphrase_lock_notifications";
   public  static final String BIOMETRIC_SCREEN_LOCK         = "pref_biometric_screen_lock";
 
-<<<<<<< HEAD
   private static final String NETWORK_CONFIG_SEEN = "pref_network_config_seen";
 
   public  static final String PROXY_TYPE       = "pref_proxy_type";
   public  static final String PROXY_SOCKS_HOST = "pref_proxy_socks_host";
   public  static final String PROXY_SOCKS_PORT = "pref_proxy_socks_port";
 
-=======
->>>>>>> 0891a161
   @Deprecated
   public static final  String REGISTRATION_LOCK_PREF_V1                = "pref_registration_lock";
   @Deprecated
@@ -176,9 +163,6 @@
 
   private static final String HAS_SEEN_VIDEO_RECORDING_TOOLTIP = "camerax.fragment.has.dismissed.video.recording.tooltip";
 
-<<<<<<< HEAD
-  private static final String STORAGE_MANIFEST_VERSION = "pref_storage_manifest_version";
-
   private static final String GOOGLE_MAP_TYPE = "pref_google_map_type";
 
   public static String getGoogleMapType(Context context) {
@@ -189,8 +173,6 @@
     setStringPreference(context, GOOGLE_MAP_TYPE, value);
   }
 
-=======
->>>>>>> 0891a161
   private static final String[] booleanPreferencesToBackup = {SCREEN_SECURITY_PREF,
                                                               INCOGNITO_KEYBORAD_PREF,
                                                               ALWAYS_RELAY_CALLS_PREF,
@@ -394,7 +376,6 @@
     getSharedPreferences(context).unregisterOnSharedPreferenceChangeListener(listener);
   }
 
-<<<<<<< HEAD
   public static void setHasSeenNetworkConfig(Context context, boolean value) {
     setBooleanPreference(context, NETWORK_CONFIG_SEEN, value);
   }
@@ -423,13 +404,6 @@
     setBooleanPreference(context, BIOMETRIC_SCREEN_LOCK, value);
   }
 
-  public static boolean isV1RegistrationLockEnabled(@NonNull Context context) {
-    //noinspection deprecation
-    return getBooleanPreference(context, REGISTRATION_LOCK_PREF_V1, false);
-  }
-
-=======
->>>>>>> 0891a161
   /**
    * @deprecated Use only during re-reg where user had pinV1.
    */
@@ -708,7 +682,6 @@
     setLongPreference(context, DIRECTORY_FRESH_TIME_PREF, value);
   }
 
-<<<<<<< HEAD
   public static boolean shouldRefreshFcmToken(Context context) {
     return getBooleanPreference(context, REFRESH_FCM_TOKEN_PREF, false);
   }
@@ -721,8 +694,6 @@
     removePreference(context, DIRECTORY_FRESH_TIME_PREF);
   }
 
-=======
->>>>>>> 0891a161
   public static long getUpdateApkRefreshTime(Context context) {
     return getLongPreference(context, UPDATE_APK_REFRESH_TIME_PREF, 0L);
   }
@@ -731,7 +702,6 @@
     setLongPreference(context, UPDATE_APK_REFRESH_TIME_PREF, value);
   }
 
-<<<<<<< HEAD
   public static boolean isUpdateApkEnabled(@NonNull Context context) {
     return getBooleanPreference(context, UPDATE_APK_ENABLED, false);
   }
@@ -748,12 +718,6 @@
     setBooleanPreference(context, UPDATE_APK_INCLUDE_BETA, value);
   }
 
-  public static boolean isEnterImeKeyEnabled(Context context) {
-    return getBooleanPreference(context, ENTER_PRESENT_PREF, false);
-  }
-
-=======
->>>>>>> 0891a161
   @Deprecated
   public static boolean isEnterSendsEnabled(Context context) {
     return getBooleanPreference(context, ENTER_SENDS_PREF, false);
@@ -785,17 +749,10 @@
     return getStringPreference(context, THEME_PREF, DynamicTheme.systemThemeAvailable() ? "system" : "light");
   }
 
-<<<<<<< HEAD
   public static void setTheme(Context context, String theme) {
     setStringPreference(context, THEME_PREF, theme);
   }
 
-=======
-  /**
-   * @deprecated Use {@link SettingsValues#getLanguage()} via {@link org.thoughtcrime.securesms.keyvalue.SignalStore} instead.
-   */
-  @Deprecated
->>>>>>> 0891a161
   public static String getLanguage(Context context) {
     return getStringPreference(context, LANGUAGE_PREF, "zz");
   }
@@ -804,14 +761,6 @@
     setStringPreference(context, LANGUAGE_PREF, language);
   }
 
-<<<<<<< HEAD
-=======
-  @Deprecated
-  public static boolean isSmsDeliveryReportsEnabled(Context context) {
-    return getBooleanPreference(context, SMS_DELIVERY_REPORT_PREF, false);
-  }
-
->>>>>>> 0891a161
   public static boolean hasPromptedPushRegistration(Context context) {
     return getBooleanPreference(context, PROMPTED_PUSH_REGISTRATION_PREF, false);
   }
@@ -1049,13 +998,6 @@
     setBooleanPreference(context, HAS_SEEN_VIDEO_RECORDING_TOOLTIP, value);
   }
 
-<<<<<<< HEAD
-  public static void setStorageManifestVersion(Context context, long version) {
-    setLongPreference(context, STORAGE_MANIFEST_VERSION, version);
-  }
-
-=======
->>>>>>> 0891a161
   public static void setBooleanPreference(Context context, String key, boolean value) {
     getSharedPreferences(context).edit().putBoolean(key, value).apply();
   }
