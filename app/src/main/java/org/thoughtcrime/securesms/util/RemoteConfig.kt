--- conflicted
+++ resolved
@@ -1118,14 +1118,7 @@
 
   /** Whether or not this device supports syncing data to newly-linked device. */
   @JvmStatic
-<<<<<<< HEAD
   val linkAndSync: Boolean = false
-=======
-  val linkAndSync: Boolean by remoteBoolean(
-    key = "android.linkAndSync.2",
-    defaultValue = false,
-    hotSwappable = true
-  )
 
   /** Whether or not this device supports the new storage service recordIkm encryption. */
   @JvmStatic
@@ -1134,7 +1127,6 @@
     defaultValue = false,
     hotSwappable = true
   )
->>>>>>> f5a68aa7
 
   // endregion
 }