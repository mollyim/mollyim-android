--- conflicted
+++ resolved
@@ -12,6 +12,7 @@
 import org.signal.core.util.logging.Log
 import org.signal.core.util.mebiBytes
 import org.signal.libsignal.protocol.UsePqRatchet
+import org.thoughtcrime.securesms.BuildConfig
 import org.thoughtcrime.securesms.dependencies.AppDependencies
 import org.thoughtcrime.securesms.groups.SelectionLimits
 import org.thoughtcrime.securesms.jobs.RemoteConfigRefreshJob
@@ -19,12 +20,9 @@
 import org.thoughtcrime.securesms.keyvalue.SignalStore
 import org.thoughtcrime.securesms.messageprocessingalarm.RoutineMessageFetchReceiver
 import org.thoughtcrime.securesms.net.SignalNetwork
-<<<<<<< HEAD
-=======
 import org.thoughtcrime.securesms.util.RemoteConfig.REMOTE_VALUES
 import org.thoughtcrime.securesms.util.RemoteConfig.asBoolean
 import org.thoughtcrime.securesms.util.RemoteConfig.asInteger
->>>>>>> cf1afb73
 import org.thoughtcrime.securesms.util.RemoteConfig.remoteBoolean
 import org.thoughtcrime.securesms.util.RemoteConfig.remoteValue
 import org.thoughtcrime.securesms.util.RemoteConfig.retryReceiptMaxCount
@@ -1017,27 +1015,6 @@
     inSeconds.seconds.inWholeMilliseconds
   }
 
-<<<<<<< HEAD
-  /**
-   * Enable Message Backups UI
-   * Note: This feature is in active development and is not intended to currently function.
-   */
-  @JvmStatic
-  @get:JvmName("messageBackups")
-  // val messageBackups: Boolean by remoteValue(
-  //   key = "android.messageBackups",
-  //   hotSwappable = false,
-  //   active = true
-  // ) { value ->
-  //   BuildConfig.MESSAGE_BACKUP_RESTORE_ENABLED || value.asBoolean(false)
-  // }
-  val messageBackups: Boolean = true
-
-  @JvmStatic
-  val messageBackupsInSettings: Boolean = false
-
-=======
->>>>>>> cf1afb73
   val backupFallbackArchiveCdn: Int by remoteInt(
     key = "global.backups.mediaTierFallbackCdnNumber",
     hotSwappable = true,
@@ -1054,33 +1031,6 @@
     value.asLong(8.kibiBytes.inWholeBytes).bytes
   }
 
-<<<<<<< HEAD
-  /** Whether the chat web socket is backed by libsignal for direct connections  */
-  @JvmStatic
-  @get:JvmName("libSignalWebSocketEnabled")
-  // val libSignalWebSocketEnabled: Boolean by remoteValue(
-  //   key = "android.libsignalWebSocketEnabled.8",
-  //   hotSwappable = false
-  // ) { value ->
-  //   value.asBoolean(false) || Environment.IS_NIGHTLY
-  // }
-  val libSignalWebSocketEnabled: Boolean = false
-
-  /** Whether the chat web socket is backed by libsignal for all connections, including proxied connections.
-   *  Note, this does *not* gate HTTP proxies, which are treated as direct connections.
-   *  This only has an effect if libSignalWebSocketEnabled is also enabled. */
-  @JvmStatic
-  @get:JvmName("libSignalWebSocketEnabledForProxies")
-  // val libSignalWebSocketEnabledForProxies: Boolean by remoteValue(
-  //   key = "android.libSignalWebSocketEnabledForProxies.8",
-  //   hotSwappable = false
-  // ) { value ->
-  //   value.asBoolean(false) || Environment.IS_NIGHTLY
-  // }
-  val libSignalWebSocketEnabledForProxies = false
-
-=======
->>>>>>> cf1afb73
   @JvmStatic
   @get:JvmName("libsignalEnforceMinTlsVersion")
   val libsignalEnforceMinTlsVersion by remoteBoolean(
@@ -1089,21 +1039,6 @@
     hotSwappable = false
   )
 
-<<<<<<< HEAD
-  /** Whether or not to launch the restore activity after registration is complete, rather than before.  */
-  @JvmStatic
-  @get:JvmName("restoreAfterRegistration")
-  // val restoreAfterRegistration: Boolean by remoteValue(
-  //   key = "android.registration.restorePostRegistration",
-  //   hotSwappable = false,
-  //   active = false
-  // ) { value ->
-  //   BuildConfig.MESSAGE_BACKUP_RESTORE_ENABLED || BuildConfig.LINK_DEVICE_UX_ENABLED || value.asBoolean(false)
-  // }
-  val restoreAfterRegistration: Boolean = true
-
-=======
->>>>>>> cf1afb73
   @JvmStatic
   val backgroundMessageProcessInterval: Long by remoteValue(
     key = "android.messageProcessor.alarmIntervalMins",
@@ -1228,11 +1163,12 @@
 
   @JvmStatic
   @get:JvmName("polls")
-  val polls: Boolean by remoteBoolean(
-    key = "android.polls",
-    defaultValue = false,
-    hotSwappable = true
-  )
+  // val polls: Boolean by remoteBoolean(
+  //   key = "android.polls",
+  //   defaultValue = false,
+  //   hotSwappable = true
+  // )
+  val polls: Boolean = false
 
   // endregion
 }