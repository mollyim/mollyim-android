--- conflicted
+++ resolved
@@ -2,25 +2,12 @@
 
 import androidx.annotation.WorkerThread;
 
-<<<<<<< HEAD
-import org.signal.core.util.ThreadUtil;
 import org.signal.core.util.concurrent.SignalExecutors;
 import org.signal.core.util.logging.Log;
 import org.thoughtcrime.securesms.dependencies.ApplicationDependencies;
-import org.thoughtcrime.securesms.net.PipeConnectivityListener;
-import org.thoughtcrime.securesms.push.AccountManagerFactory;
-import org.whispersystems.signalservice.api.SignalServiceAccountManager;
-=======
-import org.conscrypt.Conscrypt;
-import org.signal.core.util.concurrent.SignalExecutors;
-import org.signal.core.util.logging.Log;
-import org.thoughtcrime.securesms.dependencies.ApplicationDependencies;
-import org.thoughtcrime.securesms.keyvalue.SignalStore;
 import org.thoughtcrime.securesms.push.AccountManagerFactory;
 import org.whispersystems.signalservice.api.SignalServiceAccountManager;
 import org.whispersystems.signalservice.api.websocket.WebSocketConnectionState;
-import org.whispersystems.signalservice.internal.configuration.SignalProxy;
->>>>>>> e374f3af
 
 import java.io.IOException;
 import java.util.concurrent.CountDownLatch;
@@ -36,40 +23,6 @@
 
   private SignalProxyUtil() {}
 
-<<<<<<< HEAD
-=======
-  public static void startListeningToWebsocket() {
-    if (SignalStore.proxy().isProxyEnabled() && ApplicationDependencies.getSignalWebSocket().getWebSocketState().firstOrError().blockingGet().isFailure()) {
-      Log.w(TAG, "Proxy is in a failed state. Restarting.");
-      ApplicationDependencies.closeConnections();
-    }
-
-    ApplicationDependencies.getIncomingMessageObserver();
-  }
-
-  /**
-   * Handles all things related to enabling a proxy, including saving it and resetting the relevant
-   * network connections.
-   */
-  public static void enableProxy(@NonNull SignalProxy proxy) {
-    SignalStore.proxy().enableProxy(proxy);
-    Conscrypt.setUseEngineSocketByDefault(true);
-    ApplicationDependencies.resetNetworkConnectionsAfterProxyChange();
-    startListeningToWebsocket();
-  }
-
-  /**
-   * Handles all things related to disabling a proxy, including saving the change and resetting the
-   * relevant network connections.
-   */
-  public static void disableProxy() {
-    SignalStore.proxy().disableProxy();
-    Conscrypt.setUseEngineSocketByDefault(false);
-    ApplicationDependencies.resetNetworkConnectionsAfterProxyChange();
-    startListeningToWebsocket();
-  }
-
->>>>>>> e374f3af
   /**
    * A blocking call that will wait until the websocket either successfully connects, or fails.
    * It is assumed that the app state is already configured how you would like it, e.g. you've
