package org.thoughtcrime.securesms.util;

import android.text.TextUtils;

import androidx.annotation.NonNull;
import androidx.annotation.VisibleForTesting;
import androidx.annotation.WorkerThread;

import com.annimon.stream.Stream;

import org.json.JSONException;
import org.json.JSONObject;
import org.signal.core.util.SetUtil;
import org.signal.core.util.logging.Log;
import org.thoughtcrime.securesms.BuildConfig;
import org.thoughtcrime.securesms.dependencies.ApplicationDependencies;
import org.thoughtcrime.securesms.groups.SelectionLimits;
import org.thoughtcrime.securesms.jobs.RemoteConfigRefreshJob;
import org.thoughtcrime.securesms.keyvalue.SignalStore;
import org.thoughtcrime.securesms.messageprocessingalarm.RoutineMessageFetchReceiver;
import org.whispersystems.signalservice.api.RemoteConfigResult;

import java.io.IOException;
import java.util.HashMap;
import java.util.HashSet;
import java.util.Iterator;
import java.util.Map;
import java.util.Objects;
import java.util.Set;
import java.util.TreeMap;
import java.util.concurrent.TimeUnit;

/**
 * A location for flags that can be set locally and remotely. These flags can guard features that
 * are not yet ready to be activated.
 *
 * When creating a new flag:
 * - Create a new string constant. This should almost certainly be prefixed with "android."
 * - Add a method to retrieve the value using {@link #getBoolean(String, boolean)}. You can also add
 *   other checks here, like requiring other flags.
 * - If you want to be able to change a flag remotely, place it in {@link #REMOTE_CAPABLE}.
 * - If you would like to force a value for testing, place an entry in {@link #FORCED_VALUES}.
 *   Do not commit changes to this map!
 *
 * Other interesting things you can do:
 * - Make a flag {@link #HOT_SWAPPABLE}
 * - Make a flag {@link #STICKY} -- booleans only!
 * - Register a listener for flag changes in {@link #FLAG_CHANGE_LISTENERS}
 */
public final class FeatureFlags {

  private static final String TAG = Log.tag(FeatureFlags.class);

  private static final long FETCH_INTERVAL = TimeUnit.HOURS.toMillis(2);

  private static final String PAYMENTS_KILL_SWITCH              = "android.payments.kill";
  private static final String GROUPS_V2_RECOMMENDED_LIMIT       = "global.groupsv2.maxGroupSize";
  private static final String GROUPS_V2_HARD_LIMIT              = "global.groupsv2.groupSizeHardLimit";
  private static final String GROUP_NAME_MAX_LENGTH             = "global.groupsv2.maxNameLength";
  private static final String INTERNAL_USER                     = "android.internalUser";
  private static final String VERIFY_V2                         = "android.verifyV2";
  private static final String CLIENT_EXPIRATION                 = "android.clientExpiration";
  private static final String CUSTOM_VIDEO_MUXER                = "android.customVideoMuxer";
  private static final String CDS_REFRESH_INTERVAL              = "cds.syncInterval.seconds";
  private static final String AUTOMATIC_SESSION_RESET           = "android.automaticSessionReset.2";
  private static final String AUTOMATIC_SESSION_INTERVAL        = "android.automaticSessionResetInterval";
  private static final String DEFAULT_MAX_BACKOFF               = "android.defaultMaxBackoff";
  private static final String SERVER_ERROR_MAX_BACKOFF          = "android.serverErrorMaxBackoff";
  private static final String OKHTTP_AUTOMATIC_RETRY            = "android.okhttpAutomaticRetry";
  private static final String SHARE_SELECTION_LIMIT             = "android.share.limit";
  private static final String ANIMATED_STICKER_MIN_MEMORY       = "android.animatedStickerMinMemory";
  private static final String ANIMATED_STICKER_MIN_TOTAL_MEMORY = "android.animatedStickerMinTotalMemory";
  private static final String MESSAGE_PROCESSOR_ALARM_INTERVAL  = "android.messageProcessor.alarmIntervalMins";
  private static final String MESSAGE_PROCESSOR_DELAY           = "android.messageProcessor.foregroundDelayMs";
  private static final String MEDIA_QUALITY_LEVELS              = "android.mediaQuality.levels";
  private static final String RETRY_RECEIPT_LIFESPAN            = "android.retryReceiptLifespan";
  private static final String RETRY_RESPOND_MAX_AGE             = "android.retryRespondMaxAge";
  private static final String SENDER_KEY_MAX_AGE                = "android.senderKeyMaxAge";
  private static final String RETRY_RECEIPTS                    = "android.retryReceipts";
  private static final String MAX_GROUP_CALL_RING_SIZE          = "global.calling.maxGroupCallRingSize";
  private static final String STORIES_TEXT_FUNCTIONS            = "android.stories.text.functions";
  private static final String HARDWARE_AEC_BLOCKLIST_MODELS     = "android.calling.hardwareAecBlockList";
  private static final String SOFTWARE_AEC_BLOCKLIST_MODELS     = "android.calling.softwareAecBlockList";
  private static final String USE_HARDWARE_AEC_IF_OLD           = "android.calling.useHardwareAecIfOlderThanApi29";
  private static final String USE_AEC3                          = "android.calling.useAec3";
  private static final String PAYMENTS_COUNTRY_BLOCKLIST        = "global.payments.disabledRegions";
  public  static final String PHONE_NUMBER_PRIVACY              = "android.pnp";
  public  static final String BLOCK_SSE                         = "android.blockSessionSwitchoverEvents";
  private static final String STORIES_AUTO_DOWNLOAD_MAXIMUM     = "android.stories.autoDownloadMaximum";
  private static final String TELECOM_MANUFACTURER_ALLOWLIST    = "android.calling.telecomAllowList";
  private static final String TELECOM_MODEL_BLOCKLIST           = "android.calling.telecomModelBlockList";
  private static final String CAMERAX_MODEL_BLOCKLIST           = "android.cameraXModelBlockList";
  private static final String CAMERAX_MIXED_MODEL_BLOCKLIST     = "android.cameraXMixedModelBlockList";
  private static final String PAYMENTS_REQUEST_ACTIVATE_FLOW    = "android.payments.requestActivateFlow";
  public  static final String GOOGLE_PAY_DISABLED_REGIONS       = "global.donations.gpayDisabledRegions";
  public  static final String CREDIT_CARD_DISABLED_REGIONS      = "global.donations.ccDisabledRegions";
  public  static final String PAYPAL_DISABLED_REGIONS           = "global.donations.paypalDisabledRegions";
  private static final String CDS_HARD_LIMIT                    = "android.cds.hardLimit";
  private static final String PAYPAL_ONE_TIME_DONATIONS         = "android.oneTimePayPalDonations.2";
  private static final String PAYPAL_RECURRING_DONATIONS        = "android.recurringPayPalDonations.3";
  private static final String ANY_ADDRESS_PORTS_KILL_SWITCH     = "android.calling.fieldTrial.anyAddressPortsKillSwitch";
  private static final String AD_HOC_CALLING                    = "android.calling.ad.hoc.3";
  private static final String MAX_ATTACHMENT_COUNT              = "android.attachments.maxCount";
  private static final String MAX_ATTACHMENT_RECEIVE_SIZE_BYTES = "global.attachments.maxReceiveBytes";
  private static final String MAX_ATTACHMENT_SIZE_BYTES         = "global.attachments.maxBytes";
  private static final String SVR2_KILLSWITCH                   = "android.svr2.killSwitch";
  private static final String CDS_DISABLE_COMPAT_MODE           = "cds.disableCompatibilityMode";
  private static final String FCM_MAY_HAVE_MESSAGES_KILL_SWITCH = "android.fcmNotificationFallbackKillSwitch";
  public  static final String PROMPT_FOR_NOTIFICATION_LOGS      = "android.logs.promptNotifications";
  private static final String PROMPT_FOR_NOTIFICATION_CONFIG    = "android.logs.promptNotificationsConfig";
  public  static final String PROMPT_BATTERY_SAVER              = "android.promptBatterySaver";
  public  static final String USERNAMES                         = "android.usernames";
  public  static final String INSTANT_VIDEO_PLAYBACK            = "android.instantVideoPlayback";
  public  static final String CRASH_PROMPT_CONFIG               = "android.crashPromptConfig";
  private static final String SEPA_DEBIT_DONATIONS              = "android.sepa.debit.donations.5";
  private static final String IDEAL_DONATIONS                   = "android.ideal.donations.5";
  public  static final String IDEAL_ENABLED_REGIONS             = "global.donations.idealEnabledRegions";
  public  static final String SEPA_ENABLED_REGIONS              = "global.donations.sepaEnabledRegions";
  private static final String CALLING_REACTIONS                 = "android.calling.reactions";
  private static final String NOTIFICATION_THUMBNAIL_BLOCKLIST  = "android.notificationThumbnailProductBlocklist";
  private static final String CALLING_RAISE_HAND                 = "android.calling.raiseHand";

  /**
   * We will only store remote values for flags in this set. If you want a flag to be controllable
   * remotely, place it in here.
   */
  @VisibleForTesting
  static final Set<String> REMOTE_CAPABLE = SetUtil.newHashSet(
      PAYMENTS_KILL_SWITCH,
      GROUPS_V2_RECOMMENDED_LIMIT, GROUPS_V2_HARD_LIMIT,
      INTERNAL_USER,
      VERIFY_V2,
      CLIENT_EXPIRATION,
      CUSTOM_VIDEO_MUXER,
      CDS_REFRESH_INTERVAL,
      GROUP_NAME_MAX_LENGTH,
      AUTOMATIC_SESSION_RESET,
      AUTOMATIC_SESSION_INTERVAL,
      DEFAULT_MAX_BACKOFF,
      SERVER_ERROR_MAX_BACKOFF,
      OKHTTP_AUTOMATIC_RETRY,
      SHARE_SELECTION_LIMIT,
      ANIMATED_STICKER_MIN_MEMORY,
      ANIMATED_STICKER_MIN_TOTAL_MEMORY,
      MESSAGE_PROCESSOR_ALARM_INTERVAL,
      MESSAGE_PROCESSOR_DELAY,
      MEDIA_QUALITY_LEVELS,
      RETRY_RECEIPT_LIFESPAN,
      RETRY_RESPOND_MAX_AGE,
      RETRY_RECEIPTS,
      MAX_GROUP_CALL_RING_SIZE,
      SENDER_KEY_MAX_AGE,
      STORIES_TEXT_FUNCTIONS,
      HARDWARE_AEC_BLOCKLIST_MODELS,
      SOFTWARE_AEC_BLOCKLIST_MODELS,
      USE_HARDWARE_AEC_IF_OLD,
      USE_AEC3,
      PAYMENTS_COUNTRY_BLOCKLIST,
      STORIES_AUTO_DOWNLOAD_MAXIMUM,
      TELECOM_MANUFACTURER_ALLOWLIST,
      TELECOM_MODEL_BLOCKLIST,
      CAMERAX_MODEL_BLOCKLIST,
      CAMERAX_MIXED_MODEL_BLOCKLIST,
      PAYMENTS_REQUEST_ACTIVATE_FLOW,
      GOOGLE_PAY_DISABLED_REGIONS,
      CREDIT_CARD_DISABLED_REGIONS,
      PAYPAL_DISABLED_REGIONS,
      CDS_HARD_LIMIT,
      PAYPAL_ONE_TIME_DONATIONS,
      PAYPAL_RECURRING_DONATIONS,
      ANY_ADDRESS_PORTS_KILL_SWITCH,
      MAX_ATTACHMENT_COUNT,
      MAX_ATTACHMENT_RECEIVE_SIZE_BYTES,
      MAX_ATTACHMENT_SIZE_BYTES,
      AD_HOC_CALLING,
      SVR2_KILLSWITCH,
      CDS_DISABLE_COMPAT_MODE,
      FCM_MAY_HAVE_MESSAGES_KILL_SWITCH,
      PROMPT_FOR_NOTIFICATION_LOGS,
      PROMPT_FOR_NOTIFICATION_CONFIG,
      PROMPT_BATTERY_SAVER,
      USERNAMES,
      INSTANT_VIDEO_PLAYBACK,
      CRASH_PROMPT_CONFIG,
      BLOCK_SSE,
      SEPA_DEBIT_DONATIONS,
      IDEAL_DONATIONS,
      IDEAL_ENABLED_REGIONS,
      SEPA_ENABLED_REGIONS,
      CALLING_REACTIONS,
      NOTIFICATION_THUMBNAIL_BLOCKLIST,
      CALLING_RAISE_HAND
  );

  @VisibleForTesting
  static final Set<String> NOT_REMOTE_CAPABLE = SetUtil.newHashSet(
      PHONE_NUMBER_PRIVACY
  );

  /**
   * Values in this map will take precedence over any value. This should only be used for local
   * development. Given that you specify a default when retrieving a value, and that we only store
   * remote values for things in {@link #REMOTE_CAPABLE}, there should be no need to ever *commit*
   * an addition to this map.
   */
  @SuppressWarnings("MismatchedQueryAndUpdateOfCollection")
  @VisibleForTesting
  static final Map<String, Object> FORCED_VALUES = new HashMap<String, Object>() {{
  }};

  /**
   * By default, flags are only updated once at app start. This is to ensure that values don't
   * change within an app session, simplifying logic. However, given that this can delay how often
   * a flag is updated, you can put a flag in here to mark it as 'hot swappable'. Flags in this set
   * will be updated arbitrarily at runtime. This will make values more responsive, but also places
   * more burden on the reader to ensure that the app experience remains consistent.
   */
  @VisibleForTesting
  static final Set<String> HOT_SWAPPABLE = SetUtil.newHashSet(
      VERIFY_V2,
      CLIENT_EXPIRATION,
      CUSTOM_VIDEO_MUXER,
      CDS_REFRESH_INTERVAL,
      GROUP_NAME_MAX_LENGTH,
      AUTOMATIC_SESSION_RESET,
      AUTOMATIC_SESSION_INTERVAL,
      DEFAULT_MAX_BACKOFF,
      SERVER_ERROR_MAX_BACKOFF,
      OKHTTP_AUTOMATIC_RETRY,
      SHARE_SELECTION_LIMIT,
      ANIMATED_STICKER_MIN_MEMORY,
      ANIMATED_STICKER_MIN_TOTAL_MEMORY,
      MESSAGE_PROCESSOR_ALARM_INTERVAL,
      MESSAGE_PROCESSOR_DELAY,
      MEDIA_QUALITY_LEVELS,
      RETRY_RECEIPT_LIFESPAN,
      RETRY_RESPOND_MAX_AGE,
      RETRY_RECEIPTS,
      MAX_GROUP_CALL_RING_SIZE,
      SENDER_KEY_MAX_AGE,
      HARDWARE_AEC_BLOCKLIST_MODELS,
      SOFTWARE_AEC_BLOCKLIST_MODELS,
      USE_HARDWARE_AEC_IF_OLD,
      USE_AEC3,
      PAYMENTS_COUNTRY_BLOCKLIST,
      TELECOM_MANUFACTURER_ALLOWLIST,
      TELECOM_MODEL_BLOCKLIST,
      CAMERAX_MODEL_BLOCKLIST,
      PAYMENTS_REQUEST_ACTIVATE_FLOW,
      CDS_HARD_LIMIT,
      MAX_ATTACHMENT_COUNT,
      MAX_ATTACHMENT_RECEIVE_SIZE_BYTES,
      MAX_ATTACHMENT_SIZE_BYTES,
      SVR2_KILLSWITCH,
      CDS_DISABLE_COMPAT_MODE,
      FCM_MAY_HAVE_MESSAGES_KILL_SWITCH,
      PROMPT_FOR_NOTIFICATION_LOGS,
      PROMPT_FOR_NOTIFICATION_CONFIG,
      PROMPT_BATTERY_SAVER,
      USERNAMES,
      CRASH_PROMPT_CONFIG,
      BLOCK_SSE,
      CALLING_REACTIONS,
      NOTIFICATION_THUMBNAIL_BLOCKLIST,
      CALLING_RAISE_HAND
  );

  /**
   * Flags in this set will stay true forever once they receive a true value from a remote config.
   */
  @VisibleForTesting
  static final Set<String> STICKY = SetUtil.newHashSet(
      VERIFY_V2,
      SVR2_KILLSWITCH,
      FCM_MAY_HAVE_MESSAGES_KILL_SWITCH
  );

  /**
   * Listeners that are called when the value in {@link #REMOTE_VALUES} changes. That means that
   * hot-swappable flags will have this invoked as soon as we know about that change, but otherwise
   * these will only run during initialization.
   *
   * These can be called on any thread, including the main thread, so be careful!
   *
   * Also note that this doesn't play well with {@link #FORCED_VALUES} -- changes there will not
   * trigger changes in this map, so you'll have to do some manual hacking to get yourself in the
   * desired test state.
   */
  private static final Map<String, OnFlagChange> FLAG_CHANGE_LISTENERS = new HashMap<String, OnFlagChange>() {{
    put(MESSAGE_PROCESSOR_ALARM_INTERVAL, change -> RoutineMessageFetchReceiver.startOrUpdateAlarm(ApplicationDependencies.getApplication()));
  }};

  private static final Map<String, Object> REMOTE_VALUES = new TreeMap<>();

  private FeatureFlags() {}

  public static synchronized void init() {
    Map<String, Object> current = parseStoredConfig(SignalStore.remoteConfigValues().getCurrentConfig());
    Map<String, Object> pending = parseStoredConfig(SignalStore.remoteConfigValues().getPendingConfig());
    Map<String, Change> changes = computeChanges(current, pending);

    SignalStore.remoteConfigValues().setCurrentConfig(mapToJson(pending));
    REMOTE_VALUES.putAll(pending);
    triggerFlagChangeListeners(changes);

    Log.i(TAG, "init() " + REMOTE_VALUES.toString());
  }

  public static void refreshIfNecessary() {
    long timeSinceLastFetch = System.currentTimeMillis() - SignalStore.remoteConfigValues().getLastFetchTime();

    if (timeSinceLastFetch < 0 || timeSinceLastFetch > FETCH_INTERVAL) {
      Log.i(TAG, "Scheduling remote config refresh.");
      ApplicationDependencies.getJobManager().add(new RemoteConfigRefreshJob());
    } else {
      Log.i(TAG, "Skipping remote config refresh. Refreshed " + timeSinceLastFetch + " ms ago.");
    }
  }

  @WorkerThread
  public static void refreshSync() throws IOException {
    RemoteConfigResult result = ApplicationDependencies.getSignalServiceAccountManager().getRemoteConfig();
    FeatureFlags.update(result.getConfig());
  }

  public static synchronized void update(@NonNull Map<String, Object> config) {
    Map<String, Object> memory  = REMOTE_VALUES;
    Map<String, Object> disk    = parseStoredConfig(SignalStore.remoteConfigValues().getPendingConfig());
    UpdateResult        result  = updateInternal(config, memory, disk, REMOTE_CAPABLE, HOT_SWAPPABLE, STICKY);

    SignalStore.remoteConfigValues().setPendingConfig(mapToJson(result.getDisk()));
    REMOTE_VALUES.clear();
    REMOTE_VALUES.putAll(result.getMemory());
    triggerFlagChangeListeners(result.getMemoryChanges());

    SignalStore.remoteConfigValues().setLastFetchTime(System.currentTimeMillis());

    Log.i(TAG, "[Memory] Before: " + memory.toString());
    Log.i(TAG, "[Memory] After : " + result.getMemory().toString());
    Log.i(TAG, "[Disk]   Before: " + disk.toString());
    Log.i(TAG, "[Disk]   After : " + result.getDisk().toString());
  }

  /** Creating usernames, sending messages by username. */
  public static synchronized boolean usernames() {
    return getBoolean(USERNAMES, false) || phoneNumberPrivacy();
  }

  /**
   * Maximum number of members allowed in a group.
   */
  public static SelectionLimits groupLimits() {
    return new SelectionLimits(getInteger(GROUPS_V2_RECOMMENDED_LIMIT, 151),
                               getInteger(GROUPS_V2_HARD_LIMIT, 1001));
  }

  /** Payments Support */
  public static boolean payments() {
    return !getBoolean(PAYMENTS_KILL_SWITCH, false);
  }

  /** Internal testing extensions. */
  public static boolean internalUser() {
    return getBoolean(INTERNAL_USER, false) || Environment.IS_STAGING || BuildConfig.DEBUG || BuildConfig.FORCE_INTERNAL_USER_FLAG;
  }

  public static boolean selfUpdater() {
    return BuildConfig.MANAGES_MOLLY_UPDATES;
  }

  /** Whether or not to use the UUID in verification codes. */
  public static boolean verifyV2() {
    return getBoolean(VERIFY_V2, false);
  }

  /** The raw client expiration JSON string. */
  public static String clientExpiration() {
    return getString(CLIENT_EXPIRATION, null);
  }

  /**
   * Whether phone number privacy is enabled.
   * IMPORTANT: This is under active development. Enabling this *will* break your contacts in terrible, irreversible ways.
   */
  public static boolean phoneNumberPrivacy() {
    return getBoolean(PHONE_NUMBER_PRIVACY, false);
  }

  /**
   * Whether session switchover events should be blocked on the client.
   */
  public static boolean blockSessionSwitchoverEvents() {
    return getBoolean(BLOCK_SSE, false) && !phoneNumberPrivacy();
  }

  /** Whether to use the custom streaming muxer or built in android muxer. */
  public static boolean useStreamingVideoMuxer() {
    return getBoolean(CUSTOM_VIDEO_MUXER, false);
  }

  /** The time in between routine CDS refreshes, in seconds. */
  public static int cdsRefreshIntervalSeconds() {
    return getInteger(CDS_REFRESH_INTERVAL, (int) TimeUnit.HOURS.toSeconds(48));
  }

  public static @NonNull SelectionLimits shareSelectionLimit() {
    int limit = getInteger(SHARE_SELECTION_LIMIT, 5);
    return new SelectionLimits(limit, limit);
  }

  /** The maximum number of grapheme */
  public static int getMaxGroupNameGraphemeLength() {
    return Math.max(32, getInteger(GROUP_NAME_MAX_LENGTH, -1));
  }

  /** Whether or not to allow automatic session resets. */
  public static boolean automaticSessionReset() {
    return getBoolean(AUTOMATIC_SESSION_RESET, true);
  }

  /** How often we allow an automatic session reset. */
  public static int automaticSessionResetIntervalSeconds() {
    return getInteger(AUTOMATIC_SESSION_RESET, (int) TimeUnit.HOURS.toSeconds(1));
  }

  /** The default maximum backoff for jobs. */
  public static long getDefaultMaxBackoff() {
    return TimeUnit.SECONDS.toMillis(getInteger(DEFAULT_MAX_BACKOFF, 60));
  }

  /** The maximum backoff for network jobs that hit a 5xx error. */
  public static long getServerErrorMaxBackoff() {
    return TimeUnit.SECONDS.toMillis(getInteger(SERVER_ERROR_MAX_BACKOFF, (int) TimeUnit.HOURS.toSeconds(6)));
  }

  /** Whether or not to allow automatic retries from OkHttp */
  public static boolean okHttpAutomaticRetry() {
    return getBoolean(OKHTTP_AUTOMATIC_RETRY, true);
  }

  /** The minimum memory class required for rendering animated stickers in the keyboard and such */
  public static int animatedStickerMinimumMemoryClass() {
    return getInteger(ANIMATED_STICKER_MIN_MEMORY, 193);
  }

  /** The minimum total memory for rendering animated stickers in the keyboard and such */
  public static int animatedStickerMinimumTotalMemoryMb() {
    return getInteger(ANIMATED_STICKER_MIN_TOTAL_MEMORY, (int) ByteUnit.GIGABYTES.toMegabytes(3));
  }

  public static @NonNull String getMediaQualityLevels() {
    return getString(MEDIA_QUALITY_LEVELS, "");
  }

  /** Whether or not sending or responding to retry receipts is enabled. */
  public static boolean retryReceipts() {
    return getBoolean(RETRY_RECEIPTS, true);
  }

  /** How old a message is allowed to be while still resending in response to a retry receipt . */
  public static long retryRespondMaxAge() {
    return getLong(RETRY_RESPOND_MAX_AGE, TimeUnit.DAYS.toMillis(14));
  }

  /** How long a sender key can live before it needs to be rotated. */
  public static long senderKeyMaxAge() {
    return Math.min(getLong(SENDER_KEY_MAX_AGE, TimeUnit.DAYS.toMillis(14)), TimeUnit.DAYS.toMillis(90));
  }

  /** Max group size that can be use group call ringing. */
  public static long maxGroupCallRingSize() {
    return getLong(MAX_GROUP_CALL_RING_SIZE, 16);
  }

  /** A comma-separated list of country codes where payments should be disabled. */
  public static String paymentsCountryBlocklist() {
    return getString(PAYMENTS_COUNTRY_BLOCKLIST, "98,963,53,850,7");
  }

  /**
   * Whether users can apply alignment and scale to text posts
   *
   * NOTE: This feature is still under ongoing development, do not enable.
   */
  public static boolean storiesTextFunctions() {
    return getBoolean(STORIES_TEXT_FUNCTIONS, false);
  }

  /** A comma-separated list of models that should *not* use hardware AEC for calling. */
  public static @NonNull String hardwareAecBlocklistModels() {
    return getString(HARDWARE_AEC_BLOCKLIST_MODELS, "");
  }

  /** A comma-separated list of models that should *not* use software AEC for calling. */
  public static @NonNull String softwareAecBlocklistModels() {
    return getString(SOFTWARE_AEC_BLOCKLIST_MODELS, "");
  }

  /** A comma-separated list of manufacturers that *should* use Telecom for calling. */
  public static @NonNull String telecomManufacturerAllowList() {
    return getString(TELECOM_MANUFACTURER_ALLOWLIST, "");
  }

  /** A comma-separated list of manufacturers that *should* use Telecom for calling. */
  public static @NonNull String telecomModelBlockList() {
    return getString(TELECOM_MODEL_BLOCKLIST, "");
  }

  /** A comma-separated list of manufacturers that should *not* use CameraX. */
  public static @NonNull String cameraXModelBlocklist() {
    return getString(CAMERAX_MODEL_BLOCKLIST, "");
  }

  /** A comma-separated list of manufacturers that should *not* use CameraX mixed mode. */
  public static @NonNull String cameraXMixedModelBlocklist() {
    return getString(CAMERAX_MIXED_MODEL_BLOCKLIST, "");
  }

  /** Whether or not hardware AEC should be used for calling on devices older than API 29. */
  public static boolean useHardwareAecIfOlderThanApi29() {
    return getBoolean(USE_HARDWARE_AEC_IF_OLD, false);
  }

  /** Whether or not {@link org.signal.ringrtc.CallManager.AudioProcessingMethod#ForceSoftwareAec3} can be used */
  public static boolean useAec3() {
    return getBoolean(USE_AEC3, true);
  }

  /**
   * Prefetch count for stories from a given user.
   */
  public static int storiesAutoDownloadMaximum() {
    return getInteger(STORIES_AUTO_DOWNLOAD_MAXIMUM, 2);
  }

  /** Whether client supports sending a request to another to activate payments */
  public static boolean paymentsRequestActivateFlow() {
    return getBoolean(PAYMENTS_REQUEST_ACTIVATE_FLOW, false);
  }

  /**
   * If the user has more than this number of contacts, the CDS request will certainly be rejected, so we must fail.
   */
  public static int cdsHardLimit() {
    return getInteger(CDS_HARD_LIMIT, 50_000);
  }

  /**
   * Enable/disable RingRTC field trial for "AnyAddressPortsKillSwitch"
   */
  public static boolean callingFieldTrialAnyAddressPortsKillSwitch() {
    return getBoolean(ANY_ADDRESS_PORTS_KILL_SWITCH, false);
  }

  /**
   * Whether or not ad-hoc calling is enabled
   */
  public static boolean adHocCalling() {
    return getBoolean(AD_HOC_CALLING, false);
  }

  /** Maximum number of attachments allowed to be sent/received. */
  public static int maxAttachmentCount() {
    return getInteger(MAX_ATTACHMENT_COUNT, 32);
  }

  /** Maximum attachment size for ciphertext in bytes. */
  public static long maxAttachmentReceiveSizeBytes() {
    long maxAttachmentSize = maxAttachmentSizeBytes();
    long maxReceiveSize    = getLong(MAX_ATTACHMENT_RECEIVE_SIZE_BYTES, (int) (maxAttachmentSize * 1.25));
    return Math.max(maxAttachmentSize, maxReceiveSize);
  }

  /** Maximum attachment ciphertext size when sending in bytes */
  public static long maxAttachmentSizeBytes() {
    return getLong(MAX_ATTACHMENT_SIZE_BYTES, ByteUnit.MEGABYTES.toBytes(100));
  }

  /** True if you should use CDS in compat mode (i.e. request ACI's even if you don't know the access key), otherwise false. */
  public static boolean cdsCompatMode() {
    if (phoneNumberPrivacy()) {
      return false;
    } else {
      return !getBoolean(CDS_DISABLE_COMPAT_MODE, false);
    }
  }

  /**
   * Allow the video players to read from the temporary download files for attachments.
   * @return whether this functionality is enabled.
   */
  public static boolean instantVideoPlayback() {
    return getBoolean(INSTANT_VIDEO_PLAYBACK, false);
  }

<<<<<<< HEAD
=======
  public static String promptForDelayedNotificationLogs() {
    return getString(PROMPT_FOR_NOTIFICATION_LOGS, "*");
  }

  public static String delayedNotificationsPromptConfig() {
    return getString(PROMPT_FOR_NOTIFICATION_CONFIG, "");
  }

  public static String promptBatterySaver() {
    return getString(PROMPT_BATTERY_SAVER, "*");
  }

  /** Config object for what crashes to prompt about. */
  public static String crashPromptConfig() {
    return getString(CRASH_PROMPT_CONFIG, "");
  }

  /**
   * Whether or not SEPA debit payments for donations are enabled.
   * WARNING: This feature is under heavy development and is *not* ready for wider use.
   */
  public static boolean sepaDebitDonations() {
    return getBoolean(SEPA_DEBIT_DONATIONS, false);
  }

  public static boolean idealDonations() {
    return getBoolean(IDEAL_DONATIONS, false);
  }

  public static String idealEnabledRegions() {
    return getString(IDEAL_ENABLED_REGIONS, "");
  }

  public static String sepaEnabledRegions() {
    return getString(SEPA_ENABLED_REGIONS, "");
  }

  /**
   * Whether or not group call reactions are enabled.
   */
  public static boolean groupCallReactions() {
    return getBoolean(CALLING_REACTIONS, false);
  }

  /**
   * Whether or not group call raise hand is enabled.
   */
  public static boolean groupCallRaiseHand() {
    return getBoolean(CALLING_RAISE_HAND, false);
  }

  /** List of device products that are blocked from showing notification thumbnails. */
  public static String notificationThumbnailProductBlocklist() {
    return getString(NOTIFICATION_THUMBNAIL_BLOCKLIST, "");
  }

>>>>>>> c725a2fa
  /** Only for rendering debug info. */
  public static synchronized @NonNull Map<String, Object> getMemoryValues() {
    return new TreeMap<>(REMOTE_VALUES);
  }

  /** Only for rendering debug info. */
  public static synchronized @NonNull Map<String, Object> getDiskValues() {
    return new TreeMap<>(parseStoredConfig(SignalStore.remoteConfigValues().getCurrentConfig()));
  }

  /** Only for rendering debug info. */
  public static synchronized @NonNull Map<String, Object> getPendingDiskValues() {
    return new TreeMap<>(parseStoredConfig(SignalStore.remoteConfigValues().getPendingConfig()));
  }

  /** Only for rendering debug info. */
  public static synchronized @NonNull Map<String, Object> getForcedValues() {
    return new TreeMap<>(FORCED_VALUES);
  }

  @VisibleForTesting
  static @NonNull UpdateResult updateInternal(@NonNull Map<String, Object> remote,
                                              @NonNull Map<String, Object> localMemory,
                                              @NonNull Map<String, Object> localDisk,
                                              @NonNull Set<String>         remoteCapable,
                                              @NonNull Set<String>         hotSwap,
                                              @NonNull Set<String>         sticky)
  {
    Map<String, Object> newMemory = new TreeMap<>(localMemory);
    Map<String, Object> newDisk   = new TreeMap<>(localDisk);

    Set<String> allKeys = new HashSet<>();
    allKeys.addAll(remote.keySet());
    allKeys.addAll(localDisk.keySet());
    allKeys.addAll(localMemory.keySet());

    Stream.of(allKeys)
          .filter(remoteCapable::contains)
          .forEach(key -> {
            Object remoteValue = remote.get(key);
            Object diskValue   = localDisk.get(key);
            Object newValue    = remoteValue;

            if (newValue != null && diskValue != null && newValue.getClass() != diskValue.getClass()) {
              Log.w(TAG, "Type mismatch! key: " + key);

              newDisk.remove(key);

              if (hotSwap.contains(key)) {
                newMemory.remove(key);
              }

              return;
            }

            if (sticky.contains(key) && (newValue instanceof Boolean || diskValue instanceof Boolean)) {
              newValue = diskValue == Boolean.TRUE ? Boolean.TRUE : newValue;
            } else if (sticky.contains(key)) {
              Log.w(TAG, "Tried to make a non-boolean sticky! Ignoring. (key: " + key + ")");
            }

            if (newValue != null) {
              newDisk.put(key, newValue);
            } else {
              newDisk.remove(key);
            }

            if (hotSwap.contains(key)) {
              if (newValue != null) {
                newMemory.put(key, newValue);
              } else {
                newMemory.remove(key);
              }
            }
          });

    Stream.of(allKeys)
          .filterNot(remoteCapable::contains)
          .filterNot(key -> sticky.contains(key) && localDisk.get(key) == Boolean.TRUE)
          .forEach(key -> {
            newDisk.remove(key);

            if (hotSwap.contains(key)) {
              newMemory.remove(key);
            }
          });

    return new UpdateResult(newMemory, newDisk, computeChanges(localMemory, newMemory));
  }

  @VisibleForTesting
  static @NonNull Map<String, Change> computeChanges(@NonNull Map<String, Object> oldMap, @NonNull Map<String, Object> newMap) {
    Map<String, Change> changes = new HashMap<>();
    Set<String>         allKeys = new HashSet<>();

    allKeys.addAll(oldMap.keySet());
    allKeys.addAll(newMap.keySet());

    for (String key : allKeys) {
      Object oldValue = oldMap.get(key);
      Object newValue = newMap.get(key);

      if (oldValue == null && newValue == null) {
        throw new AssertionError("Should not be possible.");
      } else if (oldValue != null && newValue == null) {
        changes.put(key, Change.REMOVED);
      } else if (newValue != oldValue && newValue instanceof Boolean) {
        changes.put(key, (boolean) newValue ? Change.ENABLED : Change.DISABLED);
      } else if (!Objects.equals(oldValue, newValue)) {
        changes.put(key, Change.CHANGED);
      }
    }

    return changes;
  }

  private static @NonNull VersionFlag getVersionFlag(@NonNull String key) {
    int versionFromKey = getInteger(key, 0);

    if (versionFromKey == 0) {
      return VersionFlag.OFF;
    }

    if (Util.getSignalCanonicalVersionCode() >= versionFromKey) {
      return VersionFlag.ON;
    } else {
      return VersionFlag.ON_IN_FUTURE_VERSION;
    }
  }

  public static long getBackgroundMessageProcessInterval() {
    int delayMinutes = getInteger(MESSAGE_PROCESSOR_ALARM_INTERVAL, (int) TimeUnit.HOURS.toMinutes(6));
    return TimeUnit.MINUTES.toMillis(delayMinutes);
  }

  /**
   * How long before a "Checking messages" foreground notification is shown to the user.
   */
  public static long getBackgroundMessageProcessForegroundDelay() {
    return getInteger(MESSAGE_PROCESSOR_DELAY, 300);
  }

  /**
   * Whether or not SVR2 should be used at all. Defaults to true. In practice this is reserved as a killswitch.
   */
  public static boolean svr2() {
    // Despite us always inverting the value, it's important that this defaults to false so that the STICKY property works as intended
    return !getBoolean(SVR2_KILLSWITCH, false);
  }

  private enum VersionFlag {
    /** The flag is no set */
    OFF,

    /** The flag is set on for a version higher than the current client version */
    ON_IN_FUTURE_VERSION,

    /** The flag is set on for this version or earlier */
    ON
  }

  private static boolean getBoolean(@NonNull String key, boolean defaultValue) {
    Boolean forced = (Boolean) FORCED_VALUES.get(key);
    if (forced != null) {
      return forced;
    }

    Object remote = REMOTE_VALUES.get(key);
    if (remote instanceof Boolean) {
      return (boolean) remote;
    } else if (remote instanceof String) {
      String stringValue = ((String) remote).toLowerCase();
      if (stringValue.equals("true")) {
        return true;
      } else if (stringValue.equals("false")) {
        return false;
      } else {
        Log.w(TAG, "Expected a boolean for key '" + key + "', but got something else (" + stringValue + ")! Falling back to the default.");
      }
    } else if (remote != null) {
      Log.w(TAG, "Expected a boolean for key '" + key + "', but got something else! Falling back to the default.");
    }

    return defaultValue;
  }

  private static int getInteger(@NonNull String key, int defaultValue) {
    Integer forced = (Integer) FORCED_VALUES.get(key);
    if (forced != null) {
      return forced;
    }

    Object remote = REMOTE_VALUES.get(key);
    if (remote instanceof String) {
      try {
        return Integer.parseInt((String) remote);
      } catch (NumberFormatException e) {
        Log.w(TAG, "Expected an int for key '" + key + "', but got something else! Falling back to the default.");
      }
    }

    return defaultValue;
  }

  private static long getLong(@NonNull String key, long defaultValue) {
    Long forced = (Long) FORCED_VALUES.get(key);
    if (forced != null) {
      return forced;
    }

    Object remote = REMOTE_VALUES.get(key);
    if (remote instanceof String) {
      try {
        return Long.parseLong((String) remote);
      } catch (NumberFormatException e) {
        Log.w(TAG, "Expected a long for key '" + key + "', but got something else! Falling back to the default.");
      }
    }

    return defaultValue;
  }

  private static String getString(@NonNull String key, String defaultValue) {
    String forced = (String) FORCED_VALUES.get(key);
    if (forced != null) {
      return forced;
    }

    Object remote = REMOTE_VALUES.get(key);
    if (remote instanceof String) {
      return (String) remote;
    }

    return defaultValue;
  }

  private static Map<String, Object> parseStoredConfig(String stored) {
    Map<String, Object> parsed = new HashMap<>();

    if (TextUtils.isEmpty(stored)) {
      Log.i(TAG, "No remote config stored. Skipping.");
      return parsed;
    }

    try {
      JSONObject       root = new JSONObject(stored);
      Iterator<String> iter = root.keys();

      while (iter.hasNext()) {
        String key = iter.next();
        parsed.put(key, root.get(key));
      }
    } catch (JSONException e) {
      throw new AssertionError("Failed to parse! Cleared storage.");
    }

    return parsed;
  }

  private static @NonNull String mapToJson(@NonNull Map<String, Object> map) {
    try {
      JSONObject json = new JSONObject();

      for (Map.Entry<String, Object> entry : map.entrySet()) {
        json.put(entry.getKey(), entry.getValue());
      }

      return json.toString();
    } catch (JSONException e) {
      throw new AssertionError(e);
    }
  }

  private static void triggerFlagChangeListeners(Map<String, Change> changes) {
    for (Map.Entry<String, Change> change : changes.entrySet()) {
      OnFlagChange listener = FLAG_CHANGE_LISTENERS.get(change.getKey());

      if (listener != null) {
        Log.i(TAG, "Triggering change listener for: " + change.getKey());
        listener.onFlagChange(change.getValue());
      }
    }
  }

  @VisibleForTesting
  static final class UpdateResult {
    private final Map<String, Object> memory;
    private final Map<String, Object> disk;
    private final Map<String, Change> memoryChanges;

    UpdateResult(@NonNull Map<String, Object> memory, @NonNull Map<String, Object> disk, @NonNull Map<String, Change> memoryChanges) {
      this.memory        = memory;
      this.disk          = disk;
      this.memoryChanges = memoryChanges;
    }

    public @NonNull Map<String, Object> getMemory() {
      return memory;
    }

    public @NonNull Map<String, Object> getDisk() {
      return disk;
    }

    public @NonNull Map<String, Change> getMemoryChanges() {
      return memoryChanges;
    }
  }

  @VisibleForTesting
  interface OnFlagChange {
    void onFlagChange(@NonNull Change change);
  }

  enum Change {
    ENABLED, DISABLED, CHANGED, REMOVED
  }
}<|MERGE_RESOLUTION|>--- conflicted
+++ resolved
@@ -593,45 +593,6 @@
     return getBoolean(INSTANT_VIDEO_PLAYBACK, false);
   }
 
-<<<<<<< HEAD
-=======
-  public static String promptForDelayedNotificationLogs() {
-    return getString(PROMPT_FOR_NOTIFICATION_LOGS, "*");
-  }
-
-  public static String delayedNotificationsPromptConfig() {
-    return getString(PROMPT_FOR_NOTIFICATION_CONFIG, "");
-  }
-
-  public static String promptBatterySaver() {
-    return getString(PROMPT_BATTERY_SAVER, "*");
-  }
-
-  /** Config object for what crashes to prompt about. */
-  public static String crashPromptConfig() {
-    return getString(CRASH_PROMPT_CONFIG, "");
-  }
-
-  /**
-   * Whether or not SEPA debit payments for donations are enabled.
-   * WARNING: This feature is under heavy development and is *not* ready for wider use.
-   */
-  public static boolean sepaDebitDonations() {
-    return getBoolean(SEPA_DEBIT_DONATIONS, false);
-  }
-
-  public static boolean idealDonations() {
-    return getBoolean(IDEAL_DONATIONS, false);
-  }
-
-  public static String idealEnabledRegions() {
-    return getString(IDEAL_ENABLED_REGIONS, "");
-  }
-
-  public static String sepaEnabledRegions() {
-    return getString(SEPA_ENABLED_REGIONS, "");
-  }
-
   /**
    * Whether or not group call reactions are enabled.
    */
@@ -651,7 +612,6 @@
     return getString(NOTIFICATION_THUMBNAIL_BLOCKLIST, "");
   }
 
->>>>>>> c725a2fa
   /** Only for rendering debug info. */
   public static synchronized @NonNull Map<String, Object> getMemoryValues() {
     return new TreeMap<>(REMOTE_VALUES);
