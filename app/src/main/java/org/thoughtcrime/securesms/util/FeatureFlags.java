--- conflicted
+++ resolved
@@ -366,15 +366,11 @@
 
   /** Internal testing extensions. */
   public static boolean internalUser() {
-<<<<<<< HEAD
-    return getBoolean(INTERNAL_USER, false) || BuildConfig.DEBUG || BuildConfig.FORCE_INTERNAL_USER_FLAG;
+    return getBoolean(INTERNAL_USER, false) || Environment.IS_STAGING || BuildConfig.DEBUG || BuildConfig.FORCE_INTERNAL_USER_FLAG;
   }
 
   public static boolean selfUpdater() {
     return BuildConfig.ALLOW_INSTALL_SELF_UPDATES;
-=======
-    return getBoolean(INTERNAL_USER, false) || Environment.IS_PNP || Environment.IS_STAGING;
->>>>>>> cdb9df5a
   }
 
   /** Whether or not to use the UUID in verification codes. */
@@ -645,46 +641,6 @@
     return getBoolean(CONVERSATION_ITEM_V2_TEXT, false);
   }
 
-<<<<<<< HEAD
-=======
-  public static String promptForDelayedNotificationLogs() {
-    return getString(PROMPT_FOR_NOTIFICATION_LOGS, "*");
-  }
-
-  public static String delayedNotificationsPromptConfig() {
-    return getString(PROMPT_FOR_NOTIFICATION_CONFIG, "");
-  }
-
-  public static String promptBatterySaver() {
-    return getString(PROMPT_BATTERY_SAVER, "*");
-  }
-
-  /** Config object for what crashes to prompt about. */
-  public static String crashPromptConfig() {
-    return getString(CRASH_PROMPT_CONFIG, "");
-  }
-
-  /**
-   * Whether or not SEPA debit payments for donations are enabled.
-   * WARNING: This feature is under heavy development and is *not* ready for wider use.
-   */
-  public static boolean sepaDebitDonations() {
-    return getBoolean(SEPA_DEBIT_DONATIONS, false);
-  }
-
-  public static boolean idealDonations() {
-    return getBoolean(IDEAL_DONATIONS, false);
-  }
-
-  public static String idealEnabledRegions() {
-    return getString(IDEAL_ENABLED_REGIONS, "");
-  }
-
-  public static String sepaEnabledRegions() {
-    return getString(SEPA_ENABLED_REGIONS, "");
-  }
-
->>>>>>> cdb9df5a
   /** Only for rendering debug info. */
   public static synchronized @NonNull Map<String, Object> getMemoryValues() {
     return new TreeMap<>(REMOTE_VALUES);
