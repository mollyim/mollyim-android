package org.thoughtcrime.securesms.util;

import android.text.TextUtils;

import androidx.annotation.NonNull;
import androidx.annotation.VisibleForTesting;
import androidx.annotation.WorkerThread;

import com.annimon.stream.Stream;

import org.json.JSONException;
import org.json.JSONObject;
import org.signal.core.util.SetUtil;
import org.signal.core.util.logging.Log;
import org.thoughtcrime.securesms.BuildConfig;
import org.thoughtcrime.securesms.dependencies.ApplicationDependencies;
import org.thoughtcrime.securesms.groups.SelectionLimits;
import org.thoughtcrime.securesms.jobs.RefreshAttributesJob;
import org.thoughtcrime.securesms.jobs.RefreshOwnProfileJob;
import org.thoughtcrime.securesms.jobs.RemoteConfigRefreshJob;
import org.thoughtcrime.securesms.keyvalue.SignalStore;
import org.thoughtcrime.securesms.messageprocessingalarm.MessageProcessReceiver;

import java.io.IOException;
import java.util.HashMap;
import java.util.HashSet;
import java.util.Iterator;
import java.util.Map;
import java.util.Objects;
import java.util.Set;
import java.util.TreeMap;
import java.util.concurrent.TimeUnit;

/**
 * A location for flags that can be set locally and remotely. These flags can guard features that
 * are not yet ready to be activated.
 *
 * When creating a new flag:
 * - Create a new string constant. This should almost certainly be prefixed with "android."
 * - Add a method to retrieve the value using {@link #getBoolean(String, boolean)}. You can also add
 *   other checks here, like requiring other flags.
 * - If you want to be able to change a flag remotely, place it in {@link #REMOTE_CAPABLE}.
 * - If you would like to force a value for testing, place an entry in {@link #FORCED_VALUES}.
 *   Do not commit changes to this map!
 *
 * Other interesting things you can do:
 * - Make a flag {@link #HOT_SWAPPABLE}
 * - Make a flag {@link #STICKY} -- booleans only!
 * - Register a listener for flag changes in {@link #FLAG_CHANGE_LISTENERS}
 */
public final class FeatureFlags {

  private static final String TAG = Log.tag(FeatureFlags.class);

  private static final long FETCH_INTERVAL = TimeUnit.HOURS.toMillis(2);

  private static final String PAYMENTS_KILL_SWITCH              = "android.payments.kill";
  private static final String GROUPS_V2_RECOMMENDED_LIMIT       = "global.groupsv2.maxGroupSize";
  private static final String GROUPS_V2_HARD_LIMIT              = "global.groupsv2.groupSizeHardLimit";
  private static final String GROUP_NAME_MAX_LENGTH             = "global.groupsv2.maxNameLength";
  private static final String INTERNAL_USER                     = "android.internalUser";
  private static final String VERIFY_V2                         = "android.verifyV2";
  private static final String CLIENT_EXPIRATION                 = "android.clientExpiration";
  public  static final String DONATE_MEGAPHONE                  = "android.donate.2";
  private static final String CUSTOM_VIDEO_MUXER                = "android.customVideoMuxer";
  private static final String CDS_REFRESH_INTERVAL              = "cds.syncInterval.seconds";
  private static final String AUTOMATIC_SESSION_RESET           = "android.automaticSessionReset.2";
  private static final String AUTOMATIC_SESSION_INTERVAL        = "android.automaticSessionResetInterval";
  private static final String DEFAULT_MAX_BACKOFF               = "android.defaultMaxBackoff";
  private static final String SERVER_ERROR_MAX_BACKOFF          = "android.serverErrorMaxBackoff";
  private static final String OKHTTP_AUTOMATIC_RETRY            = "android.okhttpAutomaticRetry";
  private static final String SHARE_SELECTION_LIMIT             = "android.share.limit";
  private static final String ANIMATED_STICKER_MIN_MEMORY       = "android.animatedStickerMinMemory";
  private static final String ANIMATED_STICKER_MIN_TOTAL_MEMORY = "android.animatedStickerMinTotalMemory";
  private static final String MESSAGE_PROCESSOR_ALARM_INTERVAL  = "android.messageProcessor.alarmIntervalMins";
  private static final String MESSAGE_PROCESSOR_DELAY           = "android.messageProcessor.foregroundDelayMs";
  private static final String MEDIA_QUALITY_LEVELS              = "android.mediaQuality.levels";
  private static final String RETRY_RECEIPT_LIFESPAN            = "android.retryReceiptLifespan";
  private static final String RETRY_RESPOND_MAX_AGE             = "android.retryRespondMaxAge";
  private static final String SENDER_KEY_MAX_AGE                = "android.senderKeyMaxAge";
  private static final String RETRY_RECEIPTS                    = "android.retryReceipts";
  private static final String MAX_GROUP_CALL_RING_SIZE          = "global.calling.maxGroupCallRingSize";
  private static final String STORIES_TEXT_FUNCTIONS            = "android.stories.text.functions";
  private static final String HARDWARE_AEC_BLOCKLIST_MODELS     = "android.calling.hardwareAecBlockList";
  private static final String SOFTWARE_AEC_BLOCKLIST_MODELS     = "android.calling.softwareAecBlockList";
  private static final String USE_HARDWARE_AEC_IF_OLD           = "android.calling.useHardwareAecIfOlderThanApi29";
  private static final String USE_AEC3                          = "android.calling.useAec3";
  private static final String PAYMENTS_COUNTRY_BLOCKLIST        = "android.payments.blocklist";
  private static final String PHONE_NUMBER_PRIVACY              = "android.pnp";
  private static final String USE_FCM_FOREGROUND_SERVICE        = "android.useFcmForegroundService.3";
  private static final String STORIES_AUTO_DOWNLOAD_MAXIMUM     = "android.stories.autoDownloadMaximum";
  private static final String GIFT_BADGE_SEND_SUPPORT           = "android.giftBadges.sending.3";
  private static final String TELECOM_MANUFACTURER_ALLOWLIST    = "android.calling.telecomAllowList";
  private static final String TELECOM_MODEL_BLOCKLIST           = "android.calling.telecomModelBlockList";
  private static final String CAMERAX_MODEL_BLOCKLIST           = "android.cameraXModelBlockList";
  private static final String CAMERAX_MIXED_MODEL_BLOCKLIST     = "android.cameraXMixedModelBlockList";
  private static final String RECIPIENT_MERGE_V2                = "android.recipientMergeV2";
  private static final String SMS_EXPORTER                      = "android.sms.exporter.2";
  private static final String HIDE_CONTACTS                     = "android.hide.contacts";
  public  static final String CREDIT_CARD_PAYMENTS              = "android.credit.card.payments.3";
  private static final String PAYMENTS_REQUEST_ACTIVATE_FLOW    = "android.payments.requestActivateFlow";
  private static final String KEEP_MUTED_CHATS_ARCHIVED         = "android.keepMutedChatsArchived";
  public  static final String GOOGLE_PAY_DISABLED_REGIONS       = "global.donations.gpayDisabledRegions";
  public  static final String CREDIT_CARD_DISABLED_REGIONS      = "global.donations.ccDisabledRegions";
  public  static final String PAYPAL_DISABLED_REGIONS           = "global.donations.paypalDisabledRegions";
  private static final String CDS_HARD_LIMIT                    = "android.cds.hardLimit";
  private static final String CHAT_FILTERS                      = "android.chat.filters";
  private static final String PAYPAL_ONE_TIME_DONATIONS         = "android.oneTimePayPalDonations.2";
  private static final String PAYPAL_RECURRING_DONATIONS        = "android.recurringPayPalDonations";

  /**
   * We will only store remote values for flags in this set. If you want a flag to be controllable
   * remotely, place it in here.
   */
  @VisibleForTesting
  static final Set<String> REMOTE_CAPABLE = SetUtil.newHashSet(
      PAYMENTS_KILL_SWITCH,
      GROUPS_V2_RECOMMENDED_LIMIT,
      GROUPS_V2_HARD_LIMIT,
      INTERNAL_USER,
      VERIFY_V2,
      CLIENT_EXPIRATION,
      CUSTOM_VIDEO_MUXER,
      CDS_REFRESH_INTERVAL,
      GROUP_NAME_MAX_LENGTH,
      AUTOMATIC_SESSION_RESET,
      AUTOMATIC_SESSION_INTERVAL,
      DEFAULT_MAX_BACKOFF,
      SERVER_ERROR_MAX_BACKOFF,
      OKHTTP_AUTOMATIC_RETRY,
      SHARE_SELECTION_LIMIT,
      ANIMATED_STICKER_MIN_MEMORY,
      ANIMATED_STICKER_MIN_TOTAL_MEMORY,
      MESSAGE_PROCESSOR_ALARM_INTERVAL,
      MESSAGE_PROCESSOR_DELAY,
      MEDIA_QUALITY_LEVELS,
      RETRY_RECEIPT_LIFESPAN,
      RETRY_RESPOND_MAX_AGE,
      RETRY_RECEIPTS,
      MAX_GROUP_CALL_RING_SIZE,
      SENDER_KEY_MAX_AGE,
      STORIES_TEXT_FUNCTIONS,
      HARDWARE_AEC_BLOCKLIST_MODELS,
      SOFTWARE_AEC_BLOCKLIST_MODELS,
      USE_HARDWARE_AEC_IF_OLD,
      USE_AEC3,
      PAYMENTS_COUNTRY_BLOCKLIST,
      USE_FCM_FOREGROUND_SERVICE,
      STORIES_AUTO_DOWNLOAD_MAXIMUM,
      GIFT_BADGE_SEND_SUPPORT,
      TELECOM_MANUFACTURER_ALLOWLIST,
      TELECOM_MODEL_BLOCKLIST,
      CAMERAX_MODEL_BLOCKLIST,
      CAMERAX_MIXED_MODEL_BLOCKLIST,
      RECIPIENT_MERGE_V2,
      SMS_EXPORTER,
      HIDE_CONTACTS,
      CREDIT_CARD_PAYMENTS,
      PAYMENTS_REQUEST_ACTIVATE_FLOW,
      KEEP_MUTED_CHATS_ARCHIVED,
      GOOGLE_PAY_DISABLED_REGIONS,
      CREDIT_CARD_DISABLED_REGIONS,
      PAYPAL_DISABLED_REGIONS,
      KEEP_MUTED_CHATS_ARCHIVED,
      CDS_HARD_LIMIT,
      CHAT_FILTERS,
      PAYPAL_ONE_TIME_DONATIONS,
      PAYPAL_RECURRING_DONATIONS
  );

  @VisibleForTesting
  static final Set<String> NOT_REMOTE_CAPABLE = SetUtil.newHashSet(
      // MOLLY: Donate megaphone value is hardcoded in the client
      DONATE_MEGAPHONE,
      PHONE_NUMBER_PRIVACY
  );

  /**
   * Values in this map will take precedence over any value. This should only be used for local
   * development. Given that you specify a default when retrieving a value, and that we only store
   * remote values for things in {@link #REMOTE_CAPABLE}, there should be no need to ever *commit*
   * an addition to this map.
   */
  @SuppressWarnings("MismatchedQueryAndUpdateOfCollection")
  @VisibleForTesting
  static final Map<String, Object> FORCED_VALUES = new HashMap<String, Object>() {{
  }};

  /**
   * By default, flags are only updated once at app start. This is to ensure that values don't
   * change within an app session, simplifying logic. However, given that this can delay how often
   * a flag is updated, you can put a flag in here to mark it as 'hot swappable'. Flags in this set
   * will be updated arbitrarily at runtime. This will make values more responsive, but also places
   * more burden on the reader to ensure that the app experience remains consistent.
   */
  @VisibleForTesting
  static final Set<String> HOT_SWAPPABLE = SetUtil.newHashSet(
      VERIFY_V2,
      CLIENT_EXPIRATION,
      CUSTOM_VIDEO_MUXER,
      CDS_REFRESH_INTERVAL,
      GROUP_NAME_MAX_LENGTH,
      AUTOMATIC_SESSION_RESET,
      AUTOMATIC_SESSION_INTERVAL,
      DEFAULT_MAX_BACKOFF,
      SERVER_ERROR_MAX_BACKOFF,
      OKHTTP_AUTOMATIC_RETRY,
      SHARE_SELECTION_LIMIT,
      ANIMATED_STICKER_MIN_MEMORY,
      ANIMATED_STICKER_MIN_TOTAL_MEMORY,
      MESSAGE_PROCESSOR_ALARM_INTERVAL,
      MESSAGE_PROCESSOR_DELAY,
      MEDIA_QUALITY_LEVELS,
      RETRY_RECEIPT_LIFESPAN,
      RETRY_RESPOND_MAX_AGE,
      RETRY_RECEIPTS,
      MAX_GROUP_CALL_RING_SIZE,
      SENDER_KEY_MAX_AGE,
      DONATE_MEGAPHONE,
      HARDWARE_AEC_BLOCKLIST_MODELS,
      SOFTWARE_AEC_BLOCKLIST_MODELS,
      USE_HARDWARE_AEC_IF_OLD,
      USE_AEC3,
      PAYMENTS_COUNTRY_BLOCKLIST,
      USE_FCM_FOREGROUND_SERVICE,
      TELECOM_MANUFACTURER_ALLOWLIST,
      TELECOM_MODEL_BLOCKLIST,
      CAMERAX_MODEL_BLOCKLIST,
      RECIPIENT_MERGE_V2,
      CREDIT_CARD_PAYMENTS,
      PAYMENTS_REQUEST_ACTIVATE_FLOW,
      KEEP_MUTED_CHATS_ARCHIVED,
      CDS_HARD_LIMIT
  );

  /**
   * Flags in this set will stay true forever once they receive a true value from a remote config.
   */
  @VisibleForTesting
  static final Set<String> STICKY = SetUtil.newHashSet(
      VERIFY_V2
  );

  /**
   * Listeners that are called when the value in {@link #REMOTE_VALUES} changes. That means that
   * hot-swappable flags will have this invoked as soon as we know about that change, but otherwise
   * these will only run during initialization.
   *
   * These can be called on any thread, including the main thread, so be careful!
   *
   * Also note that this doesn't play well with {@link #FORCED_VALUES} -- changes there will not
   * trigger changes in this map, so you'll have to do some manual hacking to get yourself in the
   * desired test state.
   */
  private static final Map<String, OnFlagChange> FLAG_CHANGE_LISTENERS = new HashMap<String, OnFlagChange>() {{
    put(MESSAGE_PROCESSOR_ALARM_INTERVAL, change -> MessageProcessReceiver.startOrUpdateAlarm(ApplicationDependencies.getApplication()));
  }};

  private static final Map<String, Object> REMOTE_VALUES = new TreeMap<>();

  private FeatureFlags() {}

  public static synchronized void init() {
    Map<String, Object> current = parseStoredConfig(SignalStore.remoteConfigValues().getCurrentConfig());
    Map<String, Object> pending = parseStoredConfig(SignalStore.remoteConfigValues().getPendingConfig());
    Map<String, Change> changes = computeChanges(current, pending);

    SignalStore.remoteConfigValues().setCurrentConfig(mapToJson(pending));
    REMOTE_VALUES.putAll(pending);
    triggerFlagChangeListeners(changes);

    Log.i(TAG, "init() " + REMOTE_VALUES.toString());
  }

  public static void refreshIfNecessary() {
    long timeSinceLastFetch = System.currentTimeMillis() - SignalStore.remoteConfigValues().getLastFetchTime();

    if (timeSinceLastFetch < 0 || timeSinceLastFetch > FETCH_INTERVAL) {
      Log.i(TAG, "Scheduling remote config refresh.");
      ApplicationDependencies.getJobManager().add(new RemoteConfigRefreshJob());
    } else {
      Log.i(TAG, "Skipping remote config refresh. Refreshed " + timeSinceLastFetch + " ms ago.");
    }
  }

  @WorkerThread
  public static void refreshSync() throws IOException {
    Map<String, Object> config = ApplicationDependencies.getSignalServiceAccountManager().getRemoteConfig();
    FeatureFlags.update(config);
  }

  public static synchronized void update(@NonNull Map<String, Object> config) {
    Map<String, Object> memory  = REMOTE_VALUES;
    Map<String, Object> disk    = parseStoredConfig(SignalStore.remoteConfigValues().getPendingConfig());
    UpdateResult        result  = updateInternal(config, memory, disk, REMOTE_CAPABLE, HOT_SWAPPABLE, STICKY);

    SignalStore.remoteConfigValues().setPendingConfig(mapToJson(result.getDisk()));
    REMOTE_VALUES.clear();
    REMOTE_VALUES.putAll(result.getMemory());
    triggerFlagChangeListeners(result.getMemoryChanges());

    SignalStore.remoteConfigValues().setLastFetchTime(System.currentTimeMillis());

    Log.i(TAG, "[Memory] Before: " + memory.toString());
    Log.i(TAG, "[Memory] After : " + result.getMemory().toString());
    Log.i(TAG, "[Disk]   Before: " + disk.toString());
    Log.i(TAG, "[Disk]   After : " + result.getDisk().toString());
  }

  /** Creating usernames, sending messages by username. */
  public static synchronized boolean usernames() {
    // For now these features are paired, but leaving the separate method in case we decide to separate in the future.
    return phoneNumberPrivacy();
  }

  /**
   * Maximum number of members allowed in a group.
   */
  public static SelectionLimits groupLimits() {
    return new SelectionLimits(getInteger(GROUPS_V2_RECOMMENDED_LIMIT, 151),
                               getInteger(GROUPS_V2_HARD_LIMIT, 1001));
  }

  /** Payments Support */
  public static boolean payments() {
    return !getBoolean(PAYMENTS_KILL_SWITCH, false);
  }

  /** Internal testing extensions. */
  public static boolean internalUser() {
    return getBoolean(INTERNAL_USER, false) || Release.IS_DEBUGGABLE || BuildConfig.FORCE_INTERNAL_USER_FLAG;
  }

  /** Whether or not to use the UUID in verification codes. */
  public static boolean verifyV2() {
    return getBoolean(VERIFY_V2, false);
  }

  /** The raw client expiration JSON string. */
  public static String clientExpiration() {
    return getString(CLIENT_EXPIRATION, null);
  }

  /** The raw donate megaphone CSV string */
  public static String donateMegaphone() {
    return getString(DONATE_MEGAPHONE, "*:1000000");
  }

  /**
   * Whether phone number privacy is enabled.
   * IMPORTANT: This is under active development. Enabling this *will* break your contacts in terrible, irreversible ways.
   */
  public static boolean phoneNumberPrivacy() {
    return getBoolean(PHONE_NUMBER_PRIVACY, false);
  }

  /** Whether to use the custom streaming muxer or built in android muxer. */
  public static boolean useStreamingVideoMuxer() {
    return getBoolean(CUSTOM_VIDEO_MUXER, false);
  }

  /** The time in between routine CDS refreshes, in seconds. */
  public static int cdsRefreshIntervalSeconds() {
    return getInteger(CDS_REFRESH_INTERVAL, (int) TimeUnit.HOURS.toSeconds(48));
  }

  public static @NonNull SelectionLimits shareSelectionLimit() {
    int limit = getInteger(SHARE_SELECTION_LIMIT, 5);
    return new SelectionLimits(limit, limit);
  }

  /** The maximum number of grapheme */
  public static int getMaxGroupNameGraphemeLength() {
    return Math.max(32, getInteger(GROUP_NAME_MAX_LENGTH, -1));
  }

  /** Whether or not to allow automatic session resets. */
  public static boolean automaticSessionReset() {
    return getBoolean(AUTOMATIC_SESSION_RESET, true);
  }

  /** How often we allow an automatic session reset. */
  public static int automaticSessionResetIntervalSeconds() {
    return getInteger(AUTOMATIC_SESSION_RESET, (int) TimeUnit.HOURS.toSeconds(1));
  }

  /** The default maximum backoff for jobs. */
  public static long getDefaultMaxBackoff() {
    return TimeUnit.SECONDS.toMillis(getInteger(DEFAULT_MAX_BACKOFF, 60));
  }

  /** The maximum backoff for network jobs that hit a 5xx error. */
  public static long getServerErrorMaxBackoff() {
    return TimeUnit.SECONDS.toMillis(getInteger(SERVER_ERROR_MAX_BACKOFF, (int) TimeUnit.HOURS.toSeconds(6)));
  }

  /** Whether or not to allow automatic retries from OkHttp */
  public static boolean okHttpAutomaticRetry() {
    return getBoolean(OKHTTP_AUTOMATIC_RETRY, true);
  }

  /** The minimum memory class required for rendering animated stickers in the keyboard and such */
  public static int animatedStickerMinimumMemoryClass() {
    return getInteger(ANIMATED_STICKER_MIN_MEMORY, 193);
  }

  /** The minimum total memory for rendering animated stickers in the keyboard and such */
  public static int animatedStickerMinimumTotalMemoryMb() {
    return getInteger(ANIMATED_STICKER_MIN_TOTAL_MEMORY, (int) ByteUnit.GIGABYTES.toMegabytes(3));
  }

  public static @NonNull String getMediaQualityLevels() {
    return getString(MEDIA_QUALITY_LEVELS, "");
  }

  /** Whether or not sending or responding to retry receipts is enabled. */
  public static boolean retryReceipts() {
    return getBoolean(RETRY_RECEIPTS, true);
  }

  /** How long to wait before considering a retry to be a failure. */
  public static long retryReceiptLifespan() {
    return getLong(RETRY_RECEIPT_LIFESPAN, TimeUnit.HOURS.toMillis(1));
  }

  /** How old a message is allowed to be while still resending in response to a retry receipt . */
  public static long retryRespondMaxAge() {
    return getLong(RETRY_RESPOND_MAX_AGE, TimeUnit.DAYS.toMillis(14));
  }

  /** How long a sender key can live before it needs to be rotated. */
  public static long senderKeyMaxAge() {
    return Math.min(getLong(SENDER_KEY_MAX_AGE, TimeUnit.DAYS.toMillis(14)), TimeUnit.DAYS.toMillis(90));
  }

  /** Max group size that can be use group call ringing. */
  public static long maxGroupCallRingSize() {
    return getLong(MAX_GROUP_CALL_RING_SIZE, 16);
  }

  /** A comma-separated list of country codes where payments should be disabled. */
  public static String paymentsCountryBlocklist() {
    return getString(PAYMENTS_COUNTRY_BLOCKLIST, "98,963,53,850,7");
  }

  /**
   * Whether users can apply alignment and scale to text posts
   *
   * NOTE: This feature is still under ongoing development, do not enable.
   */
  public static boolean storiesTextFunctions() {
    return getBoolean(STORIES_TEXT_FUNCTIONS, false);
  }

  /** A comma-separated list of models that should *not* use hardware AEC for calling. */
  public static @NonNull String hardwareAecBlocklistModels() {
    return getString(HARDWARE_AEC_BLOCKLIST_MODELS, "");
  }

  /** A comma-separated list of models that should *not* use software AEC for calling. */
  public static @NonNull String softwareAecBlocklistModels() {
    return getString(SOFTWARE_AEC_BLOCKLIST_MODELS, "");
  }

  /** A comma-separated list of manufacturers that *should* use Telecom for calling. */
  public static @NonNull String telecomManufacturerAllowList() {
    return getString(TELECOM_MANUFACTURER_ALLOWLIST, "");
  }

  /** A comma-separated list of manufacturers that *should* use Telecom for calling. */
  public static @NonNull String telecomModelBlockList() {
    return getString(TELECOM_MODEL_BLOCKLIST, "");
  }

  /** A comma-separated list of manufacturers that should *not* use CameraX. */
  public static @NonNull String cameraXModelBlocklist() {
    return getString(CAMERAX_MODEL_BLOCKLIST, "");
  }

  /** A comma-separated list of manufacturers that should *not* use CameraX mixed mode. */
  public static @NonNull String cameraXMixedModelBlocklist() {
    return getString(CAMERAX_MIXED_MODEL_BLOCKLIST, "");
  }

  /** Whether or not hardware AEC should be used for calling on devices older than API 29. */
  public static boolean useHardwareAecIfOlderThanApi29() {
    return getBoolean(USE_HARDWARE_AEC_IF_OLD, false);
  }

  /** Whether or not {@link org.signal.ringrtc.CallManager.AudioProcessingMethod#ForceSoftwareAec3} can be used */
  public static boolean useAec3() {
    return getBoolean(USE_AEC3, true);
  }

  public static boolean useFcmForegroundService() {
    return getBoolean(USE_FCM_FOREGROUND_SERVICE, false);
  }

  /**
   * Prefetch count for stories from a given user.
   */
  public static int storiesAutoDownloadMaximum() {
    return getInteger(STORIES_AUTO_DOWNLOAD_MAXIMUM, 2);
  }

  /**
<<<<<<< HEAD
=======
   * Whether or not sending Gifting Badges should be available on this client.
   */
  public static boolean giftBadgeSendSupport() {
    return getBoolean(GIFT_BADGE_SEND_SUPPORT, Environment.IS_STAGING);
  }

  /**
   * Whether or not we should enable the SMS exporter
   *
   * WARNING: This feature is under active development and is off for a reason. The exporter writes messages out to your
   * system SMS / MMS database, and hasn't been adequately tested for public use. Don't enable this. You've been warned.
   */
  public static boolean smsExporter() {
    return getBoolean(SMS_EXPORTER, false);
  }

  /**
>>>>>>> cb0e7ade
   * Whether or not users can hide contacts.
   *
   * WARNING: This feature is intended to be enabled in tandem with other clients, as it modifies contact records.
   * Here be dragons.
   */
  public static boolean hideContacts() {
<<<<<<< HEAD
    return false;
=======
    return getBoolean(HIDE_CONTACTS, false);
  }

  /**
   * Whether or not we should allow credit card payments for donations
   */
  public static boolean creditCardPayments() {
    return getBoolean(CREDIT_CARD_PAYMENTS, Environment.IS_STAGING);
>>>>>>> cb0e7ade
  }

  /** Whether client supports sending a request to another to activate payments */
  public static boolean paymentsRequestActivateFlow() {
    return getBoolean(PAYMENTS_REQUEST_ACTIVATE_FLOW, false);
  }

  /**
   * Whether users can enable keeping conversations with incoming messages archived if the conversation is muted.
   */
  public static boolean keepMutedChatsArchived() {
    return getBoolean(KEEP_MUTED_CHATS_ARCHIVED, false);
  }

  /**
   * If the user has more than this number of contacts, the CDS request will certainly be rejected, so we must fail.
   */
  public static int cdsHardLimit() {
    return getInteger(CDS_HARD_LIMIT, 50_000);
  }

  /**
   * Enables chat filters. Note that this UI is incomplete.
   */
  public static boolean chatFilters() {
    return getBoolean(CHAT_FILTERS, false);
  }

  /**
   * Whether or not we should allow PayPal payments for one-time donations
   */
  public static boolean paypalOneTimeDonations() {
    return getBoolean(PAYPAL_ONE_TIME_DONATIONS, Environment.IS_STAGING);
  }

  /**
   * Whether or not we should allow PayPal payments for recurring donations
   */
  public static boolean paypalRecurringDonations() {
    return getBoolean(PAYPAL_RECURRING_DONATIONS, false);
  }

  /** Only for rendering debug info. */
  public static synchronized @NonNull Map<String, Object> getMemoryValues() {
    return new TreeMap<>(REMOTE_VALUES);
  }

  /** Only for rendering debug info. */
  public static synchronized @NonNull Map<String, Object> getDiskValues() {
    return new TreeMap<>(parseStoredConfig(SignalStore.remoteConfigValues().getCurrentConfig()));
  }

  /** Only for rendering debug info. */
  public static synchronized @NonNull Map<String, Object> getPendingDiskValues() {
    return new TreeMap<>(parseStoredConfig(SignalStore.remoteConfigValues().getPendingConfig()));
  }

  /** Only for rendering debug info. */
  public static synchronized @NonNull Map<String, Object> getForcedValues() {
    return new TreeMap<>(FORCED_VALUES);
  }

  @VisibleForTesting
  static @NonNull UpdateResult updateInternal(@NonNull Map<String, Object> remote,
                                              @NonNull Map<String, Object> localMemory,
                                              @NonNull Map<String, Object> localDisk,
                                              @NonNull Set<String>         remoteCapable,
                                              @NonNull Set<String>         hotSwap,
                                              @NonNull Set<String>         sticky)
  {
    Map<String, Object> newMemory = new TreeMap<>(localMemory);
    Map<String, Object> newDisk   = new TreeMap<>(localDisk);

    Set<String> allKeys = new HashSet<>();
    allKeys.addAll(remote.keySet());
    allKeys.addAll(localDisk.keySet());
    allKeys.addAll(localMemory.keySet());

    Stream.of(allKeys)
          .filter(remoteCapable::contains)
          .forEach(key -> {
            Object remoteValue = remote.get(key);
            Object diskValue   = localDisk.get(key);
            Object newValue    = remoteValue;

            if (newValue != null && diskValue != null && newValue.getClass() != diskValue.getClass()) {
              Log.w(TAG, "Type mismatch! key: " + key);

              newDisk.remove(key);

              if (hotSwap.contains(key)) {
                newMemory.remove(key);
              }

              return;
            }

            if (sticky.contains(key) && (newValue instanceof Boolean || diskValue instanceof Boolean)) {
              newValue = diskValue == Boolean.TRUE ? Boolean.TRUE : newValue;
            } else if (sticky.contains(key)) {
              Log.w(TAG, "Tried to make a non-boolean sticky! Ignoring. (key: " + key + ")");
            }

            if (newValue != null) {
              newDisk.put(key, newValue);
            } else {
              newDisk.remove(key);
            }

            if (hotSwap.contains(key)) {
              if (newValue != null) {
                newMemory.put(key, newValue);
              } else {
                newMemory.remove(key);
              }
            }
          });

    Stream.of(allKeys)
          .filterNot(remoteCapable::contains)
          .filterNot(key -> sticky.contains(key) && localDisk.get(key) == Boolean.TRUE)
          .forEach(key -> {
            newDisk.remove(key);

            if (hotSwap.contains(key)) {
              newMemory.remove(key);
            }
          });

    return new UpdateResult(newMemory, newDisk, computeChanges(localMemory, newMemory));
  }

  @VisibleForTesting
  static @NonNull Map<String, Change> computeChanges(@NonNull Map<String, Object> oldMap, @NonNull Map<String, Object> newMap) {
    Map<String, Change> changes = new HashMap<>();
    Set<String>         allKeys = new HashSet<>();

    allKeys.addAll(oldMap.keySet());
    allKeys.addAll(newMap.keySet());

    for (String key : allKeys) {
      Object oldValue = oldMap.get(key);
      Object newValue = newMap.get(key);

      if (oldValue == null && newValue == null) {
        throw new AssertionError("Should not be possible.");
      } else if (oldValue != null && newValue == null) {
        changes.put(key, Change.REMOVED);
      } else if (newValue != oldValue && newValue instanceof Boolean) {
        changes.put(key, (boolean) newValue ? Change.ENABLED : Change.DISABLED);
      } else if (!Objects.equals(oldValue, newValue)) {
        changes.put(key, Change.CHANGED);
      }
    }

    return changes;
  }

  private static @NonNull VersionFlag getVersionFlag(@NonNull String key) {
    int versionFromKey = getInteger(key, 0);

    if (versionFromKey == 0) {
      return VersionFlag.OFF;
    }

    if (Util.getSignalCanonicalVersionCode() >= versionFromKey) {
      return VersionFlag.ON;
    } else {
      return VersionFlag.ON_IN_FUTURE_VERSION;
    }
  }

  public static long getBackgroundMessageProcessInterval() {
    int delayMinutes = getInteger(MESSAGE_PROCESSOR_ALARM_INTERVAL, (int) TimeUnit.HOURS.toMinutes(6));
    return TimeUnit.MINUTES.toMillis(delayMinutes);
  }

  /**
   * How long before a "Checking messages" foreground notification is shown to the user.
   */
  public static long getBackgroundMessageProcessForegroundDelay() {
    return getInteger(MESSAGE_PROCESSOR_DELAY, 300);
  }

  private enum VersionFlag {
    /** The flag is no set */
    OFF,

    /** The flag is set on for a version higher than the current client version */
    ON_IN_FUTURE_VERSION,

    /** The flag is set on for this version or earlier */
    ON
  }

  private static boolean getBoolean(@NonNull String key, boolean defaultValue) {
    Boolean forced = (Boolean) FORCED_VALUES.get(key);
    if (forced != null) {
      return forced;
    }

    Object remote = REMOTE_VALUES.get(key);
    if (remote instanceof Boolean) {
      return (boolean) remote;
    } else if (remote != null) {
      Log.w(TAG, "Expected a boolean for key '" + key + "', but got something else! Falling back to the default.");
    }

    return defaultValue;
  }

  private static int getInteger(@NonNull String key, int defaultValue) {
    Integer forced = (Integer) FORCED_VALUES.get(key);
    if (forced != null) {
      return forced;
    }

    Object remote = REMOTE_VALUES.get(key);
    if (remote instanceof String) {
      try {
        return Integer.parseInt((String) remote);
      } catch (NumberFormatException e) {
        Log.w(TAG, "Expected an int for key '" + key + "', but got something else! Falling back to the default.");
      }
    }

    return defaultValue;
  }

  private static long getLong(@NonNull String key, long defaultValue) {
    Long forced = (Long) FORCED_VALUES.get(key);
    if (forced != null) {
      return forced;
    }

    Object remote = REMOTE_VALUES.get(key);
    if (remote instanceof String) {
      try {
        return Long.parseLong((String) remote);
      } catch (NumberFormatException e) {
        Log.w(TAG, "Expected a long for key '" + key + "', but got something else! Falling back to the default.");
      }
    }

    return defaultValue;
  }

  private static String getString(@NonNull String key, String defaultValue) {
    String forced = (String) FORCED_VALUES.get(key);
    if (forced != null) {
      return forced;
    }

    Object remote = REMOTE_VALUES.get(key);
    if (remote instanceof String) {
      return (String) remote;
    }

    return defaultValue;
  }

  private static Map<String, Object> parseStoredConfig(String stored) {
    Map<String, Object> parsed = new HashMap<>();

    if (TextUtils.isEmpty(stored)) {
      Log.i(TAG, "No remote config stored. Skipping.");
      return parsed;
    }

    try {
      JSONObject       root = new JSONObject(stored);
      Iterator<String> iter = root.keys();

      while (iter.hasNext()) {
        String key = iter.next();
        parsed.put(key, root.get(key));
      }
    } catch (JSONException e) {
      throw new AssertionError("Failed to parse! Cleared storage.");
    }

    return parsed;
  }

  private static @NonNull String mapToJson(@NonNull Map<String, Object> map) {
    try {
      JSONObject json = new JSONObject();

      for (Map.Entry<String, Object> entry : map.entrySet()) {
        json.put(entry.getKey(), entry.getValue());
      }

      return json.toString();
    } catch (JSONException e) {
      throw new AssertionError(e);
    }
  }

  private static void triggerFlagChangeListeners(Map<String, Change> changes) {
    for (Map.Entry<String, Change> change : changes.entrySet()) {
      OnFlagChange listener = FLAG_CHANGE_LISTENERS.get(change.getKey());

      if (listener != null) {
        Log.i(TAG, "Triggering change listener for: " + change.getKey());
        listener.onFlagChange(change.getValue());
      }
    }
  }

  @VisibleForTesting
  static final class UpdateResult {
    private final Map<String, Object> memory;
    private final Map<String, Object> disk;
    private final Map<String, Change> memoryChanges;

    UpdateResult(@NonNull Map<String, Object> memory, @NonNull Map<String, Object> disk, @NonNull Map<String, Change> memoryChanges) {
      this.memory        = memory;
      this.disk          = disk;
      this.memoryChanges = memoryChanges;
    }

    public @NonNull Map<String, Object> getMemory() {
      return memory;
    }

    public @NonNull Map<String, Object> getDisk() {
      return disk;
    }

    public @NonNull Map<String, Change> getMemoryChanges() {
      return memoryChanges;
    }
  }

  @VisibleForTesting
  interface OnFlagChange {
    void onFlagChange(@NonNull Change change);
  }

  enum Change {
    ENABLED, DISABLED, CHANGED, REMOVED
  }
}<|MERGE_RESOLUTION|>--- conflicted
+++ resolved
@@ -504,44 +504,13 @@
   }
 
   /**
-<<<<<<< HEAD
-=======
-   * Whether or not sending Gifting Badges should be available on this client.
-   */
-  public static boolean giftBadgeSendSupport() {
-    return getBoolean(GIFT_BADGE_SEND_SUPPORT, Environment.IS_STAGING);
-  }
-
-  /**
-   * Whether or not we should enable the SMS exporter
-   *
-   * WARNING: This feature is under active development and is off for a reason. The exporter writes messages out to your
-   * system SMS / MMS database, and hasn't been adequately tested for public use. Don't enable this. You've been warned.
-   */
-  public static boolean smsExporter() {
-    return getBoolean(SMS_EXPORTER, false);
-  }
-
-  /**
->>>>>>> cb0e7ade
    * Whether or not users can hide contacts.
    *
    * WARNING: This feature is intended to be enabled in tandem with other clients, as it modifies contact records.
    * Here be dragons.
    */
   public static boolean hideContacts() {
-<<<<<<< HEAD
     return false;
-=======
-    return getBoolean(HIDE_CONTACTS, false);
-  }
-
-  /**
-   * Whether or not we should allow credit card payments for donations
-   */
-  public static boolean creditCardPayments() {
-    return getBoolean(CREDIT_CARD_PAYMENTS, Environment.IS_STAGING);
->>>>>>> cb0e7ade
   }
 
   /** Whether client supports sending a request to another to activate payments */
@@ -568,20 +537,6 @@
    */
   public static boolean chatFilters() {
     return getBoolean(CHAT_FILTERS, false);
-  }
-
-  /**
-   * Whether or not we should allow PayPal payments for one-time donations
-   */
-  public static boolean paypalOneTimeDonations() {
-    return getBoolean(PAYPAL_ONE_TIME_DONATIONS, Environment.IS_STAGING);
-  }
-
-  /**
-   * Whether or not we should allow PayPal payments for recurring donations
-   */
-  public static boolean paypalRecurringDonations() {
-    return getBoolean(PAYPAL_RECURRING_DONATIONS, false);
   }
 
   /** Only for rendering debug info. */
