package org.thoughtcrime.securesms.help;

import android.content.Intent;
import android.net.Uri;
import android.os.Bundle;
import android.view.LayoutInflater;
import android.view.View;
import android.view.ViewGroup;
import android.view.animation.AnimationUtils;
import android.widget.AdapterView;
import android.widget.ArrayAdapter;
import android.widget.CheckBox;
import android.widget.EditText;
import android.widget.Spinner;
import android.widget.Toast;

import androidx.annotation.IdRes;
import androidx.annotation.NonNull;
import androidx.annotation.Nullable;
import androidx.annotation.StringRes;
import androidx.lifecycle.ViewModelProvider;

import com.annimon.stream.Stream;

import org.signal.core.util.ResourceUtil;
import org.thoughtcrime.securesms.LoggingFragment;
import org.thoughtcrime.securesms.R;
import org.thoughtcrime.securesms.components.emoji.EmojiImageView;
import org.thoughtcrime.securesms.util.CommunicationActions;
import org.thoughtcrime.securesms.util.SupportEmailUtil;
import org.thoughtcrime.securesms.util.Util;
import org.thoughtcrime.securesms.util.text.AfterTextChanged;
import org.thoughtcrime.securesms.util.views.CircularProgressMaterialButton;

import java.util.ArrayList;
import java.util.List;

public class HelpFragment extends LoggingFragment {

  public static final String START_CATEGORY_INDEX = "start_category_index";
  public static final int    PAYMENT_INDEX        = 6;
<<<<<<< HEAD
  // public static final int    DONATION_INDEX       = 7;
=======
  public static final int    DONATION_INDEX       = 7;
  public static final int    SMS_EXPORT_INDEX     = 8;
>>>>>>> fc3db538

  private EditText                       problem;
  private CheckBox                       includeDebugLogs;
  private View                           debugLogInfo;
  private View                           faq;
  private CircularProgressMaterialButton next;
  private View                           toaster;
  private List<EmojiImageView>           emoji;
  private HelpViewModel                  helpViewModel;
  private Spinner                        categorySpinner;
  private ArrayAdapter<CharSequence>     categoryAdapter;

  @Override
  public @Nullable View onCreateView(@NonNull LayoutInflater inflater, @Nullable ViewGroup container, @Nullable Bundle savedInstanceState) {
    return inflater.inflate(R.layout.help_fragment, container, false);
  }

  @Override
  public void onViewCreated(@NonNull View view, @Nullable Bundle savedInstanceState) {
    initializeViewModels();
    initializeViews(view);
    initializeListeners();
    initializeObservers();
  }

  @Override
  public void onResume() {
    super.onResume();

    next.cancelSpinning();
    problem.setEnabled(true);
  }

  private void initializeViewModels() {
    helpViewModel = new ViewModelProvider(this).get(HelpViewModel.class);
  }

  private void initializeViews(@NonNull View view) {
    problem          = view.findViewById(R.id.help_fragment_problem);
    includeDebugLogs = view.findViewById(R.id.help_fragment_debug);
    debugLogInfo     = view.findViewById(R.id.help_fragment_debug_info);
    faq              = view.findViewById(R.id.help_fragment_faq);
    next             = view.findViewById(R.id.help_fragment_next);
    toaster          = view.findViewById(R.id.help_fragment_next_toaster);
    categorySpinner  = view.findViewById(R.id.help_fragment_category);
    emoji            = new ArrayList<>(Feeling.values().length);

    for (Feeling feeling : Feeling.values()) {
      EmojiImageView emojiView = view.findViewById(feeling.getViewId());
      emojiView.setImageEmoji(feeling.getEmojiCode());
      emoji.add(view.findViewById(feeling.getViewId()));
    }

    categoryAdapter = ArrayAdapter.createFromResource(requireContext(), R.array.HelpFragment__categories_5, android.R.layout.simple_spinner_item);
    categoryAdapter.setDropDownViewResource(android.R.layout.simple_spinner_dropdown_item);

    categorySpinner.setAdapter(categoryAdapter);

    Bundle args = getArguments();
    if (args != null) {
      categorySpinner.setSelection(Util.clamp(args.getInt(START_CATEGORY_INDEX, 0), 0, categorySpinner.getCount() - 1));
    }
  }

  private void initializeListeners() {
    problem.addTextChangedListener(new AfterTextChanged(e -> helpViewModel.onProblemChanged(e.toString())));
    Stream.of(emoji).forEach(view -> view.setOnClickListener(this::handleEmojiClicked));
    faq.setOnClickListener(v -> launchFaq());
    debugLogInfo.setOnClickListener(v -> launchDebugLogInfo());
    next.setOnClickListener(v -> submitForm());
    toaster.setOnClickListener(v -> {
      if (helpViewModel.getCategoryIndex() == 0) {
        categorySpinner.startAnimation(AnimationUtils.loadAnimation(requireContext(), R.anim.shake_horizontal));
      }

      Toast.makeText(requireContext(), R.string.HelpFragment__please_be_as_descriptive_as_possible, Toast.LENGTH_LONG).show();
    });
    categorySpinner.setOnItemSelectedListener(new AdapterView.OnItemSelectedListener() {
      @Override
      public void onItemSelected(AdapterView<?> parent, View view, int position, long id) {
        helpViewModel.onCategorySelected(position);
      }

      @Override
      public void onNothingSelected(AdapterView<?> parent) {
      }
    });
  }

  private void initializeObservers() {
    //noinspection CodeBlock2Expr
    helpViewModel.isFormValid().observe(getViewLifecycleOwner(), isValid -> {
      next.setEnabled(isValid);
      toaster.setVisibility(isValid ? View.GONE : View.VISIBLE);
    });
  }

  private void handleEmojiClicked(@NonNull View clicked) {
    if (clicked.isSelected()) {
      clicked.setSelected(false);
    } else {
      Stream.of(emoji).forEach(view -> view.setSelected(false));
      clicked.setSelected(true);
    }
  }

  private void launchFaq() {
    Uri    data   = Uri.parse(getString(R.string.HelpFragment__link__faq));
    Intent intent = new Intent(Intent.ACTION_VIEW, data);

    startActivity(intent);
  }

  private void launchDebugLogInfo() {
    Uri    data   = Uri.parse(getString(R.string.HelpFragment__link__debug_info));
    Intent intent = new Intent(Intent.ACTION_VIEW, data);

    startActivity(intent);
  }

  private void submitForm() {
    next.setSpinning();
    problem.setEnabled(false);

    helpViewModel.onSubmitClicked(includeDebugLogs.isChecked()).observe(getViewLifecycleOwner(), result -> {
      if (result.getDebugLogUrl().isPresent()) {
        submitFormWithDebugLog(result.getDebugLogUrl().get());
      } else if (result.isError()) {
        submitFormWithDebugLog(getString(R.string.HelpFragment__could_not_upload_logs));
      } else {
        submitFormWithDebugLog(null);
      }
    });
  }

  private void submitFormWithDebugLog(@Nullable String debugLog) {
    Feeling feeling = Stream.of(emoji)
                            .filter(View::isSelected)
                            .map(view -> Feeling.getByViewId(view.getId()))
                            .findFirst().orElse(null);


    CommunicationActions.openEmail(requireContext(),
                                   SupportEmailUtil.getSupportEmailAddress(requireContext()),
                                   getEmailSubject(),
                                   getEmailBody(debugLog, feeling));
  }

  private String getEmailSubject() {
    return getString(R.string.HelpFragment__signal_android_support_request);
  }

  private String getEmailBody(@Nullable String debugLog, @Nullable Feeling feeling) {
    StringBuilder suffix = new StringBuilder();

    if (debugLog != null) {
      suffix.append("\n");
      suffix.append(getString(R.string.HelpFragment__debug_log));
      suffix.append(" ");
      suffix.append(debugLog);
    }

    if (feeling != null) {
      suffix.append("\n\n");
      suffix.append(feeling.getEmojiCode());
      suffix.append("\n");
      suffix.append(getString(feeling.getStringId()));
    }

    String[] englishCategories = ResourceUtil.getEnglishResources(requireContext()).getStringArray(R.array.HelpFragment__categories_5);
    String   category          = (helpViewModel.getCategoryIndex() >= 0 && helpViewModel.getCategoryIndex() < englishCategories.length) ? englishCategories[helpViewModel.getCategoryIndex()]
                                                                                                                                        : categoryAdapter.getItem(helpViewModel.getCategoryIndex()).toString();

    return SupportEmailUtil.generateSupportEmailBody(requireContext(),
                                                     R.string.HelpFragment__signal_android_support_request,
                                                     " - " + category,
                                                     problem.getText().toString() + "\n\n",
                                                     suffix.toString());
  }

  private enum Feeling {
    ECSTATIC(R.id.help_fragment_emoji_5, R.string.HelpFragment__emoji_5, "\ud83d\ude00"),
    HAPPY(R.id.help_fragment_emoji_4, R.string.HelpFragment__emoji_4, "\ud83d\ude42"),
    AMBIVALENT(R.id.help_fragment_emoji_3, R.string.HelpFragment__emoji_3, "\ud83d\ude10"),
    UNHAPPY(R.id.help_fragment_emoji_2, R.string.HelpFragment__emoji_2, "\ud83d\ude41"),
    ANGRY(R.id.help_fragment_emoji_1, R.string.HelpFragment__emoji_1, "\ud83d\ude20");

    private final @IdRes     int          viewId;
    private final @StringRes int          stringId;
    private final            CharSequence emojiCode;

    Feeling(@IdRes int viewId, @StringRes int stringId, @NonNull CharSequence emojiCode) {
      this.viewId    = viewId;
      this.stringId  = stringId;
      this.emojiCode = emojiCode;
    }

    public @IdRes int getViewId() {
      return viewId;
    }

    public @StringRes int getStringId() {
      return stringId;
    }

    public @NonNull CharSequence getEmojiCode() {
      return emojiCode;
    }

    static Feeling getByViewId(@IdRes int viewId) {
      for (Feeling feeling : values()) {
        if (feeling.viewId == viewId) {
          return feeling;
        }
      }

      throw new AssertionError();
    }
  }
}<|MERGE_RESOLUTION|>--- conflicted
+++ resolved
@@ -39,12 +39,8 @@
 
   public static final String START_CATEGORY_INDEX = "start_category_index";
   public static final int    PAYMENT_INDEX        = 6;
-<<<<<<< HEAD
-  // public static final int    DONATION_INDEX       = 7;
-=======
-  public static final int    DONATION_INDEX       = 7;
-  public static final int    SMS_EXPORT_INDEX     = 8;
->>>>>>> fc3db538
+  //public static final int  DONATION_INDEX       = 7;
+  //public static final int  SMS_EXPORT_INDEX     = 8;
 
   private EditText                       problem;
   private CheckBox                       includeDebugLogs;
