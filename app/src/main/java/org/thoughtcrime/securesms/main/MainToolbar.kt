/*
 * Copyright 2025 Signal Messenger, LLC
 * SPDX-License-Identifier: AGPL-3.0-only
 */

package org.thoughtcrime.securesms.main

import androidx.annotation.DrawableRes
import androidx.annotation.StringRes
import androidx.compose.animation.AnimatedVisibility
import androidx.compose.animation.Crossfade
import androidx.compose.animation.EnterExitState
import androidx.compose.animation.EnterTransition
import androidx.compose.animation.ExitTransition
import androidx.compose.animation.core.LinearOutSlowInEasing
import androidx.compose.animation.core.animateFloat
import androidx.compose.animation.core.tween
import androidx.compose.foundation.Image
import androidx.compose.foundation.background
import androidx.compose.foundation.clickable
import androidx.compose.foundation.interaction.MutableInteractionSource
import androidx.compose.foundation.layout.Box
import androidx.compose.foundation.layout.BoxWithConstraints
import androidx.compose.foundation.layout.PaddingValues
import androidx.compose.foundation.layout.WindowInsets
import androidx.compose.foundation.layout.fillMaxSize
import androidx.compose.foundation.layout.fillMaxWidth
import androidx.compose.foundation.layout.height
import androidx.compose.foundation.layout.padding
import androidx.compose.foundation.layout.size
import androidx.compose.foundation.layout.statusBars
import androidx.compose.foundation.layout.windowInsetsPadding
import androidx.compose.foundation.shape.CircleShape
import androidx.compose.foundation.shape.RoundedCornerShape
import androidx.compose.material3.ExperimentalMaterial3Api
import androidx.compose.material3.Icon
import androidx.compose.material3.LocalContentColor
import androidx.compose.material3.MaterialTheme
import androidx.compose.material3.Text
import androidx.compose.material3.TextFieldDefaults
import androidx.compose.material3.TopAppBar
import androidx.compose.material3.TopAppBarDefaults
import androidx.compose.material3.ripple
import androidx.compose.runtime.Composable
import androidx.compose.runtime.CompositionLocalProvider
import androidx.compose.runtime.LaunchedEffect
import androidx.compose.runtime.getValue
import androidx.compose.runtime.mutableStateOf
import androidx.compose.runtime.remember
import androidx.compose.runtime.setValue
import androidx.compose.ui.Alignment
import androidx.compose.ui.Modifier
import androidx.compose.ui.draw.clip
import androidx.compose.ui.focus.FocusRequester
import androidx.compose.ui.focus.focusRequester
import androidx.compose.ui.geometry.Offset
import androidx.compose.ui.graphics.Color
import androidx.compose.ui.graphics.vector.ImageVector
import androidx.compose.ui.layout.onPlaced
import androidx.compose.ui.layout.positionInWindow
import androidx.compose.ui.platform.LocalDensity
import androidx.compose.ui.res.dimensionResource
import androidx.compose.ui.res.painterResource
import androidx.compose.ui.res.stringResource
import androidx.compose.ui.res.vectorResource
import androidx.compose.ui.semantics.contentDescription
import androidx.compose.ui.semantics.semantics
import androidx.compose.ui.unit.dp
import org.signal.core.ui.compose.DayNightPreviews
import org.signal.core.ui.compose.DropdownMenus
import org.signal.core.ui.compose.IconButtons
import org.signal.core.ui.compose.Previews
import org.signal.core.ui.compose.TextFields
import org.signal.core.ui.compose.Tooltips
import org.signal.core.ui.compose.circularReveal
import org.thoughtcrime.securesms.R
import org.thoughtcrime.securesms.avatar.AvatarImage
import org.thoughtcrime.securesms.calls.log.CallLogFilter
import org.thoughtcrime.securesms.components.settings.app.subscription.BadgeImageSmall
import org.thoughtcrime.securesms.conversationlist.model.ConversationFilter
import org.thoughtcrime.securesms.dependencies.GooglePlayBillingDependencies.context
import org.thoughtcrime.securesms.recipients.Recipient
import org.thoughtcrime.securesms.recipients.rememberRecipientField

interface MainToolbarCallback {
  fun onNewGroupClick()
  fun onClearPassphraseClick()
  fun onMarkReadClick()
  fun onFilterUnreadChatsClick()
  fun onClearUnreadChatsFilterClick()
  fun onSettingsClick()
  fun onNotificationProfileClick()
  fun onProxyClick()
  fun onSearchClick()
  fun onClearCallHistoryClick()
  fun onFilterMissedCallsClick()
  fun onClearCallFilterClick()
  fun onStoryPrivacyClick()
  fun onCloseSearchClick()
  fun onCloseArchiveClick()
  fun onCloseActionModeClick()
  fun onSearchQueryUpdated(query: String)
  fun onNotificationProfileTooltipDismissed()

  object Empty : MainToolbarCallback {
    override fun onNewGroupClick() = Unit
    override fun onClearPassphraseClick() = Unit
    override fun onMarkReadClick() = Unit
    override fun onFilterUnreadChatsClick() = Unit
    override fun onClearUnreadChatsFilterClick() = Unit
    override fun onSettingsClick() = Unit
    override fun onNotificationProfileClick() = Unit
    override fun onProxyClick() = Unit
    override fun onSearchClick() = Unit
    override fun onClearCallHistoryClick() = Unit
    override fun onFilterMissedCallsClick() = Unit
    override fun onClearCallFilterClick() = Unit
    override fun onStoryPrivacyClick() = Unit
    override fun onCloseSearchClick() = Unit
    override fun onCloseArchiveClick() = Unit
    override fun onCloseActionModeClick() = Unit
    override fun onSearchQueryUpdated(query: String) = Unit
    override fun onNotificationProfileTooltipDismissed() = Unit
  }
}

enum class MainToolbarMode(val crossFadeKey: CrossFadeKey) {
  ACTION_MODE(CrossFadeKey.ACTION_MODE),
  FULL(CrossFadeKey.FULL),
  BASIC(CrossFadeKey.BASIC),
  SEARCH(CrossFadeKey.FULL);

  /**
   * Since FULL and SEARCH share the same cross-fade target, we use a shared
   * cross-fade key between them.
   */
  enum class CrossFadeKey {
    ACTION_MODE,
    FULL,
    BASIC
  }
}

data class MainToolbarState(
  val toolbarColor: Color? = null,
  val self: Recipient = Recipient.UNKNOWN,
  val mode: MainToolbarMode = MainToolbarMode.FULL,
  val destination: MainNavigationListLocation = MainNavigationListLocation.CHATS,
  val chatFilter: ConversationFilter = ConversationFilter.OFF,
  val callFilter: CallLogFilter = CallLogFilter.ALL,
  val hasUnreadPayments: Boolean = false,
  val hasFailedBackups: Boolean = false,
  val isOutOfRemoteStorageSpace: Boolean = false,
  val hasEnabledNotificationProfile: Boolean = false,
  val showNotificationProfilesTooltip: Boolean = false,
  val hasPassphrase: Boolean = false,
  val proxyState: ProxyState = ProxyState.NONE,
  @StringRes val searchHint: Int = R.string.SearchToolbar_search,
  val searchQuery: String = "",
  val actionModeCount: Int = 0
) {
  enum class ProxyState(@DrawableRes val icon: Int) {
    NONE(-1),
    CONNECTING(R.drawable.ic_proxy_connecting_24),
    CONNECTED(R.drawable.ic_proxy_connected_24),
    FAILED(R.drawable.ic_proxy_failed_24)
  }
}

@OptIn(ExperimentalMaterial3Api::class)
@Composable
fun MainToolbar(
  state: MainToolbarState,
  callback: MainToolbarCallback
) {
  Crossfade(
    targetState = state.mode.crossFadeKey
  ) { targetState ->
    when (targetState) {
      MainToolbarMode.CrossFadeKey.FULL -> Box {
        var revealOffset by remember { mutableStateOf(Offset.Zero) }

        BoxWithConstraints {
          val maxWidth = with(LocalDensity.current) {
            maxWidth.toPx()
          }

          PrimaryToolbar(state, callback) {
            revealOffset = Offset(it / maxWidth, 0.5f)
          }

          AnimatedVisibility(
            visible = state.mode == MainToolbarMode.SEARCH,
            enter = EnterTransition.None,
            exit = ExitTransition.None
          ) {
            val visibility = transition.animateFloat(
              transitionSpec = { tween(durationMillis = 400, easing = LinearOutSlowInEasing) },
              label = "Visibility"
            ) { state ->
              if (state == EnterExitState.Visible) 1f else 0f
            }

            SearchToolbar(
              state = state,
              callback = callback,
              modifier = Modifier
                .windowInsetsPadding(WindowInsets.statusBars)
                .circularReveal(visibility, revealOffset)
            )
          }
        }
      }

      MainToolbarMode.CrossFadeKey.BASIC -> ArchiveToolbar(state, callback)
      MainToolbarMode.CrossFadeKey.ACTION_MODE -> ActionModeToolbar(state, callback)
    }
  }
}

@OptIn(ExperimentalMaterial3Api::class)
@Composable
private fun ActionModeToolbar(
  state: MainToolbarState,
  callback: MainToolbarCallback
) {
  TopAppBar(
    colors = TopAppBarDefaults.topAppBarColors(
      containerColor = state.toolbarColor ?: MaterialTheme.colorScheme.surface
    ),
    navigationIcon = {
      IconButtons.IconButton(onClick = {
        callback.onCloseActionModeClick()
      }) {
        Icon(
          imageVector = ImageVector.vectorResource(R.drawable.symbol_x_24),
          contentDescription = stringResource(R.string.CallScreenTopBar__go_back)
        )
      }
    },
    title = {
      Text(text = context.resources.getQuantityString(R.plurals.ConversationListFragment_s_selected, state.actionModeCount, state.actionModeCount))
    }
  )
}

@Composable
private fun SearchToolbar(
  state: MainToolbarState,
  callback: MainToolbarCallback,
  modifier: Modifier = Modifier
) {
  val focusRequester = remember { FocusRequester() }

  CompositionLocalProvider(LocalContentColor provides MaterialTheme.colorScheme.onSurface) {
    TextFields.TextField(
      value = state.searchQuery,
      onValueChange = callback::onSearchQueryUpdated,
      leadingIcon = {
        IconButtons.IconButton(
          onClick = callback::onCloseSearchClick
        ) {
          Icon(
            imageVector = ImageVector.vectorResource(R.drawable.symbol_arrow_start_24),
            contentDescription = stringResource(R.string.MainToolbar__close_search_content_description)
          )
        }
      },
      trailingIcon = if (state.searchQuery.isNotEmpty()) {
        {
          IconButtons.IconButton(
            onClick = {
              callback.onSearchQueryUpdated("")
            }
          ) {
            Icon(
              imageVector = ImageVector.vectorResource(R.drawable.ic_x_20),
              contentDescription = stringResource(R.string.MainToolbar__clear_search_content_description)
            )
          }
        }
      } else {
        null
      },
      contentPadding = PaddingValues(0.dp),
      colors = TextFieldDefaults.colors(
        focusedIndicatorColor = Color.Transparent,
        unfocusedIndicatorColor = Color.Transparent,
        disabledIndicatorColor = Color.Transparent,
        errorIndicatorColor = Color.Transparent,
        unfocusedContainerColor = MaterialTheme.colorScheme.surfaceVariant,
        focusedContainerColor = MaterialTheme.colorScheme.surfaceVariant,
        disabledContainerColor = MaterialTheme.colorScheme.surfaceVariant,
        errorContainerColor = MaterialTheme.colorScheme.surfaceVariant
      ),
      textStyle = MaterialTheme.typography.bodyLarge,
      shape = RoundedCornerShape(50),
      singleLine = true,
      placeholder = {
        Text(text = stringResource(state.searchHint))
      },
      modifier = modifier
        .background(color = state.toolbarColor ?: MaterialTheme.colorScheme.surface)
        .height(dimensionResource(R.dimen.signal_m3_toolbar_height))
        .padding(horizontal = 16.dp, vertical = 10.dp)
        .fillMaxWidth()
        .focusRequester(focusRequester)
    )
  }

  LaunchedEffect(state.mode) {
    if (state.mode == MainToolbarMode.SEARCH) {
      focusRequester.requestFocus()
    } else {
      focusRequester.freeFocus()
    }
  }
}

@OptIn(ExperimentalMaterial3Api::class)
@Composable
private fun ArchiveToolbar(
  state: MainToolbarState,
  callback: MainToolbarCallback
) {
  TopAppBar(
    colors = TopAppBarDefaults.topAppBarColors(
      containerColor = state.toolbarColor ?: MaterialTheme.colorScheme.surface
    ),
    navigationIcon = {
      IconButtons.IconButton(onClick = {
        callback.onCloseArchiveClick()
      }) {
        Icon(
          imageVector = ImageVector.vectorResource(R.drawable.symbol_arrow_start_24),
          contentDescription = stringResource(R.string.CallScreenTopBar__go_back)
        )
      }
    },
    title = {
      Text(text = stringResource(R.string.AndroidManifest_archived_conversations))
    }
  )
}

@OptIn(ExperimentalMaterial3Api::class)
@Composable
private fun PrimaryToolbar(
  state: MainToolbarState,
  callback: MainToolbarCallback,
  onSearchButtonPositioned: (Float) -> Unit
) {
  TopAppBar(
    colors = TopAppBarDefaults.topAppBarColors(
      containerColor = state.toolbarColor ?: MaterialTheme.colorScheme.surface
    ),
    navigationIcon = {
      val contentDescription = stringResource(R.string.conversation_list_settings_shortcut)
      Box(
        contentAlignment = Alignment.Center,
        modifier = Modifier
          .padding(start = 20.dp, end = 16.dp)
          .size(48.dp)
      ) {
        AvatarImage(
          recipient = state.self,
          modifier = Modifier
            .clip(CircleShape)
            .size(28.dp),
          contentDescription = contentDescription
        )

        val interactionSource = remember { MutableInteractionSource() }
        Box(
          modifier = Modifier
            .fillMaxSize()
            .clickable(
              onClick = callback::onSettingsClick,
              interactionSource = interactionSource,
              indication = ripple(radius = 14.dp)
            )
            .semantics {
              this.contentDescription = contentDescription
            }
        )

        val badge by rememberRecipientField(state.self) { featuredBadge }

        BadgeImageSmall(
          badge = badge,
          modifier = Modifier
            .padding(start = 14.dp, top = 16.dp)
            .size(16.dp)
        )

        HeadsUpIndicator(
          state = state,
          modifier = Modifier.padding(start = 20.dp, bottom = 20.dp)
        )
      }
    },
    title = {
      Text(
        text = stringResource(R.string.app_name)
      )
    },
    actions = {
      NotificationProfileAction(state, callback)
      ProxyAction(state, callback)

      IconButtons.IconButton(
        onClick = callback::onSearchClick,
        modifier = Modifier.onPlaced {
          onSearchButtonPositioned(it.positionInWindow().x + (it.size.width / 2f))
        }
      ) {
        Icon(
          imageVector = ImageVector.vectorResource(R.drawable.symbol_search_24),
          contentDescription = stringResource(R.string.conversation_list_search_description)
        )
      }

      val controller = remember { DropdownMenus.MenuController() }
      val dismiss = remember(controller) { { controller.hide() } }

      TooltipOverflowButton(
        onOverflowClick = { controller.show() },
        isTooltipVisible = state.showNotificationProfilesTooltip,
        onDismiss = { callback.onNotificationProfileTooltipDismissed() }
      )

      DropdownMenus.Menu(
        controller = controller
      ) {
        when (state.destination) {
          MainNavigationListLocation.ARCHIVE -> Unit
          MainNavigationListLocation.CHATS -> ChatDropdownItems(state, callback, dismiss)
          MainNavigationListLocation.CALLS -> CallDropdownItems(state.callFilter, callback, dismiss)
          MainNavigationListLocation.STORIES -> StoryDropDownItems(callback, dismiss)
        }
      }
    }
  )
}

@Composable
private fun TooltipOverflowButton(
  onOverflowClick: () -> Unit,
  onDismiss: () -> Unit,
  isTooltipVisible: Boolean
) {
  Tooltips.PlainBelowAnchor(
    onDismiss = onDismiss,
    isTooltipVisible = isTooltipVisible,
    tooltipContent = {
      Text(text = stringResource(R.string.ConversationListFragment__turn_your_notification_profile_on_or_off_here))
    },
    anchorContent = {
      IconButtons.IconButton(
        onClick = onOverflowClick
      ) {
        Icon(
          imageVector = ImageVector.vectorResource(R.drawable.symbol_more_vertical),
          contentDescription = stringResource(R.string.MainToolbar__more_options_content_description)
        )
      }
    }
  )
}

@Composable
private fun NotificationProfileAction(
  state: MainToolbarState,
  callback: MainToolbarCallback
) {
  if (state.hasEnabledNotificationProfile) {
    IconButtons.IconButton(
      onClick = callback::onNotificationProfileClick
    ) {
      // TODO [alex] - Add proper icon (cannot utilize layer-list)
      Image(
        painter = painterResource(R.drawable.ic_moon_24),
        contentDescription = stringResource(R.string.MainToolbar__notification_profile_content_description)
      )
    }
  }
}

@Composable
private fun ProxyAction(
  state: MainToolbarState,
  callback: MainToolbarCallback
) {
  if (state.proxyState != MainToolbarState.ProxyState.NONE) {
    IconButtons.IconButton(
      onClick = callback::onProxyClick
    ) {
      Image(
        imageVector = ImageVector.vectorResource(state.proxyState.icon),
        contentDescription = stringResource(R.string.MainToolbar__proxy_content_description)
      )
    }
  }
}

@Composable
private fun HeadsUpIndicator(state: MainToolbarState, modifier: Modifier = Modifier) {
  if (!state.hasUnreadPayments && !state.hasFailedBackups && !state.isOutOfRemoteStorageSpace) {
    return
  }

  val color = when {
    state.isOutOfRemoteStorageSpace -> Color.Transparent
    state.hasFailedBackups -> Color(0xFFFFCC00)
    else -> MaterialTheme.colorScheme.primary
  }

  Box(
    modifier = modifier
      .size(13.dp)
      .background(color = color, shape = CircleShape)
  ) {
    if (state.isOutOfRemoteStorageSpace) {
      Icon(
        imageVector = ImageVector.vectorResource(R.drawable.symbol_error_circle_fill_16),
        tint = MaterialTheme.colorScheme.error,
        contentDescription = null
      )
    }
  }
}

@Composable
private fun StoryDropDownItems(callback: MainToolbarCallback, onOptionSelected: () -> Unit) {
  DropdownMenus.Item(
    text = {
      Text(
        text = stringResource(R.string.StoriesLandingFragment__story_privacy)
      )
    },
    onClick = {
      callback.onStoryPrivacyClick()
      onOptionSelected()
    }
  )
}

@Composable
private fun CallDropdownItems(callFilter: CallLogFilter, callback: MainToolbarCallback, onOptionSelected: () -> Unit) {
  DropdownMenus.Item(
    text = {
      Text(
        text = stringResource(R.string.CallLogFragment__clear_call_history)
      )
    },
    onClick = {
      callback.onClearCallHistoryClick()
      onOptionSelected()
    }
  )

  if (callFilter == CallLogFilter.ALL) {
    DropdownMenus.Item(
      text = {
        Text(
          text = stringResource(R.string.CallLogFragment__filter_missed_calls)
        )
      },
      onClick = {
        callback.onFilterMissedCallsClick()
        onOptionSelected()
      }
    )
  } else {
    DropdownMenus.Item(
      text = {
        Text(
          text = stringResource(R.string.CallLogFragment__clear_filter)
        )
      },
      onClick = {
        callback.onClearCallFilterClick()
        onOptionSelected()
      }
    )
  }

  DropdownMenus.Item(
    text = {
      Text(
        text = stringResource(R.string.text_secure_normal__menu_settings)
      )
    },
    onClick = {
      callback.onSettingsClick()
      onOptionSelected()
    }
  )

  DropdownMenus.Item(
    text = {
      Text(
        text = stringResource(R.string.ConversationListFragment__notification_profile)
      )
    },
    onClick = {
      callback.onNotificationProfileClick()
      onOptionSelected()
    }
  )
}

@Composable
private fun ChatDropdownItems(state: MainToolbarState, callback: MainToolbarCallback, onOptionSelected: () -> Unit) {
<<<<<<< HEAD
=======
  DropdownMenus.Item(
    text = {
      Text(
        text = stringResource(R.string.text_secure_normal__menu_new_group)
      )
    },
    onClick = {
      callback.onNewGroupClick()
      onOptionSelected()
    }
  )

>>>>>>> cdafe47c
  if (state.hasPassphrase) {
    DropdownMenus.Item(
      text = {
        Text(
          text = stringResource(R.string.text_secure_normal__menu_clear_passphrase)
        )
      },
      onClick = {
        callback.onClearPassphraseClick()
        onOptionSelected()
      }
    )
  }

  DropdownMenus.Item(
    text = {
      Text(
<<<<<<< HEAD
        text = stringResource(R.string.text_secure_normal__menu_new_group),
        style = MaterialTheme.typography.bodyLarge
=======
        text = stringResource(R.string.text_secure_normal__mark_all_as_read)
>>>>>>> cdafe47c
      )
    },
    onClick = {
      callback.onNewGroupClick()
      onOptionSelected()
    }
  )

  DropdownMenus.Item(
    text = {
      Text(
<<<<<<< HEAD
        text = stringResource(R.string.text_secure_normal__mark_all_as_read),
        style = MaterialTheme.typography.bodyLarge
=======
        text = stringResource(R.string.text_secure_normal__invite_friends)
>>>>>>> cdafe47c
      )
    },
    onClick = {
      callback.onMarkReadClick()
      onOptionSelected()
    }
  )

  if (state.chatFilter == ConversationFilter.OFF) {
    DropdownMenus.Item(
      text = {
        Text(
          text = stringResource(R.string.text_secure_normal__filter_unread_chats)
        )
      },
      onClick = {
        callback.onFilterUnreadChatsClick()
        onOptionSelected()
      }
    )
  } else {
    DropdownMenus.Item(
      text = {
        Text(
          text = stringResource(R.string.text_secure_normal__clear_unread_filter)
        )
      },
      onClick = {
        callback.onClearUnreadChatsFilterClick()
        onOptionSelected()
      }
    )
  }

  DropdownMenus.Item(
    text = {
      Text(
        text = stringResource(R.string.text_secure_normal__menu_settings)
      )
    },
    onClick = {
      callback.onSettingsClick()
      onOptionSelected()
    }
  )

  DropdownMenus.Item(
    text = {
      Text(
        text = stringResource(R.string.ConversationListFragment__notification_profile)
      )
    },
    onClick = {
      callback.onNotificationProfileClick()
      onOptionSelected()
    }
  )
}

@DayNightPreviews
@Composable
private fun FullMainToolbarPreview() {
  Previews.Preview {
    var mode by remember { mutableStateOf(MainToolbarMode.FULL) }

    MainToolbar(
      state = MainToolbarState(
        self = Recipient(isResolving = false),
        mode = mode,
        destination = MainNavigationListLocation.CHATS,
        hasEnabledNotificationProfile = true,
        proxyState = MainToolbarState.ProxyState.CONNECTED,
        hasFailedBackups = true,
        isOutOfRemoteStorageSpace = false
      ),
      callback = object : MainToolbarCallback by MainToolbarCallback.Empty {
        override fun onSearchClick() {
          mode = MainToolbarMode.SEARCH
        }

        override fun onCloseSearchClick() {
          mode = MainToolbarMode.FULL
        }
      }
    )
  }
}

@DayNightPreviews
@Composable
private fun SearchToolbarPreview() {
  Previews.Preview {
    SearchToolbar(
      state = MainToolbarState(
        self = Recipient(isResolving = false, isSelf = true),
        searchQuery = "Test query"
      ),
      callback = MainToolbarCallback.Empty
    )
  }
}

@DayNightPreviews
@Composable
private fun ArchiveToolbarPreview() {
  Previews.Preview {
    ArchiveToolbar(
      state = MainToolbarState(
        self = Recipient(isResolving = false)
      ),
      callback = MainToolbarCallback.Empty
    )
  }
}

@DayNightPreviews
@Composable
private fun TooltipOverflowButtonPreview() {
  Previews.Preview {
    TooltipOverflowButton(
      onOverflowClick = {},
      onDismiss = {},
      isTooltipVisible = true
    )
  }
}<|MERGE_RESOLUTION|>--- conflicted
+++ resolved
@@ -612,21 +612,6 @@
 
 @Composable
 private fun ChatDropdownItems(state: MainToolbarState, callback: MainToolbarCallback, onOptionSelected: () -> Unit) {
-<<<<<<< HEAD
-=======
-  DropdownMenus.Item(
-    text = {
-      Text(
-        text = stringResource(R.string.text_secure_normal__menu_new_group)
-      )
-    },
-    onClick = {
-      callback.onNewGroupClick()
-      onOptionSelected()
-    }
-  )
-
->>>>>>> cdafe47c
   if (state.hasPassphrase) {
     DropdownMenus.Item(
       text = {
@@ -644,12 +629,7 @@
   DropdownMenus.Item(
     text = {
       Text(
-<<<<<<< HEAD
-        text = stringResource(R.string.text_secure_normal__menu_new_group),
-        style = MaterialTheme.typography.bodyLarge
-=======
-        text = stringResource(R.string.text_secure_normal__mark_all_as_read)
->>>>>>> cdafe47c
+        text = stringResource(R.string.text_secure_normal__menu_new_group)
       )
     },
     onClick = {
@@ -661,12 +641,7 @@
   DropdownMenus.Item(
     text = {
       Text(
-<<<<<<< HEAD
-        text = stringResource(R.string.text_secure_normal__mark_all_as_read),
-        style = MaterialTheme.typography.bodyLarge
-=======
-        text = stringResource(R.string.text_secure_normal__invite_friends)
->>>>>>> cdafe47c
+        text = stringResource(R.string.text_secure_normal__mark_all_as_read)
       )
     },
     onClick = {
