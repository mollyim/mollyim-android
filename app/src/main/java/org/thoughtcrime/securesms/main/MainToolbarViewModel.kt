/*
 * Copyright 2025 Signal Messenger, LLC
 * SPDX-License-Identifier: AGPL-3.0-only
 */

package org.thoughtcrime.securesms.main

import androidx.annotation.ColorInt
import androidx.annotation.StringRes
import androidx.compose.ui.graphics.Color
import androidx.lifecycle.ViewModel
import androidx.lifecycle.viewModelScope
import io.reactivex.rxjava3.core.Flowable
import kotlinx.coroutines.flow.MutableSharedFlow
import kotlinx.coroutines.flow.MutableStateFlow
import kotlinx.coroutines.flow.StateFlow
import kotlinx.coroutines.flow.filterIsInstance
import kotlinx.coroutines.flow.update
import kotlinx.coroutines.launch
import kotlinx.coroutines.rx3.asFlowable
import kotlinx.coroutines.withContext
import org.signal.core.util.concurrent.SignalDispatchers
import org.thoughtcrime.securesms.backup.v2.BackupRepository
import org.thoughtcrime.securesms.calls.log.CallLogFilter
import org.thoughtcrime.securesms.conversationlist.model.ConversationFilter
import org.thoughtcrime.securesms.dependencies.AppDependencies
import org.thoughtcrime.securesms.keyvalue.SignalStore
import org.thoughtcrime.securesms.recipients.Recipient
import org.thoughtcrime.securesms.util.TextSecurePreferences

class MainToolbarViewModel : ViewModel() {
  private val internalStateFlow = MutableStateFlow(MainToolbarState())
  private val internalEvents = MutableSharedFlow<Event>()

  val state: StateFlow<MainToolbarState> = internalStateFlow

  fun refresh() {
    viewModelScope.launch {
      val self = withContext(SignalDispatchers.IO) {
        Recipient.self().resolve()
      }

      internalStateFlow.update {
        it.copy(self = self)
      }
    }

    internalStateFlow.update {
      it.copy(
        hasFailedBackups = BackupRepository.shouldDisplayBackupFailedIndicator() || BackupRepository.shouldDisplayBackupAlreadyRedeemedIndicator(),
<<<<<<< HEAD
        hasPassphrase = TextSecurePreferences.isPassphraseLockEnabled(AppDependencies.application)
=======
        isOutOfRemoteStorageSpace = BackupRepository.shouldDisplayOutOfStorageSpaceUx(),
        hasPassphrase = !SignalStore.settings.passphraseDisabled
>>>>>>> 45d8dbc3
      )
    }
  }

  fun emitEvent(event: Event) {
    viewModelScope.launch {
      internalEvents.emit(event)
    }
  }

  fun setToolbarColor(@ColorInt color: Int) {
    internalStateFlow.update {
      it.copy(toolbarColor = Color(color))
    }
  }

  fun setSearchQuery(query: String) {
    internalStateFlow.update {
      it.copy(searchQuery = query)
    }

    viewModelScope.launch {
      internalEvents.emit(Event.Search.Query(query))
    }
  }

  fun setActionModeCount(count: Int) {
    internalStateFlow.update {
      it.copy(actionModeCount = count)
    }
  }

  fun isInActionMode(): Boolean = state.value.mode == MainToolbarMode.ACTION_MODE

  fun presentToolbarForConversationListFragment() {
    setToolbarMode(MainToolbarMode.FULL, destination = MainNavigationListLocation.CHATS, overwriteSearchMode = false)
  }

  fun presentToolbarForConversationListArchiveFragment() {
    setToolbarMode(MainToolbarMode.BASIC, destination = MainNavigationListLocation.CHATS)
  }

  fun presentToolbarForStoriesLandingFragment() {
    setToolbarMode(MainToolbarMode.FULL, destination = MainNavigationListLocation.STORIES)
  }

  fun presentToolbarForCallLogFragment() {
    setToolbarMode(MainToolbarMode.FULL, destination = MainNavigationListLocation.CALLS)
  }

  fun presentToolbarForMultiselect() {
    setToolbarMode(MainToolbarMode.ACTION_MODE)
  }

  fun presentToolbarForCurrentDestination() {
    when (state.value.destination) {
      MainNavigationListLocation.ARCHIVE -> setToolbarMode(MainToolbarMode.BASIC)
      else -> setToolbarMode(MainToolbarMode.FULL)
    }
  }

  @JvmOverloads
  fun setToolbarMode(
    mode: MainToolbarMode,
    destination: MainNavigationListLocation? = null,
    overwriteSearchMode: Boolean = true
  ) {
    val previousMode = internalStateFlow.value.mode
    val newMode = if (previousMode == MainToolbarMode.SEARCH && !overwriteSearchMode) {
      previousMode
    } else {
      mode
    }

    val newSearchQuery = if (previousMode == MainToolbarMode.SEARCH && !overwriteSearchMode) {
      internalStateFlow.value.searchQuery
    } else {
      ""
    }

    internalStateFlow.update {
      it.copy(mode = newMode, destination = destination ?: it.destination, searchQuery = newSearchQuery)
    }

    emitPossibleSearchStateChangeEvent(previousMode, newMode)
  }

  fun setProxyState(proxyState: MainToolbarState.ProxyState) {
    internalStateFlow.update {
      it.copy(proxyState = proxyState)
    }
  }

  fun setNotificationProfileEnabled(hasEnabledNotificationProfile: Boolean) {
    internalStateFlow.update {
      it.copy(hasEnabledNotificationProfile = hasEnabledNotificationProfile)
    }
  }

  fun setShowNotificationProfilesTooltip(showNotificationProfilesTooltip: Boolean) {
    internalStateFlow.update {
      it.copy(showNotificationProfilesTooltip = showNotificationProfilesTooltip)
    }
  }

  fun setChatFilter(conversationFilter: ConversationFilter) {
    internalStateFlow.update {
      it.copy(chatFilter = conversationFilter)
    }

    viewModelScope.launch {
      when (conversationFilter) {
        ConversationFilter.UNREAD -> internalEvents.emit(Event.Chats.ApplyFilter)
        else -> internalEvents.emit(Event.Chats.ClearFilter)
      }
    }
  }

  fun setCallLogFilter(callLogFilter: CallLogFilter) {
    internalStateFlow.update {
      it.copy(callFilter = callLogFilter)
    }

    viewModelScope.launch {
      when (callLogFilter) {
        CallLogFilter.MISSED -> internalEvents.emit(Event.CallLog.ApplyFilter)
        else -> internalEvents.emit(Event.CallLog.ClearFilter)
      }
    }
  }

  fun getSearchEventsFlowable(): Flowable<Event.Search> {
    return internalEvents.filterIsInstance(Event.Search::class).asFlowable()
  }

  fun getCallLogEventsFlowable(): Flowable<Event.CallLog> {
    return internalEvents.filterIsInstance(Event.CallLog::class).asFlowable()
  }

  fun getChatEventsFlowable(): Flowable<Event.Chats> {
    return internalEvents.filterIsInstance(Event.Chats::class).asFlowable()
  }

  fun clearCallHistory() {
    viewModelScope.launch {
      internalEvents.emit(Event.CallLog.ClearHistory)
    }
  }

  fun markAllMessagesRead() {
    MainToolbarRepository.markAllMessagesRead()
  }

  fun setSearchHint(@StringRes hint: Int) {
    internalStateFlow.update {
      it.copy(searchHint = hint)
    }
  }

  private fun emitPossibleSearchStateChangeEvent(previousMode: MainToolbarMode, mode: MainToolbarMode) {
    if (previousMode == MainToolbarMode.SEARCH && mode != MainToolbarMode.SEARCH) {
      emitEvent(Event.Search.Close)
    } else if (mode == MainToolbarMode.SEARCH && previousMode != MainToolbarMode.SEARCH) {
      emitEvent(Event.Search.Open)
    }
  }

  sealed interface Event {
    sealed interface Search : Event {
      data object Open : Search
      data object Close : Search
      data class Query(val query: String) : Search
    }

    sealed interface Chats : Event {
      data object ApplyFilter : Chats
      data object ClearFilter : Chats
      data object CloseArchive : Chats
    }

    sealed interface CallLog : Event {
      data object ApplyFilter : CallLog
      data object ClearFilter : CallLog
      data object ClearHistory : CallLog
    }
  }
}<|MERGE_RESOLUTION|>--- conflicted
+++ resolved
@@ -48,12 +48,8 @@
     internalStateFlow.update {
       it.copy(
         hasFailedBackups = BackupRepository.shouldDisplayBackupFailedIndicator() || BackupRepository.shouldDisplayBackupAlreadyRedeemedIndicator(),
-<<<<<<< HEAD
+        isOutOfRemoteStorageSpace = BackupRepository.shouldDisplayOutOfStorageSpaceUx(),
         hasPassphrase = TextSecurePreferences.isPassphraseLockEnabled(AppDependencies.application)
-=======
-        isOutOfRemoteStorageSpace = BackupRepository.shouldDisplayOutOfStorageSpaceUx(),
-        hasPassphrase = !SignalStore.settings.passphraseDisabled
->>>>>>> 45d8dbc3
       )
     }
   }
