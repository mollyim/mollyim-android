--- conflicted
+++ resolved
@@ -14,20 +14,6 @@
 
 public final class SingleColorChatWallpaper implements ChatWallpaper, Parcelable {
 
-<<<<<<< HEAD
-  public static final ChatWallpaper BLUSH      = new SingleColorChatWallpaper(0xFFE26983, 0f);
-  public static final ChatWallpaper COPPER     = new SingleColorChatWallpaper(0xFFDF9171, 0f);
-  public static final ChatWallpaper DUST       = new SingleColorChatWallpaper(0xFF9E9887, 0f);
-  public static final ChatWallpaper CELADON    = new SingleColorChatWallpaper(0xFF89AE8F, 0f);
-  public static final ChatWallpaper RAINFOREST = new SingleColorChatWallpaper(0xFF146148, 0f);
-  public static final ChatWallpaper PACIFIC    = new SingleColorChatWallpaper(0xFF32C7E2, 0f);
-  public static final ChatWallpaper FROST      = new SingleColorChatWallpaper(0xFF7C99B6, 0f);
-  public static final ChatWallpaper NAVY       = new SingleColorChatWallpaper(0xFF473B90, 0f);
-  public static final ChatWallpaper LILAC      = new SingleColorChatWallpaper(0xFFC988E7, 0f);
-  public static final ChatWallpaper PINK       = new SingleColorChatWallpaper(0xFFE297C3, 0f);
-  public static final ChatWallpaper EGGPLANT   = new SingleColorChatWallpaper(0xFF624249, 0f);
-  public static final ChatWallpaper SILVER     = new SingleColorChatWallpaper(0xFFA2A2AA, 0f);
-=======
   public static final SingleColorChatWallpaper BLUSH      = new SingleColorChatWallpaper(0xFFE26983, 0f);
   public static final SingleColorChatWallpaper COPPER     = new SingleColorChatWallpaper(0xFFDF9171, 0f);
   public static final SingleColorChatWallpaper DUST       = new SingleColorChatWallpaper(0xFF9E9887, 0f);
@@ -35,12 +21,11 @@
   public static final SingleColorChatWallpaper RAINFOREST = new SingleColorChatWallpaper(0xFF146148, 0f);
   public static final SingleColorChatWallpaper PACIFIC    = new SingleColorChatWallpaper(0xFF32C7E2, 0f);
   public static final SingleColorChatWallpaper FROST      = new SingleColorChatWallpaper(0xFF7C99B6, 0f);
-  public static final SingleColorChatWallpaper NAVY       = new SingleColorChatWallpaper(0xFF403B91, 0f);
+  public static final SingleColorChatWallpaper NAVY       = new SingleColorChatWallpaper(0xFF473B90, 0f);
   public static final SingleColorChatWallpaper LILAC      = new SingleColorChatWallpaper(0xFFC988E7, 0f);
   public static final SingleColorChatWallpaper PINK       = new SingleColorChatWallpaper(0xFFE297C3, 0f);
   public static final SingleColorChatWallpaper EGGPLANT   = new SingleColorChatWallpaper(0xFF624249, 0f);
   public static final SingleColorChatWallpaper SILVER     = new SingleColorChatWallpaper(0xFFA2A2AA, 0f);
->>>>>>> 69e1146e
 
   private final @ColorInt int   color;
   private final           float dimLevelInDarkTheme;
