/*
 * Copyright (C) 2013-2017 Open Whisper Systems
 *
 * This program is free software: you can redistribute it and/or modify
 * it under the terms of the GNU General Public License as published by
 * the Free Software Foundation, either version 3 of the License, or
 * (at your option) any later version.
 *
 * This program is distributed in the hope that it will be useful,
 * but WITHOUT ANY WARRANTY; without even the implied warranty of
 * MERCHANTABILITY or FITNESS FOR A PARTICULAR PURPOSE.  See the
 * GNU General Public License for more details.
 *
 * You should have received a copy of the GNU General Public License
 * along with this program.  If not, see <http://www.gnu.org/licenses/>.
 */
package org.thoughtcrime.securesms.contacts;

import android.Manifest;
import android.content.Context;
import android.database.Cursor;
import android.database.MatrixCursor;
import android.database.MergeCursor;
import android.provider.ContactsContract;
import android.text.TextUtils;

import androidx.annotation.NonNull;
import androidx.annotation.Nullable;
import androidx.loader.content.CursorLoader;

import org.thoughtcrime.securesms.R;
import org.thoughtcrime.securesms.database.DatabaseFactory;
import org.thoughtcrime.securesms.database.GroupDatabase;
import org.thoughtcrime.securesms.database.RecipientDatabase;
import org.thoughtcrime.securesms.database.ThreadDatabase;
import org.thoughtcrime.securesms.database.model.ThreadRecord;
import org.thoughtcrime.securesms.logging.Log;
import org.thoughtcrime.securesms.permissions.Permissions;
import org.thoughtcrime.securesms.phonenumbers.NumberUtil;
import org.thoughtcrime.securesms.recipients.Recipient;
import org.thoughtcrime.securesms.recipients.RecipientId;
import org.thoughtcrime.securesms.util.FeatureFlags;
import org.thoughtcrime.securesms.util.UsernameUtil;

import java.util.ArrayList;
import java.util.List;

/**
 * CursorLoader that initializes a ContactsDatabase instance
 *
 * @author Jake McGinty
 */
public class ContactsCursorLoader extends CursorLoader {

  private static final String TAG = ContactsCursorLoader.class.getSimpleName();

  public static final class DisplayMode {
    public static final int FLAG_PUSH            = 1;
    public static final int FLAG_SMS             = 1 << 1;
    public static final int FLAG_ACTIVE_GROUPS   = 1 << 2;
    public static final int FLAG_INACTIVE_GROUPS = 1 << 3;
<<<<<<< HEAD
    public static final int FLAG_ALL             = FLAG_PUSH | FLAG_ACTIVE_GROUPS | FLAG_INACTIVE_GROUPS;
=======
    public static final int FLAG_SELF            = 1 << 4;
    public static final int FLAG_ALL             = FLAG_PUSH |  FLAG_SMS | FLAG_ACTIVE_GROUPS | FLAG_INACTIVE_GROUPS | FLAG_SELF;
>>>>>>> 981676c7
  }

  private static final String[] CONTACT_PROJECTION = new String[]{ContactRepository.ID_COLUMN,
                                                                  ContactRepository.NAME_COLUMN,
                                                                  ContactRepository.NUMBER_COLUMN,
                                                                  ContactRepository.NUMBER_TYPE_COLUMN,
                                                                  ContactRepository.LABEL_COLUMN,
                                                                  ContactRepository.CONTACT_TYPE_COLUMN};

  private static final int RECENT_CONVERSATION_MAX = 25;

  private final String  filter;
  private final int     mode;
  private final boolean recents;

  private final ContactRepository contactRepository;

  public ContactsCursorLoader(@NonNull Context context, int mode, String filter, boolean recents)
  {
    super(context);

    if (flagSet(mode, DisplayMode.FLAG_INACTIVE_GROUPS) && !flagSet(mode, DisplayMode.FLAG_ACTIVE_GROUPS)) {
      throw new AssertionError("Inactive group flag set, but the active group flag isn't!");
    }

    this.filter            = sanitizeFilter(filter);
    this.mode              = mode;
    this.recents           = recents;
    this.contactRepository = new ContactRepository(context);
  }

  @Override
  public Cursor loadInBackground() {
    List<Cursor> cursorList = TextUtils.isEmpty(filter) ? getUnfilteredResults()
                                                        : getFilteredResults();
    if (cursorList.size() > 0) {
      return new MergeCursor(cursorList.toArray(new Cursor[0]));
    }
    return null;
  }

  private static @NonNull String sanitizeFilter(@Nullable String filter) {
    if (filter == null) {
      return "";
    } else if (filter.startsWith("@")) {
      return filter.substring(1);
    } else {
      return filter;
    }
  }

  private List<Cursor> getUnfilteredResults() {
    ArrayList<Cursor> cursorList = new ArrayList<>();

    if (recents) {
      Cursor recentConversations = getRecentConversationsCursor();
      if (recentConversations.getCount() > 0) {
        cursorList.add(getRecentsHeaderCursor());
        cursorList.add(recentConversations);
        cursorList.add(getContactsHeaderCursor());
      }
    }
    cursorList.addAll(getContactsCursors());
    return cursorList;
  }

  private List<Cursor> getFilteredResults() {
    ArrayList<Cursor> cursorList = new ArrayList<>();

    if (groupsEnabled(mode)) {
      Cursor groups = getGroupsCursor();
      if (groups.getCount() > 0) {
        List<Cursor> contacts = getContactsCursors();
        if (!isCursorListEmpty(contacts)) {
          cursorList.add(getContactsHeaderCursor());
          cursorList.addAll(contacts);
          cursorList.add(getGroupsHeaderCursor());
        }
        cursorList.add(groups);
      } else {
        cursorList.addAll(getContactsCursors());
      }
    } else {
      cursorList.addAll(getContactsCursors());
    }

    if (FeatureFlags.usernames() && NumberUtil.isVisuallyValidNumberOrEmail(filter)) {
      cursorList.add(getPhoneNumberSearchHeaderCursor());
      cursorList.add(getNewNumberCursor());
    } else if (!FeatureFlags.usernames() && NumberUtil.isValidSmsOrEmail(filter)){
      cursorList.add(getContactsHeaderCursor());
      cursorList.add(getNewNumberCursor());
    }

    if (FeatureFlags.usernames() && UsernameUtil.isValidUsernameForSearch(filter)) {
      cursorList.add(getUsernameSearchHeaderCursor());
      cursorList.add(getUsernameSearchCursor());
    }

    return cursorList;
  }

  private Cursor getRecentsHeaderCursor() {
    MatrixCursor recentsHeader = new MatrixCursor(CONTACT_PROJECTION);
    recentsHeader.addRow(new Object[]{ null,
                                       getContext().getString(R.string.ContactsCursorLoader_recent_chats),
                                       "",
                                       ContactsContract.CommonDataKinds.Phone.TYPE_MOBILE,
                                       "",
                                       ContactRepository.DIVIDER_TYPE });
    return recentsHeader;
  }

  private Cursor getContactsHeaderCursor() {
    MatrixCursor contactsHeader = new MatrixCursor(CONTACT_PROJECTION, 1);
    contactsHeader.addRow(new Object[] { null,
                                         getContext().getString(R.string.ContactsCursorLoader_contacts),
                                         "",
                                         ContactsContract.CommonDataKinds.Phone.TYPE_MOBILE,
                                         "",
                                         ContactRepository.DIVIDER_TYPE });
    return contactsHeader;
  }

  private Cursor getGroupsHeaderCursor() {
    MatrixCursor groupHeader = new MatrixCursor(CONTACT_PROJECTION, 1);
    groupHeader.addRow(new Object[]{ null,
                                     getContext().getString(R.string.ContactsCursorLoader_groups),
                                     "",
                                     ContactsContract.CommonDataKinds.Phone.TYPE_MOBILE,
                                     "",
                                     ContactRepository.DIVIDER_TYPE });
    return groupHeader;
  }

  private Cursor getPhoneNumberSearchHeaderCursor() {
    MatrixCursor contactsHeader = new MatrixCursor(CONTACT_PROJECTION, 1);
    contactsHeader.addRow(new Object[] { null,
                                         getContext().getString(R.string.ContactsCursorLoader_phone_number_search),
                                         "",
                                         ContactsContract.CommonDataKinds.Phone.TYPE_MOBILE,
                                         "",
                                         ContactRepository.DIVIDER_TYPE });
    return contactsHeader;
  }

  private Cursor getUsernameSearchHeaderCursor() {
    MatrixCursor contactsHeader = new MatrixCursor(CONTACT_PROJECTION, 1);
    contactsHeader.addRow(new Object[] { null,
                                         getContext().getString(R.string.ContactsCursorLoader_username_search),
                                         "",
                                         ContactsContract.CommonDataKinds.Phone.TYPE_MOBILE,
                                         "",
                                         ContactRepository.DIVIDER_TYPE });
    return contactsHeader;
  }


  private Cursor getRecentConversationsCursor() {
    ThreadDatabase threadDatabase = DatabaseFactory.getThreadDatabase(getContext());

    MatrixCursor recentConversations = new MatrixCursor(CONTACT_PROJECTION, RECENT_CONVERSATION_MAX);
    try (Cursor rawConversations = threadDatabase.getRecentConversationList(RECENT_CONVERSATION_MAX, flagSet(mode, DisplayMode.FLAG_INACTIVE_GROUPS))) {
      ThreadDatabase.Reader reader = threadDatabase.readerFor(rawConversations);
      ThreadRecord threadRecord;
      while ((threadRecord = reader.getNext()) != null) {
        Recipient recipient = threadRecord.getRecipient();
        String    stringId  = recipient.isGroup() ? recipient.requireGroupId().toString() : recipient.getE164().or(recipient.getEmail()).or("");

        recentConversations.addRow(new Object[] { recipient.getId().serialize(),
                                                  recipient.toShortString(getContext()),
                                                  stringId,
                                                  ContactsContract.CommonDataKinds.Phone.TYPE_MOBILE,
                                                  "",
                                                  ContactRepository.RECENT_TYPE });
      }
    }
    return recentConversations;
  }

  private List<Cursor> getContactsCursors() {
    List<Cursor> cursorList = new ArrayList<>(2);

    if (!Permissions.hasAny(getContext(), Manifest.permission.READ_CONTACTS, Manifest.permission.WRITE_CONTACTS)) {
      return cursorList;
    }

    if (pushEnabled(mode)) {
      cursorList.add(contactRepository.querySignalContacts(filter, selfEnabled(mode)));
    }

    if (pushEnabled(mode) && smsEnabled(mode)) {
      cursorList.add(contactRepository.queryNonSignalContacts(filter));
    } else if (smsEnabled(mode)) {
      cursorList.add(filterNonPushContacts(contactRepository.queryNonSignalContacts(filter)));
    }
    return cursorList;
  }

  private Cursor getGroupsCursor() {
    MatrixCursor groupContacts = new MatrixCursor(CONTACT_PROJECTION);
    try (GroupDatabase.Reader reader = DatabaseFactory.getGroupDatabase(getContext()).getGroupsFilteredByTitle(filter, flagSet(mode, DisplayMode.FLAG_INACTIVE_GROUPS))) {
      GroupDatabase.GroupRecord groupRecord;
      while ((groupRecord = reader.getNext()) != null) {
        groupContacts.addRow(new Object[] { groupRecord.getRecipientId().serialize(),
                                            groupRecord.getTitle(),
                                            groupRecord.getId(),
                                            ContactsContract.CommonDataKinds.Phone.TYPE_CUSTOM,
                                            "",
                                            ContactRepository.NORMAL_TYPE });
      }
    }
    return groupContacts;
  }

  private Cursor getNewNumberCursor() {
    MatrixCursor newNumberCursor = new MatrixCursor(CONTACT_PROJECTION, 1);
    newNumberCursor.addRow(new Object[] { null,
                                          getContext().getString(R.string.contact_selection_list__unknown_contact),
                                          filter,
                                          ContactsContract.CommonDataKinds.Phone.TYPE_CUSTOM,
                                          "\u21e2",
                                          ContactRepository.NEW_PHONE_TYPE});
    return newNumberCursor;
  }

  private Cursor getUsernameSearchCursor() {
    MatrixCursor cursor = new MatrixCursor(CONTACT_PROJECTION, 1);
    cursor.addRow(new Object[] { null,
                                 getContext().getString(R.string.contact_selection_list__unknown_contact),
                                 filter,
                                 ContactsContract.CommonDataKinds.Phone.TYPE_CUSTOM,
                                 "\u21e2",
                                 ContactRepository.NEW_USERNAME_TYPE});
    return cursor;
  }

  private @NonNull Cursor filterNonPushContacts(@NonNull Cursor cursor) {
    try {
      final long startMillis = System.currentTimeMillis();
      final MatrixCursor matrix = new MatrixCursor(CONTACT_PROJECTION);
      while (cursor.moveToNext()) {
        final RecipientId id        = RecipientId.from(cursor.getLong(cursor.getColumnIndexOrThrow(ContactRepository.ID_COLUMN)));
        final Recipient   recipient = Recipient.resolved(id);

        if (recipient.resolve().getRegistered() != RecipientDatabase.RegisteredState.REGISTERED) {
          matrix.addRow(new Object[]{cursor.getLong(cursor.getColumnIndexOrThrow(ContactRepository.ID_COLUMN)),
                                     cursor.getString(cursor.getColumnIndexOrThrow(ContactRepository.NAME_COLUMN)),
                                     cursor.getString(cursor.getColumnIndexOrThrow(ContactRepository.NUMBER_COLUMN)),
                                     cursor.getString(cursor.getColumnIndexOrThrow(ContactRepository.NUMBER_TYPE_COLUMN)),
                                     cursor.getString(cursor.getColumnIndexOrThrow(ContactRepository.LABEL_COLUMN)),
                                     ContactRepository.NORMAL_TYPE});
        }
      }
      Log.i(TAG, "filterNonPushContacts() -> " + (System.currentTimeMillis() - startMillis) + "ms");
      return matrix;
    } finally {
      cursor.close();
    }
  }

  private static boolean isCursorListEmpty(List<Cursor> list) {
    int sum = 0;
    for (Cursor cursor : list) {
      sum += cursor.getCount();
    }
    return sum == 0;
  }

  private static boolean selfEnabled(int mode) {
    return flagSet(mode, DisplayMode.FLAG_SELF);
  }

  private static boolean pushEnabled(int mode) {
    return flagSet(mode, DisplayMode.FLAG_PUSH);
  }

  private static boolean smsEnabled(int mode) {
    return flagSet(mode, DisplayMode.FLAG_SMS);
  }

  private static boolean groupsEnabled(int mode) {
    return flagSet(mode, DisplayMode.FLAG_ACTIVE_GROUPS);
  }

  private static boolean flagSet(int mode, int flag) {
    return (mode & flag) > 0;
  }
}<|MERGE_RESOLUTION|>--- conflicted
+++ resolved
@@ -59,12 +59,8 @@
     public static final int FLAG_SMS             = 1 << 1;
     public static final int FLAG_ACTIVE_GROUPS   = 1 << 2;
     public static final int FLAG_INACTIVE_GROUPS = 1 << 3;
-<<<<<<< HEAD
-    public static final int FLAG_ALL             = FLAG_PUSH | FLAG_ACTIVE_GROUPS | FLAG_INACTIVE_GROUPS;
-=======
     public static final int FLAG_SELF            = 1 << 4;
-    public static final int FLAG_ALL             = FLAG_PUSH |  FLAG_SMS | FLAG_ACTIVE_GROUPS | FLAG_INACTIVE_GROUPS | FLAG_SELF;
->>>>>>> 981676c7
+    public static final int FLAG_ALL             = FLAG_PUSH | FLAG_ACTIVE_GROUPS | FLAG_INACTIVE_GROUPS | FLAG_SELF;
   }
 
   private static final String[] CONTACT_PROJECTION = new String[]{ContactRepository.ID_COLUMN,
