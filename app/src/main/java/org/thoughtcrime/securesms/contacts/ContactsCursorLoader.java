--- conflicted
+++ resolved
@@ -45,17 +45,6 @@
   private static final String TAG = Log.tag(ContactsCursorLoader.class);
 
   public static final class DisplayMode {
-<<<<<<< HEAD
-    public static final int FLAG_PUSH            = 1;
-    public static final int FLAG_SMS             = 1 << 1;
-    public static final int FLAG_ACTIVE_GROUPS   = 1 << 2;
-    public static final int FLAG_INACTIVE_GROUPS = 1 << 3;
-    public static final int FLAG_SELF            = 1 << 4;
-    public static final int FLAG_BLOCK           = 1 << 5;
-    public static final int FLAG_HIDE_GROUPS_V1  = 1 << 5;
-    public static final int FLAG_HIDE_NEW        = 1 << 6;
-    public static final int FLAG_ALL             = FLAG_PUSH | FLAG_ACTIVE_GROUPS | FLAG_INACTIVE_GROUPS | FLAG_SELF;
-=======
     public static final int FLAG_PUSH               = 1;
     public static final int FLAG_SMS                = 1 << 1;
     public static final int FLAG_ACTIVE_GROUPS      = 1 << 2;
@@ -65,8 +54,7 @@
     public static final int FLAG_HIDE_GROUPS_V1     = 1 << 5;
     public static final int FLAG_HIDE_NEW           = 1 << 6;
     public static final int FLAG_HIDE_RECENT_HEADER = 1 << 7;
-    public static final int FLAG_ALL                = FLAG_PUSH | FLAG_SMS | FLAG_ACTIVE_GROUPS | FLAG_INACTIVE_GROUPS | FLAG_SELF;
->>>>>>> c615b14c
+    public static final int FLAG_ALL                = FLAG_PUSH | FLAG_ACTIVE_GROUPS | FLAG_INACTIVE_GROUPS | FLAG_SELF;
   }
 
   private static final int RECENT_CONVERSATION_MAX = 25;
