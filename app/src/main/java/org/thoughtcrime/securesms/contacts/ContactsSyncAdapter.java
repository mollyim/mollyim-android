package org.thoughtcrime.securesms.contacts;

import android.accounts.Account;
import android.content.AbstractThreadedSyncAdapter;
import android.content.ContentProviderClient;
import android.content.Context;
import android.content.SyncResult;
import android.os.Bundle;


import com.annimon.stream.Stream;

import org.signal.core.util.logging.Log;
import org.thoughtcrime.securesms.contacts.sync.DirectoryHelper;
import org.thoughtcrime.securesms.database.SignalDatabase;
import org.thoughtcrime.securesms.dependencies.ApplicationDependencies;
import org.thoughtcrime.securesms.jobs.DirectoryRefreshJob;
import org.thoughtcrime.securesms.keyvalue.SignalStore;
import org.thoughtcrime.securesms.recipients.Recipient;
import org.thoughtcrime.securesms.service.KeyCachingService;
import org.thoughtcrime.securesms.util.SetUtil;
import org.thoughtcrime.securesms.util.TextSecurePreferences;

import java.io.IOException;
import java.util.List;
import java.util.Set;

public class ContactsSyncAdapter extends AbstractThreadedSyncAdapter {

  private static final String TAG = Log.tag(ContactsSyncAdapter.class);

  private static final int FULL_SYNC_THRESHOLD = 10;

  public ContactsSyncAdapter(Context context, boolean autoInitialize) {
    super(context, autoInitialize);
  }

  @Override
  public void onPerformSync(Account account, Bundle extras, String authority,
                            ContentProviderClient provider, SyncResult syncResult)
  {
    Log.i(TAG, "onPerformSync(" + authority +")");

    Context context = getContext();

<<<<<<< HEAD
    if (KeyCachingService.isLocked()) {
      Log.i(TAG, "Scheduling directory refresh job at next startup.");
      TextSecurePreferences.removeDirectoryRefreshTime(getContext());
=======
    if (SignalStore.account().getE164() == null) {
      Log.i(TAG, "No local number set, skipping all sync operations.");
>>>>>>> 3757449b
      return;
    }

    if (!SignalStore.account().isRegistered()) {
      Log.i(TAG, "Not push registered. Just syncing contact info.");
      DirectoryHelper.syncRecipientInfoWithSystemContacts(context);
      return;
    }

    Set<String> allSystemNumbers     = ContactAccessor.getInstance().getAllContactsWithNumbers(context);
    Set<String> knownSystemNumbers   = SignalDatabase.recipients().getAllPhoneNumbers();
    Set<String> unknownSystemNumbers = SetUtil.difference(allSystemNumbers, knownSystemNumbers);

    if (unknownSystemNumbers.size() > FULL_SYNC_THRESHOLD) {
      Log.i(TAG, "There are " + unknownSystemNumbers.size() + " unknown contacts. Doing a full sync.");
      try {
        DirectoryHelper.refreshDirectory(context, true);
      } catch (IOException e) {
        Log.w(TAG, e);
      }
    } else if (unknownSystemNumbers.size() > 0) {
      Log.i(TAG, "There are " + unknownSystemNumbers.size() + " unknown contacts. Doing an individual sync.");
      List<Recipient> recipients = Stream.of(unknownSystemNumbers)
                                         .filter(s -> s.startsWith("+"))
                                         .map(s -> Recipient.external(getContext(), s))
                                         .toList();
      try {
        DirectoryHelper.refreshDirectoryFor(context, recipients, true);
      } catch (IOException e) {
        Log.w(TAG, "Failed to refresh! Scheduling for later.", e);
        ApplicationDependencies.getJobManager().add(new DirectoryRefreshJob(true));
      }
    } else {
      Log.i(TAG, "No new contacts. Just syncing system contact data.");
      DirectoryHelper.syncRecipientInfoWithSystemContacts(context);
    }
  }

  @Override
  public void onSyncCanceled() {
    Log.w(TAG, "onSyncCanceled()");
  }

  @Override
  public void onSyncCanceled(Thread thread) {
    Log.w(TAG, "onSyncCanceled(" + thread + ")");
  }

}<|MERGE_RESOLUTION|>--- conflicted
+++ resolved
@@ -43,14 +43,14 @@
 
     Context context = getContext();
 
-<<<<<<< HEAD
     if (KeyCachingService.isLocked()) {
       Log.i(TAG, "Scheduling directory refresh job at next startup.");
-      TextSecurePreferences.removeDirectoryRefreshTime(getContext());
-=======
+      TextSecurePreferences.removeDirectoryRefreshTime(context);
+      return;
+    }
+
     if (SignalStore.account().getE164() == null) {
       Log.i(TAG, "No local number set, skipping all sync operations.");
->>>>>>> 3757449b
       return;
     }
 
