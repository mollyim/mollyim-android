--- conflicted
+++ resolved
@@ -8,31 +8,21 @@
 import android.widget.EditText;
 
 import androidx.annotation.NonNull;
-<<<<<<< HEAD
 import androidx.constraintlayout.widget.ConstraintLayout;
-=======
 import androidx.core.view.ViewCompat;
->>>>>>> 556e480b
 import androidx.fragment.app.Fragment;
 
 import org.thoughtcrime.securesms.util.text.AfterTextChanged;
 
 public class DeviceLinkFragment extends Fragment implements View.OnClickListener {
 
-  private ConstraintLayout    container;
   private LinkClickedListener linkClickedListener;
   private Uri                 uri;
   private EditText            linkInput;
 
   @Override
   public View onCreateView(@NonNull LayoutInflater inflater, ViewGroup viewGroup, Bundle bundle) {
-<<<<<<< HEAD
-    container = (ConstraintLayout) inflater.inflate(R.layout.device_link_fragment, container, false);
-=======
-    this.container = (LinearLayout) inflater.inflate(R.layout.device_link_fragment, container, false);
-    this.container.findViewById(R.id.link_device).setOnClickListener(this);
-    ViewCompat.setTransitionName(container.findViewById(R.id.devices), "devices");
->>>>>>> 556e480b
+    final ConstraintLayout container = (ConstraintLayout) inflater.inflate(R.layout.device_link_fragment, viewGroup, false);
 
     final View linkButton = container.findViewById(R.id.link_device);
     linkButton.setOnClickListener(this);
@@ -44,8 +34,11 @@
       container.findViewById(R.id.device_link_input_layout).setVisibility(View.GONE);
     } else {
       linkButton.setEnabled(false);
-      linkInput.addTextChangedListener(new AfterTextChanged(editable -> container.findViewById(R.id.link_device).setEnabled(editable.length() > 0)));
+      linkInput.addTextChangedListener(
+          new AfterTextChanged(editable -> container.findViewById(R.id.link_device).setEnabled(editable.length() > 0)));
     }
+
+    ViewCompat.setTransitionName(container.findViewById(R.id.devices), "devices");
 
     return container;
   }
