--- conflicted
+++ resolved
@@ -39,12 +39,8 @@
 
 public class MmsBodyProvider extends ContentProvider {
   private static final String TAG                = MmsBodyProvider.class.getSimpleName();
-<<<<<<< HEAD
-  private static final String CONTENT_URI_STRING = "content://" + BuildConfig.APPLICATION_ID + ".provider.securesms.mms/mms";
-=======
   private static final String CONTENT_AUTHORITY  = BuildConfig.APPLICATION_ID + ".mms";
   private static final String CONTENT_URI_STRING = "content://" + CONTENT_AUTHORITY + "/mms";
->>>>>>> e75a03b6
   public  static final Uri    CONTENT_URI        = Uri.parse(CONTENT_URI_STRING);
   private static final int    SINGLE_ROW         = 1;
 
@@ -52,11 +48,7 @@
 
   static {
     uriMatcher = new UriMatcher(UriMatcher.NO_MATCH);
-<<<<<<< HEAD
-    uriMatcher.addURI(BuildConfig.APPLICATION_ID + ".provider.securesms.mms", "mms/#", SINGLE_ROW);
-=======
     uriMatcher.addURI(CONTENT_AUTHORITY, "mms/#", SINGLE_ROW);
->>>>>>> e75a03b6
   }
 
   @Override
