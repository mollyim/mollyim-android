--- conflicted
+++ resolved
@@ -14,15 +14,10 @@
 import org.signal.core.util.logging.Log;
 import org.thoughtcrime.securesms.dependencies.ApplicationDependencies;
 import org.thoughtcrime.securesms.groups.GroupId;
-<<<<<<< HEAD
+import org.thoughtcrime.securesms.keyvalue.SignalStore;
 import org.thoughtcrime.securesms.service.KeyCachingService;
-=======
-import org.thoughtcrime.securesms.keyvalue.SignalStore;
-import org.thoughtcrime.securesms.recipients.Recipient;
->>>>>>> 182a112c
 import org.thoughtcrime.securesms.util.SetUtil;
 import org.thoughtcrime.securesms.util.StringUtil;
-import org.thoughtcrime.securesms.util.TextSecurePreferences;
 import org.thoughtcrime.securesms.util.Util;
 import org.whispersystems.libsignal.util.Pair;
 import org.whispersystems.libsignal.util.guava.Optional;
@@ -54,17 +49,13 @@
   private final Pattern         ALPHA_PATTERN   = Pattern.compile("[a-zA-Z]");
 
   public static @NonNull PhoneNumberFormatter get(Context context) {
-<<<<<<< HEAD
     String localNumber;
 
     if (!KeyCachingService.isLocked()) {
-      localNumber = TextSecurePreferences.getLocalNumber(context);
+      localNumber = SignalStore.account().getE164();
     } else {
       localNumber = "";
     }
-=======
-    String localNumber = SignalStore.account().getE164();
->>>>>>> 182a112c
 
     if (!Util.isEmpty(localNumber)) {
       Pair<String, PhoneNumberFormatter> cached = cachedFormatter.get();
