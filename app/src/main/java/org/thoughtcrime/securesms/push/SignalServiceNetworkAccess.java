--- conflicted
+++ resolved
@@ -10,11 +10,8 @@
 import org.thoughtcrime.securesms.BuildConfig;
 import org.thoughtcrime.securesms.keyvalue.SignalStore;
 import org.thoughtcrime.securesms.net.DeprecatedClientPreventionInterceptor;
-<<<<<<< HEAD
+import org.thoughtcrime.securesms.net.DeviceTransferBlockingInterceptor;
 import org.thoughtcrime.securesms.net.Network;
-=======
-import org.thoughtcrime.securesms.net.DeviceTransferBlockingInterceptor;
->>>>>>> 44d014c4
 import org.thoughtcrime.securesms.net.RemoteDeprecationDetectorInterceptor;
 import org.thoughtcrime.securesms.net.StandardUserAgentInterceptor;
 import org.thoughtcrime.securesms.util.Base64;
@@ -181,17 +178,12 @@
 
     final String[] fastUrls = {"https://cdn.sstatic.net", "https://github.githubassets.com", "https://pinterest.com", "https://open.scdn.co", "https://www.redditstatic.com"};
 
-<<<<<<< HEAD
-    final List<Interceptor> interceptors = Arrays.asList(new StandardUserAgentInterceptor(), new RemoteDeprecationDetectorInterceptor(), new DeprecatedClientPreventionInterceptor());
-    final Optional<Dns>     dns           = Optional.of(Network.getDns());
-    final SocketFactory     socketFactory = Network.getSocketFactory();
-=======
     final List<Interceptor> interceptors = Arrays.asList(new StandardUserAgentInterceptor(),
                                                          new RemoteDeprecationDetectorInterceptor(),
                                                          new DeprecatedClientPreventionInterceptor(),
                                                          DeviceTransferBlockingInterceptor.getInstance());
-    final Optional<Dns>     dns          = Optional.of(DNS);
->>>>>>> 44d014c4
+    final Optional<Dns>     dns           = Optional.of(Network.getDns());
+    final SocketFactory     socketFactory = Network.getSocketFactory();
 
     final byte[] zkGroupServerPublicParams;
 
