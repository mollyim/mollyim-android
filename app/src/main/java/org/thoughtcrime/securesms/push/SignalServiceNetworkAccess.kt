--- conflicted
+++ resolved
@@ -295,13 +295,8 @@
     return getConfiguration(SignalStore.account.e164)
   }
 
-<<<<<<< HEAD
-  open fun getConfiguration(e164: String?): SignalServiceConfiguration {
+  fun getConfiguration(e164: String?): SignalServiceConfiguration {
     if (e164.isNullOrEmpty()) {
-=======
-  fun getConfiguration(e164: String?): SignalServiceConfiguration {
-    if (e164 == null || SignalStore.proxy.isProxyEnabled) {
->>>>>>> f5a68aa7
       return uncensoredConfiguration
     }
 
