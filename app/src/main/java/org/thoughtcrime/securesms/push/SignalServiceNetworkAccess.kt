--- conflicted
+++ resolved
@@ -64,8 +64,8 @@
     private const val HTTPS_CLIENTS_3_GOOGLE_COM = "https://clients3.google.com"
     private const val HTTPS_CLIENTS_4_GOOGLE_COM = "https://clients4.google.com"
     private const val HTTPS_INBOX_GOOGLE_COM = "https://inbox.google.com"
-    private const val HTTPS_GITHUB_GITHUBASSETS_COM = "https://github.githubassets.com"
-    private const val HTTPS_PINTEREST_COM = "https://pinterest.com"
+    private const val HTTPS_SLATE_COM = "https://slate.com"
+    private const val HTTPS_ZESTY_IO = "https://www.zesty.io"
     private const val HTTPS_OPEN_SCDN_CO = "https://open.scdn.co"
     private const val HTTPS_WWW_REDDITSTATIC_COM = "https://www.redditstatic.com"
     private const val HTTPS_WWW_GOOGLE_COM_EG = "https://www.google.com.eg"
@@ -102,8 +102,8 @@
       HTTPS_CLIENTS_3_GOOGLE_COM.stripProtocol(),
       HTTPS_CLIENTS_4_GOOGLE_COM.stripProtocol(),
       HTTPS_INBOX_GOOGLE_COM.stripProtocol(),
-      HTTPS_GITHUB_GITHUBASSETS_COM.stripProtocol(),
-      HTTPS_PINTEREST_COM.stripProtocol(),
+      HTTPS_SLATE_COM.stripProtocol(),
+      HTTPS_ZESTY_IO.stripProtocol(),
       HTTPS_OPEN_SCDN_CO.stripProtocol(),
       HTTPS_WWW_REDDITSTATIC_COM.stripProtocol(),
       HTTPS_WWW_GOOGLE_COM_EG.stripProtocol(),
@@ -208,11 +208,7 @@
     HostConfig(HTTPS_INBOX_GOOGLE_COM, G_HOST, GMAIL_CONNECTION_SPEC)
   )
 
-<<<<<<< HEAD
-  private val fUrls = arrayOf(HTTPS_GITHUB_GITHUBASSETS_COM, HTTPS_PINTEREST_COM, HTTPS_WWW_REDDITSTATIC_COM)
-=======
-  private val fUrls = arrayOf("https://slate.com", "https://www.zesty.io", "https://www.redditstatic.com")
->>>>>>> 1db7358b
+  private val fUrls = arrayOf(HTTPS_SLATE_COM, HTTPS_ZESTY_IO, HTTPS_WWW_REDDITSTATIC_COM)
 
   private val fConfig: SignalServiceConfiguration = SignalServiceConfiguration(
     signalServiceUrls = fUrls.map { SignalServiceUrl(it, F_SERVICE_HOST, fTrustStore, APP_CONNECTION_SPEC) }.toTypedArray(),
