--- conflicted
+++ resolved
@@ -1,11 +1,6 @@
 package org.thoughtcrime.securesms.push
 
 import android.content.Context
-<<<<<<< HEAD
-=======
-import android.net.ConnectivityManager
-import androidx.core.content.ContextCompat
->>>>>>> c2ea1ba2
 import com.google.i18n.phonenumbers.PhoneNumberUtil
 import okhttp3.CipherSuite
 import okhttp3.ConnectionSpec
@@ -177,20 +172,6 @@
       .build()
 
     private val APP_CONNECTION_SPEC = ConnectionSpec.MODERN_TLS
-<<<<<<< HEAD
-=======
-
-    @Suppress("DEPRECATION")
-    private fun getSystemHttpProxy(context: Context): HttpProxy? {
-      val connectivityManager = ContextCompat.getSystemService(context, ConnectivityManager::class.java) ?: return null
-
-      return connectivityManager
-        .activeNetwork
-        ?.let { connectivityManager.getLinkProperties(it)?.httpProxy }
-        ?.takeIf { !it.exclusionList.contains(BuildConfig.SIGNAL_URL.stripProtocol()) }
-        ?.let { proxy -> HttpProxy(proxy.host, proxy.port) }
-    }
->>>>>>> c2ea1ba2
   }
 
   private val serviceTrustStore: TrustStore = SignalServiceTrustStore(context)
