package org.thoughtcrime.securesms;

import android.content.Intent;
import android.database.Cursor;
import android.net.Uri;
import android.os.Bundle;
import android.provider.ContactsContract;
import android.widget.Toast;

import androidx.annotation.NonNull;

import org.signal.core.util.logging.Log;
import org.thoughtcrime.securesms.conversation.ConversationIntents;
import org.thoughtcrime.securesms.conversation.NewConversationActivity;
import org.thoughtcrime.securesms.database.SignalDatabase;
import org.thoughtcrime.securesms.recipients.Recipient;

public class SystemContactsEntrypointActivity extends PassphraseRequiredActivity {

  private static final String TAG = Log.tag(SystemContactsEntrypointActivity.class);

  @Override
  protected void onCreate(Bundle savedInstanceState, boolean ready) {
    super.onCreate(savedInstanceState, ready);
    startActivity(getNextIntent(getIntent()));
    finish();
  }

  private Intent getNextIntent(Intent original) {
    final Uri uri = original.getData();

    final Intent nextIntent;

<<<<<<< HEAD
    if (uri != null && "content".equals(uri.getScheme())) {
      Recipient recipient = Recipient.external(getDestinationForSyncAdapter(uri));
=======
    if (TextUtils.isEmpty(destination.destination)) {
      nextIntent = NewConversationActivity.createIntent(this, destination.getBody());
      Toast.makeText(this, R.string.ConversationActivity_specify_recipient, Toast.LENGTH_LONG).show();
    } else {
      Recipient recipient = Recipient.external(destination.getDestination());
>>>>>>> c3163811

      if (recipient != null) {
        long threadId = SignalDatabase.threads().getOrCreateThreadIdFor(recipient);

        nextIntent = ConversationIntents.createBuilderSync(this, recipient.getId(), threadId)
                                        .withDraftText("")
                                        .build();
<<<<<<< HEAD
        return nextIntent;
=======
      } else {
        nextIntent = NewConversationActivity.createIntent(this, destination.getBody());
        Toast.makeText(this, R.string.ConversationActivity_specify_recipient, Toast.LENGTH_LONG).show();
>>>>>>> c3163811
      }
    }

    nextIntent = new Intent(this, NewConversationActivity.class);
    nextIntent.putExtra(Intent.EXTRA_TEXT, "");
    Toast.makeText(this, R.string.ConversationActivity_specify_recipient, Toast.LENGTH_LONG).show();
    return nextIntent;
  }

  private @NonNull String getDestinationForSyncAdapter(@NonNull Uri uri) {
    try (Cursor cursor = getContentResolver().query(uri, null, null, null, null)) {
      if (cursor != null && cursor.moveToNext()) {
        return cursor.getString(cursor.getColumnIndexOrThrow(ContactsContract.RawContacts.Data.DATA1));
      }
    }
    return "";
  }
}<|MERGE_RESOLUTION|>--- conflicted
+++ resolved
@@ -31,16 +31,8 @@
 
     final Intent nextIntent;
 
-<<<<<<< HEAD
     if (uri != null && "content".equals(uri.getScheme())) {
       Recipient recipient = Recipient.external(getDestinationForSyncAdapter(uri));
-=======
-    if (TextUtils.isEmpty(destination.destination)) {
-      nextIntent = NewConversationActivity.createIntent(this, destination.getBody());
-      Toast.makeText(this, R.string.ConversationActivity_specify_recipient, Toast.LENGTH_LONG).show();
-    } else {
-      Recipient recipient = Recipient.external(destination.getDestination());
->>>>>>> c3163811
 
       if (recipient != null) {
         long threadId = SignalDatabase.threads().getOrCreateThreadIdFor(recipient);
@@ -48,18 +40,11 @@
         nextIntent = ConversationIntents.createBuilderSync(this, recipient.getId(), threadId)
                                         .withDraftText("")
                                         .build();
-<<<<<<< HEAD
         return nextIntent;
-=======
-      } else {
-        nextIntent = NewConversationActivity.createIntent(this, destination.getBody());
-        Toast.makeText(this, R.string.ConversationActivity_specify_recipient, Toast.LENGTH_LONG).show();
->>>>>>> c3163811
       }
     }
 
-    nextIntent = new Intent(this, NewConversationActivity.class);
-    nextIntent.putExtra(Intent.EXTRA_TEXT, "");
+    nextIntent = NewConversationActivity.createIntent(this, "");
     Toast.makeText(this, R.string.ConversationActivity_specify_recipient, Toast.LENGTH_LONG).show();
     return nextIntent;
   }
