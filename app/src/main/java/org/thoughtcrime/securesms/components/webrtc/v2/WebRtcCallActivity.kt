/*
 * Copyright 2025 Signal Messenger, LLC
 * SPDX-License-Identifier: AGPL-3.0-only
 */

package org.thoughtcrime.securesms.components.webrtc.v2

import android.Manifest
import android.annotation.SuppressLint
import android.app.PictureInPictureParams
import android.content.Context
import android.content.Intent
import android.content.pm.PackageManager
import android.content.res.Configuration
import android.hardware.display.DisplayManager
import android.media.AudioManager
import android.os.Build
import android.os.Bundle
import android.util.Rational
import android.view.Surface
import android.view.ViewGroup
import android.view.Window
import android.view.WindowManager
import androidx.activity.viewModels
import androidx.annotation.RequiresApi
import androidx.appcompat.app.AppCompatDelegate
import androidx.core.content.ContextCompat
import androidx.core.content.getSystemService
import androidx.core.util.Consumer
import androidx.lifecycle.Lifecycle
import androidx.lifecycle.lifecycleScope
import androidx.lifecycle.repeatOnLifecycle
import androidx.window.java.layout.WindowInfoTrackerCallbackAdapter
import androidx.window.layout.FoldingFeature
import androidx.window.layout.WindowInfoTracker
import androidx.window.layout.WindowLayoutInfo
import com.google.android.material.R as MaterialR
import com.google.android.material.dialog.MaterialAlertDialogBuilder
import io.reactivex.rxjava3.android.schedulers.AndroidSchedulers
import io.reactivex.rxjava3.disposables.Disposable
import kotlinx.coroutines.flow.collectLatest
import kotlinx.coroutines.flow.combine
import kotlinx.coroutines.flow.filterNotNull
import kotlinx.coroutines.launch
import org.greenrobot.eventbus.EventBus
import org.greenrobot.eventbus.Subscribe
import org.greenrobot.eventbus.ThreadMode
import org.signal.core.util.ThreadUtil
import org.signal.core.util.concurrent.LifecycleDisposable
import org.signal.core.util.concurrent.SignalDispatchers
import org.signal.core.util.concurrent.SignalExecutors
import org.signal.core.util.logging.Log
import org.signal.ringrtc.GroupCall
import org.thoughtcrime.securesms.BaseActivity
import org.thoughtcrime.securesms.PassphraseRequiredActivity
import org.thoughtcrime.securesms.R
import org.thoughtcrime.securesms.components.sensors.Orientation
import org.thoughtcrime.securesms.components.webrtc.CallLinkProfileKeySender
import org.thoughtcrime.securesms.components.webrtc.CallParticipantsState
import org.thoughtcrime.securesms.components.webrtc.CallReactionScrubber
import org.thoughtcrime.securesms.components.webrtc.CallToastPopupWindow
import org.thoughtcrime.securesms.components.webrtc.GroupCallSafetyNumberChangeNotificationUtil
import org.thoughtcrime.securesms.components.webrtc.InCallStatus
import org.thoughtcrime.securesms.components.webrtc.PendingParticipantsBottomSheet
import org.thoughtcrime.securesms.components.webrtc.WebRtcAudioDevice
import org.thoughtcrime.securesms.components.webrtc.WebRtcAudioOutput
import org.thoughtcrime.securesms.components.webrtc.WebRtcControls
import org.thoughtcrime.securesms.components.webrtc.requests.CallLinkIncomingRequestSheet
import org.thoughtcrime.securesms.conversation.ui.error.SafetyNumberChangeDialog
import org.thoughtcrime.securesms.dependencies.AppDependencies
import org.thoughtcrime.securesms.events.WebRtcViewModel
import org.thoughtcrime.securesms.keyvalue.SignalStore
import org.thoughtcrime.securesms.messagerequests.CalleeMustAcceptMessageRequestActivity
import org.thoughtcrime.securesms.permissions.Permissions
import org.thoughtcrime.securesms.ratelimit.RecaptchaProofBottomSheetFragment
import org.thoughtcrime.securesms.ratelimit.RecaptchaRequiredEvent
import org.thoughtcrime.securesms.reactions.any.ReactWithAnyEmojiBottomSheetDialogFragment
import org.thoughtcrime.securesms.recipients.Recipient
import org.thoughtcrime.securesms.recipients.RecipientId
import org.thoughtcrime.securesms.safety.SafetyNumberBottomSheet
import org.thoughtcrime.securesms.service.webrtc.CallLinkDisconnectReason
import org.thoughtcrime.securesms.service.webrtc.SignalCallManager
import org.thoughtcrime.securesms.sms.MessageSender
import org.thoughtcrime.securesms.util.BottomSheetUtil
import org.thoughtcrime.securesms.util.DynamicNoActionBarTheme
import org.thoughtcrime.securesms.util.DynamicTheme
import org.thoughtcrime.securesms.util.EllapsedTimeFormatter
import org.thoughtcrime.securesms.util.FullscreenHelper
import org.thoughtcrime.securesms.util.RemoteConfig
import org.thoughtcrime.securesms.util.TextSecurePreferences
import org.thoughtcrime.securesms.util.ThemeUtil
import org.thoughtcrime.securesms.util.ThrottledDebouncer
import org.thoughtcrime.securesms.util.VibrateUtil
import org.thoughtcrime.securesms.util.WindowUtil
import org.thoughtcrime.securesms.webrtc.CallParticipantsViewState
import org.thoughtcrime.securesms.webrtc.audio.SignalAudioManager
import org.thoughtcrime.securesms.webrtc.audio.SignalAudioManager.ChosenAudioDeviceIdentifier
import org.whispersystems.signalservice.api.messages.calls.HangupMessage
import kotlin.time.Duration.Companion.seconds

/** Conversion */
class WebRtcCallActivity : PassphraseRequiredActivity(), SafetyNumberChangeDialog.Callback, ReactWithAnyEmojiBottomSheetDialogFragment.Callback, RecaptchaProofBottomSheetFragment.Callback {

  companion object {
    val TAG = Log.tag(WebRtcCallActivity::class)

    private const val STANDARD_DELAY_FINISH = 1000L
    private const val VIBRATE_DURATION = 50
  }

  private lateinit var callScreen: CallScreenMediator
  private var videoTooltip: Dismissible? = null
  private var switchCameraTooltip: Dismissible? = null
  private val viewModel: WebRtcCallViewModel by viewModels()
  private var enableVideoIfAvailable: Boolean = false
  private var hasWarnedAboutBluetooth: Boolean = false
  private lateinit var windowLayoutInfoConsumer: WindowLayoutInfoConsumer
  private lateinit var windowInfoTrackerCallbackAdapter: WindowInfoTrackerCallbackAdapter
  private lateinit var requestNewSizesThrottle: ThrottledDebouncer
  private lateinit var pipBuilderParams: PictureInPictureParams.Builder
  private val lifecycleDisposable = LifecycleDisposable()
  private var lastCallLinkDisconnectDialogShowTime: Long = 0L
  private var enterPipOnResume: Boolean = false
  private var lastProcessedIntentTimestamp = 0L
  private var previousEvent: WebRtcViewModel? = null
  private var ephemeralStateDisposable = Disposable.empty()
  private val callPermissionsDialogController = CallPermissionsDialogController()

  private val theme: DynamicTheme = DynamicNoActionBarTheme()

  override fun onPreCreate() {
    super.onPreCreate()
    theme.onCreate(this)
  }

  override fun attachBaseContext(newBase: Context) {
    delegate.localNightMode = AppCompatDelegate.MODE_NIGHT_YES
    super.attachBaseContext(newBase)
  }

  @SuppressLint("MissingInflatedId")
  override fun onCreate(savedInstanceState: Bundle?, ready: Boolean) {
    val callIntent: CallIntent = getCallIntent()
    Log.i(TAG, "onCreate(${callIntent.isStartedFromFullScreen})")

    lifecycleDisposable.bindTo(this)

    if (Build.VERSION.SDK_INT >= 27) {
      setShowWhenLocked(true)
    } else {
      window.addFlags(WindowManager.LayoutParams.FLAG_SHOW_WHEN_LOCKED)
    }

    super.onCreate(savedInstanceState, ready)

    requestWindowFeature(Window.FEATURE_NO_TITLE)

    volumeControlStream = AudioManager.STREAM_VOICE_CALL

    initializeResources()
    initializeViewModel()
    initializePictureInPictureParams()

    callScreen.setControlsAndInfoVisibilityListener(ControlsVisibilityListener())

    if (savedInstanceState == null) {
      logIntent(callIntent)

      if (callIntent.action == CallIntent.Action.ANSWER_VIDEO) {
        enableVideoIfAvailable = true
      } else if (callIntent.action == CallIntent.Action.ANSWER_AUDIO || callIntent.isStartedFromFullScreen) {
        enableVideoIfAvailable = false
      } else {
        enableVideoIfAvailable = callIntent.shouldEnableVideoIfAvailable
        callIntent.shouldEnableVideoIfAvailable = false
      }

      processIntent(callIntent)
    } else {
      Log.d(TAG, "Activity likely rotated, not processing intent")
    }

    registerSystemPipChangeListeners()

    windowLayoutInfoConsumer = WindowLayoutInfoConsumer()

    windowInfoTrackerCallbackAdapter = WindowInfoTrackerCallbackAdapter(WindowInfoTracker.getOrCreate(this))
    windowInfoTrackerCallbackAdapter.addWindowLayoutInfoListener(this, SignalExecutors.BOUNDED, windowLayoutInfoConsumer)

    requestNewSizesThrottle = ThrottledDebouncer(1.seconds.inWholeMilliseconds)

    initializePendingParticipantFragmentListener()

<<<<<<< HEAD
    WindowUtil.setNavigationBarColor(this, ThemeUtil.getThemedColor(this, MaterialR.attr.colorSurface))
=======
    if (!SignalStore.internal.newCallingUi) {
      WindowUtil.setNavigationBarColor(this, ContextCompat.getColor(this, R.color.signal_dark_colorSurface))
    }
>>>>>>> 98f4baa7

    if (!hasCameraPermission() && !hasAudioPermission()) {
      askCameraAudioPermissions {
        callScreen.setMicEnabled(viewModel.microphoneEnabled.value)
        handleSetMuteVideo(false)
      }
    } else if (!hasAudioPermission()) {
      askAudioPermissions {
        callScreen.setMicEnabled(viewModel.microphoneEnabled.value)
      }
    }
  }

  override fun onRestoreInstanceState(savedInstanceState: Bundle) {
    super.onRestoreInstanceState(savedInstanceState)
    callScreen.onStateRestored()
  }

  override fun onStart() {
    super.onStart()

    ephemeralStateDisposable = AppDependencies.signalCallManager
      .ephemeralStates()
      .observeOn(AndroidSchedulers.mainThread())
      .subscribe(viewModel::updateFromEphemeralState)
  }

  override fun onResume() {
    Log.i(TAG, "onResume()")
    super.onResume()
    theme.onResume(this)

    initializeScreenshotSecurity()

    if (!EventBus.getDefault().isRegistered(this)) {
      EventBus.getDefault().register(this)
    }

    val rtcViewModel = EventBus.getDefault().getStickyEvent(WebRtcViewModel::class.java)
    if (rtcViewModel == null) {
      Log.w(TAG, "Activity resumed without service event, perform delay destroy")
      ThreadUtil.runOnMainDelayed({
        val delayedViewModel = EventBus.getDefault().getStickyEvent(WebRtcViewModel::class.java)
        if (delayedViewModel == null) {
          Log.w(TAG, "Activity still without service event, finishing activity")
          finish()
        } else {
          Log.i(TAG, "Event found after delay")
        }
      }, 1.seconds.inWholeMilliseconds)
    }

    if (enterPipOnResume) {
      enterPipOnResume = false
      enterPipModeIfPossible()
    }

    if (SignalStore.rateLimit.needsRecaptcha()) {
      RecaptchaProofBottomSheetFragment.show(supportFragmentManager)
    }
  }

  override fun onNewIntent(intent: Intent) {
    val callIntent = getCallIntent()
    Log.i(TAG, "onNewIntent(${callIntent.isStartedFromFullScreen})")
    super.onNewIntent(intent)
    logIntent(callIntent)
    processIntent(callIntent)
  }

  override fun onPause() {
    Log.i(TAG, "onPause")
    super.onPause()

    if (!isInPipMode() || isFinishing) {
      EventBus.getDefault().unregister(this)
    }

    if (!callPermissionsDialogController.isAskingForPermission && !viewModel.isCallStarting && !isChangingConfigurations) {
      val state = viewModel.callParticipantsStateSnapshot
      if (state.callState.isPreJoinOrNetworkUnavailable || (Build.VERSION.SDK_INT >= 27 && state.callState.isIncomingOrHandledElsewhere)) {
        if (getCallIntent().isStartedFromFullScreen && state.callState == WebRtcViewModel.State.CALL_INCOMING) {
          Log.w(TAG, "Pausing during full-screen incoming call view. Refusing to finish.")
        } else {
          finish()
        }
      }
    }
  }

  override fun onStop() {
    Log.i(TAG, "onStop")
    super.onStop()

    ephemeralStateDisposable.dispose()

    if (!isInPipMode() || isFinishing) {
      EventBus.getDefault().unregister(this)
      requestNewSizesThrottle.clear()
    }

    if (!isChangingConfigurations) {
      AppDependencies.signalCallManager.setEnableVideo(false)
    }

    if (!viewModel.isCallStarting && !isChangingConfigurations) {
      val state = viewModel.callParticipantsStateSnapshot
      if (state.callState.isPreJoinOrNetworkUnavailable || state.callState.isIncomingOrHandledElsewhere) {
        AppDependencies.signalCallManager.cancelPreJoin()
      } else if (state.callState.inOngoingCall && isInPipMode()) {
        AppDependencies.signalCallManager.relaunchPipOnForeground()
      }
    }
  }

  override fun onDestroy() {
    Log.d(TAG, "onDestroy")
    super.onDestroy()
    windowInfoTrackerCallbackAdapter.removeWindowLayoutInfoListener(windowLayoutInfoConsumer)
    EventBus.getDefault().unregister(this)
  }

  @SuppressLint("MissingSuperCall")
  override fun onRequestPermissionsResult(requestCode: Int, permissions: Array<out String>, grantResults: IntArray) {
    Permissions.onRequestPermissionsResult(this, requestCode, permissions, grantResults)
  }

  @SuppressLint("MissingSuperCall")
  override fun onUserLeaveHint() {
    Log.d(TAG, "onUserLeaveHint", Exception())
    super.onUserLeaveHint()
    if (viewModel.callParticipantsStateSnapshot.callState != WebRtcViewModel.State.CALL_INCOMING) {
      enterPipModeIfPossible()
    }
  }

  override fun onBackPressed() {
    if (viewModel.callParticipantsStateSnapshot.callState == WebRtcViewModel.State.CALL_INCOMING || !enterPipModeIfPossible()) {
      super.onBackPressed()
    }
  }

  override fun onSendAnywayAfterSafetyNumberChange(changedRecipients: MutableList<RecipientId>) {
    val state: CallParticipantsState = viewModel.callParticipantsStateSnapshot ?: return

    if (state.isCallLink) {
      CallLinkProfileKeySender.onSendAnyway(HashSet(changedRecipients))
    }

    if (state.groupCallState.isConnected) {
      AppDependencies.signalCallManager.groupApproveSafetyChange(changedRecipients)
    } else {
      viewModel.startCall(state.localParticipant.isVideoEnabled)
    }
  }

  override fun onMessageResentAfterSafetyNumberChange() = Unit

  override fun onCanceled() {
    val state: CallParticipantsState = viewModel.callParticipantsStateSnapshot
    if (state.groupCallState.isNotIdle) {
      if (state.callState.isPreJoinOrNetworkUnavailable) {
        AppDependencies.signalCallManager.cancelPreJoin()
        finish()
      } else {
        handleEndCall()
      }
    } else {
      handleTerminate(viewModel.recipient.get(), HangupMessage.Type.NORMAL)
    }
  }

  override fun onReactWithAnyEmojiDialogDismissed() = Unit

  override fun onReactWithAnyEmojiSelected(emoji: String) {
    AppDependencies.signalCallManager.react(emoji)
    callScreen.dismissCallOverflowPopup()
  }

  override fun onProofCompleted() {
    AppDependencies.signalCallManager.resendMediaKeys()
  }

  @Subscribe(threadMode = ThreadMode.MAIN)
  fun onRecaptchaRequiredEvent(recaptchaRequiredEvent: RecaptchaRequiredEvent) {
    RecaptchaProofBottomSheetFragment.show(supportFragmentManager)
  }

  @Subscribe(sticky = true, threadMode = ThreadMode.MAIN)
  fun onEventMainThread(event: WebRtcViewModel) {
    Log.i(TAG, "Got message from service: ${event.describeDifference(previousEvent)}")

    val previousCallState: WebRtcViewModel.State? = previousEvent?.state

    previousEvent = event

    viewModel.setRecipient(event.recipient)
    callScreen.setRecipient(event.recipient)
    event.isRemoteVideoOffer
    callScreen.setWebRtcCallState(event.state)

    when (event.state) {
      WebRtcViewModel.State.IDLE -> Unit
      WebRtcViewModel.State.CALL_PRE_JOIN -> handleCallPreJoin(event)
      WebRtcViewModel.State.CALL_INCOMING -> {
        if (previousCallState == WebRtcViewModel.State.NETWORK_FAILURE) {
          Log.d(TAG, "Incoming call directly from network failure state. Recreating activity.")
          recreate()
          return
        }
      }

      WebRtcViewModel.State.CALL_OUTGOING -> handleOutgoingCall(event)
      WebRtcViewModel.State.CALL_CONNECTED -> handleCallConnected(event)
      WebRtcViewModel.State.CALL_RINGING -> handleCallRinging()
      WebRtcViewModel.State.CALL_BUSY -> handleCallBusy()
      WebRtcViewModel.State.CALL_DISCONNECTED -> {
        if (event.groupCallEndReason == GroupCall.GroupCallEndReason.HAS_MAX_DEVICES) {
          handleGroupCallHasMaxDevices(event.recipient)
        } else {
          handleTerminate(event.recipient, HangupMessage.Type.NORMAL)
        }
      }

      WebRtcViewModel.State.CALL_DISCONNECTED_GLARE -> handleGlare(event.recipient)
      WebRtcViewModel.State.CALL_NEEDS_PERMISSION -> handleTerminate(event.recipient, HangupMessage.Type.NEED_PERMISSION)
      WebRtcViewModel.State.CALL_RECONNECTING -> handleCallReconnecting()
      WebRtcViewModel.State.NETWORK_FAILURE -> handleServerFailure()
      WebRtcViewModel.State.RECIPIENT_UNAVAILABLE -> handleRecipientUnavailable()
      WebRtcViewModel.State.NO_SUCH_USER -> handleNoSuchUser(event)
      WebRtcViewModel.State.UNTRUSTED_IDENTITY -> handleUntrustedIdentity(event)
      WebRtcViewModel.State.CALL_ACCEPTED_ELSEWHERE -> handleTerminate(event.recipient, HangupMessage.Type.ACCEPTED)
      WebRtcViewModel.State.CALL_DECLINED_ELSEWHERE -> handleTerminate(event.recipient, HangupMessage.Type.DECLINED)
      WebRtcViewModel.State.CALL_ONGOING_ELSEWHERE -> handleTerminate(event.recipient, HangupMessage.Type.BUSY)
    }

    if (event.callLinkDisconnectReason != null && event.callLinkDisconnectReason.postedAt > lastCallLinkDisconnectDialogShowTime) {
      lastCallLinkDisconnectDialogShowTime = System.currentTimeMillis()

      when (event.callLinkDisconnectReason) {
        is CallLinkDisconnectReason.RemovedFromCall -> displayRemovedFromCallLinkDialog()
        is CallLinkDisconnectReason.DeniedRequestToJoinCall -> displayDeniedRequestToJoinCallLinkDialog()
      }
    }

    val enableVideo = event.localParticipant.cameraState.cameraCount > 0 && enableVideoIfAvailable
    viewModel.updateFromWebRtcViewModel(event, enableVideo)

    if (enableVideo) {
      enableVideoIfAvailable = false
      handleSetMuteVideo(false)
    }

    if (event.bluetoothPermissionDenied && !hasWarnedAboutBluetooth && !isFinishing) {
      MaterialAlertDialogBuilder(this)
        .setTitle(R.string.WebRtcCallActivity__bluetooth_permission_denied)
        .setMessage(R.string.WebRtcCallActivity__please_enable_the_nearby_devices_permission_to_use_bluetooth_during_a_call)
        .setPositiveButton(R.string.WebRtcCallActivity__open_settings) { _, _ -> startActivity(Permissions.getApplicationSettingsIntent(this)) }
        .setNegativeButton(R.string.WebRtcCallActivity__not_now, null)
        .show()

      hasWarnedAboutBluetooth = true
    }
  }

  private fun getCallIntent(): CallIntent {
    return CallIntent(intent)
  }

  private fun initializeResources() {
    callScreen = CallScreenMediator.create(this, viewModel)
    callScreen.setControlsListener(ControlsListener())
  }

  private fun initializeViewModel() {
    val orientation: Orientation = resolveOrientationFromContext()
<<<<<<< HEAD
    if (orientation == Orientation.PORTRAIT_BOTTOM_EDGE) {
      WindowUtil.setNavigationBarColor(this, ThemeUtil.getThemedColor(this, MaterialR.attr.colorSurfaceContainer))
=======
    if (orientation == Orientation.PORTRAIT_BOTTOM_EDGE && !SignalStore.internal.newCallingUi) {
      WindowUtil.setNavigationBarColor(this, ContextCompat.getColor(this, R.color.signal_dark_colorSurface2))
>>>>>>> 98f4baa7
      WindowUtil.clearTranslucentNavigationBar(window)
    }

    AppDependencies.signalCallManager.orientationChanged(true, orientation.degrees)

    viewModel.setIsLandscapeEnabled(true)
    viewModel.setIsInPipMode(isInPipMode())

    lifecycleScope.launch {
      launch(SignalDispatchers.Unconfined) {
        lifecycle.repeatOnLifecycle(Lifecycle.State.RESUMED) {
          val displayManager = application.getSystemService<DisplayManager>()!!
          DisplayMonitor.monitor(displayManager)
            .collectLatest {
              val display = displayManager.getDisplay(it.displayId) ?: return@collectLatest
              val orientation = Orientation.fromSurfaceRotation(display.rotation)

              AppDependencies.signalCallManager.orientationChanged(true, orientation.degrees)
            }
        }
      }

      lifecycle.repeatOnLifecycle(Lifecycle.State.STARTED) {
        launch {
          viewModel.microphoneEnabled.collectLatest {
            callScreen.setMicEnabled(it)
          }
        }

        launch {
          viewModel.getWebRtcControls().collectLatest {
            callScreen.setWebRtcControls(it)
          }
        }

        launch {
          viewModel.getEvents().collect { handleViewModelEvent(it) }
        }

        launch {
          viewModel.getInCallStatus().collectLatest {
            handleInCallStatus(it)
          }
        }

        launch {
          viewModel.getRecipientFlow().collectLatest {
            callScreen.setRecipient(it)
          }
        }

        launch {
          val isStartedFromCallLink = getCallIntent().isStartedFromCallLink
          combine(
            viewModel.callParticipantsState,
            viewModel.getEphemeralState().filterNotNull()
          ) { state, ephemeralState ->
            CallParticipantsViewState(state, ephemeralState, orientation == Orientation.PORTRAIT_BOTTOM_EDGE, true)
          }.collectLatest(callScreen::updateCallParticipants)
        }

        launch {
          viewModel.getCallParticipantListUpdate().collectLatest(callScreen::onParticipantListUpdate)
        }

        launch {
          viewModel.getSafetyNumberChangeEvent().collect { handleSafetyNumberChangeEvent(it) }
        }

        launch {
          viewModel.getGroupMembersChanged().collectLatest { updateGroupMembersForGroupCall() }
        }

        launch {
          viewModel.getGroupMemberCount().collectLatest { handleGroupMemberCountChange(it) }
        }

        launch {
          viewModel.shouldShowSpeakerHint().collectLatest { updateSpeakerHint(it) }
        }
      }
    }

    rootView().viewTreeObserver.addOnGlobalLayoutListener {
      val state = viewModel.callParticipantsStateSnapshot
      if (state.needsNewRequestSizes()) {
        requestNewSizesThrottle.publish { AppDependencies.signalCallManager.updateRenderedResolutions() }
      }
    }

    addOnPictureInPictureModeChangedListener { info ->
      viewModel.setIsInPipMode(info.isInPictureInPictureMode)
      callScreen.enableParticipantUpdatePopup(!info.isInPictureInPictureMode)
      callScreen.enableCallStateUpdatePopup(!info.isInPictureInPictureMode)
      if (info.isInPictureInPictureMode) {
        callScreen.maybeDismissAudioPicker()
      }
      viewModel.setIsLandscapeEnabled(info.isInPictureInPictureMode)
    }

    callScreen.setPendingParticipantsViewListener(PendingParticipantsViewListener())

    lifecycleScope.launch {
      lifecycle.repeatOnLifecycle(Lifecycle.State.STARTED) {
        launch {
          viewModel.getPendingParticipants().collect(callScreen::updatePendingParticipantsList)
        }
      }
    }
  }

  private fun initializePictureInPictureParams() {
    if (isSystemPipEnabledAndAvailable()) {
      val orientation = resolveOrientationFromContext()
      val aspectRatio = if (orientation == Orientation.PORTRAIT_BOTTOM_EDGE) {
        Rational(9, 16)
      } else {
        Rational(16, 9)
      }

      pipBuilderParams = PictureInPictureParams.Builder()
      pipBuilderParams.setAspectRatio(aspectRatio)

      if (Build.VERSION.SDK_INT >= 31) {
        lifecycleScope.launch {
          lifecycle.repeatOnLifecycle(Lifecycle.State.STARTED) {
            launch {
              viewModel.canEnterPipMode().collectLatest {
                pipBuilderParams.setAutoEnterEnabled(it)
                tryToSetPictureInPictureParams()
              }
            }
          }
        }
      } else {
        tryToSetPictureInPictureParams()
      }
    }
  }

  private fun logIntent(callIntent: CallIntent) {
    Log.d(TAG, callIntent.toString())
  }

  private fun processIntent(callIntent: CallIntent) {
    when (callIntent.action) {
      CallIntent.Action.ANSWER_AUDIO -> handleAnswerWithAudio()
      CallIntent.Action.ANSWER_VIDEO -> handleAnswerWithVideo()
      CallIntent.Action.DENY -> handleDenyCall()
      CallIntent.Action.END_CALL -> handleEndCall()
      else -> Unit
    }

    if (System.currentTimeMillis() - lastProcessedIntentTimestamp > 1.seconds.inWholeMilliseconds) {
      enterPipOnResume = callIntent.shouldLaunchInPip
    }

    lastProcessedIntentTimestamp = System.currentTimeMillis()
  }

  private fun registerSystemPipChangeListeners() {
    addOnPictureInPictureModeChangedListener {
      CallReactionScrubber.dismissCustomEmojiBottomSheet(supportFragmentManager)
    }
  }

  private fun initializePendingParticipantFragmentListener() {
    supportFragmentManager.setFragmentResultListener(
      PendingParticipantsBottomSheet.REQUEST_KEY,
      this
    ) { _, result ->
      val action: PendingParticipantsBottomSheet.Action = PendingParticipantsBottomSheet.getAction(result)
      val recipientIds = viewModel.getPendingParticipantsSnapshot().getUnresolvedPendingParticipants().map { it.recipient.id }

      when (action) {
        PendingParticipantsBottomSheet.Action.NONE -> Unit
        PendingParticipantsBottomSheet.Action.APPROVE_ALL -> {
          MaterialAlertDialogBuilder(this)
            .setTitle(resources.getQuantityString(R.plurals.WebRtcCallActivity__approve_d_requests, recipientIds.size, recipientIds.size))
            .setMessage(resources.getQuantityString(R.plurals.WebRtcCallActivity__d_people_will_be_added_to_the_call, recipientIds.size, recipientIds.size))
            .setNegativeButton(android.R.string.cancel, null)
            .setPositiveButton(R.string.WebRtcCallActivity__approve_all) { _, _ ->
              for (id in recipientIds) {
                AppDependencies.signalCallManager.setCallLinkJoinRequestAccepted(id)
              }
            }
            .show()
        }

        PendingParticipantsBottomSheet.Action.DENY_ALL -> {
          MaterialAlertDialogBuilder(this)
            .setTitle(resources.getQuantityString(R.plurals.WebRtcCallActivity__deny_d_requests, recipientIds.size, recipientIds.size))
            .setMessage(resources.getQuantityString(R.plurals.WebRtcCallActivity__d_people_will_not_be_added_to_the_call, recipientIds.size, recipientIds.size))
            .setNegativeButton(android.R.string.cancel, null)
            .setPositiveButton(R.string.WebRtcCallActivity__deny_all) { _, _ ->
              for (id in recipientIds) {
                AppDependencies.signalCallManager.setCallLinkJoinRequestRejected(id)
              }
            }
            .show()
        }
      }
    }
  }

  private fun hasCameraPermission(): Boolean {
    return Permissions.hasAll(this, Manifest.permission.CAMERA)
  }

  private fun hasAudioPermission(): Boolean {
    return Permissions.hasAll(this, Manifest.permission.RECORD_AUDIO)
  }

  private fun askCameraAudioPermissions(onGranted: () -> Unit) {
    callPermissionsDialogController.requestCameraAndAudioPermission(
      activity = this,
      onAllGranted = onGranted,
      onCameraGranted = { callScreen.hideMissingPermissionsNotice() },
      onAudioDenied = this::handleDenyCall
    )
  }

  private fun askCameraPermissions(onGranted: () -> Unit) {
    callPermissionsDialogController.requestCameraPermission(this) {
      onGranted()
      callScreen.hideMissingPermissionsNotice()
    }
  }

  private fun askAudioPermissions(onGranted: () -> Unit) {
    callPermissionsDialogController.requestAudioPermission(
      activity = this,
      onGranted = onGranted,
      onDenied = this::handleDenyCall
    )
  }

  private fun handleSetAudioHandset() {
    AppDependencies.signalCallManager.selectAudioDevice(ChosenAudioDeviceIdentifier(SignalAudioManager.AudioDevice.EARPIECE))
  }

  private fun handleSetAudioSpeaker() {
    AppDependencies.signalCallManager.selectAudioDevice(ChosenAudioDeviceIdentifier(SignalAudioManager.AudioDevice.SPEAKER_PHONE))
  }

  private fun handleSetAudioBluetooth() {
    AppDependencies.signalCallManager.selectAudioDevice(ChosenAudioDeviceIdentifier(SignalAudioManager.AudioDevice.BLUETOOTH))
  }

  private fun handleSetAudioWiredHeadset() {
    AppDependencies.signalCallManager.selectAudioDevice(ChosenAudioDeviceIdentifier(SignalAudioManager.AudioDevice.WIRED_HEADSET))
  }

  private fun handleSetMuteAudio(enabled: Boolean) {
    AppDependencies.signalCallManager.setMuteAudio(enabled)
  }

  private fun handleSetMuteVideo(muted: Boolean) {
    val recipient = viewModel.recipient.get()

    if (recipient != Recipient.UNKNOWN) {
      askCameraPermissions {
        AppDependencies.signalCallManager.setEnableVideo(!muted)
      }
    }
  }

  private fun handleFlipCamera() {
    AppDependencies.signalCallManager.flipCamera()
  }

  private fun handleAnswerWithAudio() {
    askAudioPermissions {
      callScreen.setStatus(getString(R.string.RedPhone_answering))
      AppDependencies.signalCallManager.acceptCall(false)
    }
  }

  private fun handleAnswerWithVideo() {
    val onGranted: () -> Unit = {
      callScreen.setStatus(getString(R.string.RedPhone_answering))
      AppDependencies.signalCallManager.acceptCall(true)
      handleSetMuteVideo(false)
    }

    if (!hasCameraPermission() && !hasAudioPermission()) {
      askCameraAudioPermissions(onGranted)
    } else if (!hasAudioPermission()) {
      askAudioPermissions(onGranted)
    } else {
      askCameraPermissions(onGranted)
    }
  }

  private fun handleDenyCall() {
    val recipient = viewModel.recipient.get()
    if (recipient != Recipient.UNKNOWN) {
      AppDependencies.signalCallManager.denyCall()

      callScreen.setRecipient(recipient)
      callScreen.setStatus(getString(R.string.RedPhone_ending_call))
      delayedFinish()
    }
  }

  private fun handleEndCall() {
    Log.i(TAG, "Hangup pressed, handling termination now...")
    AppDependencies.signalCallManager.localHangup()
  }

  private fun handleOutgoingCall(event: WebRtcViewModel) {
    if (event.groupState.isNotIdle) {
      callScreen.setStatusFromGroupCallState(this, event.groupState)
    } else {
      callScreen.setStatus(getString(R.string.WebRtcCallActivity__calling))
    }
  }

  private fun handleGroupCallHasMaxDevices(recipient: Recipient) {
    MaterialAlertDialogBuilder(this)
      .setMessage(R.string.WebRtcCallView__call_is_full)
      .setPositiveButton(android.R.string.ok) { _, _ -> handleTerminate(recipient, HangupMessage.Type.NORMAL) }
      .show()
  }

  private fun handleTerminate(recipient: Recipient, hangupType: HangupMessage.Type) {
    Log.i(TAG, "handleTerminate called: $hangupType")

    callScreen.setStatusFromHangupType(this, hangupType)

    EventBus.getDefault().removeStickyEvent(WebRtcViewModel::class.java)

    if (hangupType == HangupMessage.Type.NEED_PERMISSION) {
      startActivity(CalleeMustAcceptMessageRequestActivity.createIntent(this, recipient.id))
    }

    delayedFinish()
  }

  private fun handleGlare(recipient: Recipient) {
    Log.i(TAG, "handleGlare: ${recipient.id}")
    callScreen.setStatus("")
  }

  private fun handleCallRinging() {
    callScreen.setStatus(getString(R.string.RedPhone_ringing))
  }

  private fun handleCallBusy() {
    EventBus.getDefault().removeStickyEvent(WebRtcViewModel::class.java)
    callScreen.setStatus(getString(R.string.RedPhone_busy))
    delayedFinish(SignalCallManager.BUSY_TONE_LENGTH.toLong())
  }

  private fun handleCallPreJoin(event: WebRtcViewModel) {
    if (event.groupState.isNotIdle) {
      callScreen.setRingGroup(event.ringGroup)

      if (event.ringGroup && event.areRemoteDevicesInCall()) {
        AppDependencies.signalCallManager.setRingGroup(false)
      }
    }
  }

  private fun handleCallConnected(event: WebRtcViewModel) {
    window.addFlags(WindowManager.LayoutParams.FLAG_IGNORE_CHEEK_PRESSES)
    if (event.groupState.isNotIdleOrConnected) {
      callScreen.setStatusFromGroupCallState(this, event.groupState)
    }
  }

  private fun handleCallReconnecting() {
    callScreen.setStatus(getString(R.string.WebRtcCallView__reconnecting))
    VibrateUtil.vibrate(this, VIBRATE_DURATION)
  }

  private fun handleRecipientUnavailable() {
    EventBus.getDefault().removeStickyEvent(WebRtcViewModel::class.java)
    callScreen.setStatus(getString(R.string.RedPhone_recipient_unavailable))
    delayedFinish()
  }

  private fun handleServerFailure() {
    EventBus.getDefault().removeStickyEvent(WebRtcViewModel::class.java)
    callScreen.setStatus(getString(R.string.RedPhone_network_failed))
  }

  private fun handleNoSuchUser(event: WebRtcViewModel) {
    if (isFinishing) return
    MaterialAlertDialogBuilder(this)
      .setTitle(R.string.RedPhone_number_not_registered)
      .setIcon(R.drawable.symbol_error_triangle_fill_24)
      .setMessage(R.string.RedPhone_the_number_you_dialed_does_not_support_secure_voice)
      .setCancelable(true)
      .setPositiveButton(R.string.RedPhone_got_it) { _, _ -> handleTerminate(event.recipient, HangupMessage.Type.NORMAL) }
      .setOnCancelListener { handleTerminate(event.recipient, HangupMessage.Type.NORMAL) }
      .show()
  }

  private fun handleUntrustedIdentity(event: WebRtcViewModel) {
    val theirKey = event.remoteParticipants[0].identityKey
    val recipient = event.remoteParticipants[0].recipient

    if (theirKey == null) {
      Log.w(TAG, "Untrusted identity without an identity key.")
    }

    SafetyNumberBottomSheet.forCall(recipient.id).show(supportFragmentManager)
  }

  private fun rootView(): ViewGroup = findViewById(android.R.id.content)

  private fun handleViewModelEvent(event: CallEvent) {
    when (event) {
      is CallEvent.StartCall -> startCall(event.isVideoCall)
      is CallEvent.ShowGroupCallSafetyNumberChange -> SafetyNumberBottomSheet.forGroupCall(event.identityRecords).show(supportFragmentManager)
      is CallEvent.SwitchToSpeaker -> callScreen.switchToSpeakerView()
      is CallEvent.ShowSwipeToSpeakerHint -> CallToastPopupWindow.show(rootView())
      is CallEvent.ShowRemoteMuteToast -> CallToastPopupWindow.show(rootView(), R.drawable.ic_mic_off_solid_18, event.getDescription(this))
      is CallEvent.ShowVideoTooltip -> {
        if (isInPipMode()) return

        if (videoTooltip == null) {
          videoTooltip = callScreen.showVideoTooltip()
        }
      }

      is CallEvent.DismissVideoTooltip -> {
        if (isInPipMode()) return

        videoTooltip?.dismiss()
        videoTooltip = null
      }

      is CallEvent.ShowWifiToCellularPopup -> {
        if (isInPipMode()) return
        callScreen.showWifiToCellularPopupWindow()
      }

      is CallEvent.ShowSwitchCameraTooltip -> {
        if (isInPipMode()) return

        if (switchCameraTooltip == null) {
          switchCameraTooltip = callScreen.showCameraTooltip()
        }
      }

      is CallEvent.DismissSwitchCameraTooltip -> {
        if (isInPipMode()) return

        switchCameraTooltip?.dismiss()
        switchCameraTooltip = null
      }
    }
  }

  private fun handleInCallStatus(inCallStatus: InCallStatus) {
    when (inCallStatus) {
      is InCallStatus.ElapsedTime -> {
        val formatter: EllapsedTimeFormatter = EllapsedTimeFormatter.fromDurationMillis(inCallStatus.elapsedTime) ?: return
        callScreen.setStatus(getString(R.string.WebRtcCallActivity__signal_s, formatter.toString()))
      }

      is InCallStatus.PendingCallLinkUsers -> {
        val waiting = inCallStatus.pendingUserCount

        callScreen.setStatus(
          resources.getQuantityString(
            R.plurals.WebRtcCallActivity__d_people_waiting,
            waiting,
            waiting
          )
        )
      }

      is InCallStatus.JoinedCallLinkUsers -> {
        val joined = inCallStatus.joinedUserCount

        callScreen.setStatus(
          resources.getQuantityString(
            R.plurals.WebRtcCallActivity__d_people,
            joined,
            joined
          )
        )
      }
    }
  }

  private fun handleSafetyNumberChangeEvent(safetyNumberChangeEvent: WebRtcCallViewModel.SafetyNumberChangeEvent) {
    if (safetyNumberChangeEvent.recipientIds.isNotEmpty()) {
      if (safetyNumberChangeEvent.isInPipMode) {
        GroupCallSafetyNumberChangeNotificationUtil.showNotification(this, viewModel.recipient.get())
      } else {
        GroupCallSafetyNumberChangeNotificationUtil.cancelNotification(this, viewModel.recipient.get())
        SafetyNumberBottomSheet.forDuringGroupCall(safetyNumberChangeEvent.recipientIds).show(supportFragmentManager)
      }
    }
  }

  private fun updateGroupMembersForGroupCall() {
    AppDependencies.signalCallManager.requestUpdateGroupMembers()
  }

  private fun handleGroupMemberCountChange(count: Int) {
    val canRing = count <= RemoteConfig.maxGroupCallRingSize
    callScreen.enableRingGroup(canRing)
    AppDependencies.signalCallManager.setRingGroup(canRing)
  }

  private fun updateSpeakerHint(enabled: Boolean) {
    if (enabled) {
      callScreen.showSpeakerViewHint()
    } else {
      callScreen.hideSpeakerViewHint()
    }
  }

  private fun initializeScreenshotSecurity() {
    if (TextSecurePreferences.isScreenSecurityEnabled(this)) {
      window.addFlags(WindowManager.LayoutParams.FLAG_SECURE)
    } else {
      window.clearFlags(WindowManager.LayoutParams.FLAG_SECURE)
    }
  }

  private fun enterPipModeIfPossible(): Boolean {
    if (isSystemPipEnabledAndAvailable()) {
      if (viewModel.canEnterPipMode().value == true) {
        try {
          enterPictureInPictureMode(pipBuilderParams.build())
        } catch (e: Exception) {
          Log.w(TAG, "Device lied to us about supporting PiP", e)
          return false
        }

        return true
      }

      if (Build.VERSION.SDK_INT >= 31) {
        pipBuilderParams.setAutoEnterEnabled(false)
      }
    }

    return false
  }

  private fun isInPipMode(): Boolean {
    return isSystemPipEnabledAndAvailable() && isInPictureInPictureMode
  }

  private fun isSystemPipEnabledAndAvailable(): Boolean {
    return Build.VERSION.SDK_INT >= 26 && packageManager.hasSystemFeature(PackageManager.FEATURE_PICTURE_IN_PICTURE)
  }

  private fun resolveOrientationFromContext(): Orientation {
    val displayOrientation = resources.configuration.orientation
    val displayRotation = ContextCompat.getDisplayOrDefault(this).rotation

    return if (displayOrientation == Configuration.ORIENTATION_PORTRAIT) {
      Orientation.PORTRAIT_BOTTOM_EDGE
    } else if (displayRotation == Surface.ROTATION_270) {
      Orientation.LANDSCAPE_RIGHT_EDGE
    } else {
      Orientation.LANDSCAPE_LEFT_EDGE
    }
  }

  private fun tryToSetPictureInPictureParams() {
    if (Build.VERSION.SDK_INT >= 26) {
      try {
        setPictureInPictureParams(pipBuilderParams.build())
      } catch (e: Exception) {
        Log.w(TAG, "System lied about having PiP available.", e)
      }
    }
  }

  private fun startCall(isVideoCall: Boolean) {
    enableVideoIfAvailable = isVideoCall

    if (isVideoCall) {
      AppDependencies.signalCallManager.startOutgoingVideoCall(viewModel.recipient.get())
    } else {
      AppDependencies.signalCallManager.startOutgoingAudioCall(viewModel.recipient.get())
    }

    MessageSender.onMessageSent()
  }

  private fun delayedFinish(delayMillis: Long = STANDARD_DELAY_FINISH) {
    rootView().postDelayed(this::finish, delayMillis)
  }

  private fun displayRemovedFromCallLinkDialog() {
    MaterialAlertDialogBuilder(this)
      .setTitle(R.string.WebRtcCallActivity__removed_from_call)
      .setMessage(R.string.WebRtcCallActivity__someone_has_removed_you_from_the_call)
      .setPositiveButton(android.R.string.ok, null)
      .show()
  }

  private fun displayDeniedRequestToJoinCallLinkDialog() {
    MaterialAlertDialogBuilder(this)
      .setTitle(R.string.WebRtcCallActivity__join_request_denied)
      .setMessage(R.string.WebRtcCallActivity__your_request_to_join_this_call_has_been_denied)
      .setPositiveButton(android.R.string.ok, null)
      .show()
  }

  private fun maybeDisplaySpeakerphonePopup(nextOutput: WebRtcAudioOutput) {
    val currentOutput = viewModel.getCurrentAudioOutput()
    if (currentOutput == WebRtcAudioOutput.SPEAKER && nextOutput != WebRtcAudioOutput.SPEAKER) {
      callScreen.onCallStateUpdate(CallControlsChange.SPEAKER_OFF)
    } else if (currentOutput != WebRtcAudioOutput.SPEAKER && nextOutput == WebRtcAudioOutput.SPEAKER) {
      callScreen.onCallStateUpdate(CallControlsChange.SPEAKER_ON)
    }
  }

  private inner class WindowLayoutInfoConsumer : Consumer<WindowLayoutInfo> {
    override fun accept(value: WindowLayoutInfo) {
      Log.d(TAG, "On WindowLayoutInfo accepted: $value")

      val feature: FoldingFeature? = value.displayFeatures.filterIsInstance<FoldingFeature>().firstOrNull()
      if (feature != null) {
        val bounds = feature.bounds
        if (feature.isSeparating) {
          Log.d(TAG, "OnWindowLayoutInfo accepted: ensure call view is in table-top diplay mode")
          viewModel.setFoldableState(WebRtcControls.FoldableState.folded(bounds.top))
        } else {
          Log.d(TAG, "OnWindowLayoutInfo accepted: ensure call view is in flat display mode")
          viewModel.setFoldableState(WebRtcControls.FoldableState.flat())
        }
      }
    }
  }

  private inner class ControlsVisibilityListener : CallControlsVisibilityListener {

    private val fullScreenHelper: FullscreenHelper = FullscreenHelper(this@WebRtcCallActivity)

    init {
      fullScreenHelper.showAndHideWithSystemUI(
        window,
        findViewById(R.id.call_screen_header_gradient),
        findViewById(R.id.webrtc_call_view_toolbar_text),
        findViewById(R.id.webrtc_call_view_toolbar_no_text)
      )
    }

    override fun onShown() {
      fullScreenHelper.showSystemUI()
    }

    override fun onHidden() {
      val controlState = viewModel.getWebRtcControls().value
      if (!controlState.displayErrorControls()) {
        fullScreenHelper.hideSystemUI()
        videoTooltip?.dismiss()
      }
    }
  }

  private inner class ControlsListener : CallScreenControlsListener {
    override fun onStartCall(isVideoCall: Boolean) {
      if (isVideoCall) { window.addFlags(WindowManager.LayoutParams.FLAG_KEEP_SCREEN_ON) }
      viewModel.startCall(isVideoCall)
    }

    override fun onCancelStartCall() {
      finish()
    }

    override fun onAudioOutputChanged(audioOutput: WebRtcAudioOutput) {
      maybeDisplaySpeakerphonePopup(audioOutput)
      when (audioOutput) {
        WebRtcAudioOutput.HANDSET -> handleSetAudioHandset()
        WebRtcAudioOutput.BLUETOOTH_HEADSET -> handleSetAudioBluetooth()
        WebRtcAudioOutput.SPEAKER -> handleSetAudioSpeaker()
        WebRtcAudioOutput.WIRED_HEADSET -> handleSetAudioWiredHeadset()
      }
    }

    @RequiresApi(31)
    override fun onAudioOutputChanged31(audioOutput: WebRtcAudioDevice) {
      maybeDisplaySpeakerphonePopup(audioOutput.webRtcAudioOutput)
      AppDependencies.signalCallManager.selectAudioDevice(ChosenAudioDeviceIdentifier(audioOutput.deviceId!!))
    }

    override fun onVideoChanged(isVideoEnabled: Boolean) {
      if (isVideoEnabled) {
        window.addFlags(WindowManager.LayoutParams.FLAG_KEEP_SCREEN_ON)
      } else {
        window.clearFlags(WindowManager.LayoutParams.FLAG_KEEP_SCREEN_ON)
      }
      handleSetMuteVideo(!isVideoEnabled)
    }

    override fun onMicChanged(isMicEnabled: Boolean) {
      askAudioPermissions {
        callScreen.onCallStateUpdate(if (isMicEnabled) CallControlsChange.MIC_ON else CallControlsChange.MIC_OFF)
        handleSetMuteAudio(!isMicEnabled)
      }
    }

    override fun onOverflowClicked() {
      callScreen.toggleOverflowPopup()
    }

    override fun onDismissOverflow() {
      callScreen.dismissCallOverflowPopup()
    }

    override fun onCameraDirectionChanged() {
      handleFlipCamera()
    }

    override fun onEndCallPressed() {
      handleEndCall()
    }

    override fun onDenyCallPressed() {
      handleDenyCall()
    }

    override fun onAcceptCallWithVoiceOnlyPressed() {
      handleAnswerWithAudio()
    }

    override fun onAcceptCallPressed() {
      if (viewModel.isAnswerWithVideoAvailable()) {
        handleAnswerWithVideo()
      } else {
        handleAnswerWithAudio()
      }
    }

    override fun onPageChanged(page: CallParticipantsState.SelectedPage) {
      viewModel.setIsViewingFocusedParticipant(page)
    }

    override fun onLocalPictureInPictureClicked() {
      viewModel.onLocalPictureInPictureClicked()
      callScreen.restartHideControlsTimer()
    }

    override fun onRingGroupChanged(ringGroup: Boolean, ringingAllowed: Boolean) {
      if (ringingAllowed) {
        AppDependencies.signalCallManager.setRingGroup(ringGroup)
        callScreen.onCallStateUpdate(if (ringGroup) CallControlsChange.RINGING_ON else CallControlsChange.RINGING_OFF)
      } else {
        AppDependencies.signalCallManager.setRingGroup(false)
        callScreen.onCallStateUpdate(CallControlsChange.RINGING_DISABLED)
      }
    }

    override fun onCallInfoClicked() {
      callScreen.showCallInfo()
    }

    override fun onNavigateUpClicked() {
      onBackPressed()
    }

    override fun toggleControls() {
      val controlState = viewModel.getWebRtcControls().value
      if (!controlState.displayIncomingCallButtons() && !controlState.displayErrorControls()) {
        callScreen.toggleControls()
      }
    }

    override fun onAudioPermissionsRequested(onGranted: Runnable?) {
      askAudioPermissions { onGranted?.run() }
    }
  }

  private inner class PendingParticipantsViewListener : PendingParticipantsListener {
    override fun onLaunchRecipientSheet(pendingRecipient: Recipient) {
      CallLinkIncomingRequestSheet.show(supportFragmentManager, pendingRecipient.id)
    }

    override fun onAllowPendingRecipient(pendingRecipient: Recipient) {
      AppDependencies.signalCallManager.setCallLinkJoinRequestAccepted(pendingRecipient.id)
    }

    override fun onRejectPendingRecipient(pendingRecipient: Recipient) {
      AppDependencies.signalCallManager.setCallLinkJoinRequestRejected(pendingRecipient.id)
    }

    override fun onLaunchPendingRequestsSheet() {
      PendingParticipantsBottomSheet().show(supportFragmentManager, BottomSheetUtil.STANDARD_BOTTOM_SHEET_FRAGMENT_TAG)
    }
  }
}<|MERGE_RESOLUTION|>--- conflicted
+++ resolved
@@ -191,13 +191,9 @@
 
     initializePendingParticipantFragmentListener()
 
-<<<<<<< HEAD
-    WindowUtil.setNavigationBarColor(this, ThemeUtil.getThemedColor(this, MaterialR.attr.colorSurface))
-=======
     if (!SignalStore.internal.newCallingUi) {
-      WindowUtil.setNavigationBarColor(this, ContextCompat.getColor(this, R.color.signal_dark_colorSurface))
-    }
->>>>>>> 98f4baa7
+      WindowUtil.setNavigationBarColor(this, ThemeUtil.getThemedColor(this, MaterialR.attr.colorSurface))
+    }
 
     if (!hasCameraPermission() && !hasAudioPermission()) {
       askCameraAudioPermissions {
@@ -474,13 +470,8 @@
 
   private fun initializeViewModel() {
     val orientation: Orientation = resolveOrientationFromContext()
-<<<<<<< HEAD
-    if (orientation == Orientation.PORTRAIT_BOTTOM_EDGE) {
+    if (orientation == Orientation.PORTRAIT_BOTTOM_EDGE && !SignalStore.internal.newCallingUi) {
       WindowUtil.setNavigationBarColor(this, ThemeUtil.getThemedColor(this, MaterialR.attr.colorSurfaceContainer))
-=======
-    if (orientation == Orientation.PORTRAIT_BOTTOM_EDGE && !SignalStore.internal.newCallingUi) {
-      WindowUtil.setNavigationBarColor(this, ContextCompat.getColor(this, R.color.signal_dark_colorSurface2))
->>>>>>> 98f4baa7
       WindowUtil.clearTranslucentNavigationBar(window)
     }
 
