package org.thoughtcrime.securesms.components.settings.app.data

import android.content.SharedPreferences
import androidx.lifecycle.LiveData
import androidx.lifecycle.ViewModel
import androidx.lifecycle.ViewModelProvider
import org.thoughtcrime.securesms.dependencies.ApplicationDependencies
import org.thoughtcrime.securesms.keyvalue.SignalStore
import org.thoughtcrime.securesms.mms.SentMediaQuality
import org.thoughtcrime.securesms.util.TextSecurePreferences
import org.thoughtcrime.securesms.util.livedata.Store
import org.thoughtcrime.securesms.webrtc.CallDataMode

class DataAndStorageSettingsViewModel(
  private val sharedPreferences: SharedPreferences,
  private val repository: DataAndStorageSettingsRepository
) : ViewModel() {

  private val store = Store(getState())

  val state: LiveData<DataAndStorageSettingsState> = store.stateLiveData

  fun refresh() {
    repository.getTotalStorageUse { totalStorageUse ->
      store.update { getState().copy(totalStorageUse = totalStorageUse) }
    }
  }

  fun setMobileAutoDownloadValues(resultSet: Set<String>) {
    sharedPreferences.edit().putStringSet(TextSecurePreferences.MEDIA_DOWNLOAD_MOBILE_PREF, resultSet).apply()
    getStateAndCopyStorageUsage()
  }

  fun setWifiAutoDownloadValues(resultSet: Set<String>) {
    sharedPreferences.edit().putStringSet(TextSecurePreferences.MEDIA_DOWNLOAD_WIFI_PREF, resultSet).apply()
    getStateAndCopyStorageUsage()
  }

  fun setRoamingAutoDownloadValues(resultSet: Set<String>) {
    sharedPreferences.edit().putStringSet(TextSecurePreferences.MEDIA_DOWNLOAD_ROAMING_PREF, resultSet).apply()
    getStateAndCopyStorageUsage()
  }

  fun setCallDataMode(callDataMode: CallDataMode) {
    SignalStore.settings().callDataMode = callDataMode
    ApplicationDependencies.getSignalCallManager().dataModeUpdate()
    getStateAndCopyStorageUsage()
  }

  fun setSentMediaQuality(sentMediaQuality: SentMediaQuality) {
    SignalStore.settings().sentMediaQuality = sentMediaQuality
    getStateAndCopyStorageUsage()
  }

  private fun getStateAndCopyStorageUsage() {
    store.update { getState().copy(totalStorageUse = it.totalStorageUse) }
  }

  private fun getState() = DataAndStorageSettingsState(
    totalStorageUse = 0,
    mobileAutoDownloadValues = TextSecurePreferences.getMobileMediaDownloadAllowed(
      ApplicationDependencies.getApplication()
    ),
    wifiAutoDownloadValues = TextSecurePreferences.getWifiMediaDownloadAllowed(
      ApplicationDependencies.getApplication()
    ),
    roamingAutoDownloadValues = TextSecurePreferences.getRoamingMediaDownloadAllowed(
      ApplicationDependencies.getApplication()
    ),
<<<<<<< HEAD
    callBandwidthMode = SignalStore.settings().callBandwidthMode,
=======
    callDataMode = SignalStore.settings().callDataMode,
    isProxyEnabled = SignalStore.proxy().isProxyEnabled,
>>>>>>> c9d298c4
    sentMediaQuality = SignalStore.settings().sentMediaQuality
  )

  class Factory(
    private val sharedPreferences: SharedPreferences,
    private val repository: DataAndStorageSettingsRepository
  ) :
    ViewModelProvider.Factory {
    override fun <T : ViewModel> create(modelClass: Class<T>): T {
      return requireNotNull(modelClass.cast(DataAndStorageSettingsViewModel(sharedPreferences, repository)))
    }
  }
}<|MERGE_RESOLUTION|>--- conflicted
+++ resolved
@@ -67,12 +67,7 @@
     roamingAutoDownloadValues = TextSecurePreferences.getRoamingMediaDownloadAllowed(
       ApplicationDependencies.getApplication()
     ),
-<<<<<<< HEAD
-    callBandwidthMode = SignalStore.settings().callBandwidthMode,
-=======
     callDataMode = SignalStore.settings().callDataMode,
-    isProxyEnabled = SignalStore.proxy().isProxyEnabled,
->>>>>>> c9d298c4
     sentMediaQuality = SignalStore.settings().sentMediaQuality
   )
 
