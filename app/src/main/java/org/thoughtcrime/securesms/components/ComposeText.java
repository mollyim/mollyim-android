package org.thoughtcrime.securesms.components;

import android.content.Context;
import android.content.res.Configuration;
import android.graphics.Canvas;
import android.os.Build;
import android.os.Bundle;
import android.text.Annotation;
import android.text.Editable;
import android.text.InputType;
import android.text.Spannable;
import android.text.SpannableString;
import android.text.SpannableStringBuilder;
import android.text.Spanned;
import android.text.TextUtils;
import android.text.TextUtils.TruncateAt;
import android.text.style.RelativeSizeSpan;
import android.util.AttributeSet;
import android.view.inputmethod.EditorInfo;
import android.view.inputmethod.InputConnection;

import androidx.annotation.NonNull;
import androidx.annotation.Nullable;
import androidx.core.content.ContextCompat;
import androidx.core.view.inputmethod.EditorInfoCompat;
import androidx.core.view.inputmethod.InputConnectionCompat;
import androidx.core.view.inputmethod.InputContentInfoCompat;

import org.signal.core.util.StringUtil;
import org.signal.core.util.logging.Log;
import org.thoughtcrime.securesms.R;
import org.thoughtcrime.securesms.components.emoji.EmojiEditText;
import org.thoughtcrime.securesms.components.mention.MentionAnnotation;
import org.thoughtcrime.securesms.components.mention.MentionDeleter;
import org.thoughtcrime.securesms.components.mention.MentionRendererDelegate;
import org.thoughtcrime.securesms.components.mention.MentionValidatorWatcher;
import org.thoughtcrime.securesms.conversation.MessageSendType;
import org.thoughtcrime.securesms.conversation.ui.inlinequery.InlineQuery;
import org.thoughtcrime.securesms.conversation.ui.inlinequery.InlineQueryChangedListener;
import org.thoughtcrime.securesms.conversation.ui.inlinequery.InlineQueryReplacement;
import org.thoughtcrime.securesms.database.model.Mention;
import org.thoughtcrime.securesms.keyvalue.SignalStore;
import org.thoughtcrime.securesms.recipients.RecipientId;
import org.thoughtcrime.securesms.util.TextSecurePreferences;

import java.util.List;
import java.util.Objects;
import java.util.concurrent.TimeUnit;
import java.util.regex.Matcher;
import java.util.regex.Pattern;

import static org.thoughtcrime.securesms.database.MentionUtil.MENTION_STARTER;

public class ComposeText extends EmojiEditText {

  private static final char EMOJI_STARTER       = ':';
  private static final long EMOJI_KEYWORD_DELAY = 1500;

  private static final Pattern TIME_PATTERN = Pattern.compile("^[0-9]{1,2}:[0-9]{1,2}$");

  private CharSequence            hint;
  private SpannableString         subHint;
  private MentionRendererDelegate mentionRendererDelegate;
  private MentionValidatorWatcher mentionValidatorWatcher;

  @Nullable private InputPanel.MediaListener      mediaListener;
  @Nullable private CursorPositionChangedListener cursorPositionChangedListener;
  @Nullable private InlineQueryChangedListener    inlineQueryChangedListener;

  private final Runnable keywordSearchRunnable = () -> {
    Editable text = getText();
    if (text != null && enoughToFilter(text, true)) {
      performFiltering(text, true);
    }
  };

  public ComposeText(Context context) {
    super(context);
    initialize();
  }

  public ComposeText(Context context, AttributeSet attrs) {
    super(context, attrs);
    initialize();
  }

  public ComposeText(Context context, AttributeSet attrs, int defStyleAttr) {
    super(context, attrs, defStyleAttr);
    initialize();
  }

  /**
   * Trims and returns text while preserving potential spans like {@link MentionAnnotation}.
   */
  public @NonNull CharSequence getTextTrimmed() {
    Editable text = getText();
    if (text == null) {
      return "";
    }
    return StringUtil.trimSequence(text);
  }

  @Override
  protected void onMeasure(int widthMeasureSpec, int heightMeasureSpec) {
    super.onMeasure(widthMeasureSpec, heightMeasureSpec);

    if (getLayout() != null && !TextUtils.isEmpty(hint)) {
      if (!TextUtils.isEmpty(subHint)) {
        setHintWithChecks(new SpannableStringBuilder().append(ellipsizeToWidth(hint))
                                                      .append("\n")
                                                      .append(ellipsizeToWidth(subHint)));
      } else {
        setHintWithChecks(ellipsizeToWidth(hint));
      }
      super.onMeasure(widthMeasureSpec, heightMeasureSpec);
    }
  }

  @Override
  protected void onSelectionChanged(int selectionStart, int selectionEnd) {
    super.onSelectionChanged(selectionStart, selectionEnd);

    if (getText() != null) {
      boolean selectionChanged = changeSelectionForPartialMentions(getText(), selectionStart, selectionEnd);
      if (selectionChanged) {
        return;
      }

      if (selectionStart == selectionEnd) {
        doAfterCursorChange(getText());
      } else {
        clearInlineQuery();
      }
    }

    if (cursorPositionChangedListener != null) {
      cursorPositionChangedListener.onCursorPositionChanged(selectionStart, selectionEnd);
    }
  }

  @Override
  protected void onDraw(Canvas canvas) {
    if (getText() != null && getLayout() != null) {
      int checkpoint = canvas.save();

      // Clip using same logic as TextView drawing
      int   maxScrollY = getLayout().getHeight() - getBottom() - getTop() - getCompoundPaddingBottom() - getCompoundPaddingTop();
      float clipLeft   = getCompoundPaddingLeft() + getScrollX();
      float clipTop    = (getScrollY() == 0) ? 0 : getExtendedPaddingTop() + getScrollY();
      float clipRight  = getRight() - getLeft() - getCompoundPaddingRight() + getScrollX();
      float clipBottom = getBottom() - getTop() + getScrollY() - ((getScrollY() == maxScrollY) ? 0 : getExtendedPaddingBottom());

      canvas.clipRect(clipLeft - 10, clipTop, clipRight + 10, clipBottom);
      canvas.translate(getTotalPaddingLeft(), getTotalPaddingTop());

      try {
        mentionRendererDelegate.draw(canvas, getText(), getLayout());
      } finally {
        canvas.restoreToCount(checkpoint);
      }
    }
    super.onDraw(canvas);
  }

  private CharSequence ellipsizeToWidth(CharSequence text) {
    return TextUtils.ellipsize(text,
                               getPaint(),
                               getWidth() - getPaddingLeft() - getPaddingRight(),
                               TruncateAt.END);
  }

  public void setHint(@NonNull String hint, @Nullable CharSequence subHint) {
    this.hint = hint;

    if (subHint != null) {
      this.subHint = new SpannableString(subHint);
      this.subHint.setSpan(new RelativeSizeSpan(0.5f), 0, subHint.length(), Spannable.SPAN_INCLUSIVE_INCLUSIVE);
    } else {
      this.subHint = null;
    }

    if (this.subHint != null) {
      setHintWithChecks(new SpannableStringBuilder().append(ellipsizeToWidth(this.hint))
                                                    .append("\n")
                                                    .append(ellipsizeToWidth(this.subHint)));
    } else {
      setHintWithChecks(ellipsizeToWidth(this.hint));
    }

    setHintWithChecks(hint);
  }

  public void appendInvite(String invite) {
    if (getText() == null) {
      return;
    }

    if (!TextUtils.isEmpty(getText()) && !getText().toString().equals(" ")) {
      append(" ");
    }

    append(invite);
    setSelection(getText().length());
  }

  public void setCursorPositionChangedListener(@Nullable CursorPositionChangedListener listener) {
    this.cursorPositionChangedListener = listener;
  }

  public void setInlineQueryChangedListener(@Nullable InlineQueryChangedListener listener) {
    this.inlineQueryChangedListener = listener;
  }

  public void setMentionValidator(@Nullable MentionValidatorWatcher.MentionValidator mentionValidator) {
    mentionValidatorWatcher.setMentionValidator(mentionValidator);
  }

  private boolean isLandscape() {
    return getResources().getConfiguration().orientation == Configuration.ORIENTATION_LANDSCAPE;
  }

  public void setMessageSendType(MessageSendType messageSendType) {
    final boolean useSystemEmoji = SignalStore.settings().isPreferSystemEmoji();

    int imeOptions = (getImeOptions() & ~EditorInfo.IME_MASK_ACTION) | EditorInfo.IME_ACTION_SEND;
    int inputType  = getInputType();

    if (isLandscape()) setImeActionLabel(getContext().getString(messageSendType.getComposeHintRes()), EditorInfo.IME_ACTION_SEND);
    else               setImeActionLabel(null, 0);

    if (useSystemEmoji) {
      inputType = (inputType & ~InputType.TYPE_MASK_VARIATION) | InputType.TYPE_TEXT_VARIATION_SHORT_MESSAGE;
    }

    setImeOptions(imeOptions);
    setHint(getContext().getString(messageSendType.getComposeHintRes()),
            messageSendType.getSimName() != null
                ? getContext().getString(R.string.conversation_activity__from_sim_name, messageSendType.getSimName())
                : null);
    setInputType(inputType);
  }

  @Override
  public InputConnection onCreateInputConnection(EditorInfo editorInfo) {
    InputConnection inputConnection = super.onCreateInputConnection(editorInfo);

    if (SignalStore.settings().isEnterKeySends()) {
      editorInfo.imeOptions &= ~EditorInfo.IME_FLAG_NO_ENTER_ACTION;
    }

<<<<<<< HEAD
    if (mediaListener == null)      return inputConnection;
    if (inputConnection == null)    return null;
=======
    if (Build.VERSION.SDK_INT < 21) {
      return inputConnection;
    }

    if (mediaListener == null) {
      return inputConnection;
    }

    if (inputConnection == null) {
      return null;
    }
>>>>>>> e379cf61

    EditorInfoCompat.setContentMimeTypes(editorInfo, new String[] { "image/jpeg", "image/png", "image/gif" });
    return InputConnectionCompat.createWrapper(inputConnection, editorInfo, new CommitContentListener(mediaListener));
  }

  public void setMediaListener(@Nullable InputPanel.MediaListener mediaListener) {
    this.mediaListener = mediaListener;
  }

  public boolean hasMentions() {
    Editable text = getText();
    if (text != null) {
      return !MentionAnnotation.getMentionAnnotations(text).isEmpty();
    }
    return false;
  }

  public @NonNull List<Mention> getMentions() {
    return MentionAnnotation.getMentionsFromAnnotations(getText());
  }

  private void initialize() {
    if (TextSecurePreferences.isIncognitoKeyboardEnabled(getContext())) {
      setImeOptions(getImeOptions() | 16777216);
    }

    mentionRendererDelegate = new MentionRendererDelegate(getContext(), ContextCompat.getColor(getContext(), R.color.conversation_mention_background_color));

    addTextChangedListener(new MentionDeleter());
    mentionValidatorWatcher = new MentionValidatorWatcher();
    addTextChangedListener(mentionValidatorWatcher);
  }

  private void setHintWithChecks(@Nullable CharSequence newHint) {
    if (getLayout() == null || Objects.equals(getHint(), newHint)) {
      return;
    }

    setHint(newHint);
  }

  private boolean changeSelectionForPartialMentions(@NonNull Spanned spanned, int selectionStart, int selectionEnd) {
    Annotation[] annotations = spanned.getSpans(0, spanned.length(), Annotation.class);
    for (Annotation annotation : annotations) {
      if (MentionAnnotation.isMentionAnnotation(annotation)) {
        int spanStart = spanned.getSpanStart(annotation);
        int spanEnd   = spanned.getSpanEnd(annotation);

        boolean startInMention = selectionStart > spanStart && selectionStart < spanEnd;
        boolean endInMention   = selectionEnd > spanStart && selectionEnd < spanEnd;

        if (startInMention || endInMention) {
          if (selectionStart == selectionEnd) {
            setSelection(spanEnd, spanEnd);
          } else {
            int newStart = startInMention ? spanStart : selectionStart;
            int newEnd   = endInMention ? spanEnd : selectionEnd;
            setSelection(newStart, newEnd);
          }
          return true;
        }
      }
    }
    return false;
  }

  private void doAfterCursorChange(@NonNull Editable text) {
    if (enoughToFilter(text, false)) {
      performFiltering(text, false);
    } else {
      clearInlineQuery();
    }
  }

  private void performFiltering(@NonNull Editable text, boolean keywordEmojiSearch) {
    int        end        = getSelectionEnd();
    QueryStart queryStart = findQueryStart(text, end, keywordEmojiSearch);
    int        start      = queryStart.index;
    String     query      = text.subSequence(start, end).toString();

    if (inlineQueryChangedListener != null) {
      if (queryStart.isMentionQuery) {
        inlineQueryChangedListener.onQueryChanged(new InlineQuery.Mention(query));
      } else {
        inlineQueryChangedListener.onQueryChanged(new InlineQuery.Emoji(query, keywordEmojiSearch));
      }
    }
  }

  private void clearInlineQuery() {
    if (inlineQueryChangedListener != null) {
      inlineQueryChangedListener.clearQuery();
    }
  }

  private boolean enoughToFilter(@NonNull Editable text, boolean keywordEmojiSearch) {
    int end = getSelectionEnd();
    if (end < 0) {
      return false;
    }
    return findQueryStart(text, end, keywordEmojiSearch).index != -1;
  }

  public void replaceTextWithMention(@NonNull String displayName, @NonNull RecipientId recipientId) {
    replaceText(createReplacementToken(displayName, recipientId), false);
  }

  public void replaceText(@NonNull InlineQueryReplacement replacement) {
    replaceText(replacement.toCharSequence(getContext()), replacement.isKeywordSearch());
  }

  private void replaceText(@NonNull CharSequence replacement, boolean keywordReplacement) {
    Editable text = getText();
    if (text == null) {
      return;
    }

    clearComposingText();

    int end   = getSelectionEnd();
    int start = findQueryStart(text, end, keywordReplacement).index - (keywordReplacement ? 0 : 1);

    text.replace(start, end, "");
    text.insert(start, replacement);
  }

  private @NonNull CharSequence createReplacementToken(@NonNull CharSequence text, @NonNull RecipientId recipientId) {
    SpannableStringBuilder builder = new SpannableStringBuilder().append(MENTION_STARTER);
    if (text instanceof Spanned) {
      SpannableString spannableString = new SpannableString(text + " ");
      TextUtils.copySpansFrom((Spanned) text, 0, text.length(), Object.class, spannableString, 0);
      builder.append(spannableString);
    } else {
      builder.append(text).append(" ");
    }

    builder.setSpan(MentionAnnotation.mentionAnnotationForRecipientId(recipientId), 0, builder.length() - 1, Spanned.SPAN_EXCLUSIVE_EXCLUSIVE);

    return builder;
  }

  private QueryStart findQueryStart(@NonNull CharSequence text, int inputCursorPosition, boolean keywordEmojiSearch) {
    if (keywordEmojiSearch) {
      int start = findQueryStart(text, inputCursorPosition, ' ');
      if (start == -1 && inputCursorPosition != 0) {
        start = 0;
      } else if (start == inputCursorPosition) {
        start = -1;
      }
      return new QueryStart(start, false);
    }

    QueryStart queryStart = new QueryStart(findQueryStart(text, inputCursorPosition, MENTION_STARTER), true);

    if (queryStart.index < 0) {
      queryStart = new QueryStart(findQueryStart(text, inputCursorPosition, EMOJI_STARTER), false);
    }

    return queryStart;
  }

  private int findQueryStart(@NonNull CharSequence text, int inputCursorPosition, char starter) {
    if (inputCursorPosition == 0) {
      return -1;
    }

    int delimiterSearchIndex = inputCursorPosition - 1;
    while (delimiterSearchIndex >= 0 && (text.charAt(delimiterSearchIndex) != starter && !Character.isWhitespace(text.charAt(delimiterSearchIndex)))) {
      delimiterSearchIndex--;
    }

    if (delimiterSearchIndex >= 0 && text.charAt(delimiterSearchIndex) == starter) {
      if (couldBeTimeEntry(text, delimiterSearchIndex)) {
        return -1;
      } else {
        return delimiterSearchIndex + 1;
      }
    }
    return -1;
  }

  /**
   * Return true if we think the user may be inputting a time.
   */
  private static boolean couldBeTimeEntry(@NonNull CharSequence text, int startIndex) {
    if (startIndex <= 0 || startIndex + 1 >= text.length()) {
      return false;
    }

    int startOfToken = startIndex;
    while (startOfToken > 0 && !Character.isWhitespace(text.charAt(startOfToken))) {
      startOfToken--;
    }
    startOfToken++;

    int endOfToken = startIndex;
    while (endOfToken < text.length() && !Character.isWhitespace(text.charAt(endOfToken))) {
      endOfToken++;
    }

    return TIME_PATTERN.matcher(text.subSequence(startOfToken, endOfToken)).find();
  }

  private static class CommitContentListener implements InputConnectionCompat.OnCommitContentListener {

    private static final String TAG = Log.tag(CommitContentListener.class);

    private final InputPanel.MediaListener mediaListener;

    private CommitContentListener(@NonNull InputPanel.MediaListener mediaListener) {
      this.mediaListener = mediaListener;
    }

    @Override
    public boolean onCommitContent(InputContentInfoCompat inputContentInfo, int flags, Bundle opts) {
      if (Build.VERSION.SDK_INT >= 25 && (flags & InputConnectionCompat.INPUT_CONTENT_GRANT_READ_URI_PERMISSION) != 0) {
        try {
          inputContentInfo.requestPermission();
        } catch (Exception e) {
          Log.w(TAG, e);
          return false;
        }
      }

      if (inputContentInfo.getDescription().getMimeTypeCount() > 0) {
        mediaListener.onMediaSelected(inputContentInfo.getContentUri(),
                                      inputContentInfo.getDescription().getMimeType(0));

        return true;
      }

      return false;
    }
  }

  private static class QueryStart {
    public int     index;
    public boolean isMentionQuery;

    public QueryStart(int index, boolean isMentionQuery) {
      this.index          = index;
      this.isMentionQuery = isMentionQuery;
    }
  }

  public interface CursorPositionChangedListener {
    void onCursorPositionChanged(int start, int end);
  }

}<|MERGE_RESOLUTION|>--- conflicted
+++ resolved
@@ -248,10 +248,6 @@
       editorInfo.imeOptions &= ~EditorInfo.IME_FLAG_NO_ENTER_ACTION;
     }
 
-<<<<<<< HEAD
-    if (mediaListener == null)      return inputConnection;
-    if (inputConnection == null)    return null;
-=======
     if (Build.VERSION.SDK_INT < 21) {
       return inputConnection;
     }
@@ -263,7 +259,6 @@
     if (inputConnection == null) {
       return null;
     }
->>>>>>> e379cf61
 
     EditorInfoCompat.setContentMimeTypes(editorInfo, new String[] { "image/jpeg", "image/png", "image/gif" });
     return InputConnectionCompat.createWrapper(inputConnection, editorInfo, new CommitContentListener(mediaListener));
