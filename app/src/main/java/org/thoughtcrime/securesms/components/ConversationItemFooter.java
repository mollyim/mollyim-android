--- conflicted
+++ resolved
@@ -1,8 +1,6 @@
 package org.thoughtcrime.securesms.components;
 
-import android.Manifest;
 import android.animation.Animator;
-import android.annotation.SuppressLint;
 import android.content.Context;
 import android.content.res.TypedArray;
 import android.graphics.PorterDuff;
@@ -34,7 +32,6 @@
 import org.thoughtcrime.securesms.database.model.MessageRecord;
 import org.thoughtcrime.securesms.database.model.MmsMessageRecord;
 import org.thoughtcrime.securesms.dependencies.AppDependencies;
-import org.thoughtcrime.securesms.permissions.Permissions;
 import org.thoughtcrime.securesms.recipients.Recipient;
 import org.thoughtcrime.securesms.util.DateUtils;
 import org.thoughtcrime.securesms.util.MessageRecordUtil;
@@ -354,13 +351,8 @@
                                     messageRecord.getExpiresIn());
         timerView.startAnimation();
 
-<<<<<<< HEAD
         if (timerView.isExpired()) {
-          ApplicationDependencies.getExpiringMessageManager().checkSchedule();
-=======
-        if (messageRecord.getExpireStarted() + messageRecord.getExpiresIn() <= System.currentTimeMillis()) {
           AppDependencies.getExpiringMessageManager().checkSchedule();
->>>>>>> 26bd59c3
         }
       } else if (!messageRecord.isOutgoing() && !messageRecord.isMediaPending()) {
         SignalExecutors.BOUNDED.execute(() -> {
@@ -368,11 +360,7 @@
           long    now = System.currentTimeMillis();
 
           SignalDatabase.messages().markExpireStarted(id, now);
-<<<<<<< HEAD
-          ApplicationDependencies.getExpiringMessageManager().scheduleDeletion(id, true, now, messageRecord.getExpiresIn());
-=======
-          AppDependencies.getExpiringMessageManager().scheduleDeletion(id, mms, now, messageRecord.getExpiresIn());
->>>>>>> 26bd59c3
+          AppDependencies.getExpiringMessageManager().scheduleDeletion(id, true, now, messageRecord.getExpiresIn());
         });
       }
     } else {
