package org.thoughtcrime.securesms.components.settings.app.account

import android.content.DialogInterface
import android.content.Intent
import android.widget.Toast
import androidx.core.content.ContextCompat
import androidx.lifecycle.ViewModelProvider
import androidx.navigation.Navigation
import com.google.android.material.button.MaterialButton
import com.google.android.material.dialog.MaterialAlertDialogBuilder
import com.google.android.material.snackbar.Snackbar
import org.thoughtcrime.securesms.R
import org.thoughtcrime.securesms.components.settings.DSLConfiguration
import org.thoughtcrime.securesms.components.settings.DSLSettingsFragment
import org.thoughtcrime.securesms.components.settings.DSLSettingsText
import org.thoughtcrime.securesms.components.settings.configure
import org.thoughtcrime.securesms.dependencies.ApplicationDependencies
import org.thoughtcrime.securesms.keyvalue.SignalStore
<<<<<<< HEAD
import org.thoughtcrime.securesms.lock.v2.CreateKbsPinActivity
=======
import org.thoughtcrime.securesms.lock.v2.CreateSvrPinActivity
import org.thoughtcrime.securesms.lock.v2.PinKeyboardType
import org.thoughtcrime.securesms.lock.v2.SvrConstants
>>>>>>> c82ed473
import org.thoughtcrime.securesms.pin.RegistrationLockV2Dialog
import org.thoughtcrime.securesms.registration.RegistrationNavigationActivity
import org.thoughtcrime.securesms.util.PlayStoreUtil
import org.thoughtcrime.securesms.util.ServiceUtil
import org.thoughtcrime.securesms.util.adapter.mapping.MappingAdapter
import org.thoughtcrime.securesms.util.navigation.safeNavigate

class AccountSettingsFragment : DSLSettingsFragment(R.string.AccountSettingsFragment__account) {

  lateinit var viewModel: AccountSettingsViewModel

  override fun onActivityResult(requestCode: Int, resultCode: Int, data: Intent?) {
    if (requestCode == CreateSvrPinActivity.REQUEST_NEW_PIN && resultCode == CreateSvrPinActivity.RESULT_OK) {
      Snackbar.make(requireView(), R.string.ConfirmKbsPinFragment__pin_created, Snackbar.LENGTH_LONG).show()
    }
  }

  override fun onResume() {
    super.onResume()
    viewModel.refreshState()
  }

  override fun bindAdapter(adapter: MappingAdapter) {
    viewModel = ViewModelProvider(this)[AccountSettingsViewModel::class.java]

    viewModel.state.observe(viewLifecycleOwner) { state ->
      adapter.submitList(getConfiguration(state).toMappingModelList())
    }
  }

  private fun getConfiguration(state: AccountSettingsState): DSLConfiguration {
    return configure {
      sectionHeaderPref(R.string.preferences_app_protection__signal_pin)

      @Suppress("DEPRECATION")
      clickPref(
        title = DSLSettingsText.from(if (state.hasPin) R.string.preferences_app_protection__change_your_pin else R.string.preferences_app_protection__create_a_pin),
        isEnabled = state.isDeprecatedOrUnregistered(),
        onClick = {
          if (state.hasPin) {
            startActivityForResult(CreateSvrPinActivity.getIntentForPinChangeFromSettings(requireContext()), CreateSvrPinActivity.REQUEST_NEW_PIN)
          } else {
            startActivityForResult(CreateSvrPinActivity.getIntentForPinCreate(requireContext()), CreateSvrPinActivity.REQUEST_NEW_PIN)
          }
        }
      )

      switchPref(
        title = DSLSettingsText.from(R.string.preferences_app_protection__pin_reminders),
        summary = DSLSettingsText.from(R.string.AccountSettingsFragment__youll_be_asked_less_frequently),
        isChecked = state.hasPin && state.pinRemindersEnabled,
        isEnabled = state.hasPin && state.isDeprecatedOrUnregistered(),
        onClick = {
          setPinRemindersEnabled(!state.pinRemindersEnabled)
        }
      )

      switchPref(
        title = DSLSettingsText.from(R.string.preferences_app_protection__registration_lock),
        summary = DSLSettingsText.from(R.string.AccountSettingsFragment__require_your_signal_pin),
        isChecked = state.registrationLockEnabled,
        isEnabled = state.hasPin && state.isDeprecatedOrUnregistered(),
        onClick = {
          setRegistrationLockEnabled(!state.registrationLockEnabled)
        }
      )

      clickPref(
        title = DSLSettingsText.from(R.string.preferences__advanced_pin_settings),
        isEnabled = state.isDeprecatedOrUnregistered(),
        onClick = {
          Navigation.findNavController(requireView()).safeNavigate(R.id.action_accountSettingsFragment_to_advancedPinSettingsActivity)
        }
      )

      dividerPref()

      sectionHeaderPref(R.string.AccountSettingsFragment__account)

      if (SignalStore.account().isRegistered) {
        clickPref(
          title = DSLSettingsText.from(R.string.AccountSettingsFragment__change_phone_number),
          isEnabled = state.isDeprecatedOrUnregistered(),
          onClick = {
            Navigation.findNavController(requireView()).safeNavigate(R.id.action_accountSettingsFragment_to_changePhoneNumberFragment)
          }
        )
      }

      clickPref(
        title = DSLSettingsText.from(R.string.preferences_chats__transfer_account),
        summary = DSLSettingsText.from(R.string.preferences_chats__transfer_account_to_a_new_android_device),
        isEnabled = state.isDeprecatedOrUnregistered(),
        onClick = {
          Navigation.findNavController(requireView()).safeNavigate(R.id.action_accountSettingsFragment_to_oldDeviceTransferActivity)
        }
      )

      clickPref(
        title = DSLSettingsText.from(R.string.AccountSettingsFragment__request_account_data),
        isEnabled = state.isDeprecatedOrUnregistered(),
        onClick = {
          Navigation.findNavController(requireView()).safeNavigate(R.id.action_accountSettingsFragment_to_exportAccountFragment)
        }
      )

      if (!state.isDeprecatedOrUnregistered()) {
        if (state.clientDeprecated) {
          clickPref(
            title = DSLSettingsText.from(R.string.preferences_account_update_signal),
            onClick = {
              PlayStoreUtil.openPlayStoreOrOurApkDownloadPage(requireContext())
            }
          )
        } else if (state.userUnregistered) {
          clickPref(
            title = DSLSettingsText.from(R.string.preferences_account_reregister),
            onClick = {
              startActivity(RegistrationNavigationActivity.newIntentForReRegistration(requireContext()))
            }
          )
        }

        clickPref(
          title = DSLSettingsText.from(R.string.preferences_account_delete_all_data, ContextCompat.getColor(requireContext(), R.color.signal_alert_primary)),
          onClick = {
            MaterialAlertDialogBuilder(requireContext())
              .setTitle(R.string.preferences_account_delete_all_data_confirmation_title)
              .setMessage(R.string.preferences_account_delete_all_data_confirmation_message)
              .setPositiveButton(R.string.preferences_account_delete_all_data_confirmation_proceed) { _: DialogInterface, _: Int ->
                if (!ServiceUtil.getActivityManager(ApplicationDependencies.getApplication()).clearApplicationUserData()) {
                  Toast.makeText(requireContext(), R.string.preferences_account_delete_all_data_failed, Toast.LENGTH_LONG).show()
                }
              }
              .setNegativeButton(R.string.preferences_account_delete_all_data_confirmation_cancel, null)
              .show()
          }
        )
      }

      clickPref(
        title = DSLSettingsText.from(R.string.preferences__delete_account, ContextCompat.getColor(requireContext(), if (state.isDeprecatedOrUnregistered()) R.color.signal_alert_primary else R.color.signal_alert_primary_50)),
        isEnabled = state.isDeprecatedOrUnregistered(),
        onClick = {
          Navigation.findNavController(requireView()).safeNavigate(R.id.action_accountSettingsFragment_to_deleteAccountFragment)
        }
      )
    }
  }

  private fun setRegistrationLockEnabled(enabled: Boolean) {
    if (enabled) {
      RegistrationLockV2Dialog.showEnableDialog(requireContext()) { viewModel.refreshState() }
    } else {
      RegistrationLockV2Dialog.showDisableDialog(requireContext()) { viewModel.refreshState() }
    }
  }

  private fun setPinRemindersEnabled(enabled: Boolean) {
<<<<<<< HEAD
    SignalStore.pinValues().setPinRemindersEnabled(enabled)
    viewModel.refreshState()
=======
    if (!enabled) {
      val context: Context = requireContext()
      val metrics: DisplayMetrics = resources.displayMetrics

      val dialog: AlertDialog = MaterialAlertDialogBuilder(context)
        .setView(R.layout.pin_disable_reminders_dialog)
        .setOnDismissListener { viewModel.refreshState() }
        .create()

      dialog.show()
      dialog.window!!.setLayout((metrics.widthPixels * .80).toInt(), ViewGroup.LayoutParams.WRAP_CONTENT)

      val pinEditText = DialogCompat.requireViewById(dialog, R.id.reminder_disable_pin) as EditText
      val statusText = DialogCompat.requireViewById(dialog, R.id.reminder_disable_status) as TextView
      val cancelButton = DialogCompat.requireViewById(dialog, R.id.reminder_disable_cancel)
      val turnOffButton = DialogCompat.requireViewById(dialog, R.id.reminder_disable_turn_off)
      val changeKeyboard = DialogCompat.requireViewById(dialog, R.id.reminder_change_keyboard) as MaterialButton

      changeKeyboard.setOnClickListener {
        if (pinEditText.inputType and InputType.TYPE_CLASS_NUMBER == 0) {
          pinEditText.inputType = InputType.TYPE_CLASS_NUMBER or InputType.TYPE_NUMBER_VARIATION_PASSWORD
          changeKeyboard.setIconResource(PinKeyboardType.ALPHA_NUMERIC.iconResource)
        } else {
          pinEditText.inputType = InputType.TYPE_CLASS_TEXT or InputType.TYPE_TEXT_VARIATION_PASSWORD
          changeKeyboard.setIconResource(PinKeyboardType.NUMERIC.iconResource)
        }
        pinEditText.typeface = Typeface.DEFAULT
      }

      pinEditText.post {
        ViewUtil.focusAndShowKeyboard(pinEditText)
      }

      ViewCompat.setAutofillHints(pinEditText, HintConstants.AUTOFILL_HINT_PASSWORD)

      when (SignalStore.pinValues().keyboardType) {
        PinKeyboardType.NUMERIC -> {
          pinEditText.inputType = InputType.TYPE_CLASS_NUMBER or InputType.TYPE_NUMBER_VARIATION_PASSWORD
          changeKeyboard.setIconResource(PinKeyboardType.ALPHA_NUMERIC.iconResource)
        }
        PinKeyboardType.ALPHA_NUMERIC -> {
          pinEditText.inputType = InputType.TYPE_CLASS_TEXT or InputType.TYPE_TEXT_VARIATION_PASSWORD
          changeKeyboard.setIconResource(PinKeyboardType.NUMERIC.iconResource)
        }
      }

      pinEditText.addTextChangedListener(object : SimpleTextWatcher() {
        override fun onTextChanged(text: String) {
          turnOffButton.isEnabled = text.length >= SvrConstants.MINIMUM_PIN_LENGTH
        }
      })

      pinEditText.typeface = Typeface.DEFAULT
      turnOffButton.setOnClickListener {
        val pin = pinEditText.text.toString()
        val correct = PinHashUtil.verifyLocalPinHash(SignalStore.svr().localPinHash!!, pin)
        if (correct) {
          SignalStore.pinValues().setPinRemindersEnabled(false)
          viewModel.refreshState()
          dialog.dismiss()
        } else {
          statusText.setText(R.string.preferences_app_protection__incorrect_pin_try_again)
        }
      }

      cancelButton.setOnClickListener { dialog.dismiss() }
    } else {
      SignalStore.pinValues().setPinRemindersEnabled(true)
      viewModel.refreshState()
    }
>>>>>>> c82ed473
  }
}<|MERGE_RESOLUTION|>--- conflicted
+++ resolved
@@ -16,13 +16,7 @@
 import org.thoughtcrime.securesms.components.settings.configure
 import org.thoughtcrime.securesms.dependencies.ApplicationDependencies
 import org.thoughtcrime.securesms.keyvalue.SignalStore
-<<<<<<< HEAD
-import org.thoughtcrime.securesms.lock.v2.CreateKbsPinActivity
-=======
 import org.thoughtcrime.securesms.lock.v2.CreateSvrPinActivity
-import org.thoughtcrime.securesms.lock.v2.PinKeyboardType
-import org.thoughtcrime.securesms.lock.v2.SvrConstants
->>>>>>> c82ed473
 import org.thoughtcrime.securesms.pin.RegistrationLockV2Dialog
 import org.thoughtcrime.securesms.registration.RegistrationNavigationActivity
 import org.thoughtcrime.securesms.util.PlayStoreUtil
@@ -182,80 +176,7 @@
   }
 
   private fun setPinRemindersEnabled(enabled: Boolean) {
-<<<<<<< HEAD
     SignalStore.pinValues().setPinRemindersEnabled(enabled)
     viewModel.refreshState()
-=======
-    if (!enabled) {
-      val context: Context = requireContext()
-      val metrics: DisplayMetrics = resources.displayMetrics
-
-      val dialog: AlertDialog = MaterialAlertDialogBuilder(context)
-        .setView(R.layout.pin_disable_reminders_dialog)
-        .setOnDismissListener { viewModel.refreshState() }
-        .create()
-
-      dialog.show()
-      dialog.window!!.setLayout((metrics.widthPixels * .80).toInt(), ViewGroup.LayoutParams.WRAP_CONTENT)
-
-      val pinEditText = DialogCompat.requireViewById(dialog, R.id.reminder_disable_pin) as EditText
-      val statusText = DialogCompat.requireViewById(dialog, R.id.reminder_disable_status) as TextView
-      val cancelButton = DialogCompat.requireViewById(dialog, R.id.reminder_disable_cancel)
-      val turnOffButton = DialogCompat.requireViewById(dialog, R.id.reminder_disable_turn_off)
-      val changeKeyboard = DialogCompat.requireViewById(dialog, R.id.reminder_change_keyboard) as MaterialButton
-
-      changeKeyboard.setOnClickListener {
-        if (pinEditText.inputType and InputType.TYPE_CLASS_NUMBER == 0) {
-          pinEditText.inputType = InputType.TYPE_CLASS_NUMBER or InputType.TYPE_NUMBER_VARIATION_PASSWORD
-          changeKeyboard.setIconResource(PinKeyboardType.ALPHA_NUMERIC.iconResource)
-        } else {
-          pinEditText.inputType = InputType.TYPE_CLASS_TEXT or InputType.TYPE_TEXT_VARIATION_PASSWORD
-          changeKeyboard.setIconResource(PinKeyboardType.NUMERIC.iconResource)
-        }
-        pinEditText.typeface = Typeface.DEFAULT
-      }
-
-      pinEditText.post {
-        ViewUtil.focusAndShowKeyboard(pinEditText)
-      }
-
-      ViewCompat.setAutofillHints(pinEditText, HintConstants.AUTOFILL_HINT_PASSWORD)
-
-      when (SignalStore.pinValues().keyboardType) {
-        PinKeyboardType.NUMERIC -> {
-          pinEditText.inputType = InputType.TYPE_CLASS_NUMBER or InputType.TYPE_NUMBER_VARIATION_PASSWORD
-          changeKeyboard.setIconResource(PinKeyboardType.ALPHA_NUMERIC.iconResource)
-        }
-        PinKeyboardType.ALPHA_NUMERIC -> {
-          pinEditText.inputType = InputType.TYPE_CLASS_TEXT or InputType.TYPE_TEXT_VARIATION_PASSWORD
-          changeKeyboard.setIconResource(PinKeyboardType.NUMERIC.iconResource)
-        }
-      }
-
-      pinEditText.addTextChangedListener(object : SimpleTextWatcher() {
-        override fun onTextChanged(text: String) {
-          turnOffButton.isEnabled = text.length >= SvrConstants.MINIMUM_PIN_LENGTH
-        }
-      })
-
-      pinEditText.typeface = Typeface.DEFAULT
-      turnOffButton.setOnClickListener {
-        val pin = pinEditText.text.toString()
-        val correct = PinHashUtil.verifyLocalPinHash(SignalStore.svr().localPinHash!!, pin)
-        if (correct) {
-          SignalStore.pinValues().setPinRemindersEnabled(false)
-          viewModel.refreshState()
-          dialog.dismiss()
-        } else {
-          statusText.setText(R.string.preferences_app_protection__incorrect_pin_try_again)
-        }
-      }
-
-      cancelButton.setOnClickListener { dialog.dismiss() }
-    } else {
-      SignalStore.pinValues().setPinRemindersEnabled(true)
-      viewModel.refreshState()
-    }
->>>>>>> c82ed473
   }
 }