--- conflicted
+++ resolved
@@ -1,17 +1,14 @@
 package org.thoughtcrime.securesms.components.settings.app.account
 
-<<<<<<< HEAD
-import android.content.DialogInterface
-=======
 import android.content.Context
->>>>>>> 98f4baa7
 import android.content.Intent
+import android.graphics.Typeface
+import android.text.InputType
+import android.util.DisplayMetrics
+import android.view.ViewGroup
+import android.widget.EditText
+import android.widget.TextView
 import android.widget.Toast
-<<<<<<< HEAD
-import androidx.core.content.ContextCompat
-import androidx.lifecycle.ViewModelProvider
-import androidx.navigation.Navigation
-=======
 import androidx.annotation.ColorRes
 import androidx.annotation.StringRes
 import androidx.annotation.VisibleForTesting
@@ -39,7 +36,6 @@
 import androidx.lifecycle.compose.collectAsStateWithLifecycle
 import androidx.navigation.fragment.findNavController
 import com.google.android.material.button.MaterialButton
->>>>>>> 98f4baa7
 import com.google.android.material.dialog.MaterialAlertDialogBuilder
 import com.google.android.material.snackbar.Snackbar
 import org.signal.core.ui.compose.Dialogs
@@ -50,28 +46,20 @@
 import org.signal.core.ui.compose.SignalPreview
 import org.signal.core.ui.compose.Texts
 import org.thoughtcrime.securesms.R
-<<<<<<< HEAD
-import org.thoughtcrime.securesms.components.settings.DSLConfiguration
-import org.thoughtcrime.securesms.components.settings.DSLSettingsFragment
-import org.thoughtcrime.securesms.components.settings.DSLSettingsText
-import org.thoughtcrime.securesms.components.settings.configure
-=======
 import org.thoughtcrime.securesms.compose.ComposeFragment
 import org.thoughtcrime.securesms.contactshare.SimpleTextWatcher
->>>>>>> 98f4baa7
 import org.thoughtcrime.securesms.dependencies.AppDependencies
 import org.thoughtcrime.securesms.keyvalue.SignalStore
 import org.thoughtcrime.securesms.lock.v2.CreateSvrPinActivity
+import org.thoughtcrime.securesms.lock.v2.PinKeyboardType
+import org.thoughtcrime.securesms.lock.v2.SvrConstants
 import org.thoughtcrime.securesms.pin.RegistrationLockV2Dialog
 import org.thoughtcrime.securesms.registration.ui.RegistrationActivity
 import org.thoughtcrime.securesms.util.PlayStoreUtil
 import org.thoughtcrime.securesms.util.ServiceUtil
-<<<<<<< HEAD
-import org.thoughtcrime.securesms.util.adapter.mapping.MappingAdapter
-=======
 import org.thoughtcrime.securesms.util.ViewUtil
->>>>>>> 98f4baa7
 import org.thoughtcrime.securesms.util.navigation.safeNavigate
+import org.whispersystems.signalservice.api.kbs.PinHashUtil
 
 class AccountSettingsFragment : ComposeFragment() {
 
@@ -93,142 +81,10 @@
     val state by viewModel.state.collectAsStateWithLifecycle()
     val callbacks = remember { Callbacks() }
 
-<<<<<<< HEAD
-    viewModel.state.observe(viewLifecycleOwner) { state ->
-      adapter.submitList(getConfiguration(state).toMappingModelList())
-    }
-  }
-
-  private fun getConfiguration(state: AccountSettingsState): DSLConfiguration {
-    return configure {
-      sectionHeaderPref(R.string.preferences_app_protection__signal_pin)
-
-      if (state.isLinkedDevice) {
-        textPref(
-          summary = DSLSettingsText.from(R.string.AccountSettingsFragment_pin_settings_cannot_be_changed_from_a_linked_device)
-        )
-      } else {
-        @Suppress("DEPRECATION")
-        clickPref(
-          title = DSLSettingsText.from(if (state.hasPin || state.hasRestoredAep) R.string.preferences_app_protection__change_your_pin else R.string.preferences_app_protection__create_a_pin),
-          isEnabled = state.isNotDeprecatedOrUnregistered(),
-          onClick = {
-            if (state.hasPin) {
-              startActivityForResult(CreateSvrPinActivity.getIntentForPinChangeFromSettings(requireContext()), CreateSvrPinActivity.REQUEST_NEW_PIN)
-            } else {
-              startActivityForResult(CreateSvrPinActivity.getIntentForPinCreate(requireContext()), CreateSvrPinActivity.REQUEST_NEW_PIN)
-            }
-          }
-        )
-
-        switchPref(
-          title = DSLSettingsText.from(R.string.preferences_app_protection__pin_reminders),
-          summary = DSLSettingsText.from(R.string.AccountSettingsFragment__youll_be_asked_less_frequently),
-          isChecked = state.hasPin && state.pinRemindersEnabled,
-          isEnabled = state.hasPin && state.isNotDeprecatedOrUnregistered(),
-          onClick = {
-            setPinRemindersEnabled(!state.pinRemindersEnabled)
-          }
-        )
-
-        switchPref(
-          title = DSLSettingsText.from(R.string.preferences_app_protection__registration_lock),
-          summary = DSLSettingsText.from(R.string.AccountSettingsFragment__require_your_signal_pin),
-          isChecked = state.registrationLockEnabled,
-          isEnabled = state.hasPin && state.isNotDeprecatedOrUnregistered(),
-          onClick = {
-            setRegistrationLockEnabled(!state.registrationLockEnabled)
-          }
-        )
-
-        clickPref(
-          title = DSLSettingsText.from(R.string.preferences__advanced_pin_settings),
-          isEnabled = state.isNotDeprecatedOrUnregistered(),
-          onClick = {
-            Navigation.findNavController(requireView()).safeNavigate(R.id.action_accountSettingsFragment_to_advancedPinSettingsActivity)
-          }
-        )
-      }
-
-      dividerPref()
-
-      sectionHeaderPref(R.string.AccountSettingsFragment__account)
-
-      if (SignalStore.account.isRegistered) {
-        clickPref(
-          title = DSLSettingsText.from(R.string.AccountSettingsFragment__change_phone_number),
-          isEnabled = state.isNotDeprecatedOrUnregistered() && !state.isLinkedDevice,
-          onClick = {
-            Navigation.findNavController(requireView()).safeNavigate(R.id.action_accountSettingsFragment_to_changePhoneNumberFragment)
-          }
-        )
-      }
-
-      clickPref(
-        title = DSLSettingsText.from(R.string.preferences_chats__transfer_account),
-        summary = DSLSettingsText.from(R.string.preferences_chats__transfer_account_to_a_new_android_device),
-        isEnabled = (state.canTransferWhileUnregistered || state.isNotDeprecatedOrUnregistered()) && !state.isLinkedDevice,
-        onClick = {
-          Navigation.findNavController(requireView()).safeNavigate(R.id.action_accountSettingsFragment_to_oldDeviceTransferActivity)
-        }
-      )
-
-      clickPref(
-        title = DSLSettingsText.from(R.string.AccountSettingsFragment__request_account_data),
-        isEnabled = state.isNotDeprecatedOrUnregistered(),
-        onClick = {
-          Navigation.findNavController(requireView()).safeNavigate(R.id.action_accountSettingsFragment_to_exportAccountFragment)
-        }
-      )
-
-      if (!state.isNotDeprecatedOrUnregistered()) {
-        if (state.clientDeprecated) {
-          clickPref(
-            title = DSLSettingsText.from(R.string.preferences_account_update_signal),
-            onClick = {
-              PlayStoreUtil.openPlayStoreOrOurApkDownloadPage(requireContext())
-            }
-          )
-        } else if (state.userUnregistered) {
-          clickPref(
-            title = DSLSettingsText.from(R.string.preferences_account_reregister),
-            onClick = {
-              startActivity(RegistrationActivity.newIntentForReRegistration(requireContext()))
-            }
-          )
-        }
-
-        clickPref(
-          title = DSLSettingsText.from(R.string.preferences_account_delete_all_data, ContextCompat.getColor(requireContext(), R.color.signal_alert_primary)),
-          onClick = {
-            MaterialAlertDialogBuilder(requireContext())
-              .setTitle(R.string.preferences_account_delete_all_data_confirmation_title)
-              .setMessage(R.string.preferences_account_delete_all_data_confirmation_message)
-              .setPositiveButton(R.string.preferences_account_delete_all_data_confirmation_proceed) { _: DialogInterface, _: Int ->
-                if (!ServiceUtil.getActivityManager(AppDependencies.application).clearApplicationUserData()) {
-                  Toast.makeText(requireContext(), R.string.preferences_account_delete_all_data_failed, Toast.LENGTH_LONG).show()
-                }
-              }
-              .setNegativeButton(R.string.preferences_account_delete_all_data_confirmation_cancel, null)
-              .show()
-          }
-        )
-      }
-
-      clickPref(
-        title = DSLSettingsText.from(R.string.preferences__delete_account, ContextCompat.getColor(requireContext(), if (state.isNotDeprecatedOrUnregistered()) R.color.signal_alert_primary else R.color.signal_alert_primary_50)),
-        isEnabled = state.isNotDeprecatedOrUnregistered(),
-        onClick = {
-          Navigation.findNavController(requireView()).safeNavigate(R.id.action_accountSettingsFragment_to_deleteAccountFragment)
-        }
-      )
-    }
-=======
     AccountSettingsScreen(
       state = state,
       callbacks = callbacks
     )
->>>>>>> 98f4baa7
   }
 
   private fun setRegistrationLockEnabled(enabled: Boolean) {
@@ -240,10 +96,6 @@
   }
 
   private fun setPinRemindersEnabled(enabled: Boolean) {
-<<<<<<< HEAD
-    SignalStore.pin.setPinRemindersEnabled(enabled)
-    viewModel.refreshState()
-=======
     if (!enabled) {
       val context: Context = requireContext()
       val metrics: DisplayMetrics = resources.displayMetrics
@@ -315,7 +167,6 @@
       SignalStore.pin.setPinRemindersEnabled(true)
       viewModel.refreshState()
     }
->>>>>>> 98f4baa7
   }
 
   private inner class Callbacks : AccountSettingsScreenCallbacks {
