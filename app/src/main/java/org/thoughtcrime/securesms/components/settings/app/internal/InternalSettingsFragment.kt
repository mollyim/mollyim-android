package org.thoughtcrime.securesms.components.settings.app.internal

import android.content.ClipData
import android.content.ClipboardManager
import android.content.Context
import android.content.DialogInterface
import android.widget.Toast
import androidx.lifecycle.ViewModelProvider
import com.google.android.material.dialog.MaterialAlertDialogBuilder
import org.signal.core.util.AppUtil
import org.signal.core.util.concurrent.SignalExecutors
import org.signal.core.util.concurrent.SimpleTask
import org.signal.ringrtc.CallManager
import org.thoughtcrime.securesms.BuildConfig
import org.thoughtcrime.securesms.R
import org.thoughtcrime.securesms.components.settings.DSLConfiguration
import org.thoughtcrime.securesms.components.settings.DSLSettingsAdapter
import org.thoughtcrime.securesms.components.settings.DSLSettingsFragment
import org.thoughtcrime.securesms.components.settings.DSLSettingsText
import org.thoughtcrime.securesms.components.settings.configure
import org.thoughtcrime.securesms.database.LocalMetricsDatabase
import org.thoughtcrime.securesms.database.LogDatabase
import org.thoughtcrime.securesms.database.SignalDatabase
import org.thoughtcrime.securesms.dependencies.ApplicationDependencies
import org.thoughtcrime.securesms.jobmanager.JobTracker
import org.thoughtcrime.securesms.jobs.DownloadLatestEmojiDataJob
import org.thoughtcrime.securesms.jobs.EmojiSearchIndexDownloadJob
import org.thoughtcrime.securesms.jobs.RefreshAttributesJob
import org.thoughtcrime.securesms.jobs.RefreshOwnProfileJob
import org.thoughtcrime.securesms.jobs.RemoteConfigRefreshJob
import org.thoughtcrime.securesms.jobs.RetrieveReleaseChannelJob
import org.thoughtcrime.securesms.jobs.RotateProfileKeyJob
import org.thoughtcrime.securesms.jobs.StorageForcePushJob
import org.thoughtcrime.securesms.keyvalue.SignalStore
import org.thoughtcrime.securesms.payments.DataExportUtil
import org.thoughtcrime.securesms.storage.StorageSyncHelper
import org.thoughtcrime.securesms.util.ConversationUtil
import java.util.Optional
import java.util.concurrent.TimeUnit
import kotlin.math.max

class InternalSettingsFragment : DSLSettingsFragment(R.string.preferences__internal_preferences) {

  private lateinit var viewModel: InternalSettingsViewModel

  override fun bindAdapter(adapter: DSLSettingsAdapter) {
    val repository = InternalSettingsRepository(requireContext())
    val factory = InternalSettingsViewModel.Factory(repository)
    viewModel = ViewModelProvider(this, factory)[InternalSettingsViewModel::class.java]

    viewModel.state.observe(viewLifecycleOwner) {
      adapter.submitList(getConfiguration(it).toMappingModelList())
    }
  }

  private fun getConfiguration(state: InternalSettingsState): DSLConfiguration {
    return configure {
      sectionHeaderPref(R.string.preferences__internal_account)

      clickPref(
        title = DSLSettingsText.from(R.string.preferences__internal_refresh_attributes),
        summary = DSLSettingsText.from(R.string.preferences__internal_refresh_attributes_description),
        onClick = {
          refreshAttributes()
        }
      )

      clickPref(
        title = DSLSettingsText.from(R.string.preferences__internal_refresh_profile),
        summary = DSLSettingsText.from(R.string.preferences__internal_refresh_profile_description),
        onClick = {
          refreshProfile()
        }
      )

      clickPref(
        title = DSLSettingsText.from(R.string.preferences__internal_rotate_profile_key),
        summary = DSLSettingsText.from(R.string.preferences__internal_rotate_profile_key_description),
        onClick = {
          rotateProfileKey()
        }
      )

      clickPref(
        title = DSLSettingsText.from(R.string.preferences__internal_refresh_remote_config),
        summary = DSLSettingsText.from(R.string.preferences__internal_refresh_remote_config_description),
        onClick = {
          refreshRemoteValues()
        }
      )

      dividerPref()

      sectionHeaderPref(R.string.preferences__internal_misc)

      switchPref(
        title = DSLSettingsText.from(R.string.preferences__internal_user_details),
        summary = DSLSettingsText.from(R.string.preferences__internal_user_details_description),
        isChecked = state.seeMoreUserDetails,
        onClick = {
          viewModel.setSeeMoreUserDetails(!state.seeMoreUserDetails)
        }
      )

      clickPref(
        title = DSLSettingsText.from(R.string.preferences__internal_clear_keep_longer_logs),
        onClick = {
          clearKeepLongerLogs()
        }
      )

      dividerPref()

      sectionHeaderPref(R.string.preferences__internal_payments)

      clickPref(
        title = DSLSettingsText.from(R.string.preferences__internal_payment_copy_data),
        summary = DSLSettingsText.from(R.string.preferences__internal_payment_copy_data_description),
        onClick = {
          copyPaymentsDataToClipboard()
        }
      )

      dividerPref()

      sectionHeaderPref(R.string.preferences__internal_storage_service)

      switchPref(
        title = DSLSettingsText.from(R.string.preferences__internal_disable_storage_service),
        summary = DSLSettingsText.from(R.string.preferences__internal_disable_storage_service_description),
        isChecked = state.disableStorageService,
        onClick = {
          viewModel.setDisableStorageService(!state.disableStorageService)
        }
      )

      clickPref(
        title = DSLSettingsText.from(R.string.preferences__internal_sync_now),
        summary = DSLSettingsText.from(R.string.preferences__internal_sync_now_description),
        onClick = {
          enqueueStorageServiceSync()
        }
      )

      clickPref(
        title = DSLSettingsText.from(R.string.preferences__internal_force_storage_service_sync),
        summary = DSLSettingsText.from(R.string.preferences__internal_force_storage_service_sync_description),
        onClick = {
          enqueueStorageServiceForcePush()
        }
      )

      dividerPref()

      sectionHeaderPref(R.string.preferences__internal_preferences_groups_v2)

      switchPref(
        title = DSLSettingsText.from(R.string.preferences__internal_do_not_create_gv2),
        summary = DSLSettingsText.from(R.string.preferences__internal_do_not_create_gv2_description),
        isChecked = state.gv2doNotCreateGv2Groups,
        onClick = {
          viewModel.setGv2DoNotCreateGv2Groups(!state.gv2doNotCreateGv2Groups)
        }
      )

      switchPref(
        title = DSLSettingsText.from(R.string.preferences__internal_force_gv2_invites),
        summary = DSLSettingsText.from(R.string.preferences__internal_force_gv2_invites_description),
        isChecked = state.gv2forceInvites,
        onClick = {
          viewModel.setGv2ForceInvites(!state.gv2forceInvites)
        }
      )

      switchPref(
        title = DSLSettingsText.from(R.string.preferences__internal_ignore_gv2_server_changes),
        summary = DSLSettingsText.from(R.string.preferences__internal_ignore_gv2_server_changes_description),
        isChecked = state.gv2ignoreServerChanges,
        onClick = {
          viewModel.setGv2IgnoreServerChanges(!state.gv2ignoreServerChanges)
        }
      )

      switchPref(
        title = DSLSettingsText.from(R.string.preferences__internal_ignore_gv2_p2p_changes),
        summary = DSLSettingsText.from(R.string.preferences__internal_ignore_gv2_server_changes_description),
        isChecked = state.gv2ignoreP2PChanges,
        onClick = {
          viewModel.setGv2IgnoreP2PChanges(!state.gv2ignoreP2PChanges)
        }
      )

      dividerPref()

      sectionHeaderPref(R.string.preferences__internal_preferences_groups_v1_migration)

      switchPref(
        title = DSLSettingsText.from(R.string.preferences__internal_do_not_initiate_automigrate),
        summary = DSLSettingsText.from(R.string.preferences__internal_do_not_initiate_automigrate_description),
        isChecked = state.disableAutoMigrationInitiation,
        onClick = {
          viewModel.setDisableAutoMigrationInitiation(!state.disableAutoMigrationInitiation)
        }
      )

      switchPref(
        title = DSLSettingsText.from(R.string.preferences__internal_do_not_notify_automigrate),
        summary = DSLSettingsText.from(R.string.preferences__internal_do_not_notify_automigrate_description),
        isChecked = state.disableAutoMigrationNotification,
        onClick = {
          viewModel.setDisableAutoMigrationNotification(!state.disableAutoMigrationNotification)
        }
      )

      dividerPref()

      sectionHeaderPref(R.string.preferences__internal_network)

      switchPref(
        title = DSLSettingsText.from(R.string.preferences__internal_allow_censorship_toggle),
        summary = DSLSettingsText.from(R.string.preferences__internal_allow_censorship_toggle_description),
        isChecked = state.allowCensorshipSetting,
        onClick = {
          viewModel.setAllowCensorshipSetting(!state.allowCensorshipSetting)
        }
      )

      dividerPref()

      sectionHeaderPref(R.string.preferences__internal_conversations_and_shortcuts)

      clickPref(
        title = DSLSettingsText.from(R.string.preferences__internal_delete_all_dynamic_shortcuts),
        summary = DSLSettingsText.from(R.string.preferences__internal_click_to_delete_all_dynamic_shortcuts),
        onClick = {
          deleteAllDynamicShortcuts()
        }
      )

      dividerPref()

      sectionHeaderPref(R.string.preferences__internal_emoji)

      val emojiSummary = if (state.emojiVersion == null) {
        getString(R.string.preferences__internal_use_built_in_emoji_set)
      } else {
        getString(
          R.string.preferences__internal_current_version_d_at_density_s,
          state.emojiVersion.version,
          state.emojiVersion.density
        )
      }

      switchPref(
        title = DSLSettingsText.from(R.string.preferences__internal_use_built_in_emoji_set),
        summary = DSLSettingsText.from(emojiSummary),
        isChecked = state.useBuiltInEmojiSet,
        onClick = {
          viewModel.setUseBuiltInEmoji(!state.useBuiltInEmojiSet)
        }
      )

      clickPref(
        title = DSLSettingsText.from(R.string.preferences__internal_force_emoji_download),
        summary = DSLSettingsText.from(R.string.preferences__internal_force_emoji_download_description),
        onClick = {
          ApplicationDependencies.getJobManager().add(DownloadLatestEmojiDataJob(true))
        }
      )

      clickPref(
        title = DSLSettingsText.from(R.string.preferences__internal_force_search_index_download),
        summary = DSLSettingsText.from(R.string.preferences__internal_force_search_index_download_description),
        onClick = {
          EmojiSearchIndexDownloadJob.scheduleImmediately()
        }
      )

      dividerPref()

      sectionHeaderPref(R.string.preferences__internal_sender_key)

      clickPref(
        title = DSLSettingsText.from(R.string.preferences__internal_clear_all_state),
        summary = DSLSettingsText.from(R.string.preferences__internal_click_to_delete_all_sender_key_state),
        onClick = {
          clearAllSenderKeyState()
        }
      )

      clickPref(
        title = DSLSettingsText.from(R.string.preferences__internal_clear_shared_state),
        summary = DSLSettingsText.from(R.string.preferences__internal_click_to_delete_all_sharing_state),
        onClick = {
          clearAllSenderKeySharedState()
        }
      )

      switchPref(
        title = DSLSettingsText.from(R.string.preferences__internal_remove_two_person_minimum),
        summary = DSLSettingsText.from(R.string.preferences__internal_remove_the_requirement_that_you_need),
        isChecked = state.removeSenderKeyMinimium,
        onClick = {
          viewModel.setRemoveSenderKeyMinimum(!state.removeSenderKeyMinimium)
        }
      )

      switchPref(
        title = DSLSettingsText.from(R.string.preferences__internal_delay_resends),
        summary = DSLSettingsText.from(R.string.preferences__internal_delay_resending_messages_in_response_to_retry_receipts),
        isChecked = state.delayResends,
        onClick = {
          viewModel.setDelayResends(!state.delayResends)
        }
      )

      dividerPref()

      sectionHeaderPref(R.string.preferences__internal_local_metrics)

      clickPref(
        title = DSLSettingsText.from(R.string.preferences__internal_clear_local_metrics),
        summary = DSLSettingsText.from(R.string.preferences__internal_click_to_clear_all_local_metrics_state),
        onClick = {
          clearAllLocalMetricsState()
        }
      )

      dividerPref()

      sectionHeaderPref(R.string.preferences__internal_calling_server)

      radioPref(
        title = DSLSettingsText.from(R.string.preferences__internal_calling_server_default),
        summary = DSLSettingsText.from(BuildConfig.SIGNAL_SFU_URL),
        isChecked = state.callingServer == BuildConfig.SIGNAL_SFU_URL,
        onClick = {
          viewModel.setInternalGroupCallingServer(null)
        }
      )

      BuildConfig.SIGNAL_SFU_INTERNAL_NAMES.zip(BuildConfig.SIGNAL_SFU_INTERNAL_URLS)
        .forEach { (name, server) ->
          radioPref(
            title = DSLSettingsText.from(requireContext().getString(R.string.preferences__internal_calling_server_s, name)),
            summary = DSLSettingsText.from(server),
            isChecked = state.callingServer == server,
            onClick = {
              viewModel.setInternalGroupCallingServer(server)
            }
          )
        }

      sectionHeaderPref(R.string.preferences__internal_calling)

      radioListPref(
        title = DSLSettingsText.from(R.string.preferences__internal_calling_audio_processing_method),
        listItems = CallManager.AudioProcessingMethod.values().map { it.name }.toTypedArray(),
        selected = CallManager.AudioProcessingMethod.values().indexOf(state.callingAudioProcessingMethod),
        onSelected = {
          viewModel.setInternalCallingAudioProcessingMethod(CallManager.AudioProcessingMethod.values()[it])
        }
      )

      radioListPref(
        title = DSLSettingsText.from(R.string.preferences__internal_calling_bandwidth_mode),
        listItems = CallManager.BandwidthMode.values().map { it.name }.toTypedArray(),
        selected = CallManager.BandwidthMode.values().indexOf(state.callingBandwidthMode),
        onSelected = {
          viewModel.setInternalCallingBandwidthMode(CallManager.BandwidthMode.values()[it])
        }
      )

<<<<<<< HEAD
=======
      switchPref(
        title = DSLSettingsText.from(R.string.preferences__internal_calling_disable_telecom),
        isChecked = state.callingDisableTelecom,
        onClick = {
          viewModel.setInternalCallingDisableTelecom(!state.callingDisableTelecom)
        }
      )

      if (FeatureFlags.donorBadges() && SignalStore.donationsValues().getSubscriber() != null) {
        dividerPref()

        sectionHeaderPref(R.string.preferences__internal_badges)

        clickPref(
          title = DSLSettingsText.from(R.string.preferences__internal_badges_enqueue_redemption),
          onClick = {
            enqueueSubscriptionRedemption()
          }
        )
      }

>>>>>>> ee698951
      dividerPref()

      sectionHeaderPref(R.string.preferences__internal_release_channel)

      clickPref(
        title = DSLSettingsText.from(R.string.preferences__internal_release_channel_set_last_version),
        onClick = {
          SignalStore.releaseChannelValues().highestVersionNoteReceived = max(SignalStore.releaseChannelValues().highestVersionNoteReceived - 10, 0)
        }
      )

      clickPref(
        title = DSLSettingsText.from(R.string.preferences__internal_fetch_release_channel),
        onClick = {
          SignalStore.releaseChannelValues().previousManifestMd5 = ByteArray(0)
          RetrieveReleaseChannelJob.enqueue(force = true)
        }
      )

      clickPref(
        title = DSLSettingsText.from(R.string.preferences__internal_add_sample_note),
        onClick = {
          viewModel.addSampleReleaseNote()
        }
      )

      dividerPref()

      sectionHeaderPref(R.string.preferences__internal_cds)

      clickPref(
        title = DSLSettingsText.from(R.string.preferences__internal_clear_history),
        summary = DSLSettingsText.from(R.string.preferences__internal_clear_history_description),
        onClick = {
          clearCdsHistory()
        }
      )

      clickPref(
        title = DSLSettingsText.from(R.string.preferences__internal_clear_all_service_ids),
        summary = DSLSettingsText.from(R.string.preferences__internal_clear_all_service_ids_description),
        onClick = {
          clearAllServiceIds()
        }
      )

      clickPref(
        title = DSLSettingsText.from(R.string.preferences__internal_clear_all_profile_keys),
        summary = DSLSettingsText.from(R.string.preferences__internal_clear_all_profile_keys_description),
        onClick = {
          clearAllProfileKeys()
        }
      )

      dividerPref()

      sectionHeaderPref(R.string.ConversationListTabs__stories)

      switchPref(
        title = DSLSettingsText.from(R.string.preferences__internal_disable_stories),
        isChecked = state.disableStories,
        onClick = {
          viewModel.toggleStories()
        }
      )
    }
  }

  private fun copyPaymentsDataToClipboard() {
    MaterialAlertDialogBuilder(requireContext())
      .setMessage(
        """
    Local payments history will be copied to the clipboard.
    It may therefore compromise privacy.
    However, no private keys will be copied.
        """.trimIndent()
      )
      .setPositiveButton(
        "Copy"
      ) { _: DialogInterface?, _: Int ->
        val context: Context = ApplicationDependencies.getApplication()
        val clipboard = context.getSystemService(Context.CLIPBOARD_SERVICE) as ClipboardManager

        SimpleTask.run<Any?>(
          SignalExecutors.UNBOUNDED,
          {
            val tsv = DataExportUtil.createTsv()
            val clip = ClipData.newPlainText(context.getString(R.string.app_name), tsv)
            clipboard.setPrimaryClip(clip)
            null
          },
          {
            Toast.makeText(
              context,
              "Payments have been copied",
              Toast.LENGTH_SHORT
            ).show()
          }
        )
      }
      .setNegativeButton(android.R.string.cancel, null)
      .show()
  }

  private fun refreshAttributes() {
    ApplicationDependencies.getJobManager()
      .startChain(RefreshAttributesJob())
      .then(RefreshOwnProfileJob())
      .enqueue()
    Toast.makeText(context, "Scheduled attribute refresh", Toast.LENGTH_SHORT).show()
  }

  private fun refreshProfile() {
    ApplicationDependencies.getJobManager().add(RefreshOwnProfileJob())
    Toast.makeText(context, "Scheduled profile refresh", Toast.LENGTH_SHORT).show()
  }

  private fun rotateProfileKey() {
    ApplicationDependencies.getJobManager().add(RotateProfileKeyJob())
    Toast.makeText(context, "Scheduled profile key rotation", Toast.LENGTH_SHORT).show()
  }

  private fun refreshRemoteValues() {
    Toast.makeText(context, "Running remote config refresh, app will restart after completion.", Toast.LENGTH_LONG).show()
    SignalExecutors.BOUNDED.execute {
      val result: Optional<JobTracker.JobState> = ApplicationDependencies.getJobManager().runSynchronously(RemoteConfigRefreshJob(), TimeUnit.SECONDS.toMillis(10))

      if (result.isPresent && result.get() == JobTracker.JobState.SUCCESS) {
        AppUtil.restart(requireContext())
      } else {
        Toast.makeText(context, "Failed to refresh config remote config.", Toast.LENGTH_SHORT).show()
      }
    }
  }

  private fun enqueueStorageServiceSync() {
    StorageSyncHelper.scheduleSyncForDataChange()
    Toast.makeText(context, "Scheduled routine storage sync", Toast.LENGTH_SHORT).show()
  }

  private fun enqueueStorageServiceForcePush() {
    ApplicationDependencies.getJobManager().add(StorageForcePushJob())
    Toast.makeText(context, "Scheduled storage force push", Toast.LENGTH_SHORT).show()
  }

  private fun deleteAllDynamicShortcuts() {
    ConversationUtil.clearAllShortcuts(requireContext())
    Toast.makeText(context, "Deleted all dynamic shortcuts.", Toast.LENGTH_SHORT).show()
  }

  private fun clearAllSenderKeyState() {
    SignalDatabase.senderKeys.deleteAll()
    SignalDatabase.senderKeyShared.deleteAll()
    Toast.makeText(context, "Deleted all sender key state.", Toast.LENGTH_SHORT).show()
  }

  private fun clearAllSenderKeySharedState() {
    SignalDatabase.senderKeyShared.deleteAll()
    Toast.makeText(context, "Deleted all sender key shared state.", Toast.LENGTH_SHORT).show()
  }

  private fun clearAllLocalMetricsState() {
    LocalMetricsDatabase.getInstance(ApplicationDependencies.getApplication()).clear()
    Toast.makeText(context, "Cleared all local metrics state.", Toast.LENGTH_SHORT).show()
  }

  private fun clearCdsHistory() {
    SignalDatabase.cds.clearAll()
    SignalStore.misc().cdsToken = null
    Toast.makeText(context, "Cleared all CDS history.", Toast.LENGTH_SHORT).show()
  }

  private fun clearAllServiceIds() {
    MaterialAlertDialogBuilder(requireContext())
      .setTitle("Clear all serviceIds?")
      .setMessage("Are you sure? Never do this on a non-test device.")
      .setPositiveButton(android.R.string.ok) { _, _ ->
        SignalDatabase.recipients.debugClearServiceIds()
        Toast.makeText(context, "Cleared all service IDs.", Toast.LENGTH_SHORT).show()
      }
      .setNegativeButton(android.R.string.cancel) { d, _ ->
        d.dismiss()
      }
      .show()
  }

  private fun clearAllProfileKeys() {
    MaterialAlertDialogBuilder(requireContext())
      .setTitle("Clear all profile keys?")
      .setMessage("Are you sure? Never do this on a non-test device.")
      .setPositiveButton(android.R.string.ok) { _, _ ->
        SignalDatabase.recipients.debugClearProfileData()
        Toast.makeText(context, "Cleared all profile keys.", Toast.LENGTH_SHORT).show()
      }
      .setNegativeButton(android.R.string.cancel) { d, _ ->
        d.dismiss()
      }
      .show()
  }

  private fun clearKeepLongerLogs() {
    SimpleTask.run({
      LogDatabase.getInstance(requireActivity().application).clearKeepLonger()
    }) {
      Toast.makeText(requireContext(), "Cleared keep longer logs", Toast.LENGTH_SHORT).show()
    }
  }
}<|MERGE_RESOLUTION|>--- conflicted
+++ resolved
@@ -371,8 +371,6 @@
         }
       )
 
-<<<<<<< HEAD
-=======
       switchPref(
         title = DSLSettingsText.from(R.string.preferences__internal_calling_disable_telecom),
         isChecked = state.callingDisableTelecom,
@@ -381,20 +379,6 @@
         }
       )
 
-      if (FeatureFlags.donorBadges() && SignalStore.donationsValues().getSubscriber() != null) {
-        dividerPref()
-
-        sectionHeaderPref(R.string.preferences__internal_badges)
-
-        clickPref(
-          title = DSLSettingsText.from(R.string.preferences__internal_badges_enqueue_redemption),
-          onClick = {
-            enqueueSubscriptionRedemption()
-          }
-        )
-      }
-
->>>>>>> ee698951
       dividerPref()
 
       sectionHeaderPref(R.string.preferences__internal_release_channel)
