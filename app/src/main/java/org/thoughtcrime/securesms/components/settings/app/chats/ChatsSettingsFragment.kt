--- conflicted
+++ resolved
@@ -9,12 +9,8 @@
 import org.thoughtcrime.securesms.components.settings.DSLSettingsText
 import org.thoughtcrime.securesms.components.settings.app.subscription.donate.CheckoutFlowActivity
 import org.thoughtcrime.securesms.components.settings.configure
-<<<<<<< HEAD
 import org.thoughtcrime.securesms.keyvalue.SignalStore
-import org.thoughtcrime.securesms.util.FeatureFlags
-=======
 import org.thoughtcrime.securesms.util.RemoteConfig
->>>>>>> 6c302b70
 import org.thoughtcrime.securesms.util.adapter.mapping.MappingAdapter
 import org.thoughtcrime.securesms.util.navigation.safeNavigate
 
@@ -41,7 +37,7 @@
         title = DSLSettingsText.from(R.string.preferences__generate_link_previews),
         summary = DSLSettingsText.from(R.string.preferences__retrieve_link_previews_from_websites_for_messages),
         isChecked = state.generateLinkPreviews,
-        isEnabled = SignalStore.account().isPrimaryDevice,
+        isEnabled = SignalStore.account.isPrimaryDevice,
         onClick = {
           viewModel.setGenerateLinkPreviewsEnabled(!state.generateLinkPreviews)
         }
