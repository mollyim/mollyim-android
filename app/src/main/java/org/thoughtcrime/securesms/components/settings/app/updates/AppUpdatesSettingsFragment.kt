package org.thoughtcrime.securesms.components.settings.app.updates

<<<<<<< HEAD
import androidx.fragment.app.viewModels
import org.greenrobot.eventbus.EventBus
import org.greenrobot.eventbus.Subscribe
import org.greenrobot.eventbus.ThreadMode
import org.thoughtcrime.securesms.BuildConfig
import org.thoughtcrime.securesms.R
import org.thoughtcrime.securesms.components.settings.DSLConfiguration
import org.thoughtcrime.securesms.components.settings.DSLSettingsFragment
import org.thoughtcrime.securesms.components.settings.DSLSettingsText
import org.thoughtcrime.securesms.components.settings.app.help.HelpSettingsState
import org.thoughtcrime.securesms.components.settings.app.help.HelpSettingsViewModel
import org.thoughtcrime.securesms.components.settings.configure
import org.thoughtcrime.securesms.conversation.v2.registerForLifecycle
import org.thoughtcrime.securesms.events.ApkUpdateEvent
import org.thoughtcrime.securesms.util.DateUtils
import org.thoughtcrime.securesms.util.ThemeUtil
import org.thoughtcrime.securesms.util.adapter.mapping.MappingAdapter
=======
import android.os.Build
import androidx.compose.foundation.layout.padding
import androidx.compose.foundation.lazy.LazyColumn
import androidx.compose.runtime.Composable
import androidx.compose.runtime.getValue
import androidx.compose.runtime.remember
import androidx.compose.ui.Modifier
import androidx.compose.ui.graphics.vector.ImageVector
import androidx.compose.ui.res.stringResource
import androidx.compose.ui.res.vectorResource
import androidx.fragment.app.viewModels
import androidx.lifecycle.compose.collectAsStateWithLifecycle
import org.signal.core.ui.compose.Previews
import org.signal.core.ui.compose.Rows
import org.signal.core.ui.compose.Scaffolds
import org.signal.core.ui.compose.SignalPreview
import org.thoughtcrime.securesms.R
import org.thoughtcrime.securesms.compose.ComposeFragment
import org.thoughtcrime.securesms.dependencies.AppDependencies
import org.thoughtcrime.securesms.jobs.ApkUpdateJob
import org.thoughtcrime.securesms.keyvalue.SignalStore
import java.text.SimpleDateFormat
import java.util.Date
>>>>>>> 98f4baa7
import java.util.Locale
import kotlin.time.Duration
import kotlin.time.Duration.Companion.milliseconds

/**
 * Settings around app updates. Only shown for builds that manage their own app updates.
 */
class AppUpdatesSettingsFragment : ComposeFragment() {

<<<<<<< HEAD
  private val viewModel: HelpSettingsViewModel by viewModels()

  override fun bindAdapter(adapter: MappingAdapter) {
    viewModel.stateLiveData.observe(viewLifecycleOwner) { state ->
      adapter.submitList(getConfiguration(state).toMappingModelList())
    }

    EventBus.getDefault().registerForLifecycle(subscriber = this, lifecycleOwner = viewLifecycleOwner)
  }

  @Subscribe(threadMode = ThreadMode.MAIN)
  fun onApkUpdateEvent(event: ApkUpdateEvent) {
    viewModel.refreshState()
  }

  private fun getConfiguration(state: HelpSettingsState): DSLConfiguration {
    return configure {
      if (!BuildConfig.MANAGES_MOLLY_UPDATES) {
        textPref(
          title = DSLSettingsText.from(
            R.string.HelpSettingsFragment_for_updates_please_check_your_app_store,
            DSLSettingsText.TextAppearanceModifier(R.style.Signal_Text_BodyMedium),
            DSLSettingsText.ColorModifier(ThemeUtil.getThemedColor(requireContext(), com.google.android.material.R.attr.colorOnSurfaceVariant))
          )
        )
      }

      textPref(
        title = DSLSettingsText.from(R.string.HelpSettingsFragment__version),
        summary = DSLSettingsText.from(BuildConfig.VERSION_NAME)
      )

      if (BuildConfig.MANAGES_MOLLY_UPDATES) {
        switchPref(
          title = DSLSettingsText.from(R.string.preferences__autoupdate_molly),
          summary = DSLSettingsText.from(R.string.preferences__periodically_check_for_new_releases_and_ask_to_install_them),
          isChecked = state.updateApkEnabled,
          onClick = {
            viewModel.setUpdateApkEnabled(!state.updateApkEnabled)
          }
        )

        switchPref(
          title = DSLSettingsText.from(R.string.preferences__include_beta_updates),
          summary = DSLSettingsText.from(R.string.preferences__beta_versions_are_intended_for_testing_purposes_and_may_contain_bugs),
          isChecked = state.includeBetaEnabled,
          isEnabled = state.updateApkEnabled,
          onClick = {
            viewModel.setIncludeBetaEnabled(!state.includeBetaEnabled)
          }
        )

        clickPref(
          title = DSLSettingsText.from(R.string.EnableAppUpdatesMegaphone_check_for_updates),
          summary = DSLSettingsText.from(
            getString(R.string.AppUpdatesSettingsFragment__last_checked_s, formatCheckTime(state.lastUpdateCheckTime))
          ),
          isEnabled = state.updateApkEnabled,
          onClick = {
            viewModel.checkForUpdates()
          }
        )
      }
=======
  private val viewModel: AppUpdatesSettingsViewModel by viewModels()

  @Composable
  override fun FragmentContent() {
    val state by viewModel.state.collectAsStateWithLifecycle()

    AppUpdatesSettingsScreen(
      state = state,
      callbacks = remember { Callbacks() }
    )
  }

  override fun onResume() {
    super.onResume()
    viewModel.refresh()
  }

  private inner class Callbacks : AppUpdatesSettingsCallbacks {
    override fun onNavigationClick() {
      requireActivity().onBackPressedDispatcher.onBackPressed()
    }

    override fun onAutoUpdateChanged(enabled: Boolean) {
      SignalStore.apkUpdate.autoUpdate = enabled
      viewModel.refresh()
    }

    override fun onCheckForUpdatesClick() {
      AppDependencies.jobManager.add(ApkUpdateJob())
>>>>>>> 98f4baa7
    }
  }
}

private interface AppUpdatesSettingsCallbacks {
  fun onNavigationClick() = Unit
  fun onAutoUpdateChanged(enabled: Boolean) = Unit
  fun onCheckForUpdatesClick() = Unit

<<<<<<< HEAD
  private fun formatCheckTime(timestamp: Long): String {
    return if (timestamp > 0) {
      DateUtils.getExtendedRelativeTimeSpanString(requireContext(), Locale.getDefault(), timestamp)
    } else {
      getString(R.string.preferences__never)
    }
  }
=======
  object Empty : AppUpdatesSettingsCallbacks
}

@Composable
private fun AppUpdatesSettingsScreen(
  state: AppUpdatesSettingsState,
  callbacks: AppUpdatesSettingsCallbacks
) {
  Scaffolds.Settings(
    title = stringResource(R.string.preferences_app_updates__title),
    onNavigationClick = callbacks::onNavigationClick,
    navigationIcon = ImageVector.vectorResource(R.drawable.symbol_arrow_start_24)
  ) { paddingValues ->

    LazyColumn(
      modifier = Modifier.padding(paddingValues)
    ) {
      if (Build.VERSION.SDK_INT >= 31) {
        item {
          Rows.ToggleRow(
            checked = state.autoUpdateEnabled,
            text = "Automatic updates",
            label = "Automatically download and install app updates",
            onCheckChanged = callbacks::onAutoUpdateChanged
          )
        }
      }

      item {
        Rows.TextRow(
          text = "Check for updates",
          label = "Last checked on: ${rememberLastSuccessfulUpdateString(state.lastCheckedTime)}",
          onClick = callbacks::onCheckForUpdatesClick
        )
      }
    }
  }
}

@Composable
private fun rememberLastSuccessfulUpdateString(lastUpdateTime: Duration): String {
  return remember(lastUpdateTime) {
    if (lastUpdateTime > Duration.ZERO) {
      val dateFormat = SimpleDateFormat("MMMM dd, yyyy 'at' h:mma", Locale.US)
      dateFormat.format(Date(lastUpdateTime.inWholeMilliseconds))
    } else {
      "Never"
    }
  }
}

@SignalPreview
@Composable
private fun AppUpdatesSettingsScreenPreview() {
  Previews.Preview {
    AppUpdatesSettingsScreen(
      state = AppUpdatesSettingsState(
        lastCheckedTime = System.currentTimeMillis().milliseconds,
        autoUpdateEnabled = true
      ),
      callbacks = AppUpdatesSettingsCallbacks.Empty
    )
  }
>>>>>>> 98f4baa7
}<|MERGE_RESOLUTION|>--- conflicted
+++ resolved
@@ -1,24 +1,10 @@
+/*
+ * Copyright 2023 Signal Messenger, LLC
+ * SPDX-License-Identifier: AGPL-3.0-only
+ */
+
 package org.thoughtcrime.securesms.components.settings.app.updates
 
-<<<<<<< HEAD
-import androidx.fragment.app.viewModels
-import org.greenrobot.eventbus.EventBus
-import org.greenrobot.eventbus.Subscribe
-import org.greenrobot.eventbus.ThreadMode
-import org.thoughtcrime.securesms.BuildConfig
-import org.thoughtcrime.securesms.R
-import org.thoughtcrime.securesms.components.settings.DSLConfiguration
-import org.thoughtcrime.securesms.components.settings.DSLSettingsFragment
-import org.thoughtcrime.securesms.components.settings.DSLSettingsText
-import org.thoughtcrime.securesms.components.settings.app.help.HelpSettingsState
-import org.thoughtcrime.securesms.components.settings.app.help.HelpSettingsViewModel
-import org.thoughtcrime.securesms.components.settings.configure
-import org.thoughtcrime.securesms.conversation.v2.registerForLifecycle
-import org.thoughtcrime.securesms.events.ApkUpdateEvent
-import org.thoughtcrime.securesms.util.DateUtils
-import org.thoughtcrime.securesms.util.ThemeUtil
-import org.thoughtcrime.securesms.util.adapter.mapping.MappingAdapter
-=======
 import android.os.Build
 import androidx.compose.foundation.layout.padding
 import androidx.compose.foundation.lazy.LazyColumn
@@ -42,7 +28,6 @@
 import org.thoughtcrime.securesms.keyvalue.SignalStore
 import java.text.SimpleDateFormat
 import java.util.Date
->>>>>>> 98f4baa7
 import java.util.Locale
 import kotlin.time.Duration
 import kotlin.time.Duration.Companion.milliseconds
@@ -52,71 +37,6 @@
  */
 class AppUpdatesSettingsFragment : ComposeFragment() {
 
-<<<<<<< HEAD
-  private val viewModel: HelpSettingsViewModel by viewModels()
-
-  override fun bindAdapter(adapter: MappingAdapter) {
-    viewModel.stateLiveData.observe(viewLifecycleOwner) { state ->
-      adapter.submitList(getConfiguration(state).toMappingModelList())
-    }
-
-    EventBus.getDefault().registerForLifecycle(subscriber = this, lifecycleOwner = viewLifecycleOwner)
-  }
-
-  @Subscribe(threadMode = ThreadMode.MAIN)
-  fun onApkUpdateEvent(event: ApkUpdateEvent) {
-    viewModel.refreshState()
-  }
-
-  private fun getConfiguration(state: HelpSettingsState): DSLConfiguration {
-    return configure {
-      if (!BuildConfig.MANAGES_MOLLY_UPDATES) {
-        textPref(
-          title = DSLSettingsText.from(
-            R.string.HelpSettingsFragment_for_updates_please_check_your_app_store,
-            DSLSettingsText.TextAppearanceModifier(R.style.Signal_Text_BodyMedium),
-            DSLSettingsText.ColorModifier(ThemeUtil.getThemedColor(requireContext(), com.google.android.material.R.attr.colorOnSurfaceVariant))
-          )
-        )
-      }
-
-      textPref(
-        title = DSLSettingsText.from(R.string.HelpSettingsFragment__version),
-        summary = DSLSettingsText.from(BuildConfig.VERSION_NAME)
-      )
-
-      if (BuildConfig.MANAGES_MOLLY_UPDATES) {
-        switchPref(
-          title = DSLSettingsText.from(R.string.preferences__autoupdate_molly),
-          summary = DSLSettingsText.from(R.string.preferences__periodically_check_for_new_releases_and_ask_to_install_them),
-          isChecked = state.updateApkEnabled,
-          onClick = {
-            viewModel.setUpdateApkEnabled(!state.updateApkEnabled)
-          }
-        )
-
-        switchPref(
-          title = DSLSettingsText.from(R.string.preferences__include_beta_updates),
-          summary = DSLSettingsText.from(R.string.preferences__beta_versions_are_intended_for_testing_purposes_and_may_contain_bugs),
-          isChecked = state.includeBetaEnabled,
-          isEnabled = state.updateApkEnabled,
-          onClick = {
-            viewModel.setIncludeBetaEnabled(!state.includeBetaEnabled)
-          }
-        )
-
-        clickPref(
-          title = DSLSettingsText.from(R.string.EnableAppUpdatesMegaphone_check_for_updates),
-          summary = DSLSettingsText.from(
-            getString(R.string.AppUpdatesSettingsFragment__last_checked_s, formatCheckTime(state.lastUpdateCheckTime))
-          ),
-          isEnabled = state.updateApkEnabled,
-          onClick = {
-            viewModel.checkForUpdates()
-          }
-        )
-      }
-=======
   private val viewModel: AppUpdatesSettingsViewModel by viewModels()
 
   @Composable
@@ -146,7 +66,6 @@
 
     override fun onCheckForUpdatesClick() {
       AppDependencies.jobManager.add(ApkUpdateJob())
->>>>>>> 98f4baa7
     }
   }
 }
@@ -156,15 +75,6 @@
   fun onAutoUpdateChanged(enabled: Boolean) = Unit
   fun onCheckForUpdatesClick() = Unit
 
-<<<<<<< HEAD
-  private fun formatCheckTime(timestamp: Long): String {
-    return if (timestamp > 0) {
-      DateUtils.getExtendedRelativeTimeSpanString(requireContext(), Locale.getDefault(), timestamp)
-    } else {
-      getString(R.string.preferences__never)
-    }
-  }
-=======
   object Empty : AppUpdatesSettingsCallbacks
 }
 
@@ -228,5 +138,4 @@
       callbacks = AppUpdatesSettingsCallbacks.Empty
     )
   }
->>>>>>> 98f4baa7
 }