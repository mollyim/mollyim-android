package org.thoughtcrime.securesms.components.settings.app

import androidx.lifecycle.LiveData
import androidx.lifecycle.ViewModel
import io.reactivex.rxjava3.disposables.CompositeDisposable
import org.thoughtcrime.securesms.conversationlist.model.UnreadPaymentsLiveData
import org.thoughtcrime.securesms.recipients.Recipient
import org.thoughtcrime.securesms.util.TextSecurePreferences
import org.thoughtcrime.securesms.util.livedata.Store

class AppSettingsViewModel : ViewModel() {

  private val store = Store(
    AppSettingsState(
      Recipient.self(),
      0,
<<<<<<< HEAD
=======
      SignalStore.donationsValues().getExpiredGiftBadge() != null,
      SignalStore.donationsValues().isLikelyASustainer() || InAppDonations.hasAtLeastOnePaymentMethodAvailable(),
      TextSecurePreferences.isUnauthorizedReceived(ApplicationDependencies.getApplication()),
      SignalStore.misc().isClientDeprecated
>>>>>>> a3f432dc
    )
  )

  private val unreadPaymentsLiveData = UnreadPaymentsLiveData()
  private val selfLiveData: LiveData<Recipient> = Recipient.self().live().liveData
  private val disposables = CompositeDisposable()

  val state: LiveData<AppSettingsState> = store.stateLiveData

  init {
    store.update(unreadPaymentsLiveData) { payments, state -> state.copy(unreadPaymentsCount = payments.map { it.unreadCount }.orElse(0)) }
    store.update(selfLiveData) { self, state -> state.copy(self = self) }
  }

  override fun onCleared() {
    disposables.clear()
  }
<<<<<<< HEAD
=======

  fun refreshDeprecatedOrUnregistered() {
    store.update { it.copy(clientDeprecated = SignalStore.misc().isClientDeprecated, userUnregistered = TextSecurePreferences.isUnauthorizedReceived(ApplicationDependencies.getApplication())) }
  }

  fun refreshExpiredGiftBadge() {
    store.update { it.copy(hasExpiredGiftBadge = SignalStore.donationsValues().getExpiredGiftBadge() != null) }
  }
>>>>>>> a3f432dc
}<|MERGE_RESOLUTION|>--- conflicted
+++ resolved
@@ -4,6 +4,8 @@
 import androidx.lifecycle.ViewModel
 import io.reactivex.rxjava3.disposables.CompositeDisposable
 import org.thoughtcrime.securesms.conversationlist.model.UnreadPaymentsLiveData
+import org.thoughtcrime.securesms.dependencies.ApplicationDependencies
+import org.thoughtcrime.securesms.keyvalue.SignalStore
 import org.thoughtcrime.securesms.recipients.Recipient
 import org.thoughtcrime.securesms.util.TextSecurePreferences
 import org.thoughtcrime.securesms.util.livedata.Store
@@ -14,13 +16,8 @@
     AppSettingsState(
       Recipient.self(),
       0,
-<<<<<<< HEAD
-=======
-      SignalStore.donationsValues().getExpiredGiftBadge() != null,
-      SignalStore.donationsValues().isLikelyASustainer() || InAppDonations.hasAtLeastOnePaymentMethodAvailable(),
       TextSecurePreferences.isUnauthorizedReceived(ApplicationDependencies.getApplication()),
       SignalStore.misc().isClientDeprecated
->>>>>>> a3f432dc
     )
   )
 
@@ -38,15 +35,8 @@
   override fun onCleared() {
     disposables.clear()
   }
-<<<<<<< HEAD
-=======
 
   fun refreshDeprecatedOrUnregistered() {
     store.update { it.copy(clientDeprecated = SignalStore.misc().isClientDeprecated, userUnregistered = TextSecurePreferences.isUnauthorizedReceived(ApplicationDependencies.getApplication())) }
   }
-
-  fun refreshExpiredGiftBadge() {
-    store.update { it.copy(hasExpiredGiftBadge = SignalStore.donationsValues().getExpiredGiftBadge() != null) }
-  }
->>>>>>> a3f432dc
 }