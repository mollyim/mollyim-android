--- conflicted
+++ resolved
@@ -2,38 +2,19 @@
 
 import androidx.lifecycle.LiveData
 import androidx.lifecycle.ViewModel
-<<<<<<< HEAD
-import org.signal.core.util.logging.Log
+import io.reactivex.rxjava3.disposables.CompositeDisposable
 import org.thoughtcrime.securesms.conversationlist.model.UnreadPaymentsLiveData
-=======
-import io.reactivex.rxjava3.disposables.CompositeDisposable
-import io.reactivex.rxjava3.kotlin.plusAssign
-import io.reactivex.rxjava3.kotlin.subscribeBy
-import org.thoughtcrime.securesms.components.settings.app.subscription.InAppDonations
-import org.thoughtcrime.securesms.components.settings.app.subscription.MonthlyDonationRepository
-import org.thoughtcrime.securesms.conversationlist.model.UnreadPaymentsLiveData
-import org.thoughtcrime.securesms.dependencies.ApplicationDependencies
-import org.thoughtcrime.securesms.keyvalue.SignalStore
->>>>>>> 09afb1be
 import org.thoughtcrime.securesms.recipients.Recipient
 import org.thoughtcrime.securesms.util.livedata.Store
 
-class AppSettingsViewModel(
-  monthlyDonationRepository: MonthlyDonationRepository = MonthlyDonationRepository(ApplicationDependencies.getDonationsService())
-) : ViewModel() {
+class AppSettingsViewModel : ViewModel() {
 
-<<<<<<< HEAD
-  private val store = Store(AppSettingsState(Recipient.self(), 0))
-=======
   private val store = Store(
     AppSettingsState(
       Recipient.self(),
       0,
-      SignalStore.donationsValues().getExpiredGiftBadge() != null,
-      SignalStore.donationsValues().isLikelyASustainer() || InAppDonations.hasAtLeastOnePaymentMethodAvailable()
     )
   )
->>>>>>> 09afb1be
 
   private val unreadPaymentsLiveData = UnreadPaymentsLiveData()
   private val selfLiveData: LiveData<Recipient> = Recipient.self().live().liveData
@@ -44,22 +25,9 @@
   init {
     store.update(unreadPaymentsLiveData) { payments, state -> state.copy(unreadPaymentsCount = payments.map { it.unreadCount }.orElse(0)) }
     store.update(selfLiveData) { self, state -> state.copy(self = self) }
-
-    disposables += monthlyDonationRepository.getActiveSubscription().subscribeBy(
-      onSuccess = { activeSubscription ->
-        store.update { state ->
-          state.copy(allowUserToGoToDonationManagementScreen = activeSubscription.isActive || InAppDonations.hasAtLeastOnePaymentMethodAvailable())
-        }
-      },
-      onError = {}
-    )
   }
 
   override fun onCleared() {
     disposables.clear()
   }
-
-  companion object {
-    private val TAG = Log.tag(AppSettingsViewModel::class.java)
-  }
 }