--- conflicted
+++ resolved
@@ -64,27 +64,13 @@
   @Override
   public void onCreate() {
     super.onCreate();
-<<<<<<< HEAD
 
     if (KeyCachingService.isLocked()) {
       stopSelf();
       return;
     }
 
-    mediaSession                 = new MediaSessionCompat(this, TAG);
-    voiceNotePlaybackParameters  = new VoiceNotePlaybackParameters(mediaSession);
-    mediaSessionConnector        = new MediaSessionConnector(mediaSession);
-    becomingNoisyReceiver        = new BecomingNoisyReceiver(this, mediaSession.getSessionToken());
-    keyClearedReceiver           = new KeyClearedReceiver(this, mediaSession.getSessionToken());
-    player                       = new VoiceNotePlayer(this);
-    voiceNoteNotificationManager = new VoiceNoteNotificationManager(this,
-                                                                    mediaSession.getSessionToken(),
-                                                                    new VoiceNoteNotificationManagerListener());
-    voiceNotePlaybackPreparer    = new VoiceNotePlaybackPreparer(this, player, voiceNotePlaybackParameters);
-
-=======
     player = new VoiceNotePlayer(this);
->>>>>>> acb24fd2
     player.addListener(new VoiceNotePlayerEventListener());
 
     voiceNotePlayerCallback = new VoiceNotePlayerCallback(this, player);
@@ -105,13 +91,8 @@
 
   @Override
   public void onDestroy() {
-<<<<<<< HEAD
-    super.onDestroy();
     if (mediaSession == null) return;
-    mediaSession.setActive(false);
-=======
     player.release();
->>>>>>> acb24fd2
     mediaSession.release();
     mediaSession = null;
     clearListener();
