--- conflicted
+++ resolved
@@ -40,12 +40,6 @@
         StartLocation.PROXY -> AppSettingsFragmentDirections.actionDirectToNetworkPreferenceFragment()
         StartLocation.NOTIFICATIONS -> AppSettingsFragmentDirections.actionDirectToNotificationsSettingsFragment()
         StartLocation.CHANGE_NUMBER -> AppSettingsFragmentDirections.actionDirectToChangeNumberFragment()
-<<<<<<< HEAD
-=======
-        StartLocation.SUBSCRIPTIONS -> AppSettingsFragmentDirections.actionDirectToSubscriptions()
-        StartLocation.BOOST -> AppSettingsFragmentDirections.actionAppSettingsFragmentToBoostsFragment()
-        StartLocation.MANAGE_SUBSCRIPTIONS -> AppSettingsFragmentDirections.actionDirectToManageDonations()
->>>>>>> 182a112c
       }
     }
 
@@ -117,18 +111,6 @@
     @JvmStatic
     fun changeNumber(context: Context): Intent = getIntentForStartLocation(context, StartLocation.CHANGE_NUMBER)
 
-<<<<<<< HEAD
-=======
-    @JvmStatic
-    fun subscriptions(context: Context): Intent = getIntentForStartLocation(context, StartLocation.SUBSCRIPTIONS)
-
-    @JvmStatic
-    fun boost(context: Context): Intent = getIntentForStartLocation(context, StartLocation.BOOST)
-
-    @JvmStatic
-    fun manageSubscriptions(context: Context): Intent = getIntentForStartLocation(context, StartLocation.MANAGE_SUBSCRIPTIONS)
-
->>>>>>> 182a112c
     private fun getIntentForStartLocation(context: Context, startLocation: StartLocation): Intent {
       return Intent(context, AppSettingsActivity::class.java)
         .putExtra(ARG_NAV_GRAPH, R.navigation.app_settings)
@@ -142,16 +124,10 @@
     HELP(2),
     PROXY(3),
     NOTIFICATIONS(4),
-<<<<<<< HEAD
     CHANGE_NUMBER(5);
     // SUBSCRIPTIONS(6),
-    // MANAGE_SUBSCRIPTIONS(7);
-=======
-    CHANGE_NUMBER(5),
-    SUBSCRIPTIONS(6),
-    BOOST(7),
-    MANAGE_SUBSCRIPTIONS(8);
->>>>>>> 182a112c
+    // BOOST(7),
+    // MANAGE_SUBSCRIPTIONS(8);
 
     companion object {
       fun fromCode(code: Int?): StartLocation {
