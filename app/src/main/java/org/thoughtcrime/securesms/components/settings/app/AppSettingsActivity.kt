--- conflicted
+++ resolved
@@ -7,12 +7,7 @@
 import org.thoughtcrime.securesms.MainActivity
 import org.thoughtcrime.securesms.R
 import org.thoughtcrime.securesms.components.settings.DSLSettingsActivity
-<<<<<<< HEAD
-=======
 import org.thoughtcrime.securesms.components.settings.app.notifications.profiles.EditNotificationProfileScheduleFragmentArgs
-import org.thoughtcrime.securesms.components.settings.app.subscription.DonationPaymentComponent
-import org.thoughtcrime.securesms.components.settings.app.subscription.DonationPaymentRepository
->>>>>>> a0235cbc
 import org.thoughtcrime.securesms.help.HelpFragment
 import org.thoughtcrime.securesms.keyvalue.SettingsValues
 import org.thoughtcrime.securesms.keyvalue.SignalStore
@@ -47,17 +42,11 @@
         StartLocation.PROXY -> AppSettingsFragmentDirections.actionDirectToNetworkPreferenceFragment()
         StartLocation.NOTIFICATIONS -> AppSettingsFragmentDirections.actionDirectToNotificationsSettingsFragment()
         StartLocation.CHANGE_NUMBER -> AppSettingsFragmentDirections.actionDirectToChangeNumberFragment()
-<<<<<<< HEAD
-=======
-        StartLocation.SUBSCRIPTIONS -> AppSettingsFragmentDirections.actionDirectToSubscriptions()
-        StartLocation.BOOST -> AppSettingsFragmentDirections.actionAppSettingsFragmentToBoostsFragment()
-        StartLocation.MANAGE_SUBSCRIPTIONS -> AppSettingsFragmentDirections.actionDirectToManageDonations()
         StartLocation.NOTIFICATION_PROFILES -> AppSettingsFragmentDirections.actionDirectToNotificationProfiles()
         StartLocation.CREATE_NOTIFICATION_PROFILE -> AppSettingsFragmentDirections.actionDirectToCreateNotificationProfiles()
         StartLocation.NOTIFICATION_PROFILE_DETAILS -> AppSettingsFragmentDirections.actionDirectToNotificationProfileDetails(
           EditNotificationProfileScheduleFragmentArgs.fromBundle(intent.getBundleExtra(START_ARGUMENTS)!!).profileId
         )
->>>>>>> a0235cbc
       }
     }
 
@@ -129,17 +118,6 @@
     @JvmStatic
     fun changeNumber(context: Context): Intent = getIntentForStartLocation(context, StartLocation.CHANGE_NUMBER)
 
-<<<<<<< HEAD
-=======
-    @JvmStatic
-    fun subscriptions(context: Context): Intent = getIntentForStartLocation(context, StartLocation.SUBSCRIPTIONS)
-
-    @JvmStatic
-    fun boost(context: Context): Intent = getIntentForStartLocation(context, StartLocation.BOOST)
-
-    @JvmStatic
-    fun manageSubscriptions(context: Context): Intent = getIntentForStartLocation(context, StartLocation.MANAGE_SUBSCRIPTIONS)
-
     @JvmStatic
     fun notificationProfiles(context: Context): Intent = getIntentForStartLocation(context, StartLocation.NOTIFICATION_PROFILES)
 
@@ -156,7 +134,6 @@
         .putExtra(START_ARGUMENTS, arguments)
     }
 
->>>>>>> a0235cbc
     private fun getIntentForStartLocation(context: Context, startLocation: StartLocation): Intent {
       return Intent(context, AppSettingsActivity::class.java)
         .putExtra(ARG_NAV_GRAPH, R.navigation.app_settings)
@@ -170,20 +147,13 @@
     HELP(2),
     PROXY(3),
     NOTIFICATIONS(4),
-<<<<<<< HEAD
-    CHANGE_NUMBER(5);
+    CHANGE_NUMBER(5),
     // SUBSCRIPTIONS(6),
     // BOOST(7),
-    // MANAGE_SUBSCRIPTIONS(8);
-=======
-    CHANGE_NUMBER(5),
-    SUBSCRIPTIONS(6),
-    BOOST(7),
-    MANAGE_SUBSCRIPTIONS(8),
+    // MANAGE_SUBSCRIPTIONS(8),
     NOTIFICATION_PROFILES(9),
     CREATE_NOTIFICATION_PROFILE(10),
     NOTIFICATION_PROFILE_DETAILS(11);
->>>>>>> a0235cbc
 
     companion object {
       fun fromCode(code: Int?): StartLocation {
