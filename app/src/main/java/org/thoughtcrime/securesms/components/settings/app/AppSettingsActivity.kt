package org.thoughtcrime.securesms.components.settings.app

import android.content.Context
import android.content.Intent
import android.os.Bundle
import androidx.navigation.NavDirections
import com.google.android.material.dialog.MaterialAlertDialogBuilder
import io.reactivex.rxjava3.subjects.PublishSubject
import io.reactivex.rxjava3.subjects.Subject
import org.signal.core.util.getParcelableExtraCompat
import org.signal.donations.InAppPaymentType
import org.thoughtcrime.securesms.MainActivity
import org.thoughtcrime.securesms.R
import org.thoughtcrime.securesms.components.settings.DSLSettingsActivity
<<<<<<< HEAD
import org.thoughtcrime.securesms.components.settings.app.chats.folders.CreateFoldersFragmentArgs
import org.thoughtcrime.securesms.components.settings.app.notifications.NotificationsSettingsFragmentArgs
import org.thoughtcrime.securesms.components.settings.app.notifications.profiles.EditNotificationProfileScheduleFragmentArgs
=======
import org.thoughtcrime.securesms.components.settings.app.routes.AppSettingsRoute
>>>>>>> cf1afb73
import org.thoughtcrime.securesms.components.settings.app.subscription.GooglePayComponent
import org.thoughtcrime.securesms.components.settings.app.subscription.GooglePayRepository
import org.thoughtcrime.securesms.help.HelpFragment
import org.thoughtcrime.securesms.keyvalue.SettingsValues
import org.thoughtcrime.securesms.keyvalue.SignalStore
import org.thoughtcrime.securesms.profiles.manage.UsernameEditMode
import org.thoughtcrime.securesms.recipients.Recipient
import org.thoughtcrime.securesms.service.KeyCachingService
import org.thoughtcrime.securesms.util.CachedInflater
import org.thoughtcrime.securesms.util.DynamicTheme
import org.thoughtcrime.securesms.util.SignalE164Util
import org.thoughtcrime.securesms.util.navigation.safeNavigate

private const val START_ROUTE = "app.settings.args.START_ROUTE"
private const val NOTIFICATION_CATEGORY = "android.intent.category.NOTIFICATION_PREFERENCES"
private const val STATE_WAS_CONFIGURATION_UPDATED = "app.settings.state.configuration.updated"
private const val EXTRA_PERFORM_ACTION_ON_CREATE = "extra_perform_action_on_create"

class AppSettingsActivity : DSLSettingsActivity(), GooglePayComponent {

  private var wasConfigurationUpdated = false

  override val googlePayRepository: GooglePayRepository by lazy { GooglePayRepository(this) }
  override val googlePayResultPublisher: Subject<GooglePayComponent.GooglePayResult> = PublishSubject.create()

  override fun onCreate(savedInstanceState: Bundle?, ready: Boolean) {
    if (intent?.hasExtra(ARG_NAV_GRAPH) != true) {
      intent?.putExtra(ARG_NAV_GRAPH, R.navigation.app_settings_with_change_number)
    }

    super.onCreate(savedInstanceState, ready)

    val startingAction: NavDirections? = if (intent?.categories?.contains(NOTIFICATION_CATEGORY) == true) {
      AppSettingsFragmentDirections.actionDirectToNotificationsSettingsFragment()
    } else {
<<<<<<< HEAD
      when (StartLocation.fromCode(intent?.getIntExtra(START_LOCATION, StartLocation.HOME.code))) {
        StartLocation.HOME -> null
        StartLocation.BACKUPS -> AppSettingsFragmentDirections.actionDirectToBackupsPreferenceFragment()
        StartLocation.HELP -> AppSettingsFragmentDirections.actionDirectToHelpFragment()
          .setStartCategoryIndex(intent.getIntExtra(HelpFragment.START_CATEGORY_INDEX, 0))

        StartLocation.PROXY -> AppSettingsFragmentDirections.actionDirectToNetworkPreferenceFragment()
        StartLocation.NOTIFICATIONS -> AppSettingsFragmentDirections.actionDirectToNotificationsSettingsFragment()
          .setPlayServicesErrorCode(NotificationsSettingsFragmentArgs.fromBundle(intent.getBundleExtra(START_ARGUMENTS)!!).playServicesErrorCode)
        StartLocation.CHANGE_NUMBER -> AppSettingsFragmentDirections.actionDirectToChangeNumberFragment()
        StartLocation.SUBSCRIPTIONS -> AppSettingsFragmentDirections.actionDirectToManageDonations().setDirectToCheckoutType(InAppPaymentType.RECURRING_DONATION)
        StartLocation.MANAGE_SUBSCRIPTIONS -> AppSettingsFragmentDirections.actionDirectToManageDonations()
        StartLocation.NOTIFICATION_PROFILES -> AppSettingsFragmentDirections.actionDirectToNotificationProfiles()
        StartLocation.CREATE_NOTIFICATION_PROFILE -> AppSettingsFragmentDirections.actionDirectToCreateNotificationProfiles()
        StartLocation.NOTIFICATION_PROFILE_DETAILS -> AppSettingsFragmentDirections.actionDirectToNotificationProfileDetails(
          EditNotificationProfileScheduleFragmentArgs.fromBundle(intent.getBundleExtra(START_ARGUMENTS)!!).profileId
=======
      val appSettingsRoute: AppSettingsRoute? = intent?.getParcelableExtraCompat(START_ROUTE, AppSettingsRoute::class.java)
      when (appSettingsRoute) {
        AppSettingsRoute.Empty -> null
        AppSettingsRoute.BackupsRoute.Local -> AppSettingsFragmentDirections.actionDirectToBackupsPreferenceFragment()
        is AppSettingsRoute.HelpRoute.Settings -> AppSettingsFragmentDirections.actionDirectToHelpFragment()
          .setStartCategoryIndex(appSettingsRoute.startCategoryIndex)
        AppSettingsRoute.DataAndStorageRoute.Proxy -> AppSettingsFragmentDirections.actionDirectToEditProxyFragment()
        AppSettingsRoute.NotificationsRoute.Notifications -> AppSettingsFragmentDirections.actionDirectToNotificationsSettingsFragment()
        AppSettingsRoute.ChangeNumberRoute.Start -> AppSettingsFragmentDirections.actionDirectToChangeNumberFragment()
        is AppSettingsRoute.DonationsRoute.Donations -> AppSettingsFragmentDirections.actionDirectToManageDonations().setDirectToCheckoutType(appSettingsRoute.directToCheckoutType)
        AppSettingsRoute.NotificationsRoute.NotificationProfiles -> AppSettingsFragmentDirections.actionDirectToNotificationProfiles()
        is AppSettingsRoute.NotificationsRoute.EditProfile -> AppSettingsFragmentDirections.actionDirectToCreateNotificationProfiles()
        is AppSettingsRoute.NotificationsRoute.ProfileDetails -> AppSettingsFragmentDirections.actionDirectToNotificationProfileDetails(
          appSettingsRoute.profileId
>>>>>>> cf1afb73
        )

        AppSettingsRoute.PrivacyRoute.Privacy -> AppSettingsFragmentDirections.actionDirectToPrivacy()
        AppSettingsRoute.LinkDeviceRoute.LinkDevice -> AppSettingsFragmentDirections.actionDirectToDevices()
        AppSettingsRoute.UsernameLinkRoute.UsernameLink -> AppSettingsFragmentDirections.actionDirectToUsernameLinkSettings()
        is AppSettingsRoute.AccountRoute.Username -> AppSettingsFragmentDirections.actionDirectToUsernameRecovery()
        is AppSettingsRoute.BackupsRoute.Remote -> AppSettingsFragmentDirections.actionDirectToRemoteBackupsSettingsFragment()
        AppSettingsRoute.ChatFoldersRoute.ChatFolders -> AppSettingsFragmentDirections.actionDirectToChatFoldersFragment()
        is AppSettingsRoute.ChatFoldersRoute.CreateChatFolders -> AppSettingsFragmentDirections.actionDirectToCreateFoldersFragment(
          appSettingsRoute.folderId,
          appSettingsRoute.threadIds
        )

        AppSettingsRoute.BackupsRoute.Backups -> AppSettingsFragmentDirections.actionDirectToBackupsSettingsFragment()
        AppSettingsRoute.Invite -> AppSettingsFragmentDirections.actionDirectToInviteFragment()
        AppSettingsRoute.DataAndStorageRoute.DataAndStorage -> AppSettingsFragmentDirections.actionDirectToStoragePreferenceFragment()
        else -> error("Unsupported start location: ${appSettingsRoute?.javaClass?.name}")
      }
    }

<<<<<<< HEAD
    intent = intent.putExtra(START_LOCATION, StartLocation.HOME.code)
=======
    intent = intent.putExtra(START_ROUTE, AppSettingsRoute.Empty)
>>>>>>> cf1afb73

    if (startingAction == null && savedInstanceState != null) {
      wasConfigurationUpdated = savedInstanceState.getBoolean(STATE_WAS_CONFIGURATION_UPDATED)
    }

    startingAction?.let {
      navController.safeNavigate(it)
    }

    SignalStore.settings.onConfigurationSettingChanged.observe(this) { key ->
      if (key == SettingsValues.THEME) {
        DynamicTheme.setDefaultDayNightMode(this)
        wasConfigurationUpdated = true
        recreate()
      } else if (key == SettingsValues.LANGUAGE) {
        CachedInflater.from(this).clear()
        wasConfigurationUpdated = true
        recreate()
        val intent = Intent(this, KeyCachingService::class.java)
        intent.action = KeyCachingService.LOCALE_CHANGE_EVENT
        startService(intent)
      }
    }

    if (savedInstanceState == null) {
      when (intent.getStringExtra(EXTRA_PERFORM_ACTION_ON_CREATE)) {
        ACTION_CHANGE_NUMBER_SUCCESS -> {
          MaterialAlertDialogBuilder(this)
            .setMessage(getString(R.string.ChangeNumber__your_phone_number_has_changed_to_s, SignalE164Util.prettyPrint(Recipient.self().requireE164())))
            .setPositiveButton(R.string.ChangeNumber__okay, null)
            .show()
        }
      }
    }
  }

  override fun onNewIntent(intent: Intent) {
    super.onNewIntent(intent)
    finish()
    startActivity(intent)
  }

  override fun onSaveInstanceState(outState: Bundle) {
    super.onSaveInstanceState(outState)
    outState.putBoolean(STATE_WAS_CONFIGURATION_UPDATED, wasConfigurationUpdated)
  }

  override fun onWillFinish() {
    if (wasConfigurationUpdated) {
      setResult(MainActivity.RESULT_CONFIG_CHANGED)
    }
  }

  @Suppress("DEPRECATION")
  override fun onActivityResult(requestCode: Int, resultCode: Int, data: Intent?) {
    super.onActivityResult(requestCode, resultCode, data)
    googlePayResultPublisher.onNext(GooglePayComponent.GooglePayResult(requestCode, resultCode, data))
  }

  companion object {
    const val ACTION_CHANGE_NUMBER_SUCCESS = "action_change_number_success"

    @JvmStatic
    @JvmOverloads
    fun home(context: Context, action: String? = null): Intent {
      return getIntentForStartLocation(context, AppSettingsRoute.Empty)
        .putExtra(EXTRA_PERFORM_ACTION_ON_CREATE, action)
    }

    @JvmStatic
    fun backups(context: Context): Intent = getIntentForStartLocation(context, AppSettingsRoute.BackupsRoute.Local)

    @JvmStatic
    fun help(context: Context, startCategoryIndex: Int = 0): Intent {
      return getIntentForStartLocation(context, AppSettingsRoute.HelpRoute.Settings(startCategoryIndex = startCategoryIndex))
        .putExtra(HelpFragment.START_CATEGORY_INDEX, startCategoryIndex)
    }

    @JvmStatic
    fun proxy(context: Context): Intent = getIntentForStartLocation(context, AppSettingsRoute.DataAndStorageRoute.Proxy)

    @JvmStatic
    fun notifications(context: Context): Intent = getIntentForStartLocation(context, AppSettingsRoute.NotificationsRoute.Notifications)

    @JvmStatic
<<<<<<< HEAD
    fun playServicesProblem(context: Context, errorCode: Int): Intent {
      val arguments = NotificationsSettingsFragmentArgs.Builder()
        .setPlayServicesErrorCode(errorCode)
        .build()
        .toBundle()

      return getIntentForStartLocation(context, StartLocation.NOTIFICATIONS).putExtra(START_ARGUMENTS, arguments)
    }

    @JvmStatic
    fun changeNumber(context: Context): Intent = getIntentForStartLocation(context, StartLocation.CHANGE_NUMBER)

    @JvmStatic
    fun subscriptions(context: Context): Intent = getIntentForStartLocation(context, StartLocation.SUBSCRIPTIONS)
=======
    fun changeNumber(context: Context): Intent = getIntentForStartLocation(context, AppSettingsRoute.ChangeNumberRoute.Start)

    @JvmStatic
    fun subscriptions(context: Context): Intent = getIntentForStartLocation(context, AppSettingsRoute.DonationsRoute.Donations(directToCheckoutType = InAppPaymentType.RECURRING_DONATION))

    @JvmStatic
    fun boost(context: Context): Intent = getIntentForStartLocation(context, AppSettingsRoute.DonationsRoute.Donations(directToCheckoutType = InAppPaymentType.ONE_TIME_DONATION))
>>>>>>> cf1afb73

    @JvmStatic
    fun manageSubscriptions(context: Context): Intent = getIntentForStartLocation(context, AppSettingsRoute.DonationsRoute.Donations())

    fun manageStorage(context: Context): Intent = getIntentForStartLocation(context, AppSettingsRoute.DataAndStorageRoute.DataAndStorage)

    @JvmStatic
    fun notificationProfiles(context: Context): Intent = getIntentForStartLocation(context, AppSettingsRoute.NotificationsRoute.NotificationProfiles)

    @JvmStatic
    fun createNotificationProfile(context: Context): Intent = getIntentForStartLocation(context, AppSettingsRoute.NotificationsRoute.EditProfile())

    @JvmStatic
    fun privacy(context: Context): Intent = getIntentForStartLocation(context, AppSettingsRoute.PrivacyRoute.Privacy)

    @JvmStatic
    fun notificationProfileDetails(context: Context, profileId: Long): Intent {
      return getIntentForStartLocation(context, AppSettingsRoute.NotificationsRoute.ProfileDetails(profileId = profileId))
    }

    @JvmStatic
    fun linkedDevices(context: Context): Intent = getIntentForStartLocation(context, AppSettingsRoute.LinkDeviceRoute.LinkDevice)

    @JvmStatic
    fun usernameLinkSettings(context: Context): Intent = getIntentForStartLocation(context, AppSettingsRoute.UsernameLinkRoute.UsernameLink)

    @JvmStatic
    fun usernameRecovery(context: Context): Intent = getIntentForStartLocation(context, AppSettingsRoute.AccountRoute.Username(mode = UsernameEditMode.RECOVERY))

    @JvmStatic
    fun remoteBackups(context: Context): Intent = getIntentForStartLocation(context, AppSettingsRoute.BackupsRoute.Remote())

    @JvmStatic
    fun chatFolders(context: Context): Intent = getIntentForStartLocation(context, AppSettingsRoute.ChatFoldersRoute.ChatFolders)

    @JvmStatic
    fun createChatFolder(context: Context, id: Long = -1, threadIds: LongArray?): Intent {
      return getIntentForStartLocation(
        context,
        AppSettingsRoute.ChatFoldersRoute.CreateChatFolders(
          folderId = id,
          threadIds = threadIds ?: longArrayOf()
        )
      )
    }

    @JvmStatic
    fun backupsSettings(context: Context): Intent = getIntentForStartLocation(context, AppSettingsRoute.BackupsRoute.Backups)

    @JvmStatic
    fun invite(context: Context): Intent = getIntentForStartLocation(context, AppSettingsRoute.Invite)

    private fun getIntentForStartLocation(context: Context, startRoute: AppSettingsRoute): Intent {
      return Intent(context, AppSettingsActivity::class.java)
        .putExtra(ARG_NAV_GRAPH, R.navigation.app_settings_with_change_number)
<<<<<<< HEAD
        .putExtra(START_LOCATION, startLocation.code)
    }
  }

  private enum class StartLocation(val code: Int) {
    HOME(0),
    BACKUPS(1),
    HELP(2),
    PROXY(3),
    NOTIFICATIONS(4),
    CHANGE_NUMBER(5),
    SUBSCRIPTIONS(6),
    // BOOST(7),
    MANAGE_SUBSCRIPTIONS(8),
    NOTIFICATION_PROFILES(9),
    CREATE_NOTIFICATION_PROFILE(10),
    NOTIFICATION_PROFILE_DETAILS(11),
    PRIVACY(12),
    LINKED_DEVICES(13),
    USERNAME_LINK(14),
    RECOVER_USERNAME(15),
    REMOTE_BACKUPS(16),
    CHAT_FOLDERS(17),
    CREATE_CHAT_FOLDER(18),
    BACKUPS_SETTINGS(19),
    INVITE(20),
    MANAGE_STORAGE(21);

    companion object {
      fun fromCode(code: Int?): StartLocation {
        return entries.find { code == it.code } ?: HOME
      }
=======
        .putExtra(START_ROUTE, startRoute)
>>>>>>> cf1afb73
    }
  }
}<|MERGE_RESOLUTION|>--- conflicted
+++ resolved
@@ -12,13 +12,7 @@
 import org.thoughtcrime.securesms.MainActivity
 import org.thoughtcrime.securesms.R
 import org.thoughtcrime.securesms.components.settings.DSLSettingsActivity
-<<<<<<< HEAD
-import org.thoughtcrime.securesms.components.settings.app.chats.folders.CreateFoldersFragmentArgs
-import org.thoughtcrime.securesms.components.settings.app.notifications.NotificationsSettingsFragmentArgs
-import org.thoughtcrime.securesms.components.settings.app.notifications.profiles.EditNotificationProfileScheduleFragmentArgs
-=======
 import org.thoughtcrime.securesms.components.settings.app.routes.AppSettingsRoute
->>>>>>> cf1afb73
 import org.thoughtcrime.securesms.components.settings.app.subscription.GooglePayComponent
 import org.thoughtcrime.securesms.components.settings.app.subscription.GooglePayRepository
 import org.thoughtcrime.securesms.help.HelpFragment
@@ -54,31 +48,13 @@
     val startingAction: NavDirections? = if (intent?.categories?.contains(NOTIFICATION_CATEGORY) == true) {
       AppSettingsFragmentDirections.actionDirectToNotificationsSettingsFragment()
     } else {
-<<<<<<< HEAD
-      when (StartLocation.fromCode(intent?.getIntExtra(START_LOCATION, StartLocation.HOME.code))) {
-        StartLocation.HOME -> null
-        StartLocation.BACKUPS -> AppSettingsFragmentDirections.actionDirectToBackupsPreferenceFragment()
-        StartLocation.HELP -> AppSettingsFragmentDirections.actionDirectToHelpFragment()
-          .setStartCategoryIndex(intent.getIntExtra(HelpFragment.START_CATEGORY_INDEX, 0))
-
-        StartLocation.PROXY -> AppSettingsFragmentDirections.actionDirectToNetworkPreferenceFragment()
-        StartLocation.NOTIFICATIONS -> AppSettingsFragmentDirections.actionDirectToNotificationsSettingsFragment()
-          .setPlayServicesErrorCode(NotificationsSettingsFragmentArgs.fromBundle(intent.getBundleExtra(START_ARGUMENTS)!!).playServicesErrorCode)
-        StartLocation.CHANGE_NUMBER -> AppSettingsFragmentDirections.actionDirectToChangeNumberFragment()
-        StartLocation.SUBSCRIPTIONS -> AppSettingsFragmentDirections.actionDirectToManageDonations().setDirectToCheckoutType(InAppPaymentType.RECURRING_DONATION)
-        StartLocation.MANAGE_SUBSCRIPTIONS -> AppSettingsFragmentDirections.actionDirectToManageDonations()
-        StartLocation.NOTIFICATION_PROFILES -> AppSettingsFragmentDirections.actionDirectToNotificationProfiles()
-        StartLocation.CREATE_NOTIFICATION_PROFILE -> AppSettingsFragmentDirections.actionDirectToCreateNotificationProfiles()
-        StartLocation.NOTIFICATION_PROFILE_DETAILS -> AppSettingsFragmentDirections.actionDirectToNotificationProfileDetails(
-          EditNotificationProfileScheduleFragmentArgs.fromBundle(intent.getBundleExtra(START_ARGUMENTS)!!).profileId
-=======
       val appSettingsRoute: AppSettingsRoute? = intent?.getParcelableExtraCompat(START_ROUTE, AppSettingsRoute::class.java)
       when (appSettingsRoute) {
         AppSettingsRoute.Empty -> null
         AppSettingsRoute.BackupsRoute.Local -> AppSettingsFragmentDirections.actionDirectToBackupsPreferenceFragment()
         is AppSettingsRoute.HelpRoute.Settings -> AppSettingsFragmentDirections.actionDirectToHelpFragment()
           .setStartCategoryIndex(appSettingsRoute.startCategoryIndex)
-        AppSettingsRoute.DataAndStorageRoute.Proxy -> AppSettingsFragmentDirections.actionDirectToEditProxyFragment()
+        AppSettingsRoute.DataAndStorageRoute.Proxy -> AppSettingsFragmentDirections.actionDirectToNetworkPreferenceFragment()
         AppSettingsRoute.NotificationsRoute.Notifications -> AppSettingsFragmentDirections.actionDirectToNotificationsSettingsFragment()
         AppSettingsRoute.ChangeNumberRoute.Start -> AppSettingsFragmentDirections.actionDirectToChangeNumberFragment()
         is AppSettingsRoute.DonationsRoute.Donations -> AppSettingsFragmentDirections.actionDirectToManageDonations().setDirectToCheckoutType(appSettingsRoute.directToCheckoutType)
@@ -86,7 +62,6 @@
         is AppSettingsRoute.NotificationsRoute.EditProfile -> AppSettingsFragmentDirections.actionDirectToCreateNotificationProfiles()
         is AppSettingsRoute.NotificationsRoute.ProfileDetails -> AppSettingsFragmentDirections.actionDirectToNotificationProfileDetails(
           appSettingsRoute.profileId
->>>>>>> cf1afb73
         )
 
         AppSettingsRoute.PrivacyRoute.Privacy -> AppSettingsFragmentDirections.actionDirectToPrivacy()
@@ -107,11 +82,7 @@
       }
     }
 
-<<<<<<< HEAD
-    intent = intent.putExtra(START_LOCATION, StartLocation.HOME.code)
-=======
     intent = intent.putExtra(START_ROUTE, AppSettingsRoute.Empty)
->>>>>>> cf1afb73
 
     if (startingAction == null && savedInstanceState != null) {
       wasConfigurationUpdated = savedInstanceState.getBoolean(STATE_WAS_CONFIGURATION_UPDATED)
@@ -197,30 +168,13 @@
     fun notifications(context: Context): Intent = getIntentForStartLocation(context, AppSettingsRoute.NotificationsRoute.Notifications)
 
     @JvmStatic
-<<<<<<< HEAD
-    fun playServicesProblem(context: Context, errorCode: Int): Intent {
-      val arguments = NotificationsSettingsFragmentArgs.Builder()
-        .setPlayServicesErrorCode(errorCode)
-        .build()
-        .toBundle()
-
-      return getIntentForStartLocation(context, StartLocation.NOTIFICATIONS).putExtra(START_ARGUMENTS, arguments)
-    }
-
-    @JvmStatic
-    fun changeNumber(context: Context): Intent = getIntentForStartLocation(context, StartLocation.CHANGE_NUMBER)
-
-    @JvmStatic
-    fun subscriptions(context: Context): Intent = getIntentForStartLocation(context, StartLocation.SUBSCRIPTIONS)
-=======
     fun changeNumber(context: Context): Intent = getIntentForStartLocation(context, AppSettingsRoute.ChangeNumberRoute.Start)
 
     @JvmStatic
     fun subscriptions(context: Context): Intent = getIntentForStartLocation(context, AppSettingsRoute.DonationsRoute.Donations(directToCheckoutType = InAppPaymentType.RECURRING_DONATION))
 
     @JvmStatic
-    fun boost(context: Context): Intent = getIntentForStartLocation(context, AppSettingsRoute.DonationsRoute.Donations(directToCheckoutType = InAppPaymentType.ONE_TIME_DONATION))
->>>>>>> cf1afb73
+    fun subscriptions(context: Context): Intent = getIntentForStartLocation(context, AppSettingsRoute.DonationsRoute.Donations(directToCheckoutType = InAppPaymentType.RECURRING_DONATION))
 
     @JvmStatic
     fun manageSubscriptions(context: Context): Intent = getIntentForStartLocation(context, AppSettingsRoute.DonationsRoute.Donations())
@@ -276,42 +230,7 @@
     private fun getIntentForStartLocation(context: Context, startRoute: AppSettingsRoute): Intent {
       return Intent(context, AppSettingsActivity::class.java)
         .putExtra(ARG_NAV_GRAPH, R.navigation.app_settings_with_change_number)
-<<<<<<< HEAD
-        .putExtra(START_LOCATION, startLocation.code)
-    }
-  }
-
-  private enum class StartLocation(val code: Int) {
-    HOME(0),
-    BACKUPS(1),
-    HELP(2),
-    PROXY(3),
-    NOTIFICATIONS(4),
-    CHANGE_NUMBER(5),
-    SUBSCRIPTIONS(6),
-    // BOOST(7),
-    MANAGE_SUBSCRIPTIONS(8),
-    NOTIFICATION_PROFILES(9),
-    CREATE_NOTIFICATION_PROFILE(10),
-    NOTIFICATION_PROFILE_DETAILS(11),
-    PRIVACY(12),
-    LINKED_DEVICES(13),
-    USERNAME_LINK(14),
-    RECOVER_USERNAME(15),
-    REMOTE_BACKUPS(16),
-    CHAT_FOLDERS(17),
-    CREATE_CHAT_FOLDER(18),
-    BACKUPS_SETTINGS(19),
-    INVITE(20),
-    MANAGE_STORAGE(21);
-
-    companion object {
-      fun fromCode(code: Int?): StartLocation {
-        return entries.find { code == it.code } ?: HOME
-      }
-=======
         .putExtra(START_ROUTE, startRoute)
->>>>>>> cf1afb73
     }
   }
 }