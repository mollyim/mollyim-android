--- conflicted
+++ resolved
@@ -5,12 +5,8 @@
 import androidx.lifecycle.LiveData
 import androidx.lifecycle.ViewModel
 import androidx.lifecycle.ViewModelProvider
-<<<<<<< HEAD
 import org.thoughtcrime.securesms.ScreenLockController
-import org.thoughtcrime.securesms.dependencies.ApplicationDependencies
-=======
 import org.thoughtcrime.securesms.dependencies.AppDependencies
->>>>>>> 26bd59c3
 import org.thoughtcrime.securesms.keyvalue.SignalStore
 import org.thoughtcrime.securesms.util.TextSecurePreferences
 import org.thoughtcrime.securesms.util.livedata.Store
@@ -20,7 +16,7 @@
   private val repository: PrivacySettingsRepository
 ) : ViewModel() {
 
-  private val application: Application = ApplicationDependencies.getApplication()
+  private val application: Application = AppDependencies.application
 
   private val store = Store(getState())
 
@@ -55,13 +51,8 @@
     refresh()
   }
 
-<<<<<<< HEAD
   fun setPassphraseLockTrigger(resultSet: Set<String>) {
     sharedPreferences.edit().putStringSet(TextSecurePreferences.PASSPHRASE_LOCK_TRIGGER, resultSet).apply()
-=======
-  fun setScreenLockTimeout(seconds: Long) {
-    TextSecurePreferences.setScreenLockTimeout(AppDependencies.application, seconds)
->>>>>>> 26bd59c3
     refresh()
   }
 
@@ -82,13 +73,8 @@
     refresh()
   }
 
-<<<<<<< HEAD
   fun setIncognitoKeyboard(enabled: Boolean) {
     sharedPreferences.edit().putBoolean(TextSecurePreferences.INCOGNITO_KEYBORAD_PREF, enabled).apply()
-=======
-  fun setObsoletePasswordTimeout(minutes: Int) {
-    TextSecurePreferences.setPassphraseTimeoutInterval(AppDependencies.application, minutes)
->>>>>>> 26bd59c3
     refresh()
   }
 
@@ -99,7 +85,6 @@
   private fun getState(): PrivacySettingsState {
     return PrivacySettingsState(
       blockedCount = 0,
-<<<<<<< HEAD
       blockUnknown = TextSecurePreferences.isBlockUnknownEnabled(application),
       readReceipts = TextSecurePreferences.isReadReceiptsEnabled(application),
       typingIndicators = TextSecurePreferences.isTypingIndicatorsEnabled(application),
@@ -109,18 +94,6 @@
       biometricScreenLock = TextSecurePreferences.isBiometricScreenLockEnabled(application),
       screenSecurity = TextSecurePreferences.isScreenSecurityEnabled(application),
       incognitoKeyboard = TextSecurePreferences.isIncognitoKeyboardEnabled(application),
-=======
-      readReceipts = TextSecurePreferences.isReadReceiptsEnabled(AppDependencies.application),
-      typingIndicators = TextSecurePreferences.isTypingIndicatorsEnabled(AppDependencies.application),
-      screenLock = TextSecurePreferences.isScreenLockEnabled(AppDependencies.application),
-      screenLockActivityTimeout = TextSecurePreferences.getScreenLockTimeout(AppDependencies.application),
-      screenSecurity = TextSecurePreferences.isScreenSecurityEnabled(AppDependencies.application),
-      incognitoKeyboard = TextSecurePreferences.isIncognitoKeyboardEnabled(AppDependencies.application),
-      paymentLock = SignalStore.paymentsValues().paymentLock,
-      isObsoletePasswordEnabled = !TextSecurePreferences.isPasswordDisabled(AppDependencies.application),
-      isObsoletePasswordTimeoutEnabled = TextSecurePreferences.isPassphraseTimeoutEnabled(AppDependencies.application),
-      obsoletePasswordTimeout = TextSecurePreferences.getPassphraseTimeoutInterval(AppDependencies.application),
->>>>>>> 26bd59c3
       universalExpireTimer = SignalStore.settings().universalExpireTimer
     )
   }
