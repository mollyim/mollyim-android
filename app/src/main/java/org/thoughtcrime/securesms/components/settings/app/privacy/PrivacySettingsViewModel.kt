package org.thoughtcrime.securesms.components.settings.app.privacy

import android.app.Application
import android.content.SharedPreferences
import androidx.lifecycle.LiveData
import androidx.lifecycle.ViewModel
import androidx.lifecycle.ViewModelProvider
import org.thoughtcrime.securesms.ScreenLockController
import org.thoughtcrime.securesms.dependencies.ApplicationDependencies
import org.thoughtcrime.securesms.jobs.RefreshAttributesJob
import org.thoughtcrime.securesms.jobs.RefreshOwnProfileJob
import org.thoughtcrime.securesms.keyvalue.PhoneNumberPrivacyValues
import org.thoughtcrime.securesms.keyvalue.SignalStore
import org.thoughtcrime.securesms.storage.StorageSyncHelper
import org.thoughtcrime.securesms.util.TextSecurePreferences
import org.thoughtcrime.securesms.util.livedata.Store

class PrivacySettingsViewModel(
  private val sharedPreferences: SharedPreferences,
  private val repository: PrivacySettingsRepository
) : ViewModel() {

  private val application: Application = ApplicationDependencies.getApplication()

  private val store = Store(getState())

  val state: LiveData<PrivacySettingsState> = store.stateLiveData

  fun refreshBlockedCount() {
    repository.getBlockedCount { count ->
      store.update { it.copy(blockedCount = count) }
      refresh()
    }
  }

  fun setBlockUnknownEnabled(enabled: Boolean) {
    TextSecurePreferences.setBlockUnknownEnabled(application, enabled)
    refresh()
  }

  fun setReadReceiptsEnabled(enabled: Boolean) {
    sharedPreferences.edit().putBoolean(TextSecurePreferences.READ_RECEIPTS_PREF, enabled).apply()
    repository.syncReadReceiptState()
    refresh()
  }

  fun setTypingIndicatorsEnabled(enabled: Boolean) {
    sharedPreferences.edit().putBoolean(TextSecurePreferences.TYPING_INDICATORS, enabled).apply()
    repository.syncTypingIndicatorsState()
    refresh()
  }

  fun setPassphraseLockEnabled(enabled: Boolean) {
    TextSecurePreferences.setPassphraseLockEnabled(application, enabled)
    refresh()
  }

  fun setPassphraseLockTrigger(resultSet: Set<String>) {
    sharedPreferences.edit().putStringSet(TextSecurePreferences.PASSPHRASE_LOCK_TRIGGER, resultSet).apply()
    refresh()
  }

  fun setPassphraseLockTimeout(seconds: Long) {
    sharedPreferences.edit().putLong(TextSecurePreferences.PASSPHRASE_LOCK_TIMEOUT, seconds).apply()
    refresh()
  }

  fun setBiometricScreenLock(enabled: Boolean) {
    TextSecurePreferences.setBiometricScreenLockEnabled(application, enabled)
    ScreenLockController.enableAutoLock(enabled)
    ScreenLockController.lockScreenAtStart = false
    refresh()
  }

  fun setScreenSecurityEnabled(enabled: Boolean) {
    sharedPreferences.edit().putBoolean(TextSecurePreferences.SCREEN_SECURITY_PREF, enabled).apply()
    refresh()
  }

  fun setPhoneNumberSharingMode(phoneNumberSharingMode: PhoneNumberPrivacyValues.PhoneNumberSharingMode) {
    SignalStore.phoneNumberPrivacy().phoneNumberSharingMode = phoneNumberSharingMode
    StorageSyncHelper.scheduleSyncForDataChange()
    refresh()
  }

  fun setPhoneNumberListingMode(phoneNumberListingMode: PhoneNumberPrivacyValues.PhoneNumberListingMode) {
    SignalStore.phoneNumberPrivacy().phoneNumberListingMode = phoneNumberListingMode
    StorageSyncHelper.scheduleSyncForDataChange()
    ApplicationDependencies.getJobManager().startChain(RefreshAttributesJob()).then(RefreshOwnProfileJob()).enqueue()
    refresh()
  }

  fun setIncognitoKeyboard(enabled: Boolean) {
    sharedPreferences.edit().putBoolean(TextSecurePreferences.INCOGNITO_KEYBORAD_PREF, enabled).apply()
    refresh()
  }

<<<<<<< HEAD
  fun setStoriesEnabled(isStoriesEnabled: Boolean) {
    SignalStore.storyValues().isFeatureDisabled = !isStoriesEnabled
=======
  fun togglePaymentLock() {
    SignalStore.paymentsValues().paymentLock = state.value?.let { !it.paymentLock } ?: false
    refresh()
  }

  fun setObsoletePasswordTimeoutEnabled(enabled: Boolean) {
    sharedPreferences.edit().putBoolean(TextSecurePreferences.PASSPHRASE_TIMEOUT_PREF, enabled).apply()
    refresh()
  }

  fun setObsoletePasswordTimeout(minutes: Int) {
    TextSecurePreferences.setPassphraseTimeoutInterval(ApplicationDependencies.getApplication(), minutes)
>>>>>>> e379cf61
    refresh()
  }

  fun refresh() {
    store.update(this::updateState)
  }

  private fun getState(): PrivacySettingsState {
    return PrivacySettingsState(
      blockedCount = 0,
<<<<<<< HEAD
      blockUnknown = TextSecurePreferences.isBlockUnknownEnabled(application),
      readReceipts = TextSecurePreferences.isReadReceiptsEnabled(application),
      typingIndicators = TextSecurePreferences.isTypingIndicatorsEnabled(application),
      passphraseLock = TextSecurePreferences.isPassphraseLockEnabled(application),
      passphraseLockTriggerValues = TextSecurePreferences.getPassphraseLockTrigger(application).triggers,
      passphraseLockTimeout = TextSecurePreferences.getPassphraseLockTimeout(application),
      biometricScreenLock = TextSecurePreferences.isBiometricScreenLockEnabled(application),
      screenSecurity = TextSecurePreferences.isScreenSecurityEnabled(application),
      incognitoKeyboard = TextSecurePreferences.isIncognitoKeyboardEnabled(application),
      seeMyPhoneNumber = SignalStore.phoneNumberPrivacy().phoneNumberSharingMode,
      findMeByPhoneNumber = SignalStore.phoneNumberPrivacy().phoneNumberListingMode,
      universalExpireTimer = SignalStore.settings().universalExpireTimer,
      privateStories = emptyList(),
      isStoriesEnabled = !SignalStore.storyValues().isFeatureDisabled
=======
      readReceipts = TextSecurePreferences.isReadReceiptsEnabled(ApplicationDependencies.getApplication()),
      typingIndicators = TextSecurePreferences.isTypingIndicatorsEnabled(ApplicationDependencies.getApplication()),
      screenLock = TextSecurePreferences.isScreenLockEnabled(ApplicationDependencies.getApplication()),
      screenLockActivityTimeout = TextSecurePreferences.getScreenLockTimeout(ApplicationDependencies.getApplication()),
      screenSecurity = TextSecurePreferences.isScreenSecurityEnabled(ApplicationDependencies.getApplication()),
      incognitoKeyboard = TextSecurePreferences.isIncognitoKeyboardEnabled(ApplicationDependencies.getApplication()),
      paymentLock = SignalStore.paymentsValues().paymentLock,
      seeMyPhoneNumber = SignalStore.phoneNumberPrivacy().phoneNumberSharingMode,
      findMeByPhoneNumber = SignalStore.phoneNumberPrivacy().phoneNumberListingMode,
      isObsoletePasswordEnabled = !TextSecurePreferences.isPasswordDisabled(ApplicationDependencies.getApplication()),
      isObsoletePasswordTimeoutEnabled = TextSecurePreferences.isPassphraseTimeoutEnabled(ApplicationDependencies.getApplication()),
      obsoletePasswordTimeout = TextSecurePreferences.getPassphraseTimeoutInterval(ApplicationDependencies.getApplication()),
      universalExpireTimer = SignalStore.settings().universalExpireTimer
>>>>>>> e379cf61
    )
  }

  private fun updateState(state: PrivacySettingsState): PrivacySettingsState {
    return getState().copy(blockedCount = state.blockedCount)
  }

  class Factory(
    private val sharedPreferences: SharedPreferences,
    private val repository: PrivacySettingsRepository
  ) : ViewModelProvider.Factory {
    override fun <T : ViewModel> create(modelClass: Class<T>): T {
      return requireNotNull(modelClass.cast(PrivacySettingsViewModel(sharedPreferences, repository)))
    }
  }
}<|MERGE_RESOLUTION|>--- conflicted
+++ resolved
@@ -95,26 +95,6 @@
     refresh()
   }
 
-<<<<<<< HEAD
-  fun setStoriesEnabled(isStoriesEnabled: Boolean) {
-    SignalStore.storyValues().isFeatureDisabled = !isStoriesEnabled
-=======
-  fun togglePaymentLock() {
-    SignalStore.paymentsValues().paymentLock = state.value?.let { !it.paymentLock } ?: false
-    refresh()
-  }
-
-  fun setObsoletePasswordTimeoutEnabled(enabled: Boolean) {
-    sharedPreferences.edit().putBoolean(TextSecurePreferences.PASSPHRASE_TIMEOUT_PREF, enabled).apply()
-    refresh()
-  }
-
-  fun setObsoletePasswordTimeout(minutes: Int) {
-    TextSecurePreferences.setPassphraseTimeoutInterval(ApplicationDependencies.getApplication(), minutes)
->>>>>>> e379cf61
-    refresh()
-  }
-
   fun refresh() {
     store.update(this::updateState)
   }
@@ -122,7 +102,6 @@
   private fun getState(): PrivacySettingsState {
     return PrivacySettingsState(
       blockedCount = 0,
-<<<<<<< HEAD
       blockUnknown = TextSecurePreferences.isBlockUnknownEnabled(application),
       readReceipts = TextSecurePreferences.isReadReceiptsEnabled(application),
       typingIndicators = TextSecurePreferences.isTypingIndicatorsEnabled(application),
@@ -134,24 +113,7 @@
       incognitoKeyboard = TextSecurePreferences.isIncognitoKeyboardEnabled(application),
       seeMyPhoneNumber = SignalStore.phoneNumberPrivacy().phoneNumberSharingMode,
       findMeByPhoneNumber = SignalStore.phoneNumberPrivacy().phoneNumberListingMode,
-      universalExpireTimer = SignalStore.settings().universalExpireTimer,
-      privateStories = emptyList(),
-      isStoriesEnabled = !SignalStore.storyValues().isFeatureDisabled
-=======
-      readReceipts = TextSecurePreferences.isReadReceiptsEnabled(ApplicationDependencies.getApplication()),
-      typingIndicators = TextSecurePreferences.isTypingIndicatorsEnabled(ApplicationDependencies.getApplication()),
-      screenLock = TextSecurePreferences.isScreenLockEnabled(ApplicationDependencies.getApplication()),
-      screenLockActivityTimeout = TextSecurePreferences.getScreenLockTimeout(ApplicationDependencies.getApplication()),
-      screenSecurity = TextSecurePreferences.isScreenSecurityEnabled(ApplicationDependencies.getApplication()),
-      incognitoKeyboard = TextSecurePreferences.isIncognitoKeyboardEnabled(ApplicationDependencies.getApplication()),
-      paymentLock = SignalStore.paymentsValues().paymentLock,
-      seeMyPhoneNumber = SignalStore.phoneNumberPrivacy().phoneNumberSharingMode,
-      findMeByPhoneNumber = SignalStore.phoneNumberPrivacy().phoneNumberListingMode,
-      isObsoletePasswordEnabled = !TextSecurePreferences.isPasswordDisabled(ApplicationDependencies.getApplication()),
-      isObsoletePasswordTimeoutEnabled = TextSecurePreferences.isPassphraseTimeoutEnabled(ApplicationDependencies.getApplication()),
-      obsoletePasswordTimeout = TextSecurePreferences.getPassphraseTimeoutInterval(ApplicationDependencies.getApplication()),
       universalExpireTimer = SignalStore.settings().universalExpireTimer
->>>>>>> e379cf61
     )
   }
 
