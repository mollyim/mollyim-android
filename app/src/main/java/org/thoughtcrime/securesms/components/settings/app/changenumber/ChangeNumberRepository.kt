--- conflicted
+++ resolved
@@ -172,13 +172,8 @@
       true
     )
 
-<<<<<<< HEAD
       AppDependencies.groupsV2Authorization.clear()
-    }
-=======
-    SignalStore.misc.hasPniInitializedDevices = true
-    AppDependencies.groupsV2Authorization.clear()
->>>>>>> c2ea1ba2
+
 
     Recipient.self().fresh()
     StorageSyncHelper.scheduleSyncForDataChange()
