/*
 * Copyright 2024 Signal Messenger, LLC
 * SPDX-License-Identifier: AGPL-3.0-only
 */

package org.thoughtcrime.securesms.components.settings.app.changenumber

import androidx.annotation.WorkerThread
import kotlinx.coroutines.Dispatchers
import kotlinx.coroutines.suspendCancellableCoroutine
import kotlinx.coroutines.withContext
import kotlinx.coroutines.withTimeoutOrNull
import okio.ByteString.Companion.toByteString
import org.signal.core.util.logging.Log
import org.signal.libsignal.protocol.IdentityKeyPair
import org.signal.libsignal.protocol.SignalProtocolAddress
import org.signal.libsignal.protocol.state.KyberPreKeyRecord
import org.signal.libsignal.protocol.state.SignalProtocolStore
import org.signal.libsignal.protocol.state.SignedPreKeyRecord
import org.signal.libsignal.protocol.util.KeyHelper
import org.signal.libsignal.protocol.util.Medium
import org.thoughtcrime.securesms.crypto.IdentityKeyUtil
import org.thoughtcrime.securesms.crypto.PreKeyUtil
import org.thoughtcrime.securesms.database.IdentityTable
import org.thoughtcrime.securesms.database.SignalDatabase
import org.thoughtcrime.securesms.database.model.databaseprotos.PendingChangeNumberMetadata
import org.thoughtcrime.securesms.dependencies.AppDependencies
import org.thoughtcrime.securesms.jobs.RefreshAttributesJob
import org.thoughtcrime.securesms.keyvalue.CertificateType
import org.thoughtcrime.securesms.keyvalue.SignalStore
import org.thoughtcrime.securesms.net.SignalNetwork
import org.thoughtcrime.securesms.pin.SvrRepository
import org.thoughtcrime.securesms.pin.SvrWrongPinException
import org.thoughtcrime.securesms.recipients.Recipient
import org.thoughtcrime.securesms.registration.viewmodel.SvrAuthCredentialSet
import org.thoughtcrime.securesms.storage.StorageSyncHelper
import org.whispersystems.signalservice.api.NetworkResult
import org.whispersystems.signalservice.api.SignalServiceAccountManager
import org.whispersystems.signalservice.api.SignalServiceMessageSender
import org.whispersystems.signalservice.api.SvrNoDataException
import org.whispersystems.signalservice.api.account.ChangePhoneNumberRequest
import org.whispersystems.signalservice.api.account.PreKeyUpload
import org.whispersystems.signalservice.api.kbs.MasterKey
import org.whispersystems.signalservice.api.push.ServiceId
import org.whispersystems.signalservice.api.push.ServiceIdType
import org.whispersystems.signalservice.api.push.SignalServiceAddress
import org.whispersystems.signalservice.api.push.SignedPreKeyEntity
import org.whispersystems.signalservice.internal.push.KyberPreKeyEntity
import org.whispersystems.signalservice.internal.push.OutgoingPushMessage
import org.whispersystems.signalservice.internal.push.SyncMessage
import org.whispersystems.signalservice.internal.push.VerifyAccountResponse
import org.whispersystems.signalservice.internal.push.WhoAmIResponse
import org.whispersystems.signalservice.internal.push.exceptions.MismatchedDevicesException
import java.io.IOException
import java.security.MessageDigest
import java.security.SecureRandom
import kotlin.coroutines.resume
import kotlin.time.Duration
import kotlin.time.Duration.Companion.seconds

/**
 * Repository to perform data operations during change number.
 *
 * @see [org.thoughtcrime.securesms.registration.data.RegistrationRepository]
 */
class ChangeNumberRepository(
  private val accountManager: SignalServiceAccountManager = AppDependencies.signalServiceAccountManager,
  private val messageSender: SignalServiceMessageSender = AppDependencies.signalServiceMessageSender
) {

  companion object {
    private val TAG = Log.tag(ChangeNumberRepository::class.java)
  }

  fun whoAmI(): WhoAmIResponse {
    return accountManager.whoAmI
  }

  suspend fun ensureDecryptionsDrained(timeout: Duration = 15.seconds) =
    withTimeoutOrNull(timeout) {
      suspendCancellableCoroutine {
        val drainedListener = object : Runnable {
          override fun run() {
            AppDependencies
              .incomingMessageObserver
              .removeDecryptionDrainedListener(this)
            Log.d(TAG, "Decryptions drained.")
            it.resume(true)
          }
        }

        it.invokeOnCancellation { cancellationCause ->
          AppDependencies
            .incomingMessageObserver
            .removeDecryptionDrainedListener(drainedListener)
          Log.d(TAG, "Decryptions draining canceled.", cancellationCause)
        }

        AppDependencies
          .incomingMessageObserver
          .addDecryptionDrainedListener(drainedListener)
        Log.d(TAG, "Waiting for decryption drain.")
      }
    }

  @WorkerThread
  fun changeLocalNumber(e164: String, pni: ServiceId.PNI) {
    val oldStorageId: ByteArray? = Recipient.self().storageId
    SignalDatabase.recipients.updateSelfE164(e164, pni)
    val newStorageId: ByteArray? = Recipient.self().storageId

    if (e164 != SignalStore.account.requireE164() && MessageDigest.isEqual(oldStorageId, newStorageId)) {
      Log.w(TAG, "Self storage id was not rotated, attempting to rotate again")
      SignalDatabase.recipients.rotateStorageId(Recipient.self().id)
      StorageSyncHelper.scheduleSyncForDataChange()
      val secondAttemptStorageId: ByteArray? = Recipient.self().storageId
      if (MessageDigest.isEqual(oldStorageId, secondAttemptStorageId)) {
        Log.w(TAG, "Second attempt also failed to rotate storage id")
      }
    }

    AppDependencies.recipientCache.clear()

    SignalStore.account.setE164(e164)
    SignalStore.account.setPni(pni)
    AppDependencies.resetProtocolStores()

    AppDependencies.groupsV2Authorization.clear()

    val metadata: PendingChangeNumberMetadata? = SignalStore.misc.pendingChangeNumberMetadata
    if (metadata == null) {
      Log.w(TAG, "No change number metadata, this shouldn't happen")
      throw AssertionError("No change number metadata")
    }

    val originalPni = ServiceId.PNI.parseOrThrow(metadata.previousPni)

    if (originalPni == pni) {
      Log.i(TAG, "No change has occurred, PNI is unchanged: $pni")
    } else {
      val pniIdentityKeyPair = IdentityKeyPair(metadata.pniIdentityKeyPair.toByteArray())
      val pniRegistrationId = metadata.pniRegistrationId
      val pniSignedPreyKeyId = metadata.pniSignedPreKeyId
      val pniLastResortKyberPreKeyId = metadata.pniLastResortKyberPreKeyId

      val pniProtocolStore = AppDependencies.protocolStore.pni()
      val pniMetadataStore = SignalStore.account.pniPreKeys

      SignalStore.account.pniRegistrationId = pniRegistrationId
      SignalStore.account.setPniIdentityKeyAfterChangeNumber(pniIdentityKeyPair)

      val signedPreKey = pniProtocolStore.loadSignedPreKey(pniSignedPreyKeyId)
      val oneTimeEcPreKeys = PreKeyUtil.generateAndStoreOneTimeEcPreKeys(pniProtocolStore, pniMetadataStore)
      val lastResortKyberPreKey = pniProtocolStore.loadLastResortKyberPreKeys().firstOrNull { it.id == pniLastResortKyberPreKeyId }
      val oneTimeKyberPreKeys = PreKeyUtil.generateAndStoreOneTimeKyberPreKeys(pniProtocolStore, pniMetadataStore)

      if (lastResortKyberPreKey == null) {
        Log.w(TAG, "Last-resort kyber prekey is missing!")
      }

      pniMetadataStore.activeSignedPreKeyId = signedPreKey.id
      Log.i(TAG, "Submitting prekeys with PNI identity key: ${pniIdentityKeyPair.publicKey.fingerprint}")

      accountManager.setPreKeys(
        PreKeyUpload(
          serviceIdType = ServiceIdType.PNI,
          signedPreKey = signedPreKey,
          oneTimeEcPreKeys = oneTimeEcPreKeys,
          lastResortKyberPreKey = lastResortKyberPreKey,
          oneTimeKyberPreKeys = oneTimeKyberPreKeys
        )
      )
      pniMetadataStore.isSignedPreKeyRegistered = true
      pniMetadataStore.lastResortKyberPreKeyId = pniLastResortKyberPreKeyId

      pniProtocolStore.identities().saveIdentityWithoutSideEffects(
        Recipient.self().id,
        pni,
        pniProtocolStore.identityKeyPair.publicKey,
        IdentityTable.VerifiedStatus.VERIFIED,
        true,
        System.currentTimeMillis(),
        true
      )

      AppDependencies.groupsV2Authorization.clear()
    }

    Recipient.self().live().refresh()
    StorageSyncHelper.scheduleSyncForDataChange()

<<<<<<< HEAD
    AppDependencies.resetNetwork(restartMessageObserver = true)
=======
    AppDependencies.resetNetwork()
    AppDependencies.startNetwork()
>>>>>>> f154029e

    AppDependencies.jobManager.add(RefreshAttributesJob())

    rotateCertificates()
  }

  @WorkerThread
  private fun rotateCertificates() {
    val certificateTypes = SignalStore.phoneNumberPrivacy.allCertificateTypes

    Log.i(TAG, "Rotating these certificates $certificateTypes")

    for (certificateType in certificateTypes) {
      val certificate: ByteArray? = when (certificateType) {
        CertificateType.ACI_AND_E164 -> accountManager.senderCertificate
        CertificateType.ACI_ONLY -> accountManager.senderCertificateForPhoneNumberPrivacy
        else -> throw AssertionError()
      }

      Log.i(TAG, "Successfully got $certificateType certificate")

      SignalStore.certificate.setUnidentifiedAccessCertificate(certificateType, certificate)
    }
  }

  suspend fun changeNumberWithRecoveryPassword(recoveryPassword: String, newE164: String): ChangeNumberResult {
    return changeNumberInternal(recoveryPassword = recoveryPassword, newE164 = newE164)
  }

  suspend fun changeNumberWithoutRegistrationLock(sessionId: String, newE164: String): ChangeNumberResult {
    return changeNumberInternal(sessionId = sessionId, newE164 = newE164)
  }

  suspend fun changeNumberWithRegistrationLock(
    sessionId: String,
    newE164: String,
    pin: String,
    svrAuthCredentials: SvrAuthCredentialSet
  ): ChangeNumberResult {
    val masterKey: MasterKey

    try {
      masterKey = SvrRepository.restoreMasterKeyPreRegistration(svrAuthCredentials, pin)
    } catch (e: SvrWrongPinException) {
      return ChangeNumberResult.SvrWrongPin(e)
    } catch (e: SvrNoDataException) {
      return ChangeNumberResult.SvrNoData(e)
    } catch (e: IOException) {
      return ChangeNumberResult.UnknownError(e)
    }

    val registrationLock = masterKey.deriveRegistrationLock()
    return changeNumberInternal(sessionId = sessionId, registrationLock = registrationLock, newE164 = newE164)
  }

  /**
   * Sends a request to the service to change the phone number associated with this account.
   */
  private suspend fun changeNumberInternal(sessionId: String? = null, recoveryPassword: String? = null, registrationLock: String? = null, newE164: String): ChangeNumberResult {
    check((sessionId != null && recoveryPassword == null) || (sessionId == null && recoveryPassword != null))
    var completed = false
    var attempts = 0
    lateinit var result: NetworkResult<VerifyAccountResponse>

    while (!completed && attempts < 5) {
      Log.i(TAG, "Attempt #$attempts")
      val (request: ChangePhoneNumberRequest, metadata: PendingChangeNumberMetadata) = createChangeNumberRequest(
        sessionId = sessionId,
        recoveryPassword = recoveryPassword,
        newE164 = newE164,
        registrationLock = registrationLock
      )

      SignalStore.misc.setPendingChangeNumberMetadata(metadata)
      withContext(Dispatchers.IO) {
        result = SignalNetwork.account.changeNumber(request)
      }

      val possibleError = result.getCause() as? MismatchedDevicesException
      if (possibleError != null) {
        messageSender.handleChangeNumberMismatchDevices(possibleError.mismatchedDevices)
        attempts++
      } else {
        completed = true
      }
    }
    Log.i(TAG, "Returning change number network result.")
    return ChangeNumberResult.from(
      result.map { accountRegistrationResponse: VerifyAccountResponse ->
        NumberChangeResult(
          uuid = accountRegistrationResponse.uuid,
          pni = accountRegistrationResponse.pni,
          storageCapable = accountRegistrationResponse.storageCapable,
          number = accountRegistrationResponse.number
        )
      }
    )
  }

  @WorkerThread
  private fun createChangeNumberRequest(
    sessionId: String? = null,
    recoveryPassword: String? = null,
    newE164: String,
    registrationLock: String? = null
  ): ChangeNumberRequestData {
    val selfIdentifier: String = SignalStore.account.requireAci().toString()
    val aciProtocolStore: SignalProtocolStore = AppDependencies.protocolStore.aci()

    val pniIdentity: IdentityKeyPair = IdentityKeyUtil.generateIdentityKeyPair()
    val deviceMessages = mutableListOf<OutgoingPushMessage>()
    val devicePniSignedPreKeys = mutableMapOf<Int, SignedPreKeyEntity>()
    val devicePniLastResortKyberPreKeys = mutableMapOf<Int, KyberPreKeyEntity>()
    val pniRegistrationIds = mutableMapOf<Int, Int>()
    val primaryDeviceId: Int = SignalServiceAddress.DEFAULT_DEVICE_ID

    val devices: List<Int> = listOf(primaryDeviceId) + aciProtocolStore.getSubDeviceSessions(selfIdentifier)

    devices
      .filter { it == primaryDeviceId || aciProtocolStore.containsSession(SignalProtocolAddress(selfIdentifier, it)) }
      .forEach { deviceId ->
        // Signed Prekeys
        val signedPreKeyRecord: SignedPreKeyRecord = if (deviceId == primaryDeviceId) {
          PreKeyUtil.generateAndStoreSignedPreKey(AppDependencies.protocolStore.pni(), SignalStore.account.pniPreKeys, pniIdentity.privateKey)
        } else {
          PreKeyUtil.generateSignedPreKey(SecureRandom().nextInt(Medium.MAX_VALUE), pniIdentity.privateKey)
        }
        devicePniSignedPreKeys[deviceId] = SignedPreKeyEntity(signedPreKeyRecord.id, signedPreKeyRecord.keyPair.publicKey, signedPreKeyRecord.signature)

        // Last-resort kyber prekeys
        val lastResortKyberPreKeyRecord: KyberPreKeyRecord = if (deviceId == primaryDeviceId) {
          PreKeyUtil.generateAndStoreLastResortKyberPreKey(AppDependencies.protocolStore.pni(), SignalStore.account.pniPreKeys, pniIdentity.privateKey)
        } else {
          PreKeyUtil.generateLastResortKyberPreKey(SecureRandom().nextInt(Medium.MAX_VALUE), pniIdentity.privateKey)
        }
        devicePniLastResortKyberPreKeys[deviceId] = KyberPreKeyEntity(lastResortKyberPreKeyRecord.id, lastResortKyberPreKeyRecord.keyPair.publicKey, lastResortKyberPreKeyRecord.signature)

        // Registration Ids
        var pniRegistrationId = -1

        while (pniRegistrationId < 0 || pniRegistrationIds.values.contains(pniRegistrationId)) {
          pniRegistrationId = KeyHelper.generateRegistrationId(false)
        }
        pniRegistrationIds[deviceId] = pniRegistrationId

        // Device Messages
        if (deviceId != primaryDeviceId) {
          val pniChangeNumber = SyncMessage.PniChangeNumber(
            identityKeyPair = pniIdentity.serialize().toByteString(),
            signedPreKey = signedPreKeyRecord.serialize().toByteString(),
            lastResortKyberPreKey = lastResortKyberPreKeyRecord.serialize().toByteString(),
            registrationId = pniRegistrationId,
            newE164 = newE164
          )

          deviceMessages += messageSender.getEncryptedSyncPniInitializeDeviceMessage(deviceId, pniChangeNumber)
        }
      }

    val request = ChangePhoneNumberRequest(
      sessionId,
      recoveryPassword,
      newE164,
      registrationLock,
      pniIdentity.publicKey,
      deviceMessages,
      devicePniSignedPreKeys.mapKeys { it.key.toString() },
      devicePniLastResortKyberPreKeys.mapKeys { it.key.toString() },
      pniRegistrationIds.mapKeys { it.key.toString() }
    )

    val metadata = PendingChangeNumberMetadata(
      previousPni = SignalStore.account.pni!!.toByteString(),
      pniIdentityKeyPair = pniIdentity.serialize().toByteString(),
      pniRegistrationId = pniRegistrationIds[primaryDeviceId]!!,
      pniSignedPreKeyId = devicePniSignedPreKeys[primaryDeviceId]!!.keyId,
      pniLastResortKyberPreKeyId = devicePniLastResortKyberPreKeys[primaryDeviceId]!!.keyId
    )

    return ChangeNumberRequestData(request, metadata)
  }

  private data class ChangeNumberRequestData(val changeNumberRequest: ChangePhoneNumberRequest, val pendingChangeNumberMetadata: PendingChangeNumberMetadata)

  data class NumberChangeResult(
    val uuid: String,
    val pni: String,
    val storageCapable: Boolean,
    val number: String
  )
}<|MERGE_RESOLUTION|>--- conflicted
+++ resolved
@@ -189,12 +189,7 @@
     Recipient.self().live().refresh()
     StorageSyncHelper.scheduleSyncForDataChange()
 
-<<<<<<< HEAD
     AppDependencies.resetNetwork(restartMessageObserver = true)
-=======
-    AppDependencies.resetNetwork()
-    AppDependencies.startNetwork()
->>>>>>> f154029e
 
     AppDependencies.jobManager.add(RefreshAttributesJob())
 
