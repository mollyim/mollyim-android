package org.thoughtcrime.securesms.components.settings.app.chats

import androidx.lifecycle.LiveData
import androidx.lifecycle.ViewModel
<<<<<<< HEAD
import io.reactivex.rxjava3.disposables.CompositeDisposable
=======
>>>>>>> bd3b7792
import org.thoughtcrime.securesms.dependencies.ApplicationDependencies
import org.thoughtcrime.securesms.keyvalue.SignalStore
import org.thoughtcrime.securesms.util.BackupUtil
import org.thoughtcrime.securesms.util.ConversationUtil
import org.thoughtcrime.securesms.util.ThrottledDebouncer
import org.thoughtcrime.securesms.util.livedata.Store

class ChatsSettingsViewModel @JvmOverloads constructor(
<<<<<<< HEAD
  private val repository: ChatsSettingsRepository = ChatsSettingsRepository(),
=======
  private val repository: ChatsSettingsRepository = ChatsSettingsRepository()
>>>>>>> bd3b7792
) : ViewModel() {

  private val refreshDebouncer = ThrottledDebouncer(500L)

  private val store: Store<ChatsSettingsState> = Store(
    ChatsSettingsState(
      generateLinkPreviews = SignalStore.settings().isLinkPreviewsEnabled,
      useAddressBook = SignalStore.settings().isPreferSystemContactPhotos,
      keepMutedChatsArchived = SignalStore.settings().shouldKeepMutedChatsArchived(),
      useSystemEmoji = SignalStore.settings().isPreferSystemEmoji,
      enterKeySends = SignalStore.settings().isEnterKeySends,
<<<<<<< HEAD
      chatBackupsEnabled = SignalStore.settings().isBackupEnabled && BackupUtil.canUserAccessBackupDirectory(ApplicationDependencies.getApplication()),
=======
      chatBackupsEnabled = SignalStore.settings().isBackupEnabled && BackupUtil.canUserAccessBackupDirectory(ApplicationDependencies.getApplication())
>>>>>>> bd3b7792
    )
  )

  val state: LiveData<ChatsSettingsState> = store.stateLiveData

<<<<<<< HEAD
  override fun onCleared() {
    disposables.clear()
  }

=======
>>>>>>> bd3b7792
  fun setGenerateLinkPreviewsEnabled(enabled: Boolean) {
    if (SignalStore.account().isLinkedDevice) {
      return
    }
    store.update { it.copy(generateLinkPreviews = enabled) }
    SignalStore.settings().isLinkPreviewsEnabled = enabled
    repository.syncLinkPreviewsState()
  }

  fun setUseAddressBook(enabled: Boolean) {
    store.update { it.copy(useAddressBook = enabled) }
    refreshDebouncer.publish { ConversationUtil.refreshRecipientShortcuts() }
    SignalStore.settings().isPreferSystemContactPhotos = enabled
    repository.syncPreferSystemContactPhotos()
  }

  fun setKeepMutedChatsArchived(enabled: Boolean) {
    store.update { it.copy(keepMutedChatsArchived = enabled) }
    SignalStore.settings().setKeepMutedChatsArchived(enabled)
    repository.syncKeepMutedChatsArchivedState()
  }

  fun setUseSystemEmoji(enabled: Boolean) {
    store.update { it.copy(useSystemEmoji = enabled) }
    SignalStore.settings().isPreferSystemEmoji = enabled
  }

  fun setEnterKeySends(enabled: Boolean) {
    store.update { it.copy(enterKeySends = enabled) }
    SignalStore.settings().isEnterKeySends = enabled
  }

  fun refresh() {
    val backupsEnabled = SignalStore.settings().isBackupEnabled && BackupUtil.canUserAccessBackupDirectory(ApplicationDependencies.getApplication())
    if (store.state.chatBackupsEnabled != backupsEnabled) {
      store.update { it.copy(chatBackupsEnabled = backupsEnabled) }
    }
  }
}<|MERGE_RESOLUTION|>--- conflicted
+++ resolved
@@ -2,10 +2,6 @@
 
 import androidx.lifecycle.LiveData
 import androidx.lifecycle.ViewModel
-<<<<<<< HEAD
-import io.reactivex.rxjava3.disposables.CompositeDisposable
-=======
->>>>>>> bd3b7792
 import org.thoughtcrime.securesms.dependencies.ApplicationDependencies
 import org.thoughtcrime.securesms.keyvalue.SignalStore
 import org.thoughtcrime.securesms.util.BackupUtil
@@ -14,11 +10,7 @@
 import org.thoughtcrime.securesms.util.livedata.Store
 
 class ChatsSettingsViewModel @JvmOverloads constructor(
-<<<<<<< HEAD
-  private val repository: ChatsSettingsRepository = ChatsSettingsRepository(),
-=======
   private val repository: ChatsSettingsRepository = ChatsSettingsRepository()
->>>>>>> bd3b7792
 ) : ViewModel() {
 
   private val refreshDebouncer = ThrottledDebouncer(500L)
@@ -30,23 +22,12 @@
       keepMutedChatsArchived = SignalStore.settings().shouldKeepMutedChatsArchived(),
       useSystemEmoji = SignalStore.settings().isPreferSystemEmoji,
       enterKeySends = SignalStore.settings().isEnterKeySends,
-<<<<<<< HEAD
-      chatBackupsEnabled = SignalStore.settings().isBackupEnabled && BackupUtil.canUserAccessBackupDirectory(ApplicationDependencies.getApplication()),
-=======
       chatBackupsEnabled = SignalStore.settings().isBackupEnabled && BackupUtil.canUserAccessBackupDirectory(ApplicationDependencies.getApplication())
->>>>>>> bd3b7792
     )
   )
 
   val state: LiveData<ChatsSettingsState> = store.stateLiveData
 
-<<<<<<< HEAD
-  override fun onCleared() {
-    disposables.clear()
-  }
-
-=======
->>>>>>> bd3b7792
   fun setGenerateLinkPreviewsEnabled(enabled: Boolean) {
     if (SignalStore.account().isLinkedDevice) {
       return
