package org.thoughtcrime.securesms.components.settings.app

import android.os.Bundle
import android.view.View
import android.widget.Toast
import androidx.annotation.IdRes
import androidx.annotation.StringRes
import androidx.compose.foundation.background
import androidx.compose.foundation.clickable
import androidx.compose.foundation.layout.Box
import androidx.compose.foundation.layout.Column
import androidx.compose.foundation.layout.PaddingValues
import androidx.compose.foundation.layout.Row
import androidx.compose.foundation.layout.absoluteOffset
import androidx.compose.foundation.layout.padding
import androidx.compose.foundation.layout.size
import androidx.compose.foundation.lazy.LazyColumn
import androidx.compose.foundation.shape.CircleShape
import androidx.compose.material3.Icon
import androidx.compose.material3.MaterialTheme
import androidx.compose.material3.Text
import androidx.compose.runtime.Composable
import androidx.compose.runtime.getValue
import androidx.compose.runtime.livedata.observeAsState
import androidx.compose.runtime.remember
import androidx.compose.runtime.rememberUpdatedState
import androidx.compose.ui.Alignment
import androidx.compose.ui.Modifier
import androidx.compose.ui.graphics.Color
import androidx.compose.ui.graphics.vector.ImageVector
import androidx.compose.ui.input.nestedscroll.nestedScroll
import androidx.compose.ui.platform.LocalContext
import androidx.compose.ui.platform.LocalInspectionMode
import androidx.compose.ui.res.painterResource
import androidx.compose.ui.res.stringResource
<<<<<<< HEAD
=======
import androidx.compose.ui.res.vectorResource
import androidx.compose.ui.text.style.TextAlign
>>>>>>> d66a0f61
import androidx.compose.ui.unit.dp
import androidx.fragment.app.viewModels
import androidx.lifecycle.lifecycleScope
import androidx.navigation.NavDirections
import androidx.navigation.fragment.findNavController
import kotlinx.coroutines.Dispatchers
import kotlinx.coroutines.flow.Flow
import kotlinx.coroutines.flow.flowOf
import kotlinx.coroutines.launch
import kotlinx.coroutines.withContext
import org.signal.core.ui.compose.Dividers
import org.signal.core.ui.compose.IconButtons
import org.signal.core.ui.compose.Previews
import org.signal.core.ui.compose.Rows
import org.signal.core.ui.compose.Scaffolds
import org.signal.core.ui.compose.SignalPreview
import org.signal.core.ui.compose.horizontalGutters
import org.signal.core.ui.compose.theme.SignalTheme
import org.thoughtcrime.securesms.R
import org.thoughtcrime.securesms.avatar.AvatarImage
import org.thoughtcrime.securesms.backup.v2.BackupRepository
import org.thoughtcrime.securesms.banner.Banner
import org.thoughtcrime.securesms.banner.BannerManager
import org.thoughtcrime.securesms.banner.banners.DeprecatedBuildBanner
import org.thoughtcrime.securesms.banner.banners.UnauthorizedBanner
import org.thoughtcrime.securesms.banner.ui.compose.Action
import org.thoughtcrime.securesms.banner.ui.compose.DefaultBanner
import org.thoughtcrime.securesms.banner.ui.compose.Importance
import org.thoughtcrime.securesms.components.compose.TextWithBetaLabel
import org.thoughtcrime.securesms.components.emoji.Emojifier
import org.thoughtcrime.securesms.components.settings.app.subscription.BadgeImageMedium
import org.thoughtcrime.securesms.components.settings.app.subscription.InAppPaymentsRepository
import org.thoughtcrime.securesms.components.settings.app.subscription.completed.InAppPaymentsBottomSheetDelegate
import org.thoughtcrime.securesms.compose.ComposeFragment
import org.thoughtcrime.securesms.compose.StatusBarColorNestedScrollConnection
import org.thoughtcrime.securesms.database.model.InAppPaymentSubscriberRecord
import org.thoughtcrime.securesms.profiles.ProfileName
import org.thoughtcrime.securesms.recipients.Recipient
import org.thoughtcrime.securesms.util.CommunicationActions
import org.thoughtcrime.securesms.util.SignalE164Util
import org.thoughtcrime.securesms.util.Util
import org.thoughtcrime.securesms.util.navigation.safeNavigate

class AppSettingsFragment : ComposeFragment(), Callbacks {

  private val viewModel: AppSettingsViewModel by viewModels()

  override fun onViewCreated(view: View, savedInstanceState: Bundle?) {
    viewLifecycleOwner.lifecycle.addObserver(InAppPaymentsBottomSheetDelegate(childFragmentManager, viewLifecycleOwner))
  }

  @Composable
  override fun FragmentContent() {
    val state by viewModel.state.observeAsState()
    val self by viewModel.self.observeAsState()

    if (state == null) return
    if (self == null) return

    val context = LocalContext.current
    val bannerManager = remember {
      BannerManager(
        banners = listOf(
          DeprecatedBuildBanner(),
          UnauthorizedBanner(context)
        )
      )
    }

    val nestedScrollConnection = remember {
      StatusBarColorNestedScrollConnection(requireActivity())
    }

    AppSettingsContent(
      self = self!!,
      state = state!!,
      bannerManager = bannerManager,
      callbacks = this,
      lazyColumnModifier = Modifier.nestedScroll(nestedScrollConnection)
    )
  }

  override fun onNavigationClick() {
    requireActivity().finishAfterTransition()
  }

  override fun navigate(actionId: Int) {
    findNavController().safeNavigate(actionId)
  }

  override fun navigate(directions: NavDirections) {
    findNavController().safeNavigate(directions)
  }

  override fun onResume() {
    super.onResume()
    viewModel.refresh()
    viewModel.refreshDeprecatedOrUnregistered()
  }

  override fun copyDonorBadgeSubscriberIdToClipboard() {
    copySubscriberIdToClipboard(
      subscriberType = InAppPaymentSubscriberRecord.Type.DONATION,
      toastSuccessStringRes = R.string.AppSettingsFragment__copied_donor_subscriber_id_to_clipboard
    )
  }

  override fun copyRemoteBackupsSubscriberIdToClipboard() {
    copySubscriberIdToClipboard(
      subscriberType = InAppPaymentSubscriberRecord.Type.BACKUP,
      toastSuccessStringRes = R.string.AppSettingsFragment__copied_backups_subscriber_id_to_clipboard
    )
  }

  private fun copySubscriberIdToClipboard(
    subscriberType: InAppPaymentSubscriberRecord.Type,
    @StringRes toastSuccessStringRes: Int
  ) {
    lifecycleScope.launch {
      val subscriber = withContext(Dispatchers.IO) {
        InAppPaymentsRepository.getSubscriber(subscriberType)
      }

      withContext(Dispatchers.Main) {
        if (subscriber != null) {
          Toast.makeText(requireContext(), toastSuccessStringRes, Toast.LENGTH_LONG).show()
          Util.copyToClipboard(requireContext(), subscriber.subscriberId.serialize())
        }
      }
    }
  }
}

@Composable
private fun AppSettingsContent(
  self: BioRecipientState,
  state: AppSettingsState,
  bannerManager: BannerManager,
  callbacks: Callbacks,
  lazyColumnModifier: Modifier = Modifier
) {
  val isRegisteredAndUpToDate by rememberUpdatedState(state.isRegisteredAndUpToDate())

  Scaffolds.Settings(
    title = stringResource(R.string.text_secure_normal__menu_settings),
    navigationContentDescription = stringResource(R.string.CallScreenTopBar__go_back),
    navigationIconPainter = painterResource(R.drawable.symbol_arrow_start_24),
    onNavigationClick = callbacks::onNavigationClick
  ) { contentPadding ->
    Column(
      modifier = Modifier.padding(contentPadding)
    ) {
      bannerManager.Banner()

      LazyColumn(
        modifier = lazyColumnModifier
      ) {
        item {
          BioRow(
            self = self,
            callbacks = callbacks
          )
        }

        when (state.backupFailureState) {
          BackupFailureState.SUBSCRIPTION_STATE_MISMATCH -> {
            item {
              Dividers.Default()

              BackupsWarningRow(
                text = stringResource(R.string.AppSettingsFragment__renew_your_signal_backups_subscription),
                onClick = {
                  callbacks.navigate(R.id.action_appSettingsFragment_to_remoteBackupsSettingsFragment)
                }
              )

              Dividers.Default()
            }
          }

          BackupFailureState.BACKUP_FAILED, BackupFailureState.COULD_NOT_COMPLETE_BACKUP -> {
            item {
              Dividers.Default()

              BackupsWarningRow(
                text = stringResource(R.string.AppSettingsFragment__couldnt_complete_backup),
                onClick = {
                  BackupRepository.markBackupFailedIndicatorClicked()
                  callbacks.navigate(R.id.action_appSettingsFragment_to_remoteBackupsSettingsFragment)
                }
              )

              Dividers.Default()
            }
          }

          BackupFailureState.ALREADY_REDEEMED -> {
            item {
              Dividers.Default()

              BackupsWarningRow(
                text = stringResource(R.string.AppSettingsFragment__couldnt_redeem_your_backups_subscription),
                onClick = {
                  BackupRepository.markBackupAlreadyRedeemedIndicatorClicked()
                  callbacks.navigate(R.id.action_appSettingsFragment_to_remoteBackupsSettingsFragment)
                }
              )

              Dividers.Default()
            }
          }

          BackupFailureState.NONE -> Unit
        }

        item {
          Rows.TextRow(
            text = stringResource(R.string.AccountSettingsFragment__account),
            icon = painterResource(R.drawable.symbol_person_circle_24),
            onClick = {
              callbacks.navigate(R.id.action_appSettingsFragment_to_accountSettingsFragment)
            }
          )
        }

        item {
          Rows.TextRow(
            text = stringResource(R.string.preferences__linked_devices),
            icon = painterResource(R.drawable.symbol_devices_24),
            onClick = {
              callbacks.navigate(R.id.action_appSettingsFragment_to_linkDeviceFragment)
            },
            enabled = isRegisteredAndUpToDate
          )
        }

        item {
          val context = LocalContext.current
          val donateUrl = stringResource(R.string.donate_url)

          Rows.TextRow(
            text = stringResource(R.string.preferences__donate_to_signal),
            icon = painterResource(R.drawable.symbol_heart_24),
            onClick = {
              CommunicationActions.openBrowserLink(context, donateUrl)
            },
          )
        }

        item {
          Dividers.Default()
        }

        item {
          Rows.TextRow(
            text = stringResource(R.string.preferences__appearance),
            icon = painterResource(R.drawable.symbol_appearance_24),
            onClick = {
              callbacks.navigate(R.id.action_appSettingsFragment_to_appearanceSettingsFragment)
            }
          )
        }

        item {
          Rows.TextRow(
            text = stringResource(R.string.preferences_chats__chats),
            icon = painterResource(R.drawable.symbol_chat_24),
            onClick = {
              callbacks.navigate(R.id.action_appSettingsFragment_to_chatsSettingsFragment)
            },
          )
        }

        item {
          Rows.TextRow(
            text = stringResource(R.string.preferences__stories),
            icon = painterResource(R.drawable.symbol_stories_24),
            onClick = {
              callbacks.navigate(AppSettingsFragmentDirections.actionAppSettingsFragmentToStoryPrivacySettings(R.string.preferences__stories))
            },
            enabled = isRegisteredAndUpToDate
          )
        }

        item {
          Rows.TextRow(
            text = stringResource(R.string.preferences__notifications),
            icon = painterResource(R.drawable.symbol_bell_24),
            onClick = {
              callbacks.navigate(R.id.action_appSettingsFragment_to_notificationsSettingsFragment)
            },
            enabled = isRegisteredAndUpToDate
          )
        }

        item {
          Rows.TextRow(
            text = stringResource(R.string.preferences__privacy),
            icon = painterResource(R.drawable.symbol_lock_24),
            onClick = {
              callbacks.navigate(R.id.action_appSettingsFragment_to_privacySettingsFragment)
            },
            enabled = isRegisteredAndUpToDate
          )
        }

        if (state.showBackups) {
          item {
            Rows.TextRow(
              text = {
                TextWithBetaLabel(
                  text = stringResource(R.string.preferences_chats__backups),
                  textStyle = MaterialTheme.typography.bodyLarge
                )
              },
              icon = {
                Icon(
                  imageVector = ImageVector.vectorResource(R.drawable.symbol_backup_24),
                  contentDescription = stringResource(R.string.preferences_chats__backups),
                  tint = MaterialTheme.colorScheme.onSurface
                )
              },
              onClick = {
                callbacks.navigate(R.id.action_appSettingsFragment_to_backupsSettingsFragment)
              },
              onLongClick = {
                callbacks.copyRemoteBackupsSubscriberIdToClipboard()
              },
              enabled = isRegisteredAndUpToDate
            )
          }
        }

        item {
          Rows.TextRow(
            text = stringResource(R.string.preferences__network),
            icon = painterResource(R.drawable.ic_network_24),
            onClick = {
              callbacks.navigate(R.id.action_appSettingsFragment_to_networkPreferenceFragment)
            }
          )
        }

        item {
          Rows.TextRow(
            text = stringResource(R.string.preferences__data_and_storage),
            icon = painterResource(R.drawable.symbol_data_24),
            onClick = {
              callbacks.navigate(R.id.action_appSettingsFragment_to_dataAndStorageSettingsFragment)
            }
          )
        }

        if (state.showAppUpdates) {
          item {
            Rows.TextRow(
              text = "App updates",
              icon = painterResource(R.drawable.symbol_calendar_24),
              onClick = {
                callbacks.navigate(R.id.action_appSettingsFragment_to_appUpdatesSettingsFragment)
              }
            )
          }
        }

        item {
          Dividers.Default()
        }

        item {
          Rows.TextRow(
            text = stringResource(R.string.preferences__help),
            icon = painterResource(R.drawable.symbol_help_24),
            onClick = {
              callbacks.navigate(R.id.action_appSettingsFragment_to_helpSettingsFragment)
            }
          )
        }

<<<<<<< HEAD
=======
        item {
          Rows.TextRow(
            text = stringResource(R.string.AppSettingsFragment__invite_your_friends),
            icon = painterResource(R.drawable.symbol_invite_24),
            onClick = {
              callbacks.navigate(R.id.action_appSettingsFragment_to_inviteFragment)
            }
          )
        }

>>>>>>> d66a0f61
        if (state.showInternalPreferences) {
          item {
            Dividers.Default()
          }

          item {
            Rows.TextRow(
              text = stringResource(R.string.preferences__internal_preferences),
              onClick = {
                callbacks.navigate(R.id.action_appSettingsFragment_to_internalSettingsFragment)
              }
            )
          }
        }
      }
    }
  }
}

@Composable
private fun BackupsWarningRow(
  text: String,
  onClick: () -> Unit
) {
  Rows.TextRow(
    text = {
      Text(text = text)
    },
    icon = {
      Box {
        Icon(
          painter = painterResource(R.drawable.symbol_backup_24),
          tint = MaterialTheme.colorScheme.onSurface,
          contentDescription = null
        )

        Box(
          modifier = Modifier
            .absoluteOffset(3.dp, (-2).dp)
            .background(color = Color(0xFFFFCC00), shape = CircleShape)
            .size(12.dp)
            .align(Alignment.TopEnd)
        )
      }
    },
    onClick = onClick
  )
}

@Composable
private fun BioRow(
  self: BioRecipientState,
  callbacks: Callbacks
) {
  val hasUsername by rememberUpdatedState(self.username.isNotBlank())

  Row(
    verticalAlignment = Alignment.CenterVertically,
    modifier = Modifier
      .clickable(
        onClick = {
          callbacks.navigate(R.id.action_appSettingsFragment_to_manageProfileActivity)
        }
      )
      .horizontalGutters()
  ) {
    Box {
      AvatarImage(
        recipient = self.recipient,
        modifier = Modifier
          .padding(vertical = 24.dp)
          .size(80.dp)
      )

      if (self.featuredBadge != null) {
        BadgeImageMedium(
          badge = self.featuredBadge,
          modifier = Modifier
            .padding(bottom = 24.dp)
            .size(24.dp)
            .align(Alignment.BottomEnd)
        )
      }
    }

    Column(
      modifier = Modifier
        .weight(1f)
        .padding(start = 24.dp, end = 12.dp)
    ) {
      Emojifier(text = self.profileName.toString()) { annotatedString, inlineTextContentMap ->
        Text(
          text = annotatedString,
          inlineContent = inlineTextContentMap,
          style = MaterialTheme.typography.titleLarge
        )
      }

      val prettyPhoneNumber = if (LocalInspectionMode.current) {
        self.e164
      } else {
        remember(self.e164) {
          SignalE164Util.prettyPrint(self.e164)
        }
      }

      Text(
        text = prettyPhoneNumber,
        color = MaterialTheme.colorScheme.onSurfaceVariant
      )

      if (hasUsername) {
        Text(
          text = self.username,
          color = MaterialTheme.colorScheme.onSurfaceVariant
        )
      }

      if (self.combinedAboutAndEmoji != null) {
        Emojifier(
          text = self.combinedAboutAndEmoji
        ) { annotatedString, inlineTextContentMap ->
          Text(
            text = annotatedString,
            color = MaterialTheme.colorScheme.onSurfaceVariant,
            inlineContent = inlineTextContentMap,
            modifier = Modifier.padding(top = 8.dp)
          )
        }
      }
    }

    if (hasUsername) {
      IconButtons.IconButton(
        onClick = {
          callbacks.navigate(R.id.action_appSettingsFragment_to_usernameLinkSettingsFragment)
        },
        size = 36.dp,
        colors = IconButtons.iconButtonColors(
          containerColor = SignalTheme.colors.colorSurface4
        )
      ) {
        Icon(
          painter = painterResource(R.drawable.symbol_qrcode_24),
          contentDescription = null,
          modifier = Modifier.size(20.dp)
        )
      }
    }
  }
}

@SignalPreview
@Composable
private fun AppSettingsContentPreview() {
  Previews.Preview {
    AppSettingsContent(
      self = BioRecipientState(
        Recipient(
          systemContactName = "Miles Morales",
          profileName = ProfileName.fromParts("Miles", "Morales ❤\uFE0F"),
          isSelf = true,
          e164Value = "+15555555555",
          usernameValue = "miles.98",
          aboutEmoji = "❤\uFE0F",
          about = "About",
          isResolving = false
        )
      ),
      state = AppSettingsState(
        unreadPaymentsCount = 5,
        userUnregistered = false,
        clientDeprecated = false,
        showInternalPreferences = true,
        showAppUpdates = true,
        showBackups = true,
        backupFailureState = BackupFailureState.SUBSCRIPTION_STATE_MISMATCH
      ),
      bannerManager = BannerManager(
        banners = listOf(TestBanner())
      ),
      callbacks = EmptyCallbacks
    )
  }
}

@SignalPreview
@Composable
private fun BioRowPreview() {
  Previews.Preview {
    BioRow(
      self = BioRecipientState(
        Recipient(
          systemContactName = "Miles Morales",
          profileName = ProfileName.fromParts("Miles", "Morales ❤\uFE0F"),
          isSelf = true,
          e164Value = "+15555555555",
          usernameValue = "miles.98",
          aboutEmoji = "❤\uFE0F",
          about = "About",
          isResolving = false
        )
      ),
      callbacks = EmptyCallbacks
    )
  }
}

private interface Callbacks {
  fun onNavigationClick(): Unit = error("Not implemented.")
  fun navigate(@IdRes actionId: Int): Unit = error("Not implemented")
  fun navigate(directions: NavDirections): Unit = error("Not implemented")
  fun copyDonorBadgeSubscriberIdToClipboard(): Unit = error("Not implemented")
  fun copyRemoteBackupsSubscriberIdToClipboard(): Unit = error("Not implemented")
}

private object EmptyCallbacks : Callbacks

private class TestBanner : Banner<Unit>() {
  override val enabled: Boolean = true
  override val dataFlow: Flow<Unit> = flowOf(Unit)

  @Composable
  override fun DisplayBanner(model: Unit, contentPadding: PaddingValues) {
    DefaultBanner(
      title = "Test Title",
      body = "This is a test body",
      importance = Importance.ERROR,
      actions = listOf(
        Action(android.R.string.ok) {}
      ),
      paddingValues = contentPadding
    )
  }
}<|MERGE_RESOLUTION|>--- conflicted
+++ resolved
@@ -33,11 +33,7 @@
 import androidx.compose.ui.platform.LocalInspectionMode
 import androidx.compose.ui.res.painterResource
 import androidx.compose.ui.res.stringResource
-<<<<<<< HEAD
-=======
 import androidx.compose.ui.res.vectorResource
-import androidx.compose.ui.text.style.TextAlign
->>>>>>> d66a0f61
 import androidx.compose.ui.unit.dp
 import androidx.fragment.app.viewModels
 import androidx.lifecycle.lifecycleScope
@@ -417,19 +413,6 @@
           )
         }
 
-<<<<<<< HEAD
-=======
-        item {
-          Rows.TextRow(
-            text = stringResource(R.string.AppSettingsFragment__invite_your_friends),
-            icon = painterResource(R.drawable.symbol_invite_24),
-            onClick = {
-              callbacks.navigate(R.id.action_appSettingsFragment_to_inviteFragment)
-            }
-          )
-        }
-
->>>>>>> d66a0f61
         if (state.showInternalPreferences) {
           item {
             Dividers.Default()
