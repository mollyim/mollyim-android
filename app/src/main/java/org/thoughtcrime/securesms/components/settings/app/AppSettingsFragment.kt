package org.thoughtcrime.securesms.components.settings.app

import android.view.View
import android.widget.TextView
import androidx.fragment.app.viewModels
import androidx.navigation.fragment.findNavController
import org.thoughtcrime.securesms.R
import org.thoughtcrime.securesms.badges.BadgeImageView
import org.thoughtcrime.securesms.components.AvatarImageView
import org.thoughtcrime.securesms.components.settings.DSLConfiguration
import org.thoughtcrime.securesms.components.settings.DSLSettingsFragment
import org.thoughtcrime.securesms.components.settings.DSLSettingsIcon
import org.thoughtcrime.securesms.components.settings.DSLSettingsText
import org.thoughtcrime.securesms.components.settings.PreferenceModel
import org.thoughtcrime.securesms.components.settings.PreferenceViewHolder
import org.thoughtcrime.securesms.components.settings.configure
import org.thoughtcrime.securesms.keyvalue.SignalStore
import org.thoughtcrime.securesms.phonenumbers.PhoneNumberFormatter
import org.thoughtcrime.securesms.recipients.Recipient
import org.thoughtcrime.securesms.util.FeatureFlags
import org.thoughtcrime.securesms.util.adapter.mapping.LayoutFactory
import org.thoughtcrime.securesms.util.adapter.mapping.MappingAdapter
import org.thoughtcrime.securesms.util.adapter.mapping.MappingViewHolder
import org.thoughtcrime.securesms.util.navigation.safeNavigate

class AppSettingsFragment : DSLSettingsFragment(R.string.text_secure_normal__menu_settings) {

  private val viewModel: AppSettingsViewModel by viewModels()

  override fun bindAdapter(adapter: MappingAdapter) {
    adapter.registerFactory(BioPreference::class.java, LayoutFactory(::BioPreferenceViewHolder, R.layout.bio_preference_item))
    adapter.registerFactory(PaymentsPreference::class.java, LayoutFactory(::PaymentsPreferenceViewHolder, R.layout.dsl_payments_preference))

    viewModel.state.observe(viewLifecycleOwner) { state ->
      adapter.submitList(getConfiguration(state).toMappingModelList())
    }
  }

  private fun getConfiguration(state: AppSettingsState): DSLConfiguration {
    return configure {

      customPref(
        BioPreference(state.self) {
          findNavController().safeNavigate(R.id.action_appSettingsFragment_to_manageProfileActivity)
        }
      )

      clickPref(
        title = DSLSettingsText.from(R.string.AccountSettingsFragment__account),
        icon = DSLSettingsIcon.from(R.drawable.symbol_person_circle_24),
        onClick = {
          findNavController().safeNavigate(R.id.action_appSettingsFragment_to_accountSettingsFragment)
        }
      )

      clickPref(
        title = DSLSettingsText.from(R.string.preferences__linked_devices),
        icon = DSLSettingsIcon.from(R.drawable.symbol_devices_24),
        onClick = {
          findNavController().safeNavigate(R.id.action_appSettingsFragment_to_deviceActivity)
        }
      )

<<<<<<< HEAD
      externalLinkPref(
        title = DSLSettingsText.from(R.string.preferences__donate_to_signal),
        icon = DSLSettingsIcon.from(R.drawable.ic_heart_24),
        linkId = R.string.donate_url
      )
=======
      if (state.allowUserToGoToDonationManagementScreen) {
        clickPref(
          title = DSLSettingsText.from(R.string.preferences__donate_to_signal),
          icon = DSLSettingsIcon.from(R.drawable.symbol_heart_24),
          iconEnd = if (state.hasExpiredGiftBadge) DSLSettingsIcon.from(R.drawable.symbol_info_fill_24, R.color.signal_accent_primary) else null,
          onClick = {
            findNavController().safeNavigate(AppSettingsFragmentDirections.actionAppSettingsFragmentToManageDonationsFragment())
          },
          onLongClick = this@AppSettingsFragment::copySubscriberIdToClipboard
        )
      } else {
        externalLinkPref(
          title = DSLSettingsText.from(R.string.preferences__donate_to_signal),
          icon = DSLSettingsIcon.from(R.drawable.symbol_heart_24),
          linkId = R.string.donate_url
        )
      }
>>>>>>> ad4ec238

      dividerPref()

      clickPref(
        title = DSLSettingsText.from(R.string.preferences__appearance),
        icon = DSLSettingsIcon.from(R.drawable.symbol_appearance_24),
        onClick = {
          findNavController().safeNavigate(R.id.action_appSettingsFragment_to_appearanceSettingsFragment)
        }
      )

      clickPref(
        title = DSLSettingsText.from(R.string.preferences_chats__chats),
        icon = DSLSettingsIcon.from(R.drawable.symbol_chat_24),
        onClick = {
          findNavController().safeNavigate(R.id.action_appSettingsFragment_to_chatsSettingsFragment)
        }
      )

      clickPref(
        title = DSLSettingsText.from(R.string.preferences__stories),
        icon = DSLSettingsIcon.from(R.drawable.symbol_stories_24),
        onClick = {
          findNavController().safeNavigate(AppSettingsFragmentDirections.actionAppSettingsFragmentToStoryPrivacySettings(R.string.preferences__stories))
        }
      )

      clickPref(
        title = DSLSettingsText.from(R.string.preferences__notifications),
        icon = DSLSettingsIcon.from(R.drawable.symbol_bell_24),
        onClick = {
          findNavController().safeNavigate(R.id.action_appSettingsFragment_to_notificationsSettingsFragment)
        }
      )

      clickPref(
        title = DSLSettingsText.from(R.string.preferences__privacy),
        icon = DSLSettingsIcon.from(R.drawable.symbol_lock_24),
        onClick = {
          findNavController().safeNavigate(R.id.action_appSettingsFragment_to_privacySettingsFragment)
        }
      )

      clickPref(
        title = DSLSettingsText.from(R.string.preferences__network),
        icon = DSLSettingsIcon.from(R.drawable.ic_network_24),
        onClick = {
          findNavController().safeNavigate(R.id.action_appSettingsFragment_to_networkPreferenceFragment)
        }
      )

      clickPref(
        title = DSLSettingsText.from(R.string.preferences__data_and_storage),
        icon = DSLSettingsIcon.from(R.drawable.symbol_data_24),
        onClick = {
          findNavController().safeNavigate(R.id.action_appSettingsFragment_to_dataAndStorageSettingsFragment)
        }
      )

      dividerPref()

      if (SignalStore.paymentsValues().paymentsAvailability.showPaymentsMenu()) {
        customPref(
          PaymentsPreference(
            unreadCount = state.unreadPaymentsCount
          ) {
            findNavController().safeNavigate(R.id.action_appSettingsFragment_to_paymentsActivity)
          }
        )

        dividerPref()
      }

      clickPref(
        title = DSLSettingsText.from(R.string.preferences__help),
        icon = DSLSettingsIcon.from(R.drawable.symbol_help_24),
        onClick = {
          findNavController().safeNavigate(R.id.action_appSettingsFragment_to_helpSettingsFragment)
        }
      )

      clickPref(
        title = DSLSettingsText.from(R.string.AppSettingsFragment__invite_your_friends),
        icon = DSLSettingsIcon.from(R.drawable.symbol_invite_24),
        onClick = {
          findNavController().safeNavigate(R.id.action_appSettingsFragment_to_inviteActivity)
        }
      )

      if (FeatureFlags.internalUser()) {
        dividerPref()

        clickPref(
          title = DSLSettingsText.from(R.string.preferences__internal_preferences),
          onClick = {
            findNavController().safeNavigate(R.id.action_appSettingsFragment_to_internalSettingsFragment)
          }
        )
      }
    }
  }

  private class BioPreference(val recipient: Recipient, val onClick: () -> Unit) : PreferenceModel<BioPreference>() {
    override fun areContentsTheSame(newItem: BioPreference): Boolean {
      return super.areContentsTheSame(newItem) && recipient.hasSameContent(newItem.recipient)
    }

    override fun areItemsTheSame(newItem: BioPreference): Boolean {
      return recipient == newItem.recipient
    }
  }

  private class BioPreferenceViewHolder(itemView: View) : PreferenceViewHolder<BioPreference>(itemView) {

    private val avatarView: AvatarImageView = itemView.findViewById(R.id.icon)
    private val aboutView: TextView = itemView.findViewById(R.id.about)
    private val badgeView: BadgeImageView = itemView.findViewById(R.id.badge)

    override fun bind(model: BioPreference) {
      super.bind(model)

      itemView.setOnClickListener { model.onClick() }

      titleView.text = model.recipient.profileName.toString()
      summaryView.text = PhoneNumberFormatter.prettyPrint(model.recipient.requireE164())
      avatarView.setRecipient(Recipient.self())
      badgeView.setBadgeFromRecipient(Recipient.self())

      titleView.visibility = View.VISIBLE
      summaryView.visibility = View.VISIBLE
      avatarView.visibility = View.VISIBLE

      if (model.recipient.combinedAboutAndEmoji != null) {
        aboutView.text = model.recipient.combinedAboutAndEmoji
        aboutView.visibility = View.VISIBLE
      } else {
        aboutView.visibility = View.GONE
      }
    }
  }

  private class PaymentsPreference(val unreadCount: Int, val onClick: () -> Unit) : PreferenceModel<PaymentsPreference>() {
    override fun areContentsTheSame(newItem: PaymentsPreference): Boolean {
      return super.areContentsTheSame(newItem) && unreadCount == newItem.unreadCount
    }

    override fun areItemsTheSame(newItem: PaymentsPreference): Boolean {
      return true
    }
  }

  private class PaymentsPreferenceViewHolder(itemView: View) : MappingViewHolder<PaymentsPreference>(itemView) {

    private val unreadCountView: TextView = itemView.findViewById(R.id.unread_indicator)

    override fun bind(model: PaymentsPreference) {
      unreadCountView.text = model.unreadCount.toString()
      unreadCountView.visibility = if (model.unreadCount > 0) View.VISIBLE else View.GONE

      itemView.setOnClickListener {
        model.onClick()
      }
    }
  }
}<|MERGE_RESOLUTION|>--- conflicted
+++ resolved
@@ -61,31 +61,11 @@
         }
       )
 
-<<<<<<< HEAD
       externalLinkPref(
         title = DSLSettingsText.from(R.string.preferences__donate_to_signal),
-        icon = DSLSettingsIcon.from(R.drawable.ic_heart_24),
+        icon = DSLSettingsIcon.from(R.drawable.symbol_heart_24),
         linkId = R.string.donate_url
       )
-=======
-      if (state.allowUserToGoToDonationManagementScreen) {
-        clickPref(
-          title = DSLSettingsText.from(R.string.preferences__donate_to_signal),
-          icon = DSLSettingsIcon.from(R.drawable.symbol_heart_24),
-          iconEnd = if (state.hasExpiredGiftBadge) DSLSettingsIcon.from(R.drawable.symbol_info_fill_24, R.color.signal_accent_primary) else null,
-          onClick = {
-            findNavController().safeNavigate(AppSettingsFragmentDirections.actionAppSettingsFragmentToManageDonationsFragment())
-          },
-          onLongClick = this@AppSettingsFragment::copySubscriberIdToClipboard
-        )
-      } else {
-        externalLinkPref(
-          title = DSLSettingsText.from(R.string.preferences__donate_to_signal),
-          icon = DSLSettingsIcon.from(R.drawable.symbol_heart_24),
-          linkId = R.string.donate_url
-        )
-      }
->>>>>>> ad4ec238
 
       dividerPref()
 
