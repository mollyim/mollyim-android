--- conflicted
+++ resolved
@@ -54,7 +54,7 @@
     this.textView  = findViewById(R.id.address_view);
   }
 
-  public void setGoogleMapType(GoogleMap googleMap) {
+  static public void setGoogleMapType(GoogleMap googleMap) {
     String mapType = TextSecurePreferences.getGoogleMapType(ApplicationDependencies.getApplication());
     if (googleMap != null) {
       if (mapType.equals("hybrid"))         { googleMap.setMapType(GoogleMap.MAP_TYPE_HYBRID); }
@@ -79,33 +79,8 @@
       }
 
       @Override
-<<<<<<< HEAD
-      public void onMapReady(final GoogleMap googleMap) {
-        googleMap.moveCamera(CameraUpdateFactory.newLatLngZoom(place.getLatLong(), 13));
-        googleMap.addMarker(new MarkerOptions().position(place.getLatLong()));
-        googleMap.setBuildingsEnabled(true);
-        setGoogleMapType(googleMap);
-        googleMap.getUiSettings().setAllGesturesEnabled(false);
-        googleMap.setOnMapLoadedCallback(new GoogleMap.OnMapLoadedCallback() {
-          @Override
-          public void onMapLoaded() {
-            googleMap.snapshot(new GoogleMap.SnapshotReadyCallback() {
-              @Override
-              public void onSnapshotReady(Bitmap bitmap) {
-                future.set(bitmap);
-                imageView.setImageBitmap(bitmap);
-                imageView.setVisibility(View.VISIBLE);
-                mapView.setVisibility(View.GONE);
-                mapView.onPause();
-                mapView.onDestroy();
-              }
-            });
-          }
-        });
-=======
       public void onFailure(ExecutionException e) {
         future.setException(e);
->>>>>>> c9d298c4
       }
     });
 
@@ -123,7 +98,7 @@
       googleMap.moveCamera(CameraUpdateFactory.newLatLngZoom(place, 13));
       googleMap.addMarker(new MarkerOptions().position(place));
       googleMap.setBuildingsEnabled(true);
-      googleMap.setMapType(GoogleMap.MAP_TYPE_NORMAL);
+      setGoogleMapType(googleMap);
       googleMap.getUiSettings().setAllGesturesEnabled(false);
       googleMap.setOnMapLoadedCallback(() -> googleMap.snapshot(bitmap -> {
         future.set(bitmap);
