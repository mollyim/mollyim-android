package org.thoughtcrime.securesms.components.webrtc;

import android.animation.Animator;
import android.animation.AnimatorSet;
import android.animation.ArgbEvaluator;
import android.animation.ObjectAnimator;
import android.content.Context;
import android.graphics.Color;
import android.util.AttributeSet;
import android.view.MotionEvent;
import android.view.View;
import android.view.ViewGroup;
import android.view.accessibility.AccessibilityManager;
import android.view.animation.AccelerateInterpolator;
import android.view.animation.DecelerateInterpolator;
import android.widget.ImageView;
import android.widget.LinearLayout;
import android.widget.TextView;

import androidx.annotation.NonNull;
import androidx.annotation.Nullable;

import org.signal.core.util.logging.Log;
import org.thoughtcrime.securesms.R;
import org.thoughtcrime.securesms.util.AccessibilityUtil;
import org.thoughtcrime.securesms.util.ServiceUtil;
import org.thoughtcrime.securesms.util.ViewUtil;

public final class WebRtcAnswerDeclineButton extends LinearLayout implements AccessibilityManager.TouchExplorationStateChangeListener {

  @SuppressWarnings("unused")
  private static final String TAG = Log.tag(WebRtcAnswerDeclineButton.class);

  private static final int TOTAL_TIME = 1000;
  private static final int SHAKE_TIME = 200;

  private static final int UP_TIME       = (TOTAL_TIME - SHAKE_TIME) / 2;
  private static final int DOWN_TIME     = (TOTAL_TIME - SHAKE_TIME) / 2;
  private static final int FADE_OUT_TIME = 300;
  private static final int FADE_IN_TIME  = 100;
  private static final int SHIMMER_TOTAL = UP_TIME + SHAKE_TIME;

  private static final int ANSWER_THRESHOLD  = 112;
  private static final int DECLINE_THRESHOLD = 56;

            private AnswerDeclineListener listener;
  @Nullable private DragToAnswer          dragToAnswerListener;
            private AccessibilityManager  accessibilityManager;
            private boolean               ringAnimation;

  public WebRtcAnswerDeclineButton(Context context) {
    super(context);
    initialize();
  }

  public WebRtcAnswerDeclineButton(Context context, @Nullable AttributeSet attrs) {
    super(context, attrs);
    initialize();
  }

  public WebRtcAnswerDeclineButton(Context context, @Nullable AttributeSet attrs, int defStyleAttr) {
    super(context, attrs, defStyleAttr);
    initialize();
  }

  private void initialize() {
    setOrientation(LinearLayout.VERTICAL);
    setLayoutParams(new LinearLayout.LayoutParams(ViewGroup.LayoutParams.WRAP_CONTENT, ViewGroup.LayoutParams.WRAP_CONTENT));

    accessibilityManager = ServiceUtil.getAccessibilityManager(getContext());

    createView(accessibilityManager.isTouchExplorationEnabled());
  }

  @Override
  protected void onAttachedToWindow() {
    super.onAttachedToWindow();
    accessibilityManager.addTouchExplorationStateChangeListener(this);
  }

  @Override
  protected void onDetachedFromWindow() {
    accessibilityManager.removeTouchExplorationStateChangeListener(this);
    super.onDetachedFromWindow();
  }

  private void createView(boolean isTouchExplorationEnabled) {
    if (isTouchExplorationEnabled) {
      inflate(getContext(), R.layout.webrtc_answer_decline_button_accessible, this);

      findViewById(R.id.answer).setOnClickListener((view) -> listener.onAnswered());
      findViewById(R.id.reject).setOnClickListener((view) -> listener.onDeclined());
    } else {
      inflate(getContext(), R.layout.webrtc_answer_decline_button, this);

      ImageView answer = findViewById(R.id.answer);

      dragToAnswerListener = new DragToAnswer(answer, this);

      answer.setOnTouchListener(dragToAnswerListener);

      if (ringAnimation) {
        startRingingAnimation();
      }
    }
  }

  public void setAnswerDeclineListener(AnswerDeclineListener listener) {
    this.listener = listener;
  }

  public void startRingingAnimation() {
    ringAnimation = true;
    if (dragToAnswerListener != null) {
      dragToAnswerListener.startRingingAnimation();
    }
  }

  public void stopRingingAnimation() {
    ringAnimation = false;
    if (dragToAnswerListener != null) {
      dragToAnswerListener.stopRingingAnimation();
    }
  }

  @Override
  public void onTouchExplorationStateChanged(boolean enabled) {
    removeAllViews();
    createView(enabled);
  }

  private class DragToAnswer implements View.OnTouchListener {

    private final TextView  swipeUpText;
    private final ImageView answer;
    private final TextView  swipeDownText;

    private final ImageView arrowOne;
    private final ImageView arrowTwo;
    private final ImageView arrowThree;
    private final ImageView arrowFour;

    private float lastY;

    private boolean animating = false;
    private boolean complete  = false;

    private AnimatorSet animatorSet;

    private DragToAnswer(@NonNull ImageView answer, WebRtcAnswerDeclineButton view) {
      this.swipeUpText   = view.findViewById(R.id.swipe_up_text);
      this.answer        = answer;
      this.swipeDownText = view.findViewById(R.id.swipe_down_text);

      this.arrowOne   = view.findViewById(R.id.arrow_one);
      this.arrowTwo   = view.findViewById(R.id.arrow_two);
      this.arrowThree = view.findViewById(R.id.arrow_three);
      this.arrowFour  = view.findViewById(R.id.arrow_four);
    }

    private void startRingingAnimation() {
      if (!animating) {
        animating = true;
        animateElements(0);
      }
    }

    private void stopRingingAnimation() {
      if (animating) {
        animating = false;
        resetElements();
      }
    }

    @Override
    public boolean onTouch(View v, MotionEvent event) {

      switch (event.getAction()) {
        case MotionEvent.ACTION_DOWN:
          resetElements();
          swipeUpText.animate().alpha(0).setDuration(200).start();
          swipeDownText.animate().alpha(0).setDuration(200).start();
          lastY = event.getRawY();
          break;
        case MotionEvent.ACTION_CANCEL:
        case MotionEvent.ACTION_UP:
          swipeUpText.clearAnimation();
          swipeDownText.clearAnimation();
          swipeUpText.setAlpha(1);
          swipeDownText.setAlpha(1);
          answer.setRotation(0);
<<<<<<< HEAD

=======
>>>>>>> ad4ec238
          answer.getDrawable().setTint(getResources().getColor(R.color.green_600));
          answer.getBackground().setTint(Color.WHITE);

          animating = true;
          animateElements(0);
          break;
        case MotionEvent.ACTION_MOVE:
          float difference = event.getRawY() - lastY;

          float differenceThreshold;
          float percentageToThreshold;
          int   backgroundColor;
          int   foregroundColor;

          if (difference <= 0) {
            differenceThreshold   = ViewUtil.dpToPx(getContext(), ANSWER_THRESHOLD);
            percentageToThreshold = Math.min(1, (difference * -1) / differenceThreshold);
            backgroundColor       = (int) new ArgbEvaluator().evaluate(percentageToThreshold, getResources().getColor(R.color.green_100), getResources().getColor(R.color.green_600));

            if (percentageToThreshold > 0.5) {
              foregroundColor = Color.WHITE;
            } else {
              foregroundColor = getResources().getColor(R.color.green_600);
            }

            answer.setTranslationY(difference);

            if (percentageToThreshold == 1 && listener != null) {
              answer.setVisibility(View.INVISIBLE);
              lastY = event.getRawY();
              if (!complete) {
                complete = true;
                listener.onAnswered();
              }
            }
          } else {
            differenceThreshold = ViewUtil.dpToPx(getContext(), DECLINE_THRESHOLD);
            percentageToThreshold = Math.min(1, difference / differenceThreshold);
            backgroundColor = (int) new ArgbEvaluator().evaluate(percentageToThreshold, getResources().getColor(R.color.red_100), getResources().getColor(R.color.red_600));

            if (percentageToThreshold > 0.5) {
              foregroundColor = Color.WHITE;
            } else {
              foregroundColor = getResources().getColor(R.color.green_600);
            }

            answer.setRotation(135 * percentageToThreshold);

            if (percentageToThreshold == 1 && listener != null) {
              answer.setVisibility(View.INVISIBLE);
              lastY = event.getRawY();

              if (!complete) {
                complete = true;
                listener.onDeclined();
              }
            }
          }

          answer.getBackground().setTint(backgroundColor);
          answer.getDrawable().setTint(foregroundColor);

          break;
      }

      return true;
    }

    private void animateElements(int delay) {
      if (AccessibilityUtil.areAnimationsDisabled(getContext())) return;

      ObjectAnimator fabUp    = getUpAnimation(answer);
      ObjectAnimator fabDown  = getDownAnimation(answer);
      ObjectAnimator fabShake = getShakeAnimation(answer);

      animatorSet = new AnimatorSet();
      animatorSet.play(fabUp).with(getUpAnimation(swipeUpText));
      animatorSet.play(fabShake).after(fabUp);
      animatorSet.play(fabDown).with(getDownAnimation(swipeUpText)).after(fabShake);

      animatorSet.play(getFadeOut(swipeDownText)).with(fabUp);
      animatorSet.play(getFadeIn(swipeDownText)).after(fabDown);

      animatorSet.play(getShimmer(arrowFour, arrowThree, arrowTwo, arrowOne));

      animatorSet.addListener(new Animator.AnimatorListener() {
        @Override
        public void onAnimationStart(Animator animation) {
        }

        @Override
        public void onAnimationEnd(Animator animation) {
          if (animating) animateElements(1000);
        }

        @Override
        public void onAnimationCancel(Animator animation) {}
        @Override
        public void onAnimationRepeat(Animator animation) {}
      });

      animatorSet.setStartDelay(delay);
      animatorSet.start();
    }

    private void resetElements() {
      animating = false;
      complete  = false;

      if (animatorSet != null) animatorSet.cancel();

      swipeUpText.setTranslationY(0);
      answer.setTranslationY(0);
      swipeDownText.setAlpha(1);
    }
  }

  private static Animator getShimmer(View... targets) {
    AnimatorSet animatorSet  = new AnimatorSet();
    int         evenDuration = SHIMMER_TOTAL / targets.length;
    int         interval     = 75;

    for (int i=0;i<targets.length;i++) {
      animatorSet.play(getShimmer(targets[i], evenDuration + (evenDuration - interval)))
                 .after(interval * i);
    }

    return animatorSet;
  }

  private static ObjectAnimator getShimmer(View target, int duration) {
    ObjectAnimator shimmer = ObjectAnimator.ofFloat(target, "alpha", 0, 1, 0);
    shimmer.setDuration(duration);

    return shimmer;
  }

  private static ObjectAnimator getShakeAnimation(View target) {
    ObjectAnimator animator = ObjectAnimator.ofFloat(target, "translationX", 0, 25, -25, 25, -25,15, -15, 6, -6, 0);
    animator.setDuration(SHAKE_TIME);

    return animator;
  }

  private static ObjectAnimator getUpAnimation(View target) {
    ObjectAnimator animator = ObjectAnimator.ofFloat(target, "translationY", 0, -1 * ViewUtil.dpToPx(target.getContext(), 32));
    animator.setInterpolator(new AccelerateInterpolator());
    animator.setDuration(UP_TIME);

    return animator;
  }

  private static ObjectAnimator getDownAnimation(View target) {
    ObjectAnimator animator = ObjectAnimator.ofFloat(target, "translationY", 0);
    animator.setInterpolator(new DecelerateInterpolator());
    animator.setDuration(DOWN_TIME);

    return animator;
  }

  private static ObjectAnimator getFadeOut(View target) {
    ObjectAnimator animator = ObjectAnimator.ofFloat(target, "alpha", 1, 0);
    animator.setDuration(FADE_OUT_TIME);
    return animator;
  }

  private static ObjectAnimator getFadeIn(View target) {
    ObjectAnimator animator = ObjectAnimator.ofFloat(target, "alpha", 0, 1);
    animator.setDuration(FADE_IN_TIME);
    return animator;
  }

  public interface AnswerDeclineListener {
    void onAnswered();
    void onDeclined();
  }
}<|MERGE_RESOLUTION|>--- conflicted
+++ resolved
@@ -189,10 +189,6 @@
           swipeUpText.setAlpha(1);
           swipeDownText.setAlpha(1);
           answer.setRotation(0);
-<<<<<<< HEAD
-
-=======
->>>>>>> ad4ec238
           answer.getDrawable().setTint(getResources().getColor(R.color.green_600));
           answer.getBackground().setTint(Color.WHITE);
 
