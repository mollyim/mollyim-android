package org.thoughtcrime.securesms.components.emoji;

import android.content.Context;
import android.content.SharedPreferences;
import android.os.AsyncTask;
import androidx.annotation.NonNull;

import com.annimon.stream.Stream;
import com.fasterxml.jackson.databind.type.CollectionType;
import com.fasterxml.jackson.databind.type.TypeFactory;

import org.thoughtcrime.securesms.R;
import org.thoughtcrime.securesms.logging.Log;
import org.thoughtcrime.securesms.util.SecurePreferenceManager;
import org.thoughtcrime.securesms.util.JsonUtils;

import java.io.IOException;
import java.util.ArrayList;
import java.util.Collections;
import java.util.Iterator;
import java.util.LinkedHashSet;
import java.util.List;

public class RecentEmojiPageModel implements EmojiPageModel {
  private static final String TAG            = RecentEmojiPageModel.class.getSimpleName();
  private static final int    EMOJI_LRU_SIZE = 50;

  private final SharedPreferences     prefs;
  private final String                preferenceName;
  private final LinkedHashSet<String> recentlyUsed;

<<<<<<< HEAD
  public RecentEmojiPageModel(Context context) {
    this.prefs        = SecurePreferenceManager.getSecurePreferences(context);
    this.recentlyUsed = getPersistedCache();
=======
  public RecentEmojiPageModel(Context context, @NonNull String preferenceName) {
    this.prefs          = PreferenceManager.getDefaultSharedPreferences(context);
    this.preferenceName = preferenceName;
    this.recentlyUsed   = getPersistedCache();
>>>>>>> 1e00fc61
  }

  private LinkedHashSet<String> getPersistedCache() {
    String serialized = prefs.getString(preferenceName, "[]");
    try {
      CollectionType collectionType = TypeFactory.defaultInstance()
                                                 .constructCollectionType(LinkedHashSet.class, String.class);
      return JsonUtils.getMapper().readValue(serialized, collectionType);
    } catch (IOException e) {
      Log.w(TAG, e);
      return new LinkedHashSet<>();
    }
  }

  @Override public int getIconAttr() {
    return R.attr.emoji_category_recent;
  }

  @Override public List<String> getEmoji() {
    List<String> emoji = new ArrayList<>(recentlyUsed);
    Collections.reverse(emoji);
    return emoji;
  }

  @Override public List<Emoji> getDisplayEmoji() {
    return Stream.of(getEmoji()).map(Emoji::new).toList();
  }

  @Override public boolean hasSpriteMap() {
    return false;
  }

  @Override public String getSprite() {
    return null;
  }

  @Override public boolean isDynamic() {
    return true;
  }

  public void onCodePointSelected(String emoji) {
    recentlyUsed.remove(emoji);
    recentlyUsed.add(emoji);

    if (recentlyUsed.size() > EMOJI_LRU_SIZE) {
      Iterator<String> iterator = recentlyUsed.iterator();
      iterator.next();
      iterator.remove();
    }

    final LinkedHashSet<String> latestRecentlyUsed = new LinkedHashSet<>(recentlyUsed);
    new AsyncTask<Void, Void, Void>() {

      @Override
      protected Void doInBackground(Void... params) {
        try {
          String serialized = JsonUtils.toJson(latestRecentlyUsed);
          prefs.edit()
               .putString(preferenceName, serialized)
               .apply();
        } catch (IOException e) {
          Log.w(TAG, e);
        }

        return null;
      }
    }.executeOnExecutor(AsyncTask.THREAD_POOL_EXECUTOR);
  }

  private String[] toReversePrimitiveArray(@NonNull LinkedHashSet<String> emojiSet) {
    String[] emojis = new String[emojiSet.size()];
    int i = emojiSet.size() - 1;
    for (String emoji : emojiSet) {
      emojis[i--] = emoji;
    }
    return emojis;
  }
}<|MERGE_RESOLUTION|>--- conflicted
+++ resolved
@@ -29,16 +29,10 @@
   private final String                preferenceName;
   private final LinkedHashSet<String> recentlyUsed;
 
-<<<<<<< HEAD
-  public RecentEmojiPageModel(Context context) {
-    this.prefs        = SecurePreferenceManager.getSecurePreferences(context);
-    this.recentlyUsed = getPersistedCache();
-=======
   public RecentEmojiPageModel(Context context, @NonNull String preferenceName) {
-    this.prefs          = PreferenceManager.getDefaultSharedPreferences(context);
+    this.prefs          = SecurePreferenceManager.getSecurePreferences(context);
     this.preferenceName = preferenceName;
     this.recentlyUsed   = getPersistedCache();
->>>>>>> 1e00fc61
   }
 
   private LinkedHashSet<String> getPersistedCache() {
