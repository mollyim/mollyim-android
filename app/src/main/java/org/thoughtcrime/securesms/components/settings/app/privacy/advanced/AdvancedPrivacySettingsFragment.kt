--- conflicted
+++ resolved
@@ -8,23 +8,6 @@
 import android.os.Bundle
 import android.view.View
 import android.widget.Toast
-<<<<<<< HEAD
-import androidx.core.content.ContextCompat
-import androidx.lifecycle.ViewModelProvider
-import org.thoughtcrime.securesms.R
-import org.thoughtcrime.securesms.components.SignalProgressDialog
-import org.thoughtcrime.securesms.components.settings.DSLConfiguration
-import org.thoughtcrime.securesms.components.settings.DSLSettingsFragment
-import org.thoughtcrime.securesms.components.settings.DSLSettingsText
-import org.thoughtcrime.securesms.components.settings.configure
-import org.thoughtcrime.securesms.keyvalue.SignalStore
-import org.thoughtcrime.securesms.util.CommunicationActions
-import org.thoughtcrime.securesms.util.SecurePreferenceManager
-import org.thoughtcrime.securesms.util.SpanUtil
-import org.thoughtcrime.securesms.util.ThemeUtil
-import org.thoughtcrime.securesms.util.ViewUtil
-import org.thoughtcrime.securesms.util.adapter.mapping.MappingAdapter
-=======
 import androidx.compose.foundation.layout.padding
 import androidx.compose.foundation.lazy.LazyColumn
 import androidx.compose.foundation.text.InlineTextContent
@@ -61,7 +44,6 @@
 import org.thoughtcrime.securesms.compose.ComposeFragment
 import org.thoughtcrime.securesms.util.CommunicationActions
 import org.thoughtcrime.securesms.util.viewModel
->>>>>>> 98f4baa7
 
 /**
  * Displays advanced privacy controls such as call relaying and
@@ -69,29 +51,9 @@
  */
 class AdvancedPrivacySettingsFragment : ComposeFragment() {
 
-<<<<<<< HEAD
-  private lateinit var viewModel: AdvancedPrivacySettingsViewModel
-
-  private var networkReceiver: NetworkReceiver? = null
-
-  private val sealedSenderSummary: CharSequence by lazy {
-    SpanUtil.learnMore(
-      requireContext(),
-      ThemeUtil.getThemedColor(requireContext(), R.attr.signal_text_primary)
-    ) {
-      CommunicationActions.openBrowserLink(
-        requireContext(),
-        getString(R.string.AdvancedPrivacySettingsFragment__sealed_sender_link)
-      )
-    }
-  }
-
-  var progressDialog: SignalProgressDialog? = null
-=======
   private val viewModel: AdvancedPrivacySettingsViewModel by viewModel {
     val repository = AdvancedPrivacySettingsRepository(requireContext())
     val preferences = PreferenceManager.getDefaultSharedPreferences(requireContext())
->>>>>>> 98f4baa7
 
     AdvancedPrivacySettingsViewModel(
       preferences,
@@ -112,19 +74,6 @@
     unregisterNetworkReceiver()
   }
 
-<<<<<<< HEAD
-  override fun bindAdapter(adapter: MappingAdapter) {
-    val repository = AdvancedPrivacySettingsRepository(requireContext())
-    val preferences = SecurePreferenceManager.getSecurePreferences(requireContext())
-    val factory = AdvancedPrivacySettingsViewModel.Factory(preferences, repository)
-
-    viewModel = ViewModelProvider(this, factory)[AdvancedPrivacySettingsViewModel::class.java]
-
-    viewModel.state.observe(viewLifecycleOwner) {
-      if (it.showProgressSpinner) {
-        if (progressDialog?.isShowing == false) {
-          progressDialog = SignalProgressDialog.show(requireContext(), null, null, true)
-=======
   override fun onViewCreated(view: View, savedInstanceState: Bundle?) {
     viewLifecycleOwner.lifecycleScope.launch {
       repeatOnLifecycle(Lifecycle.State.RESUMED) {
@@ -136,76 +85,11 @@
               Toast.LENGTH_LONG
             ).show()
           }
->>>>>>> 98f4baa7
         }
       }
     }
   }
 
-<<<<<<< HEAD
-  private fun getConfiguration(state: AdvancedPrivacySettingsState): DSLConfiguration {
-    return configure {
-      switchPref(
-        title = DSLSettingsText.from(R.string.preferences_advanced__always_relay_calls),
-        summary = DSLSettingsText.from(R.string.preferences_advanced__relay_all_calls_through_the_signal_server_to_avoid_revealing_your_ip_address),
-        isChecked = state.alwaysRelayCalls || state.proxyEnabled,
-        isEnabled = !state.proxyEnabled,
-      ) {
-        viewModel.setAlwaysRelayCalls(!state.alwaysRelayCalls)
-      }
-
-      dividerPref()
-
-      sectionHeaderPref(R.string.preferences_communication__category_censorship_circumvention)
-
-      val censorshipSummaryResId: Int = when (state.censorshipCircumventionState) {
-        CensorshipCircumventionState.AVAILABLE -> R.string.preferences_communication__censorship_circumvention_if_enabled_signal_will_attempt_to_circumvent_censorship
-        CensorshipCircumventionState.AVAILABLE_MANUALLY_DISABLED -> R.string.preferences_communication__censorship_circumvention_you_have_manually_disabled
-        CensorshipCircumventionState.AVAILABLE_AUTOMATICALLY_ENABLED -> R.string.preferences_communication__censorship_circumvention_has_been_activated_based_on_your_accounts_phone_number
-        CensorshipCircumventionState.UNAVAILABLE_CONNECTED -> R.string.preferences_communication__censorship_circumvention_is_not_necessary_you_are_already_connected
-        CensorshipCircumventionState.UNAVAILABLE_NO_INTERNET -> R.string.preferences_communication__censorship_circumvention_can_only_be_activated_when_connected_to_the_internet
-      }
-
-      switchPref(
-        title = DSLSettingsText.from(R.string.preferences_communication__censorship_circumvention),
-        summary = DSLSettingsText.from(censorshipSummaryResId),
-        isChecked = state.censorshipCircumventionEnabled,
-        isEnabled = state.censorshipCircumventionState.available,
-        onClick = {
-          viewModel.setCensorshipCircumventionEnabled(!state.censorshipCircumventionEnabled)
-        }
-      )
-
-      dividerPref()
-
-      sectionHeaderPref(R.string.preferences_communication__category_sealed_sender)
-
-      switchPref(
-        title = DSLSettingsText.from(
-          SpannableStringBuilder(getString(R.string.AdvancedPrivacySettingsFragment__show_status_icon))
-            .append(" ")
-            .append(statusIcon)
-        ),
-        summary = DSLSettingsText.from(R.string.AdvancedPrivacySettingsFragment__show_an_icon),
-        isEnabled = SignalStore.account.isPrimaryDevice,
-        isChecked = state.showSealedSenderStatusIcon
-      ) {
-        viewModel.setShowStatusIconForSealedSender(!state.showSealedSenderStatusIcon)
-      }
-
-      switchPref(
-        title = DSLSettingsText.from(R.string.preferences_communication__sealed_sender_allow_from_anyone),
-        summary = DSLSettingsText.from(R.string.preferences_communication__sealed_sender_allow_from_anyone_description),
-        isChecked = state.allowSealedSenderFromAnyone
-      ) {
-        viewModel.setAllowSealedSenderFromAnyone(!state.allowSealedSenderFromAnyone)
-      }
-
-      textPref(
-        summary = DSLSettingsText.from(sealedSenderSummary)
-      )
-    }
-=======
   @Composable
   override fun FragmentContent() {
     val state by viewModel.state.collectAsStateWithLifecycle()
@@ -214,7 +98,6 @@
       state = state,
       callbacks = remember { Callbacks() }
     )
->>>>>>> 98f4baa7
   }
 
   @Suppress("DEPRECATION")
