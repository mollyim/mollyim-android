package org.thoughtcrime.securesms.components.settings.conversation

import android.content.Context
import android.content.Intent
import android.graphics.Color
import android.graphics.PorterDuff
import android.graphics.PorterDuffColorFilter
import android.graphics.Rect
import android.os.Bundle
import android.view.MenuItem
import android.view.View
import android.view.ViewGroup
import android.widget.FrameLayout
import android.widget.TextView
import android.widget.Toast
import androidx.appcompat.widget.Toolbar
import androidx.core.content.ContextCompat
import androidx.core.view.doOnPreDraw
import androidx.fragment.app.viewModels
import androidx.navigation.Navigation
import androidx.recyclerview.widget.RecyclerView
import app.cash.exhaustive.Exhaustive
import com.google.android.flexbox.FlexboxLayoutManager
import com.google.android.material.dialog.MaterialAlertDialogBuilder
import com.google.android.material.snackbar.Snackbar
import org.thoughtcrime.securesms.AvatarPreviewActivity
import org.thoughtcrime.securesms.BlockUnblockDialog
import org.thoughtcrime.securesms.InviteActivity
import org.thoughtcrime.securesms.MainActivity
import org.thoughtcrime.securesms.MediaPreviewActivity
import org.thoughtcrime.securesms.MuteDialog
import org.thoughtcrime.securesms.PushContactSelectionActivity
import org.thoughtcrime.securesms.R
import org.thoughtcrime.securesms.VerifyIdentityActivity
import org.thoughtcrime.securesms.badges.BadgeImageView
import org.thoughtcrime.securesms.badges.Badges
import org.thoughtcrime.securesms.badges.Badges.displayBadges
import org.thoughtcrime.securesms.badges.models.Badge
import org.thoughtcrime.securesms.components.AvatarImageView
import org.thoughtcrime.securesms.components.recyclerview.OnScrollAnimationHelper
import org.thoughtcrime.securesms.components.recyclerview.ToolbarShadowAnimationHelper
import org.thoughtcrime.securesms.components.settings.DSLConfiguration
import org.thoughtcrime.securesms.components.settings.DSLSettingsAdapter
import org.thoughtcrime.securesms.components.settings.DSLSettingsFragment
import org.thoughtcrime.securesms.components.settings.DSLSettingsIcon
import org.thoughtcrime.securesms.components.settings.DSLSettingsText
import org.thoughtcrime.securesms.components.settings.NO_TINT
import org.thoughtcrime.securesms.components.settings.configure
import org.thoughtcrime.securesms.components.settings.conversation.preferences.AvatarPreference
import org.thoughtcrime.securesms.components.settings.conversation.preferences.BioTextPreference
import org.thoughtcrime.securesms.components.settings.conversation.preferences.ButtonStripPreference
import org.thoughtcrime.securesms.components.settings.conversation.preferences.GroupDescriptionPreference
import org.thoughtcrime.securesms.components.settings.conversation.preferences.InternalPreference
import org.thoughtcrime.securesms.components.settings.conversation.preferences.LargeIconClickPreference
import org.thoughtcrime.securesms.components.settings.conversation.preferences.LegacyGroupPreference
import org.thoughtcrime.securesms.components.settings.conversation.preferences.RecipientPreference
import org.thoughtcrime.securesms.components.settings.conversation.preferences.SharedMediaPreference
import org.thoughtcrime.securesms.components.settings.conversation.preferences.Utils.formatMutedUntil
import org.thoughtcrime.securesms.contacts.ContactsCursorLoader
import org.thoughtcrime.securesms.conversation.ConversationIntents
import org.thoughtcrime.securesms.groups.ParcelableGroupId
import org.thoughtcrime.securesms.groups.ui.GroupErrors
import org.thoughtcrime.securesms.groups.ui.GroupLimitDialog
import org.thoughtcrime.securesms.groups.ui.LeaveGroupDialog
import org.thoughtcrime.securesms.groups.ui.addmembers.AddMembersActivity
import org.thoughtcrime.securesms.groups.ui.addtogroup.AddToGroupsActivity
import org.thoughtcrime.securesms.groups.ui.invitesandrequests.ManagePendingAndRequestingMembersActivity
import org.thoughtcrime.securesms.groups.ui.managegroup.dialogs.GroupDescriptionDialog
import org.thoughtcrime.securesms.groups.ui.managegroup.dialogs.GroupInviteSentDialog
import org.thoughtcrime.securesms.groups.ui.managegroup.dialogs.GroupsLearnMoreBottomSheetDialogFragment
import org.thoughtcrime.securesms.groups.ui.migration.GroupsV1MigrationInitiationBottomSheetDialogFragment
import org.thoughtcrime.securesms.mediaoverview.MediaOverviewActivity
import org.thoughtcrime.securesms.profiles.edit.EditProfileActivity
import org.thoughtcrime.securesms.recipients.Recipient
import org.thoughtcrime.securesms.recipients.RecipientExporter
import org.thoughtcrime.securesms.recipients.RecipientId
import org.thoughtcrime.securesms.recipients.ui.bottomsheet.RecipientBottomSheetDialogFragment
import org.thoughtcrime.securesms.recipients.ui.sharablegrouplink.ShareableGroupLinkDialogFragment
import org.thoughtcrime.securesms.util.CommunicationActions
import org.thoughtcrime.securesms.util.ContextUtil
import org.thoughtcrime.securesms.util.ExpirationUtil
import org.thoughtcrime.securesms.util.FeatureFlags
import org.thoughtcrime.securesms.util.ThemeUtil
import org.thoughtcrime.securesms.util.ViewUtil
import org.thoughtcrime.securesms.util.views.SimpleProgressDialog
import org.thoughtcrime.securesms.wallpaper.ChatWallpaperActivity

private const val REQUEST_CODE_VIEW_CONTACT = 1
private const val REQUEST_CODE_ADD_CONTACT = 2
private const val REQUEST_CODE_ADD_MEMBERS_TO_GROUP = 3
private const val REQUEST_CODE_RETURN_FROM_MEDIA = 4

class ConversationSettingsFragment : DSLSettingsFragment(
  layoutId = R.layout.conversation_settings_fragment,
  menuId = R.menu.conversation_settings,
  layoutManagerProducer = Badges::createLayoutManagerForGridWithBadges
) {

  private val alertTint by lazy { ContextCompat.getColor(requireContext(), R.color.signal_alert_primary) }
  private val disableTint by lazy { ContextCompat.getColor(requireContext(), R.color.core_grey_50) }

  private val blockIcon by lazy {
    ContextUtil.requireDrawable(requireContext(), R.drawable.ic_block_tinted_24).apply {
      colorFilter = PorterDuffColorFilter(alertTint, PorterDuff.Mode.SRC_IN)
    }
  }

  private val unblockIcon by lazy {
    ContextUtil.requireDrawable(requireContext(), R.drawable.ic_block_tinted_24)
  }

  private val deleteIcon by lazy {
    ContextUtil.requireDrawable(requireContext(), R.drawable.ic_trash_24).apply {
      colorFilter = PorterDuffColorFilter(alertTint, PorterDuff.Mode.SRC_IN)
    }
  }

  private val deleteIconDisabled by lazy {
    ContextUtil.requireDrawable(requireContext(), R.drawable.ic_trash_24).apply {
      colorFilter = PorterDuffColorFilter(disableTint, PorterDuff.Mode.SRC_IN)
    }
  }

  private val leaveIcon by lazy {
    ContextUtil.requireDrawable(requireContext(), R.drawable.ic_leave_tinted_24).apply {
      colorFilter = PorterDuffColorFilter(alertTint, PorterDuff.Mode.SRC_IN)
    }
  }

  private val viewModel by viewModels<ConversationSettingsViewModel>(
    factoryProducer = {
      val args = ConversationSettingsFragmentArgs.fromBundle(requireArguments())
      val groupId = args.groupId as? ParcelableGroupId

      ConversationSettingsViewModel.Factory(
        recipientId = args.recipientId,
        groupId = ParcelableGroupId.get(groupId),
        repository = ConversationSettingsRepository(requireContext())
      )
    }
  )

  private lateinit var callback: Callback

  private lateinit var toolbar: Toolbar
  private lateinit var toolbarAvatarContainer: FrameLayout
  private lateinit var toolbarAvatar: AvatarImageView
  private lateinit var toolbarBadge: BadgeImageView
  private lateinit var toolbarTitle: TextView
  private lateinit var toolbarBackground: View

  private val navController get() = Navigation.findNavController(requireView())

  override fun onAttach(context: Context) {
    super.onAttach(context)

    callback = context as Callback
  }

  override fun onViewCreated(view: View, savedInstanceState: Bundle?) {
    toolbar = view.findViewById(R.id.toolbar)
    toolbarAvatarContainer = view.findViewById(R.id.toolbar_avatar_container)
    toolbarAvatar = view.findViewById(R.id.toolbar_avatar)
    toolbarBadge = view.findViewById(R.id.toolbar_badge)
    toolbarTitle = view.findViewById(R.id.toolbar_title)
    toolbarBackground = view.findViewById(R.id.toolbar_background)

    super.onViewCreated(view, savedInstanceState)
  }

  override fun onActivityResult(requestCode: Int, resultCode: Int, data: Intent?) {
    when (requestCode) {
      REQUEST_CODE_ADD_MEMBERS_TO_GROUP -> if (data != null) {
        val selected: List<RecipientId> = requireNotNull(data.getParcelableArrayListExtra(PushContactSelectionActivity.KEY_SELECTED_RECIPIENTS))
        val progress: SimpleProgressDialog.DismissibleDialog = SimpleProgressDialog.showDelayed(requireContext())

        viewModel.onAddToGroupComplete(selected) {
          progress.dismiss()
        }
      }
      REQUEST_CODE_RETURN_FROM_MEDIA -> viewModel.refreshSharedMedia()
      REQUEST_CODE_ADD_CONTACT -> viewModel.refreshRecipient()
      REQUEST_CODE_VIEW_CONTACT -> viewModel.refreshRecipient()
    }
  }

  override fun getOnScrollAnimationHelper(toolbarShadow: View): OnScrollAnimationHelper {
    return ConversationSettingsOnUserScrolledAnimationHelper(toolbarAvatarContainer, toolbarTitle, toolbarBackground, toolbarShadow)
  }

  override fun onOptionsItemSelected(item: MenuItem): Boolean {
    return if (item.itemId == R.id.action_edit) {
      val args = ConversationSettingsFragmentArgs.fromBundle(requireArguments())
      val groupId = args.groupId as ParcelableGroupId

      startActivity(EditProfileActivity.getIntentForGroupProfile(requireActivity(), requireNotNull(ParcelableGroupId.get(groupId))))
      true
    } else {
      super.onOptionsItemSelected(item)
    }
  }

  override fun bindAdapter(adapter: DSLSettingsAdapter) {
    val args = ConversationSettingsFragmentArgs.fromBundle(requireArguments())

    BioTextPreference.register(adapter)
    AvatarPreference.register(adapter)
    ButtonStripPreference.register(adapter)
    LargeIconClickPreference.register(adapter)
    SharedMediaPreference.register(adapter)
    RecipientPreference.register(adapter)
    InternalPreference.register(adapter)
    GroupDescriptionPreference.register(adapter)
    LegacyGroupPreference.register(adapter)

    val recipientId = args.recipientId
    if (recipientId != null) {
<<<<<<< HEAD
      Badge.register(adapter) { _, _ ->
=======
      Badge.register(adapter) { badge, _, _ ->
        ViewBadgeBottomSheetDialogFragment.show(parentFragmentManager, recipientId, badge)
>>>>>>> 8bee95eb
      }
    }

    viewModel.state.observe(viewLifecycleOwner) { state ->

      if (state.recipient != Recipient.UNKNOWN) {
        toolbarAvatar.buildOptions()
          .withQuickContactEnabled(false)
          .withUseSelfProfileAvatar(false)
          .withFixedSize(ViewUtil.dpToPx(80))
          .load(state.recipient)

        if (FeatureFlags.displayDonorBadges() && !state.recipient.isSelf) {
          toolbarBadge.setBadgeFromRecipient(state.recipient)
        }

        state.withRecipientSettingsState {
          toolbarTitle.text = state.recipient.getDisplayName(requireContext())
        }

        state.withGroupSettingsState {
          toolbarTitle.text = it.groupTitle
          toolbar.menu.findItem(R.id.action_edit).isVisible = it.canEditGroupAttributes
        }
      }

      adapter.submitList(getConfiguration(state).toMappingModelList()) {
        if (state.isLoaded) {
          (view?.parent as? ViewGroup)?.doOnPreDraw {
            callback.onContentWillRender()
          }
        }
      }
    }

    viewModel.events.observe(viewLifecycleOwner) { event ->
      @Exhaustive
      when (event) {
        is ConversationSettingsEvent.AddToAGroup -> handleAddToAGroup(event)
        is ConversationSettingsEvent.AddMembersToGroup -> handleAddMembersToGroup(event)
        ConversationSettingsEvent.ShowGroupHardLimitDialog -> showGroupHardLimitDialog()
        is ConversationSettingsEvent.ShowAddMembersToGroupError -> showAddMembersToGroupError(event)
        is ConversationSettingsEvent.ShowGroupInvitesSentDialog -> showGroupInvitesSentDialog(event)
        is ConversationSettingsEvent.ShowMembersAdded -> showMembersAdded(event)
        is ConversationSettingsEvent.InitiateGroupMigration -> GroupsV1MigrationInitiationBottomSheetDialogFragment.showForInitiation(parentFragmentManager, event.recipientId)
      }
    }
  }

  private fun getConfiguration(state: ConversationSettingsState): DSLConfiguration {
    return configure {
      if (state.recipient == Recipient.UNKNOWN) {
        return@configure
      }

      customPref(
        AvatarPreference.Model(
          recipient = state.recipient,
          onAvatarClick = { avatar ->
            if (!state.recipient.isSelf) {
              requireActivity().apply {
                startActivity(
                  AvatarPreviewActivity.intentFromRecipientId(this, state.recipient.id),
                  AvatarPreviewActivity.createTransitionBundle(this, avatar)
                )
              }
            }
          },
          onBadgeClick = { _ ->
          }
        )
      )

      state.withRecipientSettingsState {
        customPref(BioTextPreference.RecipientModel(recipient = state.recipient))
      }

      state.withGroupSettingsState { groupState ->

        val groupMembershipDescription = if (groupState.groupId.isV1) {
          String.format("%s · %s", groupState.membershipCountDescription, getString(R.string.ManageGroupActivity_legacy_group))
        } else if (!groupState.canEditGroupAttributes && groupState.groupDescription.isNullOrEmpty()) {
          groupState.membershipCountDescription
        } else {
          null
        }

        customPref(
          BioTextPreference.GroupModel(
            groupTitle = groupState.groupTitle,
            groupMembershipDescription = groupMembershipDescription
          )
        )

        if (groupState.groupId.isV2) {
          customPref(
            GroupDescriptionPreference.Model(
              groupId = groupState.groupId,
              groupDescription = groupState.groupDescription,
              descriptionShouldLinkify = groupState.groupDescriptionShouldLinkify,
              canEditGroupAttributes = groupState.canEditGroupAttributes,
              onEditGroupDescription = {
                startActivity(EditProfileActivity.getIntentForGroupProfile(requireActivity(), groupState.groupId))
              },
              onViewGroupDescription = {
                GroupDescriptionDialog.show(childFragmentManager, groupState.groupId, null, groupState.groupDescriptionShouldLinkify)
              }
            )
          )
        } else if (groupState.legacyGroupState != LegacyGroupPreference.State.NONE) {
          customPref(
            LegacyGroupPreference.Model(
              state = groupState.legacyGroupState,
              onLearnMoreClick = { GroupsLearnMoreBottomSheetDialogFragment.show(parentFragmentManager) },
              onUpgradeClick = { viewModel.initiateGroupUpgrade() },
              onMmsWarningClick = { startActivity(Intent(requireContext(), InviteActivity::class.java)) }
            )
          )
        }
      }

      if (state.displayInternalRecipientDetails) {
        customPref(
          InternalPreference.Model(
            recipient = state.recipient,
            onInternalDetailsClicked = {
              val action = ConversationSettingsFragmentDirections.actionConversationSettingsFragmentToInternalDetailsSettingsFragment(state.recipient.id)
              navController.navigate(action)
            }
          )
        )
      }

      customPref(
        ButtonStripPreference.Model(
          state = state.buttonStripState,
          onVideoClick = {
            if (state.recipient.isPushV2Group && state.requireGroupSettingsState().isAnnouncementGroup && !state.requireGroupSettingsState().isSelfAdmin) {
              MaterialAlertDialogBuilder(requireContext())
                .setTitle(R.string.ConversationActivity_cant_start_group_call)
                .setMessage(R.string.ConversationActivity_only_admins_of_this_group_can_start_a_call)
                .setPositiveButton(android.R.string.ok) { d, _ -> d.dismiss() }
                .show()
            } else {
              CommunicationActions.startVideoCall(requireActivity(), state.recipient)
            }
          },
          onAudioClick = {
            CommunicationActions.startVoiceCall(requireActivity(), state.recipient)
          },
          onMuteClick = {
            if (!state.buttonStripState.isMuted) {
              MuteDialog.show(requireContext(), viewModel::setMuteUntil)
            } else {
              MaterialAlertDialogBuilder(requireContext())
                .setMessage(state.recipient.muteUntil.formatMutedUntil(requireContext()))
                .setPositiveButton(R.string.ConversationSettingsFragment__unmute) { dialog, _ ->
                  viewModel.unmute()
                  dialog.dismiss()
                }
                .setNegativeButton(android.R.string.cancel) { dialog, _ -> dialog.dismiss() }
                .show()
            }
          },
          onSearchClick = {
            val intent = ConversationIntents.createBuilder(requireContext(), state.recipient.id, state.threadId)
              .withSearchOpen(true)
              .build()

            startActivity(intent)
            requireActivity().finish()
          }
        )
      )

      dividerPref()

      val summary = DSLSettingsText.from(formatDisappearingMessagesLifespan(state.disappearingMessagesLifespan))
      val icon = if (state.disappearingMessagesLifespan <= 0) {
        R.drawable.ic_update_timer_disabled_16
      } else {
        R.drawable.ic_update_timer_16
      }

      var enabled = true
      state.withGroupSettingsState {
        enabled = it.canEditGroupAttributes
      }

      clickPref(
        title = DSLSettingsText.from(R.string.ConversationSettingsFragment__disappearing_messages),
        summary = summary,
        icon = DSLSettingsIcon.from(icon),
        isEnabled = enabled,
        onClick = {
          val action = ConversationSettingsFragmentDirections.actionConversationSettingsFragmentToAppSettingsExpireTimer()
            .setInitialValue(state.disappearingMessagesLifespan)
            .setRecipientId(state.recipient.id)
            .setForResultMode(false)

          navController.navigate(action)
        }
      )

      clickPref(
        title = DSLSettingsText.from(R.string.preferences__chat_color_and_wallpaper),
        icon = DSLSettingsIcon.from(R.drawable.ic_color_24),
        onClick = {
          startActivity(ChatWallpaperActivity.createIntent(requireContext(), state.recipient.id))
        }
      )

      if (!state.recipient.isSelf) {
        clickPref(
          title = DSLSettingsText.from(R.string.ConversationSettingsFragment__sounds_and_notifications),
          icon = DSLSettingsIcon.from(R.drawable.ic_speaker_24),
          onClick = {
            val action = ConversationSettingsFragmentDirections.actionConversationSettingsFragmentToSoundsAndNotificationsSettingsFragment(state.recipient.id)

            navController.navigate(action)
          }
        )
      }

      state.withRecipientSettingsState { recipientState ->
        when (recipientState.contactLinkState) {
          ContactLinkState.OPEN -> {
            @Suppress("DEPRECATION")
            clickPref(
              title = DSLSettingsText.from(R.string.ConversationSettingsFragment__contact_details),
              icon = DSLSettingsIcon.from(R.drawable.ic_profile_circle_24),
              onClick = {
                startActivityForResult(Intent(Intent.ACTION_VIEW, state.recipient.contactUri), REQUEST_CODE_VIEW_CONTACT)
              }
            )
          }
          ContactLinkState.ADD -> {
            @Suppress("DEPRECATION")
            clickPref(
              title = DSLSettingsText.from(R.string.ConversationSettingsFragment__add_to_your_phones_contacts),
              icon = DSLSettingsIcon.from(R.drawable.ic_plus_24),
              onClick = {
                startActivityForResult(RecipientExporter.export(state.recipient).asAddContactIntent(), REQUEST_CODE_ADD_CONTACT)
              }
            )
          }
          ContactLinkState.NONE -> {
          }
        }

        if (recipientState.identityRecord != null) {
          clickPref(
            title = DSLSettingsText.from(R.string.ConversationSettingsFragment__view_safety_number),
            icon = DSLSettingsIcon.from(R.drawable.ic_safety_number_24),
            onClick = {
              startActivity(VerifyIdentityActivity.newIntent(requireActivity(), recipientState.identityRecord))
            }
          )
        }
      }

      if (state.sharedMedia != null && state.sharedMedia.count > 0) {
        dividerPref()

        sectionHeaderPref(R.string.recipient_preference_activity__shared_media)

        @Suppress("DEPRECATION")
        customPref(
          SharedMediaPreference.Model(
            mediaCursor = state.sharedMedia,
            mediaIds = state.sharedMediaIds,
            onMediaRecordClick = { mediaRecord, isLtr ->
              startActivityForResult(
                MediaPreviewActivity.intentFromMediaRecord(requireContext(), mediaRecord, isLtr),
                REQUEST_CODE_RETURN_FROM_MEDIA
              )
            }
          )
        )

        clickPref(
          title = DSLSettingsText.from(R.string.ConversationSettingsFragment__see_all),
          onClick = {
            startActivity(MediaOverviewActivity.forThread(requireContext(), state.threadId))
          }
        )
      }

      state.withRecipientSettingsState { recipientSettingsState ->
        if (state.recipient.badges.isNotEmpty()) {
          dividerPref()

          sectionHeaderPref(R.string.ManageProfileFragment_badges)

          displayBadges(requireContext(), state.recipient.badges)

          textPref(
            summary = DSLSettingsText.from(
              R.string.ConversationSettingsFragment__get_badges
            )
          )
        }

        if (recipientSettingsState.selfHasGroups) {

          dividerPref()

          val groupsInCommonCount = recipientSettingsState.allGroupsInCommon.size
          sectionHeaderPref(
            DSLSettingsText.from(
              if (groupsInCommonCount == 0) {
                getString(R.string.ManageRecipientActivity_no_groups_in_common)
              } else {
                resources.getQuantityString(
                  R.plurals.ManageRecipientActivity_d_groups_in_common,
                  groupsInCommonCount,
                  groupsInCommonCount
                )
              }
            )
          )

          customPref(
            LargeIconClickPreference.Model(
              title = DSLSettingsText.from(R.string.ConversationSettingsFragment__add_to_a_group),
              icon = DSLSettingsIcon.from(R.drawable.add_to_a_group, NO_TINT),
              onClick = {
                viewModel.onAddToGroup()
              }
            )
          )

          for (group in recipientSettingsState.groupsInCommon) {
            customPref(
              RecipientPreference.Model(
                recipient = group,
                onClick = {
                  CommunicationActions.startConversation(requireActivity(), group, null)
                  requireActivity().finish()
                }
              )
            )
          }

          if (recipientSettingsState.canShowMoreGroupsInCommon) {
            customPref(
              LargeIconClickPreference.Model(
                title = DSLSettingsText.from(R.string.ConversationSettingsFragment__see_all),
                icon = DSLSettingsIcon.from(R.drawable.show_more, NO_TINT),
                onClick = {
                  viewModel.revealAllMembers()
                }
              )
            )
          }
        }
      }

      state.withGroupSettingsState { groupState ->
        val memberCount = groupState.allMembers.size

        if (groupState.canAddToGroup || memberCount > 0) {
          dividerPref()

          sectionHeaderPref(DSLSettingsText.from(resources.getQuantityString(R.plurals.ContactSelectionListFragment_d_members, memberCount, memberCount)))
        }

        if (groupState.canAddToGroup) {
          customPref(
            LargeIconClickPreference.Model(
              title = DSLSettingsText.from(R.string.ConversationSettingsFragment__add_members),
              icon = DSLSettingsIcon.from(R.drawable.add_to_a_group, NO_TINT),
              onClick = {
                viewModel.onAddToGroup()
              }
            )
          )
        }

        for (member in groupState.members) {
          customPref(
            RecipientPreference.Model(
              recipient = member.member,
              isAdmin = member.isAdmin,
              onClick = {
                RecipientBottomSheetDialogFragment.create(member.member.id, groupState.groupId).show(parentFragmentManager, "BOTTOM")
              }
            )
          )
        }

        if (groupState.canShowMoreGroupMembers) {
          customPref(
            LargeIconClickPreference.Model(
              title = DSLSettingsText.from(R.string.ConversationSettingsFragment__see_all),
              icon = DSLSettingsIcon.from(R.drawable.show_more, NO_TINT),
              onClick = {
                viewModel.revealAllMembers()
              }
            )
          )
        }

        if (state.recipient.isPushV2Group) {
          dividerPref()

          clickPref(
            title = DSLSettingsText.from(R.string.ConversationSettingsFragment__group_link),
            summary = DSLSettingsText.from(if (groupState.groupLinkEnabled) R.string.preferences_on else R.string.preferences_off),
            icon = DSLSettingsIcon.from(R.drawable.ic_link_16),
            onClick = {
              ShareableGroupLinkDialogFragment.create(groupState.groupId.requireV2()).show(parentFragmentManager, "DIALOG")
            }
          )

          clickPref(
            title = DSLSettingsText.from(R.string.ConversationSettingsFragment__requests_and_invites),
            icon = DSLSettingsIcon.from(R.drawable.ic_update_group_add_16),
            onClick = {
              startActivity(ManagePendingAndRequestingMembersActivity.newIntent(requireContext(), groupState.groupId.requireV2()))
            }
          )

          if (groupState.isSelfAdmin) {
            clickPref(
              title = DSLSettingsText.from(R.string.ConversationSettingsFragment__permissions),
              icon = DSLSettingsIcon.from(R.drawable.ic_lock_24),
              onClick = {
                val action = ConversationSettingsFragmentDirections.actionConversationSettingsFragmentToPermissionsSettingsFragment(ParcelableGroupId.from(groupState.groupId))
                navController.navigate(action)
              }
            )
          }
        }

        if (groupState.canLeave) {
          dividerPref()

          clickPref(
            title = DSLSettingsText.from(R.string.conversation__menu_leave_group, alertTint),
            icon = DSLSettingsIcon.from(leaveIcon),
            onClick = {
              LeaveGroupDialog.handleLeavePushGroup(requireActivity(), groupState.groupId.requirePush(), null)
            }
          )
        }
      }

      if (state.canModifyBlockedState) {
        state.withRecipientSettingsState {
          dividerPref()
        }

        state.withGroupSettingsState {
          if (!it.canLeave) {
            dividerPref()
          }
        }

        val isBlocked = state.recipient.isBlocked
        val isGroup = state.recipient.isPushGroup

        val title = when {
          isBlocked && isGroup -> R.string.ConversationSettingsFragment__unblock_group
          isBlocked -> R.string.ConversationSettingsFragment__unblock
          isGroup -> R.string.ConversationSettingsFragment__block_group
          else -> R.string.ConversationSettingsFragment__block
        }

        val titleTint = if (isBlocked) null else alertTint
        val blockUnblockIcon = if (isBlocked) unblockIcon else blockIcon

        clickPref(
          title = if (titleTint != null) DSLSettingsText.from(title, titleTint) else DSLSettingsText.from(title),
          icon = DSLSettingsIcon.from(blockUnblockIcon),
          onClick = {
            if (state.recipient.isBlocked) {
              BlockUnblockDialog.showUnblockFor(requireContext(), viewLifecycleOwner.lifecycle, state.recipient) {
                viewModel.unblock()
              }
            } else {
              BlockUnblockDialog.showBlockFor(requireContext(), viewLifecycleOwner.lifecycle, state.recipient) {
                viewModel.block()
              }
            }
          }
        )

        state.withRecipientSettingsState { recipientState ->
          clickPref(
            title = DSLSettingsText.from(R.string.delete, if (recipientState.canDelete) alertTint else disableTint),
            icon = DSLSettingsIcon.from(if (recipientState.canDelete) deleteIcon else deleteIconDisabled),
            isEnabled = recipientState.canDelete,
            onClick = {
              BlockUnblockDialog.showDeleteFor(
                requireContext(), viewLifecycleOwner.lifecycle, state.recipient,
                {
                  viewModel.delete(false)
                  startActivity(Intent(requireContext(), MainActivity::class.java))
                },
                {
                  viewModel.delete(true)
                  startActivity(Intent(requireContext(), MainActivity::class.java))
                }
              )
            }
          )
        }
      }
    }
  }

  private fun formatDisappearingMessagesLifespan(disappearingMessagesLifespan: Int): String {
    return if (disappearingMessagesLifespan <= 0) {
      getString(R.string.preferences_off)
    } else {
      ExpirationUtil.getExpirationDisplayValue(requireContext(), disappearingMessagesLifespan)
    }
  }

  private fun handleAddToAGroup(addToAGroup: ConversationSettingsEvent.AddToAGroup) {
    startActivity(AddToGroupsActivity.newIntent(requireContext(), addToAGroup.recipientId, addToAGroup.groupMembership))
  }

  @Suppress("DEPRECATION")
  private fun handleAddMembersToGroup(addMembersToGroup: ConversationSettingsEvent.AddMembersToGroup) {
    startActivityForResult(
      AddMembersActivity.createIntent(
        requireContext(),
        addMembersToGroup.groupId,
        ContactsCursorLoader.DisplayMode.FLAG_PUSH,
        addMembersToGroup.selectionWarning,
        addMembersToGroup.selectionLimit,
        addMembersToGroup.isAnnouncementGroup,
        addMembersToGroup.groupMembersWithoutSelf
      ),
      REQUEST_CODE_ADD_MEMBERS_TO_GROUP
    )
  }

  private fun showGroupHardLimitDialog() {
    GroupLimitDialog.showHardLimitMessage(requireContext())
  }

  private fun showAddMembersToGroupError(showAddMembersToGroupError: ConversationSettingsEvent.ShowAddMembersToGroupError) {
    Toast.makeText(requireContext(), GroupErrors.getUserDisplayMessage(showAddMembersToGroupError.failureReason), Toast.LENGTH_LONG).show()
  }

  private fun showGroupInvitesSentDialog(showGroupInvitesSentDialog: ConversationSettingsEvent.ShowGroupInvitesSentDialog) {
    GroupInviteSentDialog.showInvitesSent(requireContext(), showGroupInvitesSentDialog.invitesSentTo)
  }

  private fun showMembersAdded(showMembersAdded: ConversationSettingsEvent.ShowMembersAdded) {
    val string = resources.getQuantityString(
      R.plurals.ManageGroupActivity_added,
      showMembersAdded.membersAddedCount,
      showMembersAdded.membersAddedCount
    )

    Snackbar.make(requireView(), string, Snackbar.LENGTH_SHORT).setTextColor(Color.WHITE).show()
  }

  private class ConversationSettingsOnUserScrolledAnimationHelper(
    private val toolbarAvatar: View,
    private val toolbarTitle: View,
    private val toolbarBackground: View,
    toolbarShadow: View
  ) : ToolbarShadowAnimationHelper(toolbarShadow) {

    override val duration: Long = 200L

    private val actionBarSize = ThemeUtil.getThemedDimen(toolbarShadow.context, R.attr.actionBarSize)
    private val rect = Rect()

    override fun getAnimationState(recyclerView: RecyclerView): AnimationState {
      val layoutManager = recyclerView.layoutManager as FlexboxLayoutManager

      return if (layoutManager.findFirstVisibleItemPosition() == 0) {
        val firstChild = requireNotNull(layoutManager.getChildAt(0))
        firstChild.getLocalVisibleRect(rect)

        if (rect.height() <= actionBarSize) {
          AnimationState.SHOW
        } else {
          AnimationState.HIDE
        }
      } else {
        AnimationState.SHOW
      }
    }

    override fun show(duration: Long) {
      super.show(duration)

      toolbarAvatar
        .animate()
        .setDuration(duration)
        .translationY(0f)
        .alpha(1f)

      toolbarTitle
        .animate()
        .setDuration(duration)
        .translationY(0f)
        .alpha(1f)

      toolbarBackground
        .animate()
        .setDuration(duration)
        .alpha(1f)
    }

    override fun hide(duration: Long) {
      super.hide(duration)

      toolbarAvatar
        .animate()
        .setDuration(duration)
        .translationY(ViewUtil.dpToPx(56).toFloat())
        .alpha(0f)

      toolbarTitle
        .animate()
        .setDuration(duration)
        .translationY(ViewUtil.dpToPx(56).toFloat())
        .alpha(0f)

      toolbarBackground
        .animate()
        .setDuration(duration)
        .alpha(0f)
    }
  }

  interface Callback {
    fun onContentWillRender()
  }
}<|MERGE_RESOLUTION|>--- conflicted
+++ resolved
@@ -79,7 +79,6 @@
 import org.thoughtcrime.securesms.util.CommunicationActions
 import org.thoughtcrime.securesms.util.ContextUtil
 import org.thoughtcrime.securesms.util.ExpirationUtil
-import org.thoughtcrime.securesms.util.FeatureFlags
 import org.thoughtcrime.securesms.util.ThemeUtil
 import org.thoughtcrime.securesms.util.ViewUtil
 import org.thoughtcrime.securesms.util.views.SimpleProgressDialog
@@ -215,12 +214,7 @@
 
     val recipientId = args.recipientId
     if (recipientId != null) {
-<<<<<<< HEAD
-      Badge.register(adapter) { _, _ ->
-=======
-      Badge.register(adapter) { badge, _, _ ->
-        ViewBadgeBottomSheetDialogFragment.show(parentFragmentManager, recipientId, badge)
->>>>>>> 8bee95eb
+      Badge.register(adapter) { _, _, _ ->
       }
     }
 
@@ -232,10 +226,6 @@
           .withUseSelfProfileAvatar(false)
           .withFixedSize(ViewUtil.dpToPx(80))
           .load(state.recipient)
-
-        if (FeatureFlags.displayDonorBadges() && !state.recipient.isSelf) {
-          toolbarBadge.setBadgeFromRecipient(state.recipient)
-        }
 
         state.withRecipientSettingsState {
           toolbarTitle.text = state.recipient.getDisplayName(requireContext())
