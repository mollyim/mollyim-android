/*
 * Copyright (C) 2015 Open Whisper Systems
 *
 * This program is free software: you can redistribute it and/or modify
 * it under the terms of the GNU General Public License as published by
 * the Free Software Foundation, either version 3 of the License, or
 * (at your option) any later version.
 *
 * This program is distributed in the hope that it will be useful,
 * but WITHOUT ANY WARRANTY; without even the implied warranty of
 * MERCHANTABILITY or FITNESS FOR A PARTICULAR PURPOSE.  See the
 * GNU General Public License for more details.
 *
 * You should have received a copy of the GNU General Public License
 * along with this program.  If not, see <http://www.gnu.org/licenses/>.
 */
package org.thoughtcrime.securesms.conversationlist;

import android.Manifest;
import android.annotation.SuppressLint;
import android.app.Activity;
import android.app.ProgressDialog;
import android.content.Context;
import android.content.Intent;
import android.content.res.Resources;
import android.content.res.TypedArray;
import android.graphics.Canvas;
import android.graphics.Color;
import android.graphics.drawable.ColorDrawable;
import android.graphics.drawable.Drawable;
import android.net.Uri;
import android.os.AsyncTask;
import android.os.Build;
import android.os.Bundle;
import android.view.LayoutInflater;
import android.view.Menu;
import android.view.MenuInflater;
import android.view.MenuItem;
import android.view.View;
import android.view.ViewGroup;
import android.view.inputmethod.InputMethodManager;
import android.widget.FrameLayout;
import android.widget.ImageView;
import android.widget.TextView;
import android.widget.Toast;

import androidx.activity.OnBackPressedCallback;
import androidx.annotation.ColorInt;
import androidx.annotation.DrawableRes;
import androidx.annotation.IdRes;
import androidx.annotation.NonNull;
import androidx.annotation.Nullable;
import androidx.annotation.PluralsRes;
import androidx.annotation.WorkerThread;
import androidx.appcompat.app.AppCompatActivity;
import androidx.appcompat.content.res.AppCompatResources;
import androidx.appcompat.view.ActionMode;
import androidx.appcompat.widget.Toolbar;
import androidx.appcompat.widget.TooltipCompat;
import androidx.core.view.ViewCompat;
import androidx.fragment.app.DialogFragment;
import androidx.lifecycle.ViewModelProvider;
import androidx.navigation.fragment.NavHostFragment;
import androidx.recyclerview.widget.ItemTouchHelper;
import androidx.recyclerview.widget.LinearLayoutManager;
import androidx.recyclerview.widget.RecyclerView;

import com.airbnb.lottie.SimpleColorFilter;
import com.annimon.stream.Stream;
import com.google.android.material.animation.ArgbEvaluatorCompat;
import com.google.android.material.dialog.MaterialAlertDialogBuilder;
import com.google.android.material.snackbar.Snackbar;

import org.greenrobot.eventbus.EventBus;
import org.greenrobot.eventbus.Subscribe;
import org.greenrobot.eventbus.ThreadMode;
import org.signal.core.util.DimensionUnit;
import org.signal.core.util.concurrent.SignalExecutors;
import org.signal.core.util.logging.Log;
import org.thoughtcrime.securesms.MainFragment;
import org.thoughtcrime.securesms.MainNavigator;
import org.thoughtcrime.securesms.MuteDialog;
import org.thoughtcrime.securesms.NewConversationActivity;
import org.thoughtcrime.securesms.R;
import org.thoughtcrime.securesms.components.SearchToolbar;
import org.thoughtcrime.securesms.components.UnreadPaymentsView;
import org.thoughtcrime.securesms.components.menu.ActionItem;
import org.thoughtcrime.securesms.components.menu.SignalBottomActionBar;
import org.thoughtcrime.securesms.components.menu.SignalContextMenu;
import org.thoughtcrime.securesms.components.registration.PulsingFloatingActionButton;
import org.thoughtcrime.securesms.components.reminder.DozeReminder;
import org.thoughtcrime.securesms.components.reminder.ExpiredBuildReminder;
import org.thoughtcrime.securesms.components.reminder.OutdatedBuildReminder;
import org.thoughtcrime.securesms.components.reminder.PushRegistrationReminder;
import org.thoughtcrime.securesms.components.reminder.Reminder;
import org.thoughtcrime.securesms.components.reminder.ReminderView;
import org.thoughtcrime.securesms.components.reminder.ServiceOutageReminder;
import org.thoughtcrime.securesms.components.reminder.UnauthorizedReminder;
import org.thoughtcrime.securesms.components.settings.app.notifications.manual.NotificationProfileSelectionFragment;
import org.thoughtcrime.securesms.components.voice.VoiceNoteMediaControllerOwner;
import org.thoughtcrime.securesms.components.voice.VoiceNotePlayerView;
import org.thoughtcrime.securesms.conversation.ConversationFragment;
import org.thoughtcrime.securesms.conversationlist.model.Conversation;
import org.thoughtcrime.securesms.conversationlist.model.UnreadPayments;
import org.thoughtcrime.securesms.database.MessageDatabase.MarkedMessageInfo;
import org.thoughtcrime.securesms.database.SignalDatabase;
import org.thoughtcrime.securesms.database.ThreadDatabase;
import org.thoughtcrime.securesms.database.model.ThreadRecord;
import org.thoughtcrime.securesms.dependencies.ApplicationDependencies;
import org.thoughtcrime.securesms.events.ReminderUpdateEvent;
import org.thoughtcrime.securesms.jobs.ServiceOutageDetectionJob;
import org.thoughtcrime.securesms.keyvalue.SignalStore;
import org.thoughtcrime.securesms.lock.v2.CreateKbsPinActivity;
import org.thoughtcrime.securesms.mediasend.v2.MediaSelectionActivity;
import org.thoughtcrime.securesms.megaphone.Megaphone;
import org.thoughtcrime.securesms.megaphone.MegaphoneActionController;
import org.thoughtcrime.securesms.megaphone.MegaphoneViewBuilder;
import org.thoughtcrime.securesms.megaphone.Megaphones;
import org.thoughtcrime.securesms.mms.GlideApp;
import org.thoughtcrime.securesms.notifications.MarkReadReceiver;
import org.thoughtcrime.securesms.notifications.profiles.NotificationProfile;
import org.thoughtcrime.securesms.payments.preferences.PaymentsActivity;
import org.thoughtcrime.securesms.payments.preferences.details.PaymentDetailsFragmentArgs;
import org.thoughtcrime.securesms.payments.preferences.details.PaymentDetailsParcelable;
import org.thoughtcrime.securesms.permissions.Permissions;
import org.thoughtcrime.securesms.ratelimit.RecaptchaProofBottomSheetFragment;
import org.thoughtcrime.securesms.recipients.Recipient;
import org.thoughtcrime.securesms.recipients.RecipientId;
import org.thoughtcrime.securesms.search.MessageResult;
import org.thoughtcrime.securesms.search.SearchResult;
import org.thoughtcrime.securesms.service.KeyCachingService;
import org.thoughtcrime.securesms.sms.MessageSender;
import org.thoughtcrime.securesms.storage.StorageSyncHelper;
import org.thoughtcrime.securesms.util.AppForegroundObserver;
import org.thoughtcrime.securesms.util.AppStartup;
<<<<<<< HEAD
=======
import org.thoughtcrime.securesms.util.BottomSheetUtil;
import org.thoughtcrime.securesms.util.ConversationUtil;
>>>>>>> 31e4db21
import org.thoughtcrime.securesms.util.PlayStoreUtil;
import org.thoughtcrime.securesms.util.ServiceUtil;
import org.thoughtcrime.securesms.util.SignalLocalMetrics;
import org.thoughtcrime.securesms.util.SnapToTopDataObserver;
import org.thoughtcrime.securesms.util.StickyHeaderDecoration;
import org.thoughtcrime.securesms.util.Stopwatch;
import org.thoughtcrime.securesms.util.TextSecurePreferences;
import org.thoughtcrime.securesms.util.ViewUtil;
import org.thoughtcrime.securesms.util.WindowUtil;
import org.signal.core.util.concurrent.SimpleTask;
import org.thoughtcrime.securesms.util.task.SnackbarAsyncTask;
import org.thoughtcrime.securesms.util.views.SimpleProgressDialog;
import org.thoughtcrime.securesms.util.views.Stub;
import org.thoughtcrime.securesms.wallpaper.ChatWallpaper;
import org.whispersystems.signalservice.api.websocket.WebSocketConnectionState;

import java.lang.ref.WeakReference;
import java.util.ArrayList;
import java.util.Collection;
import java.util.Collections;
import java.util.HashSet;
import java.util.LinkedHashSet;
import java.util.List;
import java.util.Locale;
import java.util.Objects;
import java.util.Optional;
import java.util.Set;
import java.util.UUID;
import java.util.stream.Collectors;

import static android.app.Activity.RESULT_OK;


public class ConversationListFragment extends MainFragment implements ActionMode.Callback,
                                                                      ConversationListAdapter.OnConversationClickListener,
                                                                      ConversationListSearchAdapter.EventListener,
                                                                      MegaphoneActionController
{
  public static final short MESSAGE_REQUESTS_REQUEST_CODE_CREATE_NAME = 32562;
  public static final short SMS_ROLE_REQUEST_CODE                     = 32563;

  private static final String TAG = Log.tag(ConversationListFragment.class);

  private static final int MAXIMUM_PINNED_CONVERSATIONS = 4;

  private ActionMode                     actionMode;
  private View                           coordinator;
  private RecyclerView                   list;
  private Stub<ReminderView>             reminderView;
  private Stub<UnreadPaymentsView>       paymentNotificationView;
  private Stub<ViewGroup>                emptyState;
  private TextView                       searchEmptyState;
  private PulsingFloatingActionButton    fab;
  private PulsingFloatingActionButton    cameraFab;
  private View                           toolbarShadow;
  private ConversationListViewModel      viewModel;
  private RecyclerView.Adapter           activeAdapter;
  private ConversationListAdapter        defaultAdapter;
  private ConversationListSearchAdapter  searchAdapter;
  private StickyHeaderDecoration         searchAdapterDecoration;
  private Stub<ViewGroup>                megaphoneContainer;
  private SnapToTopDataObserver          snapToTopDataObserver;
  private Drawable                       archiveDrawable;
  private AppForegroundObserver.Listener appForegroundObserver;
  private VoiceNoteMediaControllerOwner  mediaControllerOwner;
  private Stub<FrameLayout>              voiceNotePlayerViewStub;
  private VoiceNotePlayerView            voiceNotePlayerView;
  private SignalBottomActionBar          bottomActionBar;

  protected ConversationListArchiveItemDecoration archiveDecoration;
  protected ConversationListItemAnimator          itemAnimator;
  private   Stopwatch                             startupStopwatch;

  public static ConversationListFragment newInstance() {
    return new ConversationListFragment();
  }

  @Override
  public void onAttach(@NonNull Context context) {
    super.onAttach(context);

    if (context instanceof VoiceNoteMediaControllerOwner) {
      mediaControllerOwner = (VoiceNoteMediaControllerOwner) context;
    } else {
      throw new ClassCastException("Expected context to be a Listener");
    }
  }

  @Override
  public void onCreate(Bundle icicle) {
    super.onCreate(icicle);
    setHasOptionsMenu(true);
    startupStopwatch = new Stopwatch("startup");
  }

  @Override
  public View onCreateView(@NonNull LayoutInflater inflater, ViewGroup container, Bundle bundle) {
    return inflater.inflate(R.layout.conversation_list_fragment, container, false);
  }

  @Override
  public void onViewCreated(@NonNull View view, @Nullable Bundle savedInstanceState) {
    coordinator               = view.findViewById(R.id.coordinator);
    list                      = view.findViewById(R.id.list);
    fab                       = view.findViewById(R.id.fab);
    cameraFab                 = view.findViewById(R.id.camera_fab);
    searchEmptyState          = view.findViewById(R.id.search_no_results);
    toolbarShadow             = view.findViewById(R.id.conversation_list_toolbar_shadow);
    bottomActionBar           = view.findViewById(R.id.conversation_list_bottom_action_bar);
    reminderView              = new Stub<>(view.findViewById(R.id.reminder));
    emptyState                = new Stub<>(view.findViewById(R.id.empty_state));
    megaphoneContainer        = new Stub<>(view.findViewById(R.id.megaphone_container));
    paymentNotificationView   = new Stub<>(view.findViewById(R.id.payments_notification));
    voiceNotePlayerViewStub   = new Stub<>(view.findViewById(R.id.voice_note_player));

    Toolbar toolbar = getToolbar(view);
    toolbar.setVisibility(View.VISIBLE);

    fab.show();
    cameraFab.show();

    archiveDecoration = new ConversationListArchiveItemDecoration(new ColorDrawable(getResources().getColor(R.color.conversation_list_archive_background_end)));
    itemAnimator      = new ConversationListItemAnimator();

    list.setLayoutManager(new LinearLayoutManager(requireActivity()));
    list.setItemAnimator(itemAnimator);
    list.addOnScrollListener(new ScrollListener());
    list.addItemDecoration(archiveDecoration);

    snapToTopDataObserver = new SnapToTopDataObserver(list);

    new ItemTouchHelper(new ArchiveListenerCallback(getResources().getColor(R.color.conversation_list_archive_background_start),
                                                    getResources().getColor(R.color.conversation_list_archive_background_end))).attachToRecyclerView(list);

    fab.setOnClickListener(v -> startActivity(new Intent(getActivity(), NewConversationActivity.class)));
    cameraFab.setOnClickListener(v -> {
      Permissions.with(this)
                 .request(Manifest.permission.CAMERA)
                 .ifNecessary()
                 .withRationaleDialog(getString(R.string.ConversationActivity_to_capture_photos_and_video_allow_signal_access_to_the_camera), R.drawable.ic_camera_24)
                 .withPermanentDenialDialog(getString(R.string.ConversationActivity_signal_needs_the_camera_permission_to_take_photos_or_video))
                 .onAllGranted(() -> startActivity(MediaSelectionActivity.camera(requireContext())))
                 .onAnyDenied(() -> Toast.makeText(requireContext(), R.string.ConversationActivity_signal_needs_camera_permissions_to_take_photos_or_video, Toast.LENGTH_LONG).show())
                 .execute();
    });

    initializeViewModel();
    initializeListAdapters();
    initializeTypingObserver();
    initializeSearchListener();
    initializeVoiceNotePlayer();

    TooltipCompat.setTooltipText(requireCallback().getSearchAction(), getText(R.string.SearchToolbar_search_for_conversations_contacts_and_messages));

    requireActivity().getOnBackPressedDispatcher().addCallback(getViewLifecycleOwner(), new OnBackPressedCallback(true) {
      @Override
      public void handleOnBackPressed() {
        if (!closeSearchIfOpen()) {
          if (!NavHostFragment.findNavController(ConversationListFragment.this).popBackStack()) {
            requireActivity().finish();
          }
        }
      }
    });
  }

  @Override
  public void onResume() {
    super.onResume();

    updateReminders();
    EventBus.getDefault().register(this);
    itemAnimator.disable();

    if ((!requireCallback().getSearchToolbar().resolved() || !requireCallback().getSearchToolbar().get().isVisible()) && list.getAdapter() != defaultAdapter) {
      list.removeItemDecoration(searchAdapterDecoration);
      setAdapter(defaultAdapter);
    }

    if (activeAdapter != null) {
      activeAdapter.notifyItemRangeChanged(0, activeAdapter.getItemCount());
    }

    if (SignalStore.rateLimit().needsRecaptcha()) {
      Log.i(TAG, "Recaptcha required.");
      RecaptchaProofBottomSheetFragment.show(getChildFragmentManager());
    }
<<<<<<< HEAD
=======

    Badge                              expiredBadge                       = SignalStore.donationsValues().getExpiredBadge();
    String                             subscriptionCancellationReason     = SignalStore.donationsValues().getUnexpectedSubscriptionCancelationReason();
    UnexpectedSubscriptionCancellation unexpectedSubscriptionCancellation = UnexpectedSubscriptionCancellation.fromStatus(subscriptionCancellationReason);
    boolean                            isDisplayingSubscriptionFailure    = false;
    long                               subscriptionFailureTimestamp       = SignalStore.donationsValues().getUnexpectedSubscriptionCancelationTimestamp();
    long                               subscriptionFailureWatermark       = SignalStore.donationsValues().getUnexpectedSubscriptionCancelationWatermark();
    boolean                            isWatermarkPriorToTimestamp        = subscriptionFailureWatermark < subscriptionFailureTimestamp;

    if (unexpectedSubscriptionCancellation != null               &&
        !SignalStore.donationsValues().isUserManuallyCancelled() &&
        SignalStore.donationsValues().showCantProcessDialog()    &&
        isWatermarkPriorToTimestamp) {
      Log.w(TAG, "Displaying bottom sheet for unexpected cancellation: " + unexpectedSubscriptionCancellation, true);
      new CantProcessSubscriptionPaymentBottomSheetDialogFragment().show(getChildFragmentManager(), BottomSheetUtil.STANDARD_BOTTOM_SHEET_FRAGMENT_TAG);
      SignalStore.donationsValues().setUnexpectedSubscriptionCancelationWatermark(subscriptionFailureTimestamp);
      isDisplayingSubscriptionFailure = true;
    } else if (unexpectedSubscriptionCancellation != null && SignalStore.donationsValues().isUserManuallyCancelled()) {
      Log.w(TAG, "Unexpected cancellation detected but not displaying dialog because user manually cancelled their subscription: " + unexpectedSubscriptionCancellation, true);
    } else if (unexpectedSubscriptionCancellation != null && !SignalStore.donationsValues().showCantProcessDialog()) {
      Log.w(TAG, "Unexpected cancellation detected but not displaying dialog because user has silenced it.", true);
    }

    if (expiredBadge != null && !isDisplayingSubscriptionFailure) {
      SignalStore.donationsValues().setExpiredBadge(null);

      if (expiredBadge.isBoost() || !SignalStore.donationsValues().isUserManuallyCancelled()) {
        Log.w(TAG, "Displaying bottom sheet for an expired badge", true);
        ExpiredBadgeBottomSheetDialogFragment.show(expiredBadge, unexpectedSubscriptionCancellation, getParentFragmentManager());
      }
    }
>>>>>>> 31e4db21
  }

  @Override
  public void onStart() {
    super.onStart();
    ConversationFragment.prepare(requireContext());
    ApplicationDependencies.getAppForegroundObserver().addListener(appForegroundObserver);
    itemAnimator.disable();
  }

  @Override
  public void onPause() {
    super.onPause();

    fab.stopPulse();
    cameraFab.stopPulse();
    EventBus.getDefault().unregister(this);
  }

  @Override
  public void onStop() {
    super.onStop();
    ApplicationDependencies.getAppForegroundObserver().removeListener(appForegroundObserver);
  }

  @Override
  public void onCreateOptionsMenu(@NonNull Menu menu, @NonNull MenuInflater inflater) {
    menu.clear();
    inflater.inflate(R.menu.text_secure_normal, menu);
  }

  @Override
  public void onPrepareOptionsMenu(Menu menu) {
    menu.findItem(R.id.menu_clear_passphrase).setVisible(TextSecurePreferences.isPassphraseLockEnabled(requireContext()));
  }

  @Override
  public boolean onOptionsItemSelected(@NonNull MenuItem item) {
    super.onOptionsItemSelected(item);

    switch (item.getItemId()) {
      case R.id.menu_new_group:            handleCreateGroup();         return true;
      case R.id.menu_settings:             handleDisplaySettings();     return true;
      case R.id.menu_clear_passphrase:     handleClearPassphrase();     return true;
      case R.id.menu_mark_all_read:        handleMarkAllRead();         return true;
      case R.id.menu_invite:               handleInvite();              return true;
      case R.id.menu_notification_profile: handleNotificationProfile(); return true;
    }

    return false;
  }

  private boolean closeSearchIfOpen() {
    if ((requireCallback().getSearchToolbar().resolved() && requireCallback().getSearchToolbar().get().isVisible()) || activeAdapter == searchAdapter) {
      list.removeItemDecoration(searchAdapterDecoration);
      setAdapter(defaultAdapter);
      requireCallback().getSearchToolbar().get().collapse();
      requireCallback().onSearchClosed();
      return true;
    }

    return false;
  }

  @Override
  public void onRequestPermissionsResult(int requestCode, @NonNull String[] permissions, @NonNull int[] grantResults) {
    Permissions.onRequestPermissionsResult(this, requestCode, permissions, grantResults);
  }

  @Override
  public void onActivityResult(int requestCode, int resultCode, @Nullable Intent data) {
    if (resultCode != RESULT_OK) {
      return;
    }

    if (requestCode == CreateKbsPinActivity.REQUEST_NEW_PIN) {
      Snackbar.make(fab, R.string.ConfirmKbsPinFragment__pin_created, Snackbar.LENGTH_LONG).setTextColor(Color.WHITE).show();
      viewModel.onMegaphoneCompleted(Megaphones.Event.PINS_FOR_ALL);
    }
  }

  @Override
  public void onConversationClicked(@NonNull ThreadRecord threadRecord) {
    hideKeyboard();
    getNavigator().goToConversation(threadRecord.getRecipient().getId(),
                                    threadRecord.getThreadId(),
                                    threadRecord.getDistributionType(),
                                    -1);
  }

  @Override
  public void onShowArchiveClick() {
    NavHostFragment.findNavController(this)
                   .navigate(ConversationListFragmentDirections.actionConversationListFragmentToConversationListArchiveFragment());
  }

  @Override
  public void onContactClicked(@NonNull Recipient contact) {
    SimpleTask.run(getViewLifecycleOwner().getLifecycle(), () -> {
      return SignalDatabase.threads().getThreadIdIfExistsFor(contact.getId());
    }, threadId -> {
      hideKeyboard();
      getNavigator().goToConversation(contact.getId(),
                                      threadId,
                                      ThreadDatabase.DistributionTypes.DEFAULT,
                                      -1);
    });
  }

  @Override
  public void onMessageClicked(@NonNull MessageResult message) {
    SimpleTask.run(getViewLifecycleOwner().getLifecycle(), () -> {
      int startingPosition = SignalDatabase.mmsSms().getMessagePositionInConversation(message.getThreadId(), message.getReceivedTimestampMs());
      return Math.max(0, startingPosition);
    }, startingPosition -> {
      hideKeyboard();
      getNavigator().goToConversation(message.getConversationRecipient().getId(),
                                      message.getThreadId(),
                                      ThreadDatabase.DistributionTypes.DEFAULT,
                                      startingPosition);
    });
  }

  @Override
  public void onMegaphoneNavigationRequested(@NonNull Intent intent) {
    startActivity(intent);
  }

  @Override
  public void onMegaphoneNavigationRequested(@NonNull Intent intent, int requestCode) {
    startActivityForResult(intent, requestCode);
  }

  @Override
  public void onMegaphoneToastRequested(@NonNull String string) {
    Snackbar.make(fab, string, Snackbar.LENGTH_LONG)
            .setTextColor(Color.WHITE)
            .show();
  }

  @Override
  public @NonNull Activity getMegaphoneActivity() {
    return requireActivity();
  }

  @Override
  public void onMegaphoneSnooze(@NonNull Megaphones.Event event) {
    viewModel.onMegaphoneSnoozed(event);
  }

  @Override
  public void onMegaphoneCompleted(@NonNull Megaphones.Event event) {
    viewModel.onMegaphoneCompleted(event);
  }

  @Override
  public void onMegaphoneDialogFragmentRequested(@NonNull DialogFragment dialogFragment) {
    dialogFragment.show(getChildFragmentManager(), "megaphone_dialog");
  }

  private void initializeReminderView() {
    reminderView.get().setOnDismissListener(this::updateReminders);
    reminderView.get().setOnActionClickListener(this::onReminderAction);
  }

  private void onReminderAction(@IdRes int reminderActionId) {
    if (reminderActionId == R.id.reminder_action_update_now) {
      PlayStoreUtil.openPlayStoreOrOurApkDownloadPage(requireContext());
    }
  }

  private void hideKeyboard() {
    InputMethodManager imm = ServiceUtil.getInputMethodManager(requireContext());
    imm.hideSoftInputFromWindow(requireView().getWindowToken(), 0);
  }

  private void initializeSearchListener() {
    requireCallback().getSearchAction().setOnClickListener(v -> {
      requireCallback().onSearchOpened();
      requireCallback().getSearchToolbar().get().display(requireCallback().getSearchAction().getX() + (requireCallback().getSearchAction().getWidth() / 2.0f),
                                                         requireCallback().getSearchAction().getY() + (requireCallback().getSearchAction().getHeight() / 2.0f));

      requireCallback().getSearchToolbar().get().setListener(new SearchToolbar.SearchListener() {
        @Override
        public void onSearchTextChange(String text) {
          String trimmed = text.trim();

          viewModel.onSearchQueryUpdated(trimmed);

          if (trimmed.length() > 0) {
            if (activeAdapter != searchAdapter) {
              setAdapter(searchAdapter);
              list.removeItemDecoration(searchAdapterDecoration);
              list.addItemDecoration(searchAdapterDecoration);
            }
          } else {
            if (activeAdapter != defaultAdapter) {
              list.removeItemDecoration(searchAdapterDecoration);
              setAdapter(defaultAdapter);
            }
          }
        }

        @Override
        public void onSearchClosed() {
          list.removeItemDecoration(searchAdapterDecoration);
          setAdapter(defaultAdapter);
          requireCallback().onSearchClosed();
        }
      });
    });
  }

  private void initializeVoiceNotePlayer() {
    mediaControllerOwner.getVoiceNoteMediaController().getVoiceNotePlayerViewState().observe(getViewLifecycleOwner(), state -> {
      if (state.isPresent()) {
        requireVoiceNotePlayerView().setState(state.get());
        requireVoiceNotePlayerView().show();
      } else if (voiceNotePlayerViewStub.resolved()) {
        requireVoiceNotePlayerView().hide();
      }
    });
  }

  private @NonNull VoiceNotePlayerView requireVoiceNotePlayerView() {
    if (voiceNotePlayerView == null) {
      voiceNotePlayerView = voiceNotePlayerViewStub.get().findViewById(R.id.voice_note_player_view);
      voiceNotePlayerView.setListener(new VoiceNotePlayerViewListener());
    }

    return voiceNotePlayerView;
  }


  private void initializeListAdapters() {
    defaultAdapter          = new ConversationListAdapter(GlideApp.with(this), this);
    searchAdapter           = new ConversationListSearchAdapter(GlideApp.with(this), this, Locale.getDefault());
    searchAdapterDecoration = new StickyHeaderDecoration(searchAdapter, false, false, 0);

    setAdapter(defaultAdapter);

    defaultAdapter.registerAdapterDataObserver(new RecyclerView.AdapterDataObserver() {
      @Override
      public void onItemRangeInserted(int positionStart, int itemCount) {
        startupStopwatch.split("data-set");
        SignalLocalMetrics.ColdStart.onConversationListDataLoaded();
        defaultAdapter.unregisterAdapterDataObserver(this);
        list.post(() -> {
          AppStartup.getInstance().onCriticalRenderEventEnd();
          startupStopwatch.split("first-render");
          startupStopwatch.stop(TAG);
        });
      }
    });
  }

  @SuppressWarnings("rawtypes")
  private void setAdapter(@NonNull RecyclerView.Adapter adapter) {
    RecyclerView.Adapter oldAdapter = activeAdapter;

    activeAdapter = adapter;

    if (oldAdapter == activeAdapter) {
      return;
    }

    if (adapter instanceof ConversationListAdapter) {
      ((ConversationListAdapter) adapter).setPagingController(viewModel.getPagingController());
    }

    list.setAdapter(adapter);

    if (adapter == defaultAdapter) {
      defaultAdapter.registerAdapterDataObserver(snapToTopDataObserver);
    } else {
      defaultAdapter.unregisterAdapterDataObserver(snapToTopDataObserver);
    }
  }

  private void initializeTypingObserver() {
    ApplicationDependencies.getTypingStatusRepository().getTypingThreads().observe(getViewLifecycleOwner(), threadIds -> {
      if (threadIds == null) {
        threadIds = Collections.emptySet();
      }

      defaultAdapter.setTypingThreads(threadIds);
    });
  }

  protected boolean isArchived() {
    return false;
  }

  private void initializeViewModel() {
    ConversationListViewModel.Factory viewModelFactory = new ConversationListViewModel.Factory(isArchived(),
                                                                                               getString(R.string.note_to_self));

    viewModel = new ViewModelProvider(this, viewModelFactory).get(ConversationListViewModel.class);

    viewModel.getSearchResult().observe(getViewLifecycleOwner(), this::onSearchResultChanged);
    viewModel.getMegaphone().observe(getViewLifecycleOwner(), this::onMegaphoneChanged);
    viewModel.getConversationList().observe(getViewLifecycleOwner(), this::onConversationListChanged);
    viewModel.hasNoConversations().observe(getViewLifecycleOwner(), this::updateEmptyState);
    viewModel.getNotificationProfiles().observe(getViewLifecycleOwner(), profiles -> requireCallback().updateNotificationProfileStatus(profiles));
    viewModel.getPipeState().observe(getViewLifecycleOwner(), pipeState -> requireCallback().updateProxyStatus(pipeState));

    appForegroundObserver = new AppForegroundObserver.Listener() {
      @Override
      public void onForeground() {
        viewModel.onVisible();
      }

      @Override
      public void onBackground() { }
    };

    viewModel.getUnreadPaymentsLiveData().observe(getViewLifecycleOwner(), this::onUnreadPaymentsChanged);

    viewModel.getSelectedConversations().observe(getViewLifecycleOwner(), conversations -> {
      defaultAdapter.setSelectedConversations(conversations);
      updateMultiSelectState();
    });
  }

  private void onConversationListChanged(@NonNull List<Conversation> conversations) {
    LinearLayoutManager layoutManager    = (LinearLayoutManager) list.getLayoutManager();
    int                 firstVisibleItem = layoutManager != null ? layoutManager.findFirstCompletelyVisibleItemPosition() : -1;

    defaultAdapter.submitList(conversations, () -> {
      if (firstVisibleItem == 0) {
        list.scrollToPosition(0);
      }
      onPostSubmitList(conversations.size());
    });
  }

  private void onUnreadPaymentsChanged(@NonNull Optional<UnreadPayments> unreadPayments) {
    if (unreadPayments.isPresent()) {
      paymentNotificationView.get().setListener(new PaymentNotificationListener(unreadPayments.get()));
      paymentNotificationView.get().setUnreadPayments(unreadPayments.get());
      animatePaymentUnreadStatusIn();
    } else {
      animatePaymentUnreadStatusOut();
    }
  }

  private void animatePaymentUnreadStatusIn() {
    paymentNotificationView.get().setVisibility(View.VISIBLE);
    requireCallback().getUnreadPaymentsDot().animate().alpha(1);
  }

  private void animatePaymentUnreadStatusOut() {
    if (paymentNotificationView.resolved()) {
      paymentNotificationView.get().setVisibility(View.GONE);
    }

    requireCallback().getUnreadPaymentsDot().animate().alpha(0);
  }

  private void onSearchResultChanged(@Nullable SearchResult result) {
    result = result != null ? result : SearchResult.EMPTY;
    searchAdapter.updateResults(result);

    if (result.isEmpty() && activeAdapter == searchAdapter) {
      searchEmptyState.setText(getString(R.string.SearchFragment_no_results, result.getQuery()));
      searchEmptyState.setVisibility(View.VISIBLE);
    } else {
      searchEmptyState.setVisibility(View.GONE);
    }
  }

  private void onMegaphoneChanged(@Nullable Megaphone megaphone) {
    if (megaphone == null) {
      if (megaphoneContainer.resolved()) {
        megaphoneContainer.get().setVisibility(View.GONE);
        megaphoneContainer.get().removeAllViews();
      }
      return;
    }

    View view = MegaphoneViewBuilder.build(requireContext(), megaphone, this);

    megaphoneContainer.get().removeAllViews();

    if (view != null) {
      megaphoneContainer.get().addView(view);
      megaphoneContainer.get().setVisibility(View.VISIBLE);
    } else {
      megaphoneContainer.get().setVisibility(View.GONE);

      if (megaphone.getOnVisibleListener() != null) {
        megaphone.getOnVisibleListener().onEvent(megaphone, this);
      }
    }

    viewModel.onMegaphoneVisible(megaphone);
  }

  private void updateReminders() {
    Context context = requireContext();

    SimpleTask.run(getViewLifecycleOwner().getLifecycle(), () -> {
      if (UnauthorizedReminder.isEligible(context)) {
        return Optional.of(new UnauthorizedReminder(context));
      } else if (ExpiredBuildReminder.isEligible()) {
        return Optional.of(new ExpiredBuildReminder(context));
      } else if (ServiceOutageReminder.isEligible(context)) {
        ApplicationDependencies.getJobManager().add(new ServiceOutageDetectionJob());
        return Optional.of(new ServiceOutageReminder(context));
      } else if (OutdatedBuildReminder.isEligible()) {
        return Optional.of(new OutdatedBuildReminder(context));
      } else if (PushRegistrationReminder.isEligible(context)) {
        return Optional.of((new PushRegistrationReminder(context)));
      } else if (DozeReminder.isEligible(context)) {
        return Optional.of(new DozeReminder(context));
      } else {
        return Optional.<Reminder>empty();
      }
    }, reminder -> {
      if (reminder.isPresent() && getActivity() != null && !isRemoving()) {
        if (!reminderView.resolved()) {
          initializeReminderView();
        }
        reminderView.get().showReminder(reminder.get());
      } else if (reminderView.resolved() && !reminder.isPresent()) {
        reminderView.get().hide();
      }
    });
  }

  private void handleCreateGroup() {
    getNavigator().goToGroupCreation();
  }

  private void handleDisplaySettings() {
    getNavigator().goToAppSettings();
  }

  private void handleClearPassphrase() {
    Intent intent = new Intent(requireActivity(), KeyCachingService.class);
    intent.setAction(KeyCachingService.CLEAR_KEY_ACTION);
    requireActivity().startService(intent);
  }

  private void handleMarkAllRead() {
    Context context = requireContext();

    SignalExecutors.BOUNDED.execute(() -> {
      List<MarkedMessageInfo> messageIds = SignalDatabase.threads().setAllThreadsRead();

      ApplicationDependencies.getMessageNotifier().updateNotification(context);
      MarkReadReceiver.process(context, messageIds);
    });
  }

  private void handleMarkAsRead(@NonNull Collection<Long> ids) {
    Context context = requireContext();

    SimpleTask.run(getViewLifecycleOwner().getLifecycle(), () -> {
      List<MarkedMessageInfo> messageIds = SignalDatabase.threads().setRead(ids, false);

      ApplicationDependencies.getMessageNotifier().updateNotification(context);
      MarkReadReceiver.process(context, messageIds);

      return null;
    }, none -> {
      endActionModeIfActive();
    });
  }

  private void handleMarkAsUnread(@NonNull Collection<Long> ids) {
    Context context = requireContext();

    SimpleTask.run(getViewLifecycleOwner().getLifecycle(), () -> {
      SignalDatabase.threads().setForcedUnread(ids);
      StorageSyncHelper.scheduleSyncForDataChange();
      return null;
    }, none -> {
      endActionModeIfActive();
    });
  }

  private void handleInvite() {
    getNavigator().goToInvite();
  }

  private void handleNotificationProfile() {
    NotificationProfileSelectionFragment.show(getParentFragmentManager());
  }

  @SuppressLint("StaticFieldLeak")
  private void handleArchive(@NonNull Collection<Long> ids, boolean showProgress) {
    Set<Long> selectedConversations = new HashSet<>(ids);
    int       count                 = selectedConversations.size();
    String    snackBarTitle         = getResources().getQuantityString(getArchivedSnackbarTitleRes(), count, count);

    new SnackbarAsyncTask<Void>(getViewLifecycleOwner().getLifecycle(),
                                coordinator,
                                snackBarTitle,
                                getString(R.string.ConversationListFragment_undo),
                                getResources().getColor(R.color.amber_500),
                                Snackbar.LENGTH_LONG,
                                showProgress)
    {

      @Override
      protected void onPostExecute(Void result) {
        super.onPostExecute(result);
        endActionModeIfActive();
      }

      @Override
      protected void executeAction(@Nullable Void parameter) {
        archiveThreads(selectedConversations);
      }

      @Override
      protected void reverseAction(@Nullable Void parameter) {
        reverseArchiveThreads(selectedConversations);
      }
    }.executeOnExecutor(SignalExecutors.BOUNDED);
  }

  @SuppressLint("StaticFieldLeak")
  private void handleDelete(@NonNull Collection<Long> ids) {
    int                        conversationsCount = ids.size();
    MaterialAlertDialogBuilder alert              = new MaterialAlertDialogBuilder(requireActivity());
    Context                    context            = requireContext();

    alert.setTitle(context.getResources().getQuantityString(R.plurals.ConversationListFragment_delete_selected_conversations,
                                                            conversationsCount, conversationsCount));
    alert.setMessage(context.getResources().getQuantityString(R.plurals.ConversationListFragment_this_will_permanently_delete_all_n_selected_conversations,
                                                              conversationsCount, conversationsCount));
    alert.setCancelable(true);

    alert.setPositiveButton(R.string.delete, (dialog, which) -> {
      final Set<Long> selectedConversations = new HashSet<>(ids);

      if (!selectedConversations.isEmpty()) {
        new AsyncTask<Void, Void, Void>() {
          private ProgressDialog dialog;

          @Override
          protected void onPreExecute() {
            dialog = ProgressDialog.show(requireActivity(),
                                         context.getString(R.string.ConversationListFragment_deleting),
                                         context.getString(R.string.ConversationListFragment_deleting_selected_conversations),
                                         true, false);
          }

          @Override
          protected Void doInBackground(Void... params) {
            SignalDatabase.threads().deleteConversations(selectedConversations);
            ApplicationDependencies.getMessageNotifier().updateNotification(requireActivity());
            return null;
          }

          @Override
          protected void onPostExecute(Void result) {
            dialog.dismiss();
            endActionModeIfActive();
          }
        }.executeOnExecutor(SignalExecutors.BOUNDED);
      }
    });

    alert.setNegativeButton(android.R.string.cancel, null);
    alert.show();
  }

  private void handlePin(@NonNull Collection<Conversation> conversations) {
    final Set<Long> toPin = new LinkedHashSet<>(Stream.of(conversations)
                                                      .filterNot(conversation -> conversation.getThreadRecord().isPinned())
                                                      .map(conversation -> conversation.getThreadRecord().getThreadId())
                                                      .toList());

    if (toPin.size() + viewModel.getPinnedCount() > MAXIMUM_PINNED_CONVERSATIONS) {
      Snackbar.make(fab,
                    getString(R.string.conversation_list__you_can_only_pin_up_to_d_chats, MAXIMUM_PINNED_CONVERSATIONS),
                    Snackbar.LENGTH_LONG)
              .setTextColor(Color.WHITE)
              .show();
      endActionModeIfActive();
      return;
    }

    SimpleTask.run(SignalExecutors.BOUNDED, () -> {
      ThreadDatabase db = SignalDatabase.threads();

      db.pinConversations(toPin);
      ConversationUtil.refreshRecipientShortcuts();

      return null;
    }, unused -> {
      endActionModeIfActive();
    });
  }

  private void handleUnpin(@NonNull Collection<Long> ids) {
    SimpleTask.run(SignalExecutors.BOUNDED, () -> {
      ThreadDatabase db = SignalDatabase.threads();

      db.unpinConversations(ids);
      ConversationUtil.refreshRecipientShortcuts();

      return null;
    }, unused -> {
      endActionModeIfActive();
    });
  }

  private void handleMute(@NonNull Collection<Conversation> conversations) {
    MuteDialog.show(requireContext(), until -> {
      updateMute(conversations, until);
    });
  }

  private void handleUnmute(@NonNull Collection<Conversation> conversations) {
    updateMute(conversations, 0);
  }

  private void updateMute(@NonNull Collection<Conversation> conversations, long until) {
    SimpleProgressDialog.DismissibleDialog dialog = SimpleProgressDialog.showDelayed(requireContext(), 250, 250);

    SimpleTask.run(SignalExecutors.BOUNDED, () -> {
      List<RecipientId> recipientIds = conversations.stream()
                                                    .map(conversation -> conversation.getThreadRecord().getRecipient().live().get())
                                                    .filter(r -> r.getMuteUntil() != until)
                                                    .map(Recipient::getId)
                                                    .collect(Collectors.toList());
      SignalDatabase.recipients().setMuted(recipientIds, until);
      return null;
    }, unused -> {
      endActionModeIfActive();
      dialog.dismiss();
    });
  }

  private void handleCreateConversation(long threadId, Recipient recipient, int distributionType) {
    SimpleTask.run(getLifecycle(), () -> {
      ChatWallpaper wallpaper = recipient.resolve().getWallpaper();
      if (wallpaper != null && !wallpaper.prefetch(requireContext(), 250)) {
        Log.w(TAG, "Failed to prefetch wallpaper.");
      }
      return null;
    }, (nothing) -> {
      getNavigator().goToConversation(recipient.getId(), threadId, distributionType, -1);
    });
  }

  private void startActionMode() {
    actionMode = ((AppCompatActivity) getActivity()).startSupportActionMode(ConversationListFragment.this);
    ViewUtil.animateIn(bottomActionBar, bottomActionBar.getEnterAnimation());
    ViewUtil.fadeOut(fab, 250);
    ViewUtil.fadeOut(cameraFab, 250);
    if (megaphoneContainer.resolved()) {
      ViewUtil.fadeOut(megaphoneContainer.get(), 250);
    }
    requireCallback().onMultiSelectStarted();
  }

  private void endActionModeIfActive() {
    if (actionMode != null) {
      endActionMode();
    }
  }

  private void endActionMode() {
    actionMode.finish();
    actionMode = null;
    ViewUtil.animateOut(bottomActionBar, bottomActionBar.getExitAnimation());
    ViewUtil.fadeIn(fab, 250);
    ViewUtil.fadeIn(cameraFab, 250);
    if (megaphoneContainer.resolved()) {
      ViewUtil.fadeIn(megaphoneContainer.get(), 250);
    }
    requireCallback().onMultiSelectFinished();
  }

  void updateEmptyState(boolean isConversationEmpty) {
    if (isConversationEmpty) {
      Log.i(TAG, "Received an empty data set.");
      list.setVisibility(View.INVISIBLE);
      emptyState.get().setVisibility(View.VISIBLE);
      fab.startPulse(3 * 1000);
      cameraFab.startPulse(3 * 1000);
    } else {
      list.setVisibility(View.VISIBLE);
      fab.stopPulse();
      cameraFab.stopPulse();

      if (emptyState.resolved()) {
        emptyState.get().setVisibility(View.GONE);
      }
    }
  }

  protected void onPostSubmitList(int conversationCount) {
    if (conversationCount >= 6 && (SignalStore.onboarding().shouldShowInviteFriends() || SignalStore.onboarding().shouldShowNewGroup())) {
      SignalStore.onboarding().clearAll();
      ApplicationDependencies.getMegaphoneRepository().markFinished(Megaphones.Event.ONBOARDING);
    }
  }

  @Override
  public void onConversationClick(@NonNull Conversation conversation) {
    if (actionMode == null) {
      handleCreateConversation(conversation.getThreadRecord().getThreadId(), conversation.getThreadRecord().getRecipient(), conversation.getThreadRecord().getDistributionType());
    } else {
      viewModel.toggleConversationSelected(conversation);

      if (viewModel.currentSelectedConversations().isEmpty()) {
        endActionModeIfActive();
      } else {
        updateMultiSelectState();
      }
    }
  }

  @Override
  public boolean onConversationLongClick(@NonNull Conversation conversation, @NonNull View view) {
    if (actionMode != null) {
      onConversationClick(conversation);
      return true;
    }

    view.setSelected(true);

    Collection<Long> id = Collections.singleton(conversation.getThreadRecord().getThreadId());

    List<ActionItem> items = new ArrayList<>();

    if (!conversation.getThreadRecord().isArchived()) {
      if (conversation.getThreadRecord().isRead()) {
        items.add(new ActionItem(R.drawable.ic_unread_24, getResources().getQuantityString(R.plurals.ConversationListFragment_unread_plural, 1), () -> handleMarkAsUnread(id)));
      } else {
        items.add(new ActionItem(R.drawable.ic_read_24, getResources().getQuantityString(R.plurals.ConversationListFragment_read_plural, 1), () -> handleMarkAsRead(id)));
      }

      if (conversation.getThreadRecord().isPinned()) {
        items.add(new ActionItem(R.drawable.ic_unpin_24, getResources().getQuantityString(R.plurals.ConversationListFragment_unpin_plural, 1), () -> handleUnpin(id)));
      } else {
        items.add(new ActionItem(R.drawable.ic_pin_24, getResources().getQuantityString(R.plurals.ConversationListFragment_pin_plural, 1), () -> handlePin(Collections.singleton(conversation))));
      }

      if (conversation.getThreadRecord().getRecipient().live().get().isMuted()) {
        items.add(new ActionItem(R.drawable.ic_unmute_24, getResources().getQuantityString(R.plurals.ConversationListFragment_unmute_plural, 1), () -> handleUnmute(Collections.singleton(conversation))));
      } else {
        items.add(new ActionItem(R.drawable.ic_mute_24, getResources().getQuantityString(R.plurals.ConversationListFragment_mute_plural, 1), () -> handleMute(Collections.singleton(conversation))));
      }
    }

    items.add(new ActionItem(R.drawable.ic_select_24, getString(R.string.ConversationListFragment_select), () -> {
      viewModel.startSelection(conversation);
      startActionMode();
    }));

    if (conversation.getThreadRecord().isArchived()) {
      items.add(new ActionItem(R.drawable.ic_unarchive_24, getResources().getQuantityString(R.plurals.ConversationListFragment_unarchive_plural, 1), () -> handleArchive(id, false)));
    } else {
      items.add(new ActionItem(R.drawable.ic_archive_24, getResources().getQuantityString(R.plurals.ConversationListFragment_archive_plural, 1), () -> handleArchive(id, false)));
    }

    items.add(new ActionItem(R.drawable.ic_delete_24, getResources().getQuantityString(R.plurals.ConversationListFragment_delete_plural, 1), () -> handleDelete(id)));

    new SignalContextMenu.Builder(view, list)
        .offsetX(ViewUtil.dpToPx(12))
        .offsetY(ViewUtil.dpToPx(12))
        .onDismiss(() -> {
          view.setSelected(false);
          list.suppressLayout(false);
        })
        .show(items);

    list.suppressLayout(true);

    return true;
  }

  @Override
  public boolean onCreateActionMode(ActionMode mode, Menu menu) {
    mode.setTitle(requireContext().getResources().getQuantityString(R.plurals.ConversationListFragment_s_selected, 1, 1));
    return true;
  }

  @Override
  public boolean onPrepareActionMode(ActionMode mode, Menu menu) {
    updateMultiSelectState();
    return false;
  }

  @Override
  public boolean onActionItemClicked(ActionMode mode, MenuItem item) {
    return true;
  }

  @Override
  public void onDestroyActionMode(ActionMode mode) {
    viewModel.endSelection();

    if (Build.VERSION.SDK_INT >= 21) {
      TypedArray color = getActivity().getTheme().obtainStyledAttributes(new int[] {android.R.attr.statusBarColor});
      WindowUtil.setStatusBarColor(getActivity().getWindow(), color.getColor(0, Color.BLACK));
      color.recycle();
    }

    if (Build.VERSION.SDK_INT >= 23) {
      TypedArray lightStatusBarAttr = getActivity().getTheme().obtainStyledAttributes(new int[] {android.R.attr.windowLightStatusBar});
      int        current            = getActivity().getWindow().getDecorView().getSystemUiVisibility();
      int        statusBarMode      = lightStatusBarAttr.getBoolean(0, false) ? current | View.SYSTEM_UI_FLAG_LIGHT_STATUS_BAR
                                                                              : current & ~View.SYSTEM_UI_FLAG_LIGHT_STATUS_BAR;

      getActivity().getWindow().getDecorView().setSystemUiVisibility(statusBarMode);

      lightStatusBarAttr.recycle();
    }

    endActionModeIfActive();
  }

  @Subscribe(threadMode = ThreadMode.MAIN)
  public void onEvent(ReminderUpdateEvent event) {
    updateReminders();
  }

  @Subscribe(threadMode = ThreadMode.MAIN, sticky = true)
  public void onEvent(MessageSender.MessageSentEvent event) {
    EventBus.getDefault().removeStickyEvent(event);
    closeSearchIfOpen();
  }

  private void updateMultiSelectState() {
    int     count       = viewModel.currentSelectedConversations().size();
    boolean hasUnread   = Stream.of(viewModel.currentSelectedConversations()).anyMatch(conversation -> !conversation.getThreadRecord().isRead());
    boolean hasUnpinned = Stream.of(viewModel.currentSelectedConversations()).anyMatch(conversation -> !conversation.getThreadRecord().isPinned());
    boolean hasUnmuted  = Stream.of(viewModel.currentSelectedConversations()).anyMatch(conversation -> !conversation.getThreadRecord().getRecipient().live().get().isMuted());
    boolean canPin      = viewModel.getPinnedCount() < MAXIMUM_PINNED_CONVERSATIONS;

    if (actionMode != null) {
      actionMode.setTitle(requireContext().getResources().getQuantityString(R.plurals.ConversationListFragment_s_selected, count, count));
    }

    List<ActionItem> items = new ArrayList<>();

    Set<Long> selectionIds = viewModel.currentSelectedConversations()
                                      .stream()
                                      .map(conversation -> conversation.getThreadRecord().getThreadId())
                                      .collect(Collectors.toSet());

    if (hasUnread) {
      items.add(new ActionItem(R.drawable.ic_read_24, getResources().getQuantityString(R.plurals.ConversationListFragment_read_plural, count), () -> handleMarkAsRead(selectionIds)));
    } else {
      items.add(new ActionItem(R.drawable.ic_unread_24, getResources().getQuantityString(R.plurals.ConversationListFragment_unread_plural, count), () -> handleMarkAsUnread(selectionIds)));
    }

    if (!isArchived() && hasUnpinned && canPin) {
      items.add(new ActionItem(R.drawable.ic_pin_24, getResources().getQuantityString(R.plurals.ConversationListFragment_pin_plural, count), () -> handlePin(viewModel.currentSelectedConversations())));
    } else if (!isArchived() && !hasUnpinned) {
      items.add(new ActionItem(R.drawable.ic_unpin_24, getResources().getQuantityString(R.plurals.ConversationListFragment_unpin_plural, count), () -> handleUnpin(selectionIds)));
    }

    if (isArchived()) {
      items.add(new ActionItem(R.drawable.ic_unarchive_24, getResources().getQuantityString(R.plurals.ConversationListFragment_unarchive_plural, count), () -> handleArchive(selectionIds, true)));
    } else {
      items.add(new ActionItem(R.drawable.ic_archive_24, getResources().getQuantityString(R.plurals.ConversationListFragment_archive_plural, count), () -> handleArchive(selectionIds, true)));
    }

    items.add(new ActionItem(R.drawable.ic_delete_24, getResources().getQuantityString(R.plurals.ConversationListFragment_delete_plural, count), () -> handleDelete(selectionIds)));

    if (hasUnmuted) {
      items.add(new ActionItem(R.drawable.ic_mute_24, getResources().getQuantityString(R.plurals.ConversationListFragment_mute_plural, count), () -> handleMute(viewModel.currentSelectedConversations())));
    } else {
      items.add(new ActionItem(R.drawable.ic_unmute_24, getResources().getQuantityString(R.plurals.ConversationListFragment_unmute_plural, count), () -> handleUnmute(viewModel.currentSelectedConversations())));
    }

    items.add(new ActionItem(R.drawable.ic_select_24, getString(R.string.ConversationListFragment_select_all), viewModel::onSelectAllClick));

    bottomActionBar.setItems(items);
  }

  protected Callback requireCallback() {
    return ((Callback) getParentFragment().getParentFragment());
  }

  protected Toolbar getToolbar(@NonNull View rootView) {
    return requireCallback().getToolbar();
  }

  protected @PluralsRes int getArchivedSnackbarTitleRes() {
    return R.plurals.ConversationListFragment_conversations_archived;
  }

  protected @DrawableRes int getArchiveIconRes() {
    return R.drawable.ic_archive_24;
  }

  @WorkerThread
  protected void archiveThreads(Set<Long> threadIds) {
    SignalDatabase.threads().setArchived(threadIds, true);
  }

  @WorkerThread
  protected void reverseArchiveThreads(Set<Long> threadIds) {
    SignalDatabase.threads().setArchived(threadIds, false);
  }

  @SuppressLint("StaticFieldLeak")
  protected void onItemSwiped(long threadId, int unreadCount) {
    archiveDecoration.onArchiveStarted();
    itemAnimator.enable();

    new SnackbarAsyncTask<Long>(getViewLifecycleOwner().getLifecycle(),
                                coordinator,
                                getResources().getQuantityString(R.plurals.ConversationListFragment_conversations_archived, 1, 1),
                                getString(R.string.ConversationListFragment_undo),
                                getResources().getColor(R.color.amber_500),
                                Snackbar.LENGTH_LONG,
                                false)
    {
      private final ThreadDatabase threadDatabase = SignalDatabase.threads();

      private List<Long> pinnedThreadIds;

      @Override
      protected void executeAction(@Nullable Long parameter) {
        Context context = requireActivity();

        pinnedThreadIds = threadDatabase.getPinnedThreadIds();
        threadDatabase.archiveConversation(threadId);

        if (unreadCount > 0) {
          List<MarkedMessageInfo> messageIds = threadDatabase.setRead(threadId, false);
          ApplicationDependencies.getMessageNotifier().updateNotification(context);
          MarkReadReceiver.process(context, messageIds);
        }

        ConversationUtil.refreshRecipientShortcuts();
      }

      @Override
      protected void reverseAction(@Nullable Long parameter) {
        Context context = requireActivity();

        threadDatabase.unarchiveConversation(threadId);
        threadDatabase.restorePins(pinnedThreadIds);

        if (unreadCount > 0) {
          threadDatabase.incrementUnread(threadId, unreadCount);
          ApplicationDependencies.getMessageNotifier().updateNotification(context);
        }

        ConversationUtil.refreshRecipientShortcuts();
      }
    }.executeOnExecutor(SignalExecutors.BOUNDED, threadId);
  }

  private class PaymentNotificationListener implements UnreadPaymentsView.Listener {

    private final UnreadPayments unreadPayments;

    private PaymentNotificationListener(@NonNull UnreadPayments unreadPayments) {
      this.unreadPayments = unreadPayments;
    }

    @Override
    public void onOpenPaymentsNotificationClicked() {
      UUID paymentId = unreadPayments.getPaymentUuid();

      if (paymentId == null) {
        goToPaymentsHome();
      } else {
        goToSinglePayment(paymentId);
      }
    }

    @Override
    public void onClosePaymentsNotificationClicked() {
      viewModel.onUnreadPaymentsClosed();
    }

    private void goToPaymentsHome() {
      startActivity(new Intent(requireContext(), PaymentsActivity.class));
    }

    private void goToSinglePayment(@NonNull UUID paymentId) {
      Intent intent = new Intent(requireContext(), PaymentsActivity.class);

      intent.putExtra(PaymentsActivity.EXTRA_PAYMENTS_STARTING_ACTION, R.id.action_directly_to_paymentDetails);
      intent.putExtra(PaymentsActivity.EXTRA_STARTING_ARGUMENTS, new PaymentDetailsFragmentArgs.Builder(PaymentDetailsParcelable.forUuid(paymentId)).build().toBundle());

      startActivity(intent);
    }
  }

  private class ArchiveListenerCallback extends ItemTouchHelper.SimpleCallback {

    private static final long SWIPE_ANIMATION_DURATION = 175;

    private static final float MIN_ICON_SCALE = 0.85f;
    private static final float MAX_ICON_SCALE = 1f;

    private final int archiveColorStart;
    private final int archiveColorEnd;

    private final float ESCAPE_VELOCITY    = ViewUtil.dpToPx(1000);
    private final float VELOCITY_THRESHOLD = ViewUtil.dpToPx(1000);

    private WeakReference<RecyclerView.ViewHolder> lastTouched;

    ArchiveListenerCallback(@ColorInt int archiveColorStart, @ColorInt int archiveColorEnd) {
      super(0, ItemTouchHelper.END);
      this.archiveColorStart = archiveColorStart;
      this.archiveColorEnd   = archiveColorEnd;
    }

    @Override
    public boolean onMove(@NonNull RecyclerView recyclerView,
                          @NonNull RecyclerView.ViewHolder viewHolder,
                          @NonNull RecyclerView.ViewHolder target)
    {
      return false;
    }

    @Override
    public float getSwipeEscapeVelocity(float defaultValue) {
      return Math.min(ESCAPE_VELOCITY, VELOCITY_THRESHOLD);
    }

    @Override
    public float getSwipeVelocityThreshold(float defaultValue) {
      return VELOCITY_THRESHOLD;
    }

    @Override
    public int getSwipeDirs(@NonNull RecyclerView recyclerView, @NonNull RecyclerView.ViewHolder viewHolder) {
      if (viewHolder.itemView instanceof ConversationListItemAction      ||
          viewHolder instanceof ConversationListAdapter.HeaderViewHolder ||
          actionMode != null                                             ||
          viewHolder.itemView.isSelected()                               ||
          activeAdapter == searchAdapter)
      {
        return 0;
      }

      lastTouched = new WeakReference<>(viewHolder);

      return super.getSwipeDirs(recyclerView, viewHolder);
    }

    @Override
    public void onSwiped(@NonNull RecyclerView.ViewHolder viewHolder, int direction) {
      if (lastTouched != null) {
        Log.w(TAG, "Falling back to slower onSwiped() event.");
        onTrueSwipe(viewHolder);
        lastTouched = null;
      }
    }

    @Override
    public long getAnimationDuration(@NonNull RecyclerView recyclerView, int animationType, float animateDx, float animateDy) {
      if (animationType == ItemTouchHelper.ANIMATION_TYPE_SWIPE_SUCCESS && lastTouched != null && lastTouched.get() != null) {
        onTrueSwipe(lastTouched.get());
        lastTouched = null;
      } else if (animationType == ItemTouchHelper.ANIMATION_TYPE_SWIPE_CANCEL) {
        lastTouched = null;
      }

      return SWIPE_ANIMATION_DURATION;
    }

    private void onTrueSwipe(RecyclerView.ViewHolder viewHolder) {
      final long threadId    = ((ConversationListItem)viewHolder.itemView).getThreadId();
      final int  unreadCount = ((ConversationListItem)viewHolder.itemView).getUnreadCount();

      onItemSwiped(threadId, unreadCount);
    }

    @Override
    public void onChildDraw(@NonNull Canvas canvas, @NonNull RecyclerView recyclerView,
                            @NonNull RecyclerView.ViewHolder viewHolder,
                            float dX, float dY, int actionState,
                            boolean isCurrentlyActive)
    {
      if (viewHolder.itemView instanceof ConversationListItemInboxZero) return;
      float absoluteDx = Math.abs(dX);

      if (actionState == ItemTouchHelper.ACTION_STATE_SWIPE) {
        Resources resources       = getResources();
        View      itemView        = viewHolder.itemView;
        float     percentDx       = absoluteDx / viewHolder.itemView.getWidth();
        int       color           = ArgbEvaluatorCompat.getInstance().evaluate(Math.min(1f, percentDx * (1 / 0.25f)), archiveColorStart, archiveColorEnd);
        float     scaleStartPoint = DimensionUnit.DP.toPixels(48f);
        float     scaleEndPoint   = DimensionUnit.DP.toPixels(96f);

        float scale;
        if (absoluteDx < scaleStartPoint) {
          scale = MIN_ICON_SCALE;
        } else if (absoluteDx > scaleEndPoint) {
          scale = MAX_ICON_SCALE;
        } else {
          scale = Math.min(MAX_ICON_SCALE, MIN_ICON_SCALE + ((absoluteDx - scaleStartPoint) / (scaleEndPoint - scaleStartPoint)) * (MAX_ICON_SCALE - MIN_ICON_SCALE));
        }

        if (absoluteDx > 0) {
          if (archiveDrawable == null) {
            archiveDrawable = Objects.requireNonNull(AppCompatResources.getDrawable(requireContext(), getArchiveIconRes()));
            archiveDrawable.setColorFilter(new SimpleColorFilter(Color.WHITE));
            archiveDrawable.setBounds(0, 0, archiveDrawable.getIntrinsicWidth(), archiveDrawable.getIntrinsicHeight());
          }

          canvas.save();
          canvas.clipRect(itemView.getLeft(), itemView.getTop(), itemView.getRight(), itemView.getBottom());

          canvas.drawColor(color);

          float gutter = resources.getDimension(R.dimen.dsl_settings_gutter);
          float extra  = resources.getDimension(R.dimen.conversation_list_fragment_archive_padding);

          if (ViewUtil.isLtr(requireContext())) {
            canvas.translate(itemView.getLeft() + gutter + extra,
                             itemView.getTop() + (itemView.getBottom() - itemView.getTop() - archiveDrawable.getIntrinsicHeight()) / 2f);
          } else {
            canvas.translate(itemView.getRight() - gutter - extra,
                             itemView.getTop() + (itemView.getBottom() - itemView.getTop() - archiveDrawable.getIntrinsicHeight()) / 2f);
          }

          canvas.scale(scale, scale, archiveDrawable.getIntrinsicWidth() / 2f, archiveDrawable.getIntrinsicHeight() / 2f);

          archiveDrawable.draw(canvas);
          canvas.restore();

          ViewCompat.setElevation(viewHolder.itemView, DimensionUnit.DP.toPixels(4f));
        } else if (absoluteDx == 0) {
          ViewCompat.setElevation(viewHolder.itemView, DimensionUnit.DP.toPixels(0f));
        }

        viewHolder.itemView.setTranslationX(dX);
      } else {
        super.onChildDraw(canvas, recyclerView, viewHolder, dX, dY, actionState, isCurrentlyActive);
      }
    }

    @Override
    public void clearView(@NonNull RecyclerView recyclerView, @NonNull RecyclerView.ViewHolder viewHolder) {
      super.clearView(recyclerView, viewHolder);
      ViewCompat.setElevation(viewHolder.itemView, 0);
      lastTouched = null;
      itemAnimator.postDisable(requireView().getHandler());
    }
  }

  private class ScrollListener extends RecyclerView.OnScrollListener {
    @Override
    public void onScrolled(@NonNull RecyclerView recyclerView, int dx, int dy) {
      if (recyclerView.canScrollVertically(-1)) {
        if (toolbarShadow.getVisibility() != View.VISIBLE) {
          ViewUtil.fadeIn(toolbarShadow, 250);
        }
      } else {
        if (toolbarShadow.getVisibility() != View.GONE) {
          ViewUtil.fadeOut(toolbarShadow, 250);
        }
      }
    }
  }

  private final class VoiceNotePlayerViewListener implements VoiceNotePlayerView.Listener {

    @Override
    public void onCloseRequested(@NonNull Uri uri) {
      if (voiceNotePlayerViewStub.resolved()) {
        mediaControllerOwner.getVoiceNoteMediaController().stopPlaybackAndReset(uri);
      }
    }

    @Override
    public void onSpeedChangeRequested(@NonNull Uri uri, float speed) {
      mediaControllerOwner.getVoiceNoteMediaController().setPlaybackSpeed(uri, speed);
    }

    @Override
    public void onPlay(@NonNull Uri uri, long messageId, double position) {
      mediaControllerOwner.getVoiceNoteMediaController().startSinglePlayback(uri, messageId, position);
    }

    @Override
    public void onPause(@NonNull Uri uri) {
      mediaControllerOwner.getVoiceNoteMediaController().pausePlayback(uri);
    }

    @Override
    public void onNavigateToMessage(long threadId, @NonNull RecipientId threadRecipientId, @NonNull RecipientId senderId, long messageSentAt, long messagePositionInThread) {
      MainNavigator.get(requireActivity()).goToConversation(threadRecipientId, threadId, ThreadDatabase.DistributionTypes.DEFAULT, (int) messagePositionInThread);
    }
  }

  public interface Callback {
    @NonNull Toolbar getToolbar();
    @NonNull ImageView getSearchAction();
    @NonNull Stub<SearchToolbar> getSearchToolbar();
    @NonNull View getUnreadPaymentsDot();
    @NonNull Stub<Toolbar> getBasicToolbar();

    void updateNotificationProfileStatus(@NonNull List<NotificationProfile> notificationProfiles);
    void updateProxyStatus(@NonNull WebSocketConnectionState state);
    void onSearchOpened();
    void onSearchClosed();
    void onMultiSelectStarted();
    void onMultiSelectFinished();
  }
}

<|MERGE_RESOLUTION|>--- conflicted
+++ resolved
@@ -133,11 +133,7 @@
 import org.thoughtcrime.securesms.storage.StorageSyncHelper;
 import org.thoughtcrime.securesms.util.AppForegroundObserver;
 import org.thoughtcrime.securesms.util.AppStartup;
-<<<<<<< HEAD
-=======
-import org.thoughtcrime.securesms.util.BottomSheetUtil;
 import org.thoughtcrime.securesms.util.ConversationUtil;
->>>>>>> 31e4db21
 import org.thoughtcrime.securesms.util.PlayStoreUtil;
 import org.thoughtcrime.securesms.util.ServiceUtil;
 import org.thoughtcrime.securesms.util.SignalLocalMetrics;
@@ -325,40 +321,6 @@
       Log.i(TAG, "Recaptcha required.");
       RecaptchaProofBottomSheetFragment.show(getChildFragmentManager());
     }
-<<<<<<< HEAD
-=======
-
-    Badge                              expiredBadge                       = SignalStore.donationsValues().getExpiredBadge();
-    String                             subscriptionCancellationReason     = SignalStore.donationsValues().getUnexpectedSubscriptionCancelationReason();
-    UnexpectedSubscriptionCancellation unexpectedSubscriptionCancellation = UnexpectedSubscriptionCancellation.fromStatus(subscriptionCancellationReason);
-    boolean                            isDisplayingSubscriptionFailure    = false;
-    long                               subscriptionFailureTimestamp       = SignalStore.donationsValues().getUnexpectedSubscriptionCancelationTimestamp();
-    long                               subscriptionFailureWatermark       = SignalStore.donationsValues().getUnexpectedSubscriptionCancelationWatermark();
-    boolean                            isWatermarkPriorToTimestamp        = subscriptionFailureWatermark < subscriptionFailureTimestamp;
-
-    if (unexpectedSubscriptionCancellation != null               &&
-        !SignalStore.donationsValues().isUserManuallyCancelled() &&
-        SignalStore.donationsValues().showCantProcessDialog()    &&
-        isWatermarkPriorToTimestamp) {
-      Log.w(TAG, "Displaying bottom sheet for unexpected cancellation: " + unexpectedSubscriptionCancellation, true);
-      new CantProcessSubscriptionPaymentBottomSheetDialogFragment().show(getChildFragmentManager(), BottomSheetUtil.STANDARD_BOTTOM_SHEET_FRAGMENT_TAG);
-      SignalStore.donationsValues().setUnexpectedSubscriptionCancelationWatermark(subscriptionFailureTimestamp);
-      isDisplayingSubscriptionFailure = true;
-    } else if (unexpectedSubscriptionCancellation != null && SignalStore.donationsValues().isUserManuallyCancelled()) {
-      Log.w(TAG, "Unexpected cancellation detected but not displaying dialog because user manually cancelled their subscription: " + unexpectedSubscriptionCancellation, true);
-    } else if (unexpectedSubscriptionCancellation != null && !SignalStore.donationsValues().showCantProcessDialog()) {
-      Log.w(TAG, "Unexpected cancellation detected but not displaying dialog because user has silenced it.", true);
-    }
-
-    if (expiredBadge != null && !isDisplayingSubscriptionFailure) {
-      SignalStore.donationsValues().setExpiredBadge(null);
-
-      if (expiredBadge.isBoost() || !SignalStore.donationsValues().isUserManuallyCancelled()) {
-        Log.w(TAG, "Displaying bottom sheet for an expired badge", true);
-        ExpiredBadgeBottomSheetDialogFragment.show(expiredBadge, unexpectedSubscriptionCancellation, getParentFragmentManager());
-      }
-    }
->>>>>>> 31e4db21
   }
 
   @Override
