--- conflicted
+++ resolved
@@ -234,12 +234,6 @@
     initializeTypingObserver();
     initializeSearchListener();
 
-<<<<<<< HEAD
-    RegistrationLockV1Dialog.showReminderIfNecessary(this);
-=======
-    RatingManager.showRatingDialogIfNecessary(requireContext());
->>>>>>> cfdf5603
-
     TooltipCompat.setTooltipText(searchAction, getText(R.string.SearchToolbar_search_for_conversations_contacts_and_messages));
   }
 
@@ -1021,5 +1015,4 @@
       }
     }
   }
-}
-
+}