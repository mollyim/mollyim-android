package org.thoughtcrime.securesms.keyvalue;

import androidx.annotation.CheckResult;
import androidx.annotation.NonNull;
import androidx.annotation.Nullable;

import java.util.Collections;
import java.util.List;

public final class RegistrationValues extends SignalStoreValues {

<<<<<<< HEAD
  private static final String REGISTRATION_COMPLETE = "registration.complete";
  private static final String PIN_REQUIRED          = "registration.pin_required";
  private static final String HAS_UPLOADED_PROFILE  = "registration.has_uploaded_profile";
  private static final String SESSION_E164          = "registration.session_e164";
  private static final String SESSION_ID            = "registration.session_id";
  private static final String NEED_DOWNLOAD_PROFILE        = "registration.need_download_profile";
  private static final String NEED_DOWNLOAD_PROFILE_AVATAR = "registration.need_download_profile_avatar";
=======
  private static final String REGISTRATION_COMPLETE       = "registration.complete";
  private static final String PIN_REQUIRED                = "registration.pin_required";
  private static final String HAS_UPLOADED_PROFILE        = "registration.has_uploaded_profile";
  private static final String SESSION_E164                = "registration.session_e164";
  private static final String SESSION_ID                  = "registration.session_id";
  private static final String SKIPPED_TRANSFER_OR_RESTORE = "registration.has_skipped_transfer_or_restore";
>>>>>>> 6c302b70

  RegistrationValues(@NonNull KeyValueStore store) {
    super(store);
  }

  public synchronized void onFirstEverAppLaunch() {
    getStore().beginWrite()
              .putBoolean(HAS_UPLOADED_PROFILE, false)
              .putBoolean(NEED_DOWNLOAD_PROFILE, false)
              .putBoolean(NEED_DOWNLOAD_PROFILE_AVATAR, false)
              .putBoolean(REGISTRATION_COMPLETE, false)
              .putBoolean(PIN_REQUIRED, true)
              .putBoolean(SKIPPED_TRANSFER_OR_RESTORE, false)
              .commit();
  }

  @Override
  @NonNull List<String> getKeysToIncludeInBackup() {
    return Collections.emptyList();
  }

  public synchronized void clearRegistrationComplete() {
    onFirstEverAppLaunch();
  }

  public synchronized void setRegistrationComplete() {
    getStore().beginWrite()
              .putBoolean(REGISTRATION_COMPLETE, true)
              .commit();
  }

  @CheckResult
  public synchronized boolean pinWasRequiredAtRegistration() {
    return getStore().getBoolean(PIN_REQUIRED, false);
  }

  @CheckResult
  public synchronized boolean isRegistrationComplete() {
    return getStore().getBoolean(REGISTRATION_COMPLETE, true);
  }

  public boolean hasUploadedProfile() {
    return getBoolean(HAS_UPLOADED_PROFILE, true);
  }

  public void markHasUploadedProfile() {
    putBoolean(HAS_UPLOADED_PROFILE, true);
  }

  public void clearHasUploadedProfile() {
    putBoolean(HAS_UPLOADED_PROFILE, false);
  }

  public void setSessionId(String sessionId) {
    putString(SESSION_ID, sessionId);
  }

  public boolean hasSkippedTransferOrRestore() {
    return getBoolean(SKIPPED_TRANSFER_OR_RESTORE, false);
  }

  public void markSkippedTransferOrRestore() {
    putBoolean(SKIPPED_TRANSFER_OR_RESTORE, true);
  }

  public void clearSkippedTransferOrRestore() {
    putBoolean(SKIPPED_TRANSFER_OR_RESTORE, false);
  }

  @Nullable
  public String getSessionId() {
    return getString(SESSION_ID, null);
  }

  public void setSessionE164(String sessionE164) {
    putString(SESSION_E164, sessionE164);
  }

  @Nullable
  public String getSessionE164() {
    return getString(SESSION_E164, null);
  }

  public void markNeedDownloadProfileAndAvatar() {
    putBoolean(NEED_DOWNLOAD_PROFILE, true);
    putBoolean(NEED_DOWNLOAD_PROFILE_AVATAR, true);
  }

  public boolean needDownloadProfileOrAvatar() {
    return getBoolean(NEED_DOWNLOAD_PROFILE, true) || getBoolean(NEED_DOWNLOAD_PROFILE_AVATAR, true);
  }

  public void clearNeedDownloadProfile() {
    putBoolean(NEED_DOWNLOAD_PROFILE, false);
  }

  public void clearNeedDownloadProfileAvatar() {
    putBoolean(NEED_DOWNLOAD_PROFILE_AVATAR, false);
  }
}<|MERGE_RESOLUTION|>--- conflicted
+++ resolved
@@ -9,22 +9,14 @@
 
 public final class RegistrationValues extends SignalStoreValues {
 
-<<<<<<< HEAD
-  private static final String REGISTRATION_COMPLETE = "registration.complete";
-  private static final String PIN_REQUIRED          = "registration.pin_required";
-  private static final String HAS_UPLOADED_PROFILE  = "registration.has_uploaded_profile";
-  private static final String SESSION_E164          = "registration.session_e164";
-  private static final String SESSION_ID            = "registration.session_id";
-  private static final String NEED_DOWNLOAD_PROFILE        = "registration.need_download_profile";
-  private static final String NEED_DOWNLOAD_PROFILE_AVATAR = "registration.need_download_profile_avatar";
-=======
   private static final String REGISTRATION_COMPLETE       = "registration.complete";
   private static final String PIN_REQUIRED                = "registration.pin_required";
   private static final String HAS_UPLOADED_PROFILE        = "registration.has_uploaded_profile";
   private static final String SESSION_E164                = "registration.session_e164";
   private static final String SESSION_ID                  = "registration.session_id";
   private static final String SKIPPED_TRANSFER_OR_RESTORE = "registration.has_skipped_transfer_or_restore";
->>>>>>> 6c302b70
+  private static final String NEED_DOWNLOAD_PROFILE        = "registration.need_download_profile";
+  private static final String NEED_DOWNLOAD_PROFILE_AVATAR = "registration.need_download_profile_avatar";
 
   RegistrationValues(@NonNull KeyValueStore store) {
     super(store);
