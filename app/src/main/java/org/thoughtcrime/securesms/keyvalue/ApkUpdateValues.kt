/*
 * Copyright 2023 Signal Messenger, LLC
 * SPDX-License-Identifier: AGPL-3.0-only
 */

package org.thoughtcrime.securesms.keyvalue

import org.signal.core.util.logging.Log

internal class ApkUpdateValues(store: KeyValueStore) : SignalStoreValues(store) {
  companion object {
    private val TAG = Log.tag(ApkUpdateValues::class.java)

    private const val DOWNLOAD_ID = "apk_update.download_id"
    private const val DIGEST = "apk_update.digest"
  }

  override fun onFirstEverAppLaunch() = Unit
  override fun getKeysToIncludeInBackup(): List<String> = emptyList()

  val downloadId: Long by longValue(DOWNLOAD_ID, -2)
  val digest: ByteArray? get() = store.getBlob(DIGEST, null)

<<<<<<< HEAD
  fun setDownloadAttributes(id: Long, digest: ByteArray?) {
=======
  /** The upload of the last APK we installed */
  var lastApkUploadTime: Long
    get() = getLong(LAST_APK_UPLOAD_TIME, 0)
    set(value) {
      Log.d(TAG, "Setting lastApkUploadTime to $value")
      store.beginWrite().putLong(LAST_APK_UPLOAD_TIME, value).commit()
    }

  /** The upload time of the APK we're trying to install */
  val pendingApkUploadTime: Long by longValue(PENDING_APK_UPLOAD_TIME, 0)

  fun setDownloadAttributes(id: Long, digest: ByteArray?, apkUploadTime: Long) {
    Log.d(TAG, "Saving download attributes. id: $id, apkUploadTime: $apkUploadTime")

>>>>>>> 1222c307
    store
      .beginWrite()
      .putLong(DOWNLOAD_ID, id)
      .putBlob(DIGEST, digest)
      .commit()
  }

  fun clearDownloadAttributes() {
    Log.d(TAG, "Clearing download attributes.")

    store
      .beginWrite()
      .putLong(DOWNLOAD_ID, -1)
      .putBlob(DIGEST, null)
      .commit()
  }
}<|MERGE_RESOLUTION|>--- conflicted
+++ resolved
@@ -21,24 +21,9 @@
   val downloadId: Long by longValue(DOWNLOAD_ID, -2)
   val digest: ByteArray? get() = store.getBlob(DIGEST, null)
 
-<<<<<<< HEAD
   fun setDownloadAttributes(id: Long, digest: ByteArray?) {
-=======
-  /** The upload of the last APK we installed */
-  var lastApkUploadTime: Long
-    get() = getLong(LAST_APK_UPLOAD_TIME, 0)
-    set(value) {
-      Log.d(TAG, "Setting lastApkUploadTime to $value")
-      store.beginWrite().putLong(LAST_APK_UPLOAD_TIME, value).commit()
-    }
+    Log.d(TAG, "Saving download attributes. id: $id")
 
-  /** The upload time of the APK we're trying to install */
-  val pendingApkUploadTime: Long by longValue(PENDING_APK_UPLOAD_TIME, 0)
-
-  fun setDownloadAttributes(id: Long, digest: ByteArray?, apkUploadTime: Long) {
-    Log.d(TAG, "Saving download attributes. id: $id, apkUploadTime: $apkUploadTime")
-
->>>>>>> 1222c307
     store
       .beginWrite()
       .putLong(DOWNLOAD_ID, id)
