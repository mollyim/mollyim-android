package org.thoughtcrime.securesms.keyvalue

import androidx.annotation.VisibleForTesting
import androidx.annotation.WorkerThread
import androidx.lifecycle.LiveData
import androidx.lifecycle.MutableLiveData
import androidx.lifecycle.Transformations
import com.google.protobuf.InvalidProtocolBufferException
import com.mobilecoin.lib.Mnemonics
import com.mobilecoin.lib.exceptions.BadMnemonicException
import org.signal.core.util.logging.Log
import org.thoughtcrime.securesms.database.SignalDatabase
import org.thoughtcrime.securesms.lock.v2.PinKeyboardType
import org.thoughtcrime.securesms.payments.Balance
import org.thoughtcrime.securesms.payments.Entropy
import org.thoughtcrime.securesms.payments.Mnemonic
import org.thoughtcrime.securesms.payments.MobileCoinLedgerWrapper
import org.thoughtcrime.securesms.payments.currency.CurrencyUtil
import org.thoughtcrime.securesms.payments.proto.MobileCoinLedger
import org.thoughtcrime.securesms.recipients.Recipient
import org.thoughtcrime.securesms.storage.StorageSyncHelper
import org.thoughtcrime.securesms.util.Util
import org.whispersystems.signalservice.api.payments.Money
import java.math.BigDecimal
import java.util.Arrays
import java.util.Currency
import java.util.Locale

internal class PaymentsValues internal constructor(store: KeyValueStore) : SignalStoreValues(store) {

  companion object {
    private val TAG = Log.tag(PaymentsValues::class.java)

    private const val PAYMENTS_ENTROPY = "payments_entropy"
    private const val MOB_LEDGER = "mob_ledger"
    private const val PAYMENTS_CURRENT_CURRENCY = "payments_current_currency"
    private const val DEFAULT_CURRENCY_CODE = "GBP"
    private const val USER_CONFIRMED_MNEMONIC = "mob_payments_user_confirmed_mnemonic"
    private const val SHOW_ABOUT_MOBILE_COIN_INFO_CARD = "mob_payments_show_about_mobile_coin_info_card"
    private const val SHOW_ADDING_TO_YOUR_WALLET_INFO_CARD = "mob_payments_show_adding_to_your_wallet_info_card"
    private const val SHOW_CASHING_OUT_INFO_CARD = "mob_payments_show_cashing_out_info_card"
    private const val SHOW_RECOVERY_PHRASE_INFO_CARD = "mob_payments_show_recovery_phrase_info_card"
    private const val SHOW_UPDATE_PIN_INFO_CARD = "mob_payments_show_update_pin_info_card"

    private val LARGE_BALANCE_THRESHOLD = Money.mobileCoin(BigDecimal.valueOf(500))

    @VisibleForTesting
    const val MOB_PAYMENTS_ENABLED = "mob_payments_enabled"
  }

  private val liveCurrentCurrency: MutableLiveData<Currency> by lazy { MutableLiveData(currentCurrency()) }
  private val liveMobileCoinLedger: MutableLiveData<MobileCoinLedgerWrapper> by lazy { MutableLiveData(mobileCoinLatestFullLedger()) }
  private val liveMobileCoinBalance: LiveData<Balance> by lazy { Transformations.map(liveMobileCoinLedger) { obj: MobileCoinLedgerWrapper -> obj.balance } }

  public override fun onFirstEverAppLaunch() {}

  public override fun getKeysToIncludeInBackup(): List<String> {
    return listOf(
      PAYMENTS_ENTROPY,
      MOB_PAYMENTS_ENABLED,
      MOB_LEDGER,
      PAYMENTS_CURRENT_CURRENCY,
      DEFAULT_CURRENCY_CODE,
      USER_CONFIRMED_MNEMONIC,
      SHOW_ABOUT_MOBILE_COIN_INFO_CARD,
      SHOW_ADDING_TO_YOUR_WALLET_INFO_CARD,
      SHOW_CASHING_OUT_INFO_CARD,
      SHOW_RECOVERY_PHRASE_INFO_CARD,
      SHOW_UPDATE_PIN_INFO_CARD
    )
  }

  fun userConfirmedMnemonic(): Boolean {
    return store.getBoolean(USER_CONFIRMED_MNEMONIC, false)
  }

  fun setUserConfirmedMnemonic(userConfirmedMnemonic: Boolean) {
    store.beginWrite().putBoolean(USER_CONFIRMED_MNEMONIC, userConfirmedMnemonic).commit()
  }

  /**
   * Consider using [.getPaymentsAvailability] which includes feature flag and region status.
   */
  fun mobileCoinPaymentsEnabled(): Boolean {
    return getBoolean(MOB_PAYMENTS_ENABLED, false)
  }

  /**
   * Applies feature flags and region restrictions to return an enum which describes the available feature set for the user.
   */
<<<<<<< HEAD
  val paymentsAvailability: PaymentsAvailability = PaymentsAvailability.NOT_IN_REGION
=======
  val paymentsAvailability: PaymentsAvailability
    get() {
      if (!SignalStore.account().isRegistered) {
        return PaymentsAvailability.NOT_IN_REGION
      }
      return if (FeatureFlags.payments()) {
        if (mobileCoinPaymentsEnabled()) {
          if (GeographicalRestrictions.e164Allowed(SignalStore.account().e164)) {
            PaymentsAvailability.WITHDRAW_AND_SEND
          } else {
            return PaymentsAvailability.WITHDRAW_ONLY
          }
        } else if (GeographicalRestrictions.e164Allowed(SignalStore.account().e164)) {
          PaymentsAvailability.REGISTRATION_AVAILABLE
        } else {
          PaymentsAvailability.NOT_IN_REGION
        }
      } else {
        if (mobileCoinPaymentsEnabled()) {
          PaymentsAvailability.WITHDRAW_ONLY
        } else {
          PaymentsAvailability.DISABLED_REMOTELY
        }
      }
    }
>>>>>>> 5e46e1e3

  @WorkerThread
  fun setMobileCoinPaymentsEnabled(isMobileCoinPaymentsEnabled: Boolean) {
    if (mobileCoinPaymentsEnabled() == isMobileCoinPaymentsEnabled) {
      return
    }
    if (isMobileCoinPaymentsEnabled) {
      var entropy = paymentsEntropy
      if (entropy == null) {
        entropy = Entropy.generateNew()
        Log.i(TAG, "Generated new payments entropy")
      }
      store.beginWrite()
        .putBlob(PAYMENTS_ENTROPY, entropy.bytes)
        .putBoolean(MOB_PAYMENTS_ENABLED, true)
        .putString(PAYMENTS_CURRENT_CURRENCY, currentCurrency().currencyCode)
        .commit()
    } else {
      store.beginWrite()
        .putBoolean(MOB_PAYMENTS_ENABLED, false)
        .putBoolean(USER_CONFIRMED_MNEMONIC, false)
        .commit()
    }
    SignalDatabase.recipients.markNeedsSync(Recipient.self().id)
    StorageSyncHelper.scheduleSyncForDataChange()
  }

  val paymentsMnemonic: Mnemonic
    get() {
      val paymentsEntropy = paymentsEntropy ?: throw IllegalStateException("Entropy has not been set")
      return paymentsEntropy.asMnemonic()
    }

  /**
   * True if a local entropy is set, regardless of whether payments is currently enabled.
   */
  fun hasPaymentsEntropy(): Boolean {
    return paymentsEntropy != null
  }

  /**
   * Returns the local payments entropy, regardless of whether payments is currently enabled.
   *
   *
   * And null if has never been set.
   */
  val paymentsEntropy: Entropy?
    get() = Entropy.fromBytes(store.getBlob(PAYMENTS_ENTROPY, null))

  fun mobileCoinLatestBalance(): Balance {
    return mobileCoinLatestFullLedger().balance
  }

  fun liveMobileCoinLedger(): LiveData<MobileCoinLedgerWrapper> {
    return liveMobileCoinLedger
  }

  fun liveMobileCoinBalance(): LiveData<Balance> {
    return liveMobileCoinBalance
  }

  fun setCurrentCurrency(currentCurrency: Currency) {
    store.beginWrite()
      .putString(PAYMENTS_CURRENT_CURRENCY, currentCurrency.currencyCode)
      .commit()
    liveCurrentCurrency.postValue(currentCurrency)
  }

  fun currentCurrency(): Currency {
    val currencyCode = store.getString(PAYMENTS_CURRENT_CURRENCY, null)
    return if (currencyCode == null) determineCurrency() else Currency.getInstance(currencyCode)
  }

  fun liveCurrentCurrency(): MutableLiveData<Currency> {
    return liveCurrentCurrency
  }

  fun showAboutMobileCoinInfoCard(): Boolean {
    return store.getBoolean(SHOW_ABOUT_MOBILE_COIN_INFO_CARD, true)
  }

  fun showAddingToYourWalletInfoCard(): Boolean {
    return store.getBoolean(SHOW_ADDING_TO_YOUR_WALLET_INFO_CARD, true)
  }

  fun showCashingOutInfoCard(): Boolean {
    return store.getBoolean(SHOW_CASHING_OUT_INFO_CARD, true)
  }

  fun showRecoveryPhraseInfoCard(): Boolean {
    return if (userHasLargeBalance()) {
      store.getBoolean(SHOW_CASHING_OUT_INFO_CARD, true)
    } else {
      false
    }
  }

  fun showUpdatePinInfoCard(): Boolean {
    return if (userHasLargeBalance() &&
      SignalStore.kbsValues().hasPin() &&
      !SignalStore.kbsValues().hasOptedOut() && SignalStore.pinValues().keyboardType == PinKeyboardType.NUMERIC
    ) {
      store.getBoolean(SHOW_CASHING_OUT_INFO_CARD, true)
    } else {
      false
    }
  }

  fun dismissAboutMobileCoinInfoCard() {
    store.beginWrite()
      .putBoolean(SHOW_ABOUT_MOBILE_COIN_INFO_CARD, false)
      .apply()
  }

  fun dismissAddingToYourWalletInfoCard() {
    store.beginWrite()
      .putBoolean(SHOW_ADDING_TO_YOUR_WALLET_INFO_CARD, false)
      .apply()
  }

  fun dismissCashingOutInfoCard() {
    store.beginWrite()
      .putBoolean(SHOW_CASHING_OUT_INFO_CARD, false)
      .apply()
  }

  fun dismissRecoveryPhraseInfoCard() {
    store.beginWrite()
      .putBoolean(SHOW_RECOVERY_PHRASE_INFO_CARD, false)
      .apply()
  }

  fun dismissUpdatePinInfoCard() {
    store.beginWrite()
      .putBoolean(SHOW_UPDATE_PIN_INFO_CARD, false)
      .apply()
  }

  fun setMobileCoinFullLedger(ledger: MobileCoinLedgerWrapper) {
    store.beginWrite()
      .putBlob(MOB_LEDGER, ledger.serialize())
      .commit()
    liveMobileCoinLedger.postValue(ledger)
  }

  fun mobileCoinLatestFullLedger(): MobileCoinLedgerWrapper {
    val blob = store.getBlob(MOB_LEDGER, null) ?: return MobileCoinLedgerWrapper(MobileCoinLedger.getDefaultInstance())
    return try {
      MobileCoinLedgerWrapper(MobileCoinLedger.parseFrom(blob))
    } catch (e: InvalidProtocolBufferException) {
      Log.w(TAG, "Bad cached ledger, clearing", e)
      setMobileCoinFullLedger(MobileCoinLedgerWrapper(MobileCoinLedger.getDefaultInstance()))
      throw AssertionError(e)
    }
  }

  private fun determineCurrency(): Currency {
    val localE164: String = SignalStore.account().e164 ?: ""

    return Util.firstNonNull(
      CurrencyUtil.getCurrencyByE164(localE164),
      CurrencyUtil.getCurrencyByLocale(Locale.getDefault()),
      Currency.getInstance(DEFAULT_CURRENCY_CODE)
    )
  }

  /**
   * Does not trigger a storage sync.
   */
  fun setEnabledAndEntropy(enabled: Boolean, entropy: Entropy?) {
    val writer = store.beginWrite()

    if (entropy != null) {
      writer.putBlob(PAYMENTS_ENTROPY, entropy.bytes)
    }

    writer.putBoolean(MOB_PAYMENTS_ENABLED, enabled).commit()
  }

  @WorkerThread
  fun restoreWallet(mnemonic: String): WalletRestoreResult {
    val entropyFromMnemonic: ByteArray = try {
      Mnemonics.bip39EntropyFromMnemonic(mnemonic)
    } catch (e: BadMnemonicException) {
      return WalletRestoreResult.MNEMONIC_ERROR
    }

    val paymentsEntropy = paymentsEntropy

    if (paymentsEntropy != null) {
      val existingEntropy = paymentsEntropy.bytes
      if (Arrays.equals(existingEntropy, entropyFromMnemonic)) {
        setMobileCoinPaymentsEnabled(true)
        setUserConfirmedMnemonic(true)
        return WalletRestoreResult.ENTROPY_UNCHANGED
      }
    }

    store.beginWrite()
      .putBlob(PAYMENTS_ENTROPY, entropyFromMnemonic)
      .putBoolean(MOB_PAYMENTS_ENABLED, true)
      .remove(MOB_LEDGER)
      .putBoolean(USER_CONFIRMED_MNEMONIC, true)
      .commit()

    liveMobileCoinLedger.postValue(MobileCoinLedgerWrapper(MobileCoinLedger.getDefaultInstance()))
    StorageSyncHelper.scheduleSyncForDataChange()

    return WalletRestoreResult.ENTROPY_CHANGED
  }

  enum class WalletRestoreResult {
    ENTROPY_CHANGED, ENTROPY_UNCHANGED, MNEMONIC_ERROR
  }

  private fun userHasLargeBalance(): Boolean {
    return mobileCoinLatestBalance().fullAmount.requireMobileCoin().greaterThan(LARGE_BALANCE_THRESHOLD)
  }
}<|MERGE_RESOLUTION|>--- conflicted
+++ resolved
@@ -88,35 +88,7 @@
   /**
    * Applies feature flags and region restrictions to return an enum which describes the available feature set for the user.
    */
-<<<<<<< HEAD
   val paymentsAvailability: PaymentsAvailability = PaymentsAvailability.NOT_IN_REGION
-=======
-  val paymentsAvailability: PaymentsAvailability
-    get() {
-      if (!SignalStore.account().isRegistered) {
-        return PaymentsAvailability.NOT_IN_REGION
-      }
-      return if (FeatureFlags.payments()) {
-        if (mobileCoinPaymentsEnabled()) {
-          if (GeographicalRestrictions.e164Allowed(SignalStore.account().e164)) {
-            PaymentsAvailability.WITHDRAW_AND_SEND
-          } else {
-            return PaymentsAvailability.WITHDRAW_ONLY
-          }
-        } else if (GeographicalRestrictions.e164Allowed(SignalStore.account().e164)) {
-          PaymentsAvailability.REGISTRATION_AVAILABLE
-        } else {
-          PaymentsAvailability.NOT_IN_REGION
-        }
-      } else {
-        if (mobileCoinPaymentsEnabled()) {
-          PaymentsAvailability.WITHDRAW_ONLY
-        } else {
-          PaymentsAvailability.DISABLED_REMOTELY
-        }
-      }
-    }
->>>>>>> 5e46e1e3
 
   @WorkerThread
   fun setMobileCoinPaymentsEnabled(isMobileCoinPaymentsEnabled: Boolean) {
