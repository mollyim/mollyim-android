package org.thoughtcrime.securesms.keyvalue;

import androidx.annotation.NonNull;

import java.util.Arrays;
import java.util.List;

public class UiHints extends SignalStoreValues {

  private static final int NEVER_DISPLAY_PULL_TO_FILTER_TIP_THRESHOLD = 3;

  private static final String HAS_SEEN_GROUP_SETTINGS_MENU_TOAST     = "uihints.has_seen_group_settings_menu_toast";
  private static final String HAS_CONFIRMED_DELETE_FOR_EVERYONE_ONCE = "uihints.has_confirmed_delete_for_everyone_once";
  private static final String HAS_SET_OR_SKIPPED_USERNAME_CREATION   = "uihints.has_set_or_skipped_username_creation";
  private static final String NEVER_DISPLAY_PULL_TO_FILTER_TIP       = "uihints.never_display_pull_to_filter_tip";
  private static final String HAS_SEEN_SCHEDULED_MESSAGES_INFO_ONCE  = "uihints.has_seen_scheduled_messages_info_once";
  private static final String HAS_SEEN_TEXT_FORMATTING_ALERT         = "uihints.text_formatting.has_seen_alert";
  private static final String HAS_NOT_SEEN_EDIT_MESSAGE_BETA_ALERT   = "uihints.edit_message.has_not_seen_beta_alert";
  private static final String HAS_SEEN_SAFETY_NUMBER_NUX             = "uihints.has_seen_safety_number_nux";
<<<<<<< HEAD
=======
  private static final String DECLINED_NOTIFICATION_LOGS_PROMPT      = "uihints.declined_notification_logs";
  private static final String LAST_NOTIFICATION_LOGS_PROMPT_TIME     = "uihints.last_notification_logs_prompt";
  private static final String DISMISSED_BATTERY_SAVER_PROMPT         = "uihints.declined_battery_saver_prompt";
  private static final String LAST_BATTERY_SAVER_PROMPT              = "uihints.last_battery_saver_prompt";
  private static final String LAST_CRASH_PROMPT                      = "uihints.last_crash_prompt";
  private static final String HAS_COMPLETED_USERNAME_ONBOARDING      = "uihints.has_completed_username_onboarding";
>>>>>>> 5cf8242e

  UiHints(@NonNull KeyValueStore store) {
    super(store);
  }

  @Override
  void onFirstEverAppLaunch() {
    markHasSeenGroupSettingsMenuToast();
  }

  @Override
  @NonNull List<String> getKeysToIncludeInBackup() {
    return Arrays.asList(NEVER_DISPLAY_PULL_TO_FILTER_TIP, HAS_COMPLETED_USERNAME_ONBOARDING, HAS_SEEN_TEXT_FORMATTING_ALERT);
  }

  public void markHasSeenGroupSettingsMenuToast() {
    putBoolean(HAS_SEEN_GROUP_SETTINGS_MENU_TOAST, true);
  }

  public boolean hasSeenGroupSettingsMenuToast() {
    return getBoolean(HAS_SEEN_GROUP_SETTINGS_MENU_TOAST, false);
  }

  public void markHasSeenScheduledMessagesInfoSheet() {
    putBoolean(HAS_SEEN_SCHEDULED_MESSAGES_INFO_ONCE, true);
  }

  public boolean hasSeenScheduledMessagesInfoSheet() {
    return getBoolean(HAS_SEEN_SCHEDULED_MESSAGES_INFO_ONCE, false);
  }

  public void markHasConfirmedDeleteForEveryoneOnce() {
    putBoolean(HAS_CONFIRMED_DELETE_FOR_EVERYONE_ONCE, true);
  }

  public boolean hasConfirmedDeleteForEveryoneOnce() {
    return getBoolean(HAS_CONFIRMED_DELETE_FOR_EVERYONE_ONCE, false);
  }

  public boolean hasSetOrSkippedUsernameCreation() {
    return getBoolean(HAS_SET_OR_SKIPPED_USERNAME_CREATION, false);
  }

  public void markHasSetOrSkippedUsernameCreation() {
    putBoolean(HAS_SET_OR_SKIPPED_USERNAME_CREATION, true);
  }

  public void setHasCompletedUsernameOnboarding(boolean value) {
    putBoolean(HAS_COMPLETED_USERNAME_ONBOARDING, value);
  }

  public boolean hasCompletedUsernameOnboarding() {
    return getBoolean(HAS_COMPLETED_USERNAME_ONBOARDING, false);
  }

  public void resetNeverDisplayPullToRefreshCount() {
    putInteger(NEVER_DISPLAY_PULL_TO_FILTER_TIP, 0);
  }

  public boolean canDisplayPullToFilterTip() {
    return getNeverDisplayPullToFilterTip() < NEVER_DISPLAY_PULL_TO_FILTER_TIP_THRESHOLD;
  }

  public void incrementNeverDisplayPullToFilterTip() {
    int inc = Math.min(NEVER_DISPLAY_PULL_TO_FILTER_TIP_THRESHOLD, getNeverDisplayPullToFilterTip() + 1);
    putInteger(NEVER_DISPLAY_PULL_TO_FILTER_TIP, inc);
  }

  private int getNeverDisplayPullToFilterTip() {
    return getInteger(NEVER_DISPLAY_PULL_TO_FILTER_TIP, 0);
  }

  public boolean hasNotSeenTextFormattingAlert() {
    return getBoolean(HAS_SEEN_TEXT_FORMATTING_ALERT, true);
  }

  public void markHasSeenTextFormattingAlert() {
    putBoolean(HAS_SEEN_TEXT_FORMATTING_ALERT, false);
  }

  public boolean hasNotSeenEditMessageBetaAlert() {
    return getBoolean(HAS_NOT_SEEN_EDIT_MESSAGE_BETA_ALERT, true);
  }

  public void markHasSeenEditMessageBetaAlert() {
    putBoolean(HAS_NOT_SEEN_EDIT_MESSAGE_BETA_ALERT, false);
  }

  public boolean hasSeenSafetyNumberUpdateNux() {
    return getBoolean(HAS_SEEN_SAFETY_NUMBER_NUX, false);
  }

  public void markHasSeenSafetyNumberUpdateNux() {
    putBoolean(HAS_SEEN_SAFETY_NUMBER_NUX, true);
  }
}<|MERGE_RESOLUTION|>--- conflicted
+++ resolved
@@ -17,15 +17,7 @@
   private static final String HAS_SEEN_TEXT_FORMATTING_ALERT         = "uihints.text_formatting.has_seen_alert";
   private static final String HAS_NOT_SEEN_EDIT_MESSAGE_BETA_ALERT   = "uihints.edit_message.has_not_seen_beta_alert";
   private static final String HAS_SEEN_SAFETY_NUMBER_NUX             = "uihints.has_seen_safety_number_nux";
-<<<<<<< HEAD
-=======
-  private static final String DECLINED_NOTIFICATION_LOGS_PROMPT      = "uihints.declined_notification_logs";
-  private static final String LAST_NOTIFICATION_LOGS_PROMPT_TIME     = "uihints.last_notification_logs_prompt";
-  private static final String DISMISSED_BATTERY_SAVER_PROMPT         = "uihints.declined_battery_saver_prompt";
-  private static final String LAST_BATTERY_SAVER_PROMPT              = "uihints.last_battery_saver_prompt";
-  private static final String LAST_CRASH_PROMPT                      = "uihints.last_crash_prompt";
   private static final String HAS_COMPLETED_USERNAME_ONBOARDING      = "uihints.has_completed_username_onboarding";
->>>>>>> 5cf8242e
 
   UiHints(@NonNull KeyValueStore store) {
     super(store);
