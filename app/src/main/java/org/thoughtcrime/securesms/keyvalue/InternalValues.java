--- conflicted
+++ resolved
@@ -26,11 +26,7 @@
   public static final String CALLING_SERVER                       = "internal.calling_server";
   public static final String CALLING_AUDIO_PROCESSING_METHOD      = "internal.calling_audio_processing_method";
   public static final String CALLING_BANDWIDTH_MODE               = "internal.calling_bandwidth_mode";
-<<<<<<< HEAD
-=======
   public static final String CALLING_DISABLE_TELECOM              = "internal.calling_disable_telecom";
-  public static final String SHAKE_TO_REPORT                      = "internal.shake_to_report";
->>>>>>> ee698951
   public static final String DISABLE_STORAGE_SERVICE              = "internal.disable_storage_service";
 
   InternalValues(KeyValueStore store) {
