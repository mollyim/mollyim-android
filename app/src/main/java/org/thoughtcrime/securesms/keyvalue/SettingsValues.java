package org.thoughtcrime.securesms.keyvalue;

import android.content.Context;
import android.net.Uri;
import android.provider.Settings;
import android.text.TextUtils;

import androidx.annotation.NonNull;
import androidx.annotation.Nullable;
import androidx.lifecycle.LiveData;

import org.signal.core.util.logging.Log;
import org.thoughtcrime.securesms.R;
<<<<<<< HEAD
import org.thoughtcrime.securesms.dependencies.ApplicationDependencies;
=======
import org.thoughtcrime.securesms.dependencies.AppDependencies;
>>>>>>> 26bd59c3
import org.thoughtcrime.securesms.mms.SentMediaQuality;
import org.thoughtcrime.securesms.preferences.widgets.NotificationPrivacyPreference;
import org.thoughtcrime.securesms.util.SingleLiveEvent;
import org.thoughtcrime.securesms.util.TextSecurePreferences;
import org.thoughtcrime.securesms.webrtc.CallDataMode;

import java.util.Arrays;
import java.util.List;
import java.util.Random;

@SuppressWarnings("deprecation")
public final class SettingsValues extends SignalStoreValues {

  private static final String TAG = Log.tag(SettingsValues.class);

  public static final String LINK_PREVIEWS          = "settings.link_previews";
  public static final String KEEP_MESSAGES_DURATION = "settings.keep_messages_duration";

  public static final String PREFER_SYSTEM_CONTACT_PHOTOS = "settings.prefer.system.contact.photos";

  private static final String SIGNAL_BACKUP_DIRECTORY        = "settings.signal.backup.directory";
  private static final String SIGNAL_LATEST_BACKUP_DIRECTORY = "settings.signal.backup.directory,latest";
  private static final String CALL_DATA_MODE                 = "settings.signal.call.bandwidth.mode";

  public static final String THREAD_TRIM_LENGTH  = "pref_trim_length";
  public static final String THREAD_TRIM_ENABLED = "pref_trim_threads";

  public static final  String THEME                                   = "settings.theme";
  public static final  String MESSAGE_FONT_SIZE                       = "settings.message.font.size";
  public static final  String LANGUAGE                                = "settings.language";
  public static final  String PREFER_SYSTEM_EMOJI                     = "settings.use.system.emoji";
  public static final  String ENTER_KEY_SENDS                         = "settings.enter.key.sends";
  public static final  String BACKUPS_ENABLED                         = "settings.backups.enabled";
  public static final  String BACKUPS_SCHEDULE_HOUR                   = "settings.backups.schedule.hour";
  public static final  String BACKUPS_SCHEDULE_MINUTE                 = "settings.backups.schedule.minute";
  public static final  String SMS_DELIVERY_REPORTS_ENABLED            = "settings.sms.delivery.reports.enabled";
  public static final  String WIFI_CALLING_COMPATIBILITY_MODE_ENABLED = "settings.wifi.calling.compatibility.mode.enabled";
  public static final  String MESSAGE_NOTIFICATIONS_ENABLED           = "settings.message.notifications.enabled";
  public static final  String MESSAGE_NOTIFICATION_SOUND              = "settings.message.notifications.sound";
  public static final  String MESSAGE_VIBRATE_ENABLED                 = "settings.message.vibrate.enabled";
  public static final  String MESSAGE_LED_COLOR                       = "settings.message.led.color";
  public static final  String MESSAGE_LED_BLINK_PATTERN               = "settings.message.led.blink";
  public static final  String MESSAGE_IN_CHAT_SOUNDS_ENABLED          = "settings.message.in.chats.sounds.enabled";
  public static final  String MESSAGE_REPEAT_ALERTS                   = "settings.message.repeat.alerts";
  public static final  String MESSAGE_NOTIFICATION_PRIVACY            = "settings.message.notification.privacy";
  public static final  String CALL_NOTIFICATIONS_ENABLED              = "settings.call.notifications.enabled";
  public static final  String CALL_RINGTONE                           = "settings.call.ringtone";
  public static final  String CALL_VIBRATE_ENABLED                    = "settings.call.vibrate.enabled";
  public static final  String NOTIFY_WHEN_CONTACT_JOINS_SIGNAL        = "settings.notify.when.contact.joins.signal";
  private static final String UNIVERSAL_EXPIRE_TIMER                  = "settings.universal.expire.timer";
  private static final String SENT_MEDIA_QUALITY                      = "settings.sentMediaQuality";
  private static final String CENSORSHIP_CIRCUMVENTION_ENABLED        = "settings.censorshipCircumventionEnabled";
  private static final String KEEP_MUTED_CHATS_ARCHIVED               = "settings.keepMutedChatsArchived";
  private static final String USE_COMPACT_NAVIGATION_BAR              = "settings.useCompactNavigationBar";
  private static final String THREAD_TRIM_SYNC_TO_LINKED_DEVICES      = "settings.storage.syncThreadTrimDeletes";

  public static final int BACKUP_DEFAULT_HOUR   = 2;
  public static final int BACKUP_DEFAULT_MINUTE = 0;

  private final SingleLiveEvent<String> onConfigurationSettingChanged = new SingleLiveEvent<>();

  SettingsValues(@NonNull KeyValueStore store) {
    super(store);
  }

  @Override
  void onFirstEverAppLaunch() {
    final KeyValueStore store = getStore();
    if (!store.containsKey(LINK_PREVIEWS)) {
      store.beginWrite()
           .putBoolean(LINK_PREVIEWS, true)
           .apply();
    }
    if (!store.containsKey(BACKUPS_SCHEDULE_HOUR)) {
      // Initialize backup time to a 5min interval between 1-5am
      setBackupSchedule(new Random().nextInt(5) + 1, new Random().nextInt(12) * 5);
    }
    // MOLLY: These settings are saved in shared prefs too. Sync with the stored values.
    if (getStore().containsKey(THEME)) {
      setTheme(Theme.deserialize(getStore().getString(THEME, null)));
    }
    if (getStore().containsKey(PREFER_SYSTEM_EMOJI)) {
      setPreferSystemEmoji(getStore().getBoolean(PREFER_SYSTEM_EMOJI, false));
    }
    if (getStore().containsKey(LANGUAGE)) {
      setLanguage(getStore().getString(LANGUAGE, null));
    }
  }

  @Override
  @NonNull List<String> getKeysToIncludeInBackup() {
    return Arrays.asList(LINK_PREVIEWS,
                         KEEP_MESSAGES_DURATION,
                         PREFER_SYSTEM_CONTACT_PHOTOS,
                         CALL_DATA_MODE,
                         THREAD_TRIM_LENGTH,
                         THREAD_TRIM_ENABLED,
                         LANGUAGE,
                         THEME,
                         MESSAGE_FONT_SIZE,
                         PREFER_SYSTEM_EMOJI,
                         ENTER_KEY_SENDS,
                         BACKUPS_ENABLED,
                         MESSAGE_NOTIFICATIONS_ENABLED,
                         MESSAGE_NOTIFICATION_SOUND,
                         MESSAGE_VIBRATE_ENABLED,
                         MESSAGE_LED_COLOR,
                         MESSAGE_LED_BLINK_PATTERN,
                         MESSAGE_IN_CHAT_SOUNDS_ENABLED,
                         MESSAGE_REPEAT_ALERTS,
                         MESSAGE_NOTIFICATION_PRIVACY,
                         CALL_NOTIFICATIONS_ENABLED,
                         CALL_RINGTONE,
                         CALL_VIBRATE_ENABLED,
                         NOTIFY_WHEN_CONTACT_JOINS_SIGNAL,
                         UNIVERSAL_EXPIRE_TIMER,
                         SENT_MEDIA_QUALITY,
                         KEEP_MUTED_CHATS_ARCHIVED,
                         USE_COMPACT_NAVIGATION_BAR,
                         THREAD_TRIM_SYNC_TO_LINKED_DEVICES);
  }

  public @NonNull LiveData<String> getOnConfigurationSettingChanged() {
    return onConfigurationSettingChanged;
  }

  public boolean isLinkPreviewsEnabled() {
    return getBoolean(LINK_PREVIEWS, false);
  }

  public void setLinkPreviewsEnabled(boolean enabled) {
    putBoolean(LINK_PREVIEWS, enabled);
  }

  public @NonNull KeepMessagesDuration getKeepMessagesDuration() {
    return KeepMessagesDuration.fromId(getInteger(KEEP_MESSAGES_DURATION, 0));
  }

  public void setKeepMessagesForDuration(@NonNull KeepMessagesDuration duration) {
    putInteger(KEEP_MESSAGES_DURATION, duration.getId());
  }

  public boolean isTrimByLengthEnabled() {
    return getBoolean(THREAD_TRIM_ENABLED, false);
  }

  public void setThreadTrimByLengthEnabled(boolean enabled) {
    putBoolean(THREAD_TRIM_ENABLED, enabled);
  }

  public int getThreadTrimLength() {
    return getInteger(THREAD_TRIM_LENGTH, 500);
  }

  public void setThreadTrimLength(int length) {
    putInteger(THREAD_TRIM_LENGTH, length);
  }

  public boolean shouldSyncThreadTrimDeletes() {
    if (!getStore().containsKey(THREAD_TRIM_SYNC_TO_LINKED_DEVICES)) {
      setSyncThreadTrimDeletes(!isTrimByLengthEnabled() && getKeepMessagesDuration() == KeepMessagesDuration.FOREVER);
    }

    return getBoolean(THREAD_TRIM_SYNC_TO_LINKED_DEVICES, true);
  }

  public void setSyncThreadTrimDeletes(boolean syncDeletes) {
    putBoolean(THREAD_TRIM_SYNC_TO_LINKED_DEVICES, syncDeletes);
  }

  public void setSignalBackupDirectory(@NonNull Uri uri) {
    putString(SIGNAL_BACKUP_DIRECTORY, uri.toString());
    putString(SIGNAL_LATEST_BACKUP_DIRECTORY, uri.toString());
  }

  public void setPreferSystemContactPhotos(boolean preferSystemContactPhotos) {
    putBoolean(PREFER_SYSTEM_CONTACT_PHOTOS, preferSystemContactPhotos);
  }

  public boolean isPreferSystemContactPhotos() {
    return getBoolean(PREFER_SYSTEM_CONTACT_PHOTOS, false);
  }

  public @Nullable Uri getSignalBackupDirectory() {
    return getUri(SIGNAL_BACKUP_DIRECTORY);
  }

  public @Nullable Uri getLatestSignalBackupDirectory() {
    return getUri(SIGNAL_LATEST_BACKUP_DIRECTORY);
  }

  public void clearSignalBackupDirectory() {
    putString(SIGNAL_BACKUP_DIRECTORY, null);
  }

  public void setCallDataMode(@NonNull CallDataMode callDataMode) {
    putInteger(CALL_DATA_MODE, callDataMode.getCode());
  }

  public @NonNull CallDataMode getCallDataMode() {
    return CallDataMode.fromCode(getInteger(CALL_DATA_MODE, CallDataMode.HIGH_ALWAYS.getCode()));
  }

  public @NonNull Theme getTheme() {
<<<<<<< HEAD
    return Theme.deserialize(TextSecurePreferences.getTheme(ApplicationDependencies.getApplication()));
=======
    return Theme.deserialize(getString(THEME, TextSecurePreferences.getTheme(AppDependencies.getApplication())));
>>>>>>> 26bd59c3
  }

  public void setTheme(@NonNull Theme theme) {
    putString(THEME, theme.serialize());
    // MOLLY: Store the value unencrypted to be able to read it back when app is locked
    TextSecurePreferences.setTheme(ApplicationDependencies.getApplication(), theme.serialize());
    onConfigurationSettingChanged.postValue(THEME);
  }

  public int getMessageFontSize() {
    return getInteger(MESSAGE_FONT_SIZE, TextSecurePreferences.getMessageBodyTextSize(AppDependencies.getApplication()));
  }

  public int getMessageQuoteFontSize(@NonNull Context context) {
    int   currentMessageSize   = getMessageFontSize();
    int[] possibleMessageSizes = context.getResources().getIntArray(R.array.pref_message_font_size_values);
    int[] possibleQuoteSizes   = context.getResources().getIntArray(R.array.pref_message_font_quote_size_values);
    int   sizeIndex            = Arrays.binarySearch(possibleMessageSizes, currentMessageSize);

    if (sizeIndex < 0) {
      int closestSizeIndex = 0;
      int closestSizeDiff  = Integer.MAX_VALUE;

      for (int i = 0; i < possibleMessageSizes.length; i++) {
        int diff = Math.abs(possibleMessageSizes[i] - currentMessageSize);
        if (diff < closestSizeDiff) {
          closestSizeIndex = i;
          closestSizeDiff  = diff;
        }
      }

      int newSize = possibleMessageSizes[closestSizeIndex];
      Log.w(TAG, "Using non-standard font size of " + currentMessageSize + ". Closest match was " + newSize + ". Updating.");

      setMessageFontSize(newSize);
      sizeIndex = Arrays.binarySearch(possibleMessageSizes, newSize);
    }

    return possibleQuoteSizes[sizeIndex];
  }

  public void setMessageFontSize(int messageFontSize) {
    putInteger(MESSAGE_FONT_SIZE, messageFontSize);
  }

  public @NonNull String getLanguage() {
    return TextSecurePreferences.getLanguage(AppDependencies.getApplication());
  }

  public void setLanguage(@NonNull String language) {
<<<<<<< HEAD
    // MOLLY: Keep language setting in SharedPreferences
    TextSecurePreferences.setLanguage(ApplicationDependencies.getApplication(), language);
=======
    TextSecurePreferences.setLanguage(AppDependencies.getApplication(), language);
>>>>>>> 26bd59c3
    onConfigurationSettingChanged.postValue(LANGUAGE);
  }

  public boolean isPreferSystemEmoji() {
<<<<<<< HEAD
    return TextSecurePreferences.isSystemEmojiPreferred(ApplicationDependencies.getApplication());
=======
    return getBoolean(PREFER_SYSTEM_EMOJI, TextSecurePreferences.isSystemEmojiPreferred(AppDependencies.getApplication()));
>>>>>>> 26bd59c3
  }

  public void setPreferSystemEmoji(boolean useSystemEmoji) {
    putBoolean(PREFER_SYSTEM_EMOJI, useSystemEmoji);
    // MOLLY: Store the value unencrypted to be able to read it back when app is locked
    TextSecurePreferences.setSystemEmojiPreferred(ApplicationDependencies.getApplication(), useSystemEmoji);
  }

  public boolean isEnterKeySends() {
    return getBoolean(ENTER_KEY_SENDS, TextSecurePreferences.isEnterSendsEnabled(AppDependencies.getApplication()));
  }

  public void setEnterKeySends(boolean enterKeySends) {
    putBoolean(ENTER_KEY_SENDS, enterKeySends);
  }

  public boolean isBackupEnabled() {
    return getBoolean(BACKUPS_ENABLED, TextSecurePreferences.isBackupEnabled(AppDependencies.getApplication()));
  }

  public void setBackupEnabled(boolean backupEnabled) {
    putBoolean(BACKUPS_ENABLED, backupEnabled);
  }

  public int getBackupHour() {
    return getInteger(BACKUPS_SCHEDULE_HOUR, BACKUP_DEFAULT_HOUR);
  }

  public int getBackupMinute() {
    return getInteger(BACKUPS_SCHEDULE_MINUTE, BACKUP_DEFAULT_MINUTE);
  }

  public void setBackupSchedule(int hour, int minute) {
    putInteger(BACKUPS_SCHEDULE_HOUR, hour);
    putInteger(BACKUPS_SCHEDULE_MINUTE, minute);
  }

  public boolean isSmsDeliveryReportsEnabled() {
<<<<<<< HEAD
    return getBoolean(SMS_DELIVERY_REPORTS_ENABLED, false);
=======
    return getBoolean(SMS_DELIVERY_REPORTS_ENABLED, TextSecurePreferences.isSmsDeliveryReportsEnabled(AppDependencies.getApplication()));
>>>>>>> 26bd59c3
  }

  public void setSmsDeliveryReportsEnabled(boolean smsDeliveryReportsEnabled) {
    putBoolean(SMS_DELIVERY_REPORTS_ENABLED, smsDeliveryReportsEnabled);
  }

  public boolean isWifiCallingCompatibilityModeEnabled() {
<<<<<<< HEAD
    return getBoolean(WIFI_CALLING_COMPATIBILITY_MODE_ENABLED, false);
=======
    return getBoolean(WIFI_CALLING_COMPATIBILITY_MODE_ENABLED, TextSecurePreferences.isWifiSmsEnabled(AppDependencies.getApplication()));
>>>>>>> 26bd59c3
  }

  public void setWifiCallingCompatibilityModeEnabled(boolean wifiCallingCompatibilityModeEnabled) {
    putBoolean(WIFI_CALLING_COMPATIBILITY_MODE_ENABLED, wifiCallingCompatibilityModeEnabled);
  }

  public void setMessageNotificationsEnabled(boolean messageNotificationsEnabled) {
    putBoolean(MESSAGE_NOTIFICATIONS_ENABLED, messageNotificationsEnabled);
  }

  public boolean isMessageNotificationsEnabled() {
    return getBoolean(MESSAGE_NOTIFICATIONS_ENABLED, TextSecurePreferences.isNotificationsEnabled(AppDependencies.getApplication()));
  }

  public void setMessageNotificationSound(@NonNull Uri sound) {
    putString(MESSAGE_NOTIFICATION_SOUND, sound.toString());
  }

  public @NonNull Uri getMessageNotificationSound() {
    String result = getString(MESSAGE_NOTIFICATION_SOUND, TextSecurePreferences.getNotificationRingtone(AppDependencies.getApplication()).toString());

    if (result.startsWith("file:")) {
      result = Settings.System.DEFAULT_NOTIFICATION_URI.toString();
    }

    return Uri.parse(result);
  }

  public boolean isMessageVibrateEnabled() {
    return getBoolean(MESSAGE_VIBRATE_ENABLED, TextSecurePreferences.isNotificationVibrateEnabled(AppDependencies.getApplication()));
  }

  public void setMessageVibrateEnabled(boolean messageVibrateEnabled) {
    putBoolean(MESSAGE_VIBRATE_ENABLED, messageVibrateEnabled);
  }

  public @NonNull String getMessageLedColor() {
    return getString(MESSAGE_LED_COLOR, TextSecurePreferences.getNotificationLedColor(AppDependencies.getApplication()));
  }

  public void setMessageLedColor(@NonNull String ledColor) {
    putString(MESSAGE_LED_COLOR, ledColor);
  }

  public @NonNull String getMessageLedBlinkPattern() {
    return getString(MESSAGE_LED_BLINK_PATTERN, TextSecurePreferences.getNotificationLedPattern(AppDependencies.getApplication()));
  }

  public void setMessageLedBlinkPattern(@NonNull String blinkPattern) {
    putString(MESSAGE_LED_BLINK_PATTERN, blinkPattern);
  }

  public boolean isMessageNotificationsInChatSoundsEnabled() {
    return getBoolean(MESSAGE_IN_CHAT_SOUNDS_ENABLED, TextSecurePreferences.isInThreadNotifications(AppDependencies.getApplication()));
  }

  public void setMessageNotificationsInChatSoundsEnabled(boolean inChatSoundsEnabled) {
    putBoolean(MESSAGE_IN_CHAT_SOUNDS_ENABLED, inChatSoundsEnabled);
  }

  public int getMessageNotificationsRepeatAlerts() {
    return getInteger(MESSAGE_REPEAT_ALERTS, TextSecurePreferences.getRepeatAlertsCount(AppDependencies.getApplication()));
  }

  public void setMessageNotificationsRepeatAlerts(int count) {
    putInteger(MESSAGE_REPEAT_ALERTS, count);
  }

  public @NonNull NotificationPrivacyPreference getMessageNotificationsPrivacy() {
    return new NotificationPrivacyPreference(getString(MESSAGE_NOTIFICATION_PRIVACY, TextSecurePreferences.getNotificationPrivacy(AppDependencies.getApplication()).toString()));
  }

  public void setMessageNotificationsPrivacy(@NonNull NotificationPrivacyPreference messageNotificationsPrivacy) {
    putString(MESSAGE_NOTIFICATION_PRIVACY, messageNotificationsPrivacy.toString());
  }

  public boolean isCallNotificationsEnabled() {
    return getBoolean(CALL_NOTIFICATIONS_ENABLED, TextSecurePreferences.isCallNotificationsEnabled(AppDependencies.getApplication()));
  }

  public void setCallNotificationsEnabled(boolean callNotificationsEnabled) {
    putBoolean(CALL_NOTIFICATIONS_ENABLED, callNotificationsEnabled);
  }

  public @NonNull Uri getCallRingtone() {
    String result = getString(CALL_RINGTONE, TextSecurePreferences.getCallNotificationRingtone(AppDependencies.getApplication()).toString());

    if (result != null && result.startsWith("file:")) {
      result = Settings.System.DEFAULT_RINGTONE_URI.toString();
    }

    return Uri.parse(result);
  }

  public void setCallRingtone(@NonNull Uri ringtone) {
    putString(CALL_RINGTONE, ringtone.toString());
  }

  public boolean isCallVibrateEnabled() {
    return getBoolean(CALL_VIBRATE_ENABLED, TextSecurePreferences.isCallNotificationVibrateEnabled(AppDependencies.getApplication()));
  }

  public void setCallVibrateEnabled(boolean callVibrateEnabled) {
    putBoolean(CALL_VIBRATE_ENABLED, callVibrateEnabled);
  }

  public boolean isNotifyWhenContactJoinsSignal() {
    return getBoolean(NOTIFY_WHEN_CONTACT_JOINS_SIGNAL, TextSecurePreferences.isNewContactsNotificationEnabled(AppDependencies.getApplication()));
  }

  public void setNotifyWhenContactJoinsSignal(boolean notifyWhenContactJoinsSignal) {
    putBoolean(NOTIFY_WHEN_CONTACT_JOINS_SIGNAL, notifyWhenContactJoinsSignal);
  }

  public void setUniversalExpireTimer(int seconds) {
    putInteger(UNIVERSAL_EXPIRE_TIMER, seconds);
  }

  public int getUniversalExpireTimer() {
    return getInteger(UNIVERSAL_EXPIRE_TIMER, 0);
  }

  public void setSentMediaQuality(@NonNull SentMediaQuality sentMediaQuality) {
    putInteger(SENT_MEDIA_QUALITY, sentMediaQuality.getCode());
  }

  public @NonNull SentMediaQuality getSentMediaQuality() {
    return SentMediaQuality.fromCode(getInteger(SENT_MEDIA_QUALITY, SentMediaQuality.STANDARD.getCode()));
  }

  public @NonNull CensorshipCircumventionEnabled getCensorshipCircumventionEnabled() {
    return CensorshipCircumventionEnabled.deserialize(getInteger(CENSORSHIP_CIRCUMVENTION_ENABLED, CensorshipCircumventionEnabled.DEFAULT.serialize()));
  }

  public void setCensorshipCircumventionEnabled(boolean enabled) {
    Log.i(TAG, "Changing censorship circumvention state to: " + enabled, new Throwable());
    putInteger(CENSORSHIP_CIRCUMVENTION_ENABLED, enabled ? CensorshipCircumventionEnabled.ENABLED.serialize() : CensorshipCircumventionEnabled.DISABLED.serialize());
  }

  public void setKeepMutedChatsArchived(boolean enabled) {
    putBoolean(KEEP_MUTED_CHATS_ARCHIVED, enabled);
  }

  public boolean shouldKeepMutedChatsArchived() {
    return getBoolean(KEEP_MUTED_CHATS_ARCHIVED, false);
  }

  public void setUseCompactNavigationBar(boolean enabled) {
    putBoolean(USE_COMPACT_NAVIGATION_BAR, enabled);
  }

  public boolean getUseCompactNavigationBar() {
    return getBoolean(USE_COMPACT_NAVIGATION_BAR, false);
  }

  private @Nullable Uri getUri(@NonNull String key) {
    String uri = getString(key, "");

    if (TextUtils.isEmpty(uri)) {
      return null;
    } else {
      return Uri.parse(uri);
    }
  }

  public enum CensorshipCircumventionEnabled {
    DEFAULT(0), ENABLED(1), DISABLED(2);

    private final int value;

    CensorshipCircumventionEnabled(int value) {
      this.value = value;
    }

    public static CensorshipCircumventionEnabled deserialize(int value) {
      switch (value) {
        case 0:
          return DEFAULT;
        case 1:
          return ENABLED;
        case 2:
          return DISABLED;
        default:
          throw new IllegalArgumentException("Bad value: " + value);
      }
    }

    public int serialize() {
      return value;
    }
  }

  public enum Theme {
    SYSTEM("system"), LIGHT("light"), DARK("dark");

    private final String value;

    Theme(String value) {
      this.value = value;
    }

    public @NonNull String serialize() {
      return value;
    }

    public static @NonNull Theme deserialize(@NonNull String value) {
      switch (value) {
        case "system":
          return SYSTEM;
        case "light":
          return LIGHT;
        case "dark":
          return DARK;
        default:
          throw new IllegalArgumentException("Unrecognized value " + value);
      }
    }
  }
}<|MERGE_RESOLUTION|>--- conflicted
+++ resolved
@@ -11,11 +11,7 @@
 
 import org.signal.core.util.logging.Log;
 import org.thoughtcrime.securesms.R;
-<<<<<<< HEAD
-import org.thoughtcrime.securesms.dependencies.ApplicationDependencies;
-=======
 import org.thoughtcrime.securesms.dependencies.AppDependencies;
->>>>>>> 26bd59c3
 import org.thoughtcrime.securesms.mms.SentMediaQuality;
 import org.thoughtcrime.securesms.preferences.widgets.NotificationPrivacyPreference;
 import org.thoughtcrime.securesms.util.SingleLiveEvent;
@@ -220,17 +216,13 @@
   }
 
   public @NonNull Theme getTheme() {
-<<<<<<< HEAD
-    return Theme.deserialize(TextSecurePreferences.getTheme(ApplicationDependencies.getApplication()));
-=======
-    return Theme.deserialize(getString(THEME, TextSecurePreferences.getTheme(AppDependencies.getApplication())));
->>>>>>> 26bd59c3
+    return Theme.deserialize(TextSecurePreferences.getTheme(AppDependencies.getApplication()));
   }
 
   public void setTheme(@NonNull Theme theme) {
     putString(THEME, theme.serialize());
     // MOLLY: Store the value unencrypted to be able to read it back when app is locked
-    TextSecurePreferences.setTheme(ApplicationDependencies.getApplication(), theme.serialize());
+    TextSecurePreferences.setTheme(AppDependencies.getApplication(), theme.serialize());
     onConfigurationSettingChanged.postValue(THEME);
   }
 
@@ -275,27 +267,19 @@
   }
 
   public void setLanguage(@NonNull String language) {
-<<<<<<< HEAD
     // MOLLY: Keep language setting in SharedPreferences
-    TextSecurePreferences.setLanguage(ApplicationDependencies.getApplication(), language);
-=======
     TextSecurePreferences.setLanguage(AppDependencies.getApplication(), language);
->>>>>>> 26bd59c3
     onConfigurationSettingChanged.postValue(LANGUAGE);
   }
 
   public boolean isPreferSystemEmoji() {
-<<<<<<< HEAD
-    return TextSecurePreferences.isSystemEmojiPreferred(ApplicationDependencies.getApplication());
-=======
-    return getBoolean(PREFER_SYSTEM_EMOJI, TextSecurePreferences.isSystemEmojiPreferred(AppDependencies.getApplication()));
->>>>>>> 26bd59c3
+    return TextSecurePreferences.isSystemEmojiPreferred(AppDependencies.getApplication());
   }
 
   public void setPreferSystemEmoji(boolean useSystemEmoji) {
     putBoolean(PREFER_SYSTEM_EMOJI, useSystemEmoji);
     // MOLLY: Store the value unencrypted to be able to read it back when app is locked
-    TextSecurePreferences.setSystemEmojiPreferred(ApplicationDependencies.getApplication(), useSystemEmoji);
+    TextSecurePreferences.setSystemEmojiPreferred(AppDependencies.getApplication(), useSystemEmoji);
   }
 
   public boolean isEnterKeySends() {
@@ -328,11 +312,7 @@
   }
 
   public boolean isSmsDeliveryReportsEnabled() {
-<<<<<<< HEAD
     return getBoolean(SMS_DELIVERY_REPORTS_ENABLED, false);
-=======
-    return getBoolean(SMS_DELIVERY_REPORTS_ENABLED, TextSecurePreferences.isSmsDeliveryReportsEnabled(AppDependencies.getApplication()));
->>>>>>> 26bd59c3
   }
 
   public void setSmsDeliveryReportsEnabled(boolean smsDeliveryReportsEnabled) {
@@ -340,11 +320,7 @@
   }
 
   public boolean isWifiCallingCompatibilityModeEnabled() {
-<<<<<<< HEAD
     return getBoolean(WIFI_CALLING_COMPATIBILITY_MODE_ENABLED, false);
-=======
-    return getBoolean(WIFI_CALLING_COMPATIBILITY_MODE_ENABLED, TextSecurePreferences.isWifiSmsEnabled(AppDependencies.getApplication()));
->>>>>>> 26bd59c3
   }
 
   public void setWifiCallingCompatibilityModeEnabled(boolean wifiCallingCompatibilityModeEnabled) {
