--- conflicted
+++ resolved
@@ -76,22 +76,7 @@
     private const val KEY_USERNAME_LINK_ENTROPY = "account.username_link_entropy"
     private const val KEY_USERNAME_LINK_SERVER_ID = "account.username_link_server_id"
     private const val KEY_USERNAME_SYNC_STATE = "phoneNumberPrivacy.usernameSyncState"
-<<<<<<< HEAD
-=======
     private const val KEY_USERNAME_SYNC_ERROR_COUNT = "phoneNumberPrivacy.usernameErrorCount"
-
-    @VisibleForTesting
-    const val KEY_E164 = "account.e164"
-
-    @VisibleForTesting
-    const val KEY_ACI = "account.aci"
-
-    @VisibleForTesting
-    const val KEY_PNI = "account.pni"
-
-    @VisibleForTesting
-    const val KEY_IS_REGISTERED = "account.is_registered"
->>>>>>> c725a2fa
   }
 
   init {
