package org.thoughtcrime.securesms.keyvalue

import android.content.Context
import androidx.annotation.VisibleForTesting
import org.signal.core.util.logging.Log
import org.signal.libsignal.protocol.IdentityKey
import org.signal.libsignal.protocol.IdentityKeyPair
import org.signal.libsignal.protocol.ecc.Curve
import org.signal.libsignal.protocol.util.Medium
<<<<<<< HEAD
import org.signal.libsignal.zkgroup.profiles.PniCredential
import org.thoughtcrime.securesms.crypto.EncryptedPreferences
=======
>>>>>>> 9d8e9a3a
import org.thoughtcrime.securesms.crypto.IdentityKeyUtil
import org.thoughtcrime.securesms.crypto.ProfileKeyUtil
import org.thoughtcrime.securesms.crypto.storage.PreKeyMetadataStore
import org.thoughtcrime.securesms.database.SignalDatabase
import org.thoughtcrime.securesms.dependencies.ApplicationDependencies
import org.thoughtcrime.securesms.recipients.Recipient
import org.thoughtcrime.securesms.util.Base64
import org.thoughtcrime.securesms.util.SecurePreferenceManager
import org.thoughtcrime.securesms.util.Util
import org.whispersystems.signalservice.api.push.ACI
import org.whispersystems.signalservice.api.push.PNI
import org.whispersystems.signalservice.api.push.SignalServiceAddress
import java.security.SecureRandom

internal class AccountValues internal constructor(store: KeyValueStore) : SignalStoreValues(store) {

  companion object {
    private val TAG = Log.tag(AccountValues::class.java)
    // MOLLY: Ensure all keys below are parametrized with the account number
    private const val KEY_SERVICE_PASSWORD = "account.1.service_password"
    private const val KEY_REGISTRATION_ID = "account.1.registration_id"
    private const val KEY_FCM_ENABLED = "account.1.fcm_enabled"
    private const val KEY_FCM_TOKEN = "account.1.fcm_token"
    private const val KEY_FCM_TOKEN_VERSION = "account.1.fcm_token_version"
    private const val KEY_FCM_TOKEN_LAST_SET_TIME = "account.1.fcm_token_last_set_time"
    private const val KEY_DEVICE_NAME = "account.1.device_name"
    private const val KEY_DEVICE_ID = "account.1.device_id"
    private const val KEY_ACI_SIGNED_PREKEY_REGISTERED = "account.1.aci_signed_prekey_registered"
    private const val KEY_ACI_NEXT_SIGNED_PREKEY_ID = "account.1.aci_next_signed_prekey_id"
    private const val KEY_ACI_ACTIVE_SIGNED_PREKEY_ID = "account.1.aci_active_signed_prekey_id"
    private const val KEY_ACI_SIGNED_PREKEY_FAILURE_COUNT = "account.1.aci_signed_prekey_failure_count"
    private const val KEY_ACI_NEXT_ONE_TIME_PREKEY_ID = "account.1.aci_next_one_time_prekey_id"
    private const val KEY_PNI_SIGNED_PREKEY_REGISTERED = "account.1.pni_signed_prekey_registered"
    private const val KEY_PNI_NEXT_SIGNED_PREKEY_ID = "account.1.pni_next_signed_prekey_id"
    private const val KEY_PNI_ACTIVE_SIGNED_PREKEY_ID = "account.1.pni_active_signed_prekey_id"
    private const val KEY_PNI_SIGNED_PREKEY_FAILURE_COUNT = "account.1.pni_signed_prekey_failure_count"
    private const val KEY_PNI_NEXT_ONE_TIME_PREKEY_ID = "account.1.pni_next_one_time_prekey_id"
    private const val KEY_PNI_CREDENTIAL = "account.1.pni_credential"
    @VisibleForTesting
    const val KEY_E164 = "account.1.e164"
    @VisibleForTesting
    const val KEY_ACI = "account.1.aci"
    @VisibleForTesting
    const val KEY_PNI = "account.1.pni"
    @VisibleForTesting
    const val KEY_IS_REGISTERED = "account.1.is_registered"

    // MOLLY: Leave these keys untouched to preserve compatibility with Signal backups
    private const val KEY_ACI_IDENTITY_PUBLIC_KEY = "account.aci_identity_public_key"
    private const val KEY_ACI_IDENTITY_PRIVATE_KEY = "account.aci_identity_private_key"
    private const val KEY_PNI_IDENTITY_PUBLIC_KEY = "account.pni_identity_public_key"
    private const val KEY_PNI_IDENTITY_PRIVATE_KEY = "account.pni_identity_private_key"
<<<<<<< HEAD
=======
    private const val KEY_PNI_SIGNED_PREKEY_REGISTERED = "account.pni_signed_prekey_registered"
    private const val KEY_PNI_NEXT_SIGNED_PREKEY_ID = "account.pni_next_signed_prekey_id"
    private const val KEY_PNI_ACTIVE_SIGNED_PREKEY_ID = "account.pni_active_signed_prekey_id"
    private const val KEY_PNI_SIGNED_PREKEY_FAILURE_COUNT = "account.pni_signed_prekey_failure_count"
    private const val KEY_PNI_NEXT_ONE_TIME_PREKEY_ID = "account.pni_next_one_time_prekey_id"

    @VisibleForTesting
    const val KEY_E164 = "account.e164"
    @VisibleForTesting
    const val KEY_ACI = "account.aci"
    @VisibleForTesting
    const val KEY_PNI = "account.pni"
    @VisibleForTesting
    const val KEY_IS_REGISTERED = "account.is_registered"
>>>>>>> 9d8e9a3a
  }

  init {
    if (!store.containsKey(KEY_ACI_IDENTITY_PUBLIC_KEY)) {
      migrateFromSharedPrefs()
    }
  }

  public override fun onFirstEverAppLaunch() = Unit

  public override fun getKeysToIncludeInBackup(): List<String> {
    return listOf(
      KEY_ACI_IDENTITY_PUBLIC_KEY,
      KEY_ACI_IDENTITY_PRIVATE_KEY,
      KEY_PNI_IDENTITY_PUBLIC_KEY,
      KEY_PNI_IDENTITY_PRIVATE_KEY,
    )
  }

  /** The local user's [ACI]. */
  val aci: ACI?
    get() = ACI.parseOrNull(getString(KEY_ACI, null))

  /** The local user's [ACI]. Will throw if not present. */
  fun requireAci(): ACI {
    return ACI.parseOrThrow(getString(KEY_ACI, null))
  }

  fun setAci(aci: ACI) {
    putString(KEY_ACI, aci.toString())
  }

  /** The local user's [PNI]. */
  val pni: PNI?
    get() = PNI.parseOrNull(getString(KEY_PNI, null))

  /** The local user's [PNI]. Will throw if not present. */
  fun requirePni(): PNI {
    return PNI.parseOrThrow(getString(KEY_PNI, null))
  }

  fun setPni(pni: PNI) {
    putString(KEY_PNI, pni.toString())
  }

  fun getServiceIds(): ServiceIds {
    return ServiceIds(requireAci(), pni)
  }

  /** The local user's E164. */
  val e164: String?
    get() = getString(KEY_E164, null)

  fun setE164(e164: String) {
    putString(KEY_E164, e164)
  }

  /** The password for communicating with the Signal service. */
  val servicePassword: String?
    get() = getString(KEY_SERVICE_PASSWORD, null)

  fun setServicePassword(servicePassword: String) {
    putString(KEY_SERVICE_PASSWORD, servicePassword)
  }

  /** A randomly-generated value that represents this registration instance. Helps the server know if you reinstalled. */
  var registrationId: Int by integerValue(KEY_REGISTRATION_ID, 0)

  /** The identity key pair for the ACI identity. */
  val aciIdentityKey: IdentityKeyPair
    get() {
      require(store.containsKey(KEY_ACI_IDENTITY_PUBLIC_KEY)) { "Not yet set!" }
      return IdentityKeyPair(
        IdentityKey(getBlob(KEY_ACI_IDENTITY_PUBLIC_KEY, null)),
        Curve.decodePrivatePoint(getBlob(KEY_ACI_IDENTITY_PRIVATE_KEY, null))
      )
    }

  /** The identity key pair for the PNI identity. */
  val pniIdentityKey: IdentityKeyPair
    get() {
      require(store.containsKey(KEY_PNI_IDENTITY_PUBLIC_KEY)) { "Not yet set!" }
      return IdentityKeyPair(
        IdentityKey(getBlob(KEY_PNI_IDENTITY_PUBLIC_KEY, null)),
        Curve.decodePrivatePoint(getBlob(KEY_PNI_IDENTITY_PRIVATE_KEY, null))
      )
    }

  fun hasAciIdentityKey(): Boolean {
    return store.containsKey(KEY_ACI_IDENTITY_PUBLIC_KEY)
  }

  /** Generates and saves an identity key pair for the ACI identity. Should only be done once. */
  fun generateAciIdentityKeyIfNecessary() {
    synchronized(this) {
      if (store.containsKey(KEY_ACI_IDENTITY_PUBLIC_KEY)) {
        Log.w(TAG, "Tried to generate an ANI identity, but one was already set!", Throwable())
        return
      }

      Log.i(TAG, "Generating a new ACI identity key pair.")

      val key: IdentityKeyPair = IdentityKeyUtil.generateIdentityKeyPair()
      store
        .beginWrite()
        .putBlob(KEY_ACI_IDENTITY_PUBLIC_KEY, key.publicKey.serialize())
        .putBlob(KEY_ACI_IDENTITY_PRIVATE_KEY, key.privateKey.serialize())
        .commit()
    }
  }

  fun hasPniIdentityKey(): Boolean {
    return store.containsKey(KEY_PNI_IDENTITY_PUBLIC_KEY)
  }

  /** Generates and saves an identity key pair for the PNI identity if one doesn't already exist. */
  fun generatePniIdentityKeyIfNecessary() {
    synchronized(this) {
      if (store.containsKey(KEY_PNI_IDENTITY_PUBLIC_KEY)) {
        Log.w(TAG, "Tried to generate a PNI identity, but one was already set!", Throwable())
        return
      }

      Log.i(TAG, "Generating a new PNI identity key pair.")

      val key: IdentityKeyPair = IdentityKeyUtil.generateIdentityKeyPair()
      store
        .beginWrite()
        .putBlob(KEY_PNI_IDENTITY_PUBLIC_KEY, key.publicKey.serialize())
        .putBlob(KEY_PNI_IDENTITY_PRIVATE_KEY, key.privateKey.serialize())
        .commit()
    }
  }

  /** When acting as a linked device, this method lets you store the identity keys sent from the primary device */
  fun setIdentityKeysFromPrimaryDevice(aciKeys: IdentityKeyPair) {
    synchronized(this) {
      require(isLinkedDevice) { "Must be a linked device!" }
      store
        .beginWrite()
        .putBlob(KEY_ACI_IDENTITY_PUBLIC_KEY, aciKeys.publicKey.serialize())
        .putBlob(KEY_ACI_IDENTITY_PRIVATE_KEY, aciKeys.privateKey.serialize())
        .commit()
    }
  }

  /** Only to be used when restoring an identity public key from an old backup */
  fun restoreLegacyIdentityPublicKeyFromBackup(base64: String) {
    Log.w(TAG, "Restoring legacy identity public key from backup.")
    putBlob(KEY_ACI_IDENTITY_PUBLIC_KEY, Base64.decode(base64))
  }

  /** Only to be used when restoring an identity private key from an old backup */
  fun restoreLegacyIdentityPrivateKeyFromBackup(base64: String) {
    Log.w(TAG, "Restoring legacy identity private key from backup.")
    putBlob(KEY_ACI_IDENTITY_PRIVATE_KEY, Base64.decode(base64))
  }

  @get:JvmName("aciPreKeys")
  val aciPreKeys: PreKeyMetadataStore = object : PreKeyMetadataStore {
    override var nextSignedPreKeyId: Int by integerValue(KEY_ACI_NEXT_SIGNED_PREKEY_ID, SecureRandom().nextInt(Medium.MAX_VALUE))
    override var activeSignedPreKeyId: Int by integerValue(KEY_ACI_ACTIVE_SIGNED_PREKEY_ID, -1)
    override var isSignedPreKeyRegistered: Boolean by booleanValue(KEY_ACI_SIGNED_PREKEY_REGISTERED, false)
    override var signedPreKeyFailureCount: Int by integerValue(KEY_ACI_SIGNED_PREKEY_FAILURE_COUNT, 0)
    override var nextOneTimePreKeyId: Int by integerValue(KEY_ACI_NEXT_ONE_TIME_PREKEY_ID, SecureRandom().nextInt(Medium.MAX_VALUE))
  }

  @get:JvmName("pniPreKeys")
  val pniPreKeys: PreKeyMetadataStore = object : PreKeyMetadataStore {
    override var nextSignedPreKeyId: Int by integerValue(KEY_PNI_NEXT_SIGNED_PREKEY_ID, SecureRandom().nextInt(Medium.MAX_VALUE))
    override var activeSignedPreKeyId: Int by integerValue(KEY_PNI_ACTIVE_SIGNED_PREKEY_ID, -1)
    override var isSignedPreKeyRegistered: Boolean by booleanValue(KEY_PNI_SIGNED_PREKEY_REGISTERED, false)
    override var signedPreKeyFailureCount: Int by integerValue(KEY_PNI_SIGNED_PREKEY_FAILURE_COUNT, 0)
    override var nextOneTimePreKeyId: Int by integerValue(KEY_PNI_NEXT_ONE_TIME_PREKEY_ID, SecureRandom().nextInt(Medium.MAX_VALUE))
  }

  /** Indicates whether the user has the ability to receive FCM messages. Largely coupled to whether they have Play Service. */
  @get:JvmName("isFcmEnabled")
  var fcmEnabled: Boolean by booleanValue(KEY_FCM_ENABLED, false)

  /** The FCM token, which allows the server to send us FCM messages. */
  var fcmToken: String?
    get() {
      val tokenVersion: Int = getInteger(KEY_FCM_TOKEN_VERSION, 0)
      return if (tokenVersion == Util.getSignalCanonicalVersionCode()) {
        getString(KEY_FCM_TOKEN, null)
      } else {
        null
      }
    }
    set(value) {
      store.beginWrite()
        .putString(KEY_FCM_TOKEN, value)
        .putInteger(KEY_FCM_TOKEN_VERSION, Util.getSignalCanonicalVersionCode())
        .putLong(KEY_FCM_TOKEN_LAST_SET_TIME, System.currentTimeMillis())
        .apply()
    }

  /** When we last set the [fcmToken] */
  var fcmTokenLastSetTime: Long
    get() = getLong(KEY_FCM_TOKEN_LAST_SET_TIME, 0)
    set(value) = putLong(KEY_FCM_TOKEN_LAST_SET_TIME, value)

  /** Whether or not the user is registered with the Signal service. */
  val isRegistered: Boolean
    get() = getBoolean(KEY_IS_REGISTERED, false)

  fun setRegistered(registered: Boolean) {
    Log.i(TAG, "Setting push registered: $registered", Throwable())

    val previous = isRegistered

    putBoolean(KEY_IS_REGISTERED, registered)

    ApplicationDependencies.getIncomingMessageObserver().notifyRegistrationChanged()

    if (previous != registered) {
      Recipient.self().live().refresh()
    }

    if (previous && !registered) {
      clearLocalCredentials(ApplicationDependencies.getApplication())
    }
  }

  val deviceName: String?
    get() = getString(KEY_DEVICE_NAME, null)

  fun setDeviceName(deviceName: String) {
    putString(KEY_DEVICE_NAME, deviceName)
  }

  var deviceId: Int by integerValue(KEY_DEVICE_ID, SignalServiceAddress.DEFAULT_DEVICE_ID)

  val isPrimaryDevice: Boolean
    get() = deviceId == SignalServiceAddress.DEFAULT_DEVICE_ID

  val isLinkedDevice: Boolean
    get() = !isPrimaryDevice

  private fun clearLocalCredentials(context: Context) {
    putString(KEY_SERVICE_PASSWORD, Util.getSecret(18))

    val newProfileKey = ProfileKeyUtil.createNew()
    val self = Recipient.self()

    SignalDatabase.recipients.setProfileKey(self.id, newProfileKey)
    ApplicationDependencies.getGroupsV2Authorization().clear()
  }

  private fun migrateFromSharedPrefs() {
    Log.i(TAG, "Migrating account values from shared prefs:")

    val context = ApplicationDependencies.getApplication()
    val sharedPrefs = SecurePreferenceManager.getSecurePreferences(context)
    val identitySharedPrefs = EncryptedPreferences.create(context, "SecureSMS-Preferences")

    if (sharedPrefs.contains("pref_local_uuid")) {
      Log.i(TAG, "Migrating ACI.")

      // MOLLY: This migration is always run in Signal, so migrateFromSharedPrefsV1()
      // might set FCM to true before registration.
      store
        .beginWrite()
        .putString(KEY_ACI, sharedPrefs.getString("pref_local_uuid", null))
        .putString(KEY_E164, sharedPrefs.getString("pref_local_number", null))
        .putString(KEY_SERVICE_PASSWORD, sharedPrefs.getString("pref_gcm_password", null))
        .putBoolean(KEY_IS_REGISTERED, sharedPrefs.getBoolean("pref_gcm_registered", false))
        .putInteger(KEY_REGISTRATION_ID, sharedPrefs.getInt("pref_local_registration_id", 0))
        .putBoolean(KEY_FCM_ENABLED, !sharedPrefs.getBoolean("pref_gcm_disabled", false))
        .putString(KEY_FCM_TOKEN, sharedPrefs.getString("pref_gcm_registration_id", null))
        .putInteger(KEY_FCM_TOKEN_VERSION, sharedPrefs.getInt("pref_gcm_registration_id_version", 0))
        .putLong(KEY_FCM_TOKEN_LAST_SET_TIME, sharedPrefs.getLong("pref_gcm_registration_id_last_set_time", 0))
        .commit()

      sharedPrefs
        .edit()
        .remove("pref_local_uuid")
        .apply()
    } else {
      Log.w(TAG, "No pre-existing ACI! No migration.")
    }

    // MOLLY: Key for PNI hadn't account number before 5.31.6-1
    if (store.containsKey("account.pni") && store.getString("account.1.pni", null) == null) {
      store
        .beginWrite()
        .putString("account.1.pni", store.getString("account.pni", null))
        .remove("account.pni")
        .apply()
    }

    if (identitySharedPrefs.contains("pref_identity_public_v3")) {
      Log.i(TAG, "Migrating modern identity key.")

      val identityPublic = Base64.decode(identitySharedPrefs.getString("pref_identity_public_v3", null)!!)
      val identityPrivate = Base64.decode(identitySharedPrefs.getString("pref_identity_private_v3", null)!!)

      store
        .beginWrite()
        .putBlob(KEY_ACI_IDENTITY_PUBLIC_KEY, identityPublic)
        .putBlob(KEY_ACI_IDENTITY_PRIVATE_KEY, identityPrivate)
        .putInteger(KEY_ACI_NEXT_SIGNED_PREKEY_ID, sharedPrefs.getInt("pref_next_signed_pre_key_id", SecureRandom().nextInt(Medium.MAX_VALUE)))
        .putInteger(KEY_ACI_ACTIVE_SIGNED_PREKEY_ID, sharedPrefs.getInt("pref_active_signed_pre_key_id", -1))
        .putInteger(KEY_ACI_NEXT_ONE_TIME_PREKEY_ID, sharedPrefs.getInt("pref_next_pre_key_id", SecureRandom().nextInt(Medium.MAX_VALUE)))
        .putInteger(KEY_ACI_SIGNED_PREKEY_FAILURE_COUNT, sharedPrefs.getInt("pref_signed_prekey_failure_count", 0))
        .putBoolean(KEY_ACI_SIGNED_PREKEY_REGISTERED, sharedPrefs.getBoolean("pref_signed_prekey_registered", false))
        .commit()

      identitySharedPrefs
        .edit()
        .remove("pref_identity_public_v3")
        .remove("pref_identity_private_v3")
        .apply()
    } else {
      Log.w(TAG, "No pre-existing identity key! No migration.")
    }
  }
}<|MERGE_RESOLUTION|>--- conflicted
+++ resolved
@@ -7,11 +7,7 @@
 import org.signal.libsignal.protocol.IdentityKeyPair
 import org.signal.libsignal.protocol.ecc.Curve
 import org.signal.libsignal.protocol.util.Medium
-<<<<<<< HEAD
-import org.signal.libsignal.zkgroup.profiles.PniCredential
 import org.thoughtcrime.securesms.crypto.EncryptedPreferences
-=======
->>>>>>> 9d8e9a3a
 import org.thoughtcrime.securesms.crypto.IdentityKeyUtil
 import org.thoughtcrime.securesms.crypto.ProfileKeyUtil
 import org.thoughtcrime.securesms.crypto.storage.PreKeyMetadataStore
@@ -49,7 +45,6 @@
     private const val KEY_PNI_ACTIVE_SIGNED_PREKEY_ID = "account.1.pni_active_signed_prekey_id"
     private const val KEY_PNI_SIGNED_PREKEY_FAILURE_COUNT = "account.1.pni_signed_prekey_failure_count"
     private const val KEY_PNI_NEXT_ONE_TIME_PREKEY_ID = "account.1.pni_next_one_time_prekey_id"
-    private const val KEY_PNI_CREDENTIAL = "account.1.pni_credential"
     @VisibleForTesting
     const val KEY_E164 = "account.1.e164"
     @VisibleForTesting
@@ -64,23 +59,6 @@
     private const val KEY_ACI_IDENTITY_PRIVATE_KEY = "account.aci_identity_private_key"
     private const val KEY_PNI_IDENTITY_PUBLIC_KEY = "account.pni_identity_public_key"
     private const val KEY_PNI_IDENTITY_PRIVATE_KEY = "account.pni_identity_private_key"
-<<<<<<< HEAD
-=======
-    private const val KEY_PNI_SIGNED_PREKEY_REGISTERED = "account.pni_signed_prekey_registered"
-    private const val KEY_PNI_NEXT_SIGNED_PREKEY_ID = "account.pni_next_signed_prekey_id"
-    private const val KEY_PNI_ACTIVE_SIGNED_PREKEY_ID = "account.pni_active_signed_prekey_id"
-    private const val KEY_PNI_SIGNED_PREKEY_FAILURE_COUNT = "account.pni_signed_prekey_failure_count"
-    private const val KEY_PNI_NEXT_ONE_TIME_PREKEY_ID = "account.pni_next_one_time_prekey_id"
-
-    @VisibleForTesting
-    const val KEY_E164 = "account.e164"
-    @VisibleForTesting
-    const val KEY_ACI = "account.aci"
-    @VisibleForTesting
-    const val KEY_PNI = "account.pni"
-    @VisibleForTesting
-    const val KEY_IS_REGISTERED = "account.is_registered"
->>>>>>> 9d8e9a3a
   }
 
   init {
