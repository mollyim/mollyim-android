--- conflicted
+++ resolved
@@ -1,12 +1,5 @@
 package org.thoughtcrime.securesms.keyvalue
 
-<<<<<<< HEAD
-=======
-import android.annotation.SuppressLint
-import android.content.Context
-import android.content.SharedPreferences
-import android.preference.PreferenceManager
->>>>>>> f3c6f2e3
 import androidx.annotation.VisibleForTesting
 import org.signal.core.util.logging.Log
 import org.signal.libsignal.protocol.IdentityKey
@@ -68,26 +61,6 @@
     private const val KEY_ACI_IDENTITY_PRIVATE_KEY = "account.aci_identity_private_key"
     private const val KEY_PNI_IDENTITY_PUBLIC_KEY = "account.pni_identity_public_key"
     private const val KEY_PNI_IDENTITY_PRIVATE_KEY = "account.pni_identity_private_key"
-<<<<<<< HEAD
-=======
-    private const val KEY_PNI_SIGNED_PREKEY_REGISTERED = "account.pni_signed_prekey_registered"
-    private const val KEY_PNI_NEXT_SIGNED_PREKEY_ID = "account.pni_next_signed_prekey_id"
-    private const val KEY_PNI_ACTIVE_SIGNED_PREKEY_ID = "account.pni_active_signed_prekey_id"
-    private const val KEY_PNI_SIGNED_PREKEY_FAILURE_COUNT = "account.pni_signed_prekey_failure_count"
-    private const val KEY_PNI_NEXT_ONE_TIME_PREKEY_ID = "account.pni_next_one_time_prekey_id"
-
-    @VisibleForTesting
-    const val KEY_E164 = "account.e164"
-
-    @VisibleForTesting
-    const val KEY_ACI = "account.aci"
-
-    @VisibleForTesting
-    const val KEY_PNI = "account.pni"
-
-    @VisibleForTesting
-    const val KEY_IS_REGISTERED = "account.is_registered"
->>>>>>> f3c6f2e3
   }
 
   init {
@@ -362,17 +335,9 @@
   private fun migrateFromSharedPrefs() {
     Log.i(TAG, "Migrating account values from shared prefs:")
 
-<<<<<<< HEAD
     val context = ApplicationDependencies.getApplication()
     val sharedPrefs = SecurePreferenceManager.getSecurePreferences(context)
     val identitySharedPrefs = EncryptedPreferences.create(context, "SecureSMS-Preferences")
-=======
-  /** Do not alter. If you need to migrate more stuff, create a new method. */
-  @SuppressLint("ApplySharedPref")
-  @Suppress("DEPRECATION")
-  private fun migrateFromSharedPrefsV2(context: Context) {
-    Log.i(TAG, "[V2] Migrating account values from shared prefs.")
->>>>>>> f3c6f2e3
 
     if (sharedPrefs.contains("pref_local_uuid")) {
       Log.i(TAG, "Migrating ACI.")
