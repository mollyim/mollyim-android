--- conflicted
+++ resolved
@@ -36,11 +36,7 @@
     private const val LINKED_DEVICE_LAST_ACTIVE_CHECK_TIME = "misc.linked_device.last_active_check_time"
     private const val LEAST_ACTIVE_LINKED_DEVICE = "misc.linked_device.least_active"
     private const val NEXT_DATABASE_ANALYSIS_TIME = "misc.next_database_analysis_time"
-<<<<<<< HEAD
-=======
-    private const val LOCK_SCREEN_ATTEMPT_COUNT = "misc.lock_screen_attempt_count"
     private const val LAST_NETWORK_RESET_TIME = "misc.last_network_reset_time"
->>>>>>> f69b8106
   }
 
   public override fun onFirstEverAppLaunch() {
@@ -248,18 +244,6 @@
    * When the next scheduled database analysis is.
    */
   var nextDatabaseAnalysisTime: Long by longValue(NEXT_DATABASE_ANALYSIS_TIME, 0)
-<<<<<<< HEAD
-=======
-
-  /**
-   * How many times the lock screen has been seen and _not_ unlocked. Used to determine if the user is confused by how to bypass the lock screen.
-   */
-  var lockScreenAttemptCount: Int by integerValue(LOCK_SCREEN_ATTEMPT_COUNT, 0)
-
-  fun incrementLockScreenAttemptCount() {
-    lockScreenAttemptCount++
-  }
 
   var lastNetworkResetDueToStreamResets: Long by longValue(LAST_NETWORK_RESET_TIME, 0L)
->>>>>>> f69b8106
 }