package org.thoughtcrime.securesms.keyvalue;

import android.content.Context;

import androidx.annotation.NonNull;

import org.thoughtcrime.securesms.dependencies.ApplicationDependencies;
import org.thoughtcrime.securesms.util.TextSecurePreferences;

import java.util.Collections;
import java.util.List;

public final class OnboardingValues extends SignalStoreValues {

  private static final String SHOW_NEW_GROUP      = "onboarding.new_group";
  private static final String SHOW_INVITE_FRIENDS = "onboarding.invite_friends";
  private static final String SHOW_SMS            = "onboarding.sms";
  private static final String SHOW_APPEARANCE     = "onboarding.appearance";
  private static final String SHOW_ADD_PHOTO      = "onboarding.add_photo";

  OnboardingValues(@NonNull KeyValueStore store) {
    super(store);
  }

  @Override
  void onFirstEverAppLaunch() {
    putBoolean(SHOW_NEW_GROUP, true);
    putBoolean(SHOW_INVITE_FRIENDS, true);
    putBoolean(SHOW_SMS, true);
    putBoolean(SHOW_APPEARANCE, true);
    putBoolean(SHOW_ADD_PHOTO, true);
  }

  @Override
  @NonNull List<String> getKeysToIncludeInBackup() {
    return Collections.emptyList();
  }

  public void clearAll() {
    setShowNewGroup(false);
    setShowInviteFriends(false);
    setShowEnableApkUpdate(false);
    setShowAppearance(false);
    setShowAddPhoto(false);
  }

  public boolean hasOnboarding(@NonNull Context context) {
    return shouldShowNewGroup()      ||
           shouldShowInviteFriends() ||
<<<<<<< HEAD
           shouldShowEnableApkUpdate(context) ||
           shouldShowAppearance();
=======
           shouldShowSms(context)    ||
           shouldShowAppearance()    ||
           shouldShowAddPhoto();
>>>>>>> e374f3af
  }

  public void setShowNewGroup(boolean value) {
    putBoolean(SHOW_NEW_GROUP, value);
  }

  public boolean shouldShowNewGroup() {
    return getBoolean(SHOW_NEW_GROUP, false);
  }

  public void setShowInviteFriends(boolean value) {
    putBoolean(SHOW_INVITE_FRIENDS, value);
  }

  public boolean shouldShowInviteFriends() {
    return getBoolean(SHOW_INVITE_FRIENDS, false);
  }

  public void setShowEnableApkUpdate(boolean value) {
    TextSecurePreferences.setUpdateApkShowOnboardingEnabled(ApplicationDependencies.getApplication(), value);
  }

  public boolean shouldShowEnableApkUpdate(@NonNull Context context) {
    return !TextSecurePreferences.isUpdateApkEnabled(context) && TextSecurePreferences.isUpdateApkShowOnboardingEnabled(context);
  }

  public void setShowAppearance(boolean value) {
    putBoolean(SHOW_APPEARANCE, value);
  }

  public boolean shouldShowAppearance() {
    return getBoolean(SHOW_APPEARANCE, false);
  }

  public void setShowAddPhoto(boolean value) {
    putBoolean(SHOW_ADD_PHOTO, value);
  }

  public boolean shouldShowAddPhoto(){
    return getBoolean(SHOW_ADD_PHOTO, false);
  }
}<|MERGE_RESOLUTION|>--- conflicted
+++ resolved
@@ -47,14 +47,9 @@
   public boolean hasOnboarding(@NonNull Context context) {
     return shouldShowNewGroup()      ||
            shouldShowInviteFriends() ||
-<<<<<<< HEAD
            shouldShowEnableApkUpdate(context) ||
-           shouldShowAppearance();
-=======
-           shouldShowSms(context)    ||
            shouldShowAppearance()    ||
            shouldShowAddPhoto();
->>>>>>> e374f3af
   }
 
   public void setShowNewGroup(boolean value) {
