package org.thoughtcrime.securesms.megaphone;

import org.thoughtcrime.securesms.keyvalue.SignalStore;

final class SignalPinReminderSchedule implements MegaphoneSchedule {

  @Override
  public boolean shouldDisplay(int seenCount, long lastSeen, long firstVisible, long currentTime) {
    if (SignalStore.svr().hasOptedOut()) {
      return false;
    }

    if (!SignalStore.svr().hasPin()) {
      return false;
    }

<<<<<<< HEAD
    if (SignalStore.account().isLinkedDevice()) {
      return false;
    }

    if (!SignalStore.pinValues().arePinRemindersEnabled()) {
=======
    if (!SignalStore.pin().arePinRemindersEnabled()) {
>>>>>>> 6c302b70
      return false;
    }

    if (!SignalStore.account().isRegistered()) {
      return false;
    }

    long lastSuccessTime = SignalStore.pin().getLastSuccessfulEntryTime();
    long interval        = SignalStore.pin().getCurrentInterval();

    return currentTime - lastSuccessTime >= interval;
  }
}<|MERGE_RESOLUTION|>--- conflicted
+++ resolved
@@ -14,15 +14,11 @@
       return false;
     }
 
-<<<<<<< HEAD
     if (SignalStore.account().isLinkedDevice()) {
       return false;
     }
 
-    if (!SignalStore.pinValues().arePinRemindersEnabled()) {
-=======
     if (!SignalStore.pin().arePinRemindersEnabled()) {
->>>>>>> 6c302b70
       return false;
     }
 
