--- conflicted
+++ resolved
@@ -499,11 +499,7 @@
   public static @NonNull Megaphone buildTurnOnSignalBackupsMegaphone() {
     return new Megaphone.Builder(Event.TURN_ON_SIGNAL_BACKUPS, Megaphone.Style.BASIC)
         .setImage(R.drawable.backups_megaphone_image)
-<<<<<<< HEAD
         .setTitle(R.string.preferences_chats__backups)
-=======
-        .setTitle(R.string.TurnOnSignalBackups__title_beta)
->>>>>>> c2ea1ba2
         .setBody(R.string.TurnOnSignalBackups__body)
         .setActionButton(R.string.BackupsSettingsFragment_set_up, (megaphone, controller) -> {
           Intent intent = AppSettingsActivity.backupsSettings(controller.getMegaphoneActivity());
@@ -616,10 +612,6 @@
   }
 
   private static boolean shouldShowTurnOnBackupsMegaphone(@NonNull Context context) {
-    if (!RemoteConfig.backupsBetaMegaphone()) {
-      return false;
-    }
-
     if (SignalStore.backup().getLatestBackupTier() != null || SignalStore.settings().isBackupEnabled()) {
       return false;
     }
