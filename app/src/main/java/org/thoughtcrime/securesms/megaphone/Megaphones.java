--- conflicted
+++ resolved
@@ -98,14 +98,9 @@
     return new LinkedHashMap<Event, MegaphoneSchedule>() {{
       put(Event.PINS_FOR_ALL, new PinsForAllSchedule());
       put(Event.NOTIFICATIONS, shouldShowNotificationsMegaphone(context) ? RecurringSchedule.every(TimeUnit.DAYS.toMillis(30)) : NEVER);
-      put(Event.BECOME_A_SUSTAINER, shouldShowDonateMegaphone(context) ? ShowForDurationSchedule.showForDays(7) : NEVER);
+      put(Event.DONATE_MOLLY, shouldShowDonateMegaphone(context) ? ShowForDurationSchedule.showForDays(7) : NEVER);
       put(Event.PIN_REMINDER, new SignalPinReminderSchedule());
       put(Event.CLIENT_DEPRECATED, SignalStore.misc().isClientDeprecated() ? ALWAYS : NEVER);
-<<<<<<< HEAD
-      put(Event.DONATE_MOLLY, shouldShowDonateMegaphone(context) ? ShowForDurationSchedule.showForDays(7) : NEVER);
-      put(Event.GROUP_CALLING, shouldShowGroupCallingMegaphone() ? ALWAYS : NEVER);
-=======
->>>>>>> ea92280c
       put(Event.ONBOARDING, shouldShowOnboardingMegaphone(context) ? ALWAYS : NEVER);
 
       // Feature-introduction megaphones should *probably* be added below this divider
@@ -123,13 +118,6 @@
         return buildPinReminderMegaphone(context);
       case CLIENT_DEPRECATED:
         return buildClientDeprecatedMegaphone(context);
-<<<<<<< HEAD
-      case DONATE_MOLLY:
-        return buildDonateMegaphone(context);
-      case GROUP_CALLING:
-        return buildGroupCallingMegaphone(context);
-=======
->>>>>>> ea92280c
       case ONBOARDING:
         return buildOnboardingMegaphone();
       case NOTIFICATIONS:
@@ -138,6 +126,8 @@
         return buildChatColorsMegaphone(context);
       case ADD_A_PROFILE_PHOTO:
         return buildAddAProfilePhotoMegaphone(context);
+      case DONATE_MOLLY:
+        return buildDonateMegaphone(context);
       case NOTIFICATION_PROFILES:
         return buildNotificationProfilesMegaphone(context);
       default:
@@ -209,37 +199,6 @@
                         .build();
   }
 
-<<<<<<< HEAD
-  private static @NonNull Megaphone buildDonateMegaphone(@NonNull Context context) {
-    return new Megaphone.Builder(Event.DONATE_MOLLY, Megaphone.Style.BASIC)
-                        .disableSnooze()
-                        .setTitle(R.string.DonateMegaphone_molly_is_free_software)
-                        .setBody(R.string.DonateMegaphone_we_maintain_molly_with_your_support_consider_donating_at_open_collective)
-                        .setImage(R.drawable.ic_donate_megaphone)
-                        .setActionButton(R.string.DonateMegaphone_donate, (megaphone, controller) -> {
-                          controller.onMegaphoneCompleted(megaphone.getEvent());
-                          CommunicationActions.openBrowserLink(controller.getMegaphoneActivity(), context.getString(R.string.donate_url));
-                        })
-                        .setSecondaryButton(R.string.DonateMegaphone_no_thanks, (megaphone, controller) -> controller.onMegaphoneCompleted(megaphone.getEvent()))
-                        .setPriority(Megaphone.Priority.DEFAULT)
-                        .build();
-  }
-
-  private static @NonNull Megaphone buildGroupCallingMegaphone(@NonNull Context context) {
-    return new Megaphone.Builder(Event.GROUP_CALLING, Megaphone.Style.BASIC)
-                        .disableSnooze()
-                        .setTitle(R.string.GroupCallingMegaphone__introducing_group_calls)
-                        .setBody(R.string.GroupCallingMegaphone__open_a_new_group_to_start)
-                        .setImage(R.drawable.ic_group_calls_megaphone)
-                        .setActionButton(android.R.string.ok, (megaphone, controller) -> {
-                          controller.onMegaphoneCompleted(megaphone.getEvent());
-                        })
-                        .setPriority(Megaphone.Priority.DEFAULT)
-                        .build();
-  }
-
-=======
->>>>>>> ea92280c
   private static @NonNull Megaphone buildOnboardingMegaphone() {
     return new Megaphone.Builder(Event.ONBOARDING, Megaphone.Style.ONBOARDING)
                         .build();
@@ -300,6 +259,20 @@
                         .build();
   }
 
+  private static @NonNull Megaphone buildDonateMegaphone(@NonNull Context context) {
+    return new Megaphone.Builder(Event.DONATE_MOLLY, Megaphone.Style.BASIC)
+        .disableSnooze()
+        .setTitle(R.string.DonateMegaphone_molly_is_free_software)
+        .setBody(R.string.DonateMegaphone_we_maintain_molly_with_your_support_consider_donating_at_open_collective)
+        .setImage(R.drawable.ic_donate_megaphone)
+        .setActionButton(R.string.DonateMegaphone_donate, (megaphone, controller) -> {
+          controller.onMegaphoneCompleted(megaphone.getEvent());
+          CommunicationActions.openBrowserLink(controller.getMegaphoneActivity(), context.getString(R.string.donate_url));
+        })
+        .setSecondaryButton(R.string.DonateMegaphone_no_thanks, (megaphone, controller) -> controller.onMegaphoneCompleted(megaphone.getEvent()))
+        .build();
+  }
+
   private static @NonNull Megaphone buildNotificationProfilesMegaphone(@NonNull Context context) {
     return new Megaphone.Builder(Event.NOTIFICATION_PROFILES, Megaphone.Style.BASIC)
         .setTitle(R.string.NotificationProfilesMegaphone__notification_profiles)
@@ -315,13 +288,6 @@
         .build();
   }
 
-<<<<<<< HEAD
-  private static boolean shouldShowMessageRequestsMegaphone() {
-    return Recipient.self().getProfileName() == ProfileName.EMPTY;
-  }
-
-=======
->>>>>>> ea92280c
   private static boolean shouldShowDonateMegaphone(@NonNull Context context) {
     return VersionTracker.getDaysSinceFirstInstalled(context) > 3 && LocaleFeatureFlags.isInDonateMegaphone();
   }
@@ -367,15 +333,11 @@
     PINS_FOR_ALL("pins_for_all"),
     PIN_REMINDER("pin_reminder"),
     CLIENT_DEPRECATED("client_deprecated"),
-<<<<<<< HEAD
-    DONATE_MOLLY("donate_molly"),
-    GROUP_CALLING("group_calling"),
-=======
->>>>>>> ea92280c
     ONBOARDING("onboarding"),
     NOTIFICATIONS("notifications"),
     CHAT_COLORS("chat_colors"),
     ADD_A_PROFILE_PHOTO("add_a_profile_photo"),
+    DONATE_MOLLY("donate_molly"),
     NOTIFICATION_PROFILES("notification_profiles");
 
     private final String key;
