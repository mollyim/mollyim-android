--- conflicted
+++ resolved
@@ -147,14 +147,9 @@
         return buildRemoteMegaphone(context);
       case BACKUP_SCHEDULE_PERMISSION:
         return buildBackupPermissionMegaphone(context);
-<<<<<<< HEAD
-=======
-      case SMS_EXPORT:
-        return buildSmsExportMegaphone(context);
       case SET_UP_YOUR_USERNAME:
         return buildSetUpYourUsernameMegaphone(context);
 
->>>>>>> a9accfb0
       default:
         throw new IllegalArgumentException("Event not handled!");
     }
@@ -494,13 +489,8 @@
     DONATE_MOLLY("donate_molly"),
     TURN_OFF_CENSORSHIP_CIRCUMVENTION("turn_off_censorship_circumvention"),
     REMOTE_MEGAPHONE("remote_megaphone"),
-<<<<<<< HEAD
-    BACKUP_SCHEDULE_PERMISSION("backup_schedule_permission");
-=======
     BACKUP_SCHEDULE_PERMISSION("backup_schedule_permission"),
-    SMS_EXPORT("sms_export"),
     SET_UP_YOUR_USERNAME("set_up_your_username");
->>>>>>> a9accfb0
 
     private final String key;
 
