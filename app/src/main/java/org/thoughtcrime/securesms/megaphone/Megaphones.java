package org.thoughtcrime.securesms.megaphone;

import android.content.Context;
import android.content.Intent;
import android.os.Build;
import android.provider.Settings;

import androidx.annotation.NonNull;
import androidx.annotation.Nullable;
import androidx.annotation.WorkerThread;

import com.annimon.stream.Stream;

import org.signal.core.util.TranslationDetection;
import org.signal.core.util.logging.Log;
import org.thoughtcrime.securesms.R;
import org.thoughtcrime.securesms.components.settings.app.AppSettingsActivity;
import org.thoughtcrime.securesms.database.model.MegaphoneRecord;
import org.thoughtcrime.securesms.dependencies.ApplicationDependencies;
import org.thoughtcrime.securesms.jobmanager.impl.NetworkConstraint;
import org.thoughtcrime.securesms.keyvalue.SignalStore;
import org.thoughtcrime.securesms.lock.SignalPinReminderDialog;
import org.thoughtcrime.securesms.lock.SignalPinReminders;
import org.thoughtcrime.securesms.lock.v2.CreateKbsPinActivity;
import org.thoughtcrime.securesms.lock.v2.KbsMigrationActivity;
import org.thoughtcrime.securesms.notifications.NotificationChannels;
import org.thoughtcrime.securesms.profiles.AvatarHelper;
import org.thoughtcrime.securesms.profiles.manage.ManageProfileActivity;
import org.thoughtcrime.securesms.recipients.Recipient;
import org.thoughtcrime.securesms.util.CommunicationActions;
import org.thoughtcrime.securesms.util.FeatureFlags;
import org.thoughtcrime.securesms.util.LocaleFeatureFlags;
import org.thoughtcrime.securesms.util.SetUtil;
import org.thoughtcrime.securesms.util.VersionTracker;
import org.thoughtcrime.securesms.util.dynamiclanguage.DynamicLanguageContextWrapper;
import org.thoughtcrime.securesms.wallpaper.ChatWallpaperActivity;

import java.util.LinkedHashMap;
import java.util.List;
import java.util.Locale;
import java.util.Map;
import java.util.Objects;
import java.util.Set;
import java.util.concurrent.TimeUnit;

/**
 * Creating a new megaphone:
 * - Add an enum to {@link Event}
 * - Return a megaphone in {@link #forRecord(Context, MegaphoneRecord)}
 * - Include the event in {@link #buildDisplayOrder(Context, Map)}
 *
 * Common patterns:
 * - For events that have a snooze-able recurring display schedule, use a {@link RecurringSchedule}.
 * - For events guarded by feature flags, set a {@link ForeverSchedule} with false in
 *   {@link #buildDisplayOrder(Context, Map)}.
 * - For events that change, return different megaphones in {@link #forRecord(Context, MegaphoneRecord)}
 *   based on whatever properties you're interested in.
 */
public final class Megaphones {

  private static final String TAG = Log.tag(Megaphones.class);

  private static final MegaphoneSchedule ALWAYS = new ForeverSchedule(true);
  private static final MegaphoneSchedule NEVER  = new ForeverSchedule(false);

<<<<<<< HEAD
  private static final Set<Event> DONATE_EVENTS                      = SetUtil.newHashSet(Event.VALENTINES_DONATIONS_2022, Event.DONATE_MOLLY);
=======
  private static final Set<Event> DONATE_EVENTS                      = SetUtil.newHashSet(Event.BECOME_A_SUSTAINER);
>>>>>>> 5e46e1e3
  private static final long       MIN_TIME_BETWEEN_DONATE_MEGAPHONES = TimeUnit.DAYS.toMillis(30);

  private Megaphones() {}

  @WorkerThread
  static @Nullable Megaphone getNextMegaphone(@NonNull Context context, @NonNull Map<Event, MegaphoneRecord> records) {
    long currentTime = System.currentTimeMillis();

    List<Megaphone> megaphones = Stream.of(buildDisplayOrder(context, records))
                                       .filter(e -> {
                                         MegaphoneRecord   record = Objects.requireNonNull(records.get(e.getKey()));
                                         MegaphoneSchedule schedule = e.getValue();

                                         return !record.isFinished() && schedule.shouldDisplay(record.getSeenCount(), record.getLastSeen(), record.getFirstVisible(), currentTime);
                                       })
                                       .map(Map.Entry::getKey)
                                       .map(records::get)
                                       .map(record -> Megaphones.forRecord(context, record))
                                       .toList();

    if (megaphones.size() > 0) {
      return megaphones.get(0);
    } else {
      return null;
    }
  }

  /**
   * The megaphones we want to display *in priority order*. This is a {@link LinkedHashMap}, so order is preserved.
   * We will render the first applicable megaphone in this collection.
   *
   * This is also when you would hide certain megaphones based on things like {@link FeatureFlags}.
   */
  private static Map<Event, MegaphoneSchedule> buildDisplayOrder(@NonNull Context context, @NonNull Map<Event, MegaphoneRecord> records) {
    return new LinkedHashMap<Event, MegaphoneSchedule>() {{
      put(Event.PINS_FOR_ALL, new PinsForAllSchedule());
      put(Event.CLIENT_DEPRECATED, SignalStore.misc().isClientDeprecated() ? ALWAYS : NEVER);
      put(Event.NOTIFICATIONS, shouldShowNotificationsMegaphone(context) ? RecurringSchedule.every(TimeUnit.DAYS.toMillis(30)) : NEVER);
      put(Event.ONBOARDING, shouldShowOnboardingMegaphone(context) ? ALWAYS : NEVER);
<<<<<<< HEAD
      put(Event.DONATE_MOLLY, shouldShowDonateMegaphone(context, records) ? ShowForDurationSchedule.showForDays(7) : NEVER);
      put(Event.VALENTINES_DONATIONS_2022, NEVER);
=======
      put(Event.TURN_OFF_CENSORSHIP_CIRCUMVENTION, shouldShowTurnOffCircumventionMegaphone() ? RecurringSchedule.every(TimeUnit.DAYS.toMillis(7)) : NEVER);
      put(Event.BECOME_A_SUSTAINER, shouldShowDonateMegaphone(context, records) ? ShowForDurationSchedule.showForDays(7) : NEVER);
>>>>>>> 5e46e1e3
      put(Event.PIN_REMINDER, new SignalPinReminderSchedule());

      // Feature-introduction megaphones should *probably* be added below this divider
      put(Event.CHAT_COLORS, ALWAYS);
      put(Event.ADD_A_PROFILE_PHOTO, shouldShowAddAProfilePhotoMegaphone(context) ? ALWAYS : NEVER);
      put(Event.NOTIFICATION_PROFILES, ShowForDurationSchedule.showForDays(7));
    }};
  }

  private static @NonNull Megaphone forRecord(@NonNull Context context, @NonNull MegaphoneRecord record) {
    switch (record.getEvent()) {
      case PINS_FOR_ALL:
        return buildPinsForAllMegaphone(record);
      case PIN_REMINDER:
        return buildPinReminderMegaphone(context);
      case CLIENT_DEPRECATED:
        return buildClientDeprecatedMegaphone(context);
      case ONBOARDING:
        return buildOnboardingMegaphone();
      case NOTIFICATIONS:
        return buildNotificationsMegaphone(context);
      case CHAT_COLORS:
        return buildChatColorsMegaphone(context);
      case ADD_A_PROFILE_PHOTO:
        return buildAddAProfilePhotoMegaphone(context);
<<<<<<< HEAD
      case DONATE_MOLLY:
        return buildDonateMegaphone(context);
      case VALENTINES_DONATIONS_2022:
        return buildValentinesDonationsMegaphone(context);
=======
      case BECOME_A_SUSTAINER:
        return buildBecomeASustainerMegaphone(context);
>>>>>>> 5e46e1e3
      case NOTIFICATION_PROFILES:
        return buildNotificationProfilesMegaphone(context);
      case TURN_OFF_CENSORSHIP_CIRCUMVENTION:
        return buildTurnOffCircumventionMegaphone(context);
      default:
        throw new IllegalArgumentException("Event not handled!");
    }
  }

  private static @NonNull Megaphone buildPinsForAllMegaphone(@NonNull MegaphoneRecord record) {
    if (PinsForAllSchedule.shouldDisplayFullScreen(record.getFirstVisible(), System.currentTimeMillis())) {
      return new Megaphone.Builder(Event.PINS_FOR_ALL, Megaphone.Style.FULLSCREEN)
                          .enableSnooze(null)
                          .setOnVisibleListener((megaphone, listener) -> {
                            if (new NetworkConstraint.Factory(ApplicationDependencies.getApplication()).create().isMet()) {
                              listener.onMegaphoneNavigationRequested(KbsMigrationActivity.createIntent(), KbsMigrationActivity.REQUEST_NEW_PIN);
                            }
                          })
                          .build();
    } else {
      return new Megaphone.Builder(Event.PINS_FOR_ALL, Megaphone.Style.BASIC)
                          .setImage(R.drawable.kbs_pin_megaphone)
                          .setTitle(R.string.KbsMegaphone__create_a_pin)
                          .setBody(R.string.KbsMegaphone__pins_keep_information_thats_stored_with_signal_encrytped)
                          .setActionButton(R.string.KbsMegaphone__create_pin, (megaphone, listener) -> {
                            Intent intent = CreateKbsPinActivity.getIntentForPinCreate(ApplicationDependencies.getApplication());

                            listener.onMegaphoneNavigationRequested(intent, CreateKbsPinActivity.REQUEST_NEW_PIN);
                          })
                          .build();
    }
  }

  @SuppressWarnings("CodeBlock2Expr")
  private static @NonNull Megaphone buildPinReminderMegaphone(@NonNull Context context) {
    return new Megaphone.Builder(Event.PIN_REMINDER, Megaphone.Style.BASIC)
                        .setTitle(R.string.Megaphones_verify_your_signal_pin)
                        .setBody(R.string.Megaphones_well_occasionally_ask_you_to_verify_your_pin)
                        .setImage(R.drawable.kbs_pin_megaphone)
                        .setActionButton(R.string.Megaphones_verify_pin, (megaphone, controller) -> {
                          SignalPinReminderDialog.show(controller.getMegaphoneActivity(), controller::onMegaphoneNavigationRequested, new SignalPinReminderDialog.Callback() {
                            @Override
                            public void onReminderDismissed(boolean includedFailure) {
                              Log.i(TAG, "[PinReminder] onReminderDismissed(" + includedFailure + ")");
                              if (includedFailure) {
                                SignalStore.pinValues().onEntrySkipWithWrongGuess();
                              }
                            }

                            @Override
                            public void onReminderCompleted(@NonNull String pin, boolean includedFailure) {
                              Log.i(TAG, "[PinReminder] onReminderCompleted(" + includedFailure + ")");
                              if (includedFailure) {
                                SignalStore.pinValues().onEntrySuccessWithWrongGuess(pin);
                              } else {
                                SignalStore.pinValues().onEntrySuccess(pin);
                              }

                              controller.onMegaphoneSnooze(Event.PIN_REMINDER);
                              controller.onMegaphoneToastRequested(context.getString(SignalPinReminders.getReminderString(SignalStore.pinValues().getCurrentInterval())));
                            }
                          });
                        })
                        .build();
  }

  private static @NonNull Megaphone buildClientDeprecatedMegaphone(@NonNull Context context) {
    return new Megaphone.Builder(Event.CLIENT_DEPRECATED, Megaphone.Style.FULLSCREEN)
                        .disableSnooze()
                        .setOnVisibleListener((megaphone, listener) -> listener.onMegaphoneNavigationRequested(new Intent(context, ClientDeprecatedActivity.class)))
                        .build();
  }

  private static @NonNull Megaphone buildOnboardingMegaphone() {
    return new Megaphone.Builder(Event.ONBOARDING, Megaphone.Style.ONBOARDING)
                        .build();
  }

  private static @NonNull Megaphone buildNotificationsMegaphone(@NonNull Context context) {
    return new Megaphone.Builder(Event.NOTIFICATIONS, Megaphone.Style.BASIC)
                        .setTitle(R.string.NotificationsMegaphone_turn_on_notifications)
                        .setBody(R.string.NotificationsMegaphone_never_miss_a_message)
                        .setImage(R.drawable.megaphone_notifications_64)
                        .setActionButton(R.string.NotificationsMegaphone_turn_on, (megaphone, controller) -> {
                          if (Build.VERSION.SDK_INT >= 26 && !NotificationChannels.isMessageChannelEnabled(context)) {
                            Intent intent = new Intent(Settings.ACTION_CHANNEL_NOTIFICATION_SETTINGS);
                            intent.putExtra(Settings.EXTRA_CHANNEL_ID, NotificationChannels.getMessagesChannel(context));
                            intent.putExtra(Settings.EXTRA_APP_PACKAGE, context.getPackageName());
                            controller.onMegaphoneNavigationRequested(intent);
                          } else if (Build.VERSION.SDK_INT >= 26 &&
                                     (!NotificationChannels.areNotificationsEnabled(context) || !NotificationChannels.isMessagesChannelGroupEnabled(context)))
                          {
                            Intent intent = new Intent(Settings.ACTION_APP_NOTIFICATION_SETTINGS);
                            intent.putExtra(Settings.EXTRA_APP_PACKAGE, context.getPackageName());
                            controller.onMegaphoneNavigationRequested(intent);
                          } else {
                            controller.onMegaphoneNavigationRequested(AppSettingsActivity.notifications(context));
                          }
                        })
                        .setSecondaryButton(R.string.NotificationsMegaphone_not_now, (megaphone, controller) -> controller.onMegaphoneSnooze(Event.NOTIFICATIONS))
                        .build();
  }

  private static @NonNull Megaphone buildChatColorsMegaphone(@NonNull Context context) {
    return new Megaphone.Builder(Event.CHAT_COLORS, Megaphone.Style.BASIC)
                        .setTitle(R.string.ChatColorsMegaphone__new_chat_colors)
                        .setBody(R.string.ChatColorsMegaphone__we_switched_up_chat_colors)
                        .setLottie(R.raw.color_bubble_64)
                        .setActionButton(R.string.ChatColorsMegaphone__appearance, (megaphone, listener) -> {
                          listener.onMegaphoneNavigationRequested(ChatWallpaperActivity.createIntent(context));
                          listener.onMegaphoneCompleted(Event.CHAT_COLORS);
                        })
                        .setSecondaryButton(R.string.ChatColorsMegaphone__not_now, (megaphone, listener) -> {
                          listener.onMegaphoneCompleted(Event.CHAT_COLORS);
                        })
                        .build();
  }

  private static @NonNull Megaphone buildAddAProfilePhotoMegaphone(@NonNull Context context) {
    return new Megaphone.Builder(Event.ADD_A_PROFILE_PHOTO, Megaphone.Style.BASIC)
                        .setTitle(R.string.AddAProfilePhotoMegaphone__add_a_profile_photo)
                        .setImage(R.drawable.ic_add_a_profile_megaphone_image)
                        .setBody(R.string.AddAProfilePhotoMegaphone__choose_a_look_and_color)
                        .setActionButton(R.string.AddAProfilePhotoMegaphone__add_photo, (megaphone, listener) -> {
                          listener.onMegaphoneNavigationRequested(ManageProfileActivity.getIntentForAvatarEdit(context));
                          listener.onMegaphoneCompleted(Event.ADD_A_PROFILE_PHOTO);
                        })
                        .setSecondaryButton(R.string.AddAProfilePhotoMegaphone__not_now, (megaphone, listener) -> {
                          listener.onMegaphoneCompleted(Event.ADD_A_PROFILE_PHOTO);
                        })
                        .build();
  }

  private static @NonNull Megaphone buildDonateMegaphone(@NonNull Context context) {
    return new Megaphone.Builder(Event.DONATE_MOLLY, Megaphone.Style.BASIC)
        .disableSnooze()
        .setTitle(R.string.DonateMegaphone_molly_is_free_software)
        .setBody(R.string.DonateMegaphone_we_maintain_molly_with_your_support_consider_donating_at_open_collective)
        .setImage(R.drawable.ic_donate_megaphone)
        .setActionButton(R.string.DonateMegaphone_donate, (megaphone, listener) -> {
          CommunicationActions.openBrowserLink(listener.getMegaphoneActivity(), context.getString(R.string.donate_url));
          listener.onMegaphoneCompleted(megaphone.getEvent());
        })
        .setSecondaryButton(R.string.DonateMegaphone_no_thanks, (megaphone, controller) -> controller.onMegaphoneCompleted(megaphone.getEvent()))
        .build();
  }

<<<<<<< HEAD
  private static @NonNull Megaphone buildValentinesDonationsMegaphone(@NonNull Context context) {
    return new Megaphone.Builder(Event.VALENTINES_DONATIONS_2022, Megaphone.Style.BASIC)
                        .setTitle(R.string.ValentinesDayMegaphone_happy_heart_day)
                        .setImage(R.drawable.ic_valentines_donor_megaphone_64)
                        .setBody(R.string.ValentinesDayMegaphone_show_your_affection)
                        .setActionButton(R.string.BecomeASustainerMegaphone__contribute, (megaphone, listener) -> {
                          CommunicationActions.openBrowserLink(listener.getMegaphoneActivity(), context.getString(R.string.donate_url));
                          listener.onMegaphoneCompleted(Event.VALENTINES_DONATIONS_2022);
                        })
                        .setSecondaryButton(R.string.BecomeASustainerMegaphone__no_thanks, (megaphone, listener) -> {
                          listener.onMegaphoneCompleted(Event.VALENTINES_DONATIONS_2022);
                        })
                        .build();
  }

=======
>>>>>>> 5e46e1e3
  private static @NonNull Megaphone buildNotificationProfilesMegaphone(@NonNull Context context) {
    return new Megaphone.Builder(Event.NOTIFICATION_PROFILES, Megaphone.Style.BASIC)
        .setTitle(R.string.NotificationProfilesMegaphone__notification_profiles)
        .setImage(R.drawable.ic_notification_profiles_megaphone)
        .setBody(R.string.NotificationProfilesMegaphone__only_get_notifications_from_the_people_and_groups_you_choose)
        .setActionButton(R.string.NotificationProfilesMegaphone__create_a_profile, (megaphone, listener) -> {
          listener.onMegaphoneNavigationRequested(AppSettingsActivity.notificationProfiles(context));
          listener.onMegaphoneCompleted(Event.NOTIFICATION_PROFILES);
        })
        .setSecondaryButton(R.string.NotificationProfilesMegaphone__not_now, (megaphone, listener) -> {
          listener.onMegaphoneCompleted(Event.NOTIFICATION_PROFILES);
        })
        .build();
  }

  private static @NonNull Megaphone buildTurnOffCircumventionMegaphone(@NonNull Context context) {
    return new Megaphone.Builder(Event.TURN_OFF_CENSORSHIP_CIRCUMVENTION, Megaphone.Style.BASIC)
        .setTitle(R.string.CensorshipCircumventionMegaphone_turn_off_censorship_circumvention)
        .setImage(R.drawable.ic_censorship_megaphone_64)
        .setBody(R.string.CensorshipCircumventionMegaphone_you_can_now_connect_to_the_signal_service)
        .setActionButton(R.string.CensorshipCircumventionMegaphone_turn_off, (megaphone, listener) -> {
          SignalStore.settings().setCensorshipCircumventionEnabled(false);
          listener.onMegaphoneSnooze(Event.TURN_OFF_CENSORSHIP_CIRCUMVENTION);
        })
        .setSecondaryButton(R.string.CensorshipCircumventionMegaphone_no_thanks, (megaphone, listener) -> {
          listener.onMegaphoneSnooze(Event.TURN_OFF_CENSORSHIP_CIRCUMVENTION);
        })
        .build();
  }

  private static boolean shouldShowDonateMegaphone(@NonNull Context context, @NonNull Map<Event, MegaphoneRecord> records) {
    long timeSinceLastDonatePrompt = timeSinceLastDonatePrompt(records);

    return timeSinceLastDonatePrompt > MIN_TIME_BETWEEN_DONATE_MEGAPHONES &&
           VersionTracker.getDaysSinceFirstInstalled(context) >= 7 &&
           LocaleFeatureFlags.isInDonateMegaphone();
  }

  private static boolean shouldShowOnboardingMegaphone(@NonNull Context context) {
    return SignalStore.onboarding().hasOnboarding(context);
  }

  private static boolean shouldShowTurnOffCircumventionMegaphone() {
    return ApplicationDependencies.getSignalServiceNetworkAccess().isCensored() &&
           SignalStore.misc().isServiceReachableWithoutCircumvention();
  }

  private static boolean shouldShowNotificationsMegaphone(@NonNull Context context) {
    boolean shouldShow = !SignalStore.settings().isMessageNotificationsEnabled() ||
                         !NotificationChannels.isMessageChannelEnabled(context) ||
                         !NotificationChannels.isMessagesChannelGroupEnabled(context) ||
                         !NotificationChannels.areNotificationsEnabled(context);
    if (shouldShow) {
      Locale locale = DynamicLanguageContextWrapper.getUsersSelectedLocale(context);
      if (!new TranslationDetection(context, locale)
               .textExistsInUsersLanguage(R.string.NotificationsMegaphone_turn_on_notifications,
                                          R.string.NotificationsMegaphone_never_miss_a_message,
                                          R.string.NotificationsMegaphone_turn_on,
                                          R.string.NotificationsMegaphone_not_now))
      {
        Log.i(TAG, "Would show NotificationsMegaphone but is not yet translated in " + locale);
        return false;
      }
    }
    return shouldShow;
  }

  private static boolean shouldShowAddAProfilePhotoMegaphone(@NonNull Context context) {
    if (SignalStore.misc().hasEverHadAnAvatar()) {
      return false;
    }

    boolean hasAnAvatar = AvatarHelper.hasAvatar(context, Recipient.self().getId());
    if (hasAnAvatar) {
      SignalStore.misc().markHasEverHadAnAvatar();
      return false;
    }

    return true;
  }

  /**
   * Unfortunately lastSeen is only set today upon snoozing, which never happens to donate prompts.
   * So we use firstVisible as a proxy.
   */
  private static long timeSinceLastDonatePrompt(@NonNull Map<Event, MegaphoneRecord> records) {
    long lastSeenDonatePrompt = records.entrySet()
                                       .stream()
                                       .filter(e -> DONATE_EVENTS.contains(e.getKey()))
                                       .map(e -> e.getValue().getFirstVisible())
                                       .filter(t -> t > 0)
                                       .sorted()
                                       .findFirst()
                                       .orElse(0L);
    return System.currentTimeMillis() - lastSeenDonatePrompt;
  }


  public enum Event {
    PINS_FOR_ALL("pins_for_all"),
    PIN_REMINDER("pin_reminder"),
    CLIENT_DEPRECATED("client_deprecated"),
    ONBOARDING("onboarding"),
    NOTIFICATIONS("notifications"),
    CHAT_COLORS("chat_colors"),
    ADD_A_PROFILE_PHOTO("add_a_profile_photo"),
    DONATE_MOLLY("donate_molly"),
    VALENTINES_DONATIONS_2022("valentines_donations_2022"),
    NOTIFICATION_PROFILES("notification_profiles"),
    TURN_OFF_CENSORSHIP_CIRCUMVENTION("turn_off_censorship_circumvention");

    private final String key;

    Event(@NonNull String key) {
      this.key = key;
    }

    public @NonNull String getKey() {
      return key;
    }

    public static Event fromKey(@NonNull String key) {
      for (Event event : values()) {
        if (event.getKey().equals(key)) {
          return event;
        }
      }
      throw new IllegalArgumentException("No event for key: " + key);
    }

    public static boolean hasKey(@NonNull String key) {
      for (Event event : values()) {
        if (event.getKey().equals(key)) {
          return true;
        }
      }
      return false;
    }
  }
}<|MERGE_RESOLUTION|>--- conflicted
+++ resolved
@@ -63,11 +63,7 @@
   private static final MegaphoneSchedule ALWAYS = new ForeverSchedule(true);
   private static final MegaphoneSchedule NEVER  = new ForeverSchedule(false);
 
-<<<<<<< HEAD
-  private static final Set<Event> DONATE_EVENTS                      = SetUtil.newHashSet(Event.VALENTINES_DONATIONS_2022, Event.DONATE_MOLLY);
-=======
-  private static final Set<Event> DONATE_EVENTS                      = SetUtil.newHashSet(Event.BECOME_A_SUSTAINER);
->>>>>>> 5e46e1e3
+  private static final Set<Event> DONATE_EVENTS                      = SetUtil.newHashSet(Event.DONATE_MOLLY);
   private static final long       MIN_TIME_BETWEEN_DONATE_MEGAPHONES = TimeUnit.DAYS.toMillis(30);
 
   private Megaphones() {}
@@ -107,13 +103,8 @@
       put(Event.CLIENT_DEPRECATED, SignalStore.misc().isClientDeprecated() ? ALWAYS : NEVER);
       put(Event.NOTIFICATIONS, shouldShowNotificationsMegaphone(context) ? RecurringSchedule.every(TimeUnit.DAYS.toMillis(30)) : NEVER);
       put(Event.ONBOARDING, shouldShowOnboardingMegaphone(context) ? ALWAYS : NEVER);
-<<<<<<< HEAD
+      put(Event.TURN_OFF_CENSORSHIP_CIRCUMVENTION, shouldShowTurnOffCircumventionMegaphone() ? RecurringSchedule.every(TimeUnit.DAYS.toMillis(7)) : NEVER);
       put(Event.DONATE_MOLLY, shouldShowDonateMegaphone(context, records) ? ShowForDurationSchedule.showForDays(7) : NEVER);
-      put(Event.VALENTINES_DONATIONS_2022, NEVER);
-=======
-      put(Event.TURN_OFF_CENSORSHIP_CIRCUMVENTION, shouldShowTurnOffCircumventionMegaphone() ? RecurringSchedule.every(TimeUnit.DAYS.toMillis(7)) : NEVER);
-      put(Event.BECOME_A_SUSTAINER, shouldShowDonateMegaphone(context, records) ? ShowForDurationSchedule.showForDays(7) : NEVER);
->>>>>>> 5e46e1e3
       put(Event.PIN_REMINDER, new SignalPinReminderSchedule());
 
       // Feature-introduction megaphones should *probably* be added below this divider
@@ -139,15 +130,8 @@
         return buildChatColorsMegaphone(context);
       case ADD_A_PROFILE_PHOTO:
         return buildAddAProfilePhotoMegaphone(context);
-<<<<<<< HEAD
       case DONATE_MOLLY:
         return buildDonateMegaphone(context);
-      case VALENTINES_DONATIONS_2022:
-        return buildValentinesDonationsMegaphone(context);
-=======
-      case BECOME_A_SUSTAINER:
-        return buildBecomeASustainerMegaphone(context);
->>>>>>> 5e46e1e3
       case NOTIFICATION_PROFILES:
         return buildNotificationProfilesMegaphone(context);
       case TURN_OFF_CENSORSHIP_CIRCUMVENTION:
@@ -295,24 +279,6 @@
         .build();
   }
 
-<<<<<<< HEAD
-  private static @NonNull Megaphone buildValentinesDonationsMegaphone(@NonNull Context context) {
-    return new Megaphone.Builder(Event.VALENTINES_DONATIONS_2022, Megaphone.Style.BASIC)
-                        .setTitle(R.string.ValentinesDayMegaphone_happy_heart_day)
-                        .setImage(R.drawable.ic_valentines_donor_megaphone_64)
-                        .setBody(R.string.ValentinesDayMegaphone_show_your_affection)
-                        .setActionButton(R.string.BecomeASustainerMegaphone__contribute, (megaphone, listener) -> {
-                          CommunicationActions.openBrowserLink(listener.getMegaphoneActivity(), context.getString(R.string.donate_url));
-                          listener.onMegaphoneCompleted(Event.VALENTINES_DONATIONS_2022);
-                        })
-                        .setSecondaryButton(R.string.BecomeASustainerMegaphone__no_thanks, (megaphone, listener) -> {
-                          listener.onMegaphoneCompleted(Event.VALENTINES_DONATIONS_2022);
-                        })
-                        .build();
-  }
-
-=======
->>>>>>> 5e46e1e3
   private static @NonNull Megaphone buildNotificationProfilesMegaphone(@NonNull Context context) {
     return new Megaphone.Builder(Event.NOTIFICATION_PROFILES, Megaphone.Style.BASIC)
         .setTitle(R.string.NotificationProfilesMegaphone__notification_profiles)
