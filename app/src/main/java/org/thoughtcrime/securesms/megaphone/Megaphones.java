package org.thoughtcrime.securesms.megaphone;

import android.annotation.SuppressLint;
import android.content.Context;
import android.content.Intent;
import android.os.Build;
import android.provider.Settings;

import androidx.annotation.NonNull;
import androidx.annotation.Nullable;
import androidx.annotation.WorkerThread;

import com.annimon.stream.Stream;

import org.signal.core.util.SetUtil;
import org.signal.core.util.TranslationDetection;
import org.signal.core.util.logging.Log;
import org.thoughtcrime.securesms.R;
import org.thoughtcrime.securesms.components.settings.app.AppSettingsActivity;
import org.thoughtcrime.securesms.database.model.MegaphoneRecord;
import org.thoughtcrime.securesms.database.model.RemoteMegaphoneRecord;
import org.thoughtcrime.securesms.dependencies.ApplicationDependencies;
import org.thoughtcrime.securesms.exporter.flow.SmsExportActivity;
import org.thoughtcrime.securesms.jobmanager.impl.NetworkConstraint;
import org.thoughtcrime.securesms.keyvalue.SignalStore;
import org.thoughtcrime.securesms.keyvalue.SmsExportPhase;
import org.thoughtcrime.securesms.lock.SignalPinReminderDialog;
import org.thoughtcrime.securesms.lock.SignalPinReminders;
import org.thoughtcrime.securesms.lock.v2.CreateKbsPinActivity;
import org.thoughtcrime.securesms.lock.v2.KbsMigrationActivity;
import org.thoughtcrime.securesms.mms.GlideApp;
import org.thoughtcrime.securesms.notifications.NotificationChannels;
import org.thoughtcrime.securesms.profiles.AvatarHelper;
import org.thoughtcrime.securesms.profiles.manage.ManageProfileActivity;
import org.thoughtcrime.securesms.recipients.Recipient;
import org.thoughtcrime.securesms.util.CommunicationActions;
import org.thoughtcrime.securesms.util.FeatureFlags;
import org.thoughtcrime.securesms.util.LocaleFeatureFlags;
<<<<<<< HEAD
=======
import org.thoughtcrime.securesms.util.PlayServicesUtil;
import org.thoughtcrime.securesms.util.ServiceUtil;
>>>>>>> fc3db538
import org.thoughtcrime.securesms.util.VersionTracker;
import org.thoughtcrime.securesms.util.dynamiclanguage.DynamicLanguageContextWrapper;

import java.util.LinkedHashMap;
import java.util.List;
import java.util.Locale;
import java.util.Map;
import java.util.Objects;
import java.util.Set;
import java.util.concurrent.TimeUnit;

/**
 * Creating a new megaphone:
 * - Add an enum to {@link Event}
 * - Return a megaphone in {@link #forRecord(Context, MegaphoneRecord)}
 * - Include the event in {@link #buildDisplayOrder(Context, Map)}
 *
 * Common patterns:
 * - For events that have a snooze-able recurring display schedule, use a {@link RecurringSchedule}.
 * - For events guarded by feature flags, set a {@link ForeverSchedule} with false in
 *   {@link #buildDisplayOrder(Context, Map)}.
 * - For events that change, return different megaphones in {@link #forRecord(Context, MegaphoneRecord)}
 *   based on whatever properties you're interested in.
 */
public final class Megaphones {

  private static final String TAG = Log.tag(Megaphones.class);

  private static final MegaphoneSchedule ALWAYS = new ForeverSchedule(true);
  private static final MegaphoneSchedule NEVER  = new ForeverSchedule(false);

  private static final Set<Event> DONATE_EVENTS                      = SetUtil.newHashSet(Event.DONATE_MOLLY);
  private static final long       MIN_TIME_BETWEEN_DONATE_MEGAPHONES = TimeUnit.DAYS.toMillis(30);

  private Megaphones() {}

  @WorkerThread
  static @Nullable Megaphone getNextMegaphone(@NonNull Context context, @NonNull Map<Event, MegaphoneRecord> records) {
    long currentTime = System.currentTimeMillis();

    List<Megaphone> megaphones = Stream.of(buildDisplayOrder(context, records))
                                       .filter(e -> {
                                         MegaphoneRecord   record = Objects.requireNonNull(records.get(e.getKey()));
                                         MegaphoneSchedule schedule = e.getValue();

                                         return !record.isFinished() && schedule.shouldDisplay(record.getSeenCount(), record.getLastSeen(), record.getFirstVisible(), currentTime);
                                       })
                                       .map(Map.Entry::getKey)
                                       .map(records::get)
                                       .map(record -> Megaphones.forRecord(context, record))
                                       .toList();

    if (megaphones.size() > 0) {
      return megaphones.get(0);
    } else {
      return null;
    }
  }

  /**
   * The megaphones we want to display *in priority order*. This is a {@link LinkedHashMap}, so order is preserved.
   * We will render the first applicable megaphone in this collection.
   *
   * This is also when you would hide certain megaphones based on things like {@link FeatureFlags}.
   */
  private static Map<Event, MegaphoneSchedule> buildDisplayOrder(@NonNull Context context, @NonNull Map<Event, MegaphoneRecord> records) {
    return new LinkedHashMap<Event, MegaphoneSchedule>() {{
      put(Event.PINS_FOR_ALL, new PinsForAllSchedule());
      put(Event.CLIENT_DEPRECATED, SignalStore.misc().isClientDeprecated() ? ALWAYS : NEVER);
      put(Event.NOTIFICATIONS, shouldShowNotificationsMegaphone(context) ? RecurringSchedule.every(TimeUnit.DAYS.toMillis(30)) : NEVER);
      put(Event.SMS_EXPORT, new SmsExportReminderSchedule(context));
      put(Event.BACKUP_SCHEDULE_PERMISSION, shouldShowBackupSchedulePermissionMegaphone(context) ? RecurringSchedule.every(TimeUnit.DAYS.toMillis(3)) : NEVER);
      put(Event.ONBOARDING, shouldShowOnboardingMegaphone(context) ? ALWAYS : NEVER);
      put(Event.TURN_OFF_CENSORSHIP_CIRCUMVENTION, shouldShowTurnOffCircumventionMegaphone() ? RecurringSchedule.every(TimeUnit.DAYS.toMillis(7)) : NEVER);
<<<<<<< HEAD
      put(Event.DONATE_MOLLY, shouldShowDonateMegaphone(context, Event.DONATE_MOLLY, records) ? ShowForDurationSchedule.showForDays(7) : NEVER);
      put(Event.REMOTE_MEGAPHONE, shouldShowRemoteMegaphone(records) ? RecurringSchedule.every(TimeUnit.DAYS.toMillis(3)) : NEVER);
=======
      put(Event.DONATE_Q2_2022, shouldShowDonateMegaphone(context, Event.DONATE_Q2_2022, records) ? ShowForDurationSchedule.showForDays(7) : NEVER);
      put(Event.REMOTE_MEGAPHONE, shouldShowRemoteMegaphone(records) ? RecurringSchedule.every(TimeUnit.DAYS.toMillis(1)) : NEVER);
>>>>>>> fc3db538
      put(Event.PIN_REMINDER, new SignalPinReminderSchedule());

      // Feature-introduction megaphones should *probably* be added below this divider
      put(Event.ADD_A_PROFILE_PHOTO, shouldShowAddAProfilePhotoMegaphone(context) ? ALWAYS : NEVER);
    }};
  }

  private static @NonNull Megaphone forRecord(@NonNull Context context, @NonNull MegaphoneRecord record) {
    switch (record.getEvent()) {
      case PINS_FOR_ALL:
        return buildPinsForAllMegaphone(record);
      case PIN_REMINDER:
        return buildPinReminderMegaphone(context);
      case CLIENT_DEPRECATED:
        return buildClientDeprecatedMegaphone(context);
      case ONBOARDING:
        return buildOnboardingMegaphone();
      case NOTIFICATIONS:
        return buildNotificationsMegaphone(context);
      case ADD_A_PROFILE_PHOTO:
        return buildAddAProfilePhotoMegaphone(context);
      case DONATE_MOLLY:
        return buildDonateQ2Megaphone(context);
      case TURN_OFF_CENSORSHIP_CIRCUMVENTION:
        return buildTurnOffCircumventionMegaphone(context);
      case REMOTE_MEGAPHONE:
        return buildRemoteMegaphone(context);
      case BACKUP_SCHEDULE_PERMISSION:
        return buildBackupPermissionMegaphone(context);
      case SMS_EXPORT:
        return buildSmsExportMegaphone(context);
      default:
        throw new IllegalArgumentException("Event not handled!");
    }
  }

  private static @NonNull Megaphone buildPinsForAllMegaphone(@NonNull MegaphoneRecord record) {
    if (PinsForAllSchedule.shouldDisplayFullScreen(record.getFirstVisible(), System.currentTimeMillis())) {
      return new Megaphone.Builder(Event.PINS_FOR_ALL, Megaphone.Style.FULLSCREEN)
                          .enableSnooze(null)
                          .setOnVisibleListener((megaphone, listener) -> {
                            if (new NetworkConstraint.Factory(ApplicationDependencies.getApplication()).create().isMet()) {
                              listener.onMegaphoneNavigationRequested(KbsMigrationActivity.createIntent(), KbsMigrationActivity.REQUEST_NEW_PIN);
                            }
                          })
                          .build();
    } else {
      return new Megaphone.Builder(Event.PINS_FOR_ALL, Megaphone.Style.BASIC)
                          .setImage(R.drawable.kbs_pin_megaphone)
                          .setTitle(R.string.KbsMegaphone__create_a_pin)
                          .setBody(R.string.KbsMegaphone__pins_keep_information_thats_stored_with_signal_encrytped)
                          .setActionButton(R.string.KbsMegaphone__create_pin, (megaphone, listener) -> {
                            Intent intent = CreateKbsPinActivity.getIntentForPinCreate(ApplicationDependencies.getApplication());

                            listener.onMegaphoneNavigationRequested(intent, CreateKbsPinActivity.REQUEST_NEW_PIN);
                          })
                          .build();
    }
  }

  @SuppressWarnings("CodeBlock2Expr")
  private static @NonNull Megaphone buildPinReminderMegaphone(@NonNull Context context) {
    return new Megaphone.Builder(Event.PIN_REMINDER, Megaphone.Style.BASIC)
                        .setTitle(R.string.Megaphones_verify_your_signal_pin)
                        .setBody(R.string.Megaphones_well_occasionally_ask_you_to_verify_your_pin)
                        .setImage(R.drawable.kbs_pin_megaphone)
                        .setActionButton(R.string.Megaphones_verify_pin, (megaphone, controller) -> {
                          SignalPinReminderDialog.show(controller.getMegaphoneActivity(), controller::onMegaphoneNavigationRequested, new SignalPinReminderDialog.Callback() {
                            @Override
                            public void onReminderDismissed(boolean includedFailure) {
                              Log.i(TAG, "[PinReminder] onReminderDismissed(" + includedFailure + ")");
                              if (includedFailure) {
                                SignalStore.pinValues().onEntrySkipWithWrongGuess();
                              }
                            }

                            @Override
                            public void onReminderCompleted(@NonNull String pin, boolean includedFailure) {
                              Log.i(TAG, "[PinReminder] onReminderCompleted(" + includedFailure + ")");
                              if (includedFailure) {
                                SignalStore.pinValues().onEntrySuccessWithWrongGuess(pin);
                              } else {
                                SignalStore.pinValues().onEntrySuccess(pin);
                              }

                              controller.onMegaphoneSnooze(Event.PIN_REMINDER);
                              controller.onMegaphoneToastRequested(controller.getMegaphoneActivity().getString(SignalPinReminders.getReminderString(SignalStore.pinValues().getCurrentInterval())));
                            }
                          });
                        })
                        .build();
  }

  private static @NonNull Megaphone buildClientDeprecatedMegaphone(@NonNull Context context) {
    return new Megaphone.Builder(Event.CLIENT_DEPRECATED, Megaphone.Style.FULLSCREEN)
                        .disableSnooze()
                        .setOnVisibleListener((megaphone, listener) -> listener.onMegaphoneNavigationRequested(new Intent(context, ClientDeprecatedActivity.class)))
                        .build();
  }

  private static @NonNull Megaphone buildOnboardingMegaphone() {
    return new Megaphone.Builder(Event.ONBOARDING, Megaphone.Style.ONBOARDING)
                        .build();
  }

  private static @NonNull Megaphone buildNotificationsMegaphone(@NonNull Context context) {
    return new Megaphone.Builder(Event.NOTIFICATIONS, Megaphone.Style.BASIC)
                        .setTitle(R.string.NotificationsMegaphone_turn_on_notifications)
                        .setBody(R.string.NotificationsMegaphone_never_miss_a_message)
                        .setImage(R.drawable.megaphone_notifications_64)
                        .setActionButton(R.string.NotificationsMegaphone_turn_on, (megaphone, controller) -> {
                          if (Build.VERSION.SDK_INT >= 26 && !NotificationChannels.isMessageChannelEnabled(context)) {
                            Intent intent = new Intent(Settings.ACTION_CHANNEL_NOTIFICATION_SETTINGS);
                            intent.putExtra(Settings.EXTRA_CHANNEL_ID, NotificationChannels.getMessagesChannel(context));
                            intent.putExtra(Settings.EXTRA_APP_PACKAGE, context.getPackageName());
                            controller.onMegaphoneNavigationRequested(intent);
                          } else if (Build.VERSION.SDK_INT >= 26 &&
                                     (!NotificationChannels.areNotificationsEnabled(context) || !NotificationChannels.isMessagesChannelGroupEnabled(context)))
                          {
                            Intent intent = new Intent(Settings.ACTION_APP_NOTIFICATION_SETTINGS);
                            intent.putExtra(Settings.EXTRA_APP_PACKAGE, context.getPackageName());
                            controller.onMegaphoneNavigationRequested(intent);
                          } else {
                            controller.onMegaphoneNavigationRequested(AppSettingsActivity.notifications(context));
                          }
                        })
                        .setSecondaryButton(R.string.NotificationsMegaphone_not_now, (megaphone, controller) -> controller.onMegaphoneSnooze(Event.NOTIFICATIONS))
                        .build();
  }

  private static @NonNull Megaphone buildAddAProfilePhotoMegaphone(@NonNull Context context) {
    return new Megaphone.Builder(Event.ADD_A_PROFILE_PHOTO, Megaphone.Style.BASIC)
                        .setTitle(R.string.AddAProfilePhotoMegaphone__add_a_profile_photo)
                        .setImage(R.drawable.ic_add_a_profile_megaphone_image)
                        .setBody(R.string.AddAProfilePhotoMegaphone__choose_a_look_and_color)
                        .setActionButton(R.string.AddAProfilePhotoMegaphone__add_photo, (megaphone, listener) -> {
                          listener.onMegaphoneNavigationRequested(ManageProfileActivity.getIntentForAvatarEdit(context));
                          listener.onMegaphoneCompleted(Event.ADD_A_PROFILE_PHOTO);
                        })
                        .setSecondaryButton(R.string.AddAProfilePhotoMegaphone__not_now, (megaphone, listener) -> {
                          listener.onMegaphoneCompleted(Event.ADD_A_PROFILE_PHOTO);
                        })
                        .build();
  }

  private static @NonNull Megaphone buildDonateQ2Megaphone(@NonNull Context context) {
    return new Megaphone.Builder(Event.DONATE_MOLLY, Megaphone.Style.BASIC)
        .setTitle(R.string.DonateMegaphone_molly_is_free_software)
        .setBody(R.string.DonateMegaphone_we_maintain_molly_with_your_support_consider_donating_at_open_collective)
        .setImage(R.drawable.ic_donate_megaphone)
        .setActionButton(R.string.BecomeASustainerMegaphone__donate, (megaphone, listener) -> {
          CommunicationActions.openBrowserLink(listener.getMegaphoneActivity(), context.getString(R.string.donate_url));
          listener.onMegaphoneCompleted(megaphone.getEvent());
        })
        .setSecondaryButton(R.string.BecomeASustainerMegaphone__not_now, (megaphone, controller) -> controller.onMegaphoneCompleted(megaphone.getEvent()))
        .build();
  }

  private static @NonNull Megaphone buildTurnOffCircumventionMegaphone(@NonNull Context context) {
    return new Megaphone.Builder(Event.TURN_OFF_CENSORSHIP_CIRCUMVENTION, Megaphone.Style.BASIC)
        .setTitle(R.string.CensorshipCircumventionMegaphone_turn_off_censorship_circumvention)
        .setImage(R.drawable.ic_censorship_megaphone_64)
        .setBody(R.string.CensorshipCircumventionMegaphone_you_can_now_connect_to_the_signal_service)
        .setActionButton(R.string.CensorshipCircumventionMegaphone_turn_off, (megaphone, listener) -> {
          SignalStore.settings().setCensorshipCircumventionEnabled(false);
          listener.onMegaphoneSnooze(Event.TURN_OFF_CENSORSHIP_CIRCUMVENTION);
        })
        .setSecondaryButton(R.string.CensorshipCircumventionMegaphone_no_thanks, (megaphone, listener) -> {
          listener.onMegaphoneSnooze(Event.TURN_OFF_CENSORSHIP_CIRCUMVENTION);
        })
        .build();
  }

  private static @NonNull Megaphone buildRemoteMegaphone(@NonNull Context context) {
    RemoteMegaphoneRecord record = RemoteMegaphoneRepository.getRemoteMegaphoneToShow(System.currentTimeMillis());

    if (record != null) {
      Megaphone.Builder builder = new Megaphone.Builder(Event.REMOTE_MEGAPHONE, Megaphone.Style.BASIC)
          .setTitle(record.getTitle())
          .setBody(record.getBody());

      if (record.getImageUri() != null) {
        builder.setImageRequest(GlideApp.with(context).asDrawable().load(record.getImageUri()));
      }

      if (record.hasPrimaryAction()) {
        //noinspection ConstantConditions
        builder.setActionButton(record.getPrimaryActionText(), (megaphone, controller) -> {
          RemoteMegaphoneRepository.getAction(Objects.requireNonNull(record.getPrimaryActionId()))
                                   .run(context, controller, record);
        });
      }

      if (record.hasSecondaryAction()) {
        //noinspection ConstantConditions
        builder.setSecondaryButton(record.getSecondaryActionText(), (megaphone, controller) -> {
          RemoteMegaphoneRepository.getAction(Objects.requireNonNull(record.getSecondaryActionId()))
                                   .run(context, controller, record);
        });
      }

      builder.setOnVisibleListener((megaphone, controller) -> {
        RemoteMegaphoneRepository.markShown(record.getUuid());
      });

      return builder.build();
    } else {
      throw new IllegalStateException("No record to show");
    }
  }

  @SuppressLint("InlinedApi")
  private static Megaphone buildBackupPermissionMegaphone(@NonNull Context context) {
    return new Megaphone.Builder(Event.BACKUP_SCHEDULE_PERMISSION, Megaphone.Style.BASIC)
        .setTitle(R.string.BackupSchedulePermissionMegaphone__cant_back_up_chats)
        .setImage(R.drawable.ic_cant_backup_megaphone)
        .setBody(R.string.BackupSchedulePermissionMegaphone__your_chats_are_no_longer_being_automatically_backed_up)
        .setActionButton(R.string.BackupSchedulePermissionMegaphone__back_up_chats, (megaphone, controller) -> {
          controller.onMegaphoneDialogFragmentRequested(new ReenableBackupsDialogFragment());
        })
        .setSecondaryButton(R.string.BackupSchedulePermissionMegaphone__not_now, (megaphone, controller) -> {
          controller.onMegaphoneSnooze(Event.BACKUP_SCHEDULE_PERMISSION);
        })
        .build();
  }

  private static @NonNull Megaphone buildSmsExportMegaphone(@NonNull Context context) {
    SmsExportPhase phase = SignalStore.misc().getSmsExportPhase();

    if (phase == SmsExportPhase.PHASE_0) {
      throw new AssertionError("Should not be showing megaphone for Phase 0");
    } else if (phase == SmsExportPhase.PHASE_1) {
      return new Megaphone.Builder(Event.SMS_EXPORT, Megaphone.Style.BASIC)
          .setTitle(R.string.SmsExportMegaphone__sms_support_going_away)
          .setImage(R.drawable.sms_megaphone)
          .setBody(R.string.SmsExportMegaphone__sms_support_will_be_removed_soon_to_focus_on_encrypted_messaging)
          .setActionButton(R.string.SmsExportMegaphone__export_sms, (megaphone, controller) -> controller.onMegaphoneNavigationRequested(SmsExportActivity.createIntent(context), SmsExportMegaphoneActivity.REQUEST_CODE))
          .setSecondaryButton(R.string.Megaphones_remind_me_later, (megaphone, controller) -> controller.onMegaphoneSnooze(Event.SMS_EXPORT))
          .setOnVisibleListener((megaphone, controller) -> SignalStore.misc().startSmsPhase1())
          .build();
    } else {
      Megaphone.Builder builder = new Megaphone.Builder(Event.SMS_EXPORT, Megaphone.Style.FULLSCREEN)
          .setOnVisibleListener((megaphone, controller) -> {
            if (phase.isBlockingUi()) {
              SmsExportReminderSchedule.setShowPhase3Megaphone(false);
            }
            controller.onMegaphoneNavigationRequested(new Intent(context, SmsExportMegaphoneActivity.class), SmsExportMegaphoneActivity.REQUEST_CODE);
          });

      if (phase.isBlockingUi()) {
        builder.disableSnooze();
      }

      return builder.build();
    }
  }

  private static boolean shouldShowDonateMegaphone(@NonNull Context context, @NonNull Event event, @NonNull Map<Event, MegaphoneRecord> records) {
    long timeSinceLastDonatePrompt = timeSinceLastDonatePrompt(event, records);

    return timeSinceLastDonatePrompt > MIN_TIME_BETWEEN_DONATE_MEGAPHONES &&
           VersionTracker.getDaysSinceFirstInstalled(context) >= 7 &&
           LocaleFeatureFlags.isInDonateMegaphone();
  }

  private static boolean shouldShowOnboardingMegaphone(@NonNull Context context) {
    return SignalStore.onboarding().hasOnboarding(context);
  }

  private static boolean shouldShowTurnOffCircumventionMegaphone() {
    return ApplicationDependencies.getSignalServiceNetworkAccess().isCensored() &&
           SignalStore.misc().isServiceReachableWithoutCircumvention();
  }

  private static boolean shouldShowNotificationsMegaphone(@NonNull Context context) {
    boolean shouldShow = !SignalStore.settings().isMessageNotificationsEnabled() ||
                         !NotificationChannels.isMessageChannelEnabled(context) ||
                         !NotificationChannels.isMessagesChannelGroupEnabled(context) ||
                         !NotificationChannels.areNotificationsEnabled(context);
    if (shouldShow) {
      Locale locale = DynamicLanguageContextWrapper.getUsersSelectedLocale(context);
      if (!new TranslationDetection(context, locale)
               .textExistsInUsersLanguage(R.string.NotificationsMegaphone_turn_on_notifications,
                                          R.string.NotificationsMegaphone_never_miss_a_message,
                                          R.string.NotificationsMegaphone_turn_on,
                                          R.string.NotificationsMegaphone_not_now))
      {
        Log.i(TAG, "Would show NotificationsMegaphone but is not yet translated in " + locale);
        return false;
      }
    }
    return shouldShow;
  }

  private static boolean shouldShowAddAProfilePhotoMegaphone(@NonNull Context context) {
    if (SignalStore.misc().hasEverHadAnAvatar()) {
      return false;
    }

    boolean hasAnAvatar = AvatarHelper.hasAvatar(context, Recipient.self().getId());
    if (hasAnAvatar) {
      SignalStore.misc().markHasEverHadAnAvatar();
      return false;
    }

    return true;
  }

  @WorkerThread
  private static boolean shouldShowRemoteMegaphone(@NonNull Map<Event, MegaphoneRecord> records) {
    boolean canShowLocalDonate = timeSinceLastDonatePrompt(Event.REMOTE_MEGAPHONE, records) > MIN_TIME_BETWEEN_DONATE_MEGAPHONES;
    return RemoteMegaphoneRepository.hasRemoteMegaphoneToShow(canShowLocalDonate);
  }

  private static boolean shouldShowBackupSchedulePermissionMegaphone(@NonNull Context context) {
    return Build.VERSION.SDK_INT >= 31 && SignalStore.settings().isBackupEnabled() && !ServiceUtil.getAlarmManager(context).canScheduleExactAlarms();
  }

  /**
   * Unfortunately lastSeen is only set today upon snoozing, which never happens to donate prompts.
   * So we use firstVisible as a proxy.
   */
  private static long timeSinceLastDonatePrompt(@NonNull Event excludeEvent, @NonNull Map<Event, MegaphoneRecord> records) {
    long lastSeenDonatePrompt = records.entrySet()
                                       .stream()
                                       .filter(e -> DONATE_EVENTS.contains(e.getKey()))
                                       .filter(e -> !e.getKey().equals(excludeEvent))
                                       .map(e -> e.getValue().getFirstVisible())
                                       .filter(t -> t > 0)
                                       .sorted()
                                       .findFirst()
                                       .orElse(0L);
    return System.currentTimeMillis() - lastSeenDonatePrompt;
  }


  public enum Event {
    PINS_FOR_ALL("pins_for_all"),
    PIN_REMINDER("pin_reminder"),
    CLIENT_DEPRECATED("client_deprecated"),
    ONBOARDING("onboarding"),
    NOTIFICATIONS("notifications"),
    ADD_A_PROFILE_PHOTO("add_a_profile_photo"),
    DONATE_MOLLY("donate_molly"),
    TURN_OFF_CENSORSHIP_CIRCUMVENTION("turn_off_censorship_circumvention"),
    REMOTE_MEGAPHONE("remote_megaphone"),
    BACKUP_SCHEDULE_PERMISSION("backup_schedule_permission"),
    SMS_EXPORT("sms_export");

    private final String key;

    Event(@NonNull String key) {
      this.key = key;
    }

    public @NonNull String getKey() {
      return key;
    }

    public static Event fromKey(@NonNull String key) {
      for (Event event : values()) {
        if (event.getKey().equals(key)) {
          return event;
        }
      }
      throw new IllegalArgumentException("No event for key: " + key);
    }

    public static boolean hasKey(@NonNull String key) {
      for (Event event : values()) {
        if (event.getKey().equals(key)) {
          return true;
        }
      }
      return false;
    }
  }
}<|MERGE_RESOLUTION|>--- conflicted
+++ resolved
@@ -20,10 +20,8 @@
 import org.thoughtcrime.securesms.database.model.MegaphoneRecord;
 import org.thoughtcrime.securesms.database.model.RemoteMegaphoneRecord;
 import org.thoughtcrime.securesms.dependencies.ApplicationDependencies;
-import org.thoughtcrime.securesms.exporter.flow.SmsExportActivity;
 import org.thoughtcrime.securesms.jobmanager.impl.NetworkConstraint;
 import org.thoughtcrime.securesms.keyvalue.SignalStore;
-import org.thoughtcrime.securesms.keyvalue.SmsExportPhase;
 import org.thoughtcrime.securesms.lock.SignalPinReminderDialog;
 import org.thoughtcrime.securesms.lock.SignalPinReminders;
 import org.thoughtcrime.securesms.lock.v2.CreateKbsPinActivity;
@@ -36,11 +34,7 @@
 import org.thoughtcrime.securesms.util.CommunicationActions;
 import org.thoughtcrime.securesms.util.FeatureFlags;
 import org.thoughtcrime.securesms.util.LocaleFeatureFlags;
-<<<<<<< HEAD
-=======
-import org.thoughtcrime.securesms.util.PlayServicesUtil;
 import org.thoughtcrime.securesms.util.ServiceUtil;
->>>>>>> fc3db538
 import org.thoughtcrime.securesms.util.VersionTracker;
 import org.thoughtcrime.securesms.util.dynamiclanguage.DynamicLanguageContextWrapper;
 
@@ -111,17 +105,11 @@
       put(Event.PINS_FOR_ALL, new PinsForAllSchedule());
       put(Event.CLIENT_DEPRECATED, SignalStore.misc().isClientDeprecated() ? ALWAYS : NEVER);
       put(Event.NOTIFICATIONS, shouldShowNotificationsMegaphone(context) ? RecurringSchedule.every(TimeUnit.DAYS.toMillis(30)) : NEVER);
-      put(Event.SMS_EXPORT, new SmsExportReminderSchedule(context));
       put(Event.BACKUP_SCHEDULE_PERMISSION, shouldShowBackupSchedulePermissionMegaphone(context) ? RecurringSchedule.every(TimeUnit.DAYS.toMillis(3)) : NEVER);
       put(Event.ONBOARDING, shouldShowOnboardingMegaphone(context) ? ALWAYS : NEVER);
       put(Event.TURN_OFF_CENSORSHIP_CIRCUMVENTION, shouldShowTurnOffCircumventionMegaphone() ? RecurringSchedule.every(TimeUnit.DAYS.toMillis(7)) : NEVER);
-<<<<<<< HEAD
       put(Event.DONATE_MOLLY, shouldShowDonateMegaphone(context, Event.DONATE_MOLLY, records) ? ShowForDurationSchedule.showForDays(7) : NEVER);
-      put(Event.REMOTE_MEGAPHONE, shouldShowRemoteMegaphone(records) ? RecurringSchedule.every(TimeUnit.DAYS.toMillis(3)) : NEVER);
-=======
-      put(Event.DONATE_Q2_2022, shouldShowDonateMegaphone(context, Event.DONATE_Q2_2022, records) ? ShowForDurationSchedule.showForDays(7) : NEVER);
       put(Event.REMOTE_MEGAPHONE, shouldShowRemoteMegaphone(records) ? RecurringSchedule.every(TimeUnit.DAYS.toMillis(1)) : NEVER);
->>>>>>> fc3db538
       put(Event.PIN_REMINDER, new SignalPinReminderSchedule());
 
       // Feature-introduction megaphones should *probably* be added below this divider
@@ -151,8 +139,6 @@
         return buildRemoteMegaphone(context);
       case BACKUP_SCHEDULE_PERMISSION:
         return buildBackupPermissionMegaphone(context);
-      case SMS_EXPORT:
-        return buildSmsExportMegaphone(context);
       default:
         throw new IllegalArgumentException("Event not handled!");
     }
@@ -348,37 +334,6 @@
         .build();
   }
 
-  private static @NonNull Megaphone buildSmsExportMegaphone(@NonNull Context context) {
-    SmsExportPhase phase = SignalStore.misc().getSmsExportPhase();
-
-    if (phase == SmsExportPhase.PHASE_0) {
-      throw new AssertionError("Should not be showing megaphone for Phase 0");
-    } else if (phase == SmsExportPhase.PHASE_1) {
-      return new Megaphone.Builder(Event.SMS_EXPORT, Megaphone.Style.BASIC)
-          .setTitle(R.string.SmsExportMegaphone__sms_support_going_away)
-          .setImage(R.drawable.sms_megaphone)
-          .setBody(R.string.SmsExportMegaphone__sms_support_will_be_removed_soon_to_focus_on_encrypted_messaging)
-          .setActionButton(R.string.SmsExportMegaphone__export_sms, (megaphone, controller) -> controller.onMegaphoneNavigationRequested(SmsExportActivity.createIntent(context), SmsExportMegaphoneActivity.REQUEST_CODE))
-          .setSecondaryButton(R.string.Megaphones_remind_me_later, (megaphone, controller) -> controller.onMegaphoneSnooze(Event.SMS_EXPORT))
-          .setOnVisibleListener((megaphone, controller) -> SignalStore.misc().startSmsPhase1())
-          .build();
-    } else {
-      Megaphone.Builder builder = new Megaphone.Builder(Event.SMS_EXPORT, Megaphone.Style.FULLSCREEN)
-          .setOnVisibleListener((megaphone, controller) -> {
-            if (phase.isBlockingUi()) {
-              SmsExportReminderSchedule.setShowPhase3Megaphone(false);
-            }
-            controller.onMegaphoneNavigationRequested(new Intent(context, SmsExportMegaphoneActivity.class), SmsExportMegaphoneActivity.REQUEST_CODE);
-          });
-
-      if (phase.isBlockingUi()) {
-        builder.disableSnooze();
-      }
-
-      return builder.build();
-    }
-  }
-
   private static boolean shouldShowDonateMegaphone(@NonNull Context context, @NonNull Event event, @NonNull Map<Event, MegaphoneRecord> records) {
     long timeSinceLastDonatePrompt = timeSinceLastDonatePrompt(event, records);
 
@@ -468,8 +423,7 @@
     DONATE_MOLLY("donate_molly"),
     TURN_OFF_CENSORSHIP_CIRCUMVENTION("turn_off_censorship_circumvention"),
     REMOTE_MEGAPHONE("remote_megaphone"),
-    BACKUP_SCHEDULE_PERMISSION("backup_schedule_permission"),
-    SMS_EXPORT("sms_export");
+    BACKUP_SCHEDULE_PERMISSION("backup_schedule_permission");
 
     private final String key;
 
