package org.thoughtcrime.securesms.megaphone;

import android.annotation.SuppressLint;
import android.content.Context;
import android.content.Intent;
import android.os.Build;
import android.text.TextUtils;

import androidx.annotation.NonNull;
import androidx.annotation.Nullable;
import androidx.annotation.WorkerThread;
import androidx.core.app.NotificationManagerCompat;

import com.annimon.stream.Stream;
import com.bumptech.glide.Glide;

import org.signal.core.util.MapUtil;
import org.signal.core.util.SetUtil;
import org.signal.core.util.TranslationDetection;
import org.signal.core.util.logging.Log;
import org.thoughtcrime.securesms.BuildConfig;
import org.thoughtcrime.securesms.R;
import org.thoughtcrime.securesms.apkupdate.ApkUpdateRefreshListener;
import org.thoughtcrime.securesms.backup.v2.ui.verify.VerifyBackupKeyActivity;
import org.thoughtcrime.securesms.components.settings.app.AppSettingsActivity;
import org.thoughtcrime.securesms.database.SignalDatabase;
import org.thoughtcrime.securesms.database.model.MegaphoneRecord;
import org.thoughtcrime.securesms.database.model.RemoteMegaphoneRecord;
import org.thoughtcrime.securesms.dependencies.AppDependencies;
import org.thoughtcrime.securesms.jobmanager.impl.NetworkConstraint;
import org.thoughtcrime.securesms.keyvalue.PhoneNumberPrivacyValues.PhoneNumberDiscoverabilityMode;
import org.thoughtcrime.securesms.keyvalue.SignalStore;
import org.thoughtcrime.securesms.keyvalue.protos.LeastActiveLinkedDevice;
import org.thoughtcrime.securesms.lock.SignalPinReminderDialog;
import org.thoughtcrime.securesms.lock.SignalPinReminders;
import org.thoughtcrime.securesms.lock.v2.CreateSvrPinActivity;
import org.thoughtcrime.securesms.lock.v2.SvrMigrationActivity;
import org.thoughtcrime.securesms.notifications.NotificationChannels;
import org.thoughtcrime.securesms.notifications.TurnOnNotificationsBottomSheet;
import org.thoughtcrime.securesms.profiles.AvatarHelper;
import org.thoughtcrime.securesms.profiles.manage.EditProfileActivity;
import org.thoughtcrime.securesms.profiles.username.NewWaysToConnectDialogFragment;
import org.thoughtcrime.securesms.recipients.Recipient;
import org.thoughtcrime.securesms.storage.StorageSyncHelper;
import org.thoughtcrime.securesms.util.CommunicationActions;
import org.thoughtcrime.securesms.util.DateUtils;
import org.thoughtcrime.securesms.util.Environment;
import org.thoughtcrime.securesms.util.RemoteConfig;
import org.thoughtcrime.securesms.util.ServiceUtil;
import org.thoughtcrime.securesms.util.TextSecurePreferences;
import org.thoughtcrime.securesms.util.VersionTracker;
import org.thoughtcrime.securesms.util.dynamiclanguage.DynamicLanguageContextWrapper;

import java.util.LinkedHashMap;
import java.util.List;
import java.util.Locale;
import java.util.Map;
import java.util.Objects;
import java.util.Set;
import java.util.concurrent.TimeUnit;

/**
 * Creating a new megaphone:
 * - Add an enum to {@link Event}
 * - Return a megaphone in {@link #forRecord(Context, MegaphoneRecord)}
 * - Include the event in {@link #buildDisplayOrder(Context, Map)}
 * <p>
 * Common patterns:
 * - For events that have a snooze-able recurring display schedule, use a {@link RecurringSchedule}.
 * - For events guarded by feature flags, set a {@link ForeverSchedule} with false in
 * {@link #buildDisplayOrder(Context, Map)}.
 * - For events that change, return different megaphones in {@link #forRecord(Context, MegaphoneRecord)}
 * based on whatever properties you're interested in.
 */
public final class Megaphones {

  private static final String TAG = Log.tag(Megaphones.class);

  private static final MegaphoneSchedule ALWAYS = new ForeverSchedule(true);
  private static final MegaphoneSchedule NEVER  = new ForeverSchedule(false);

  private static final Set<Event> DONATE_EVENTS                      = SetUtil.newHashSet(Event.DONATE_MOLLY);
  private static final long       MIN_TIME_BETWEEN_DONATE_MEGAPHONES = TimeUnit.DAYS.toMillis(30);

  private Megaphones() {}

  @WorkerThread
  static @Nullable Megaphone getNextMegaphone(@NonNull Context context, @NonNull Map<Event, MegaphoneRecord> records) {
    long currentTime = System.currentTimeMillis();

    List<Megaphone> megaphones = Stream.of(buildDisplayOrder(context, records))
                                       .filter(e -> {
                                         MegaphoneRecord   record   = Objects.requireNonNull(records.get(e.getKey()));
                                         MegaphoneSchedule schedule = e.getValue();

                                         return !record.isFinished() && schedule.shouldDisplay(record.getSeenCount(), record.getLastSeen(), record.getFirstVisible(), currentTime);
                                       })
                                       .map(Map.Entry::getKey)
                                       .map(records::get)
                                       .map(record -> Megaphones.forRecord(context, record))
                                       .filterNot(Objects::isNull)
                                       .toList();

    if (megaphones.size() > 0) {
      return megaphones.get(0);
    } else {
      return null;
    }
  }

  /**
   * The megaphones we want to display *in priority order*. This is a {@link LinkedHashMap}, so order is preserved.
   * We will render the first applicable megaphone in this collection.
   * <p>
   * This is also when you would hide certain megaphones based on things like {@link RemoteConfig}.
   */
  private static Map<Event, MegaphoneSchedule> buildDisplayOrder(@NonNull Context context, @NonNull Map<Event, MegaphoneRecord> records) {
    return new LinkedHashMap<>() {{
      put(Event.PINS_FOR_ALL, new PinsForAllSchedule());
      put(Event.CLIENT_DEPRECATED, SignalStore.misc().isClientDeprecated() ? ALWAYS : NEVER);
      put(Event.NEW_LINKED_DEVICE, shouldShowNewLinkedDeviceMegaphone() ? ALWAYS: NEVER);
      put(Event.NOTIFICATIONS, shouldShowNotificationsMegaphone(context) ? RecurringSchedule.every(TimeUnit.DAYS.toMillis(30)) : NEVER);
      put(Event.GRANT_FULL_SCREEN_INTENT, shouldShowGrantFullScreenIntentPermission(context) ? RecurringSchedule.every(TimeUnit.DAYS.toMillis(3)) : NEVER);
      put(Event.BACKUP_SCHEDULE_PERMISSION, shouldShowBackupSchedulePermissionMegaphone(context) ? RecurringSchedule.every(TimeUnit.DAYS.toMillis(3)) : NEVER);
      put(Event.ONBOARDING, shouldShowOnboardingMegaphone(context) ? ALWAYS : NEVER);
      put(Event.TURN_OFF_CENSORSHIP_CIRCUMVENTION, shouldShowTurnOffCircumventionMegaphone() ? RecurringSchedule.every(TimeUnit.DAYS.toMillis(7)) : NEVER);
      put(Event.ENABLE_APP_UPDATES, shouldShowEnableAppUpdatesMegaphone(context) ? ALWAYS : NEVER);
      put(Event.DONATE_MOLLY, shouldShowDonateMegaphone(context, Event.DONATE_MOLLY, records) ? ShowForDurationSchedule.showForDays(7) : NEVER);
      put(Event.REMOTE_MEGAPHONE, shouldShowRemoteMegaphone(records) ? RecurringSchedule.every(TimeUnit.DAYS.toMillis(1)) : NEVER);
      put(Event.LINKED_DEVICE_INACTIVE, shouldShowLinkedDeviceInactiveMegaphone() ? RecurringSchedule.every(TimeUnit.DAYS.toMillis(3)): NEVER);
      put(Event.PIN_REMINDER, new SignalPinReminderSchedule());
      put(Event.SET_UP_YOUR_USERNAME, shouldShowSetUpYourUsernameMegaphone(records) ? ALWAYS : NEVER);

      // Feature-introduction megaphones should *probably* be added below this divider
      put(Event.ADD_A_PROFILE_PHOTO, shouldShowAddAProfilePhotoMegaphone(context) ? ALWAYS : NEVER);
      put(Event.PNP_LAUNCH, shouldShowPnpLaunchMegaphone() ? ALWAYS : NEVER);
      put(Event.TURN_ON_SIGNAL_BACKUPS, shouldShowTurnOnBackupsMegaphone(context) ? new RecurringSchedule(TimeUnit.DAYS.toMillis(30), TimeUnit.DAYS.toMillis(90)) : NEVER);
      put(Event.VERIFY_BACKUP_KEY, new VerifyBackupKeyReminderSchedule());
    }};
  }

  private static boolean shouldShowLinkedDeviceInactiveMegaphone() {
    LeastActiveLinkedDevice device = SignalStore.misc().getLeastActiveLinkedDevice();
    if (device == null) {
      return false;
    }

    long expiringAt = device.lastActiveTimestamp + RemoteConfig.getLinkedDeviceLifespan();
    long expiringIn = Math.max(expiringAt - System.currentTimeMillis(), 0);

    return expiringIn < TimeUnit.DAYS.toMillis(7) && expiringIn > 0;
  }

  private static @Nullable Megaphone forRecord(@NonNull Context context, @NonNull MegaphoneRecord record) {
    switch (record.getEvent()) {
      case PINS_FOR_ALL:
        return buildPinsForAllMegaphone(record);
      case PIN_REMINDER:
        return buildPinReminderMegaphone(context);
      case CLIENT_DEPRECATED:
        return buildClientDeprecatedMegaphone(context);
      case ONBOARDING:
        return buildOnboardingMegaphone();
      case NOTIFICATIONS:
        return buildNotificationsMegaphone(context);
      case ADD_A_PROFILE_PHOTO:
        return buildAddAProfilePhotoMegaphone(context);
      case ENABLE_APP_UPDATES:
        return buildEnableAppUpdatesMegaphone(context);
      case DONATE_MOLLY:
        return buildDonateQ2Megaphone(context);
      case TURN_OFF_CENSORSHIP_CIRCUMVENTION:
        return buildTurnOffCircumventionMegaphone(context);
      case LINKED_DEVICE_INACTIVE:
        return buildLinkedDeviceInactiveMegaphone(context);
      case REMOTE_MEGAPHONE:
        return buildRemoteMegaphone(context);
      case BACKUP_SCHEDULE_PERMISSION:
        return buildBackupPermissionMegaphone(context);
      case SET_UP_YOUR_USERNAME:
        return buildSetUpYourUsernameMegaphone(context);
      case GRANT_FULL_SCREEN_INTENT:
        return buildGrantFullScreenIntentPermission(context);
      case PNP_LAUNCH:
        return buildPnpLaunchMegaphone();
      case NEW_LINKED_DEVICE:
        return buildNewLinkedDeviceMegaphone(context);
      case TURN_ON_SIGNAL_BACKUPS:
        return buildTurnOnSignalBackupsMegaphone();
      case VERIFY_BACKUP_KEY:
        return buildVerifyBackupKeyMegaphone();
      default:
        throw new IllegalArgumentException("Event not handled!");
    }
  }

  private static Megaphone buildLinkedDeviceInactiveMegaphone(Context context) {
    LeastActiveLinkedDevice device = SignalStore.misc().getLeastActiveLinkedDevice();
    if (device == null) {
      throw new IllegalStateException("No linked device to show");
    }

    long expiringAt   = device.lastActiveTimestamp + RemoteConfig.getLinkedDeviceLifespan();
    long expiringIn   = Math.max(expiringAt - System.currentTimeMillis(), 0);
    int  expiringDays = (int) TimeUnit.MILLISECONDS.toDays(expiringIn);

    return new Megaphone.Builder(Event.LINKED_DEVICE_INACTIVE, Megaphone.Style.BASIC)
        .setTitle(R.string.LinkedDeviceInactiveMegaphone_title)
        .setBody(context.getResources().getQuantityString(R.plurals.LinkedDeviceInactiveMegaphone_body, expiringDays, device.name, expiringDays))
        .setImage(R.drawable.symbol_linked_device)
        .setActionButton(R.string.LinkedDeviceInactiveMegaphone_got_it_button_label, (megaphone, listener) -> {
          listener.onMegaphoneSnooze(Event.LINKED_DEVICE_INACTIVE);
        })
        .setSecondaryButton(R.string.LinkedDeviceInactiveMegaphone_dont_remind_button_label, (megaphone, listener) -> {
          listener.onMegaphoneCompleted(Event.LINKED_DEVICE_INACTIVE);
        })
        .build();
  }

  private static @NonNull Megaphone buildPinsForAllMegaphone(@NonNull MegaphoneRecord record) {
    if (PinsForAllSchedule.shouldDisplayFullScreen(record.getFirstVisible(), System.currentTimeMillis())) {
      return new Megaphone.Builder(Event.PINS_FOR_ALL, Megaphone.Style.FULLSCREEN)
          .enableSnooze(null)
          .setOnVisibleListener((megaphone, listener) -> {
            if (new NetworkConstraint.Factory(AppDependencies.getApplication()).create().isMet()) {
              listener.onMegaphoneNavigationRequested(SvrMigrationActivity.createIntent(), SvrMigrationActivity.REQUEST_NEW_PIN);
            }
          })
          .build();
    } else {
      return new Megaphone.Builder(Event.PINS_FOR_ALL, Megaphone.Style.BASIC)
          .setImage(R.drawable.kbs_pin_megaphone)
          .setTitle(R.string.KbsMegaphone__create_a_pin)
          .setBody(R.string.KbsMegaphone__pins_keep_information_thats_stored_with_signal_encrytped)
          .setActionButton(R.string.KbsMegaphone__create_pin, (megaphone, listener) -> {
            Intent intent = CreateSvrPinActivity.getIntentForPinCreate(AppDependencies.getApplication());

            listener.onMegaphoneNavigationRequested(intent, CreateSvrPinActivity.REQUEST_NEW_PIN);
          })
          .build();
    }
  }

  @SuppressWarnings("CodeBlock2Expr")
  private static @NonNull Megaphone buildPinReminderMegaphone(@NonNull Context context) {
    return new Megaphone.Builder(Event.PIN_REMINDER, Megaphone.Style.BASIC)
        .setTitle(R.string.Megaphones_verify_your_signal_pin)
        .setBody(R.string.Megaphones_well_occasionally_ask_you_to_verify_your_pin)
        .setImage(R.drawable.kbs_pin_megaphone)
        .setActionButton(R.string.Megaphones_verify_pin, (megaphone, controller) -> {
          SignalPinReminderDialog.show(controller.getMegaphoneActivity(), controller::onMegaphoneNavigationRequested, new SignalPinReminderDialog.Callback() {
            @Override
            public void onReminderDismissed(boolean includedFailure) {
              Log.i(TAG, "[PinReminder] onReminderDismissed(" + includedFailure + ")");

              SignalStore.pin().onEntrySkip(includedFailure);
              controller.onMegaphoneSnooze(Event.PIN_REMINDER);
              controller.onMegaphoneToastRequested(controller.getMegaphoneActivity().getString(SignalPinReminders.getSkipReminderString(SignalStore.pin().getCurrentInterval())));
            }

            @Override
            public void onReminderCompleted(@NonNull String pin, boolean includedFailure) {
              Log.i(TAG, "[PinReminder] onReminderCompleted(" + includedFailure + ")");
              if (includedFailure) {
                SignalStore.pin().onEntrySuccessWithWrongGuess(pin);
              } else {
                SignalStore.pin().onEntrySuccess(pin);
              }

              controller.onMegaphoneSnooze(Event.PIN_REMINDER);
              controller.onMegaphoneToastRequested(controller.getMegaphoneActivity().getString(SignalPinReminders.getReminderString(SignalStore.pin().getCurrentInterval())));
            }
          });
        })
        .build();
  }

  private static @NonNull Megaphone buildClientDeprecatedMegaphone(@NonNull Context context) {
    return new Megaphone.Builder(Event.CLIENT_DEPRECATED, Megaphone.Style.FULLSCREEN)
        .disableSnooze()
        .setOnVisibleListener((megaphone, listener) -> listener.onMegaphoneNavigationRequested(new Intent(context, ClientDeprecatedActivity.class)))
        .build();
  }

  private static @NonNull Megaphone buildOnboardingMegaphone() {
    return new Megaphone.Builder(Event.ONBOARDING, Megaphone.Style.ONBOARDING)
        .build();
  }

  private static @NonNull Megaphone buildNotificationsMegaphone(@NonNull Context context) {
    return new Megaphone.Builder(Event.NOTIFICATIONS, Megaphone.Style.BASIC)
        .setTitle(R.string.NotificationsMegaphone_turn_on_notifications)
        .setBody(R.string.NotificationsMegaphone_never_miss_a_message)
        .setImage(R.drawable.megaphone_notifications_64)
        .setActionButton(R.string.NotificationsMegaphone_turn_on, (megaphone, controller) -> {
          if (Build.VERSION.SDK_INT >= 26) {
            controller.onMegaphoneDialogFragmentRequested(TurnOnNotificationsBottomSheet.turnOnSystemNotificationsFragment(context));
          } else {
            controller.onMegaphoneNavigationRequested(AppSettingsActivity.notifications(context));
          }
        })
        .setSecondaryButton(R.string.NotificationsMegaphone_not_now, (megaphone, controller) -> controller.onMegaphoneSnooze(Event.NOTIFICATIONS))
        .build();
  }

  private static @NonNull Megaphone buildAddAProfilePhotoMegaphone(@NonNull Context context) {
    return new Megaphone.Builder(Event.ADD_A_PROFILE_PHOTO, Megaphone.Style.BASIC)
        .setTitle(R.string.AddAProfilePhotoMegaphone__add_a_profile_photo)
        .setImage(R.drawable.ic_add_a_profile_megaphone_image)
        .setBody(R.string.AddAProfilePhotoMegaphone__choose_a_look_and_color)
        .setActionButton(R.string.AddAProfilePhotoMegaphone__add_photo, (megaphone, listener) -> {
          listener.onMegaphoneNavigationRequested(EditProfileActivity.getIntentForAvatarEdit(context));
          listener.onMegaphoneCompleted(Event.ADD_A_PROFILE_PHOTO);
        })
        .setSecondaryButton(R.string.AddAProfilePhotoMegaphone__not_now, (megaphone, listener) -> {
          listener.onMegaphoneCompleted(Event.ADD_A_PROFILE_PHOTO);
        })
        .build();
  }

  private static @NonNull Megaphone buildEnableAppUpdatesMegaphone(@NonNull Context context) {
    return new Megaphone.Builder(Event.ENABLE_APP_UPDATES, Megaphone.Style.BASIC)
        .setTitle(R.string.EnableAppUpdatesMegaphone_check_for_updates_automatically)
        .setImage(R.drawable.ic_avatar_celebration)
        .setBody(R.string.EnableAppUpdatesMegaphone_molly_can_periodically_check_for_new_releases_and_ask_you_to_install_them)
        .setActionButton(R.string.EnableAppUpdatesMegaphone_check_for_updates, (megaphone, listener) -> {
          TextSecurePreferences.setUpdateApkEnabled(context, true);
          ApkUpdateRefreshListener.scheduleIfAllowed(context);
          listener.onMegaphoneCompleted(Event.ENABLE_APP_UPDATES);
          listener.onMegaphoneToastRequested(context.getString(R.string.EnableAppUpdatesMegaphone_you_will_be_notified_when_updates_are_available));
        })
        .setSecondaryButton(R.string.CensorshipCircumventionMegaphone_no_thanks, (megaphone, listener) -> {
          listener.onMegaphoneCompleted(Event.ENABLE_APP_UPDATES);
        })
        .build();
  }

  private static @NonNull Megaphone buildDonateQ2Megaphone(@NonNull Context context) {
    return new Megaphone.Builder(Event.DONATE_MOLLY, Megaphone.Style.BASIC)
        .setTitle(R.string.DonateMegaphone_molly_is_free_software)
        .setBody(R.string.DonateMegaphone_we_maintain_molly_with_your_support_consider_donating_at_open_collective)
        .setImage(R.drawable.ic_donate_megaphone)
        .setActionButton(R.string.BecomeASustainerMegaphone__donate, (megaphone, listener) -> {
          CommunicationActions.openBrowserLink(listener.getMegaphoneActivity(), context.getString(R.string.donate_url));
          listener.onMegaphoneCompleted(megaphone.getEvent());
        })
        .setSecondaryButton(R.string.RatingManager_no_thanks, (megaphone, controller) -> controller.onMegaphoneCompleted(megaphone.getEvent()))
        .build();
  }

  private static @NonNull Megaphone buildNewLinkedDeviceMegaphone(@NonNull Context context) {
    String createdAt = DateUtils.getDateTimeString(context, Locale.getDefault(), SignalStore.misc().getNewLinkedDeviceCreatedTime());
    return new Megaphone.Builder(Event.NEW_LINKED_DEVICE, Megaphone.Style.BASIC)
        .setTitle(R.string.NewLinkedDeviceNotification__you_linked_new_device)
        .setBody(context.getString(R.string.NewLinkedDeviceMegaphone__a_new_device_was_linked, createdAt))
        .setImage(R.drawable.symbol_linked_device)
        .setActionButton(R.string.NewLinkedDeviceMegaphone__ok, (megaphone, listener) -> {
          SignalStore.misc().setNewLinkedDeviceId(0);
          SignalStore.misc().setNewLinkedDeviceCreatedTime(0);
          listener.onMegaphoneSnooze(Event.NEW_LINKED_DEVICE);
        })
        .setSecondaryButton(R.string.NewLinkedDeviceMegaphone__view_device, (megaphone, listener) -> {
          listener.onMegaphoneNavigationRequested(AppSettingsActivity.linkedDevices(context));
        })
        .build();
  }

  private static @NonNull Megaphone buildTurnOffCircumventionMegaphone(@NonNull Context context) {
    return new Megaphone.Builder(Event.TURN_OFF_CENSORSHIP_CIRCUMVENTION, Megaphone.Style.BASIC)
        .setTitle(R.string.CensorshipCircumventionMegaphone_turn_off_censorship_circumvention)
        .setImage(R.drawable.ic_censorship_megaphone_64)
        .setBody(R.string.CensorshipCircumventionMegaphone_you_can_now_connect_to_the_signal_service)
        .setActionButton(R.string.CensorshipCircumventionMegaphone_turn_off, (megaphone, listener) -> {
          SignalStore.settings().setCensorshipCircumventionEnabled(false);
          listener.onMegaphoneSnooze(Event.TURN_OFF_CENSORSHIP_CIRCUMVENTION);
        })
        .setSecondaryButton(R.string.CensorshipCircumventionMegaphone_no_thanks, (megaphone, listener) -> {
          listener.onMegaphoneSnooze(Event.TURN_OFF_CENSORSHIP_CIRCUMVENTION);
        })
        .build();
  }

  private static @Nullable Megaphone buildRemoteMegaphone(@NonNull Context context) {
    RemoteMegaphoneRecord record = RemoteMegaphoneRepository.getRemoteMegaphoneToShow(System.currentTimeMillis());

    if (record == null) {
      Log.w(TAG, "No remote megaphone record when told to show one!");
      return null;
    }

    Megaphone.Builder builder = new Megaphone.Builder(Event.REMOTE_MEGAPHONE, Megaphone.Style.BASIC)
        .setTitle(record.getTitle())
        .setBody(record.getBody());

    if (record.getImageUri() != null) {
      builder.setImageRequestBuilder(Glide.with(context).asDrawable().load(record.getImageUri()));
    }

    if (record.hasPrimaryAction()) {
      //noinspection ConstantConditions
      builder.setActionButton(record.getPrimaryActionText(), (megaphone, controller) -> {
        RemoteMegaphoneRepository.getAction(Objects.requireNonNull(record.getPrimaryActionId()))
                                 .run(context, controller, record);
      });
    }

    if (record.hasSecondaryAction()) {
      //noinspection ConstantConditions
      builder.setSecondaryButton(record.getSecondaryActionText(), (megaphone, controller) -> {
        RemoteMegaphoneRepository.getAction(Objects.requireNonNull(record.getSecondaryActionId()))
                                 .run(context, controller, record);
      });
    }

    builder.setOnVisibleListener((megaphone, controller) -> {
      RemoteMegaphoneRepository.markShown(record.getUuid());
    });

    return builder.build();
  }

  @SuppressLint("InlinedApi")
  private static Megaphone buildBackupPermissionMegaphone(@NonNull Context context) {
    return new Megaphone.Builder(Event.BACKUP_SCHEDULE_PERMISSION, Megaphone.Style.BASIC)
        .setTitle(R.string.BackupSchedulePermissionMegaphone__cant_back_up_chats)
        .setImage(R.drawable.ic_cant_backup_megaphone)
        .setBody(R.string.BackupSchedulePermissionMegaphone__your_chats_are_no_longer_being_automatically_backed_up)
        .setActionButton(R.string.BackupSchedulePermissionMegaphone__back_up_chats, (megaphone, controller) -> {
          controller.onMegaphoneDialogFragmentRequested(new ReenableBackupsDialogFragment());
        })
        .setSecondaryButton(R.string.BackupSchedulePermissionMegaphone__not_now, (megaphone, controller) -> {
          controller.onMegaphoneSnooze(Event.BACKUP_SCHEDULE_PERMISSION);
        })
        .build();
  }

  private static boolean shouldShowEnableAppUpdatesMegaphone(@NonNull Context context) {
    return BuildConfig.MANAGES_MOLLY_UPDATES &&
           !TextSecurePreferences.isUpdateApkEnabled(context) &&
           VersionTracker.getDaysSinceFirstInstalled(context) > 0;
  }

  public static @NonNull Megaphone buildSetUpYourUsernameMegaphone(@NonNull Context context) {
    return new Megaphone.Builder(Event.SET_UP_YOUR_USERNAME, Megaphone.Style.BASIC)
        .setTitle(R.string.NewWaysToConnectDialogFragment__new_ways_to_connect)
        .setBody(R.string.SetUpYourUsername__introducing_phone_number_privacy)
        .setImage(R.drawable.usernames_megaphone)
        .setActionButton(R.string.SetUpYourUsername__learn_more, (megaphone, controller) -> {
          controller.onMegaphoneDialogFragmentRequested(new NewWaysToConnectDialogFragment());
        })
        .setSecondaryButton(R.string.SetUpYourUsername__dismiss, (megaphone, controller) -> {
          controller.onMegaphoneCompleted(Event.SET_UP_YOUR_USERNAME);
        })
        .build();
  }

  public static @NonNull Megaphone buildPnpLaunchMegaphone() {
    return new Megaphone.Builder(Event.PNP_LAUNCH, Megaphone.Style.BASIC)
        .setTitle(R.string.PnpLaunchMegaphone_title)
        .setBody(R.string.PnpLaunchMegaphone_body)
        .setImage(R.drawable.usernames_megaphone)
        .setActionButton(R.string.PnpLaunchMegaphone_learn_more, (megaphone, controller) -> {
          controller.onMegaphoneDialogFragmentRequested(new NewWaysToConnectDialogFragment());
          controller.onMegaphoneCompleted(Event.PNP_LAUNCH);

          SignalStore.uiHints().setHasCompletedUsernameOnboarding(true);
          SignalDatabase.recipients().markNeedsSync(Recipient.self().getId());
          StorageSyncHelper.scheduleSyncForDataChange();
        })
        .setSecondaryButton(R.string.PnpLaunchMegaphone_dismiss, (megaphone, controller) -> {
          controller.onMegaphoneCompleted(Event.PNP_LAUNCH);

          SignalStore.uiHints().setHasCompletedUsernameOnboarding(true);
          SignalDatabase.recipients().markNeedsSync(Recipient.self().getId());
          StorageSyncHelper.scheduleSyncForDataChange();
        })
        .build();
  }

  @SuppressLint("NewApi")
  public static @NonNull Megaphone buildGrantFullScreenIntentPermission(@NonNull Context context) {
    return new Megaphone.Builder(Event.GRANT_FULL_SCREEN_INTENT, Megaphone.Style.BASIC)
        .setTitle(R.string.GrantFullScreenIntentPermission_megaphone_title)
        .setBody(R.string.GrantFullScreenIntentPermission_megaphone_body)
        .setImage(R.drawable.calling_64)
        .setActionButton(R.string.GrantFullScreenIntentPermission_megaphone_turn_on, (megaphone, controller) -> {
          controller.onMegaphoneDialogFragmentRequested(TurnOnNotificationsBottomSheet.turnOnFullScreenIntentFragment(context));
        })
        .setSecondaryButton(R.string.GrantFullScreenIntentPermission_megaphone_not_now, (megaphone, controller) -> {
          controller.onMegaphoneCompleted(Event.GRANT_FULL_SCREEN_INTENT);
        })
        .build();
  }

  public static @NonNull Megaphone buildTurnOnSignalBackupsMegaphone() {
    return new Megaphone.Builder(Event.TURN_ON_SIGNAL_BACKUPS, Megaphone.Style.BASIC)
        .setImage(R.drawable.backups_megaphone_image)
        .setTitle(R.string.TurnOnSignalBackups__title)
        .setBody(R.string.TurnOnSignalBackups__body)
        .setActionButton(R.string.TurnOnSignalBackups__turn_on, (megaphone, controller) -> {
          Intent intent = AppSettingsActivity.remoteBackups(controller.getMegaphoneActivity());

          controller.onMegaphoneNavigationRequested(intent);
          controller.onMegaphoneSnooze(Event.TURN_ON_SIGNAL_BACKUPS);
        })
        .setSecondaryButton(R.string.TurnOnSignalBackups__not_now, (megaphone, controller) -> {
          controller.onMegaphoneSnooze(Event.TURN_ON_SIGNAL_BACKUPS);
        })
        .build();
  }

  public static @NonNull Megaphone buildVerifyBackupKeyMegaphone() {
    Megaphone.Builder builder = new Megaphone.Builder(Event.VERIFY_BACKUP_KEY, Megaphone.Style.BASIC)
        .setImage(R.drawable.image_signal_backups_key)
        .setTitle(R.string.VerifyBackupKey__title)
        .setBody(R.string.VerifyBackupKey__body)
        .setActionButton(R.string.VerifyBackupKey__verify, (megaphone, controller) -> {
          Intent intent = VerifyBackupKeyActivity.createIntent(controller.getMegaphoneActivity());

          controller.onMegaphoneNavigationRequested(intent, VerifyBackupKeyActivity.REQUEST_CODE);
        });

    if (!SignalStore.backup().getHasSnoozedVerified()) {
      builder.setSecondaryButton(R.string.VerifyBackupKey__not_now, (megaphone, controller) -> {
        SignalStore.backup().setHasSnoozedVerified(true);
        controller.onMegaphoneToastRequested(controller.getMegaphoneActivity().getString(R.string.VerifyBackupKey__we_will_ask_again));
        controller.onMegaphoneSnooze(Event.VERIFY_BACKUP_KEY);
      });
    }

    return builder.build();
  }

  private static boolean shouldShowDonateMegaphone(@NonNull Context context, @NonNull Event event, @NonNull Map<Event, MegaphoneRecord> records) {
    long timeSinceLastDonatePrompt = timeSinceLastDonatePrompt(event, records);

    return timeSinceLastDonatePrompt > MIN_TIME_BETWEEN_DONATE_MEGAPHONES &&
           VersionTracker.getDaysSinceFirstInstalled(context) >= 7;
  }

  private static boolean shouldShowOnboardingMegaphone(@NonNull Context context) {
    return SignalStore.onboarding().hasOnboarding(context);
  }

  private static boolean shouldShowNewLinkedDeviceMegaphone() {
    return SignalStore.misc().getNewLinkedDeviceId() > 0 && !NotificationChannels.getInstance().areNotificationsEnabled();
  }

  private static boolean shouldShowTurnOffCircumventionMegaphone() {
    return AppDependencies.getSignalServiceNetworkAccess().isCensored() &&
           SignalStore.misc().isServiceReachableWithoutCircumvention();
  }

  private static boolean shouldShowNotificationsMegaphone(@NonNull Context context) {
    boolean shouldShow = !SignalStore.settings().isMessageNotificationsEnabled() ||
                         !NotificationChannels.getInstance().isMessageChannelEnabled() ||
                         !NotificationChannels.getInstance().isMessagesChannelGroupEnabled() ||
                         !NotificationChannels.getInstance().areNotificationsEnabled();
    if (shouldShow) {
      Locale locale = DynamicLanguageContextWrapper.getUsersSelectedLocale(context);
      if (!new TranslationDetection(context, locale)
          .textExistsInUsersLanguage(R.string.NotificationsMegaphone_turn_on_notifications,
                                     R.string.NotificationsMegaphone_never_miss_a_message,
                                     R.string.NotificationsMegaphone_turn_on,
                                     R.string.NotificationsMegaphone_not_now))
      {
        Log.i(TAG, "Would show NotificationsMegaphone but is not yet translated in " + locale);
        return false;
      }
    }
    return shouldShow;
  }

  private static boolean shouldShowAddAProfilePhotoMegaphone(@NonNull Context context) {
    if (SignalStore.misc().getHasEverHadAnAvatar()) {
      return false;
    }

    boolean hasAnAvatar = AvatarHelper.hasAvatar(context, Recipient.self().getId());
    if (hasAnAvatar) {
      SignalStore.misc().setHasEverHadAnAvatar(true);
      return false;
    }

    return true;
  }

  /**
   * Prompt megaphone 3 days after turning off phone number discovery when no username is set.
   */
  private static boolean shouldShowSetUpYourUsernameMegaphone(@NonNull Map<Event, MegaphoneRecord> records) {
    boolean                        hasUsername                    = SignalStore.account().isRegistered() && SignalStore.account().getUsername() != null;
    boolean                        hasCompleted                   = MapUtil.mapOrDefault(records, Event.SET_UP_YOUR_USERNAME, MegaphoneRecord::isFinished, false);
    long                           phoneNumberDiscoveryDisabledAt = SignalStore.phoneNumberPrivacy().getPhoneNumberDiscoverabilityModeTimestamp();
    PhoneNumberDiscoverabilityMode listingMode                    = SignalStore.phoneNumberPrivacy().getPhoneNumberDiscoverabilityMode();

    return !hasUsername &&
           listingMode == PhoneNumberDiscoverabilityMode.NOT_DISCOVERABLE &&
           !hasCompleted &&
           phoneNumberDiscoveryDisabledAt > 0 &&
           (System.currentTimeMillis() - phoneNumberDiscoveryDisabledAt) >= TimeUnit.DAYS.toMillis(3);
  }

  private static boolean shouldShowPnpLaunchMegaphone() {
    return TextUtils.isEmpty(SignalStore.account().getUsername()) && !SignalStore.uiHints().hasCompletedUsernameOnboarding();
  }

  private static boolean shouldShowTurnOnBackupsMegaphone(@NonNull Context context) {
    if (!Environment.IS_STAGING) {
      return false;
    }

<<<<<<< HEAD
    if (!RemoteConfig.getMessageBackupsInSettings() || SignalStore.backup().getLatestBackupTier() != null) {
=======
    if (SignalStore.backup().getLatestBackupTier() != null) {
      return false;
    }

    if (!SignalStore.account().isRegistered() || TextSecurePreferences.isUnauthorizedReceived(context)) {
>>>>>>> cf1afb73
      return false;
    }

    return VersionTracker.getDaysSinceFirstInstalled(context) > 7;
  }

  private static boolean shouldShowGrantFullScreenIntentPermission(@NonNull Context context) {
    return Build.VERSION.SDK_INT >= 34 && !NotificationManagerCompat.from(context).canUseFullScreenIntent();
  }

  @WorkerThread
  private static boolean shouldShowRemoteMegaphone(@NonNull Map<Event, MegaphoneRecord> records) {
    boolean canShowLocalDonate = timeSinceLastDonatePrompt(Event.REMOTE_MEGAPHONE, records) > MIN_TIME_BETWEEN_DONATE_MEGAPHONES;
    return RemoteMegaphoneRepository.hasRemoteMegaphoneToShow(canShowLocalDonate);
  }

  private static boolean shouldShowBackupSchedulePermissionMegaphone(@NonNull Context context) {
    return Build.VERSION.SDK_INT >= 31 && SignalStore.settings().isBackupEnabled() && !ServiceUtil.getAlarmManager(context).canScheduleExactAlarms();
  }

  /**
   * Unfortunately lastSeen is only set today upon snoozing, which never happens to donate prompts.
   * So we use firstVisible as a proxy.
   */
  private static long timeSinceLastDonatePrompt(@NonNull Event excludeEvent, @NonNull Map<Event, MegaphoneRecord> records) {
    long lastSeenDonatePrompt = records.entrySet()
                                       .stream()
                                       .filter(e -> DONATE_EVENTS.contains(e.getKey()))
                                       .filter(e -> !e.getKey().equals(excludeEvent))
                                       .map(e -> e.getValue().getFirstVisible())
                                       .filter(t -> t > 0)
                                       .sorted()
                                       .findFirst()
                                       .orElse(0L);
    return System.currentTimeMillis() - lastSeenDonatePrompt;
  }


  public enum Event {
    PINS_FOR_ALL("pins_for_all"),
    PIN_REMINDER("pin_reminder"),
    CLIENT_DEPRECATED("client_deprecated"),
    ONBOARDING("onboarding"),
    NOTIFICATIONS("notifications"),
    ADD_A_PROFILE_PHOTO("add_a_profile_photo"),
    ENABLE_APP_UPDATES("enable_app_updates_molly"),
    DONATE_MOLLY("donate_molly"),
    TURN_OFF_CENSORSHIP_CIRCUMVENTION("turn_off_censorship_circumvention"),
    REMOTE_MEGAPHONE("remote_megaphone"),
    LINKED_DEVICE_INACTIVE("linked_device_inactive"),
    BACKUP_SCHEDULE_PERMISSION("backup_schedule_permission"),
    SET_UP_YOUR_USERNAME("set_up_your_username"),
    PNP_LAUNCH("pnp_launch"),
    GRANT_FULL_SCREEN_INTENT("grant_full_screen_intent"),
    NEW_LINKED_DEVICE("new_linked_device"),
    TURN_ON_SIGNAL_BACKUPS("turn_on_signal_backups"),
    VERIFY_BACKUP_KEY("verify_backup_key");

    private final String key;

    Event(@NonNull String key) {
      this.key = key;
    }

    public @NonNull String getKey() {
      return key;
    }

    public static Event fromKey(@NonNull String key) {
      for (Event event : values()) {
        if (event.getKey().equals(key)) {
          return event;
        }
      }
      throw new IllegalArgumentException("No event for key: " + key);
    }

    public static boolean hasKey(@NonNull String key) {
      for (Event event : values()) {
        if (event.getKey().equals(key)) {
          return true;
        }
      }
      return false;
    }
  }
}<|MERGE_RESOLUTION|>--- conflicted
+++ resolved
@@ -610,15 +610,11 @@
       return false;
     }
 
-<<<<<<< HEAD
-    if (!RemoteConfig.getMessageBackupsInSettings() || SignalStore.backup().getLatestBackupTier() != null) {
-=======
     if (SignalStore.backup().getLatestBackupTier() != null) {
       return false;
     }
 
     if (!SignalStore.account().isRegistered() || TextSecurePreferences.isUnauthorizedReceived(context)) {
->>>>>>> cf1afb73
       return false;
     }
 
