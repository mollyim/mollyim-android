package org.thoughtcrime.securesms.megaphone

import android.app.Application
import android.content.Context
import androidx.annotation.AnyThread
import androidx.annotation.WorkerThread
import org.json.JSONArray
import org.json.JSONException
import org.signal.core.util.concurrent.SignalExecutors
import org.signal.core.util.logging.Log
import org.thoughtcrime.securesms.R
import org.thoughtcrime.securesms.database.RemoteMegaphoneTable
import org.thoughtcrime.securesms.database.SignalDatabase
import org.thoughtcrime.securesms.database.model.RemoteMegaphoneRecord
import org.thoughtcrime.securesms.database.model.RemoteMegaphoneRecord.ActionId
import org.thoughtcrime.securesms.dependencies.AppDependencies
import org.thoughtcrime.securesms.keyvalue.SignalStore
import org.thoughtcrime.securesms.megaphone.RemoteMegaphoneRepository.Action
import org.thoughtcrime.securesms.providers.BlobProvider
import org.thoughtcrime.securesms.util.CommunicationActions
import org.thoughtcrime.securesms.util.LocaleRemoteConfig
import org.thoughtcrime.securesms.util.RemoteConfig
import org.thoughtcrime.securesms.util.VersionTracker
import kotlin.math.min
import kotlin.time.Duration.Companion.days

/**
 * Access point for interacting with Remote Megaphones.
 */
object RemoteMegaphoneRepository {

  private val TAG = Log.tag(RemoteMegaphoneRepository::class.java)

  private val db: RemoteMegaphoneTable = SignalDatabase.remoteMegaphones
  private val context: Application = AppDependencies.application

  private val snooze: Action = Action { _, controller, remote ->
    controller.onMegaphoneSnooze(Megaphones.Event.REMOTE_MEGAPHONE)
    SignalExecutors.BOUNDED_IO.execute {
      db.snooze(remote)
    }
  }

  private val finish: Action = Action { context, controller, remote ->
    if (remote.imageUri != null) {
      BlobProvider.getInstance().delete(context, remote.imageUri)
    }
    controller.onMegaphoneSnooze(Megaphones.Event.REMOTE_MEGAPHONE)
    SignalExecutors.BOUNDED_IO.execute {
      db.markFinished(remote.uuid)
    }
  }

  private val donate: Action = Action { context, controller, remote ->
    CommunicationActions.openBrowserLink(context, context.getString(R.string.donate_url))
    snooze.run(context, controller, remote)
  }

  private val actions = mapOf(
    ActionId.SNOOZE.id to snooze,
    ActionId.FINISH.id to finish,
    ActionId.DONATE.id to donate,
  )

  @WorkerThread
  @JvmStatic
  fun hasRemoteMegaphoneToShow(canShowLocalDonate: Boolean): Boolean {
    val record = getRemoteMegaphoneToShow()

    return if (record == null) {
      false
    } else if (record.primaryActionId?.isDonateAction == true) {
      canShowLocalDonate
    } else {
      true
    }
  }

  @WorkerThread
  @JvmStatic
  fun getRemoteMegaphoneToShow(now: Long = System.currentTimeMillis()): RemoteMegaphoneRecord? {
    return db.getPotentialMegaphonesAndClearOld(now)
      .asSequence()
      .filter { it.imageUrl == null || it.imageUri != null }
      .filter { it.countries == null || LocaleRemoteConfig.shouldShowReleaseNote(it.uuid, it.countries) }
      .filter { it.conditionalId == null || checkCondition(it.conditionalId) }
      .filter { it.snoozedAt == 0L || checkSnooze(it, now) }
      .firstOrNull()
  }

  @AnyThread
  @JvmStatic
  fun getAction(action: ActionId): Action {
    return actions[action.id] ?: finish
  }

  @AnyThread
  @JvmStatic
  fun markShown(uuid: String) {
    SignalExecutors.BOUNDED_IO.execute {
      db.markShown(uuid)
    }
  }

  private fun checkCondition(conditionalId: String): Boolean {
    return when (conditionalId) {
      "standard_donate" -> shouldShowDonateMegaphone()
      "internal_user" -> RemoteConfig.internalUser
      else -> false
    }
  }

  private fun checkSnooze(record: RemoteMegaphoneRecord, now: Long): Boolean {
    if (record.seenCount == 0) {
      return true
    }

    val gaps: JSONArray? = record.getDataForAction(ActionId.SNOOZE)?.getJSONArray("snoozeDurationDays")?.takeIf { it.length() > 0 }
    val gapDays: Int? = gaps?.getIntOrNull(record.seenCount - 1)

    return gapDays == null || (record.snoozedAt + gapDays.days.inWholeMilliseconds <= now)
  }

  private fun shouldShowDonateMegaphone(): Boolean {
<<<<<<< HEAD
    return VersionTracker.getDaysSinceFirstInstalled(context) >= 7
=======
    return VersionTracker.getDaysSinceFirstInstalled(context) >= 7 &&
      SignalStore.account.isRegistered &&
      InAppDonations.hasAtLeastOnePaymentMethodAvailable() &&
      !InAppPaymentsRepository.hasPendingDonation() &&
      Recipient.self()
        .badges
        .stream()
        .filter { obj: Badge? -> Objects.nonNull(obj) }
        .noneMatch { (_, category): Badge -> category === Badge.Category.Donor }
>>>>>>> f154029e
  }

  fun interface Action {
    fun run(context: Context, controller: MegaphoneActionController, remoteMegaphone: RemoteMegaphoneRecord)
  }

  /**
   * Gets the int at the specified index, or last index of array if larger then array length, or null if unable to parse json
   */
  private fun JSONArray.getIntOrNull(index: Int): Int? {
    return try {
      getInt(min(index, length() - 1))
    } catch (e: JSONException) {
      Log.w(TAG, "Unable to parse", e)
      null
    }
  }
}<|MERGE_RESOLUTION|>--- conflicted
+++ resolved
@@ -14,6 +14,7 @@
 import org.thoughtcrime.securesms.database.model.RemoteMegaphoneRecord
 import org.thoughtcrime.securesms.database.model.RemoteMegaphoneRecord.ActionId
 import org.thoughtcrime.securesms.dependencies.AppDependencies
+import org.thoughtcrime.securesms.keyvalue.SignalStore
 import org.thoughtcrime.securesms.keyvalue.SignalStore
 import org.thoughtcrime.securesms.megaphone.RemoteMegaphoneRepository.Action
 import org.thoughtcrime.securesms.providers.BlobProvider
@@ -122,19 +123,8 @@
   }
 
   private fun shouldShowDonateMegaphone(): Boolean {
-<<<<<<< HEAD
-    return VersionTracker.getDaysSinceFirstInstalled(context) >= 7
-=======
     return VersionTracker.getDaysSinceFirstInstalled(context) >= 7 &&
-      SignalStore.account.isRegistered &&
-      InAppDonations.hasAtLeastOnePaymentMethodAvailable() &&
-      !InAppPaymentsRepository.hasPendingDonation() &&
-      Recipient.self()
-        .badges
-        .stream()
-        .filter { obj: Badge? -> Objects.nonNull(obj) }
-        .noneMatch { (_, category): Badge -> category === Badge.Category.Donor }
->>>>>>> f154029e
+      SignalStore.account.isRegistered
   }
 
   fun interface Action {
