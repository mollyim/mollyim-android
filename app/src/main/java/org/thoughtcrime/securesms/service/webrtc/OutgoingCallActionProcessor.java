package org.thoughtcrime.securesms.service.webrtc;

import android.os.ResultReceiver;

import androidx.annotation.NonNull;
import androidx.annotation.Nullable;

import org.signal.core.util.logging.Log;
import org.signal.libsignal.protocol.InvalidKeyException;
import org.signal.ringrtc.CallException;
import org.signal.ringrtc.CallId;
import org.signal.ringrtc.CallManager;
import org.thoughtcrime.securesms.components.webrtc.EglBaseWrapper;
import org.thoughtcrime.securesms.database.CallTable;
import org.thoughtcrime.securesms.database.SignalDatabase;
import org.thoughtcrime.securesms.events.CallParticipant;
import org.thoughtcrime.securesms.events.WebRtcViewModel;
import org.thoughtcrime.securesms.keyvalue.SignalStore;
import org.thoughtcrime.securesms.recipients.Recipient;
import org.thoughtcrime.securesms.recipients.RecipientId;
import org.thoughtcrime.securesms.recipients.RecipientUtil;
import org.thoughtcrime.securesms.ringrtc.RemotePeer;
import org.thoughtcrime.securesms.service.webrtc.WebRtcData.CallMetadata;
import org.thoughtcrime.securesms.service.webrtc.state.CallSetupState;
import org.thoughtcrime.securesms.service.webrtc.state.VideoState;
import org.thoughtcrime.securesms.service.webrtc.state.WebRtcServiceState;
import org.thoughtcrime.securesms.service.webrtc.state.WebRtcServiceStateBuilder;
import org.thoughtcrime.securesms.util.NetworkUtil;
import org.thoughtcrime.securesms.util.Util;
import org.thoughtcrime.securesms.webrtc.audio.SignalAudioManager;
import org.webrtc.PeerConnection;
import org.whispersystems.signalservice.api.messages.calls.OfferMessage;

import java.util.List;
import java.util.Objects;

import static org.thoughtcrime.securesms.webrtc.CallNotificationBuilder.TYPE_OUTGOING_RINGING;

/**
 * Responsible for setting up and managing the start of an outgoing 1:1 call. Transitioned
 * to from idle or pre-join and can either move to a connected state (callee picks up) or
 * a disconnected state (remote hangup, local hangup, etc.).
 */
public class OutgoingCallActionProcessor extends DeviceAwareActionProcessor {

  private static final String TAG = Log.tag(OutgoingCallActionProcessor.class);

  private final ActiveCallActionProcessorDelegate activeCallDelegate;
  private final CallSetupActionProcessorDelegate  callSetupDelegate;

  public OutgoingCallActionProcessor(@NonNull WebRtcInteractor webRtcInteractor) {
    super(webRtcInteractor, TAG);
    activeCallDelegate = new ActiveCallActionProcessorDelegate(webRtcInteractor, TAG);
    callSetupDelegate  = new CallSetupActionProcessorDelegate(webRtcInteractor, TAG);
  }

  @Override
  protected @NonNull WebRtcServiceState handleIsInCallQuery(@NonNull WebRtcServiceState currentState, @Nullable ResultReceiver resultReceiver) {
    return activeCallDelegate.handleIsInCallQuery(currentState, resultReceiver);
  }

  @Override
  protected @NonNull WebRtcServiceState handleStartOutgoingCall(@NonNull WebRtcServiceState currentState, @NonNull RemotePeer remotePeer, @NonNull OfferMessage.Type offerType) {
    Log.i(TAG, "handleStartOutgoingCall():");
    WebRtcServiceStateBuilder builder = currentState.builder();

    remotePeer.dialing();

    Log.i(TAG, "assign activePeer callId: " + remotePeer.getCallId() + " key: " + remotePeer.hashCode() + " type: " + offerType);

    boolean isVideoCall = offerType == OfferMessage.Type.VIDEO_CALL;

    webRtcInteractor.setCallInProgressNotification(TYPE_OUTGOING_RINGING, remotePeer, isVideoCall);
    webRtcInteractor.setDefaultAudioDevice(remotePeer.getId(),
                                           isVideoCall ? SignalAudioManager.AudioDevice.SPEAKER_PHONE : SignalAudioManager.AudioDevice.EARPIECE,
                                           false);
    webRtcInteractor.updatePhoneState(WebRtcUtil.getInCallPhoneState(context));
    webRtcInteractor.initializeAudioForCall();
    webRtcInteractor.startOutgoingRinger();

    if (!webRtcInteractor.addNewOutgoingCall(remotePeer.getId(), remotePeer.getCallId().longValue(), isVideoCall)) {
      Log.i(TAG, "Unable to add new outgoing call");
      return handleDropCall(currentState, remotePeer.getCallId().longValue());
    }

    RecipientUtil.setAndSendUniversalExpireTimerIfNecessary(context, Recipient.resolved(remotePeer.getId()), SignalDatabase.threads().getThreadIdIfExistsFor(remotePeer.getId()));

    SignalDatabase.calls().insertOneToOneCall(remotePeer.getCallId().longValue(),
                                              System.currentTimeMillis(),
                                              remotePeer.getId(),
                                      isVideoCall ? CallTable.Type.VIDEO_CALL : CallTable.Type.AUDIO_CALL,
                                              CallTable.Direction.OUTGOING,
                                              CallTable.Event.ONGOING);

    EglBaseWrapper.replaceHolder(EglBaseWrapper.OUTGOING_PLACEHOLDER, remotePeer.getCallId().longValue());

    webRtcInteractor.retrieveTurnServers(remotePeer);

    return builder.changeCallSetupState(remotePeer.getCallId())
                  .enableVideoOnCreate(isVideoCall)
                  .waitForTelecom(AndroidTelecomUtil.getTelecomSupported())
                  .telecomApproved(false)
                  .commit()
                  .changeCallInfoState()
                  .activePeer(remotePeer)
                  .callState(WebRtcViewModel.State.CALL_OUTGOING)
                  .commit()
                  .changeLocalDeviceState()
                  .build();
  }

  @Override
  public @NonNull WebRtcServiceState handleTurnServerUpdate(@NonNull WebRtcServiceState currentState,
                                                            @NonNull List<PeerConnection.IceServer> iceServers,
                                                            boolean isAlwaysTurn)
  {
    RemotePeer activePeer = currentState.getCallInfoState().requireActivePeer();

    Log.i(TAG, "handleTurnServerUpdate(): call_id: " + activePeer.getCallId());

    currentState = currentState.builder()
                               .changeCallSetupState(activePeer.getCallId())
                               .iceServers(iceServers)
                               .alwaysTurn(isAlwaysTurn)
                               .build();

    return proceed(currentState);
  }

  @Override
  protected @NonNull WebRtcServiceState handleSetTelecomApproved(@NonNull WebRtcServiceState currentState, long callId, RecipientId recipientId) {
    return proceed(super.handleSetTelecomApproved(currentState, callId, recipientId));
  }

  private @NonNull WebRtcServiceState proceed(@NonNull WebRtcServiceState currentState) {
    RemotePeer      activePeer      = currentState.getCallInfoState().requireActivePeer();
    CallSetupState  callSetupState  = currentState.getCallSetupState(activePeer);

    if (callSetupState.getIceServers().isEmpty() || (callSetupState.shouldWaitForTelecomApproval() && !callSetupState.isTelecomApproved())) {
      Log.i(TAG, "Unable to proceed without ice server and telecom approval" +
                 " iceServers: " + Util.hasItems(callSetupState.getIceServers()) +
                 " waitForTelecom: " + callSetupState.shouldWaitForTelecomApproval() +
                 " telecomApproved: " + callSetupState.isTelecomApproved());
      return currentState;
    }

    boolean         hideIp          = !activePeer.getRecipient().isProfileSharing() || callSetupState.isAlwaysTurnServers();
    VideoState      videoState      = currentState.getVideoState();
    CallParticipant callParticipant = Objects.requireNonNull(currentState.getCallInfoState().getRemoteCallParticipant(activePeer.getRecipient()));

    try {
      webRtcInteractor.getCallManager().proceed(activePeer.getCallId(),
                                                context,
                                                videoState.getLockableEglBase().require(),
                                                RingRtcDynamicConfiguration.getAudioProcessingMethod(),
                                                RingRtcDynamicConfiguration.shouldUseOboeAdm(),
                                                videoState.requireLocalSink(),
                                                callParticipant.getVideoSink(),
                                                videoState.requireCamera(),
                                                callSetupState.getIceServers(),
<<<<<<< HEAD
                                                WebRtcUtil.getProxyInfo(),
                                                callSetupState.isAlwaysTurnServers(),
=======
                                                hideIp,
>>>>>>> e4786179
                                                NetworkUtil.getCallingDataMode(context),
                                                AUDIO_LEVELS_INTERVAL,
                                                currentState.getCallSetupState(activePeer).isEnableVideoOnCreate());
    } catch (CallException e) {
      return callFailure(currentState, "Unable to proceed with call: ", e);
    }

    return currentState.builder()
                       .changeLocalDeviceState()
                       .cameraState(currentState.getVideoState().requireCamera().getCameraState())
                       .build();
  }

  @Override
  protected @NonNull WebRtcServiceState handleDropCall(@NonNull WebRtcServiceState currentState, long callId) {
    return callSetupDelegate.handleDropCall(currentState, callId);
  }

  @Override
  protected @NonNull WebRtcServiceState handleRemoteRinging(@NonNull WebRtcServiceState currentState, @NonNull RemotePeer remotePeer) {
    Log.i(TAG, "handleRemoteRinging(): call_id: " + remotePeer.getCallId());

    currentState.getCallInfoState().requireActivePeer().remoteRinging();
    return currentState.builder()
                       .changeCallInfoState()
                       .callState(WebRtcViewModel.State.CALL_RINGING)
                       .build();
  }

  @Override
  protected @NonNull WebRtcServiceState handleReceivedAnswer(@NonNull WebRtcServiceState currentState,
                                                             @NonNull CallMetadata callMetadata,
                                                             @NonNull WebRtcData.AnswerMetadata answerMetadata,
                                                             @NonNull WebRtcData.ReceivedAnswerMetadata receivedAnswerMetadata)
  {
    Log.i(TAG, "handleReceivedAnswer(): id: " + callMetadata.getCallId().format(callMetadata.getRemoteDevice()));

    if (answerMetadata.getOpaque() == null) {
      return callFailure(currentState, "receivedAnswer() failed: answerMetadata did not contain opaque", null);
    }

    try {
      byte[] remoteIdentityKey = WebRtcUtil.getPublicKeyBytes(receivedAnswerMetadata.getRemoteIdentityKey());
      byte[] localIdentityKey  = WebRtcUtil.getPublicKeyBytes(SignalStore.account().getAciIdentityKey().getPublicKey().serialize());

      webRtcInteractor.getCallManager().receivedAnswer(callMetadata.getCallId(), callMetadata.getRemoteDevice(), answerMetadata.getOpaque(), remoteIdentityKey, localIdentityKey);
    } catch (CallException | InvalidKeyException e) {
      return callFailure(currentState, "receivedAnswer() failed: ", e);
    }

    return currentState;
  }

  @Override
  protected @NonNull WebRtcServiceState handleReceivedBusy(@NonNull WebRtcServiceState currentState, @NonNull CallMetadata callMetadata) {
    Log.i(TAG, "handleReceivedBusy(): id: " + callMetadata.getCallId().format(callMetadata.getRemoteDevice()));

    try {
      webRtcInteractor.getCallManager().receivedBusy(callMetadata.getCallId(), callMetadata.getRemoteDevice());
    } catch (CallException e) {
      return callFailure(currentState, "receivedBusy() failed: ", e);
    }

    return currentState;
  }

  @Override
  protected @NonNull WebRtcServiceState handleSetMuteAudio(@NonNull WebRtcServiceState currentState, boolean muted) {
    return currentState.builder()
                       .changeLocalDeviceState()
                       .isMicrophoneEnabled(!muted)
                       .build();
  }

  @Override
  protected @NonNull WebRtcServiceState handleRemoteVideoEnable(@NonNull WebRtcServiceState currentState, boolean enable) {
    return activeCallDelegate.handleRemoteVideoEnable(currentState, enable);
  }

  @Override
  protected @NonNull WebRtcServiceState handleScreenSharingEnable(@NonNull WebRtcServiceState currentState, boolean enable) {
    return activeCallDelegate.handleScreenSharingEnable(currentState, enable);
  }

  @Override
  protected @NonNull WebRtcServiceState handleLocalHangup(@NonNull WebRtcServiceState currentState) {
    RemotePeer activePeer = currentState.getCallInfoState().getActivePeer();
    if (activePeer != null) {
      webRtcInteractor.sendNotAcceptedCallEventSyncMessage(activePeer,
                                                           true,
                                                           currentState.getCallSetupState(activePeer).isAcceptWithVideo() || currentState.getLocalDeviceState().getCameraState().isEnabled());
    }

    return activeCallDelegate.handleLocalHangup(currentState);
  }

  @Override
  protected @NonNull WebRtcServiceState handleReceivedOfferWhileActive(@NonNull WebRtcServiceState currentState, @NonNull RemotePeer remotePeer) {
    return activeCallDelegate.handleReceivedOfferWhileActive(currentState, remotePeer);
  }

  @Override
  protected @NonNull WebRtcServiceState handleEndedRemote(@NonNull WebRtcServiceState currentState, @NonNull CallManager.CallEvent endedRemoteEvent, @NonNull RemotePeer remotePeer) {
    RemotePeer activePeer = currentState.getCallInfoState().getActivePeer();
    if (activePeer != null &&
        (endedRemoteEvent == CallManager.CallEvent.ENDED_REMOTE_HANGUP ||
         endedRemoteEvent == CallManager.CallEvent.ENDED_REMOTE_HANGUP_NEED_PERMISSION ||
         endedRemoteEvent == CallManager.CallEvent.ENDED_REMOTE_BUSY ||
         endedRemoteEvent == CallManager.CallEvent.ENDED_TIMEOUT ||
         endedRemoteEvent == CallManager.CallEvent.ENDED_REMOTE_GLARE))
    {
      webRtcInteractor.sendNotAcceptedCallEventSyncMessage(activePeer,
                                                           true,
                                                           currentState.getCallSetupState(activePeer).isAcceptWithVideo() || currentState.getLocalDeviceState().getCameraState().isEnabled());
    }

    return activeCallDelegate.handleEndedRemote(currentState, endedRemoteEvent, remotePeer);
  }

  @Override
  protected @NonNull WebRtcServiceState handleEnded(@NonNull WebRtcServiceState currentState, @NonNull CallManager.CallEvent endedEvent, @NonNull RemotePeer remotePeer) {
    return activeCallDelegate.handleEnded(currentState, endedEvent, remotePeer);
  }

  @Override
  protected @NonNull WebRtcServiceState handleSetupFailure(@NonNull WebRtcServiceState currentState, @NonNull CallId callId) {
    return activeCallDelegate.handleSetupFailure(currentState, callId);
  }

  @Override
  public @NonNull WebRtcServiceState handleCallConnected(@NonNull WebRtcServiceState currentState, @NonNull RemotePeer remotePeer) {
    return callSetupDelegate.handleCallConnected(currentState, remotePeer);
  }

  @Override
  protected @NonNull WebRtcServiceState handleSetEnableVideo(@NonNull WebRtcServiceState currentState, boolean enable) {
    return callSetupDelegate.handleSetEnableVideo(currentState, enable);
  }
}<|MERGE_RESOLUTION|>--- conflicted
+++ resolved
@@ -158,12 +158,8 @@
                                                 callParticipant.getVideoSink(),
                                                 videoState.requireCamera(),
                                                 callSetupState.getIceServers(),
-<<<<<<< HEAD
                                                 WebRtcUtil.getProxyInfo(),
-                                                callSetupState.isAlwaysTurnServers(),
-=======
                                                 hideIp,
->>>>>>> e4786179
                                                 NetworkUtil.getCallingDataMode(context),
                                                 AUDIO_LEVELS_INTERVAL,
                                                 currentState.getCallSetupState(activePeer).isEnableVideoOnCreate());
