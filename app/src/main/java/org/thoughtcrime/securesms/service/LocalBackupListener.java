--- conflicted
+++ resolved
@@ -11,12 +11,8 @@
 import org.thoughtcrime.securesms.util.JavaTimeExtensionsKt;
 import org.thoughtcrime.securesms.util.TextSecurePreferences;
 
-<<<<<<< HEAD
-=======
 import java.time.LocalDateTime;
-import java.util.concurrent.TimeUnit;
 
->>>>>>> fc3db538
 public class LocalBackupListener extends PersistentAlarmManagerListener {
 
   @Override
@@ -45,13 +41,10 @@
   }
 
   public static long setNextBackupTimeToIntervalFromNow(@NonNull Context context) {
-<<<<<<< HEAD
-    long nextTime = System.currentTimeMillis() + TextSecurePreferences.getBackupInternal(context);
-=======
     long nextTime;
 
     if (Build.VERSION.SDK_INT < 31) {
-      nextTime = System.currentTimeMillis() + INTERVAL;
+      nextTime = System.currentTimeMillis() + TextSecurePreferences.getBackupInternal(context);
     } else {
       LocalDateTime now  = LocalDateTime.now();
       LocalDateTime next = now.withHour(2).withMinute(0).withSecond(0);
@@ -61,8 +54,6 @@
 
       nextTime = JavaTimeExtensionsKt.toMillis(next);
     }
-
->>>>>>> fc3db538
     TextSecurePreferences.setNextBackupTime(context, nextTime);
 
     return nextTime;
