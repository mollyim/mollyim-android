--- conflicted
+++ resolved
@@ -32,10 +32,6 @@
 import android.os.SystemClock;
 import androidx.core.app.NotificationCompat;
 
-<<<<<<< HEAD
-=======
-import org.thoughtcrime.securesms.ApplicationContext;
->>>>>>> e75a03b6
 import org.thoughtcrime.securesms.BuildConfig;
 import org.thoughtcrime.securesms.MainActivity;
 import org.thoughtcrime.securesms.dependencies.ApplicationDependencies;
@@ -63,21 +59,11 @@
   private static final String TAG = KeyCachingService.class.getSimpleName();
 
   public static final int SERVICE_RUNNING_ID = 4141;
-<<<<<<< HEAD
+
   public  static final String KEY_PERMISSION           = BuildConfig.APPLICATION_ID + ".ACCESS_SECRETS";
   public  static final String CLEAR_KEY_EVENT          = BuildConfig.APPLICATION_ID + ".service.action.CLEAR_KEY_EVENT";
   private static final String PASSPHRASE_EXPIRED_EVENT = BuildConfig.APPLICATION_ID + ".service.action.PASSPHRASE_EXPIRED_EVENT";
   public  static final String CLEAR_KEY_ACTION         = BuildConfig.APPLICATION_ID + ".service.action.CLEAR_KEY";
-=======
-
-  public  static final String KEY_PERMISSION           = BuildConfig.APPLICATION_ID + ".ACCESS_SECRETS";
-  public  static final String NEW_KEY_EVENT            = BuildConfig.APPLICATION_ID + ".service.action.NEW_KEY_EVENT";
-  public  static final String CLEAR_KEY_EVENT          = BuildConfig.APPLICATION_ID + ".service.action.CLEAR_KEY_EVENT";
-  public  static final String LOCK_TOGGLED_EVENT       = BuildConfig.APPLICATION_ID + ".service.action.LOCK_ENABLED_EVENT";
-  private static final String PASSPHRASE_EXPIRED_EVENT = BuildConfig.APPLICATION_ID + ".service.action.PASSPHRASE_EXPIRED_EVENT";
-  public  static final String CLEAR_KEY_ACTION         = BuildConfig.APPLICATION_ID + ".service.action.CLEAR_KEY";
-  public  static final String DISABLE_ACTION           = BuildConfig.APPLICATION_ID + ".service.action.DISABLE";
->>>>>>> e75a03b6
   public  static final String LOCALE_CHANGE_EVENT      = BuildConfig.APPLICATION_ID + ".service.action.LOCALE_CHANGE_EVENT";
 
   private DynamicLanguage dynamicLanguage = new DynamicLanguage();
