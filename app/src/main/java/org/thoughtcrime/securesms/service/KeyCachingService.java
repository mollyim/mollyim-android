/*
 * Copyright (C) 2011 Whisper Systems
 *
 * This program is free software: you can redistribute it and/or modify
 * it under the terms of the GNU General Public License as published by
 * the Free Software Foundation, either version 3 of the License, or
 * (at your option) any later version.
 *
 * This program is distributed in the hope that it will be useful,
 * but WITHOUT ANY WARRANTY; without even the implied warranty of
 * MERCHANTABILITY or FITNESS FOR A PARTICULAR PURPOSE.  See the
 * GNU General Public License for more details.
 *
 * You should have received a copy of the GNU General Public License
 * along with this program.  If not, see <http://www.gnu.org/licenses/>.
 */
package org.thoughtcrime.securesms.service;

import android.app.AlarmManager;
import android.app.PendingIntent;
import android.app.Service;
import android.content.BroadcastReceiver;
import android.content.Context;
import android.content.Intent;
import android.content.IntentFilter;
import android.os.Binder;
import android.os.IBinder;
import android.os.SystemClock;

import androidx.core.app.NotificationCompat;
import androidx.core.content.ContextCompat;

import org.greenrobot.eventbus.EventBus;
import org.signal.core.util.concurrent.SignalExecutors;
import org.signal.core.util.logging.Log;
import org.signal.devicetransfer.TransferStatus;
import org.thoughtcrime.securesms.BuildConfig;
import org.thoughtcrime.securesms.DummyActivity;
import org.thoughtcrime.securesms.MainActivity;
import org.thoughtcrime.securesms.R;
import org.thoughtcrime.securesms.crypto.MasterSecret;
import org.thoughtcrime.securesms.dependencies.AppDependencies;
import org.thoughtcrime.securesms.keyvalue.SignalStore;
import org.thoughtcrime.securesms.migrations.ApplicationMigrations;
import org.thoughtcrime.securesms.notifications.NotificationChannels;
import org.thoughtcrime.securesms.util.DynamicLanguage;
import org.thoughtcrime.securesms.util.ServiceUtil;

import java.util.concurrent.TimeUnit;

/**
 * Small service that stays running to keep a key cached in memory.
 *
 * @author Moxie Marlinspike
 */

public class KeyCachingService extends Service {

  private static final String TAG = Log.tag(KeyCachingService.class);

  public static final int SERVICE_RUNNING_ID = 4141;

  public  static final String KEY_PERMISSION           = BuildConfig.APPLICATION_ID + ".ACCESS_SECRETS";
  public  static final String CLEAR_KEY_EVENT          = BuildConfig.APPLICATION_ID + ".service.action.CLEAR_KEY_EVENT";
  private static final String PASSPHRASE_EXPIRED_EVENT = BuildConfig.APPLICATION_ID + ".service.action.PASSPHRASE_EXPIRED_EVENT";
  public  static final String CLEAR_KEY_ACTION         = BuildConfig.APPLICATION_ID + ".service.action.CLEAR_KEY";
  public  static final String LOCALE_CHANGE_EVENT      = BuildConfig.APPLICATION_ID + ".service.action.LOCALE_CHANGE_EVENT";

  public static final String EXTRA_KEY_EXPIRED = "extra.key_expired";

  private DynamicLanguage dynamicLanguage = new DynamicLanguage();

  private final IBinder binder  = new KeySetBinder();

<<<<<<< HEAD
  private boolean pendingAlarm;

  private static MasterSecret masterSecret;
=======
  private static MasterSecret masterSecret;

  public KeyCachingService() {}

  public static synchronized boolean isLocked(Context context) {
    boolean locked = masterSecret == null && (!SignalStore.settings().getPassphraseDisabled() || SignalStore.settings().getScreenLockEnabled());

    if (locked) {
      Log.d(TAG, "Locked! PasswordDisabled: " + SignalStore.settings().getPassphraseDisabled() + ", ScreenLock: " + SignalStore.settings().getScreenLockEnabled());
    }
>>>>>>> 204fcc28

  private static volatile boolean locking;

<<<<<<< HEAD
  public KeyCachingService() {}
=======
  public static synchronized @Nullable MasterSecret getMasterSecret(Context context) {
    if (masterSecret == null && (SignalStore.settings().getPassphraseDisabled() && !SignalStore.settings().getScreenLockEnabled())) {
      try {
        return MasterSecretUtil.getMasterSecret(context, MasterSecretUtil.UNENCRYPTED_PASSPHRASE);
      } catch (InvalidPassphraseException e) {
        Log.w(TAG, e);
      }
    }
>>>>>>> 204fcc28

  public static synchronized boolean isLocked() {
    return masterSecret == null || locking;
  }

<<<<<<< HEAD
  public static synchronized MasterSecret getMasterSecret() {
    if (masterSecret == null) {
      throw new IllegalStateException();
=======
  public static void onAppForegrounded(@NonNull Context context) {
    if (SignalStore.settings().getScreenLockEnabled() || !SignalStore.settings().getPassphraseDisabled()) {
      ServiceUtil.getAlarmManager(context).cancel(buildExpirationPendingIntent(context));
>>>>>>> 204fcc28
    }
    return masterSecret.clone();
  }

  public static synchronized void setMasterSecret(final MasterSecret newMasterSecret) {
    masterSecret = newMasterSecret;
  }

  public static synchronized void clearMasterSecret() {
    if (masterSecret != null) {
      masterSecret.close();
      masterSecret = null;
    }
    locking = false;
  }

  @Override
  public int onStartCommand(Intent intent, int flags, int startId) {
    if (intent == null || (intent.getAction() != null && isLocked())) {
      return START_NOT_STICKY;
    }
    Log.d(TAG, "onStartCommand, " + intent.getAction());

    if (intent.getAction() != null) {
      switch (intent.getAction()) {
        case CLEAR_KEY_ACTION -> handleClearKey(false);
        case PASSPHRASE_EXPIRED_EVENT -> handleClearKey(true);
        case LOCALE_CHANGE_EVENT -> handleLocaleChanged();
      }
    } else {
      handleCacheKey();
    }

    return START_NOT_STICKY;
  }

  @Override
  public void onCreate() {
    super.onCreate();
<<<<<<< HEAD
    Log.d(TAG, "onCreate");
    registerScreenReceiver();
=======

    if (SignalStore.settings().getPassphraseDisabled() && !SignalStore.settings().getScreenLockEnabled()) {
      try {
        MasterSecret masterSecret = MasterSecretUtil.getMasterSecret(this, MasterSecretUtil.UNENCRYPTED_PASSPHRASE);
        setMasterSecret(masterSecret);
      } catch (InvalidPassphraseException e) {
        Log.w(TAG, e);
      }
    }
>>>>>>> 204fcc28
  }

  @Override
  public void onDestroy() {
    super.onDestroy();
    Log.w(TAG, "KCS Is Being Destroyed!");
    unregisterScreenReceiver();
    if (locking) {
      clearMasterSecret();
    }
  }

  /**
   * Workaround for Android bug:
   * https://code.google.com/p/android/issues/detail?id=53313
   */
  @Override
  public void onTaskRemoved(Intent rootIntent) {
    Intent intent = new Intent(this, DummyActivity.class);
    intent.addFlags(Intent.FLAG_ACTIVITY_NEW_TASK);
    startActivity(intent);
  }

  private void handleCacheKey() {
    Log.i(TAG, "handleCacheKey");

    foregroundService();

    if (ServiceUtil.getKeyguardManager(this).isKeyguardLocked()) {
      startTimeoutIfAppropriate();
    }

    SignalExecutors.BOUNDED.execute(() -> {
      if (!ApplicationMigrations.isUpdate(KeyCachingService.this)) {
        AppDependencies.getMessageNotifier().updateNotification(KeyCachingService.this);
      }
    });
  }

  private void handleClearKey(boolean keyExpired) {
    Log.d(TAG, "handleClearKey() keyExpired: " + keyExpired);

    cancelTimeout();

<<<<<<< HEAD
    if ((ApplicationMigrations.isUpdate(this) && ApplicationMigrations.isUiBlockingMigrationRunning()) ||
        (EventBus.getDefault().getStickyEvent(TransferStatus.class) != null)) {
      Log.w(TAG, "Cannot lock during app migration or device transfer.");
      return;
=======
  private void handleDisableService() {
    if (SignalStore.settings().getPassphraseDisabled() &&
        !SignalStore.settings().getScreenLockEnabled())
    {
      stopForeground(true);
>>>>>>> 204fcc28
    }

    KeyCachingService.locking = true;

    Log.i(TAG, "Broadcasting " + CLEAR_KEY_EVENT);

    Intent intent = new Intent(CLEAR_KEY_EVENT);
    intent.putExtra(EXTRA_KEY_EXPIRED, keyExpired);
    intent.setPackage(getPackageName());
    sendBroadcast(intent, KEY_PERMISSION);
  }

  private void handleLocaleChanged() {
    dynamicLanguage.updateServiceLocale(this);
    foregroundService();
  }

  private void startTimeoutIfAppropriate() {
    if (!KeyCachingService.isLocked()
        && TextSecurePreferences.isPassphraseLockEnabled(this)
        && TextSecurePreferences.getPassphraseLockTrigger(this).isTimeoutEnabled()) {
      long lockTimeoutSeconds = TextSecurePreferences.getPassphraseLockTimeout(this);
      scheduleTimeout(lockTimeoutSeconds);
    } else {
      cancelTimeout();
    }
  }

<<<<<<< HEAD
  private synchronized void scheduleTimeout(long timeoutSeconds) {
    if (pendingAlarm) {
      return;
    }

    Log.i(TAG, "Starting timeout: " + timeoutSeconds + " s.");

    long at = SystemClock.elapsedRealtime() + TimeUnit.SECONDS.toMillis(timeoutSeconds);

    AlarmManager alarmManager = ServiceUtil.getAlarmManager(this);
    alarmManager.setExactAndAllowWhileIdle(AlarmManager.ELAPSED_REALTIME_WAKEUP, at, buildExpirationIntent());

    pendingAlarm = true;
  }

  private synchronized void cancelTimeout() {
    pendingAlarm = false;

    AlarmManager alarmManager = ServiceUtil.getAlarmManager(this);
    alarmManager.cancel(buildExpirationIntent());

    Log.i(TAG, "Timeout canceled");
  }

  private void foregroundService() {
    if (!TextSecurePreferences.isPassphraseLockEnabled(this)) {
=======
    boolean timeoutEnabled   = SignalStore.settings().getPassphraseTimeoutEnabled();
    boolean passLockActive   = timeoutEnabled && !SignalStore.settings().getPassphraseDisabled();

    long    screenTimeout       = SignalStore.settings().getScreenLockTimeout();
    boolean screenLockActive    = SignalStore.settings().getScreenLockEnabled();
    boolean immediateScreenLock = screenTimeout == 0 && screenLockActive;

    if (immediateScreenLock) {
      Log.i(TAG, "Default immediate screen lock to one minute");
      SignalStore.settings().setScreenLockTimeout(60);
      immediateScreenLock = false;
    }

    if (!appVisible && secretSet && (passLockActive || screenLockActive)) {
      if (immediateScreenLock) {
        Log.i(TAG, "Starting immediate screen lock");
        Intent intent = new Intent(PASSPHRASE_EXPIRED_EVENT, null, context, KeyCachingService.class);
        context.startService(intent);
      } else {
        long passphraseTimeoutMinutes = SignalStore.settings().getPassphraseTimeout();
        long screenLockTimeoutSeconds = SignalStore.settings().getScreenLockTimeout();

        long timeoutMillis;

        if (!SignalStore.settings().getPassphraseDisabled()) timeoutMillis = TimeUnit.MINUTES.toMillis(passphraseTimeoutMinutes);
        else                                                    timeoutMillis = TimeUnit.SECONDS.toMillis(screenLockTimeoutSeconds);

        Log.i(TAG, "Starting timeout: " + timeoutMillis);

        AlarmManager  alarmManager     = ServiceUtil.getAlarmManager(context);
        PendingIntent expirationIntent = buildExpirationPendingIntent(context);

        alarmManager.cancel(expirationIntent);
        alarmManager.set(AlarmManager.ELAPSED_REALTIME, SystemClock.elapsedRealtime() + timeoutMillis, expirationIntent);
      }
    }
  }

  private void foregroundService() {
    if (SignalStore.settings().getPassphraseDisabled() && !SignalStore.settings().getScreenLockEnabled()) {
>>>>>>> 204fcc28
      stopForeground(true);
      return;
    }

    Log.i(TAG, "foregrounding KCS");
    NotificationCompat.Builder builder = new NotificationCompat.Builder(this, NotificationChannels.getInstance().LOCKED_STATUS);

    builder.setContentTitle(getString(R.string.KeyCachingService_passphrase_cached));
    builder.setContentText(getString(R.string.KeyCachingService_signal_passphrase_cached));
<<<<<<< HEAD
    builder.setSmallIcon(R.drawable.ic_molly_cached);
    builder.setColor(getResources().getColor(R.color.core_ultramarine));
=======
    builder.setSmallIcon(R.drawable.ic_notification_unlocked);
    builder.setColor(ContextCompat.getColor(this, R.color.signal_light_colorSecondary));
>>>>>>> 204fcc28
    builder.setWhen(0);
    builder.setPriority(NotificationCompat.PRIORITY_LOW);
    builder.setCategory(NotificationCompat.CATEGORY_STATUS);
    builder.setOngoing(true);

    builder.addAction(R.drawable.symbol_lock_24, getString(R.string.KeyCachingService_lock), buildLockIntent());
    builder.setContentIntent(buildLaunchIntent());

    stopForeground(true);
    startForeground(SERVICE_RUNNING_ID, builder.build());
  }

  private PendingIntent buildLockIntent() {
    Intent intent = new Intent(this, KeyCachingService.class);
    intent.setAction(CLEAR_KEY_ACTION);
    return PendingIntent.getService(getApplicationContext(), 0, intent, getPendingIntentFlags());
  }

  private PendingIntent buildLaunchIntent() {
    // TODO [greyson] Navigation
    return PendingIntent.getActivity(getApplicationContext(), 0, MainActivity.clearTop(this), getPendingIntentFlags());
  }

  private PendingIntent buildExpirationIntent() {
    Intent intent = new Intent(this, KeyCachingService.class);
    intent.setAction(PASSPHRASE_EXPIRED_EVENT);
    return PendingIntent.getService(getApplicationContext(), 0, intent, getPendingIntentFlags());
  }

  private static int getPendingIntentFlags() {
    return PendingIntent.FLAG_IMMUTABLE | PendingIntent.FLAG_UPDATE_CURRENT;
  }

  @Override
  public IBinder onBind(Intent arg0) {
    return binder;
  }

  public class KeySetBinder extends Binder {
    public KeyCachingService getService() {
      return KeyCachingService.this;
    }
  }

  private void registerScreenReceiver() {
    IntentFilter filter = new IntentFilter();
    filter.addAction(Intent.ACTION_SCREEN_OFF);
    filter.addAction(Intent.ACTION_USER_PRESENT);

    registerReceiver(screenReceiver, filter);
  }

  private void unregisterScreenReceiver() {
    unregisterReceiver(screenReceiver);
  }

  private final BroadcastReceiver screenReceiver = new BroadcastReceiver() {
    public void onReceive(Context context, Intent intent) {
      String action = intent.getAction();
      Log.d(TAG, "onReceive, " + action);
           if (Intent.ACTION_SCREEN_OFF  .equals(action)) startTimeoutIfAppropriate();
      else if (Intent.ACTION_USER_PRESENT.equals(action)) cancelTimeout();
    }
  };
}<|MERGE_RESOLUTION|>--- conflicted
+++ resolved
@@ -40,11 +40,11 @@
 import org.thoughtcrime.securesms.R;
 import org.thoughtcrime.securesms.crypto.MasterSecret;
 import org.thoughtcrime.securesms.dependencies.AppDependencies;
-import org.thoughtcrime.securesms.keyvalue.SignalStore;
 import org.thoughtcrime.securesms.migrations.ApplicationMigrations;
 import org.thoughtcrime.securesms.notifications.NotificationChannels;
 import org.thoughtcrime.securesms.util.DynamicLanguage;
 import org.thoughtcrime.securesms.util.ServiceUtil;
+import org.thoughtcrime.securesms.util.TextSecurePreferences;
 
 import java.util.concurrent.TimeUnit;
 
@@ -72,51 +72,21 @@
 
   private final IBinder binder  = new KeySetBinder();
 
-<<<<<<< HEAD
   private boolean pendingAlarm;
 
   private static MasterSecret masterSecret;
-=======
-  private static MasterSecret masterSecret;
+
+  private static volatile boolean locking;
 
   public KeyCachingService() {}
-
-  public static synchronized boolean isLocked(Context context) {
-    boolean locked = masterSecret == null && (!SignalStore.settings().getPassphraseDisabled() || SignalStore.settings().getScreenLockEnabled());
-
-    if (locked) {
-      Log.d(TAG, "Locked! PasswordDisabled: " + SignalStore.settings().getPassphraseDisabled() + ", ScreenLock: " + SignalStore.settings().getScreenLockEnabled());
-    }
->>>>>>> 204fcc28
-
-  private static volatile boolean locking;
-
-<<<<<<< HEAD
-  public KeyCachingService() {}
-=======
-  public static synchronized @Nullable MasterSecret getMasterSecret(Context context) {
-    if (masterSecret == null && (SignalStore.settings().getPassphraseDisabled() && !SignalStore.settings().getScreenLockEnabled())) {
-      try {
-        return MasterSecretUtil.getMasterSecret(context, MasterSecretUtil.UNENCRYPTED_PASSPHRASE);
-      } catch (InvalidPassphraseException e) {
-        Log.w(TAG, e);
-      }
-    }
->>>>>>> 204fcc28
 
   public static synchronized boolean isLocked() {
     return masterSecret == null || locking;
   }
 
-<<<<<<< HEAD
   public static synchronized MasterSecret getMasterSecret() {
     if (masterSecret == null) {
       throw new IllegalStateException();
-=======
-  public static void onAppForegrounded(@NonNull Context context) {
-    if (SignalStore.settings().getScreenLockEnabled() || !SignalStore.settings().getPassphraseDisabled()) {
-      ServiceUtil.getAlarmManager(context).cancel(buildExpirationPendingIntent(context));
->>>>>>> 204fcc28
     }
     return masterSecret.clone();
   }
@@ -156,20 +126,8 @@
   @Override
   public void onCreate() {
     super.onCreate();
-<<<<<<< HEAD
     Log.d(TAG, "onCreate");
     registerScreenReceiver();
-=======
-
-    if (SignalStore.settings().getPassphraseDisabled() && !SignalStore.settings().getScreenLockEnabled()) {
-      try {
-        MasterSecret masterSecret = MasterSecretUtil.getMasterSecret(this, MasterSecretUtil.UNENCRYPTED_PASSPHRASE);
-        setMasterSecret(masterSecret);
-      } catch (InvalidPassphraseException e) {
-        Log.w(TAG, e);
-      }
-    }
->>>>>>> 204fcc28
   }
 
   @Override
@@ -214,18 +172,10 @@
 
     cancelTimeout();
 
-<<<<<<< HEAD
     if ((ApplicationMigrations.isUpdate(this) && ApplicationMigrations.isUiBlockingMigrationRunning()) ||
         (EventBus.getDefault().getStickyEvent(TransferStatus.class) != null)) {
       Log.w(TAG, "Cannot lock during app migration or device transfer.");
       return;
-=======
-  private void handleDisableService() {
-    if (SignalStore.settings().getPassphraseDisabled() &&
-        !SignalStore.settings().getScreenLockEnabled())
-    {
-      stopForeground(true);
->>>>>>> 204fcc28
     }
 
     KeyCachingService.locking = true;
@@ -254,7 +204,6 @@
     }
   }
 
-<<<<<<< HEAD
   private synchronized void scheduleTimeout(long timeoutSeconds) {
     if (pendingAlarm) {
       return;
@@ -281,48 +230,6 @@
 
   private void foregroundService() {
     if (!TextSecurePreferences.isPassphraseLockEnabled(this)) {
-=======
-    boolean timeoutEnabled   = SignalStore.settings().getPassphraseTimeoutEnabled();
-    boolean passLockActive   = timeoutEnabled && !SignalStore.settings().getPassphraseDisabled();
-
-    long    screenTimeout       = SignalStore.settings().getScreenLockTimeout();
-    boolean screenLockActive    = SignalStore.settings().getScreenLockEnabled();
-    boolean immediateScreenLock = screenTimeout == 0 && screenLockActive;
-
-    if (immediateScreenLock) {
-      Log.i(TAG, "Default immediate screen lock to one minute");
-      SignalStore.settings().setScreenLockTimeout(60);
-      immediateScreenLock = false;
-    }
-
-    if (!appVisible && secretSet && (passLockActive || screenLockActive)) {
-      if (immediateScreenLock) {
-        Log.i(TAG, "Starting immediate screen lock");
-        Intent intent = new Intent(PASSPHRASE_EXPIRED_EVENT, null, context, KeyCachingService.class);
-        context.startService(intent);
-      } else {
-        long passphraseTimeoutMinutes = SignalStore.settings().getPassphraseTimeout();
-        long screenLockTimeoutSeconds = SignalStore.settings().getScreenLockTimeout();
-
-        long timeoutMillis;
-
-        if (!SignalStore.settings().getPassphraseDisabled()) timeoutMillis = TimeUnit.MINUTES.toMillis(passphraseTimeoutMinutes);
-        else                                                    timeoutMillis = TimeUnit.SECONDS.toMillis(screenLockTimeoutSeconds);
-
-        Log.i(TAG, "Starting timeout: " + timeoutMillis);
-
-        AlarmManager  alarmManager     = ServiceUtil.getAlarmManager(context);
-        PendingIntent expirationIntent = buildExpirationPendingIntent(context);
-
-        alarmManager.cancel(expirationIntent);
-        alarmManager.set(AlarmManager.ELAPSED_REALTIME, SystemClock.elapsedRealtime() + timeoutMillis, expirationIntent);
-      }
-    }
-  }
-
-  private void foregroundService() {
-    if (SignalStore.settings().getPassphraseDisabled() && !SignalStore.settings().getScreenLockEnabled()) {
->>>>>>> 204fcc28
       stopForeground(true);
       return;
     }
@@ -332,13 +239,8 @@
 
     builder.setContentTitle(getString(R.string.KeyCachingService_passphrase_cached));
     builder.setContentText(getString(R.string.KeyCachingService_signal_passphrase_cached));
-<<<<<<< HEAD
     builder.setSmallIcon(R.drawable.ic_molly_cached);
-    builder.setColor(getResources().getColor(R.color.core_ultramarine));
-=======
-    builder.setSmallIcon(R.drawable.ic_notification_unlocked);
     builder.setColor(ContextCompat.getColor(this, R.color.signal_light_colorSecondary));
->>>>>>> 204fcc28
     builder.setWhen(0);
     builder.setPriority(NotificationCompat.PRIORITY_LOW);
     builder.setCategory(NotificationCompat.CATEGORY_STATUS);
