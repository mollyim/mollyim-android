/*
 * Copyright 2023 Signal Messenger, LLC
 * SPDX-License-Identifier: AGPL-3.0-only
 */

package org.thoughtcrime.securesms.service.webrtc

import org.signal.core.util.logging.Log
import org.signal.libsignal.zkgroup.GenericServerPublicParams
import org.signal.libsignal.zkgroup.InvalidInputException
import org.signal.libsignal.zkgroup.ServerPublicParams
import org.signal.libsignal.zkgroup.VerificationFailedException
import org.signal.libsignal.zkgroup.calllinks.CallLinkSecretParams
import org.signal.ringrtc.CallException
import org.signal.ringrtc.CallLinkRootKey
import org.thoughtcrime.securesms.database.SignalDatabase.Companion.callLinks
import org.thoughtcrime.securesms.dependencies.AppDependencies
import org.thoughtcrime.securesms.events.WebRtcViewModel
import org.thoughtcrime.securesms.keyvalue.SignalStore
import org.thoughtcrime.securesms.ringrtc.RemotePeer
import org.thoughtcrime.securesms.service.webrtc.state.WebRtcServiceState
import org.thoughtcrime.securesms.util.NetworkUtil
import java.io.IOException

/**
 * Process actions while the user is in the pre-join lobby for the call link.
 */
class CallLinkPreJoinActionProcessor(
  actionProcessorFactory: MultiPeerActionProcessorFactory,
  webRtcInteractor: WebRtcInteractor
) : GroupPreJoinActionProcessor(actionProcessorFactory, webRtcInteractor, TAG) {

  companion object {
    private val TAG = Log.tag(CallLinkPreJoinActionProcessor::class.java)
  }

  override fun handleSetRingGroup(currentState: WebRtcServiceState, ringGroup: Boolean): WebRtcServiceState {
    Log.i(TAG, "handleSetRingGroup(): Ignoring.")
    return currentState
  }

  override fun handlePreJoinCall(currentState: WebRtcServiceState, remotePeer: RemotePeer): WebRtcServiceState {
    Log.i(TAG, "handlePreJoinCall():")

    val groupCall = try {
      val callLink = callLinks.getCallLinkByRoomId(remotePeer.recipient.requireCallLinkRoomId())
      if (callLink?.credentials == null) {
        return groupCallFailure(currentState, "No access to this call link.", Exception())
      }

      val callLinkRootKey = CallLinkRootKey(callLink.credentials.linkKeyBytes)
      val callLinkSecretParams = CallLinkSecretParams.deriveFromRootKey(callLink.credentials.linkKeyBytes)
      val genericServerPublicParams = GenericServerPublicParams(
        AppDependencies.signalServiceNetworkAccess
          .getConfiguration()
          .genericServerPublicParams
      )
      val serverPublicParams = ServerPublicParams(
        AppDependencies.signalServiceNetworkAccess
          .getConfiguration()
          .zkGroupServerPublicParams
      )

      val callLinkAuthCredentialPresentation = AppDependencies
        .groupsV2Authorization
        .getCallLinkAuthorizationForToday(genericServerPublicParams, callLinkSecretParams)

      webRtcInteractor.callManager.createCallLinkCall(
        SignalStore.internal.groupCallingServer,
<<<<<<< HEAD
        WebRtcUtil.getProxyInfo(),
=======
        serverPublicParams.endorsementPublicKey,
>>>>>>> c41d7c67
        callLinkAuthCredentialPresentation.serialize(),
        callLinkRootKey,
        callLink.credentials.epoch,
        callLink.credentials.adminPassBytes,
        ByteArray(0),
        AUDIO_LEVELS_INTERVAL,
        RingRtcDynamicConfiguration.getAudioConfig(),
        webRtcInteractor.groupCallObserver
      )
    } catch (e: InvalidInputException) {
      return groupCallFailure(currentState, "Failed to create server public parameters.", e)
    } catch (e: IOException) {
      return groupCallFailure(currentState, "Failed to get call link authorization", e)
    } catch (e: VerificationFailedException) {
      return groupCallFailure(currentState, "Failed to get call link authorization", e)
    } catch (e: CallException) {
      return groupCallFailure(currentState, "Failed to parse call link root key", e)
    } ?: return groupCallFailure(currentState, "Failed to create group call object for call link.", Exception())

    try {
      groupCall.setOutgoingAudioMuted(true)
      groupCall.setOutgoingVideoMuted(true)
      groupCall.setDataMode(NetworkUtil.getCallingDataMode(context, groupCall.localDeviceState.networkRoute.localAdapterType))
      Log.i(TAG, "Connecting to group call: " + currentState.callInfoState.callRecipient.id)
      groupCall.connect()
    } catch (e: CallException) {
      return groupCallFailure(currentState, "Unable to connect to call link", e)
    }

    SignalStore.tooltips.markGroupCallingLobbyEntered()
    return currentState.builder()
      .changeCallSetupState(RemotePeer.GROUP_CALL_ID)
      .setRingGroup(false)
      .commit()
      .changeCallInfoState()
      .groupCall(groupCall)
      .groupCallState(WebRtcViewModel.GroupCallState.DISCONNECTED)
      .activePeer(RemotePeer(currentState.callInfoState.callRecipient.id, RemotePeer.GROUP_CALL_ID))
      .build()
  }

  override fun handleGroupRequestUpdateMembers(currentState: WebRtcServiceState): WebRtcServiceState {
    Log.i(tag, "handleGroupRequestUpdateMembers():")

    return currentState
  }
}<|MERGE_RESOLUTION|>--- conflicted
+++ resolved
@@ -67,11 +67,8 @@
 
       webRtcInteractor.callManager.createCallLinkCall(
         SignalStore.internal.groupCallingServer,
-<<<<<<< HEAD
         WebRtcUtil.getProxyInfo(),
-=======
         serverPublicParams.endorsementPublicKey,
->>>>>>> c41d7c67
         callLinkAuthCredentialPresentation.serialize(),
         callLinkRootKey,
         callLink.credentials.epoch,
