--- conflicted
+++ resolved
@@ -182,12 +182,8 @@
   protected @NonNull WebRtcServiceState handleAcceptCall(@NonNull WebRtcServiceState currentState, boolean answerWithVideo) {
     byte[] groupId = currentState.getCallInfoState().getCallRecipient().requireGroupId().getDecodedId();
     GroupCall groupCall = webRtcInteractor.getCallManager().createGroupCall(groupId,
-<<<<<<< HEAD
-                                                                            SignalStore.internal().groupCallingServer(),
+                                                                            SignalStore.internal().getGroupCallingServer(),
                                                                             WebRtcUtil.getProxyInfo(),
-=======
-                                                                            SignalStore.internal().getGroupCallingServer(),
->>>>>>> f5a68aa7
                                                                             new byte[0],
                                                                             AUDIO_LEVELS_INTERVAL,
                                                                             RingRtcDynamicConfiguration.getAudioProcessingMethod(),
