package org.thoughtcrime.securesms.service

import android.content.BroadcastReceiver
import android.content.Context
import android.content.Intent
import org.thoughtcrime.securesms.keyvalue.SignalStore
import org.thoughtcrime.securesms.util.ServiceUtil

/**
 * Respond to a PanicKit trigger Intent by locking the app.  PanicKit provides a
 * common framework for creating "panic button" apps that can trigger actions
 * in "panic responder" apps.  In this case, the response is to lock the app,
 * if it has been configured to do so via the Signal lock preference.
 */
class PanicResponderListener : BroadcastReceiver() {
  override fun onReceive(context: Context, intent: Intent) {
<<<<<<< HEAD
    val passwordEnabled = !TextSecurePreferences.isPassphraseLockEnabled(context)
=======
    val passwordEnabled = !SignalStore.settings.passphraseDisabled
    val keyguardSecure = ServiceUtil.getKeyguardManager(context).isKeyguardSecure
>>>>>>> 204fcc28
    val intentAction = intent.action
    if (passwordEnabled && "info.guardianproject.panic.action.TRIGGER" == intentAction) {
      val lockIntent = Intent(context, KeyCachingService::class.java)
      lockIntent.action = KeyCachingService.CLEAR_KEY_ACTION
      context.startService(lockIntent)
    }
  }
}<|MERGE_RESOLUTION|>--- conflicted
+++ resolved
@@ -3,8 +3,7 @@
 import android.content.BroadcastReceiver
 import android.content.Context
 import android.content.Intent
-import org.thoughtcrime.securesms.keyvalue.SignalStore
-import org.thoughtcrime.securesms.util.ServiceUtil
+import org.thoughtcrime.securesms.util.TextSecurePreferences
 
 /**
  * Respond to a PanicKit trigger Intent by locking the app.  PanicKit provides a
@@ -14,12 +13,7 @@
  */
 class PanicResponderListener : BroadcastReceiver() {
   override fun onReceive(context: Context, intent: Intent) {
-<<<<<<< HEAD
     val passwordEnabled = !TextSecurePreferences.isPassphraseLockEnabled(context)
-=======
-    val passwordEnabled = !SignalStore.settings.passphraseDisabled
-    val keyguardSecure = ServiceUtil.getKeyguardManager(context).isKeyguardSecure
->>>>>>> 204fcc28
     val intentAction = intent.action
     if (passwordEnabled && "info.guardianproject.panic.action.TRIGGER" == intentAction) {
       val lockIntent = Intent(context, KeyCachingService::class.java)
