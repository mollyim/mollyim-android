package org.thoughtcrime.securesms.webrtc.audio;

import android.bluetooth.BluetoothAdapter;
import android.bluetooth.BluetoothDevice;
import android.bluetooth.BluetoothHeadset;
import android.bluetooth.BluetoothProfile;
import android.content.BroadcastReceiver;
import android.content.Context;
import android.content.Intent;
import android.content.IntentFilter;
import android.media.AudioManager;

import androidx.annotation.NonNull;
import androidx.annotation.Nullable;

import org.signal.core.util.logging.Log;
import org.thoughtcrime.securesms.util.ServiceUtil;

import java.util.List;
import java.util.concurrent.atomic.AtomicBoolean;

public class BluetoothStateManager {

  private static final String TAG = Log.tag(BluetoothStateManager.class);

  private enum ScoConnection {
    DISCONNECTED,
    IN_PROGRESS,
    CONNECTED
  }

  private final Object LOCK = new Object();

  private final Context                     context;
  private final BluetoothAdapter            bluetoothAdapter;
  private       BluetoothScoReceiver        bluetoothScoReceiver;
  private       BluetoothConnectionReceiver bluetoothConnectionReceiver;
  private final BluetoothStateListener      listener;
  private final AtomicBoolean               destroyed;

  private volatile ScoConnection scoConnection = ScoConnection.DISCONNECTED;

  private BluetoothHeadset bluetoothHeadset = null;
  private boolean          wantsConnection  = false;

  public BluetoothStateManager(@NonNull Context context, @Nullable BluetoothStateListener listener) {
<<<<<<< HEAD
    this.context                     = context.getApplicationContext();
    this.bluetoothAdapter            = BluetoothAdapter.getDefaultAdapter();
=======
    this.context = context.getApplicationContext();

    BluetoothAdapter localAdapter = BluetoothAdapter.getDefaultAdapter();
    if (localAdapter == null) {
      this.bluetoothAdapter = null;
      this.listener         = null;
      this.destroyed        = new AtomicBoolean(true);
      return;
    }

    this.bluetoothAdapter            = localAdapter;
    this.bluetoothScoReceiver        = new BluetoothScoReceiver();
    this.bluetoothConnectionReceiver = new BluetoothConnectionReceiver();
>>>>>>> e3d3129e
    this.listener                    = listener;
    this.destroyed                   = new AtomicBoolean(false);

    requestHeadsetProxyProfile();

    this.bluetoothConnectionReceiver = new BluetoothConnectionReceiver();
    this.context.registerReceiver(bluetoothConnectionReceiver, new IntentFilter(BluetoothHeadset.ACTION_CONNECTION_STATE_CHANGED));

    this.bluetoothScoReceiver = new BluetoothScoReceiver();
    Intent sticky = this.context.registerReceiver(bluetoothScoReceiver, new IntentFilter(getScoChangeIntent()));

    if (sticky != null) {
      bluetoothScoReceiver.onReceive(context, sticky);
    }

    handleBluetoothStateChange();
  }

  public void onDestroy() {
    destroyed.set(true);

    if (bluetoothHeadset != null && bluetoothAdapter != null) {
      this.bluetoothAdapter.closeProfileProxy(BluetoothProfile.HEADSET, bluetoothHeadset);
    }

    if (bluetoothConnectionReceiver != null) {
      context.unregisterReceiver(bluetoothConnectionReceiver);
      bluetoothConnectionReceiver = null;
    }

    if (bluetoothScoReceiver != null) {
      context.unregisterReceiver(bluetoothScoReceiver);
      bluetoothScoReceiver = null;
    }

    this.bluetoothHeadset = null;
  }

  public void setWantsConnection(boolean enabled) {
    synchronized (LOCK) {
      AudioManager audioManager = ServiceUtil.getAudioManager(context);

      this.wantsConnection = enabled;

      if (wantsConnection && isBluetoothAvailable() && scoConnection == ScoConnection.DISCONNECTED) {
        audioManager.startBluetoothSco();
        scoConnection = ScoConnection.IN_PROGRESS;
      } else if (!wantsConnection && scoConnection == ScoConnection.CONNECTED) {
        audioManager.stopBluetoothSco();
        audioManager.setBluetoothScoOn(false);
        scoConnection = ScoConnection.DISCONNECTED;
      } else if (!wantsConnection && scoConnection == ScoConnection.IN_PROGRESS) {
        audioManager.stopBluetoothSco();
        scoConnection = ScoConnection.DISCONNECTED;
      }
    }
  }

  private void handleBluetoothStateChange() {
    if (!destroyed.get()) {
      boolean isBluetoothAvailable = isBluetoothAvailable();

      if (!isBluetoothAvailable) {
        setWantsConnection(false);
      }

      if (listener != null)  {
        listener.onBluetoothStateChanged(isBluetoothAvailable);
      }
    }
  }

  private boolean isBluetoothAvailable() {
    try {
      synchronized (LOCK) {
        AudioManager audioManager = ServiceUtil.getAudioManager(context);

        if (bluetoothAdapter == null || !bluetoothAdapter.isEnabled()) return false;
        if (!audioManager.isBluetoothScoAvailableOffCall())            return false;

        return bluetoothHeadset != null && !bluetoothHeadset.getConnectedDevices().isEmpty();
      }
    } catch (Exception e) {
      Log.w(TAG, e);
      return false;
    }
  }

  private String getScoChangeIntent() {
    return AudioManager.ACTION_SCO_AUDIO_STATE_UPDATED;
  }


  private void requestHeadsetProxyProfile() {
    this.bluetoothAdapter.getProfileProxy(context, new BluetoothProfile.ServiceListener() {
      @Override
      public void onServiceConnected(int profile, BluetoothProfile proxy) {
        if (destroyed.get()) {
          Log.w(TAG, "Got bluetooth profile event after the service was destroyed. Ignoring.");
          return;
        }

        if (profile == BluetoothProfile.HEADSET) {
          synchronized (LOCK) {
            bluetoothHeadset = (BluetoothHeadset) proxy;
          }

          Intent sticky = context.registerReceiver(null, new IntentFilter(getScoChangeIntent()));
          bluetoothScoReceiver.onReceive(context, sticky);

          synchronized (LOCK) {
            if (wantsConnection && isBluetoothAvailable() && scoConnection == ScoConnection.DISCONNECTED) {
              AudioManager audioManager = ServiceUtil.getAudioManager(context);
              audioManager.startBluetoothSco();
              scoConnection = ScoConnection.IN_PROGRESS;
            }
          }

          handleBluetoothStateChange();
        }
      }

      @Override
      public void onServiceDisconnected(int profile) {
        Log.i(TAG, "onServiceDisconnected");
        if (profile == BluetoothProfile.HEADSET) {
          bluetoothHeadset = null;
          handleBluetoothStateChange();
        }
      }
    }, BluetoothProfile.HEADSET);
  }

  private class BluetoothScoReceiver extends BroadcastReceiver {
    @Override
    public void onReceive(Context context, Intent intent) {
      if (intent == null) return;
      Log.i(TAG, "onReceive");

      synchronized (LOCK) {
        if (getScoChangeIntent().equals(intent.getAction())) {
          int status = intent.getIntExtra(AudioManager.EXTRA_SCO_AUDIO_STATE, AudioManager.SCO_AUDIO_STATE_ERROR);

          if (status == AudioManager.SCO_AUDIO_STATE_CONNECTED) {
            if (bluetoothHeadset != null) {
              List<BluetoothDevice> devices = bluetoothHeadset.getConnectedDevices();

              for (BluetoothDevice device : devices) {
                if (bluetoothHeadset.isAudioConnected(device)) {
                  scoConnection = ScoConnection.CONNECTED;

                  if (wantsConnection) {
                    AudioManager audioManager = ServiceUtil.getAudioManager(context);
                    audioManager.setBluetoothScoOn(true);
                  }
                }
              }
            }
          } else if (status == AudioManager.SCO_AUDIO_STATE_DISCONNECTED) {
            setWantsConnection(false);
          }
        }
      }

      handleBluetoothStateChange();
    }
  }

  private class BluetoothConnectionReceiver extends BroadcastReceiver {
    @Override
    public void onReceive(Context context, Intent intent) {
      Log.i(TAG, "onReceive");
      handleBluetoothStateChange();
    }
  }

  public interface BluetoothStateListener {
    void onBluetoothStateChanged(boolean isAvailable);
  }

}<|MERGE_RESOLUTION|>--- conflicted
+++ resolved
@@ -44,10 +44,6 @@
   private boolean          wantsConnection  = false;
 
   public BluetoothStateManager(@NonNull Context context, @Nullable BluetoothStateListener listener) {
-<<<<<<< HEAD
-    this.context                     = context.getApplicationContext();
-    this.bluetoothAdapter            = BluetoothAdapter.getDefaultAdapter();
-=======
     this.context = context.getApplicationContext();
 
     BluetoothAdapter localAdapter = BluetoothAdapter.getDefaultAdapter();
@@ -61,16 +57,13 @@
     this.bluetoothAdapter            = localAdapter;
     this.bluetoothScoReceiver        = new BluetoothScoReceiver();
     this.bluetoothConnectionReceiver = new BluetoothConnectionReceiver();
->>>>>>> e3d3129e
     this.listener                    = listener;
     this.destroyed                   = new AtomicBoolean(false);
 
     requestHeadsetProxyProfile();
 
-    this.bluetoothConnectionReceiver = new BluetoothConnectionReceiver();
     this.context.registerReceiver(bluetoothConnectionReceiver, new IntentFilter(BluetoothHeadset.ACTION_CONNECTION_STATE_CHANGED));
 
-    this.bluetoothScoReceiver = new BluetoothScoReceiver();
     Intent sticky = this.context.registerReceiver(bluetoothScoReceiver, new IntentFilter(getScoChangeIntent()));
 
     if (sticky != null) {
