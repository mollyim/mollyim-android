--- conflicted
+++ resolved
@@ -522,22 +522,6 @@
                 )
               }
 
-<<<<<<< HEAD
-              MainNavigationDetailLocation.Empty -> {
-                Box(
-                  modifier = Modifier
-                    .padding(end = contentLayoutData.detailPaddingEnd)
-                    .clip(contentLayoutData.shape)
-                    .background(color = MaterialTheme.colorScheme.surface)
-                    .fillMaxSize()
-                ) {
-                  Image(
-                    painter = painterResource(R.drawable.logo_round_filled),
-                    contentDescription = null,
-                    modifier = Modifier.align(Alignment.Center)
-                  )
-                }
-=======
               MainNavigationListLocation.CALLS -> {
                 DetailsScreenNavHost(
                   navHostController = callsNavHostController,
@@ -550,7 +534,6 @@
                   navHostController = storiesNavHostController,
                   contentLayoutData = contentLayoutData
                 )
->>>>>>> cf1afb73
               }
             }
           },
