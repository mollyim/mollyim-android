/*
 * Copyright (C) 2011 Whisper Systems
 * Copyright (C) 2013-2017 Open Whisper Systems
 *
 * This program is free software: you can redistribute it and/or modify
 * it under the terms of the GNU General Public License as published by
 * the Free Software Foundation, either version 3 of the License, or
 * (at your option) any later version.
 *
 * This program is distributed in the hope that it will be useful,
 * but WITHOUT ANY WARRANTY; without even the implied warranty of
 * MERCHANTABILITY or FITNESS FOR A PARTICULAR PURPOSE.  See the
 * GNU General Public License for more details.
 *
 * You should have received a copy of the GNU General Public License
 * along with this program.  If not, see <http://www.gnu.org/licenses/>.
 */
package org.thoughtcrime.securesms;

import android.app.AlertDialog;
import android.content.Intent;
import android.graphics.PorterDuff;
import android.os.Build;
import android.os.Bundle;

import androidx.annotation.NonNull;
import androidx.annotation.Nullable;
import androidx.core.content.ContextCompat;
import androidx.fragment.app.Fragment;
import androidx.fragment.app.FragmentManager;
import androidx.preference.Preference;

import org.thoughtcrime.securesms.help.HelpFragment;
import org.thoughtcrime.securesms.keyvalue.SignalStore;
import org.thoughtcrime.securesms.preferences.AdvancedPreferenceFragment;
import org.thoughtcrime.securesms.preferences.AppProtectionPreferenceFragment;
import org.thoughtcrime.securesms.preferences.AppearancePreferenceFragment;
import org.thoughtcrime.securesms.preferences.BackupsPreferenceFragment;
import org.thoughtcrime.securesms.preferences.ChatsPreferenceFragment;
import org.thoughtcrime.securesms.preferences.CorrectedPreferenceFragment;
import org.thoughtcrime.securesms.preferences.NotificationsPreferenceFragment;
import org.thoughtcrime.securesms.preferences.StoragePreferenceFragment;
import org.thoughtcrime.securesms.preferences.widgets.ProfilePreference;
import org.thoughtcrime.securesms.preferences.widgets.UsernamePreference;
import org.thoughtcrime.securesms.profiles.edit.EditProfileActivity;
import org.thoughtcrime.securesms.recipients.Recipient;
import org.thoughtcrime.securesms.util.CommunicationActions;
import org.thoughtcrime.securesms.util.DynamicLanguage;
import org.thoughtcrime.securesms.util.DynamicTheme;
import org.thoughtcrime.securesms.util.FeatureFlags;
import org.thoughtcrime.securesms.util.TextSecurePreferences;
import org.thoughtcrime.securesms.util.ThemeUtil;

/**
 * The Activity for application preference display and management.
 *
 * @author Moxie Marlinspike
 *
 */

public class ApplicationPreferencesActivity extends PassphraseRequiredActivity
{
  public static final String LAUNCH_TO_BACKUPS_FRAGMENT = "launch.to.backups.fragment";

  @SuppressWarnings("unused")
  private static final String TAG = ApplicationPreferencesActivity.class.getSimpleName();

  private static final String PREFERENCE_CATEGORY_PROFILE        = "preference_category_profile";
  private static final String PREFERENCE_CATEGORY_USERNAME       = "preference_category_username";
  private static final String PREFERENCE_CATEGORY_NOTIFICATIONS  = "preference_category_notifications";
  private static final String PREFERENCE_CATEGORY_APP_PROTECTION = "preference_category_app_protection";
  private static final String PREFERENCE_CATEGORY_APPEARANCE     = "preference_category_appearance";
  private static final String PREFERENCE_CATEGORY_CHATS          = "preference_category_chats";
  private static final String PREFERENCE_CATEGORY_STORAGE        = "preference_category_storage";
  private static final String PREFERENCE_CATEGORY_DEVICES        = "preference_category_devices";
  private static final String PREFERENCE_CATEGORY_HELP           = "preference_category_help";
  private static final String PREFERENCE_CATEGORY_ADVANCED       = "preference_category_advanced";
  private static final String PREFERENCE_CATEGORY_DONATE         = "preference_category_donate";

  private static final String WAS_CONFIGURATION_UPDATED          = "was_configuration_updated";

  private final DynamicTheme    dynamicTheme    = new DynamicTheme();
  private final DynamicLanguage dynamicLanguage = new DynamicLanguage();

  private boolean wasConfigurationUpdated = false;

  @Override
  protected void onPreCreate() {
    dynamicTheme.onCreate(this);
    dynamicLanguage.onCreate(this);
  }

  @Override
  protected void onCreate(Bundle icicle, boolean ready) {
    //noinspection ConstantConditions
    this.getSupportActionBar().setDisplayHomeAsUpEnabled(true);

    if (getIntent() != null && getIntent().getCategories() != null && getIntent().getCategories().contains("android.intent.category.NOTIFICATION_PREFERENCES")) {
      initFragment(android.R.id.content, new NotificationsPreferenceFragment());
    } else if (getIntent() != null && getIntent().getBooleanExtra(LAUNCH_TO_BACKUPS_FRAGMENT, false)) {
      initFragment(android.R.id.content, new BackupsPreferenceFragment());
    } else if (icicle == null) {
      initFragment(android.R.id.content, new ApplicationPreferenceFragment());
    } else {
      wasConfigurationUpdated = icicle.getBoolean(WAS_CONFIGURATION_UPDATED);
    }
  }

  @Override
  protected void onSaveInstanceState(@NonNull Bundle outState) {
    outState.putBoolean(WAS_CONFIGURATION_UPDATED, wasConfigurationUpdated);
    super.onSaveInstanceState(outState);
  }

  @Override
  public void onResume() {
    super.onResume();
    dynamicTheme.onResume(this);
    dynamicLanguage.onResume(this);
  }

  @Override
  protected void onActivityResult(int requestCode, int resultCode, Intent data)
  {
    super.onActivityResult(requestCode, resultCode, data);
    Fragment fragment = getSupportFragmentManager().findFragmentById(android.R.id.content);
    fragment.onActivityResult(requestCode, resultCode, data);
  }

  @Override
  public boolean onSupportNavigateUp() {
    FragmentManager fragmentManager = getSupportFragmentManager();
    if (fragmentManager.getBackStackEntryCount() > 0) {
      fragmentManager.popBackStack();
    } else {
      if (wasConfigurationUpdated) {
        setResult(MainActivity.RESULT_CONFIG_CHANGED);
      } else {
        setResult(RESULT_OK);
      }
      finish();
    }
    return true;
  }

<<<<<<< HEAD
=======
  @Override
  public void onBackPressed() {
    onSupportNavigateUp();
  }

  @Override
  public void onSharedPreferenceChanged(SharedPreferences sharedPreferences, String key) {
    if (key.equals(TextSecurePreferences.THEME_PREF)) {
      DynamicTheme.setDefaultDayNightMode(this);
      recreate();
    } else if (key.equals(TextSecurePreferences.LANGUAGE_PREF)) {
      wasConfigurationUpdated = true;
      recreate();

      Intent intent = new Intent(this, KeyCachingService.class);
      intent.setAction(KeyCachingService.LOCALE_CHANGE_EVENT);
      startService(intent);
    }
  }

>>>>>>> 918497fb
  public void pushFragment(@NonNull Fragment fragment) {
    getSupportFragmentManager().beginTransaction()
                               .setCustomAnimations(R.anim.slide_from_end, R.anim.slide_to_start, R.anim.slide_from_start, R.anim.slide_to_end)
                               .replace(android.R.id.content, fragment)
                               .addToBackStack(null)
                               .commit();
  }

  public static class ApplicationPreferenceFragment extends CorrectedPreferenceFragment {

    @Override
    public void onCreate(Bundle icicle) {
      super.onCreate(icicle);

      this.findPreference(PREFERENCE_CATEGORY_PROFILE)
          .setOnPreferenceClickListener(new ProfileClickListener());
      this.findPreference(PREFERENCE_CATEGORY_USERNAME)
          .setOnPreferenceClickListener(new UsernameClickListener());
      this.findPreference(PREFERENCE_CATEGORY_NOTIFICATIONS)
        .setOnPreferenceClickListener(new CategoryClickListener(PREFERENCE_CATEGORY_NOTIFICATIONS));
      this.findPreference(PREFERENCE_CATEGORY_APP_PROTECTION)
        .setOnPreferenceClickListener(new CategoryClickListener(PREFERENCE_CATEGORY_APP_PROTECTION));
      this.findPreference(PREFERENCE_CATEGORY_APPEARANCE)
        .setOnPreferenceClickListener(new CategoryClickListener(PREFERENCE_CATEGORY_APPEARANCE));
      this.findPreference(PREFERENCE_CATEGORY_CHATS)
        .setOnPreferenceClickListener(new CategoryClickListener(PREFERENCE_CATEGORY_CHATS));
      this.findPreference(PREFERENCE_CATEGORY_STORAGE)
        .setOnPreferenceClickListener(new CategoryClickListener(PREFERENCE_CATEGORY_STORAGE));
      this.findPreference(PREFERENCE_CATEGORY_DEVICES)
        .setOnPreferenceClickListener(new CategoryClickListener(PREFERENCE_CATEGORY_DEVICES));
      this.findPreference(PREFERENCE_CATEGORY_HELP)
          .setOnPreferenceClickListener(new CategoryClickListener(PREFERENCE_CATEGORY_HELP));
      this.findPreference(PREFERENCE_CATEGORY_ADVANCED)
          .setOnPreferenceClickListener(new CategoryClickListener(PREFERENCE_CATEGORY_ADVANCED));
      this.findPreference(PREFERENCE_CATEGORY_DONATE)
          .setOnPreferenceClickListener(new CategoryClickListener(PREFERENCE_CATEGORY_DONATE));

      tintIcons();
    }

    private void tintIcons() {
      if (Build.VERSION.SDK_INT >= 21) return;
<<<<<<< HEAD
=======

      Preference preference = this.findPreference(PREFERENCE_CATEGORY_SMS_MMS);
      preference.getIcon().setColorFilter(ContextCompat.getColor(requireContext(), R.color.signal_icon_tint_primary), PorterDuff.Mode.SRC_IN);
>>>>>>> 918497fb
    }

    @Override
    public void onCreateEncryptedPreferences(@Nullable Bundle savedInstanceState, String rootKey) {
      addPreferencesFromResource(R.xml.preferences);

      if (FeatureFlags.usernames()) {
        UsernamePreference pref = (UsernamePreference) findPreference(PREFERENCE_CATEGORY_USERNAME);
        pref.setVisible(shouldDisplayUsernameReminder());
        pref.setOnLongClickListener(v -> {
          new AlertDialog.Builder(requireContext())
                         .setMessage(R.string.ApplicationPreferencesActivity_hide_reminder)
                         .setPositiveButton(R.string.ApplicationPreferencesActivity_hide, (dialog, which) -> {
                           dialog.dismiss();
                           SignalStore.misc().hideUsernameReminder();
                             findPreference(PREFERENCE_CATEGORY_USERNAME).setVisible(false);
                         })
                         .setNegativeButton(android.R.string.cancel, ((dialog, which) -> dialog.dismiss()))
                         .setCancelable(true)
                         .show();
          return true;
        });
      }
    }

    @Override
    public void onResume() {
      super.onResume();
      //noinspection ConstantConditions
      ((ApplicationPreferencesActivity) getActivity()).getSupportActionBar().setTitle(R.string.text_secure_normal__menu_settings);
      setCategorySummaries();
      setCategoryVisibility();
    }

    private void setCategorySummaries() {
      ((ProfilePreference)this.findPreference(PREFERENCE_CATEGORY_PROFILE)).refresh();

      if (FeatureFlags.usernames()) {
        this.findPreference(PREFERENCE_CATEGORY_USERNAME)
            .setVisible(shouldDisplayUsernameReminder());
      }

      this.findPreference(PREFERENCE_CATEGORY_NOTIFICATIONS)
          .setSummary(NotificationsPreferenceFragment.getSummary(getActivity()));
      this.findPreference(PREFERENCE_CATEGORY_APP_PROTECTION)
          .setSummary(AppProtectionPreferenceFragment.getSummary(getActivity()));
      this.findPreference(PREFERENCE_CATEGORY_APPEARANCE)
          .setSummary(AppearancePreferenceFragment.getSummary(getActivity()));
      this.findPreference(PREFERENCE_CATEGORY_CHATS)
          .setSummary(ChatsPreferenceFragment.getSummary(getActivity()));
    }

    private void setCategoryVisibility() {
      Preference devicePreference = this.findPreference(PREFERENCE_CATEGORY_DEVICES);
      if (devicePreference != null && !TextSecurePreferences.isPushRegistered(getActivity())) {
        getPreferenceScreen().removePreference(devicePreference);
      }
    }

    private static boolean shouldDisplayUsernameReminder() {
      return FeatureFlags.usernames() && !Recipient.self().getUsername().isPresent() && SignalStore.misc().shouldShowUsernameReminder();
    }

    private class CategoryClickListener implements Preference.OnPreferenceClickListener {
      private String category;

      CategoryClickListener(String category) {
        this.category = category;
      }

      @Override
      public boolean onPreferenceClick(Preference preference) {
        Fragment fragment = null;

        switch (category) {
        case PREFERENCE_CATEGORY_NOTIFICATIONS:
          fragment = new NotificationsPreferenceFragment();
          break;
        case PREFERENCE_CATEGORY_APP_PROTECTION:
          fragment = new AppProtectionPreferenceFragment();
          break;
        case PREFERENCE_CATEGORY_APPEARANCE:
          fragment = new AppearancePreferenceFragment();
          break;
        case PREFERENCE_CATEGORY_CHATS:
          fragment = new ChatsPreferenceFragment();
          break;
        case PREFERENCE_CATEGORY_STORAGE:
          fragment = new StoragePreferenceFragment();
          break;
        case PREFERENCE_CATEGORY_DEVICES:
          Intent intent = new Intent(getActivity(), DeviceActivity.class);
          startActivity(intent);
          break;
        case PREFERENCE_CATEGORY_ADVANCED:
          fragment = new AdvancedPreferenceFragment();
          break;
        case PREFERENCE_CATEGORY_HELP:
          fragment = new HelpFragment();
          break;
        case PREFERENCE_CATEGORY_DONATE:
          CommunicationActions.openBrowserLink(requireContext(), getString(R.string.donate_url));
          break;
        default:
          throw new AssertionError();
        }

        if (fragment != null) {
          Bundle args = new Bundle();
          fragment.setArguments(args);

          ((ApplicationPreferencesActivity) requireActivity()).pushFragment(fragment);
        }

        return true;
      }
    }

    private class ProfileClickListener implements Preference.OnPreferenceClickListener {
      @Override
      public boolean onPreferenceClick(Preference preference) {
        requireActivity().startActivity(EditProfileActivity.getIntentForUserProfileEdit(preference.getContext()));
        return true;
      }
    }

    private class UsernameClickListener implements Preference.OnPreferenceClickListener {
      @Override
      public boolean onPreferenceClick(Preference preference) {
        requireActivity().startActivity(EditProfileActivity.getIntentForUsernameEdit(preference.getContext()));
        return true;
      }
    }
  }

}<|MERGE_RESOLUTION|>--- conflicted
+++ resolved
@@ -19,6 +19,7 @@
 
 import android.app.AlertDialog;
 import android.content.Intent;
+import android.content.SharedPreferences;
 import android.graphics.PorterDuff;
 import android.os.Build;
 import android.os.Bundle;
@@ -30,6 +31,7 @@
 import androidx.fragment.app.FragmentManager;
 import androidx.preference.Preference;
 
+import org.thoughtcrime.securesms.crypto.EncryptedPreferences;
 import org.thoughtcrime.securesms.help.HelpFragment;
 import org.thoughtcrime.securesms.keyvalue.SignalStore;
 import org.thoughtcrime.securesms.preferences.AdvancedPreferenceFragment;
@@ -44,6 +46,7 @@
 import org.thoughtcrime.securesms.preferences.widgets.UsernamePreference;
 import org.thoughtcrime.securesms.profiles.edit.EditProfileActivity;
 import org.thoughtcrime.securesms.recipients.Recipient;
+import org.thoughtcrime.securesms.service.KeyCachingService;
 import org.thoughtcrime.securesms.util.CommunicationActions;
 import org.thoughtcrime.securesms.util.DynamicLanguage;
 import org.thoughtcrime.securesms.util.DynamicTheme;
@@ -59,6 +62,7 @@
  */
 
 public class ApplicationPreferencesActivity extends PassphraseRequiredActivity
+    implements EncryptedPreferences.OnSharedPreferenceChangeListener
 {
   public static final String LAUNCH_TO_BACKUPS_FRAGMENT = "launch.to.backups.fragment";
 
@@ -143,8 +147,6 @@
     return true;
   }
 
-<<<<<<< HEAD
-=======
   @Override
   public void onBackPressed() {
     onSupportNavigateUp();
@@ -165,7 +167,6 @@
     }
   }
 
->>>>>>> 918497fb
   public void pushFragment(@NonNull Fragment fragment) {
     getSupportFragmentManager().beginTransaction()
                                .setCustomAnimations(R.anim.slide_from_end, R.anim.slide_to_start, R.anim.slide_from_start, R.anim.slide_to_end)
@@ -208,12 +209,6 @@
 
     private void tintIcons() {
       if (Build.VERSION.SDK_INT >= 21) return;
-<<<<<<< HEAD
-=======
-
-      Preference preference = this.findPreference(PREFERENCE_CATEGORY_SMS_MMS);
-      preference.getIcon().setColorFilter(ContextCompat.getColor(requireContext(), R.color.signal_icon_tint_primary), PorterDuff.Mode.SRC_IN);
->>>>>>> 918497fb
     }
 
     @Override
