--- conflicted
+++ resolved
@@ -22,7 +22,6 @@
 import org.thoughtcrime.securesms.jobmanager.impl.BackoffUtil;
 import org.thoughtcrime.securesms.jobmanager.impl.NetworkConstraint;
 import org.thoughtcrime.securesms.jobs.PushDecryptDrainedJob;
-import org.thoughtcrime.securesms.keyvalue.SignalStore;
 import org.thoughtcrime.securesms.messages.IncomingMessageProcessor.Processor;
 import org.thoughtcrime.securesms.notifications.NotificationChannels;
 import org.thoughtcrime.securesms.push.SignalServiceNetworkAccess;
@@ -48,17 +47,10 @@
   public  static final  int FOREGROUND_ID            = 313399;
   private static final long REQUEST_TIMEOUT_MINUTES  = 1;
 
-<<<<<<< HEAD
-  private static volatile SignalServiceMessagePipe pipe             = null;
-  private static volatile SignalServiceMessagePipe unidentifiedPipe = null;
-=======
-  private static final AtomicInteger INSTANCE_COUNT = new AtomicInteger(0);
->>>>>>> e374f3af
-
   private final Application                context;
   private final SignalServiceNetworkAccess networkAccess;
   private final List<Runnable>             decryptionDrainedListeners;
-  private final BroadcastReceiver          connectionReceiver;
+  private       BroadcastReceiver          connectionReceiver;
 
   private boolean appVisible;
 
@@ -70,9 +62,7 @@
     this.context                    = context;
     this.networkAccess              = ApplicationDependencies.getSignalServiceNetworkAccess();
     this.decryptionDrainedListeners = new CopyOnWriteArrayList<>();
-  }
-
-  public void start() {
+
     new MessageRetrievalThread().start();
 
     if (TextSecurePreferences.isFcmDisabled(context)) {
@@ -184,51 +174,6 @@
   }
 
   public void terminateAsync() {
-<<<<<<< HEAD
-    SignalExecutors.BOUNDED.execute(() -> {
-      Log.w(TAG, "Beginning termination.");
-      terminated = true;
-      shutdown();
-    });
-  }
-
-  public void shutdown() {
-    shutdown(pipe, unidentifiedPipe);
-  }
-
-  private void shutdown(@Nullable SignalServiceMessagePipe pipe, @Nullable SignalServiceMessagePipe unidentifiedPipe) {
-    try {
-      if (pipe != null) {
-        Log.w(TAG, "Shutting down normal pipe.");
-        pipe.shutdown();
-      } else {
-        Log.w(TAG, "No need to shutdown normal pipe, it doesn't exist.");
-      }
-    } catch (Throwable t) {
-      Log.w(TAG, "Closing normal pipe failed!", t);
-    }
-
-    try {
-      if (unidentifiedPipe != null) {
-        Log.w(TAG, "Shutting down unidentified pipe.");
-        unidentifiedPipe.shutdown();
-      } else {
-        Log.w(TAG, "No need to shutdown unidentified pipe, it doesn't exist.");
-      }
-    } catch (Throwable t) {
-      Log.w(TAG, "Closing unidentified pipe failed!", t);
-    }
-  }
-
-  public static @Nullable SignalServiceMessagePipe getPipe() {
-    return pipe;
-  }
-
-  public static @Nullable SignalServiceMessagePipe getUnidentifiedPipe() {
-    return unidentifiedPipe;
-=======
-    INSTANCE_COUNT.decrementAndGet();
-
     context.unregisterReceiver(connectionReceiver);
 
     SignalExecutors.BOUNDED.execute(() -> {
@@ -240,7 +185,6 @@
 
   private void disconnect() {
     ApplicationDependencies.getSignalWebSocket().disconnect();
->>>>>>> e374f3af
   }
 
   private class MessageRetrievalThread extends Thread implements Thread.UncaughtExceptionHandler {
