package org.thoughtcrime.securesms.messages;

import android.app.Service;
import androidx.lifecycle.DefaultLifecycleObserver;
import androidx.lifecycle.LifecycleOwner;
import androidx.lifecycle.ProcessLifecycleOwner;

import android.content.BroadcastReceiver;
import android.content.Context;
import android.content.Intent;
import android.content.IntentFilter;
import android.net.ConnectivityManager;
import android.os.IBinder;
import androidx.annotation.NonNull;
import androidx.annotation.Nullable;
import androidx.core.app.NotificationCompat;
import androidx.core.content.ContextCompat;

import org.thoughtcrime.securesms.messages.IncomingMessageProcessor.Processor;
import org.thoughtcrime.securesms.dependencies.ApplicationDependencies;
import org.thoughtcrime.securesms.jobmanager.ConstraintObserver;
import org.thoughtcrime.securesms.jobmanager.impl.MasterSecretConstraint;
import org.thoughtcrime.securesms.jobmanager.impl.NetworkConstraint;
import org.thoughtcrime.securesms.jobmanager.impl.NetworkConstraintObserver;
import org.thoughtcrime.securesms.logging.Log;

import org.thoughtcrime.securesms.ApplicationContext;
import org.thoughtcrime.securesms.R;
import org.thoughtcrime.securesms.notifications.NotificationChannels;
import org.thoughtcrime.securesms.push.SignalServiceNetworkAccess;
import org.thoughtcrime.securesms.util.TextSecurePreferences;
import org.whispersystems.libsignal.InvalidVersionException;
import org.whispersystems.libsignal.util.guava.Optional;
import org.whispersystems.signalservice.api.SignalServiceMessagePipe;
import org.whispersystems.signalservice.api.SignalServiceMessageReceiver;
import org.whispersystems.signalservice.api.messages.SignalServiceEnvelope;

import java.util.List;
import java.util.concurrent.CopyOnWriteArrayList;
import java.util.concurrent.TimeUnit;
import java.util.concurrent.TimeoutException;

public class IncomingMessageObserver {

  private static final String TAG = IncomingMessageObserver.class.getSimpleName();

  public  static final  int FOREGROUND_ID            = 313399;
  private static final long REQUEST_TIMEOUT_MINUTES  = 1;

  private static SignalServiceMessagePipe pipe             = null;
  private static SignalServiceMessagePipe unidentifiedPipe = null;

<<<<<<< HEAD
  private final Context                      context;
  private final MasterSecretConstraint       masterSecretConstraint;
  private final NetworkConstraint            networkConstraint;
  private final SignalServiceNetworkAccess   networkAccess;
=======
  private final Context                    context;
  private final SignalServiceNetworkAccess networkAccess;
  private final List<Runnable>             websocketDrainedListeners;
>>>>>>> 61eab444

  private boolean appVisible;

  private volatile boolean websocketDrained;

  public IncomingMessageObserver(@NonNull Context context) {
    this.context                   = context;
    this.networkAccess             = ApplicationDependencies.getSignalServiceNetworkAccess();
    this.websocketDrainedListeners = new CopyOnWriteArrayList<>();

<<<<<<< HEAD
    this.masterSecretConstraint = new MasterSecretConstraint.Factory(ApplicationContext.getInstance(context)).create();

    new NetworkConstraintObserver(ApplicationContext.getInstance(context)).register(this);
=======
>>>>>>> 61eab444
    new MessageRetrievalThread().start();

    if (TextSecurePreferences.isFcmDisabled(context)) {
      ContextCompat.startForegroundService(context, new Intent(context, ForegroundService.class));
    }

    ProcessLifecycleOwner.get().getLifecycle().addObserver(new DefaultLifecycleObserver() {
      @Override
      public void onStart(@NonNull LifecycleOwner owner) {
        onAppForegrounded();
      }

      @Override
      public void onStop(@NonNull LifecycleOwner owner) {
        onAppBackgrounded();
      }
    });

    context.registerReceiver(new BroadcastReceiver() {
      @Override
      public void onReceive(Context context, Intent intent) {
        synchronized (IncomingMessageObserver.this) {
          if (!NetworkConstraint.isMet(context)) {
            Log.w(TAG, "Lost network connection. Shutting down our websocket connections and resetting the drained state.");
            websocketDrained = false;
            shutdown(pipe, unidentifiedPipe);
          }
          IncomingMessageObserver.this.notifyAll();
        }
      }
    }, new IntentFilter(ConnectivityManager.CONNECTIVITY_ACTION));
  }

<<<<<<< HEAD
  public void quit() {
    context.stopService(new Intent(context, ForegroundService.class));
  }

  @Override
  public void onConstraintMet(@NonNull String reason) {
    synchronized (this) {
      notifyAll();
=======
  public synchronized void addWebsocketDrainedListener(@NonNull Runnable listener) {
    websocketDrainedListeners.add(listener);
    if (websocketDrained) {
      listener.run();
>>>>>>> 61eab444
    }
  }

  public boolean isWebsocketDrained() {
    return websocketDrained;
  }

  private synchronized void onAppForegrounded() {
    appVisible = true;
    notifyAll();
  }

  private synchronized void onAppBackgrounded() {
    appVisible = false;
    notifyAll();
  }

  private synchronized boolean isConnectionNecessary() {
<<<<<<< HEAD
    boolean isGcmDisabled = TextSecurePreferences.isFcmDisabled(context);

    Log.d(TAG, String.format("Network requirement: %s, app visible: %s, gcm disabled: %b",
                             networkConstraint.isMet(), appVisible, isGcmDisabled));

    return masterSecretConstraint.isMet()                                    &&
           TextSecurePreferences.isPushRegistered(context)                   &&
           TextSecurePreferences.isWebsocketRegistered(context)              &&
           (appVisible || isGcmDisabled)                                     &&
           networkConstraint.isMet()                                         &&
           ApplicationDependencies.getInitialMessageRetriever().isCaughtUp() &&
=======
    boolean registered          = TextSecurePreferences.isPushRegistered(context);
    boolean websocketRegistered = TextSecurePreferences.isWebsocketRegistered(context);
    boolean isGcmDisabled       = TextSecurePreferences.isFcmDisabled(context);
    boolean hasNetwork          = NetworkConstraint.isMet(context);

    Log.d(TAG, String.format("Network: %s, Foreground: %s, FCM: %s, Censored: %s, Registered: %s, Websocket Registered: %s",
                             hasNetwork, appVisible, !isGcmDisabled, networkAccess.isCensored(context), registered, websocketRegistered));

    return registered                    &&
           websocketRegistered           &&
           (appVisible || isGcmDisabled) &&
           hasNetwork                    &&
>>>>>>> 61eab444
           !networkAccess.isCensored(context);
  }

  private synchronized void waitForConnectionNecessary() {
    try {
      while (!isConnectionNecessary()) wait();
    } catch (InterruptedException e) {
      throw new AssertionError(e);
    }
  }

  private void shutdown(@Nullable SignalServiceMessagePipe pipe, @Nullable SignalServiceMessagePipe unidentifiedPipe) {
    try {
      if (pipe != null) {
        pipe.shutdown();
      }
    } catch (Throwable t) {
      Log.w(TAG, "Closing normal pipe failed!", t);
    }

    try {
      if (unidentifiedPipe != null) {
        unidentifiedPipe.shutdown();
      }
    } catch (Throwable t) {
      Log.w(TAG, "Closing unidentified pipe failed!", t);
    }
  }

  public static @Nullable SignalServiceMessagePipe getPipe() {
    return pipe;
  }

  public static @Nullable SignalServiceMessagePipe getUnidentifiedPipe() {
    return unidentifiedPipe;
  }

  private class MessageRetrievalThread extends Thread implements Thread.UncaughtExceptionHandler {

    MessageRetrievalThread() {
      super("MessageRetrievalService");
      setUncaughtExceptionHandler(this);
    }

    @Override
    public void run() {
      while (true) {
        Log.i(TAG, "Waiting for websocket state change....");
        waitForConnectionNecessary();

        Log.i(TAG, "Making websocket connection....");
        SignalServiceMessageReceiver receiver = ApplicationDependencies.getSignalServiceMessageReceiver();

        pipe             = receiver.createMessagePipe();
        unidentifiedPipe = receiver.createUnidentifiedMessagePipe();

        SignalServiceMessagePipe localPipe             = pipe;
        SignalServiceMessagePipe unidentifiedLocalPipe = unidentifiedPipe;

        try {
          while (isConnectionNecessary()) {
            try {
              Log.d(TAG, "Reading message...");
              Optional<SignalServiceEnvelope> result = localPipe.readOrEmpty(REQUEST_TIMEOUT_MINUTES, TimeUnit.MINUTES, envelope -> {
                Log.i(TAG, "Retrieved envelope! " + envelope.getTimestamp());
                try (Processor processor = ApplicationDependencies.getIncomingMessageProcessor().acquire()) {
                  processor.processEnvelope(envelope);
                }
              });

              if (!result.isPresent() && !websocketDrained) {
                Log.i(TAG, "Websocket was newly-drained. Triggering listeners.");
                websocketDrained = true;

                for (Runnable listener : websocketDrainedListeners) {
                  listener.run();
                }
              }
            } catch (TimeoutException e) {
              Log.w(TAG, "Application level read timeout...");
            } catch (InvalidVersionException e) {
              Log.w(TAG, e);
            }
          }
        } catch (Throwable e) {
          Log.w(TAG, e);
        } finally {
          Log.w(TAG, "Shutting down pipe...");
          shutdown(localPipe, unidentifiedLocalPipe);
        }

        Log.i(TAG, "Looping...");
      }
    }

    @Override
    public void uncaughtException(Thread t, Throwable e) {
      Log.w(TAG, "*** Uncaught exception!");
      Log.w(TAG, e);
    }
  }

  public static class ForegroundService extends Service {

    @Override
    public @Nullable IBinder onBind(Intent intent) {
      return null;
    }

    @Override
    public int onStartCommand(Intent intent, int flags, int startId) {
      super.onStartCommand(intent, flags, startId);

      NotificationCompat.Builder builder = new NotificationCompat.Builder(getApplicationContext(), NotificationChannels.OTHER);
      builder.setContentTitle(getApplicationContext().getString(R.string.app_name));
      builder.setContentText(getApplicationContext().getString(R.string.MessageRetrievalService_background_connection_enabled));
      builder.setPriority(NotificationCompat.PRIORITY_MIN);
      builder.setWhen(0);
      builder.setSmallIcon(R.drawable.ic_signal_background_connection);
      startForeground(FOREGROUND_ID, builder.build());

      return Service.START_STICKY;
    }
  }
}<|MERGE_RESOLUTION|>--- conflicted
+++ resolved
@@ -19,7 +19,6 @@
 import org.thoughtcrime.securesms.messages.IncomingMessageProcessor.Processor;
 import org.thoughtcrime.securesms.dependencies.ApplicationDependencies;
 import org.thoughtcrime.securesms.jobmanager.ConstraintObserver;
-import org.thoughtcrime.securesms.jobmanager.impl.MasterSecretConstraint;
 import org.thoughtcrime.securesms.jobmanager.impl.NetworkConstraint;
 import org.thoughtcrime.securesms.jobmanager.impl.NetworkConstraintObserver;
 import org.thoughtcrime.securesms.logging.Log;
@@ -28,6 +27,7 @@
 import org.thoughtcrime.securesms.R;
 import org.thoughtcrime.securesms.notifications.NotificationChannels;
 import org.thoughtcrime.securesms.push.SignalServiceNetworkAccess;
+import org.thoughtcrime.securesms.service.KeyCachingService;
 import org.thoughtcrime.securesms.util.TextSecurePreferences;
 import org.whispersystems.libsignal.InvalidVersionException;
 import org.whispersystems.libsignal.util.guava.Optional;
@@ -50,16 +50,9 @@
   private static SignalServiceMessagePipe pipe             = null;
   private static SignalServiceMessagePipe unidentifiedPipe = null;
 
-<<<<<<< HEAD
-  private final Context                      context;
-  private final MasterSecretConstraint       masterSecretConstraint;
-  private final NetworkConstraint            networkConstraint;
-  private final SignalServiceNetworkAccess   networkAccess;
-=======
   private final Context                    context;
   private final SignalServiceNetworkAccess networkAccess;
   private final List<Runnable>             websocketDrainedListeners;
->>>>>>> 61eab444
 
   private boolean appVisible;
 
@@ -70,12 +63,6 @@
     this.networkAccess             = ApplicationDependencies.getSignalServiceNetworkAccess();
     this.websocketDrainedListeners = new CopyOnWriteArrayList<>();
 
-<<<<<<< HEAD
-    this.masterSecretConstraint = new MasterSecretConstraint.Factory(ApplicationContext.getInstance(context)).create();
-
-    new NetworkConstraintObserver(ApplicationContext.getInstance(context)).register(this);
-=======
->>>>>>> 61eab444
     new MessageRetrievalThread().start();
 
     if (TextSecurePreferences.isFcmDisabled(context)) {
@@ -109,21 +96,14 @@
     }, new IntentFilter(ConnectivityManager.CONNECTIVITY_ACTION));
   }
 
-<<<<<<< HEAD
   public void quit() {
     context.stopService(new Intent(context, ForegroundService.class));
   }
 
-  @Override
-  public void onConstraintMet(@NonNull String reason) {
-    synchronized (this) {
-      notifyAll();
-=======
   public synchronized void addWebsocketDrainedListener(@NonNull Runnable listener) {
     websocketDrainedListeners.add(listener);
     if (websocketDrained) {
       listener.run();
->>>>>>> 61eab444
     }
   }
 
@@ -142,19 +122,10 @@
   }
 
   private synchronized boolean isConnectionNecessary() {
-<<<<<<< HEAD
-    boolean isGcmDisabled = TextSecurePreferences.isFcmDisabled(context);
-
-    Log.d(TAG, String.format("Network requirement: %s, app visible: %s, gcm disabled: %b",
-                             networkConstraint.isMet(), appVisible, isGcmDisabled));
-
-    return masterSecretConstraint.isMet()                                    &&
-           TextSecurePreferences.isPushRegistered(context)                   &&
-           TextSecurePreferences.isWebsocketRegistered(context)              &&
-           (appVisible || isGcmDisabled)                                     &&
-           networkConstraint.isMet()                                         &&
-           ApplicationDependencies.getInitialMessageRetriever().isCaughtUp() &&
-=======
+    if (KeyCachingService.isLocked()) {
+      return false;
+    }
+
     boolean registered          = TextSecurePreferences.isPushRegistered(context);
     boolean websocketRegistered = TextSecurePreferences.isWebsocketRegistered(context);
     boolean isGcmDisabled       = TextSecurePreferences.isFcmDisabled(context);
@@ -167,7 +138,6 @@
            websocketRegistered           &&
            (appVisible || isGcmDisabled) &&
            hasNetwork                    &&
->>>>>>> 61eab444
            !networkAccess.isCensored(context);
   }
 
@@ -282,7 +252,7 @@
       super.onStartCommand(intent, flags, startId);
 
       NotificationCompat.Builder builder = new NotificationCompat.Builder(getApplicationContext(), NotificationChannels.OTHER);
-      builder.setContentTitle(getApplicationContext().getString(R.string.app_name));
+      builder.setContentTitle(getApplicationContext().getString(R.string.MessageRetrievalService_signal));
       builder.setContentText(getApplicationContext().getString(R.string.MessageRetrievalService_background_connection_enabled));
       builder.setPriority(NotificationCompat.PRIORITY_MIN);
       builder.setWhen(0);
