--- conflicted
+++ resolved
@@ -233,27 +233,13 @@
     }
   }
 
-<<<<<<< HEAD
-  fun terminateAsync() {
-    Log.w(TAG, "Termination Enqueued! ${this.hashCode()}", Throwable())
-    networkConnectionListener.unregister()
-    webSocketStateDisposable.dispose()
-    ForegroundService.stopIfRunning(context)
-    SignalExecutors.BOUNDED.execute {
-      Log.w(TAG, "Beginning termination. ${this.hashCode()}")
-      terminated = true
-      Log.w(TAG, "Disconnecting auth socket as part of termination")
-      authWebSocket.disconnect()
-    }
-=======
   fun terminate() {
     Log.w(TAG, "Termination! ${this.hashCode()}", Throwable())
-    INSTANCE_COUNT.decrementAndGet()
     networkConnectionListener.unregister()
     webSocketStateDisposable.dispose()
     terminated = true
     authWebSocket.disconnect()
->>>>>>> c2ea1ba2
+    ForegroundService.stopIfRunning(context)
   }
 
   @VisibleForTesting
