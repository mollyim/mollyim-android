package org.thoughtcrime.securesms.messages

import android.app.Application
import android.app.Notification
import android.app.Service
import android.content.Context
import android.content.Intent
import android.os.IBinder
import androidx.annotation.VisibleForTesting
import androidx.core.app.NotificationCompat
import io.reactivex.rxjava3.disposables.Disposable
import io.reactivex.rxjava3.kotlin.subscribeBy
import io.reactivex.rxjava3.schedulers.Schedulers
import org.signal.core.util.concurrent.SignalExecutors
import org.signal.core.util.logging.Log
import org.thoughtcrime.securesms.R
import org.thoughtcrime.securesms.crypto.ReentrantSessionLock
import org.thoughtcrime.securesms.database.SignalDatabase
import org.thoughtcrime.securesms.dependencies.AppDependencies
import org.thoughtcrime.securesms.groups.GroupsV2ProcessingLock
import org.thoughtcrime.securesms.jobmanager.impl.BackoffUtil
import org.thoughtcrime.securesms.jobs.PushProcessMessageErrorJob
import org.thoughtcrime.securesms.jobs.PushProcessMessageJob
import org.thoughtcrime.securesms.keyvalue.SignalStore
import org.thoughtcrime.securesms.keyvalue.isDecisionPending
import org.thoughtcrime.securesms.messages.MessageDecryptor.FollowUpOperation
import org.thoughtcrime.securesms.messages.protocol.BufferedProtocolStore
import org.thoughtcrime.securesms.notifications.NotificationChannels
import org.thoughtcrime.securesms.recipients.RecipientId
import org.thoughtcrime.securesms.service.SafeForegroundService
import org.thoughtcrime.securesms.util.AlarmSleepTimer
import org.thoughtcrime.securesms.util.AppForegroundObserver
import org.thoughtcrime.securesms.util.SignalLocalMetrics
import org.thoughtcrime.securesms.util.asChain
import org.whispersystems.signalservice.api.push.ServiceId
import org.whispersystems.signalservice.api.util.SleepTimer
import org.whispersystems.signalservice.api.util.UptimeSleepTimer
import org.whispersystems.signalservice.api.websocket.SignalWebSocket
import org.whispersystems.signalservice.api.websocket.WebSocketConnectionState
import org.whispersystems.signalservice.api.websocket.WebSocketUnavailableException
import org.whispersystems.signalservice.internal.push.Envelope
import java.util.concurrent.CopyOnWriteArrayList
import java.util.concurrent.Semaphore
import java.util.concurrent.TimeUnit
import java.util.concurrent.TimeoutException
import java.util.concurrent.atomic.AtomicBoolean
import kotlin.math.round
import kotlin.time.Duration.Companion.minutes
import kotlin.time.Duration.Companion.seconds

/**
 * The application-level manager of our incoming message processing.
 *
 * This class is responsible for keeping the authenticated websocket open based on the app's state for incoming messages and
 * observing new inbound messages received over the websocket.
 */
class IncomingMessageObserver(
  private val context: Application,
  private val authWebSocket: SignalWebSocket.AuthenticatedWebSocket,
  private val unauthWebSocket: SignalWebSocket.UnauthenticatedWebSocket
) {

  companion object {
    private val TAG = Log.tag(IncomingMessageObserver::class.java)

    private const val WEB_SOCKET_KEEP_ALIVE_TOKEN = "MessageRetrieval"

    /** How long we wait for the websocket to time out before we try to connect again. */
    private val websocketReadTimeout: Long
      get() = if (censored) 30.seconds.inWholeMilliseconds else 1.minutes.inWholeMilliseconds

    /** How long the websocket is allowed to keep running after the user backgrounds the app. Higher numbers allow us to rely on FCM less. */
    private val maxBackgroundTime: Long
      get() = if (censored) 10.seconds.inWholeMilliseconds else 2.minutes.inWholeMilliseconds

    const val FOREGROUND_ID = 313399

    private val censored: Boolean
      get() = AppDependencies.signalServiceNetworkAccess.isCensored()
  }

  private val decryptionDrainedListeners: MutableList<Runnable> = CopyOnWriteArrayList()

  @Volatile
  private var networkIsActive = true

  private val connectionDecisionSemaphore = Semaphore(0)
  private val networkConnectionListener = NetworkConnectionListener(
    context = context,
    onNetworkLost = { isNetworkUnavailable ->
      AppDependencies.libsignalNetwork.onNetworkChange()
      if (isNetworkUnavailable()) {
        Log.w(TAG, "Lost network connection. Resetting the drained state.")
        decryptionDrained = false
        authWebSocket.disconnect()
        // TODO [no-more-rest] Move the connection listener to a neutral location so this isn't passed in
        unauthWebSocket.disconnect()
        networkIsActive = false
      } else {
        networkIsActive = true
      }
      releaseConnectionDecisionSemaphore()
    },
    // MOLLY: TODO
    // onProxySettingsChanged = { proxyInfo ->
    //   if (proxyInfo != previousProxyInfo) {
    //     val networkReset = AppDependencies.onSystemHttpProxyChange(proxyInfo?.host, proxyInfo?.port)
    //     if (networkReset) {
    //       Log.i(TAG, "System proxy configuration changed, network reset.")
    //     }
    //   }
    //   previousProxyInfo = proxyInfo
    // }
  )

  private val messageContentProcessor = MessageContentProcessor(context)

  data class AppState(
    val isForeground: Boolean,
    val lastInteractionTime: Long
  )
  private var appState = AppState(isForeground = false, lastInteractionTime = System.currentTimeMillis())
  private var webSocketStateDisposable = Disposable.disposed()

  @Volatile
  private var terminated = false

  @Volatile
  var decryptionDrained = false
    private set

  init {
    MessageRetrievalThread().start()

    val registered = SignalStore.account.isRegistered
    val pushAvailable = SignalStore.account.pushAvailable
    val forceWebsocket = SignalStore.internal.isWebsocketModeForced

    if (registered && (!pushAvailable || forceWebsocket)) {
      ForegroundService.startIfNotRunning(context)
    }

    AppForegroundObserver.addListener(object : AppForegroundObserver.Listener {
      override fun onForeground() {
        SignalExecutors.BOUNDED.execute { onAppForegrounded() }
      }

      override fun onBackground() {
        SignalExecutors.BOUNDED.execute { onAppBackgrounded() }
      }
    })

    networkConnectionListener.register()

    webSocketStateDisposable = authWebSocket
      .state
      .observeOn(Schedulers.computation())
      .subscribeBy {
        if (it == WebSocketConnectionState.CONNECTED) {
          releaseConnectionDecisionSemaphore()
        }
      }

    authWebSocket.addKeepAliveChangeListener {
      SignalExecutors.BOUNDED.execute {
        releaseConnectionDecisionSemaphore()
      }
    }
  }

  fun notifyRegistrationStateChanged() {
    releaseConnectionDecisionSemaphore()
  }

  fun notifyRestoreDecisionMade() {
    Log.i(TAG, "Restore decision made, can restart network and process messages")
    AppDependencies.resetNetwork(restartMessageObserver = false)
  }

  fun addDecryptionDrainedListener(listener: Runnable) {
    decryptionDrainedListeners.add(listener)
    if (decryptionDrained) {
      listener.run()
    }
  }

  fun removeDecryptionDrainedListener(listener: Runnable) {
    decryptionDrainedListeners.remove(listener)
  }

  private fun onAppForegrounded() {
    BackgroundService.start(context)
    appState = appState.copy(isForeground = true)
    releaseConnectionDecisionSemaphore()
  }

  private fun onAppBackgrounded() {
    val now = System.currentTimeMillis()
    appState = appState.copy(isForeground = false, lastInteractionTime = now)
    releaseConnectionDecisionSemaphore()
  }

  private fun isConnectionNecessary(): Boolean {
    val appStateSnapshot = appState
    val isForeground = appStateSnapshot.isForeground
    val lastInteractionTime = appStateSnapshot.lastInteractionTime
    val timeIdle = if (isForeground) 0 else System.currentTimeMillis() - lastInteractionTime

    val registered = SignalStore.account.isRegistered
    val pushAvailable = SignalStore.account.pushAvailable
    val hasNetwork = networkIsActive
    val hasProxy = AppDependencies.networkManager.isProxyEnabled
    val forceWebsocket = SignalStore.internal.isWebsocketModeForced
    val websocketAlreadyOpen = isConnectionAvailable()

    val lastInteractionString = if (isForeground) "N/A" else timeIdle.toString() + " ms (" + (if (timeIdle < maxBackgroundTime) "within limit" else "over limit") + ")"
    val conclusion = registered &&
      (isForeground || timeIdle < maxBackgroundTime || !pushAvailable) &&
      hasNetwork

    val needsConnectionString = if (conclusion) "Needs Connection" else "Does Not Need Connection"

    Log.d(TAG, "[$needsConnectionString] Network: $hasNetwork, Foreground: $isForeground, Time Since Last Interaction: $lastInteractionString, PushAvailable: $pushAvailable, WS Open or Keep-alives: $websocketAlreadyOpen, Registered: $registered, Proxy: $hasProxy, Force websocket: $forceWebsocket")
    return conclusion
  }

  private fun isConnectionAvailable(): Boolean {
<<<<<<< HEAD
    return authWebSocket.stateSnapshot == WebSocketConnectionState.CONNECTED || (authWebSocket.shouldSendKeepAlives() && networkIsActive)
  }

  private fun releaseConnectionDecisionSemaphore() {
    connectionDecisionSemaphore.drainPermits()
    connectionDecisionSemaphore.release()
=======
    return SignalStore.account.isRegistered && (authWebSocket.stateSnapshot == WebSocketConnectionState.CONNECTED || (authWebSocket.shouldSendKeepAlives() && NetworkConstraint.isMet(context)))
>>>>>>> cf1afb73
  }

  private fun waitForConnectionNecessary() {
    while (!isConnectionNecessary() && !isConnectionAvailable()) {
      if (connectionDecisionSemaphore.drainPermits() == 0) {
        connectionDecisionSemaphore.acquireUninterruptibly()
      }
    }
  }

  fun terminateAsync() {
    Log.w(TAG, "Termination Enqueued! ${this.hashCode()}", Throwable())
    networkConnectionListener.unregister()
    webSocketStateDisposable.dispose()
    ForegroundService.stopIfRunning(context)
    SignalExecutors.BOUNDED.execute {
      Log.w(TAG, "Beginning termination. ${this.hashCode()}")
      terminated = true
      Log.w(TAG, "Disconnecting auth socket as part of termination")
      authWebSocket.disconnect()
    }
  }

  @VisibleForTesting
  fun processEnvelope(bufferedProtocolStore: BufferedProtocolStore, envelope: Envelope, serverDeliveredTimestamp: Long): List<FollowUpOperation>? {
    return when (envelope.type) {
      Envelope.Type.SERVER_DELIVERY_RECEIPT -> {
        processReceipt(envelope)
        null
      }

      Envelope.Type.PREKEY_BUNDLE,
      Envelope.Type.CIPHERTEXT,
      Envelope.Type.UNIDENTIFIED_SENDER,
      Envelope.Type.PLAINTEXT_CONTENT -> {
        processMessage(bufferedProtocolStore, envelope, serverDeliveredTimestamp)
      }

      else -> {
        Log.w(TAG, "Received envelope of unknown type: " + envelope.type)
        null
      }
    }
  }

  private fun processMessage(bufferedProtocolStore: BufferedProtocolStore, envelope: Envelope, serverDeliveredTimestamp: Long): List<FollowUpOperation> {
    val localReceiveMetric = SignalLocalMetrics.MessageReceive.start()
    val result = MessageDecryptor.decrypt(context, bufferedProtocolStore, envelope, serverDeliveredTimestamp)
    localReceiveMetric.onEnvelopeDecrypted()

    SignalLocalMetrics.MessageLatency.onMessageReceived(envelope.serverTimestamp!!, serverDeliveredTimestamp, envelope.urgent!!)
    when (result) {
      is MessageDecryptor.Result.Success -> {
        val job = PushProcessMessageJob.processOrDefer(messageContentProcessor, result, localReceiveMetric)
        if (job != null) {
          return result.followUpOperations + FollowUpOperation { job.asChain() }
        }
      }
      is MessageDecryptor.Result.Error -> {
        return result.followUpOperations + FollowUpOperation {
          PushProcessMessageErrorJob(
            result.toMessageState(),
            result.errorMetadata.toExceptionMetadata(),
            result.envelope.timestamp!!
          ).asChain()
        }
      }
      is MessageDecryptor.Result.Ignore -> {
        // No action needed
      }
      else -> {
        throw AssertionError("Unexpected result! ${result.javaClass.simpleName}")
      }
    }

    return result.followUpOperations
  }

  private fun processReceipt(envelope: Envelope) {
    val serviceId = ServiceId.parseOrNull(envelope.sourceServiceId)
    if (serviceId == null) {
      Log.w(TAG, "Invalid envelope sourceServiceId!")
      return
    }

    val senderId = RecipientId.from(serviceId)

    Log.i(TAG, "Received server receipt. Sender: $senderId, Device: ${envelope.sourceDevice}, Timestamp: ${envelope.timestamp}")
    SignalDatabase.messages.incrementDeliveryReceiptCount(envelope.timestamp!!, senderId, System.currentTimeMillis())
    SignalDatabase.messageLog.deleteEntryForRecipient(envelope.timestamp!!, senderId, envelope.sourceDevice!!)
  }

  private fun MessageDecryptor.Result.toMessageState(): MessageState {
    return when (this) {
      is MessageDecryptor.Result.DecryptionError -> MessageState.DECRYPTION_ERROR
      is MessageDecryptor.Result.Ignore -> MessageState.NOOP
      is MessageDecryptor.Result.InvalidVersion -> MessageState.INVALID_VERSION
      is MessageDecryptor.Result.LegacyMessage -> MessageState.LEGACY_MESSAGE
      is MessageDecryptor.Result.Success -> MessageState.DECRYPTED_OK
      is MessageDecryptor.Result.UnsupportedDataMessage -> MessageState.UNSUPPORTED_DATA_MESSAGE
    }
  }

  private fun MessageDecryptor.ErrorMetadata.toExceptionMetadata(): ExceptionMetadata {
    return ExceptionMetadata(
      this.sender,
      this.senderDevice,
      this.groupId
    )
  }

  private inner class MessageRetrievalThread : Thread("MessageRetrievalService"), Thread.UncaughtExceptionHandler {

    private var sleepTimer: SleepTimer
    private val canProcessMessages: Boolean

    init {
      Log.i(TAG, "Initializing! (${this.hashCode()})")
      uncaughtExceptionHandler = this

      sleepTimer = if (!SignalStore.account.pushAvailable || SignalStore.internal.isWebsocketModeForced) AlarmSleepTimer(context) else UptimeSleepTimer()

      canProcessMessages = !SignalStore.registration.restoreDecisionState.isDecisionPending
    }

    override fun run() {
      var attempts = 0

      while (!terminated) {
        Log.i(TAG, "Waiting for websocket state change....")
        if (attempts > 1) {
          val backoff = BackoffUtil.exponentialBackoff(attempts, TimeUnit.SECONDS.toMillis(30))
          Log.w(TAG, "Too many failed connection attempts,  attempts: $attempts backing off: $backoff")
          sleepTimer.sleep(backoff)
        }

        waitForConnectionNecessary()
        Log.i(TAG, "Making websocket connection....")

        val webSocketDisposable = authWebSocket.state.subscribe { state: WebSocketConnectionState ->
          Log.d(TAG, "WebSocket State: $state")

          // Any change to a non-connected state means that we are not drained
          if (state != WebSocketConnectionState.CONNECTED) {
            decryptionDrained = false
          }
        }

        try {
          authWebSocket.connect()
          var isConnectionNecessary = false
          while (!terminated && (isConnectionNecessary().also { isConnectionNecessary = it } || isConnectionAvailable())) {
            if (isConnectionNecessary) {
              authWebSocket.registerKeepAliveToken(WEB_SOCKET_KEEP_ALIVE_TOKEN)
            } else {
              authWebSocket.removeKeepAliveToken(WEB_SOCKET_KEEP_ALIVE_TOKEN)
            }

            try {
              if (canProcessMessages) {
                Log.d(TAG, "Reading message...")

                val hasMore = authWebSocket.readMessageBatch(websocketReadTimeout, 30) { batch ->
                  Log.i(TAG, "Retrieved ${batch.size} envelopes!")
                  val bufferedStore = BufferedProtocolStore.create()

                  val startTime = System.currentTimeMillis()
                  GroupsV2ProcessingLock.acquireGroupProcessingLock().use {
                    ReentrantSessionLock.INSTANCE.acquire().use {
                      batch.forEach { response ->
                        Log.d(TAG, "Beginning database transaction...")
                        val followUpOperations = SignalDatabase.runInTransaction { db ->
                          val followUps: List<FollowUpOperation>? = processEnvelope(bufferedStore, response.envelope, response.serverDeliveredTimestamp)
                          bufferedStore.flushToDisk()
                          followUps
                        }
                        Log.d(TAG, "Ended database transaction.")

                        if (followUpOperations != null) {
                          Log.d(TAG, "Running ${followUpOperations.size} follow-up operations...")
                          val jobs = followUpOperations.mapNotNull { it.run() }
                          AppDependencies.jobManager.addAllChains(jobs)
                        }

                        authWebSocket.sendAck(response)
                      }
                    }
                  }
                  val duration = System.currentTimeMillis() - startTime
                  val timePerMessage: Float = duration / batch.size.toFloat()
                  Log.d(TAG, "Decrypted ${batch.size} envelopes in $duration ms (~${round(timePerMessage * 100) / 100} ms per message)")
                }
                attempts = 0
                SignalLocalMetrics.PushWebsocketFetch.onProcessedBatch()

                if (!hasMore && !decryptionDrained) {
                  Log.i(TAG, "Decryptions newly-drained.")
                  decryptionDrained = true

                  for (listener in decryptionDrainedListeners.toList()) {
                    listener.run()
                  }
                } else if (!hasMore) {
                  Log.w(TAG, "Got tombstone, but we thought the network was already drained!")
                }
              } else {
                Log.d(TAG, "Reading and dropping message...")
                authWebSocket.readMessageBatch(websocketReadTimeout, 30) { batch ->
                  Log.w(TAG, "Retrieved ${batch.size} envelopes but dropping until we can finish backup restore.")
                }
                attempts = 0
              }
            } catch (e: WebSocketUnavailableException) {
              Log.i(TAG, "Pipe unexpectedly unavailable, connecting")
              authWebSocket.connect()
            } catch (e: TimeoutException) {
              Log.w(TAG, "Application level read timeout...")
              attempts = 0
            }
          }

          if (!appState.isForeground) {
            BackgroundService.stop(context)
          }
        } catch (e: Throwable) {
          attempts++
          Log.w(TAG, e)
        } finally {
          Log.w(TAG, "Disconnecting auth websocket")
          authWebSocket.disconnect()
          webSocketDisposable.dispose()
          decryptionDrained = false
        }
        Log.i(TAG, "Looping...")
      }
      Log.w(TAG, "Terminated! (${this.hashCode()})")
    }

    override fun uncaughtException(t: Thread, e: Throwable) {
      Log.w(TAG, "Uncaught exception in message thread!", e)
    }
  }

  class ForegroundService : SafeForegroundService() {

    companion object {
      private val startPending = AtomicBoolean(false)
      private val stopPending = AtomicBoolean(false)

      fun startIfNotRunning(context: Context) {
        if (startPending.compareAndSet(false, true)) {
          SignalExecutors.SERIAL.execute {
            val started = start(context, ForegroundService::class.java)
            if (!started) {
              Log.w(TAG, "Unable to start foreground service for websocket!")
            }
            startPending.set(false)
          }
        }
      }

      fun stopIfRunning(context: Context) {
        if (stopPending.compareAndSet(false, true)) {
          SignalExecutors.SERIAL.execute {
            stop(context, ForegroundService::class.java)
            stopPending.set(false)
          }
        }
      }
    }

    override val tag: String = TAG
    override val notificationId: Int = FOREGROUND_ID

    override fun getForegroundNotification(intent: Intent): Notification {
      val notification = NotificationCompat.Builder(applicationContext, NotificationChannels.BACKGROUND)
        .setContentTitle(applicationContext.getString(R.string.IncomingMessageObserver_websocket_service))
        .setContentText(applicationContext.getString(R.string.MessageRetrievalService_ready_to_receive_messages))
        .setPriority(NotificationCompat.PRIORITY_MIN)
        .setCategory(NotificationCompat.CATEGORY_SERVICE)
        .setWhen(0)
        .setSmallIcon(R.drawable.ic_notification_websocket)
        .build()
      return notification
    }
  }

  /**
   * A service that exists just to encourage the system to keep our process alive a little longer.
   */
  class BackgroundService : Service() {
    override fun onBind(intent: Intent?): IBinder? = null

    override fun onStartCommand(intent: Intent?, flags: Int, startId: Int): Int {
      Log.d(TAG, "Background service started.")
      return START_STICKY
    }

    override fun onDestroy() {
      Log.d(TAG, "Background service destroyed.")
    }

    companion object {
      fun start(context: Context) {
        try {
          context.startService(Intent(context, BackgroundService::class.java))
        } catch (e: Exception) {
          Log.w(TAG, "Failed to start background service.", e)
        }
      }

      fun stop(context: Context) {
        context.stopService(Intent(context, BackgroundService::class.java))
      }
    }
  }
}<|MERGE_RESOLUTION|>--- conflicted
+++ resolved
@@ -225,16 +225,12 @@
   }
 
   private fun isConnectionAvailable(): Boolean {
-<<<<<<< HEAD
-    return authWebSocket.stateSnapshot == WebSocketConnectionState.CONNECTED || (authWebSocket.shouldSendKeepAlives() && networkIsActive)
+    return SignalStore.account.isRegistered && (authWebSocket.stateSnapshot == WebSocketConnectionState.CONNECTED || (authWebSocket.shouldSendKeepAlives() && networkIsActive))
   }
 
   private fun releaseConnectionDecisionSemaphore() {
     connectionDecisionSemaphore.drainPermits()
     connectionDecisionSemaphore.release()
-=======
-    return SignalStore.account.isRegistered && (authWebSocket.stateSnapshot == WebSocketConnectionState.CONNECTED || (authWebSocket.shouldSendKeepAlives() && NetworkConstraint.isMet(context)))
->>>>>>> cf1afb73
   }
 
   private fun waitForConnectionNecessary() {
