--- conflicted
+++ resolved
@@ -138,11 +138,8 @@
       username = remote.proto.username
       usernameLink = remote.proto.usernameLink
       notificationProfileManualOverride = remote.proto.notificationProfileManualOverride
-<<<<<<< HEAD
+      backupTier = local.proto.backupTier ?: remote.proto.backupTier
       avatarColor = if (SignalStore.account.isPrimaryDevice) local.proto.avatarColor else remote.proto.avatarColor
-=======
-      backupTier = local.proto.backupTier ?: remote.proto.backupTier
->>>>>>> b9c91d19
 
       safeSetPayments(payments?.enabled == true, payments?.entropy?.toByteArray())
       safeSetSubscriber(donationSubscriberId, donationSubscriberCurrencyCode)
