--- conflicted
+++ resolved
@@ -215,11 +215,7 @@
 
     synchronized (LOCK) {
       if (messageSender == null) {
-<<<<<<< HEAD
-        messageSender = getProvider().provideSignalServiceMessageSender(getSignalWebSocket());
-=======
-        messageSender = provider.provideSignalServiceMessageSender(getSignalWebSocket(), getProtocolStore());
->>>>>>> fdeed850
+        messageSender = getProvider().provideSignalServiceMessageSender(getSignalWebSocket(), getProtocolStore());
       }
       return messageSender;
     }
@@ -556,52 +552,13 @@
   public static @NonNull SignalServiceDataStoreImpl getProtocolStore() {
     if (protocolStore == null) {
       synchronized (LOCK) {
-<<<<<<< HEAD
-        if (identityStore == null) {
-          identityStore = getProvider().provideIdentityStore();
-=======
         if (protocolStore == null) {
-          protocolStore = provider.provideProtocolStore();
->>>>>>> fdeed850
-        }
-      }
-    }
-
-<<<<<<< HEAD
-  public static @NonNull TextSecureSessionStore getSessionStore() {
-    if (sessionStore == null) {
-      synchronized (LOCK) {
-        if (sessionStore == null) {
-          sessionStore = getProvider().provideSessionStore();
-        }
-      }
-    }
-    return sessionStore;
-  }
-
-  public static @NonNull TextSecurePreKeyStore getPreKeyStore() {
-    if (preKeyStore == null) {
-      synchronized (LOCK) {
-        if (preKeyStore == null) {
-          preKeyStore = getProvider().providePreKeyStore();
-        }
-      }
-    }
-    return preKeyStore;
-  }
-
-  public static @NonNull SignalSenderKeyStore getSenderKeyStore() {
-    if (senderKeyStore == null) {
-      synchronized (LOCK) {
-        if (senderKeyStore == null) {
-          senderKeyStore = getProvider().provideSenderKeyStore();
-        }
-      }
-    }
-    return senderKeyStore;
-=======
+          protocolStore = getProvider().provideProtocolStore();
+        }
+      }
+    }
+
     return protocolStore;
->>>>>>> fdeed850
   }
 
   public static @NonNull GiphyMp4Cache getGiphyMp4Cache() {
