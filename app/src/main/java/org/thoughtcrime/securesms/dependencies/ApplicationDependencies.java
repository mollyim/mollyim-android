--- conflicted
+++ resolved
@@ -50,15 +50,9 @@
   private static final Object FRAME_RATE_TRACKER_LOCK = new Object();
   private static final Object JOB_MANAGER_LOCK        = new Object();
 
-<<<<<<< HEAD
-  private static Provider                 dependencyProvider;
-  private static MessageNotifier          messageNotifier;
-  private static TrimThreadsByDateManager trimThreadsByDateManager;
-=======
-  private static Application     application;
-  private static Provider        provider;
+  // MOLLY: Rename provider to dependencyProvider
+  private static Provider        dependencyProvider;
   private static MessageNotifier messageNotifier;
->>>>>>> 796eb504
 
   private static volatile SignalServiceAccountManager  accountManager;
   private static volatile SignalServiceMessageSender   messageSender;
@@ -314,7 +308,7 @@
     if (trimThreadsByDateManager == null) {
       synchronized (LOCK) {
         if (trimThreadsByDateManager == null) {
-          trimThreadsByDateManager = provider.provideTrimThreadsByDateManager();
+          trimThreadsByDateManager = getProvider().provideTrimThreadsByDateManager();
         }
       }
     }
@@ -354,7 +348,7 @@
     if (shakeToReport == null) {
       synchronized (LOCK) {
         if (shakeToReport == null) {
-          shakeToReport = provider.provideShakeToReport();
+          shakeToReport = getProvider().provideShakeToReport();
         }
       }
     }
