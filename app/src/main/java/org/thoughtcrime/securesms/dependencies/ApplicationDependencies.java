package org.thoughtcrime.securesms.dependencies;

import android.annotation.SuppressLint;
import android.app.Application;

import androidx.annotation.MainThread;
import androidx.annotation.NonNull;

import org.signal.core.util.concurrent.DeadlockDetector;
import org.signal.libsignal.zkgroup.profiles.ClientZkProfileOperations;
import org.signal.libsignal.zkgroup.receipts.ClientZkReceiptOperations;
import org.thoughtcrime.securesms.ApplicationContext;
import org.thoughtcrime.securesms.KbsEnclave;
import org.thoughtcrime.securesms.components.TypingStatusRepository;
import org.thoughtcrime.securesms.components.TypingStatusSender;
import org.thoughtcrime.securesms.crypto.storage.SignalServiceDataStoreImpl;
import org.thoughtcrime.securesms.database.DatabaseObserver;
import org.thoughtcrime.securesms.database.PendingRetryReceiptCache;
import org.thoughtcrime.securesms.groups.GroupsV2Authorization;
import org.thoughtcrime.securesms.groups.GroupsV2AuthorizationMemoryValueCache;
import org.thoughtcrime.securesms.groups.v2.processing.GroupsV2StateProcessor;
import org.thoughtcrime.securesms.jobmanager.JobManager;
import org.thoughtcrime.securesms.keyvalue.SignalStore;
import org.thoughtcrime.securesms.megaphone.MegaphoneRepository;
import org.thoughtcrime.securesms.messages.BackgroundMessageRetriever;
import org.thoughtcrime.securesms.messages.IncomingMessageObserver;
import org.thoughtcrime.securesms.messages.IncomingMessageProcessor;
import org.thoughtcrime.securesms.net.Network;
import org.thoughtcrime.securesms.net.NetworkManager;
import org.thoughtcrime.securesms.net.StandardUserAgentInterceptor;
import org.thoughtcrime.securesms.notifications.MessageNotifier;
import org.thoughtcrime.securesms.payments.Payments;
import org.thoughtcrime.securesms.push.SignalServiceNetworkAccess;
import org.thoughtcrime.securesms.push.SignalServiceTrustStore;
import org.thoughtcrime.securesms.recipients.LiveRecipientCache;
import org.thoughtcrime.securesms.revealable.ViewOnceMessageManager;
import org.thoughtcrime.securesms.service.ExpiringMessageManager;
import org.thoughtcrime.securesms.service.ExpiringStoriesManager;
import org.thoughtcrime.securesms.service.PendingRetryReceiptManager;
import org.thoughtcrime.securesms.service.TrimThreadsByDateManager;
import org.thoughtcrime.securesms.service.webrtc.SignalCallManager;
import org.thoughtcrime.securesms.util.AppForegroundObserver;
import org.thoughtcrime.securesms.util.EarlyMessageCache;
import org.thoughtcrime.securesms.util.FrameRateTracker;
import org.thoughtcrime.securesms.util.IasKeyStore;
import org.thoughtcrime.securesms.video.exo.GiphyMp4Cache;
import org.thoughtcrime.securesms.video.exo.SimpleExoPlayerPool;
import org.thoughtcrime.securesms.webrtc.audio.AudioManagerCompat;
import org.whispersystems.signalservice.api.KeyBackupService;
import org.whispersystems.signalservice.api.SignalServiceAccountManager;
import org.whispersystems.signalservice.api.SignalServiceDataStore;
import org.whispersystems.signalservice.api.SignalServiceMessageReceiver;
import org.whispersystems.signalservice.api.SignalServiceMessageSender;
import org.whispersystems.signalservice.api.SignalWebSocket;
import org.whispersystems.signalservice.api.groupsv2.GroupsV2Operations;
import org.whispersystems.signalservice.api.push.TrustStore;
import org.whispersystems.signalservice.api.services.DonationsService;
import org.whispersystems.signalservice.api.services.ProfileService;
import org.whispersystems.signalservice.api.util.Tls12SocketFactory;
import org.whispersystems.signalservice.internal.configuration.SignalServiceConfiguration;
import org.whispersystems.signalservice.internal.util.BlacklistingTrustManager;
import org.whispersystems.signalservice.internal.util.Util;

import java.security.KeyManagementException;
import java.security.KeyStore;
import java.security.NoSuchAlgorithmException;
import java.util.function.Supplier;

import javax.net.ssl.SSLContext;
import javax.net.ssl.TrustManager;
import javax.net.ssl.X509TrustManager;

import okhttp3.ConnectionSpec;
import okhttp3.OkHttpClient;

/**
 * Location for storing and retrieving application-scoped singletons. Users must call
 * {@link #init(Application, Provider)} before using any of the methods, preferably early on in
 * {@link Application#onCreate()}.
 *
 * All future application-scoped singletons should be written as normal objects, then placed here
 * to manage their singleton-ness.
 */
@SuppressLint("StaticFieldLeak")
public class ApplicationDependencies {

  private static final Object LOCK                    = new Object();
  private static final Object FRAME_RATE_TRACKER_LOCK = new Object();
  private static final Object JOB_MANAGER_LOCK        = new Object();

  private static Application           application;
  // MOLLY: Rename provider to dependencyProvider
  private static Provider              dependencyProvider;
  private static AppForegroundObserver appForegroundObserver;

  private static volatile SignalServiceAccountManager  accountManager;
  private static volatile SignalServiceMessageSender   messageSender;
  private static volatile SignalServiceMessageReceiver messageReceiver;
  private static volatile NetworkManager               networkManager;
  private static volatile IncomingMessageObserver      incomingMessageObserver;
  private static volatile IncomingMessageProcessor     incomingMessageProcessor;
  private static volatile BackgroundMessageRetriever   backgroundMessageRetriever;
  private static volatile LiveRecipientCache           recipientCache;
  private static volatile JobManager                   jobManager;
  private static volatile FrameRateTracker             frameRateTracker;
  private static volatile MegaphoneRepository          megaphoneRepository;
  private static volatile GroupsV2Authorization        groupsV2Authorization;
  private static volatile GroupsV2StateProcessor       groupsV2StateProcessor;
  private static volatile GroupsV2Operations           groupsV2Operations;
  private static volatile EarlyMessageCache            earlyMessageCache;
  private static volatile TypingStatusRepository       typingStatusRepository;
  private static volatile TypingStatusSender           typingStatusSender;
  private static volatile DatabaseObserver             databaseObserver;
  private static volatile TrimThreadsByDateManager     trimThreadsByDateManager;
  private static volatile ViewOnceMessageManager       viewOnceMessageManager;
  private static volatile ExpiringStoriesManager       expiringStoriesManager;
  private static volatile ExpiringMessageManager       expiringMessageManager;
  private static volatile Payments                     payments;
  private static volatile SignalCallManager            signalCallManager;
  private static volatile OkHttpClient                 okHttpClient;
  private static volatile OkHttpClient                 signalOkHttpClient;
  private static volatile PendingRetryReceiptManager   pendingRetryReceiptManager;
  private static volatile PendingRetryReceiptCache     pendingRetryReceiptCache;
  private static volatile SignalWebSocket              signalWebSocket;
  private static volatile MessageNotifier              messageNotifier;
  private static volatile SignalServiceDataStoreImpl   protocolStore;
  private static volatile GiphyMp4Cache                giphyMp4Cache;
  private static volatile SimpleExoPlayerPool          exoPlayerPool;
  private static volatile AudioManagerCompat           audioManagerCompat;
  private static volatile DonationsService             donationsService;
  private static volatile ProfileService               profileService;
  private static volatile DeadlockDetector             deadlockDetector;
  private static volatile ClientZkReceiptOperations    clientZkReceiptOperations;

  @MainThread
  public static void init(@NonNull Application application, @NonNull Provider provider) {
    synchronized (LOCK) {
      if (ApplicationDependencies.dependencyProvider != null) {
        throw new IllegalStateException("Already initialized!");
      }

      ApplicationDependencies.application           = application;
      ApplicationDependencies.dependencyProvider    = provider;
      ApplicationDependencies.appForegroundObserver = provider.provideAppForegroundObserver();

      ApplicationDependencies.appForegroundObserver.begin();
    }
  }

  public static boolean isInitialized() {
    return ApplicationDependencies.dependencyProvider != null;
  }

  public static @NonNull Application getApplication() {
    if (application == null) {
      // MOLLY: Always returns the app instance for non-test runs,
      // even before ApplicationDependencies is initialized
      return ApplicationContext.getInstance();
    }
    return application;
  }

  public static @NonNull Provider getProvider() {
    if (dependencyProvider == null) {
      throw new IllegalStateException("ApplicationDependencies not initialized yet");
    }
    return dependencyProvider;
  }

  public static @NonNull SignalServiceAccountManager getSignalServiceAccountManager() {
    SignalServiceAccountManager local = accountManager;

    if (local != null) {
      return local;
    }

    synchronized (LOCK) {
      if (accountManager == null) {
        accountManager = getProvider().provideSignalServiceAccountManager(getSignalServiceNetworkAccess().getConfiguration(), getGroupsV2Operations());
      }
      return accountManager;
    }
  }

  public static @NonNull GroupsV2Authorization getGroupsV2Authorization() {
    if (groupsV2Authorization == null) {
      synchronized (LOCK) {
        if (groupsV2Authorization == null) {
          GroupsV2Authorization.ValueCache authCache = new GroupsV2AuthorizationMemoryValueCache(SignalStore.groupsV2AciAuthorizationCache());

          groupsV2Authorization = new GroupsV2Authorization(getSignalServiceAccountManager().getGroupsV2Api(), authCache);
        }
      }
    }

    return groupsV2Authorization;
  }

  public static @NonNull GroupsV2Operations getGroupsV2Operations() {
    if (groupsV2Operations == null) {
      synchronized (LOCK) {
        if (groupsV2Operations == null) {
          groupsV2Operations = getProvider().provideGroupsV2Operations(getSignalServiceNetworkAccess().getConfiguration());
        }
      }
    }

    return groupsV2Operations;
  }

  public static @NonNull KeyBackupService getKeyBackupService(@NonNull KbsEnclave enclave) {
    return getProvider().provideKeyBackupService(getSignalServiceAccountManager(), IasKeyStore.getIasKeyStore(getApplication()), enclave);
  }

  public static @NonNull GroupsV2StateProcessor getGroupsV2StateProcessor() {
    if (groupsV2StateProcessor == null) {
      synchronized (LOCK) {
        if (groupsV2StateProcessor == null) {
          groupsV2StateProcessor = new GroupsV2StateProcessor(getApplication());
        }
      }
    }

    return groupsV2StateProcessor;
  }

  public static @NonNull SignalServiceMessageSender getSignalServiceMessageSender() {
    SignalServiceMessageSender local = messageSender;

    if (local != null) {
      return local;
    }

    synchronized (LOCK) {
      if (messageSender == null) {
        messageSender = getProvider().provideSignalServiceMessageSender(getSignalWebSocket(), getProtocolStore(), getSignalServiceNetworkAccess().getConfiguration());
      }
      return messageSender;
    }
  }

  public static @NonNull SignalServiceMessageReceiver getSignalServiceMessageReceiver() {
    synchronized (LOCK) {
      if (messageReceiver == null) {
        messageReceiver = getProvider().provideSignalServiceMessageReceiver(getSignalServiceNetworkAccess().getConfiguration());
      }
      return messageReceiver;
    }
  }

  public static void resetSignalServiceMessageReceiver() {
    synchronized (LOCK) {
      messageReceiver = null;
    }
  }

  public static void closeConnections() {
    synchronized (LOCK) {
      if (incomingMessageObserver != null) {
        incomingMessageObserver.terminateAsync();
      }

      if (messageSender != null) {
        messageSender.cancelInFlightRequests();
      }

      incomingMessageObserver = null;
      messageReceiver         = null;
      accountManager          = null;
      messageSender           = null;
    }
  }

<<<<<<< HEAD
  public static void restartNetworkConnectionsAfterProxyChange() {
=======
  public static void resetAllNetworkConnections() {
>>>>>>> db0bca00
    synchronized (LOCK) {
      closeConnections();
      if (signalWebSocket != null) {
        signalWebSocket.forceNewWebSockets();
      }
    }
    getIncomingMessageObserver();
  }

  public static @NonNull SignalServiceNetworkAccess getSignalServiceNetworkAccess() {
    return getProvider().provideSignalServiceNetworkAccess();
  }

  public static @NonNull NetworkManager getNetworkManager() {
    if (networkManager == null) {
      synchronized (LOCK) {
        if (networkManager == null) {
          networkManager = getProvider().provideNetworkManager();
        }
      }
    }

    return networkManager;
  }

  public static @NonNull IncomingMessageProcessor getIncomingMessageProcessor() {
    if (incomingMessageProcessor == null) {
      synchronized (LOCK) {
        if (incomingMessageProcessor == null) {
          incomingMessageProcessor = getProvider().provideIncomingMessageProcessor();
        }
      }
    }

    return incomingMessageProcessor;
  }

  public static @NonNull BackgroundMessageRetriever getBackgroundMessageRetriever() {
    if (backgroundMessageRetriever == null) {
      synchronized (LOCK) {
        if (backgroundMessageRetriever == null) {
          backgroundMessageRetriever = getProvider().provideBackgroundMessageRetriever();
        }
      }
    }

    return backgroundMessageRetriever;
  }

  public static @NonNull LiveRecipientCache getRecipientCache() {
    if (recipientCache == null) {
      synchronized (LOCK) {
        if (recipientCache == null) {
          recipientCache = getProvider().provideRecipientCache();
        }
      }
    }

    return recipientCache;
  }

  public static @NonNull JobManager getJobManager() {
    if (jobManager == null) {
      synchronized (JOB_MANAGER_LOCK) {
        if (jobManager == null) {
          jobManager = getProvider().provideJobManager();
        }
      }
    }

    return jobManager;
  }

  public static @NonNull FrameRateTracker getFrameRateTracker() {
    if (frameRateTracker == null) {
      synchronized (FRAME_RATE_TRACKER_LOCK) {
        if (frameRateTracker == null) {
          frameRateTracker = getProvider().provideFrameRateTracker();
        }
      }
    }

    return frameRateTracker;
  }

  public static @NonNull MegaphoneRepository getMegaphoneRepository() {
    if (megaphoneRepository == null) {
      synchronized (LOCK) {
        if (megaphoneRepository == null) {
          megaphoneRepository = getProvider().provideMegaphoneRepository();
        }
      }
    }

    return megaphoneRepository;
  }

  public static @NonNull EarlyMessageCache getEarlyMessageCache() {
    if (earlyMessageCache == null) {
      synchronized (LOCK) {
        if (earlyMessageCache == null) {
          earlyMessageCache = getProvider().provideEarlyMessageCache();
        }
      }
    }

    return earlyMessageCache;
  }

  public static @NonNull MessageNotifier getMessageNotifier() {
    if (messageNotifier == null) {
      synchronized (LOCK) {
        if (messageNotifier == null) {
          messageNotifier = getProvider().provideMessageNotifier();
        }
      }
    }
    return messageNotifier;
  }

  public static @NonNull IncomingMessageObserver getIncomingMessageObserver() {
    IncomingMessageObserver local = incomingMessageObserver;

    if (local != null) {
      return local;
    }

    synchronized (LOCK) {
      if (incomingMessageObserver == null) {
        incomingMessageObserver = getProvider().provideIncomingMessageObserver();
      }
      return incomingMessageObserver;
    }
  }

  public static @NonNull TrimThreadsByDateManager getTrimThreadsByDateManager() {
    if (trimThreadsByDateManager == null) {
      synchronized (LOCK) {
        if (trimThreadsByDateManager == null) {
          trimThreadsByDateManager = getProvider().provideTrimThreadsByDateManager();
        }
      }
    }

    return trimThreadsByDateManager;
  }

  public static @NonNull ViewOnceMessageManager getViewOnceMessageManager() {
    if (viewOnceMessageManager == null) {
      synchronized (LOCK) {
        if (viewOnceMessageManager == null) {
          viewOnceMessageManager = getProvider().provideViewOnceMessageManager();
        }
      }
    }

    return viewOnceMessageManager;
  }

  public static @NonNull ExpiringStoriesManager getExpireStoriesManager() {
    if (expiringStoriesManager == null) {
      synchronized (LOCK) {
        if (expiringStoriesManager == null) {
          expiringStoriesManager = getProvider().provideExpiringStoriesManager();
        }
      }
    }

    return expiringStoriesManager;
  }

  public static @NonNull PendingRetryReceiptManager getPendingRetryReceiptManager() {
    if (pendingRetryReceiptManager == null) {
      synchronized (LOCK) {
        if (pendingRetryReceiptManager == null) {
          pendingRetryReceiptManager = getProvider().providePendingRetryReceiptManager();
        }
      }
    }

    return pendingRetryReceiptManager;
  }

  public static @NonNull ExpiringMessageManager getExpiringMessageManager() {
    if (expiringMessageManager == null) {
      synchronized (LOCK) {
        if (expiringMessageManager == null) {
          expiringMessageManager = getProvider().provideExpiringMessageManager();
        }
      }
    }

    return expiringMessageManager;
  }

  public static TypingStatusRepository getTypingStatusRepository() {
    if (typingStatusRepository == null) {
      synchronized (LOCK) {
        if (typingStatusRepository == null) {
          typingStatusRepository = getProvider().provideTypingStatusRepository();
        }
      }
    }

    return typingStatusRepository;
  }

  public static TypingStatusSender getTypingStatusSender() {
    if (typingStatusSender == null) {
      synchronized (LOCK) {
        if (typingStatusSender == null) {
          typingStatusSender = getProvider().provideTypingStatusSender();
        }
      }
    }

    return typingStatusSender;
  }

  public static @NonNull DatabaseObserver getDatabaseObserver() {
    if (databaseObserver == null) {
      synchronized (LOCK) {
        if (databaseObserver == null) {
          databaseObserver = getProvider().provideDatabaseObserver();
        }
      }
    }

    return databaseObserver;
  }

  public static @NonNull Payments getPayments() {
    if (payments == null) {
      synchronized (LOCK) {
        if (payments == null) {
          payments = getProvider().providePayments(getSignalServiceAccountManager());
        }
      }
    }

    return payments;
  }

  public static @NonNull SignalCallManager getSignalCallManager() {
    if (signalCallManager == null) {
      synchronized (LOCK) {
        if (signalCallManager == null) {
          signalCallManager = getProvider().provideSignalCallManager();
        }
      }
    }

    return signalCallManager;
  }

  public static @NonNull OkHttpClient getOkHttpClient() {
    if (okHttpClient == null) {
      synchronized (LOCK) {
        if (okHttpClient == null) {
          okHttpClient = new OkHttpClient.Builder()
              .socketFactory(Network.getSocketFactory())
              .proxySelector(Network.getProxySelectorForSocks())
              .dns(Network.getDns())
              .addInterceptor(new StandardUserAgentInterceptor())
              .build();
        }
      }
    }

    return okHttpClient;
  }

  public static @NonNull OkHttpClient getSignalOkHttpClient() {
    if (signalOkHttpClient == null) {
      synchronized (LOCK) {
        if (signalOkHttpClient == null) {
          try {
            OkHttpClient   baseClient    = ApplicationDependencies.getOkHttpClient();
            SSLContext     sslContext    = SSLContext.getInstance("TLS");
            TrustStore     trustStore    = new SignalServiceTrustStore(ApplicationDependencies.getApplication());
            TrustManager[] trustManagers = BlacklistingTrustManager.createFor(trustStore);

            sslContext.init(null, trustManagers, null);

            signalOkHttpClient = baseClient.newBuilder()
                                           .sslSocketFactory(new Tls12SocketFactory(sslContext.getSocketFactory()), (X509TrustManager) trustManagers[0])
                                           .connectionSpecs(Util.immutableList(ConnectionSpec.RESTRICTED_TLS))
                                           .build();
          } catch (NoSuchAlgorithmException | KeyManagementException e) {
            throw new AssertionError(e);
          }
        }
      }
    }

    return signalOkHttpClient;
  }

  public static @NonNull AppForegroundObserver getAppForegroundObserver() {
    return appForegroundObserver;
  }

  public static @NonNull PendingRetryReceiptCache getPendingRetryReceiptCache() {
    if (pendingRetryReceiptCache == null) {
      synchronized (LOCK) {
        if (pendingRetryReceiptCache == null) {
          pendingRetryReceiptCache = getProvider().providePendingRetryReceiptCache();
        }
      }
    }

    return pendingRetryReceiptCache;
  }

  public static @NonNull SignalWebSocket getSignalWebSocket() {
    if (signalWebSocket == null) {
      synchronized (LOCK) {
        if (signalWebSocket == null) {
          signalWebSocket = getProvider().provideSignalWebSocket(() -> getSignalServiceNetworkAccess().getConfiguration());
        }
      }
    }
    return signalWebSocket;
  }

  public static @NonNull SignalServiceDataStoreImpl getProtocolStore() {
    if (protocolStore == null) {
      synchronized (LOCK) {
        if (protocolStore == null) {
          protocolStore = getProvider().provideProtocolStore();
        }
      }
    }

    return protocolStore;
  }

  public static @NonNull GiphyMp4Cache getGiphyMp4Cache() {
    if (giphyMp4Cache == null) {
      synchronized (LOCK) {
        if (giphyMp4Cache == null) {
          giphyMp4Cache = getProvider().provideGiphyMp4Cache();
        }
      }
    }
    return giphyMp4Cache;
  }

  public static @NonNull SimpleExoPlayerPool getExoPlayerPool() {
    if (exoPlayerPool == null) {
      synchronized (LOCK) {
        if (exoPlayerPool == null) {
          exoPlayerPool = getProvider().provideExoPlayerPool();
        }
      }
    }
    return exoPlayerPool;
  }

  public static @NonNull AudioManagerCompat getAndroidCallAudioManager() {
    if (audioManagerCompat == null) {
      synchronized (LOCK) {
        if (audioManagerCompat == null) {
          audioManagerCompat = getProvider().provideAndroidCallAudioManager();
        }
      }
    }
    return audioManagerCompat;
  }

  public static @NonNull DonationsService getSignalDonationsService() {
    if (donationsService == null) {
      synchronized (LOCK) {
        if (donationsService == null) {
          donationsService = getProvider().provideSignalDonationsService(getSignalServiceNetworkAccess().getConfiguration(), getGroupsV2Operations());
        }
      }
    }
    return donationsService;
  }

  public static @NonNull ProfileService getProfileService() {
    if (profileService == null) {
      synchronized (LOCK) {
        if (profileService == null) {
          profileService = getProvider().provideProfileService(ApplicationDependencies.getGroupsV2Operations().getProfileOperations(),
                                                          ApplicationDependencies.getSignalServiceMessageReceiver(),
                                                          ApplicationDependencies.getSignalWebSocket());
        }
      }
    }
    return profileService;
  }

  public static @NonNull ClientZkReceiptOperations getClientZkReceiptOperations() {
    if (clientZkReceiptOperations == null) {
      synchronized (LOCK) {
        if (clientZkReceiptOperations == null) {
          clientZkReceiptOperations = getProvider().provideClientZkReceiptOperations(getSignalServiceNetworkAccess().getConfiguration());
        }
      }
    }
    return clientZkReceiptOperations;
  }

  public static @NonNull DeadlockDetector getDeadlockDetector() {
    if (deadlockDetector == null) {
      synchronized (LOCK) {
        if (deadlockDetector == null) {
          deadlockDetector = getProvider().provideDeadlockDetector();
        }
      }
    }
    return deadlockDetector;
  }

  public interface Provider {
    @NonNull GroupsV2Operations provideGroupsV2Operations(@NonNull SignalServiceConfiguration signalServiceConfiguration);
    @NonNull SignalServiceAccountManager provideSignalServiceAccountManager(@NonNull SignalServiceConfiguration signalServiceConfiguration, @NonNull GroupsV2Operations groupsV2Operations);
    @NonNull SignalServiceMessageSender provideSignalServiceMessageSender(@NonNull SignalWebSocket signalWebSocket, @NonNull SignalServiceDataStore protocolStore, @NonNull SignalServiceConfiguration signalServiceConfiguration);
    @NonNull SignalServiceMessageReceiver provideSignalServiceMessageReceiver(@NonNull SignalServiceConfiguration signalServiceConfiguration);
    @NonNull SignalServiceNetworkAccess provideSignalServiceNetworkAccess();
    @NonNull NetworkManager provideNetworkManager();
    @NonNull IncomingMessageProcessor provideIncomingMessageProcessor();
    @NonNull BackgroundMessageRetriever provideBackgroundMessageRetriever();
    @NonNull LiveRecipientCache provideRecipientCache();
    @NonNull JobManager provideJobManager();
    @NonNull FrameRateTracker provideFrameRateTracker();
    @NonNull MegaphoneRepository provideMegaphoneRepository();
    @NonNull EarlyMessageCache provideEarlyMessageCache();
    @NonNull MessageNotifier provideMessageNotifier();
    @NonNull IncomingMessageObserver provideIncomingMessageObserver();
    @NonNull TrimThreadsByDateManager provideTrimThreadsByDateManager();
    @NonNull ViewOnceMessageManager provideViewOnceMessageManager();
    @NonNull ExpiringStoriesManager provideExpiringStoriesManager();
    @NonNull ExpiringMessageManager provideExpiringMessageManager();
    @NonNull TypingStatusRepository provideTypingStatusRepository();
    @NonNull TypingStatusSender provideTypingStatusSender();
    @NonNull DatabaseObserver provideDatabaseObserver();
    @NonNull Payments providePayments(@NonNull SignalServiceAccountManager signalServiceAccountManager);
    @NonNull AppForegroundObserver provideAppForegroundObserver();
    @NonNull SignalCallManager provideSignalCallManager();
    @NonNull PendingRetryReceiptManager providePendingRetryReceiptManager();
    @NonNull PendingRetryReceiptCache providePendingRetryReceiptCache();
    @NonNull SignalWebSocket provideSignalWebSocket(@NonNull Supplier<SignalServiceConfiguration> signalServiceConfigurationSupplier);
    @NonNull SignalServiceDataStoreImpl provideProtocolStore();
    @NonNull GiphyMp4Cache provideGiphyMp4Cache();
    @NonNull SimpleExoPlayerPool provideExoPlayerPool();
    @NonNull AudioManagerCompat provideAndroidCallAudioManager();
    @NonNull DonationsService provideSignalDonationsService(@NonNull SignalServiceConfiguration signalServiceConfiguration, @NonNull GroupsV2Operations groupsV2Operations);
    @NonNull ProfileService provideProfileService(@NonNull ClientZkProfileOperations profileOperations, @NonNull SignalServiceMessageReceiver signalServiceMessageReceiver, @NonNull SignalWebSocket signalWebSocket);
    @NonNull DeadlockDetector provideDeadlockDetector();
    @NonNull ClientZkReceiptOperations provideClientZkReceiptOperations(@NonNull SignalServiceConfiguration signalServiceConfiguration);
    @NonNull KeyBackupService provideKeyBackupService(@NonNull SignalServiceAccountManager signalServiceAccountManager, @NonNull KeyStore keyStore, @NonNull KbsEnclave enclave);
  }
}<|MERGE_RESOLUTION|>--- conflicted
+++ resolved
@@ -271,11 +271,7 @@
     }
   }
 
-<<<<<<< HEAD
-  public static void restartNetworkConnectionsAfterProxyChange() {
-=======
-  public static void resetAllNetworkConnections() {
->>>>>>> db0bca00
+  public static void restartAllNetworkConnections() {
     synchronized (LOCK) {
       closeConnections();
       if (signalWebSocket != null) {
