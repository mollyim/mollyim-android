package org.thoughtcrime.securesms.dependencies;

import android.app.Application;

import androidx.annotation.MainThread;
import androidx.annotation.NonNull;

import org.thoughtcrime.securesms.ApplicationContext;
import org.thoughtcrime.securesms.KbsEnclave;
import org.thoughtcrime.securesms.components.TypingStatusRepository;
import org.thoughtcrime.securesms.components.TypingStatusSender;
import org.thoughtcrime.securesms.database.DatabaseObserver;
import org.thoughtcrime.securesms.database.PendingRetryReceiptCache;
import org.thoughtcrime.securesms.groups.GroupsV2Authorization;
import org.thoughtcrime.securesms.groups.GroupsV2AuthorizationMemoryValueCache;
import org.thoughtcrime.securesms.groups.v2.processing.GroupsV2StateProcessor;
import org.thoughtcrime.securesms.jobmanager.JobManager;
import org.thoughtcrime.securesms.keyvalue.SignalStore;
import org.thoughtcrime.securesms.megaphone.MegaphoneRepository;
import org.thoughtcrime.securesms.messages.BackgroundMessageRetriever;
import org.thoughtcrime.securesms.messages.IncomingMessageObserver;
import org.thoughtcrime.securesms.messages.IncomingMessageProcessor;
<<<<<<< HEAD
import org.thoughtcrime.securesms.database.PendingRetryReceiptCache;
import org.thoughtcrime.securesms.net.Network;
import org.thoughtcrime.securesms.net.NetworkManager;
import org.thoughtcrime.securesms.net.PipeConnectivityListener;
=======
>>>>>>> e374f3af
import org.thoughtcrime.securesms.net.StandardUserAgentInterceptor;
import org.thoughtcrime.securesms.notifications.MessageNotifier;
import org.thoughtcrime.securesms.payments.Payments;
import org.thoughtcrime.securesms.push.SignalServiceNetworkAccess;
import org.thoughtcrime.securesms.recipients.LiveRecipientCache;
import org.thoughtcrime.securesms.revealable.ViewOnceMessageManager;
import org.thoughtcrime.securesms.service.ExpiringMessageManager;
import org.thoughtcrime.securesms.service.PendingRetryReceiptManager;
import org.thoughtcrime.securesms.service.TrimThreadsByDateManager;
import org.thoughtcrime.securesms.service.webrtc.SignalCallManager;
import org.thoughtcrime.securesms.shakereport.ShakeToReport;
import org.thoughtcrime.securesms.util.AppForegroundObserver;
import org.thoughtcrime.securesms.util.EarlyMessageCache;
import org.thoughtcrime.securesms.util.FrameRateTracker;
import org.thoughtcrime.securesms.util.Hex;
import org.thoughtcrime.securesms.util.IasKeyStore;
import org.thoughtcrime.securesms.util.TextSecurePreferences;
import org.whispersystems.signalservice.api.KeyBackupService;
import org.whispersystems.signalservice.api.SignalServiceAccountManager;
import org.whispersystems.signalservice.api.SignalServiceMessageReceiver;
import org.whispersystems.signalservice.api.SignalServiceMessageSender;
import org.whispersystems.signalservice.api.SignalWebSocket;
import org.whispersystems.signalservice.api.groupsv2.GroupsV2Operations;

import okhttp3.OkHttpClient;

/**
 * Location for storing and retrieving application-scoped singletons. Users must call
 * {@link #init(Provider)} before using any of the methods, preferably early on in
 * {@link Application#onCreate()}.
 *
 * All future application-scoped singletons should be written as normal objects, then placed here
 * to manage their singleton-ness.
 */
public class ApplicationDependencies {

  private static final Object LOCK                    = new Object();
  private static final Object FRAME_RATE_TRACKER_LOCK = new Object();
  private static final Object JOB_MANAGER_LOCK        = new Object();

<<<<<<< HEAD
  // MOLLY: Rename provider to dependencyProvider
  private static Provider              dependencyProvider;
  private static MessageNotifier       messageNotifier;
=======
  private static Application           application;
  private static Provider              provider;
>>>>>>> e374f3af
  private static AppForegroundObserver appForegroundObserver;

  private static volatile SignalServiceAccountManager  accountManager;
  private static volatile SignalServiceMessageSender   messageSender;
  private static volatile SignalServiceMessageReceiver messageReceiver;
  private static volatile NetworkManager               networkManager;
  private static volatile IncomingMessageObserver      incomingMessageObserver;
  private static volatile IncomingMessageProcessor     incomingMessageProcessor;
  private static volatile BackgroundMessageRetriever   backgroundMessageRetriever;
  private static volatile LiveRecipientCache           recipientCache;
  private static volatile JobManager                   jobManager;
  private static volatile FrameRateTracker             frameRateTracker;
  private static volatile MegaphoneRepository          megaphoneRepository;
  private static volatile GroupsV2Authorization        groupsV2Authorization;
  private static volatile GroupsV2StateProcessor       groupsV2StateProcessor;
  private static volatile GroupsV2Operations           groupsV2Operations;
  private static volatile EarlyMessageCache            earlyMessageCache;
  private static volatile TypingStatusRepository       typingStatusRepository;
  private static volatile TypingStatusSender           typingStatusSender;
  private static volatile DatabaseObserver             databaseObserver;
  private static volatile TrimThreadsByDateManager     trimThreadsByDateManager;
  private static volatile ViewOnceMessageManager       viewOnceMessageManager;
  private static volatile ExpiringMessageManager       expiringMessageManager;
  private static volatile Payments                     payments;
  private static volatile SignalCallManager            signalCallManager;
  private static volatile ShakeToReport                shakeToReport;
  private static volatile OkHttpClient                 okHttpClient;
  private static volatile PendingRetryReceiptManager   pendingRetryReceiptManager;
  private static volatile PendingRetryReceiptCache     pendingRetryReceiptCache;
  private static volatile SignalWebSocket              signalWebSocket;
  private static volatile MessageNotifier              messageNotifier;

  @MainThread
  public static void init(@NonNull Provider provider) {
    synchronized (LOCK) {
      if (ApplicationDependencies.dependencyProvider != null) {
        throw new IllegalStateException("Already initialized!");
      }

<<<<<<< HEAD
      ApplicationDependencies.dependencyProvider    = provider;
      ApplicationDependencies.messageNotifier       = provider.provideMessageNotifier();
=======
      ApplicationDependencies.application           = application;
      ApplicationDependencies.provider              = provider;
>>>>>>> e374f3af
      ApplicationDependencies.appForegroundObserver = provider.provideAppForegroundObserver();

      ApplicationDependencies.appForegroundObserver.begin();
    }
  }

  public static @NonNull Provider getProvider() {
    if (dependencyProvider == null) {
      throw new IllegalStateException("ApplicationDependencies not initialized yet");
    }
    return dependencyProvider;
  }

  public static @NonNull Application getApplication() {
    return ApplicationContext.getInstance();
  }

<<<<<<< HEAD
  public static @NonNull PipeConnectivityListener getPipeListener() {
    return getProvider().providePipeListener();
  }

=======
>>>>>>> e374f3af
  public static @NonNull SignalServiceAccountManager getSignalServiceAccountManager() {
    SignalServiceAccountManager local = accountManager;

    if (local != null) {
      return local;
    }

    synchronized (LOCK) {
      if (accountManager == null) {
        accountManager = getProvider().provideSignalServiceAccountManager();
      }
      return accountManager;
    }
  }

  public static @NonNull GroupsV2Authorization getGroupsV2Authorization() {
    if (groupsV2Authorization == null) {
      synchronized (LOCK) {
        if (groupsV2Authorization == null) {
          GroupsV2Authorization.ValueCache authCache = new GroupsV2AuthorizationMemoryValueCache(SignalStore.groupsV2AuthorizationCache());
          groupsV2Authorization = new GroupsV2Authorization(getSignalServiceAccountManager().getGroupsV2Api(), authCache);
        }
      }
    }

    return groupsV2Authorization;
  }

  public static @NonNull GroupsV2Operations getGroupsV2Operations() {
    if (groupsV2Operations == null) {
      synchronized (LOCK) {
        if (groupsV2Operations == null) {
          groupsV2Operations = getProvider().provideGroupsV2Operations();
        }
      }
    }

    return groupsV2Operations;
  }

  public static @NonNull KeyBackupService getKeyBackupService(@NonNull KbsEnclave enclave) {
    return getSignalServiceAccountManager().getKeyBackupService(IasKeyStore.getIasKeyStore(getApplication()),
                                                                enclave.getEnclaveName(),
                                                                Hex.fromStringOrThrow(enclave.getServiceId()),
                                                                enclave.getMrEnclave(),
                                                                10);
  }

  public static @NonNull GroupsV2StateProcessor getGroupsV2StateProcessor() {
    if (groupsV2StateProcessor == null) {
      synchronized (LOCK) {
        if (groupsV2StateProcessor == null) {
          groupsV2StateProcessor = new GroupsV2StateProcessor(getApplication());
        }
      }
    }

    return groupsV2StateProcessor;
  }

  public static @NonNull SignalServiceMessageSender getSignalServiceMessageSender() {
    SignalServiceMessageSender local = messageSender;

    if (local != null) {
      return local;
    }

    synchronized (LOCK) {
      if (messageSender == null) {
<<<<<<< HEAD
        messageSender = getProvider().provideSignalServiceMessageSender();
      } else {
        messageSender.update(
            IncomingMessageObserver.getPipe(),
            IncomingMessageObserver.getUnidentifiedPipe(),
            TextSecurePreferences.isMultiDevice(getApplication()));
=======
        messageSender = provider.provideSignalServiceMessageSender(getSignalWebSocket());
>>>>>>> e374f3af
      }
      return messageSender;
    }
  }

  public static @NonNull SignalServiceMessageReceiver getSignalServiceMessageReceiver() {
    synchronized (LOCK) {
      if (messageReceiver == null) {
        messageReceiver = getProvider().provideSignalServiceMessageReceiver();
      }
      return messageReceiver;
    }
  }

  public static void resetSignalServiceMessageReceiver() {
    synchronized (LOCK) {
      messageReceiver = null;
    }
  }

  public static void closeConnections() {
    synchronized (LOCK) {
      if (incomingMessageObserver != null) {
        incomingMessageObserver.terminateAsync();
      }

      if (messageSender != null) {
        messageSender.cancelInFlightRequests();
      }

      incomingMessageObserver = null;
      messageReceiver         = null;
      accountManager          = null;
      messageSender           = null;
    }
  }

  public static void resetNetworkConnectionsAfterProxyChange() {
    synchronized (LOCK) {
<<<<<<< HEAD
      getPipeListener().reset();

      if (incomingMessageObserver != null) {
        incomingMessageObserver.shutdown();
      }

      if (messageSender != null) {
        messageSender.cancelInFlightRequests();
      }
=======
      closeConnections();
>>>>>>> e374f3af
    }
  }

  public static @NonNull SignalServiceNetworkAccess getSignalServiceNetworkAccess() {
    return getProvider().provideSignalServiceNetworkAccess();
  }

  public static @NonNull NetworkManager getNetworkManager() {
    if (networkManager == null) {
      synchronized (LOCK) {
        if (networkManager == null) {
          networkManager = getProvider().provideNetworkManager();
        }
      }
    }

    return networkManager;
  }

  public static @NonNull IncomingMessageProcessor getIncomingMessageProcessor() {
    if (incomingMessageProcessor == null) {
      synchronized (LOCK) {
        if (incomingMessageProcessor == null) {
          incomingMessageProcessor = getProvider().provideIncomingMessageProcessor();
        }
      }
    }

    return incomingMessageProcessor;
  }

  public static @NonNull BackgroundMessageRetriever getBackgroundMessageRetriever() {
    if (backgroundMessageRetriever == null) {
      synchronized (LOCK) {
        if (backgroundMessageRetriever == null) {
          backgroundMessageRetriever = getProvider().provideBackgroundMessageRetriever();
        }
      }
    }

    return backgroundMessageRetriever;
  }

  public static @NonNull LiveRecipientCache getRecipientCache() {
    if (recipientCache == null) {
      synchronized (LOCK) {
        if (recipientCache == null) {
          recipientCache = getProvider().provideRecipientCache();
        }
      }
    }

    return recipientCache;
  }

  public static @NonNull JobManager getJobManager() {
    if (jobManager == null) {
      synchronized (JOB_MANAGER_LOCK) {
        if (jobManager == null) {
          jobManager = getProvider().provideJobManager();
        }
      }
    }

    return jobManager;
  }

  public static @NonNull FrameRateTracker getFrameRateTracker() {
    if (frameRateTracker == null) {
      synchronized (FRAME_RATE_TRACKER_LOCK) {
        if (frameRateTracker == null) {
          frameRateTracker = getProvider().provideFrameRateTracker();
        }
      }
    }

    return frameRateTracker;
  }

  public static @NonNull MegaphoneRepository getMegaphoneRepository() {
    if (megaphoneRepository == null) {
      synchronized (LOCK) {
        if (megaphoneRepository == null) {
          megaphoneRepository = getProvider().provideMegaphoneRepository();
        }
      }
    }

    return megaphoneRepository;
  }

  public static @NonNull EarlyMessageCache getEarlyMessageCache() {
    if (earlyMessageCache == null) {
      synchronized (LOCK) {
        if (earlyMessageCache == null) {
          earlyMessageCache = getProvider().provideEarlyMessageCache();
        }
      }
    }

    return earlyMessageCache;
  }

  public static @NonNull MessageNotifier getMessageNotifier() {
    if (messageNotifier == null) {
      synchronized (LOCK) {
        if (messageNotifier == null) {
          messageNotifier = provider.provideMessageNotifier();
        }
      }
    }
    return messageNotifier;
  }

  public static @NonNull IncomingMessageObserver getIncomingMessageObserver() {
    IncomingMessageObserver local = incomingMessageObserver;

    if (local != null) {
      return local;
    }

    synchronized (LOCK) {
      if (incomingMessageObserver == null) {
        incomingMessageObserver = getProvider().provideIncomingMessageObserver();
      }
      return incomingMessageObserver;
    }
  }

  public static @NonNull TrimThreadsByDateManager getTrimThreadsByDateManager() {
    if (trimThreadsByDateManager == null) {
      synchronized (LOCK) {
        if (trimThreadsByDateManager == null) {
          trimThreadsByDateManager = getProvider().provideTrimThreadsByDateManager();
        }
      }
    }

    return trimThreadsByDateManager;
  }

  public static @NonNull ViewOnceMessageManager getViewOnceMessageManager() {
    if (viewOnceMessageManager == null) {
      synchronized (LOCK) {
        if (viewOnceMessageManager == null) {
          viewOnceMessageManager = getProvider().provideViewOnceMessageManager();
        }
      }
    }

    return viewOnceMessageManager;
  }

  public static @NonNull PendingRetryReceiptManager getPendingRetryReceiptManager() {
    if (pendingRetryReceiptManager == null) {
      synchronized (LOCK) {
        if (pendingRetryReceiptManager == null) {
          pendingRetryReceiptManager = getProvider().providePendingRetryReceiptManager();
        }
      }
    }

    return pendingRetryReceiptManager;
  }

  public static @NonNull ExpiringMessageManager getExpiringMessageManager() {
    if (expiringMessageManager == null) {
      synchronized (LOCK) {
        if (expiringMessageManager == null) {
          expiringMessageManager = getProvider().provideExpiringMessageManager();
        }
      }
    }

    return expiringMessageManager;
  }

  public static TypingStatusRepository getTypingStatusRepository() {
    if (typingStatusRepository == null) {
      synchronized (LOCK) {
        if (typingStatusRepository == null) {
          typingStatusRepository = getProvider().provideTypingStatusRepository();
        }
      }
    }

    return typingStatusRepository;
  }

  public static TypingStatusSender getTypingStatusSender() {
    if (typingStatusSender == null) {
      synchronized (LOCK) {
        if (typingStatusSender == null) {
          typingStatusSender = getProvider().provideTypingStatusSender();
        }
      }
    }

    return typingStatusSender;
  }

  public static @NonNull DatabaseObserver getDatabaseObserver() {
    if (databaseObserver == null) {
      synchronized (LOCK) {
        if (databaseObserver == null) {
          databaseObserver = getProvider().provideDatabaseObserver();
        }
      }
    }

    return databaseObserver;
  }

  public static @NonNull Payments getPayments() {
    if (payments == null) {
      synchronized (LOCK) {
        if (payments == null) {
          payments = getProvider().providePayments(getSignalServiceAccountManager());
        }
      }
    }

    return payments;
  }

  public static @NonNull ShakeToReport getShakeToReport() {
    if (shakeToReport == null) {
      synchronized (LOCK) {
        if (shakeToReport == null) {
          shakeToReport = getProvider().provideShakeToReport();
        }
      }
    }

    return shakeToReport;
  }

  public static @NonNull SignalCallManager getSignalCallManager() {
    if (signalCallManager == null) {
      synchronized (LOCK) {
        if (signalCallManager == null) {
          signalCallManager = getProvider().provideSignalCallManager();
        }
      }
    }

    return signalCallManager;
  }

  public static @NonNull OkHttpClient getOkHttpClient() {
    if (okHttpClient == null) {
      synchronized (LOCK) {
        if (okHttpClient == null) {
          okHttpClient = new OkHttpClient.Builder()
              .socketFactory(Network.getSocketFactory())
              .addInterceptor(new StandardUserAgentInterceptor())
              .dns(Network.getDns())
              .build();
        }
      }
    }

    return okHttpClient;
  }

  public static @NonNull AppForegroundObserver getAppForegroundObserver() {
    return appForegroundObserver;
  }

  public static @NonNull PendingRetryReceiptCache getPendingRetryReceiptCache() {
    if (pendingRetryReceiptCache == null) {
      synchronized (LOCK) {
        if (pendingRetryReceiptCache == null) {
          pendingRetryReceiptCache = getProvider().providePendingRetryReceiptCache();
        }
      }
    }

    return pendingRetryReceiptCache;
  }

  public static @NonNull SignalWebSocket getSignalWebSocket() {
    if (signalWebSocket == null) {
      synchronized (LOCK) {
        if (signalWebSocket == null) {
          signalWebSocket = provider.provideSignalWebSocket();
        }
      }
    }
    return signalWebSocket;
  }

  public interface Provider {
    @NonNull GroupsV2Operations provideGroupsV2Operations();
    @NonNull SignalServiceAccountManager provideSignalServiceAccountManager();
    @NonNull SignalServiceMessageSender provideSignalServiceMessageSender(@NonNull SignalWebSocket signalWebSocket);
    @NonNull SignalServiceMessageReceiver provideSignalServiceMessageReceiver();
    @NonNull SignalServiceNetworkAccess provideSignalServiceNetworkAccess();
    @NonNull NetworkManager provideNetworkManager();
    @NonNull IncomingMessageProcessor provideIncomingMessageProcessor();
    @NonNull BackgroundMessageRetriever provideBackgroundMessageRetriever();
    @NonNull LiveRecipientCache provideRecipientCache();
    @NonNull JobManager provideJobManager();
    @NonNull FrameRateTracker provideFrameRateTracker();
    @NonNull MegaphoneRepository provideMegaphoneRepository();
    @NonNull EarlyMessageCache provideEarlyMessageCache();
    @NonNull MessageNotifier provideMessageNotifier();
    @NonNull IncomingMessageObserver provideIncomingMessageObserver();
    @NonNull TrimThreadsByDateManager provideTrimThreadsByDateManager();
    @NonNull ViewOnceMessageManager provideViewOnceMessageManager();
    @NonNull ExpiringMessageManager provideExpiringMessageManager();
    @NonNull TypingStatusRepository provideTypingStatusRepository();
    @NonNull TypingStatusSender provideTypingStatusSender();
    @NonNull DatabaseObserver provideDatabaseObserver();
    @NonNull Payments providePayments(@NonNull SignalServiceAccountManager signalServiceAccountManager);
    @NonNull ShakeToReport provideShakeToReport();
    @NonNull AppForegroundObserver provideAppForegroundObserver();
    @NonNull SignalCallManager provideSignalCallManager();
    @NonNull PendingRetryReceiptManager providePendingRetryReceiptManager();
    @NonNull PendingRetryReceiptCache providePendingRetryReceiptCache();
    @NonNull SignalWebSocket provideSignalWebSocket();
  }
}<|MERGE_RESOLUTION|>--- conflicted
+++ resolved
@@ -20,13 +20,8 @@
 import org.thoughtcrime.securesms.messages.BackgroundMessageRetriever;
 import org.thoughtcrime.securesms.messages.IncomingMessageObserver;
 import org.thoughtcrime.securesms.messages.IncomingMessageProcessor;
-<<<<<<< HEAD
-import org.thoughtcrime.securesms.database.PendingRetryReceiptCache;
 import org.thoughtcrime.securesms.net.Network;
 import org.thoughtcrime.securesms.net.NetworkManager;
-import org.thoughtcrime.securesms.net.PipeConnectivityListener;
-=======
->>>>>>> e374f3af
 import org.thoughtcrime.securesms.net.StandardUserAgentInterceptor;
 import org.thoughtcrime.securesms.notifications.MessageNotifier;
 import org.thoughtcrime.securesms.payments.Payments;
@@ -43,7 +38,6 @@
 import org.thoughtcrime.securesms.util.FrameRateTracker;
 import org.thoughtcrime.securesms.util.Hex;
 import org.thoughtcrime.securesms.util.IasKeyStore;
-import org.thoughtcrime.securesms.util.TextSecurePreferences;
 import org.whispersystems.signalservice.api.KeyBackupService;
 import org.whispersystems.signalservice.api.SignalServiceAccountManager;
 import org.whispersystems.signalservice.api.SignalServiceMessageReceiver;
@@ -67,14 +61,8 @@
   private static final Object FRAME_RATE_TRACKER_LOCK = new Object();
   private static final Object JOB_MANAGER_LOCK        = new Object();
 
-<<<<<<< HEAD
   // MOLLY: Rename provider to dependencyProvider
   private static Provider              dependencyProvider;
-  private static MessageNotifier       messageNotifier;
-=======
-  private static Application           application;
-  private static Provider              provider;
->>>>>>> e374f3af
   private static AppForegroundObserver appForegroundObserver;
 
   private static volatile SignalServiceAccountManager  accountManager;
@@ -114,13 +102,7 @@
         throw new IllegalStateException("Already initialized!");
       }
 
-<<<<<<< HEAD
       ApplicationDependencies.dependencyProvider    = provider;
-      ApplicationDependencies.messageNotifier       = provider.provideMessageNotifier();
-=======
-      ApplicationDependencies.application           = application;
-      ApplicationDependencies.provider              = provider;
->>>>>>> e374f3af
       ApplicationDependencies.appForegroundObserver = provider.provideAppForegroundObserver();
 
       ApplicationDependencies.appForegroundObserver.begin();
@@ -138,13 +120,6 @@
     return ApplicationContext.getInstance();
   }
 
-<<<<<<< HEAD
-  public static @NonNull PipeConnectivityListener getPipeListener() {
-    return getProvider().providePipeListener();
-  }
-
-=======
->>>>>>> e374f3af
   public static @NonNull SignalServiceAccountManager getSignalServiceAccountManager() {
     SignalServiceAccountManager local = accountManager;
 
@@ -214,16 +189,7 @@
 
     synchronized (LOCK) {
       if (messageSender == null) {
-<<<<<<< HEAD
-        messageSender = getProvider().provideSignalServiceMessageSender();
-      } else {
-        messageSender.update(
-            IncomingMessageObserver.getPipe(),
-            IncomingMessageObserver.getUnidentifiedPipe(),
-            TextSecurePreferences.isMultiDevice(getApplication()));
-=======
-        messageSender = provider.provideSignalServiceMessageSender(getSignalWebSocket());
->>>>>>> e374f3af
+        messageSender = getProvider().provideSignalServiceMessageSender(getSignalWebSocket());
       }
       return messageSender;
     }
@@ -261,22 +227,11 @@
     }
   }
 
-  public static void resetNetworkConnectionsAfterProxyChange() {
-    synchronized (LOCK) {
-<<<<<<< HEAD
-      getPipeListener().reset();
-
-      if (incomingMessageObserver != null) {
-        incomingMessageObserver.shutdown();
-      }
-
-      if (messageSender != null) {
-        messageSender.cancelInFlightRequests();
-      }
-=======
+  public static void restartNetworkConnectionsAfterProxyChange() {
+    synchronized (LOCK) {
       closeConnections();
->>>>>>> e374f3af
-    }
+    }
+    getIncomingMessageObserver();
   }
 
   public static @NonNull SignalServiceNetworkAccess getSignalServiceNetworkAccess() {
@@ -383,7 +338,7 @@
     if (messageNotifier == null) {
       synchronized (LOCK) {
         if (messageNotifier == null) {
-          messageNotifier = provider.provideMessageNotifier();
+          messageNotifier = getProvider().provideMessageNotifier();
         }
       }
     }
@@ -561,7 +516,7 @@
     if (signalWebSocket == null) {
       synchronized (LOCK) {
         if (signalWebSocket == null) {
-          signalWebSocket = provider.provideSignalWebSocket();
+          signalWebSocket = getProvider().provideSignalWebSocket();
         }
       }
     }
