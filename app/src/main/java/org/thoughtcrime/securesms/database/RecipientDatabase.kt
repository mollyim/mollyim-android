package org.thoughtcrime.securesms.database

import android.content.ContentValues
import android.content.Context
import android.database.Cursor
import android.net.Uri
import android.text.TextUtils
import androidx.annotation.VisibleForTesting
import androidx.core.content.contentValuesOf
import app.cash.exhaustive.Exhaustive
import com.google.protobuf.ByteString
import com.google.protobuf.InvalidProtocolBufferException
import net.zetetic.database.sqlcipher.SQLiteConstraintException
import org.signal.core.util.Bitmask
import org.signal.core.util.CursorUtil
import org.signal.core.util.SqlUtil
import org.signal.core.util.exists
import org.signal.core.util.logging.Log
import org.signal.core.util.optionalBlob
import org.signal.core.util.optionalBoolean
import org.signal.core.util.optionalInt
import org.signal.core.util.optionalLong
import org.signal.core.util.optionalString
import org.signal.core.util.or
import org.signal.core.util.requireBlob
import org.signal.core.util.requireBoolean
import org.signal.core.util.requireInt
import org.signal.core.util.requireLong
import org.signal.core.util.requireNonNullString
import org.signal.core.util.requireString
import org.signal.core.util.select
import org.signal.core.util.update
import org.signal.core.util.withinTransaction
import org.signal.libsignal.protocol.IdentityKey
import org.signal.libsignal.protocol.InvalidKeyException
import org.signal.libsignal.zkgroup.InvalidInputException
import org.signal.libsignal.zkgroup.profiles.ExpiringProfileKeyCredential
import org.signal.libsignal.zkgroup.profiles.ProfileKey
import org.signal.storageservice.protos.groups.local.DecryptedGroup
import org.thoughtcrime.securesms.badges.Badges
import org.thoughtcrime.securesms.badges.Badges.toDatabaseBadge
import org.thoughtcrime.securesms.badges.models.Badge
import org.thoughtcrime.securesms.color.MaterialColor
import org.thoughtcrime.securesms.conversation.colors.AvatarColor
import org.thoughtcrime.securesms.conversation.colors.ChatColors
import org.thoughtcrime.securesms.conversation.colors.ChatColors.Companion.forChatColor
import org.thoughtcrime.securesms.conversation.colors.ChatColors.Id.Companion.forLongValue
import org.thoughtcrime.securesms.crypto.ProfileKeyUtil
import org.thoughtcrime.securesms.database.GroupDatabase.LegacyGroupInsertException
import org.thoughtcrime.securesms.database.GroupDatabase.MissedGroupMigrationInsertException
import org.thoughtcrime.securesms.database.GroupDatabase.ShowAsStoryState
import org.thoughtcrime.securesms.database.IdentityDatabase.VerifiedStatus
import org.thoughtcrime.securesms.database.SignalDatabase.Companion.groups
import org.thoughtcrime.securesms.database.SignalDatabase.Companion.identities
import org.thoughtcrime.securesms.database.SignalDatabase.Companion.runPostSuccessfulTransaction
import org.thoughtcrime.securesms.database.SignalDatabase.Companion.sessions
import org.thoughtcrime.securesms.database.SignalDatabase.Companion.threads
import org.thoughtcrime.securesms.database.model.DistributionListId
import org.thoughtcrime.securesms.database.model.RecipientRecord
import org.thoughtcrime.securesms.database.model.ThreadRecord
import org.thoughtcrime.securesms.database.model.databaseprotos.BadgeList
import org.thoughtcrime.securesms.database.model.databaseprotos.ChatColor
import org.thoughtcrime.securesms.database.model.databaseprotos.DeviceLastResetTime
import org.thoughtcrime.securesms.database.model.databaseprotos.ExpiringProfileKeyCredentialColumnData
import org.thoughtcrime.securesms.database.model.databaseprotos.RecipientExtras
import org.thoughtcrime.securesms.database.model.databaseprotos.ThreadMergeEvent
import org.thoughtcrime.securesms.database.model.databaseprotos.Wallpaper
import org.thoughtcrime.securesms.dependencies.ApplicationDependencies
import org.thoughtcrime.securesms.groups.BadGroupIdException
import org.thoughtcrime.securesms.groups.GroupId
import org.thoughtcrime.securesms.groups.GroupId.V1
import org.thoughtcrime.securesms.groups.GroupId.V2
import org.thoughtcrime.securesms.groups.v2.ProfileKeySet
import org.thoughtcrime.securesms.groups.v2.processing.GroupsV2StateProcessor
import org.thoughtcrime.securesms.jobs.RecipientChangedNumberJob
import org.thoughtcrime.securesms.jobs.RequestGroupV2InfoJob
import org.thoughtcrime.securesms.jobs.RetrieveProfileJob
import org.thoughtcrime.securesms.keyvalue.SignalStore
import org.thoughtcrime.securesms.profiles.AvatarHelper
import org.thoughtcrime.securesms.profiles.ProfileName
import org.thoughtcrime.securesms.recipients.Recipient
import org.thoughtcrime.securesms.recipients.RecipientId
import org.thoughtcrime.securesms.storage.StorageRecordUpdate
import org.thoughtcrime.securesms.storage.StorageSyncHelper
import org.thoughtcrime.securesms.storage.StorageSyncModels
import org.thoughtcrime.securesms.stories.Stories
import org.thoughtcrime.securesms.util.Base64
import org.thoughtcrime.securesms.util.FeatureFlags
import org.thoughtcrime.securesms.util.GroupUtil
import org.thoughtcrime.securesms.util.IdentityUtil
import org.thoughtcrime.securesms.util.ProfileUtil
import org.thoughtcrime.securesms.util.Util
import org.thoughtcrime.securesms.wallpaper.ChatWallpaper
import org.thoughtcrime.securesms.wallpaper.ChatWallpaperFactory
import org.thoughtcrime.securesms.wallpaper.WallpaperStorage
import org.whispersystems.signalservice.api.profiles.SignalServiceProfile
import org.whispersystems.signalservice.api.push.ACI
import org.whispersystems.signalservice.api.push.PNI
import org.whispersystems.signalservice.api.push.ServiceId
import org.whispersystems.signalservice.api.push.SignalServiceAddress
import org.whispersystems.signalservice.api.storage.SignalAccountRecord
import org.whispersystems.signalservice.api.storage.SignalContactRecord
import org.whispersystems.signalservice.api.storage.SignalGroupV1Record
import org.whispersystems.signalservice.api.storage.SignalGroupV2Record
import org.whispersystems.signalservice.api.storage.StorageId
import org.whispersystems.signalservice.internal.storage.protos.GroupV2Record
import java.io.Closeable
import java.io.IOException
import java.util.Arrays
import java.util.Collections
import java.util.LinkedList
import java.util.Objects
import java.util.Optional
import java.util.concurrent.TimeUnit
import kotlin.math.max

open class RecipientDatabase(context: Context, databaseHelper: SignalDatabase) : Database(context, databaseHelper) {

  companion object {
    private val TAG = Log.tag(RecipientDatabase::class.java)

    private val UNREGISTERED_LIFESPAN: Long = TimeUnit.DAYS.toMillis(30)

    const val TABLE_NAME = "recipient"

    const val ID = "_id"
    const val SERVICE_ID = "uuid"
    const val PNI_COLUMN = "pni"
    private const val USERNAME = "username"
    const val PHONE = "phone"
    const val EMAIL = "email"
    const val GROUP_ID = "group_id"
    const val DISTRIBUTION_LIST_ID = "distribution_list_id"
    const val GROUP_TYPE = "group_type"
    const val BLOCKED = "blocked"
    private const val MESSAGE_RINGTONE = "message_ringtone"
    private const val MESSAGE_VIBRATE = "message_vibrate"
    private const val CALL_RINGTONE = "call_ringtone"
    private const val CALL_VIBRATE = "call_vibrate"
    private const val NOTIFICATION_CHANNEL = "notification_channel"
    private const val MUTE_UNTIL = "mute_until"
    private const val AVATAR_COLOR = "color"
    private const val SEEN_INVITE_REMINDER = "seen_invite_reminder"
    private const val DEFAULT_SUBSCRIPTION_ID = "default_subscription_id"
    private const val MESSAGE_EXPIRATION_TIME = "message_expiration_time"
    const val REGISTERED = "registered"
    const val SYSTEM_JOINED_NAME = "system_display_name"
    const val SYSTEM_FAMILY_NAME = "system_family_name"
    const val SYSTEM_GIVEN_NAME = "system_given_name"
    private const val SYSTEM_PHOTO_URI = "system_photo_uri"
    const val SYSTEM_PHONE_TYPE = "system_phone_type"
    const val SYSTEM_PHONE_LABEL = "system_phone_label"
    private const val SYSTEM_CONTACT_URI = "system_contact_uri"
    private const val SYSTEM_INFO_PENDING = "system_info_pending"
    private const val PROFILE_KEY = "profile_key"
    const val EXPIRING_PROFILE_KEY_CREDENTIAL = "profile_key_credential"
    private const val SIGNAL_PROFILE_AVATAR = "signal_profile_avatar"
    const val PROFILE_SHARING = "profile_sharing"
    private const val LAST_PROFILE_FETCH = "last_profile_fetch"
    private const val UNIDENTIFIED_ACCESS_MODE = "unidentified_access_mode"
    const val FORCE_SMS_SELECTION = "force_sms_selection"
    private const val CAPABILITIES = "capabilities"
    const val STORAGE_SERVICE_ID = "storage_service_key"
    private const val PROFILE_GIVEN_NAME = "signal_profile_name"
    private const val PROFILE_FAMILY_NAME = "profile_family_name"
    private const val PROFILE_JOINED_NAME = "profile_joined_name"
    private const val MENTION_SETTING = "mention_setting"
    private const val STORAGE_PROTO = "storage_proto"
    private const val LAST_SESSION_RESET = "last_session_reset"
    private const val WALLPAPER = "wallpaper"
    private const val WALLPAPER_URI = "wallpaper_file"
    const val ABOUT = "about"
    const val ABOUT_EMOJI = "about_emoji"
    private const val EXTRAS = "extras"
    private const val GROUPS_IN_COMMON = "groups_in_common"
    private const val CHAT_COLORS = "chat_colors"
    private const val CUSTOM_CHAT_COLORS_ID = "custom_chat_colors_id"
    private const val BADGES = "badges"
    const val SEARCH_PROFILE_NAME = "search_signal_profile"
    private const val SORT_NAME = "sort_name"
    private const val IDENTITY_STATUS = "identity_status"
    private const val IDENTITY_KEY = "identity_key"
    private const val NEEDS_PNI_SIGNATURE = "needs_pni_signature"
<<<<<<< HEAD
    // MOLLY: Add new fields to clearFieldsForDeletion
=======
    private const val UNREGISTERED_TIMESTAMP = "unregistered_timestamp"
    private const val HIDDEN = "hidden"
>>>>>>> 6e5f2833

    @JvmField
    val CREATE_TABLE =
      """
      CREATE TABLE $TABLE_NAME (
        $ID INTEGER PRIMARY KEY AUTOINCREMENT,
        $SERVICE_ID TEXT UNIQUE DEFAULT NULL,
        $USERNAME TEXT UNIQUE DEFAULT NULL,
        $PHONE TEXT UNIQUE DEFAULT NULL,
        $EMAIL TEXT UNIQUE DEFAULT NULL,
        $GROUP_ID TEXT UNIQUE DEFAULT NULL,
        $GROUP_TYPE INTEGER DEFAULT ${GroupType.NONE.id},
        $BLOCKED INTEGER DEFAULT 0,
        $MESSAGE_RINGTONE TEXT DEFAULT NULL, 
        $MESSAGE_VIBRATE INTEGER DEFAULT ${VibrateState.DEFAULT.id}, 
        $CALL_RINGTONE TEXT DEFAULT NULL, 
        $CALL_VIBRATE INTEGER DEFAULT ${VibrateState.DEFAULT.id}, 
        $NOTIFICATION_CHANNEL TEXT DEFAULT NULL, 
        $MUTE_UNTIL INTEGER DEFAULT 0, 
        $AVATAR_COLOR TEXT DEFAULT NULL, 
        $SEEN_INVITE_REMINDER INTEGER DEFAULT ${InsightsBannerTier.NO_TIER.id},
        $DEFAULT_SUBSCRIPTION_ID INTEGER DEFAULT -1,
        $MESSAGE_EXPIRATION_TIME INTEGER DEFAULT 0,
        $REGISTERED INTEGER DEFAULT ${RegisteredState.UNKNOWN.id},
        $SYSTEM_GIVEN_NAME TEXT DEFAULT NULL, 
        $SYSTEM_FAMILY_NAME TEXT DEFAULT NULL, 
        $SYSTEM_JOINED_NAME TEXT DEFAULT NULL, 
        $SYSTEM_PHOTO_URI TEXT DEFAULT NULL, 
        $SYSTEM_PHONE_LABEL TEXT DEFAULT NULL, 
        $SYSTEM_PHONE_TYPE INTEGER DEFAULT -1, 
        $SYSTEM_CONTACT_URI TEXT DEFAULT NULL, 
        $SYSTEM_INFO_PENDING INTEGER DEFAULT 0, 
        $PROFILE_KEY TEXT DEFAULT NULL, 
        $EXPIRING_PROFILE_KEY_CREDENTIAL TEXT DEFAULT NULL, 
        $PROFILE_GIVEN_NAME TEXT DEFAULT NULL, 
        $PROFILE_FAMILY_NAME TEXT DEFAULT NULL, 
        $PROFILE_JOINED_NAME TEXT DEFAULT NULL, 
        $SIGNAL_PROFILE_AVATAR TEXT DEFAULT NULL, 
        $PROFILE_SHARING INTEGER DEFAULT 0, 
        $LAST_PROFILE_FETCH INTEGER DEFAULT 0, 
        $UNIDENTIFIED_ACCESS_MODE INTEGER DEFAULT 0, 
        $FORCE_SMS_SELECTION INTEGER DEFAULT 0, 
        $STORAGE_SERVICE_ID TEXT UNIQUE DEFAULT NULL, 
        $MENTION_SETTING INTEGER DEFAULT ${MentionSetting.ALWAYS_NOTIFY.id}, 
        $STORAGE_PROTO TEXT DEFAULT NULL,
        $CAPABILITIES INTEGER DEFAULT 0,
        $LAST_SESSION_RESET BLOB DEFAULT NULL,
        $WALLPAPER BLOB DEFAULT NULL,
        $WALLPAPER_URI TEXT DEFAULT NULL,
        $ABOUT TEXT DEFAULT NULL,
        $ABOUT_EMOJI TEXT DEFAULT NULL,
        $EXTRAS BLOB DEFAULT NULL,
        $GROUPS_IN_COMMON INTEGER DEFAULT 0,
        $CHAT_COLORS BLOB DEFAULT NULL,
        $CUSTOM_CHAT_COLORS_ID INTEGER DEFAULT 0,
        $BADGES BLOB DEFAULT NULL,
        $PNI_COLUMN TEXT DEFAULT NULL,
        $DISTRIBUTION_LIST_ID INTEGER DEFAULT NULL,
        $NEEDS_PNI_SIGNATURE INTEGER DEFAULT 0,
        $UNREGISTERED_TIMESTAMP INTEGER DEFAULT 0,
        $HIDDEN INTEGER DEFAULT 0
      )
      """.trimIndent()

    val CREATE_INDEXS = arrayOf(
      "CREATE INDEX IF NOT EXISTS recipient_group_type_index ON $TABLE_NAME ($GROUP_TYPE);",
      "CREATE UNIQUE INDEX IF NOT EXISTS recipient_pni_index ON $TABLE_NAME ($PNI_COLUMN)",
      "CREATE INDEX IF NOT EXISTS recipient_service_id_profile_key ON $TABLE_NAME ($SERVICE_ID, $PROFILE_KEY) WHERE $SERVICE_ID NOT NULL AND $PROFILE_KEY NOT NULL"
    )

    private val RECIPIENT_PROJECTION: Array<String> = arrayOf(
      ID,
      SERVICE_ID,
      PNI_COLUMN,
      USERNAME,
      PHONE,
      EMAIL,
      GROUP_ID,
      GROUP_TYPE,
      BLOCKED,
      MESSAGE_RINGTONE,
      CALL_RINGTONE,
      MESSAGE_VIBRATE,
      CALL_VIBRATE,
      MUTE_UNTIL,
      AVATAR_COLOR,
      SEEN_INVITE_REMINDER,
      DEFAULT_SUBSCRIPTION_ID,
      MESSAGE_EXPIRATION_TIME,
      REGISTERED,
      PROFILE_KEY,
      EXPIRING_PROFILE_KEY_CREDENTIAL,
      SYSTEM_JOINED_NAME,
      SYSTEM_GIVEN_NAME,
      SYSTEM_FAMILY_NAME,
      SYSTEM_PHOTO_URI,
      SYSTEM_PHONE_LABEL,
      SYSTEM_PHONE_TYPE,
      SYSTEM_CONTACT_URI,
      PROFILE_GIVEN_NAME,
      PROFILE_FAMILY_NAME,
      SIGNAL_PROFILE_AVATAR,
      PROFILE_SHARING,
      LAST_PROFILE_FETCH,
      NOTIFICATION_CHANNEL,
      UNIDENTIFIED_ACCESS_MODE,
      FORCE_SMS_SELECTION,
      CAPABILITIES,
      STORAGE_SERVICE_ID,
      MENTION_SETTING,
      WALLPAPER,
      WALLPAPER_URI,
      MENTION_SETTING,
      ABOUT,
      ABOUT_EMOJI,
      EXTRAS,
      GROUPS_IN_COMMON,
      CHAT_COLORS,
      CUSTOM_CHAT_COLORS_ID,
      BADGES,
      DISTRIBUTION_LIST_ID,
      NEEDS_PNI_SIGNATURE,
      HIDDEN
    )

    private val ID_PROJECTION = arrayOf(ID)

    private val SEARCH_PROJECTION = arrayOf(
      ID,
      SYSTEM_JOINED_NAME,
      PHONE,
      EMAIL,
      SYSTEM_PHONE_LABEL,
      SYSTEM_PHONE_TYPE,
      REGISTERED,
      ABOUT,
      ABOUT_EMOJI,
      EXTRAS,
      GROUPS_IN_COMMON,
      "COALESCE(NULLIF($PROFILE_JOINED_NAME, ''), NULLIF($PROFILE_GIVEN_NAME, '')) AS $SEARCH_PROFILE_NAME",
      """
      LOWER(
        COALESCE(
          NULLIF($SYSTEM_JOINED_NAME, ''),
          NULLIF($SYSTEM_GIVEN_NAME, ''),
          NULLIF($PROFILE_JOINED_NAME, ''),
          NULLIF($PROFILE_GIVEN_NAME, ''),
          NULLIF($USERNAME, '')
        )
      ) AS $SORT_NAME
      """.trimIndent()
    )

    @JvmField
    val SEARCH_PROJECTION_NAMES = arrayOf(
      ID,
      SYSTEM_JOINED_NAME,
      PHONE,
      EMAIL,
      SYSTEM_PHONE_LABEL,
      SYSTEM_PHONE_TYPE,
      REGISTERED,
      ABOUT,
      ABOUT_EMOJI,
      EXTRAS,
      GROUPS_IN_COMMON,
      SEARCH_PROFILE_NAME,
      SORT_NAME
    )

    private val TYPED_RECIPIENT_PROJECTION: Array<String> = RECIPIENT_PROJECTION
      .map { columnName -> "$TABLE_NAME.$columnName" }
      .toTypedArray()

    @JvmField
    val TYPED_RECIPIENT_PROJECTION_NO_ID: Array<String> = TYPED_RECIPIENT_PROJECTION.copyOfRange(1, TYPED_RECIPIENT_PROJECTION.size)

    private val MENTION_SEARCH_PROJECTION = arrayOf(
      ID,
      """
      REPLACE(
        COALESCE(
          NULLIF($SYSTEM_JOINED_NAME, ''), 
          NULLIF($SYSTEM_GIVEN_NAME, ''), 
          NULLIF($PROFILE_JOINED_NAME, ''), 
          NULLIF($PROFILE_GIVEN_NAME, ''),
          NULLIF($USERNAME, ''),
          NULLIF($PHONE, '')
        ),
        ' ',
        ''
      ) AS $SORT_NAME
      """.trimIndent()
    )

    private val INSIGHTS_INVITEE_LIST =
      """
      SELECT $TABLE_NAME.$ID
      FROM $TABLE_NAME INNER JOIN ${ThreadDatabase.TABLE_NAME} ON $TABLE_NAME.$ID = ${ThreadDatabase.TABLE_NAME}.${ThreadDatabase.RECIPIENT_ID}
      WHERE 
        $TABLE_NAME.$GROUP_ID IS NULL AND
        $TABLE_NAME.$REGISTERED = ${RegisteredState.NOT_REGISTERED.id} AND
        $TABLE_NAME.$SEEN_INVITE_REMINDER < ${InsightsBannerTier.TIER_TWO.id} AND
        ${ThreadDatabase.TABLE_NAME}.${ThreadDatabase.HAS_SENT} AND
        ${ThreadDatabase.TABLE_NAME}.${ThreadDatabase.DATE} > ? AND
        $TABLE_NAME.$HIDDEN = 0
      ORDER BY ${ThreadDatabase.TABLE_NAME}.${ThreadDatabase.DATE} DESC LIMIT 50
      """
  }

  fun containsPhoneOrUuid(id: String): Boolean {
    val query = "$SERVICE_ID = ? OR $PHONE = ?"
    val args = arrayOf(id, id)
    readableDatabase.query(TABLE_NAME, arrayOf(ID), query, args, null, null, null).use { cursor -> return cursor != null && cursor.moveToFirst() }
  }

  fun getByE164(e164: String): Optional<RecipientId> {
    return getByColumn(PHONE, e164)
  }

  fun getByEmail(email: String): Optional<RecipientId> {
    return getByColumn(EMAIL, email)
  }

  fun getByGroupId(groupId: GroupId): Optional<RecipientId> {
    return getByColumn(GROUP_ID, groupId.toString())
  }

  fun getByServiceId(serviceId: ServiceId): Optional<RecipientId> {
    return getByColumn(SERVICE_ID, serviceId.toString())
  }

  /**
   * Will return a recipient matching the PNI, but only in the explicit [PNI_COLUMN]. This should only be checked in conjunction with [getByServiceId] as a way
   * to avoid creating a recipient we already merged.
   */
  fun getByPni(pni: PNI): Optional<RecipientId> {
    return getByColumn(PNI_COLUMN, pni.toString())
  }

  fun getByUsername(username: String): Optional<RecipientId> {
    return getByColumn(USERNAME, username)
  }

  fun isAssociated(serviceId: ServiceId, pni: PNI): Boolean {
    return readableDatabase.exists(TABLE_NAME, "$SERVICE_ID = ? AND $PNI_COLUMN = ?", serviceId.toString(), pni.toString())
  }

  @JvmOverloads
  fun getAndPossiblyMerge(serviceId: ServiceId?, e164: String?, changeSelf: Boolean = false): RecipientId {
    return if (FeatureFlags.recipientMergeV2() || FeatureFlags.phoneNumberPrivacy()) {
      getAndPossiblyMergePnp(serviceId, e164, changeSelf)
    } else {
      getAndPossiblyMergeLegacy(serviceId, e164, changeSelf)
    }
  }

  @VisibleForTesting
  fun getAndPossiblyMergeLegacy(serviceId: ServiceId?, e164: String?, changeSelf: Boolean = false): RecipientId {
    require(!(serviceId == null && e164 == null)) { "Must provide an ACI or E164!" }

    val db = writableDatabase

    var transactionSuccessful = false
    var remapped: Pair<RecipientId, RecipientId>? = null
    var recipientsNeedingRefresh: List<RecipientId> = listOf()
    var recipientChangedNumber: RecipientId? = null

    db.beginTransaction()
    try {
      val fetch: RecipientFetch = fetchRecipient(serviceId, e164, changeSelf = changeSelf)

      if (fetch.logBundle != null) {
        Log.w(TAG, fetch.toString())
      }

      val resolvedId: RecipientId = when (fetch) {
        is RecipientFetch.Match -> {
          fetch.id
        }
        is RecipientFetch.MatchAndUpdateE164 -> {
          setPhoneNumberOrThrowSilent(fetch.id, fetch.e164)
          recipientsNeedingRefresh = listOf(fetch.id)
          recipientChangedNumber = fetch.changedNumber
          fetch.id
        }
        is RecipientFetch.MatchAndReassignE164 -> {
          removePhoneNumber(fetch.e164Id)
          setPhoneNumberOrThrowSilent(fetch.id, fetch.e164)
          recipientsNeedingRefresh = listOf(fetch.id, fetch.e164Id)
          recipientChangedNumber = fetch.changedNumber
          fetch.id
        }
        is RecipientFetch.MatchAndUpdateAci -> {
          markRegistered(fetch.id, fetch.serviceId)
          recipientsNeedingRefresh = listOf(fetch.id)
          fetch.id
        }
        is RecipientFetch.MatchAndInsertAci -> {
          val id = db.insert(TABLE_NAME, null, buildContentValuesForNewUser(null, fetch.serviceId))
          RecipientId.from(id)
        }
        is RecipientFetch.MatchAndMerge -> {
          remapped = Pair(fetch.e164Id, fetch.sidId)
          val mergedId: RecipientId = merge(fetch.sidId, fetch.e164Id)
          recipientsNeedingRefresh = listOf(mergedId)
          recipientChangedNumber = fetch.changedNumber
          mergedId
        }
        is RecipientFetch.Insert -> {
          val id = db.insert(TABLE_NAME, null, buildContentValuesForNewUser(fetch.e164, fetch.serviceId))
          RecipientId.from(id)
        }
        is RecipientFetch.InsertAndReassignE164 -> {
          removePhoneNumber(fetch.e164Id)
          recipientsNeedingRefresh = listOf(fetch.e164Id)
          val id = db.insert(TABLE_NAME, null, buildContentValuesForNewUser(fetch.e164, fetch.serviceId))
          RecipientId.from(id)
        }
      }

      transactionSuccessful = true
      db.setTransactionSuccessful()
      return resolvedId
    } finally {
      db.endTransaction()

      if (transactionSuccessful) {
        if (recipientsNeedingRefresh.isNotEmpty()) {
          recipientsNeedingRefresh.forEach { ApplicationDependencies.getDatabaseObserver().notifyRecipientChanged(it) }
          RetrieveProfileJob.enqueue(recipientsNeedingRefresh.toSet())
        }

        if (remapped != null) {
          Recipient.live(remapped.first).refresh(remapped.second)
          ApplicationDependencies.getRecipientCache().remap(remapped.first, remapped.second)
        }

        if (recipientsNeedingRefresh.isNotEmpty() || remapped != null) {
          StorageSyncHelper.scheduleSyncForDataChange()
          RecipientId.clearCache()
        }

        if (recipientChangedNumber != null) {
          ApplicationDependencies.getJobManager().add(RecipientChangedNumberJob(recipientChangedNumber))
        }
      }
    }
  }

  @VisibleForTesting
  fun getAndPossiblyMergePnp(serviceId: ServiceId?, e164: String?, changeSelf: Boolean = false): RecipientId {
    require(!(serviceId == null && e164 == null)) { "Must provide an ACI or E164!" }
    return getAndPossiblyMergePnp(serviceId = serviceId, pni = null, e164 = e164, pniVerified = false, changeSelf = changeSelf)
  }

  /**
   * Gets and merges a (serviceId, pni, e164) tuple, doing merges/updates as needed, and giving you back the final RecipientId.
   * It is assumed that the tuple is verified. Do not give this method an untrusted association.
   */
  fun getAndPossiblyMergePnpVerified(serviceId: ServiceId?, pni: PNI?, e164: String?): RecipientId {
    if (!FeatureFlags.phoneNumberPrivacy()) {
      throw AssertionError()
    }

    return getAndPossiblyMergePnp(serviceId = serviceId, pni = pni, e164 = e164, pniVerified = true, changeSelf = false)
  }

  private fun getAndPossiblyMergePnp(serviceId: ServiceId?, pni: PNI?, e164: String?, pniVerified: Boolean = false, changeSelf: Boolean = false): RecipientId {
    require(!(serviceId == null && e164 == null)) { "Must provide an ACI or E164!" }

    if ((serviceId is PNI) && pni != null && serviceId != pni) {
      throw AssertionError("Provided two non-matching PNIs! serviceId: $serviceId, pni: $pni")
    }

    val db = writableDatabase
    var transactionSuccessful = false
    lateinit var result: ProcessPnpTupleResult

    db.beginTransaction()
    try {
      result = when {
        serviceId is ACI -> processPnpTuple(e164 = e164, pni = pni, aci = serviceId, pniVerified = pniVerified, changeSelf = changeSelf)
        serviceId is PNI -> processPnpTuple(e164 = e164, pni = serviceId, aci = null, pniVerified = pniVerified, changeSelf = changeSelf)
        serviceId == null -> processPnpTuple(e164 = e164, pni = pni, aci = null, pniVerified = pniVerified, changeSelf = changeSelf)
        serviceId == pni -> processPnpTuple(e164 = e164, pni = pni, aci = null, pniVerified = pniVerified, changeSelf = changeSelf)
        pni != null -> processPnpTuple(e164 = e164, pni = pni, aci = ACI.from(serviceId.uuid()), pniVerified = pniVerified, changeSelf = changeSelf)
        getByPni(PNI.from(serviceId.uuid())).isPresent -> processPnpTuple(e164 = e164, pni = PNI.from(serviceId.uuid()), aci = null, pniVerified = pniVerified, changeSelf = changeSelf)
        else -> processPnpTuple(e164 = e164, pni = pni, aci = ACI.fromNullable(serviceId), pniVerified = pniVerified, changeSelf = changeSelf)
      }

      if (result.operations.isNotEmpty()) {
        Log.i(TAG, "[getAndPossiblyMergePnp] ($serviceId, $pni, $e164) BreadCrumbs: ${result.breadCrumbs}, Operations: ${result.operations}")
      }

      db.setTransactionSuccessful()
      transactionSuccessful = true
    } finally {
      db.endTransaction()

      if (transactionSuccessful) {
        if (result.affectedIds.isNotEmpty()) {
          result.affectedIds.forEach { ApplicationDependencies.getDatabaseObserver().notifyRecipientChanged(it) }
          RetrieveProfileJob.enqueue(result.affectedIds)
        }

        if (result.oldIds.isNotEmpty()) {
          result.oldIds.forEach { oldId ->
            Recipient.live(oldId).refresh(result.finalId)
            ApplicationDependencies.getRecipientCache().remap(oldId, result.finalId)
          }
        }

        if (result.affectedIds.isNotEmpty() || result.oldIds.isNotEmpty()) {
          StorageSyncHelper.scheduleSyncForDataChange()
          RecipientId.clearCache()
        }

        if (result.changedNumberId != null) {
          ApplicationDependencies.getJobManager().add(RecipientChangedNumberJob(result.changedNumberId!!))
        }
      }
    }

    return result.finalId
  }

  fun getAllServiceIdProfileKeyPairs(): Map<ServiceId, ProfileKey> {
    val serviceIdToProfileKey: MutableMap<ServiceId, ProfileKey> = mutableMapOf()

    readableDatabase
      .select(SERVICE_ID, PROFILE_KEY)
      .from(TABLE_NAME)
      .where("$SERVICE_ID NOT NULL AND $PROFILE_KEY NOT NULL")
      .run()
      .use { cursor ->
        while (cursor.moveToNext()) {
          val serviceId: ServiceId? = ServiceId.parseOrNull(cursor.requireString(SERVICE_ID))
          val profileKey: ProfileKey? = ProfileKeyUtil.profileKeyOrNull(cursor.requireString(PROFILE_KEY))

          if (serviceId != null && profileKey != null) {
            serviceIdToProfileKey[serviceId] = profileKey
          }
        }
      }

    return serviceIdToProfileKey
  }

  private fun fetchRecipient(serviceId: ServiceId?, e164: String?, changeSelf: Boolean): RecipientFetch {
    val byE164 = e164?.let { getByE164(it) } ?: Optional.empty()
    val byAci = serviceId?.let { getByServiceId(it) } ?: Optional.empty()

    var logs = LogBundle(
      bySid = byAci.map { id -> RecipientLogDetails(id = id) }.orElse(null),
      byE164 = byE164.map { id -> RecipientLogDetails(id = id) }.orElse(null),
      label = "L0"
    )

    if (byAci.isPresent && byE164.isPresent && byAci.get() == byE164.get()) {
      return RecipientFetch.Match(byAci.get(), logs.label("L0"))
    }

    if (byAci.isPresent && byE164.isAbsent()) {
      val aciRecord: RecipientRecord = getRecord(byAci.get())
      logs = logs.copy(bySid = aciRecord.toLogDetails())

      if (e164 != null && (changeSelf || serviceId != SignalStore.account().aci)) {
        val changedNumber: RecipientId? = if (aciRecord.e164 != null && aciRecord.e164 != e164) aciRecord.id else null
        return RecipientFetch.MatchAndUpdateE164(byAci.get(), e164, changedNumber, logs.label("L1"))
      } else if (e164 == null) {
        return RecipientFetch.Match(byAci.get(), logs.label("L2"))
      } else {
        return RecipientFetch.Match(byAci.get(), logs.label("L3"))
      }
    }

    if (byAci.isAbsent() && byE164.isPresent) {
      val e164Record: RecipientRecord = getRecord(byE164.get())
      logs = logs.copy(byE164 = e164Record.toLogDetails())

      if (serviceId != null && e164Record.serviceId == null) {
        return RecipientFetch.MatchAndUpdateAci(byE164.get(), serviceId, logs.label("L4"))
      } else if (serviceId != null && e164Record.serviceId != SignalStore.account().aci) {
        return RecipientFetch.InsertAndReassignE164(serviceId, e164, byE164.get(), logs.label("L5"))
      } else if (serviceId != null) {
        return RecipientFetch.Insert(serviceId, null, logs.label("L6"))
      } else {
        return RecipientFetch.Match(byE164.get(), logs.label("L7"))
      }
    }

    if (byAci.isAbsent() && byE164.isAbsent()) {
      return RecipientFetch.Insert(serviceId, e164, logs.label("L8"))
    }

    require(byAci.isPresent && byE164.isPresent && byAci.get() != byE164.get()) { "Assumed conditions at this point." }

    val aciRecord: RecipientRecord = getRecord(byAci.get())
    val e164Record: RecipientRecord = getRecord(byE164.get())

    logs = logs.copy(bySid = aciRecord.toLogDetails(), byE164 = e164Record.toLogDetails())

    if (e164Record.serviceId == null) {
      val changedNumber: RecipientId? = if (aciRecord.e164 != null) aciRecord.id else null
      return RecipientFetch.MatchAndMerge(sidId = byAci.get(), e164Id = byE164.get(), changedNumber = changedNumber, logs.label("L9"))
    } else {
      if (e164Record.serviceId != SignalStore.account().aci) {
        val changedNumber: RecipientId? = if (aciRecord.e164 != null) aciRecord.id else null
        return RecipientFetch.MatchAndReassignE164(id = byAci.get(), e164Id = byE164.get(), e164 = e164!!, changedNumber = changedNumber, logs.label("L10"))
      } else {
        return RecipientFetch.Match(byAci.get(), logs.label("L11"))
      }
    }
  }

  fun getOrInsertFromServiceId(serviceId: ServiceId): RecipientId {
    return getOrInsertByColumn(SERVICE_ID, serviceId.toString()).recipientId
  }

  fun getOrInsertFromE164(e164: String): RecipientId {
    return getOrInsertByColumn(PHONE, e164).recipientId
  }

  fun getOrInsertFromEmail(email: String): RecipientId {
    return getOrInsertByColumn(EMAIL, email).recipientId
  }

  @JvmOverloads
  fun getOrInsertFromDistributionListId(distributionListId: DistributionListId, storageId: ByteArray? = null): RecipientId {
    return getOrInsertByColumn(
      DISTRIBUTION_LIST_ID,
      distributionListId.serialize(),
      ContentValues().apply {
        put(GROUP_TYPE, GroupType.DISTRIBUTION_LIST.id)
        put(DISTRIBUTION_LIST_ID, distributionListId.serialize())
        put(STORAGE_SERVICE_ID, Base64.encodeBytes(storageId ?: StorageSyncHelper.generateKey()))
        put(PROFILE_SHARING, 1)
      }
    ).recipientId
  }

  fun getDistributionListRecipientIds(): List<RecipientId> {
    val recipientIds = mutableListOf<RecipientId>()
    readableDatabase.query(TABLE_NAME, arrayOf(ID), "$DISTRIBUTION_LIST_ID is not NULL", null, null, null, null).use { cursor ->
      while (cursor != null && cursor.moveToNext()) {
        recipientIds.add(RecipientId.from(CursorUtil.requireLong(cursor, ID)))
      }
    }

    return recipientIds
  }

  fun getOrInsertFromGroupId(groupId: GroupId): RecipientId {
    var existing = getByGroupId(groupId)

    if (existing.isPresent) {
      return existing.get()
    } else if (groupId.isV1 && groups.groupExists(groupId.requireV1().deriveV2MigrationGroupId())) {
      throw LegacyGroupInsertException(groupId)
    } else if (groupId.isV2 && groups.getGroupV1ByExpectedV2(groupId.requireV2()).isPresent) {
      throw MissedGroupMigrationInsertException(groupId)
    } else {
      val values = ContentValues().apply {
        put(GROUP_ID, groupId.toString())
        put(AVATAR_COLOR, AvatarColor.random().serialize())
      }

      val id = writableDatabase.insert(TABLE_NAME, null, values)
      if (id < 0) {
        existing = getByColumn(GROUP_ID, groupId.toString())
        if (existing.isPresent) {
          return existing.get()
        } else if (groupId.isV1 && groups.groupExists(groupId.requireV1().deriveV2MigrationGroupId())) {
          throw LegacyGroupInsertException(groupId)
        } else if (groupId.isV2 && groups.getGroupV1ByExpectedV2(groupId.requireV2()).isPresent) {
          throw MissedGroupMigrationInsertException(groupId)
        } else {
          throw AssertionError("Failed to insert recipient!")
        }
      } else {
        val groupUpdates = ContentValues().apply {
          if (groupId.isMms) {
            put(GROUP_TYPE, GroupType.MMS.id)
          } else {
            if (groupId.isV2) {
              put(GROUP_TYPE, GroupType.SIGNAL_V2.id)
            } else {
              put(GROUP_TYPE, GroupType.SIGNAL_V1.id)
            }
            put(STORAGE_SERVICE_ID, Base64.encodeBytes(StorageSyncHelper.generateKey()))
          }
        }

        val recipientId = RecipientId.from(id)
        update(recipientId, groupUpdates)

        return recipientId
      }
    }
  }

  /**
   * See [Recipient.externalPossiblyMigratedGroup].
   */
  fun getOrInsertFromPossiblyMigratedGroupId(groupId: GroupId): RecipientId {
    val db = writableDatabase
    db.beginTransaction()

    try {
      val existing = getByColumn(GROUP_ID, groupId.toString())
      if (existing.isPresent) {
        db.setTransactionSuccessful()
        return existing.get()
      }

      if (groupId.isV1) {
        val v2 = getByGroupId(groupId.requireV1().deriveV2MigrationGroupId())
        if (v2.isPresent) {
          db.setTransactionSuccessful()
          return v2.get()
        }
      }

      if (groupId.isV2) {
        val v1 = groups.getGroupV1ByExpectedV2(groupId.requireV2())
        if (v1.isPresent) {
          db.setTransactionSuccessful()
          return v1.get().recipientId
        }
      }

      val id = getOrInsertFromGroupId(groupId)
      db.setTransactionSuccessful()
      return id
    } finally {
      db.endTransaction()
    }
  }

  /**
   * Only call once to create initial release channel recipient.
   */
  fun insertReleaseChannelRecipient(): RecipientId {
    val values = ContentValues().apply {
      put(AVATAR_COLOR, AvatarColor.random().serialize())
    }

    val id = writableDatabase.insert(TABLE_NAME, null, values)
    if (id < 0) {
      throw AssertionError("Failed to insert recipient!")
    } else {
      return GetOrInsertResult(RecipientId.from(id), true).recipientId
    }
  }

  fun getBlocked(): Cursor {
    return readableDatabase.query(TABLE_NAME, ID_PROJECTION, "$BLOCKED = 1", null, null, null, null)
  }

  fun readerForBlocked(cursor: Cursor): RecipientReader {
    return RecipientReader(cursor)
  }

  fun getRecipientsWithNotificationChannels(): RecipientReader {
    val cursor = readableDatabase.query(TABLE_NAME, ID_PROJECTION, "$NOTIFICATION_CHANNEL NOT NULL", null, null, null, null)
    return RecipientReader(cursor)
  }

  fun getRecord(id: RecipientId): RecipientRecord {
    val query = "$ID = ?"
    val args = arrayOf(id.serialize())

    readableDatabase.query(TABLE_NAME, RECIPIENT_PROJECTION, query, args, null, null, null).use { cursor ->
      return if (cursor != null && cursor.moveToNext()) {
        getRecord(context, cursor)
      } else {
        val remapped = RemappedRecords.getInstance().getRecipient(id)

        if (remapped.isPresent) {
          Log.w(TAG, "Missing recipient for $id, but found it in the remapped records as ${remapped.get()}")
          getRecord(remapped.get())
        } else {
          throw MissingRecipientException(id)
        }
      }
    }
  }

  fun getRecordForSync(id: RecipientId): RecipientRecord? {
    val query = "$TABLE_NAME.$ID = ?"
    val args = arrayOf(id.serialize())
    val recordForSync = getRecordForSync(query, args)

    if (recordForSync.isEmpty()) {
      return null
    }

    if (recordForSync.size > 1) {
      throw AssertionError()
    }

    return recordForSync[0]
  }

  fun getByStorageId(storageId: ByteArray): RecipientRecord? {
    val result = getRecordForSync("$TABLE_NAME.$STORAGE_SERVICE_ID = ?", arrayOf(Base64.encodeBytes(storageId)))

    return if (result.isNotEmpty()) {
      result[0]
    } else null
  }

  fun markNeedsSyncWithoutRefresh(recipientIds: Collection<RecipientId>) {
    val db = writableDatabase
    db.beginTransaction()
    try {
      for (recipientId in recipientIds) {
        rotateStorageId(recipientId)
      }
      db.setTransactionSuccessful()
    } finally {
      db.endTransaction()
    }
  }

  fun markNeedsSync(recipientIds: Collection<RecipientId>) {
    writableDatabase
      .withinTransaction {
        for (recipientId in recipientIds) {
          markNeedsSync(recipientId)
        }
      }
  }

  fun markNeedsSync(recipientId: RecipientId) {
    rotateStorageId(recipientId)
    ApplicationDependencies.getDatabaseObserver().notifyRecipientChanged(recipientId)
  }

  fun applyStorageIdUpdates(storageIds: Map<RecipientId, StorageId>) {
    val db = writableDatabase
    db.beginTransaction()
    try {
      val query = "$ID = ?"
      for ((key, value) in storageIds) {
        val values = ContentValues().apply {
          put(STORAGE_SERVICE_ID, Base64.encodeBytes(value.raw))
        }
        db.update(TABLE_NAME, values, query, arrayOf(key.serialize()))
      }
      db.setTransactionSuccessful()
    } finally {
      db.endTransaction()
    }

    for (id in storageIds.keys) {
      ApplicationDependencies.getDatabaseObserver().notifyRecipientChanged(id)
    }
  }

  fun applyStorageSyncContactInsert(insert: SignalContactRecord) {
    val db = writableDatabase
    val threadDatabase = threads
    val values = getValuesForStorageContact(insert, true)
    val id = db.insertWithOnConflict(TABLE_NAME, null, values, SQLiteDatabase.CONFLICT_IGNORE)

    val recipientId: RecipientId
    if (id < 0) {
      Log.w(TAG, "[applyStorageSyncContactInsert] Failed to insert. Possibly merging.")
      if (FeatureFlags.phoneNumberPrivacy()) {
        recipientId = getAndPossiblyMergePnpVerified(if (insert.serviceId.isValid) insert.serviceId else null, insert.pni.orElse(null), insert.number.orElse(null))
      } else {
        recipientId = getAndPossiblyMerge(if (insert.serviceId.isValid) insert.serviceId else null, insert.number.orElse(null))
      }
      db.update(TABLE_NAME, values, ID_WHERE, SqlUtil.buildArgs(recipientId))
    } else {
      recipientId = RecipientId.from(id)
    }

    if (insert.identityKey.isPresent && insert.serviceId.isValid) {
      try {
        val identityKey = IdentityKey(insert.identityKey.get(), 0)
        identities.updateIdentityAfterSync(insert.serviceId.toString(), recipientId, identityKey, StorageSyncModels.remoteToLocalIdentityStatus(insert.identityState))
      } catch (e: InvalidKeyException) {
        Log.w(TAG, "Failed to process identity key during insert! Skipping.", e)
      }
    }

    updateExtras(recipientId) {
      it.setHideStory(insert.shouldHideStory())
    }

    threadDatabase.applyStorageSyncUpdate(recipientId, insert)
  }

  fun applyStorageSyncContactUpdate(update: StorageRecordUpdate<SignalContactRecord>) {
    val db = writableDatabase
    val identityStore = ApplicationDependencies.getProtocolStore().aci().identities()
    val values = getValuesForStorageContact(update.new, false)

    try {
      val updateCount = db.update(TABLE_NAME, values, "$STORAGE_SERVICE_ID = ?", arrayOf(Base64.encodeBytes(update.old.id.raw)))
      if (updateCount < 1) {
        throw AssertionError("Had an update, but it didn't match any rows!")
      }
    } catch (e: SQLiteConstraintException) {
      Log.w(TAG, "[applyStorageSyncContactUpdate] Failed to update a user by storageId.")
      var recipientId = getByColumn(STORAGE_SERVICE_ID, Base64.encodeBytes(update.old.id.raw)).get()

      Log.w(TAG, "[applyStorageSyncContactUpdate] Found user $recipientId. Possibly merging.")
      if (FeatureFlags.phoneNumberPrivacy()) {
        recipientId = getAndPossiblyMergePnpVerified(if (update.new.serviceId.isValid) update.new.serviceId else null, update.new.pni.orElse(null), update.new.number.orElse(null))
      } else {
        recipientId = getAndPossiblyMerge(if (update.new.serviceId.isValid) update.new.serviceId else null, update.new.number.orElse(null))
      }

      Log.w(TAG, "[applyStorageSyncContactUpdate] Merged into $recipientId")
      db.update(TABLE_NAME, values, ID_WHERE, SqlUtil.buildArgs(recipientId))
    }

    val recipientId = getByStorageKeyOrThrow(update.new.id.raw)
    if (StorageSyncHelper.profileKeyChanged(update)) {
      val clearValues = ContentValues(1).apply {
        putNull(EXPIRING_PROFILE_KEY_CREDENTIAL)
      }
      db.update(TABLE_NAME, clearValues, ID_WHERE, SqlUtil.buildArgs(recipientId))
    }

    try {
      val oldIdentityRecord = identityStore.getIdentityRecord(recipientId)
      if (update.new.identityKey.isPresent && update.new.serviceId.isValid) {
        val identityKey = IdentityKey(update.new.identityKey.get(), 0)
        identities.updateIdentityAfterSync(update.new.serviceId.toString(), recipientId, identityKey, StorageSyncModels.remoteToLocalIdentityStatus(update.new.identityState))
      }

      val newIdentityRecord = identityStore.getIdentityRecord(recipientId)
      if (newIdentityRecord.isPresent && newIdentityRecord.get().verifiedStatus == VerifiedStatus.VERIFIED && (!oldIdentityRecord.isPresent || oldIdentityRecord.get().verifiedStatus != VerifiedStatus.VERIFIED)) {
        IdentityUtil.markIdentityVerified(context, Recipient.resolved(recipientId), true, true)
      } else if (newIdentityRecord.isPresent && newIdentityRecord.get().verifiedStatus != VerifiedStatus.VERIFIED && oldIdentityRecord.isPresent && oldIdentityRecord.get().verifiedStatus == VerifiedStatus.VERIFIED) {
        IdentityUtil.markIdentityVerified(context, Recipient.resolved(recipientId), false, true)
      }
    } catch (e: InvalidKeyException) {
      Log.w(TAG, "Failed to process identity key during update! Skipping.", e)
    }

    updateExtras(recipientId) {
      it.setHideStory(update.new.shouldHideStory())
    }

    threads.applyStorageSyncUpdate(recipientId, update.new)
    ApplicationDependencies.getDatabaseObserver().notifyRecipientChanged(recipientId)
  }

  fun applyStorageSyncGroupV1Insert(insert: SignalGroupV1Record) {
    val id = writableDatabase.insertOrThrow(TABLE_NAME, null, getValuesForStorageGroupV1(insert, true))

    val recipientId = RecipientId.from(id)
    threads.applyStorageSyncUpdate(recipientId, insert)
    ApplicationDependencies.getDatabaseObserver().notifyRecipientChanged(recipientId)
  }

  fun applyStorageSyncGroupV1Update(update: StorageRecordUpdate<SignalGroupV1Record>) {
    val values = getValuesForStorageGroupV1(update.new, false)

    val updateCount = writableDatabase.update(TABLE_NAME, values, STORAGE_SERVICE_ID + " = ?", arrayOf(Base64.encodeBytes(update.old.id.raw)))
    if (updateCount < 1) {
      throw AssertionError("Had an update, but it didn't match any rows!")
    }

    val recipient = Recipient.externalGroupExact(GroupId.v1orThrow(update.old.groupId))
    threads.applyStorageSyncUpdate(recipient.id, update.new)
    recipient.live().refresh()
  }

  fun applyStorageSyncGroupV2Insert(insert: SignalGroupV2Record) {
    val masterKey = insert.masterKeyOrThrow
    val groupId = GroupId.v2(masterKey)
    val values = getValuesForStorageGroupV2(insert, true)

    writableDatabase.insertOrThrow(TABLE_NAME, null, values)
    val recipient = Recipient.externalGroupExact(groupId)

    Log.i(TAG, "Creating restore placeholder for $groupId")
    groups.create(
      masterKey,
      DecryptedGroup.newBuilder()
        .setRevision(GroupsV2StateProcessor.RESTORE_PLACEHOLDER_REVISION)
        .build()
    )

    groups.setShowAsStoryState(groupId, insert.storySendMode.toShowAsStoryState())
    updateExtras(recipient.id) {
      it.setHideStory(insert.shouldHideStory())
    }

    Log.i(TAG, "Scheduling request for latest group info for $groupId")
    ApplicationDependencies.getJobManager().add(RequestGroupV2InfoJob(groupId))
    threads.applyStorageSyncUpdate(recipient.id, insert)
    recipient.live().refresh()
  }

  fun applyStorageSyncGroupV2Update(update: StorageRecordUpdate<SignalGroupV2Record>) {
    val values = getValuesForStorageGroupV2(update.new, false)

    val updateCount = writableDatabase.update(TABLE_NAME, values, "$STORAGE_SERVICE_ID = ?", arrayOf(Base64.encodeBytes(update.old.id.raw)))
    if (updateCount < 1) {
      throw AssertionError("Had an update, but it didn't match any rows!")
    }

    val masterKey = update.old.masterKeyOrThrow
    val groupId = GroupId.v2(masterKey)
    val recipient = Recipient.externalGroupExact(groupId)

    updateExtras(recipient.id) {
      it.setHideStory(update.new.shouldHideStory())
    }

    groups.setShowAsStoryState(groupId, update.new.storySendMode.toShowAsStoryState())
    threads.applyStorageSyncUpdate(recipient.id, update.new)
    recipient.live().refresh()
  }

  fun applyStorageSyncAccountUpdate(update: StorageRecordUpdate<SignalAccountRecord>) {
    val profileName = ProfileName.fromParts(update.new.givenName.orElse(null), update.new.familyName.orElse(null))
    val localKey = ProfileKeyUtil.profileKeyOptional(update.old.profileKey.orElse(null))
    val remoteKey = ProfileKeyUtil.profileKeyOptional(update.new.profileKey.orElse(null))
    val profileKey: String? = remoteKey.or(localKey).map { obj: ProfileKey -> obj.serialize() }.map { source: ByteArray? -> Base64.encodeBytes(source!!) }.orElse(null)
    if (!remoteKey.isPresent) {
      Log.w(TAG, "Got an empty profile key while applying an account record update! The parsed local key is ${if (localKey.isPresent) "present" else "not present"}. The raw local key is ${if (update.old.profileKey.isPresent) "present" else "not present"}. The resulting key is ${if (profileKey != null) "present" else "not present"}.")
    }

    val values = ContentValues().apply {
      put(PROFILE_GIVEN_NAME, profileName.givenName)
      put(PROFILE_FAMILY_NAME, profileName.familyName)
      put(PROFILE_JOINED_NAME, profileName.toString())

      if (profileKey != null) {
        put(PROFILE_KEY, profileKey)
      } else {
        Log.w(TAG, "Avoided attempt to apply null profile key in account record update!")
      }

      put(STORAGE_SERVICE_ID, Base64.encodeBytes(update.new.id.raw))

      if (update.new.hasUnknownFields()) {
        put(STORAGE_PROTO, Base64.encodeBytes(Objects.requireNonNull(update.new.serializeUnknownFields())))
      } else {
        putNull(STORAGE_PROTO)
      }
    }

    val updateCount = writableDatabase.update(TABLE_NAME, values, "$STORAGE_SERVICE_ID = ?", arrayOf(Base64.encodeBytes(update.old.id.raw)))
    if (updateCount < 1) {
      throw AssertionError("Account update didn't match any rows!")
    }

    if (remoteKey != localKey) {
      Log.i(TAG, "Our own profile key was changed during a storage sync.", Throwable())
      runPostSuccessfulTransaction { ProfileUtil.handleSelfProfileKeyChange() }
    }

    threads.applyStorageSyncUpdate(Recipient.self().id, update.new)
    Recipient.self().live().refresh()
  }

  /**
   * Removes storageIds from unregistered recipients who were unregistered more than [UNREGISTERED_LIFESPAN] ago.
   * @return The number of rows affected.
   */
  fun removeStorageIdsFromOldUnregisteredRecipients(now: Long): Int {
    return writableDatabase
      .update(TABLE_NAME)
      .values(STORAGE_SERVICE_ID to null)
      .where("$STORAGE_SERVICE_ID NOT NULL AND $UNREGISTERED_TIMESTAMP > 0 AND $UNREGISTERED_TIMESTAMP < ?", now - UNREGISTERED_LIFESPAN)
      .run()
  }

  /**
   * Removes storageIds from unregistered contacts that have storageIds in the provided collection.
   * @return The number of updated rows.
   */
  fun removeStorageIdsFromLocalOnlyUnregisteredRecipients(storageIds: Collection<StorageId>): Int {
    val values = contentValuesOf(STORAGE_SERVICE_ID to null)
    var updated = 0

    SqlUtil.buildCollectionQuery(STORAGE_SERVICE_ID, storageIds.map { Base64.encodeBytes(it.raw) }, "$UNREGISTERED_TIMESTAMP > 0 AND")
      .forEach {
        updated += writableDatabase.update(TABLE_NAME, values, it.where, it.whereArgs)
      }

    return updated
  }

  /**
   * Takes a mapping of old->new phone numbers and updates the table to match.
   * Intended to be used to handle changing number formats.
   */
  fun rewritePhoneNumbers(mapping: Map<String, String>) {
    if (mapping.isEmpty()) return

    Log.i(TAG, "Rewriting ${mapping.size} phone numbers.")

    writableDatabase.withinTransaction {
      for ((originalE164, updatedE164) in mapping) {
        writableDatabase.update(TABLE_NAME)
          .values(PHONE to updatedE164)
          .where("$PHONE = ?", originalE164)
          .run(SQLiteDatabase.CONFLICT_IGNORE)
      }
    }
  }

  private fun getByStorageKeyOrThrow(storageKey: ByteArray): RecipientId {
    val query = "$STORAGE_SERVICE_ID = ?"
    val args = arrayOf(Base64.encodeBytes(storageKey))

    readableDatabase.query(TABLE_NAME, ID_PROJECTION, query, args, null, null, null).use { cursor ->
      return if (cursor != null && cursor.moveToFirst()) {
        val id = cursor.getLong(cursor.getColumnIndexOrThrow(ID))
        RecipientId.from(id)
      } else {
        throw AssertionError("No recipient with that storage key!")
      }
    }
  }

  private fun GroupV2Record.StorySendMode.toShowAsStoryState(): ShowAsStoryState {
    return when (this) {
      GroupV2Record.StorySendMode.DEFAULT -> ShowAsStoryState.IF_ACTIVE
      GroupV2Record.StorySendMode.DISABLED -> ShowAsStoryState.NEVER
      GroupV2Record.StorySendMode.ENABLED -> ShowAsStoryState.ALWAYS
      GroupV2Record.StorySendMode.UNRECOGNIZED -> ShowAsStoryState.IF_ACTIVE
    }
  }

  private fun getRecordForSync(query: String?, args: Array<String>?): List<RecipientRecord> {
    val table =
      """
      $TABLE_NAME LEFT OUTER JOIN ${IdentityDatabase.TABLE_NAME} ON $TABLE_NAME.$SERVICE_ID = ${IdentityDatabase.TABLE_NAME}.${IdentityDatabase.ADDRESS} 
                  LEFT OUTER JOIN ${GroupDatabase.TABLE_NAME} ON $TABLE_NAME.$GROUP_ID = ${GroupDatabase.TABLE_NAME}.${GroupDatabase.GROUP_ID} 
                  LEFT OUTER JOIN ${ThreadDatabase.TABLE_NAME} ON $TABLE_NAME.$ID = ${ThreadDatabase.TABLE_NAME}.${ThreadDatabase.RECIPIENT_ID}
      """.trimIndent()
    val out: MutableList<RecipientRecord> = ArrayList()
    val columns: Array<String> = TYPED_RECIPIENT_PROJECTION + arrayOf(
      "$TABLE_NAME.$STORAGE_PROTO",
      "$TABLE_NAME.$UNREGISTERED_TIMESTAMP",
      "${GroupDatabase.TABLE_NAME}.${GroupDatabase.V2_MASTER_KEY}",
      "${ThreadDatabase.TABLE_NAME}.${ThreadDatabase.ARCHIVED}",
      "${ThreadDatabase.TABLE_NAME}.${ThreadDatabase.READ}",
      "${IdentityDatabase.TABLE_NAME}.${IdentityDatabase.VERIFIED} AS $IDENTITY_STATUS",
      "${IdentityDatabase.TABLE_NAME}.${IdentityDatabase.IDENTITY_KEY} AS $IDENTITY_KEY"
    )

    readableDatabase.query(table, columns, query, args, "$TABLE_NAME.$ID", null, null).use { cursor ->
      while (cursor != null && cursor.moveToNext()) {
        out.add(getRecord(context, cursor))
      }
    }

    return out
  }

  /**
   * @return All storage ids for ContactRecords, excluding the ones that need to be deleted.
   */
  fun getContactStorageSyncIds(): List<StorageId> {
    return ArrayList(getContactStorageSyncIdsMap().values)
  }

  /**
   * @return All storage IDs for synced records, excluding the ones that need to be deleted.
   */
  fun getContactStorageSyncIdsMap(): Map<RecipientId, StorageId> {
    val (inPart, args) = if (Stories.isFeatureAvailable()) {
      "(?, ?)" to SqlUtil.buildArgs(GroupType.NONE.id, Recipient.self().id, GroupType.SIGNAL_V1.id, GroupType.DISTRIBUTION_LIST.id)
    } else {
      "(?)" to SqlUtil.buildArgs(GroupType.NONE.id, Recipient.self().id, GroupType.SIGNAL_V1.id)
    }

    val query = """
      $STORAGE_SERVICE_ID NOT NULL AND (
        ($GROUP_TYPE = ? AND $SERVICE_ID NOT NULL AND $ID != ?)
        OR
        $GROUP_TYPE IN $inPart
      )
    """.trimIndent()
    val out: MutableMap<RecipientId, StorageId> = HashMap()

    readableDatabase.query(TABLE_NAME, arrayOf(ID, STORAGE_SERVICE_ID, GROUP_TYPE), query, args, null, null, null).use { cursor ->
      while (cursor != null && cursor.moveToNext()) {
        val id = RecipientId.from(cursor.requireLong(ID))
        val encodedKey = cursor.requireNonNullString(STORAGE_SERVICE_ID)
        val groupType = GroupType.fromId(cursor.requireInt(GROUP_TYPE))
        val key = Base64.decodeOrThrow(encodedKey)

        when (groupType) {
          GroupType.NONE -> out[id] = StorageId.forContact(key)
          GroupType.SIGNAL_V1 -> out[id] = StorageId.forGroupV1(key)
          GroupType.DISTRIBUTION_LIST -> out[id] = StorageId.forStoryDistributionList(key)
          else -> throw AssertionError()
        }
      }
    }

    for (id in groups.allGroupV2Ids) {
      val recipient = Recipient.externalGroupExact(id!!)
      val recipientId = recipient.id
      val existing: RecipientRecord = getRecordForSync(recipientId) ?: throw AssertionError()
      val key = existing.storageId ?: throw AssertionError()
      out[recipientId] = StorageId.forGroupV2(key)
    }

    return out
  }

  /**
   * Given a collection of [RecipientId]s, this will do an efficient bulk query to find all matching E164s.
   * If one cannot be found, no error thrown, it will just be omitted.
   */
  fun getE164sForIds(ids: Collection<RecipientId>): Set<String> {
    val queries: List<SqlUtil.Query> = SqlUtil.buildCustomCollectionQuery(
      "$ID = ?",
      ids.map { arrayOf(it.serialize()) }.toList()
    )

    val out: MutableSet<String> = mutableSetOf()

    for (query in queries) {
      readableDatabase.query(TABLE_NAME, arrayOf(PHONE), query.where, query.whereArgs, null, null, null).use { cursor ->
        while (cursor.moveToNext()) {
          val e164: String? = cursor.requireString(PHONE)
          if (e164 != null) {
            out.add(e164)
          }
        }
      }
    }

    return out
  }

  /**
   * @param clearInfoForMissingContacts If true, this will clear any saved contact details for any recipient that hasn't been updated
   *                                    by the time finish() is called. Basically this should be true for full syncs and false for
   *                                    partial syncs.
   */
  fun beginBulkSystemContactUpdate(clearInfoForMissingContacts: Boolean): BulkOperationsHandle {
    writableDatabase.beginTransaction()

    if (clearInfoForMissingContacts) {
      writableDatabase
        .update(TABLE_NAME)
        .values(SYSTEM_INFO_PENDING to 1)
        .where("$SYSTEM_CONTACT_URI NOT NULL")
        .run()
    }

    return BulkOperationsHandle(writableDatabase)
  }

  fun onUpdatedChatColors(chatColors: ChatColors) {
    val where = "$CUSTOM_CHAT_COLORS_ID = ?"
    val args = SqlUtil.buildArgs(chatColors.id.longValue)
    val updated: MutableList<RecipientId> = LinkedList()

    readableDatabase.query(TABLE_NAME, SqlUtil.buildArgs(ID), where, args, null, null, null).use { cursor ->
      while (cursor != null && cursor.moveToNext()) {
        updated.add(RecipientId.from(cursor.requireLong(ID)))
      }
    }

    if (updated.isEmpty()) {
      Log.d(TAG, "No recipients utilizing updated chat color.")
    } else {
      val values = ContentValues(2).apply {
        put(CHAT_COLORS, chatColors.serialize().toByteArray())
        put(CUSTOM_CHAT_COLORS_ID, chatColors.id.longValue)
      }

      writableDatabase.update(TABLE_NAME, values, where, args)

      for (recipientId in updated) {
        ApplicationDependencies.getDatabaseObserver().notifyRecipientChanged(recipientId)
      }
    }
  }

  fun onDeletedChatColors(chatColors: ChatColors) {
    val where = "$CUSTOM_CHAT_COLORS_ID = ?"
    val args = SqlUtil.buildArgs(chatColors.id.longValue)
    val updated: MutableList<RecipientId> = LinkedList()

    readableDatabase.query(TABLE_NAME, SqlUtil.buildArgs(ID), where, args, null, null, null).use { cursor ->
      while (cursor != null && cursor.moveToNext()) {
        updated.add(RecipientId.from(cursor.requireLong(ID)))
      }
    }

    if (updated.isEmpty()) {
      Log.d(TAG, "No recipients utilizing deleted chat color.")
    } else {
      val values = ContentValues(2).apply {
        put(CHAT_COLORS, null as ByteArray?)
        put(CUSTOM_CHAT_COLORS_ID, ChatColors.Id.NotSet.longValue)
      }

      writableDatabase.update(TABLE_NAME, values, where, args)

      for (recipientId in updated) {
        ApplicationDependencies.getDatabaseObserver().notifyRecipientChanged(recipientId)
      }
    }
  }

  fun getColorUsageCount(chatColorsId: ChatColors.Id): Int {
    val where = "$CUSTOM_CHAT_COLORS_ID = ?"
    val args = SqlUtil.buildArgs(chatColorsId.longValue)

    readableDatabase.query(TABLE_NAME, arrayOf("COUNT(*)"), where, args, null, null, null).use { cursor ->
      return if (cursor.moveToFirst()) {
        cursor.getInt(0)
      } else {
        0
      }
    }
  }

  fun clearAllColors() {
    val database = writableDatabase
    val where = "$CUSTOM_CHAT_COLORS_ID != ?"
    val args = SqlUtil.buildArgs(ChatColors.Id.NotSet.longValue)
    val toUpdate: MutableList<RecipientId> = LinkedList()

    database.query(TABLE_NAME, SqlUtil.buildArgs(ID), where, args, null, null, null).use { cursor ->
      while (cursor != null && cursor.moveToNext()) {
        toUpdate.add(RecipientId.from(cursor.requireLong(ID)))
      }
    }

    if (toUpdate.isEmpty()) {
      return
    }

    val values = ContentValues().apply {
      put(CHAT_COLORS, null as ByteArray?)
      put(CUSTOM_CHAT_COLORS_ID, ChatColors.Id.NotSet.longValue)
    }
    database.update(TABLE_NAME, values, where, args)

    for (id in toUpdate) {
      ApplicationDependencies.getDatabaseObserver().notifyRecipientChanged(id)
    }
  }

  fun clearColor(id: RecipientId) {
    val values = ContentValues().apply {
      put(CHAT_COLORS, null as ByteArray?)
      put(CUSTOM_CHAT_COLORS_ID, ChatColors.Id.NotSet.longValue)
    }
    if (update(id, values)) {
      ApplicationDependencies.getDatabaseObserver().notifyRecipientChanged(id)
    }
  }

  fun setColor(id: RecipientId, color: ChatColors) {
    val values = ContentValues().apply {
      put(CHAT_COLORS, color.serialize().toByteArray())
      put(CUSTOM_CHAT_COLORS_ID, color.id.longValue)
    }
    if (update(id, values)) {
      ApplicationDependencies.getDatabaseObserver().notifyRecipientChanged(id)
    }
  }

  fun setDefaultSubscriptionId(id: RecipientId, defaultSubscriptionId: Int) {
    val values = ContentValues().apply {
      put(DEFAULT_SUBSCRIPTION_ID, defaultSubscriptionId)
    }
    if (update(id, values)) {
      ApplicationDependencies.getDatabaseObserver().notifyRecipientChanged(id)
    }
  }

  fun setForceSmsSelection(id: RecipientId, forceSmsSelection: Boolean) {
    val contentValues = ContentValues(1).apply {
      put(FORCE_SMS_SELECTION, if (forceSmsSelection) 1 else 0)
    }
    if (update(id, contentValues)) {
      ApplicationDependencies.getDatabaseObserver().notifyRecipientChanged(id)
    }
  }

  fun setBlocked(id: RecipientId, blocked: Boolean) {
    val values = ContentValues().apply {
      put(BLOCKED, if (blocked) 1 else 0)
    }
    if (update(id, values)) {
      rotateStorageId(id)
      ApplicationDependencies.getDatabaseObserver().notifyRecipientChanged(id)
    }
  }

  fun setMessageRingtone(id: RecipientId, notification: Uri?) {
    val values = ContentValues().apply {
      put(MESSAGE_RINGTONE, notification?.toString())
    }
    if (update(id, values)) {
      ApplicationDependencies.getDatabaseObserver().notifyRecipientChanged(id)
    }
  }

  fun setCallRingtone(id: RecipientId, ringtone: Uri?) {
    val values = ContentValues().apply {
      put(CALL_RINGTONE, ringtone?.toString())
    }
    if (update(id, values)) {
      ApplicationDependencies.getDatabaseObserver().notifyRecipientChanged(id)
    }
  }

  fun setMessageVibrate(id: RecipientId, enabled: VibrateState) {
    val values = ContentValues().apply {
      put(MESSAGE_VIBRATE, enabled.id)
    }
    if (update(id, values)) {
      ApplicationDependencies.getDatabaseObserver().notifyRecipientChanged(id)
    }
  }

  fun setCallVibrate(id: RecipientId, enabled: VibrateState) {
    val values = ContentValues().apply {
      put(CALL_VIBRATE, enabled.id)
    }
    if (update(id, values)) {
      ApplicationDependencies.getDatabaseObserver().notifyRecipientChanged(id)
    }
  }

  fun setMuted(id: RecipientId, until: Long) {
    val values = ContentValues().apply {
      put(MUTE_UNTIL, until)
    }

    if (update(id, values)) {
      rotateStorageId(id)
      ApplicationDependencies.getDatabaseObserver().notifyRecipientChanged(id)
    }

    StorageSyncHelper.scheduleSyncForDataChange()
  }

  fun setMuted(ids: Collection<RecipientId>, until: Long) {
    val db = writableDatabase

    db.beginTransaction()
    try {
      val query = SqlUtil.buildSingleCollectionQuery(ID, ids)
      val values = ContentValues().apply {
        put(MUTE_UNTIL, until)
      }

      db.update(TABLE_NAME, values, query.where, query.whereArgs)
      for (id in ids) {
        rotateStorageId(id)
      }

      db.setTransactionSuccessful()
    } finally {
      db.endTransaction()
    }

    for (id in ids) {
      ApplicationDependencies.getDatabaseObserver().notifyRecipientChanged(id)
    }

    StorageSyncHelper.scheduleSyncForDataChange()
  }

  fun setSeenFirstInviteReminder(id: RecipientId) {
    setInsightsBannerTier(id, InsightsBannerTier.TIER_ONE)
  }

  fun setSeenSecondInviteReminder(id: RecipientId) {
    setInsightsBannerTier(id, InsightsBannerTier.TIER_TWO)
  }

  fun setHasSentInvite(id: RecipientId) {
    setSeenSecondInviteReminder(id)
  }

  private fun setInsightsBannerTier(id: RecipientId, insightsBannerTier: InsightsBannerTier) {
    val query = "$ID = ? AND $SEEN_INVITE_REMINDER < ?"
    val args = arrayOf(id.serialize(), insightsBannerTier.toString())
    val values = ContentValues(1).apply {
      put(SEEN_INVITE_REMINDER, insightsBannerTier.id)
    }

    writableDatabase.update(TABLE_NAME, values, query, args)
    ApplicationDependencies.getDatabaseObserver().notifyRecipientChanged(id)
  }

  fun setExpireMessages(id: RecipientId, expiration: Int) {
    val values = ContentValues(1).apply {
      put(MESSAGE_EXPIRATION_TIME, expiration)
    }
    if (update(id, values)) {
      ApplicationDependencies.getDatabaseObserver().notifyRecipientChanged(id)
    }
  }

  fun setUnidentifiedAccessMode(id: RecipientId, unidentifiedAccessMode: UnidentifiedAccessMode) {
    val values = ContentValues(1).apply {
      put(UNIDENTIFIED_ACCESS_MODE, unidentifiedAccessMode.mode)
    }
    if (update(id, values)) {
      ApplicationDependencies.getDatabaseObserver().notifyRecipientChanged(id)
    }
  }

  fun setLastSessionResetTime(id: RecipientId, lastResetTime: DeviceLastResetTime) {
    val values = ContentValues(1).apply {
      put(LAST_SESSION_RESET, lastResetTime.toByteArray())
    }
    update(id, values)
  }

  fun getLastSessionResetTimes(id: RecipientId): DeviceLastResetTime {
    readableDatabase.query(TABLE_NAME, arrayOf(LAST_SESSION_RESET), ID_WHERE, SqlUtil.buildArgs(id), null, null, null).use { cursor ->
      if (cursor.moveToFirst()) {
        return try {
          val serialized = cursor.requireBlob(LAST_SESSION_RESET)
          if (serialized != null) {
            DeviceLastResetTime.parseFrom(serialized)
          } else {
            DeviceLastResetTime.newBuilder().build()
          }
        } catch (e: InvalidProtocolBufferException) {
          Log.w(TAG, e)
          DeviceLastResetTime.newBuilder().build()
        }
      }
    }

    return DeviceLastResetTime.newBuilder().build()
  }

  fun setBadges(id: RecipientId, badges: List<Badge>) {
    val badgeListBuilder = BadgeList.newBuilder()
    for (badge in badges) {
      badgeListBuilder.addBadges(toDatabaseBadge(badge))
    }

    val values = ContentValues(1).apply {
      put(BADGES, badgeListBuilder.build().toByteArray())
    }

    if (update(id, values)) {
      ApplicationDependencies.getDatabaseObserver().notifyRecipientChanged(id)
    }
  }

  fun setCapabilities(id: RecipientId, capabilities: SignalServiceProfile.Capabilities) {
    var value: Long = 0
    value = Bitmask.update(value, Capabilities.GROUPS_V1_MIGRATION, Capabilities.BIT_LENGTH, Recipient.Capability.fromBoolean(capabilities.isGv1Migration).serialize().toLong())
    value = Bitmask.update(value, Capabilities.SENDER_KEY, Capabilities.BIT_LENGTH, Recipient.Capability.fromBoolean(capabilities.isSenderKey).serialize().toLong())
    value = Bitmask.update(value, Capabilities.ANNOUNCEMENT_GROUPS, Capabilities.BIT_LENGTH, Recipient.Capability.fromBoolean(capabilities.isAnnouncementGroup).serialize().toLong())
    value = Bitmask.update(value, Capabilities.CHANGE_NUMBER, Capabilities.BIT_LENGTH, Recipient.Capability.fromBoolean(capabilities.isChangeNumber).serialize().toLong())
    value = Bitmask.update(value, Capabilities.STORIES, Capabilities.BIT_LENGTH, Recipient.Capability.fromBoolean(capabilities.isStories).serialize().toLong())
    value = Bitmask.update(value, Capabilities.GIFT_BADGES, Capabilities.BIT_LENGTH, Recipient.Capability.fromBoolean(capabilities.isGiftBadges).serialize().toLong())
    value = Bitmask.update(value, Capabilities.PNP, Capabilities.BIT_LENGTH, Recipient.Capability.fromBoolean(capabilities.isPnp).serialize().toLong())

    val values = ContentValues(1).apply {
      put(CAPABILITIES, value)
    }

    if (update(id, values)) {
      ApplicationDependencies.getDatabaseObserver().notifyRecipientChanged(id)
    }
  }

  fun setMentionSetting(id: RecipientId, mentionSetting: MentionSetting) {
    val values = ContentValues().apply {
      put(MENTION_SETTING, mentionSetting.id)
    }
    if (update(id, values)) {
      rotateStorageId(id)
      ApplicationDependencies.getDatabaseObserver().notifyRecipientChanged(id)
      StorageSyncHelper.scheduleSyncForDataChange()
    }
  }

  /**
   * Updates the profile key.
   *
   * If it changes, it clears out the profile key credential and resets the unidentified access mode.
   * @return true iff changed.
   */
  fun setProfileKey(id: RecipientId, profileKey: ProfileKey): Boolean {
    val selection = "$ID = ?"
    val args = arrayOf(id.serialize())
    val encodedProfileKey = Base64.encodeBytes(profileKey.serialize())
    val valuesToCompare = ContentValues(1).apply {
      put(PROFILE_KEY, encodedProfileKey)
    }
    val valuesToSet = ContentValues(3).apply {
      put(PROFILE_KEY, encodedProfileKey)
      putNull(EXPIRING_PROFILE_KEY_CREDENTIAL)
      put(UNIDENTIFIED_ACCESS_MODE, UnidentifiedAccessMode.UNKNOWN.mode)
    }

    val updateQuery = SqlUtil.buildTrueUpdateQuery(selection, args, valuesToCompare)

    if (update(updateQuery, valuesToSet)) {
      rotateStorageId(id)
      ApplicationDependencies.getDatabaseObserver().notifyRecipientChanged(id)
      StorageSyncHelper.scheduleSyncForDataChange()

      if (id == Recipient.self().id) {
        Log.i(TAG, "Our own profile key was changed.", Throwable())
        runPostSuccessfulTransaction { ProfileUtil.handleSelfProfileKeyChange() }
      }

      return true
    }
    return false
  }

  /**
   * Sets the profile key iff currently null.
   *
   * If it sets it, it also clears out the profile key credential and resets the unidentified access mode.
   * @return true iff changed.
   */
  fun setProfileKeyIfAbsent(id: RecipientId, profileKey: ProfileKey): Boolean {
    val selection = "$ID = ? AND $PROFILE_KEY is NULL"
    val args = arrayOf(id.serialize())
    val valuesToSet = ContentValues(3).apply {
      put(PROFILE_KEY, Base64.encodeBytes(profileKey.serialize()))
      putNull(EXPIRING_PROFILE_KEY_CREDENTIAL)
      put(UNIDENTIFIED_ACCESS_MODE, UnidentifiedAccessMode.UNKNOWN.mode)
    }

    if (writableDatabase.update(TABLE_NAME, valuesToSet, selection, args) > 0) {
      rotateStorageId(id)
      ApplicationDependencies.getDatabaseObserver().notifyRecipientChanged(id)
      return true
    } else {
      return false
    }
  }

  /**
   * Updates the profile key credential as long as the profile key matches.
   */
  fun setProfileKeyCredential(
    id: RecipientId,
    profileKey: ProfileKey,
    expiringProfileKeyCredential: ExpiringProfileKeyCredential
  ): Boolean {
    val selection = "$ID = ? AND $PROFILE_KEY = ?"
    val args = arrayOf(id.serialize(), Base64.encodeBytes(profileKey.serialize()))
    val columnData = ExpiringProfileKeyCredentialColumnData.newBuilder()
      .setProfileKey(ByteString.copyFrom(profileKey.serialize()))
      .setExpiringProfileKeyCredential(ByteString.copyFrom(expiringProfileKeyCredential.serialize()))
      .build()
    val values = ContentValues(1).apply {
      put(EXPIRING_PROFILE_KEY_CREDENTIAL, Base64.encodeBytes(columnData.toByteArray()))
    }
    val updateQuery = SqlUtil.buildTrueUpdateQuery(selection, args, values)

    val updated = update(updateQuery, values)
    if (updated) {
      ApplicationDependencies.getDatabaseObserver().notifyRecipientChanged(id)
    }

    return updated
  }

  fun clearProfileKeyCredential(id: RecipientId) {
    val values = ContentValues(1)
    values.putNull(EXPIRING_PROFILE_KEY_CREDENTIAL)
    if (update(id, values)) {
      ApplicationDependencies.getDatabaseObserver().notifyRecipientChanged(id)
    }
  }

  /**
   * Fills in gaps (nulls) in profile key knowledge from new profile keys.
   *
   *
   * If from authoritative source, this will overwrite local, otherwise it will only write to the
   * database if missing.
   */
  fun persistProfileKeySet(profileKeySet: ProfileKeySet): Set<RecipientId> {
    val profileKeys = profileKeySet.profileKeys
    val authoritativeProfileKeys = profileKeySet.authoritativeProfileKeys
    val totalKeys = profileKeys.size + authoritativeProfileKeys.size

    if (totalKeys == 0) {
      return emptySet()
    }

    Log.i(TAG, "Persisting $totalKeys Profile keys, ${authoritativeProfileKeys.size} of which are authoritative")

    val updated = HashSet<RecipientId>(totalKeys)
    val selfId = Recipient.self().id

    for ((key, value) in profileKeys) {
      val recipientId = getOrInsertFromServiceId(key)
      if (setProfileKeyIfAbsent(recipientId, value)) {
        Log.i(TAG, "Learned new profile key")
        updated.add(recipientId)
      }
    }

    for ((key, value) in authoritativeProfileKeys) {
      val recipientId = getOrInsertFromServiceId(key)

      if (selfId == recipientId) {
        Log.i(TAG, "Seen authoritative update for self")
        if (value != ProfileKeyUtil.getSelfProfileKey()) {
          Log.w(TAG, "Seen authoritative update for self that didn't match local, scheduling storage sync")
          StorageSyncHelper.scheduleSyncForDataChange()
        }
      } else {
        Log.i(TAG, "Profile key from owner $recipientId")
        if (setProfileKey(recipientId, value)) {
          Log.i(TAG, "Learned new profile key from owner")
          updated.add(recipientId)
        }
      }
    }

    return updated
  }

  fun getSimilarRecipientIds(recipient: Recipient): List<RecipientId> {
    val projection = SqlUtil.buildArgs(ID, "COALESCE(NULLIF($SYSTEM_JOINED_NAME, ''), NULLIF($PROFILE_JOINED_NAME, '')) AS checked_name")
    val where = "checked_name = ? AND $HIDDEN = ?"
    val arguments = SqlUtil.buildArgs(recipient.profileName.toString(), 0)

    readableDatabase.query(TABLE_NAME, projection, where, arguments, null, null, null).use { cursor ->
      if (cursor == null || cursor.count == 0) {
        return emptyList()
      }
      val results: MutableList<RecipientId> = ArrayList(cursor.count)
      while (cursor.moveToNext()) {
        results.add(RecipientId.from(cursor.requireLong(ID)))
      }
      return results
    }
  }

  fun setSystemContactName(id: RecipientId, systemContactName: String) {
    val values = ContentValues().apply {
      put(SYSTEM_JOINED_NAME, systemContactName)
    }
    if (update(id, values)) {
      ApplicationDependencies.getDatabaseObserver().notifyRecipientChanged(id)
    }
  }

  fun setProfileName(id: RecipientId, profileName: ProfileName) {
    val contentValues = ContentValues(1).apply {
      put(PROFILE_GIVEN_NAME, profileName.givenName)
      put(PROFILE_FAMILY_NAME, profileName.familyName)
      put(PROFILE_JOINED_NAME, profileName.toString())
    }
    if (update(id, contentValues)) {
      rotateStorageId(id)
      ApplicationDependencies.getDatabaseObserver().notifyRecipientChanged(id)
      StorageSyncHelper.scheduleSyncForDataChange()
    }
  }

  fun setProfileAvatar(id: RecipientId, profileAvatar: String?) {
    val contentValues = ContentValues(1).apply {
      put(SIGNAL_PROFILE_AVATAR, profileAvatar)
    }
    if (update(id, contentValues)) {
      ApplicationDependencies.getDatabaseObserver().notifyRecipientChanged(id)
      if (id == Recipient.self().id) {
        rotateStorageId(id)
        StorageSyncHelper.scheduleSyncForDataChange()
      }
    }
  }

  fun setAbout(id: RecipientId, about: String?, emoji: String?) {
    val contentValues = ContentValues().apply {
      put(ABOUT, about)
      put(ABOUT_EMOJI, emoji)
    }

    if (update(id, contentValues)) {
      ApplicationDependencies.getDatabaseObserver().notifyRecipientChanged(id)
    }
  }

  fun markHidden(id: RecipientId) {
    val contentValues = contentValuesOf(
      HIDDEN to 1,
      PROFILE_SHARING to 0
    )

    val updated = writableDatabase.update(TABLE_NAME, contentValues, "$ID_WHERE AND $GROUP_TYPE = ?", SqlUtil.buildArgs(id, GroupType.NONE.id)) > 0
    if (updated) {
      rotateStorageId(id)
      ApplicationDependencies.getDatabaseObserver().notifyRecipientChanged(id)
      StorageSyncHelper.scheduleSyncForDataChange()
    } else {
      Log.w(TAG, "Failed to hide recipient $id")
    }
  }

  fun setProfileSharing(id: RecipientId, enabled: Boolean) {
    val contentValues = ContentValues(1).apply {
      put(PROFILE_SHARING, if (enabled) 1 else 0)
    }

    if (enabled) {
      contentValues.put(HIDDEN, 0)
    }

    val profiledUpdated = update(id, contentValues)

    if (profiledUpdated && enabled) {
      val group = groups.getGroup(id)
      if (group.isPresent) {
        setHasGroupsInCommon(group.get().members)
      }
    }

    if (profiledUpdated) {
      rotateStorageId(id)
      ApplicationDependencies.getDatabaseObserver().notifyRecipientChanged(id)
      StorageSyncHelper.scheduleSyncForDataChange()
    }
  }

  fun setNotificationChannel(id: RecipientId, notificationChannel: String?) {
    val contentValues = ContentValues(1).apply {
      put(NOTIFICATION_CHANNEL, notificationChannel)
    }
    if (update(id, contentValues)) {
      ApplicationDependencies.getDatabaseObserver().notifyRecipientChanged(id)
    }
  }

  fun resetAllWallpaper() {
    val database = writableDatabase
    val selection = SqlUtil.buildArgs(ID, WALLPAPER_URI)
    val where = "$WALLPAPER IS NOT NULL"
    val idWithWallpaper: MutableList<Pair<RecipientId, String?>> = LinkedList()

    database.beginTransaction()
    try {
      database.query(TABLE_NAME, selection, where, null, null, null, null).use { cursor ->
        while (cursor != null && cursor.moveToNext()) {
          idWithWallpaper.add(
            Pair(
              RecipientId.from(cursor.requireInt(ID).toLong()),
              cursor.optionalString(WALLPAPER_URI).orElse(null)
            )
          )
        }
      }

      if (idWithWallpaper.isEmpty()) {
        return
      }

      val values = ContentValues(2).apply {
        putNull(WALLPAPER_URI)
        putNull(WALLPAPER)
      }

      val rowsUpdated = database.update(TABLE_NAME, values, where, null)
      if (rowsUpdated == idWithWallpaper.size) {
        for (pair in idWithWallpaper) {
          ApplicationDependencies.getDatabaseObserver().notifyRecipientChanged(pair.first)
          if (pair.second != null) {
            WallpaperStorage.onWallpaperDeselected(context, Uri.parse(pair.second))
          }
        }
      } else {
        throw AssertionError("expected " + idWithWallpaper.size + " but got " + rowsUpdated)
      }
    } finally {
      database.setTransactionSuccessful()
      database.endTransaction()
    }
  }

  fun setWallpaper(id: RecipientId, chatWallpaper: ChatWallpaper?) {
    setWallpaper(id, chatWallpaper?.serialize())
  }

  private fun setWallpaper(id: RecipientId, wallpaper: Wallpaper?) {
    val existingWallpaperUri = getWallpaperUri(id)
    val values = ContentValues().apply {
      put(WALLPAPER, wallpaper?.toByteArray())
      if (wallpaper != null && wallpaper.hasFile()) {
        put(WALLPAPER_URI, wallpaper.file.uri)
      } else {
        putNull(WALLPAPER_URI)
      }
    }

    if (update(id, values)) {
      ApplicationDependencies.getDatabaseObserver().notifyRecipientChanged(id)
    }

    if (existingWallpaperUri != null) {
      WallpaperStorage.onWallpaperDeselected(context, existingWallpaperUri)
    }
  }

  fun setDimWallpaperInDarkTheme(id: RecipientId, enabled: Boolean) {
    val wallpaper = getWallpaper(id) ?: throw IllegalStateException("No wallpaper set for $id")
    val updated = wallpaper.toBuilder()
      .setDimLevelInDarkTheme(if (enabled) ChatWallpaper.FIXED_DIM_LEVEL_FOR_DARK_THEME else 0f)
      .build()

    setWallpaper(id, updated)
  }

  private fun getWallpaper(id: RecipientId): Wallpaper? {
    readableDatabase.query(TABLE_NAME, arrayOf(WALLPAPER), ID_WHERE, SqlUtil.buildArgs(id), null, null, null).use { cursor ->
      if (cursor.moveToFirst()) {
        val raw = cursor.requireBlob(WALLPAPER)
        return if (raw != null) {
          try {
            Wallpaper.parseFrom(raw)
          } catch (e: InvalidProtocolBufferException) {
            null
          }
        } else {
          null
        }
      }
    }

    return null
  }

  private fun getWallpaperUri(id: RecipientId): Uri? {
    val wallpaper = getWallpaper(id)

    return if (wallpaper != null && wallpaper.hasFile()) {
      Uri.parse(wallpaper.file.uri)
    } else {
      null
    }
  }

  fun getWallpaperUriUsageCount(uri: Uri): Int {
    val query = "$WALLPAPER_URI = ?"
    val args = SqlUtil.buildArgs(uri)

    readableDatabase.query(TABLE_NAME, arrayOf("COUNT(*)"), query, args, null, null, null).use { cursor ->
      if (cursor.moveToFirst()) {
        return cursor.getInt(0)
      }
    }

    return 0
  }

  /**
   * @return True if setting the phone number resulted in changed recipientId, otherwise false.
   */
  fun setPhoneNumber(id: RecipientId, e164: String): Boolean {
    val db = writableDatabase

    db.beginTransaction()
    return try {
      setPhoneNumberOrThrow(id, e164)
      db.setTransactionSuccessful()
      false
    } catch (e: SQLiteConstraintException) {
      Log.w(TAG, "[setPhoneNumber] Hit a conflict when trying to update $id. Possibly merging.")

      val existing: RecipientRecord = getRecord(id)
      val newId = getAndPossiblyMerge(existing.serviceId, e164)
      Log.w(TAG, "[setPhoneNumber] Resulting id: $newId")

      db.setTransactionSuccessful()
      newId != existing.id
    } finally {
      db.endTransaction()
    }
  }

  private fun removePhoneNumber(recipientId: RecipientId) {
    val values = ContentValues().apply {
      putNull(PHONE)
      putNull(PNI_COLUMN)
    }

    if (update(recipientId, values)) {
      rotateStorageId(recipientId)
    }
  }

  /**
   * Should only use if you are confident that this will not result in any contact merging.
   */
  @Throws(SQLiteConstraintException::class)
  fun setPhoneNumberOrThrow(id: RecipientId, e164: String) {
    val contentValues = ContentValues(1).apply {
      put(PHONE, e164)
    }
    if (update(id, contentValues)) {
      rotateStorageId(id)
      ApplicationDependencies.getDatabaseObserver().notifyRecipientChanged(id)
      StorageSyncHelper.scheduleSyncForDataChange()
    }
  }

  @Throws(SQLiteConstraintException::class)
  fun setPhoneNumberOrThrowSilent(id: RecipientId, e164: String) {
    val contentValues = ContentValues(1).apply {
      put(PHONE, e164)
    }
    if (update(id, contentValues)) {
      rotateStorageId(id)
    }
  }

  /**
   * Associates the provided IDs together. The assumption here is that all of the IDs correspond to the local user and have been verified.
   */
  fun linkIdsForSelf(aci: ACI, pni: PNI, e164: String) {
    getAndPossiblyMergePnp(serviceId = aci, pni = pni, e164 = e164, changeSelf = true, pniVerified = true)
  }

  /**
   * Does *not* handle clearing the recipient cache. It is assumed the caller handles this.
   */
  fun updateSelfPhone(e164: String, pni: PNI) {
    val db = writableDatabase

    db.beginTransaction()
    try {
      val id = Recipient.self().id
      val newId = getAndPossiblyMergePnp(serviceId = SignalStore.account().requireAci(), pni = pni, e164 = e164, pniVerified = true, changeSelf = true)

      if (id == newId) {
        Log.i(TAG, "[updateSelfPhone] Phone updated for self")
      } else {
        throw AssertionError("[updateSelfPhone] Self recipient id changed when updating phone. old: $id new: $newId")
      }

      db
        .update(TABLE_NAME)
        .values(NEEDS_PNI_SIGNATURE to 0)
        .run()

      SignalDatabase.pendingPniSignatureMessages.deleteAll()

      db.setTransactionSuccessful()
    } finally {
      db.endTransaction()
    }
  }

  fun setUsername(id: RecipientId, username: String?) {
    if (username != null) {
      val existingUsername = getByUsername(username)
      if (existingUsername.isPresent && id != existingUsername.get()) {
        Log.i(TAG, "Username was previously thought to be owned by " + existingUsername.get() + ". Clearing their username.")
        setUsername(existingUsername.get(), null)
      }
    }

    val contentValues = ContentValues(1).apply {
      put(USERNAME, username)
    }
    if (update(id, contentValues)) {
      ApplicationDependencies.getDatabaseObserver().notifyRecipientChanged(id)
      StorageSyncHelper.scheduleSyncForDataChange()
    }
  }

  fun setHideStory(id: RecipientId, hideStory: Boolean) {
    updateExtras(id) { it.setHideStory(hideStory) }
    StorageSyncHelper.scheduleSyncForDataChange()
  }

  fun updateLastStoryViewTimestamp(id: RecipientId) {
    updateExtras(id) { it.setLastStoryView(System.currentTimeMillis()) }
  }

  fun clearUsernameIfExists(username: String) {
    val existingUsername = getByUsername(username)
    if (existingUsername.isPresent) {
      setUsername(existingUsername.get(), null)
    }
  }

  fun clearFieldsForDeletion(id: RecipientId) {
    val values = ContentValues().apply {
      put(MUTE_UNTIL, 0)
      putNull(AVATAR_COLOR)
      putNull(NOTIFICATION_CHANNEL)
      putNull(MESSAGE_RINGTONE)
      put(MESSAGE_VIBRATE, VibrateState.DEFAULT.id)
      putNull(CALL_RINGTONE)
      put(CALL_VIBRATE, VibrateState.DEFAULT.id)
      put(LAST_PROFILE_FETCH, 0)
      put(PROFILE_SHARING, 0)
      put(SYSTEM_INFO_PENDING, 0)
      putNull(SYSTEM_GIVEN_NAME)
      putNull(SYSTEM_FAMILY_NAME)
      putNull(SYSTEM_JOINED_NAME)
      putNull(SYSTEM_PHOTO_URI)
      putNull(SYSTEM_PHONE_LABEL)
      putNull(SYSTEM_CONTACT_URI)
      putNull(LAST_SESSION_RESET)
      putNull(WALLPAPER)
      putNull(WALLPAPER_URI)
      putNull(ABOUT)
      putNull(ABOUT_EMOJI)
      putNull(EXTRAS)
      putNull(CHAT_COLORS)
      put(CUSTOM_CHAT_COLORS_ID, 0)
      putNull(BADGES)
    }
    if (update(id, values)) {
      rotateStorageId(id)
      Recipient.live(id).refresh()
      StorageSyncHelper.scheduleSyncForDataChange()
    }
  }

  fun getAllE164s(): Set<String> {
    val results: MutableSet<String> = HashSet()
    readableDatabase.query(TABLE_NAME, arrayOf(PHONE), null, null, null, null, null).use { cursor ->
      while (cursor != null && cursor.moveToNext()) {
        val number = cursor.getString(cursor.getColumnIndexOrThrow(PHONE))
        if (!TextUtils.isEmpty(number)) {
          results.add(number)
        }
      }
    }
    return results
  }

  /**
   * Gives you all of the recipientIds of possibly-registered users (i.e. REGISTERED or UNKNOWN) that can be found by the set of
   * provided E164s.
   */
  fun getAllPossiblyRegisteredByE164(e164s: Set<String>): Set<RecipientId> {
    val results: MutableSet<RecipientId> = mutableSetOf()
    val queries: List<SqlUtil.Query> = SqlUtil.buildCollectionQuery(PHONE, e164s)

    for (query in queries) {
      readableDatabase.query(TABLE_NAME, arrayOf(ID, REGISTERED), query.where, query.whereArgs, null, null, null).use { cursor ->
        while (cursor.moveToNext()) {
          if (RegisteredState.fromId(cursor.requireInt(REGISTERED)) != RegisteredState.NOT_REGISTERED) {
            results += RecipientId.from(cursor.requireLong(ID))
          }
        }
      }
    }

    return results
  }

  fun setPni(id: RecipientId, pni: PNI) {
    writableDatabase
      .update(TABLE_NAME)
      .values(SERVICE_ID to pni.toString())
      .where("$ID = ? AND ($SERVICE_ID IS NULL OR $SERVICE_ID = $PNI_COLUMN)", id)
      .run()

    writableDatabase
      .update(TABLE_NAME)
      .values(PNI_COLUMN to pni.toString())
      .where("$ID = ?", id)
      .run()
  }

  /**
   * @return True if setting the UUID resulted in changed recipientId, otherwise false.
   */
  fun markRegistered(id: RecipientId, serviceId: ServiceId): Boolean {
    val db = writableDatabase

    db.beginTransaction()
    try {
      markRegisteredOrThrow(id, serviceId)
      db.setTransactionSuccessful()
      return false
    } catch (e: SQLiteConstraintException) {
      Log.w(TAG, "[markRegistered] Hit a conflict when trying to update $id. Possibly merging.")

      val existing = getRecord(id)
      val newId = getAndPossiblyMerge(serviceId, existing.e164)
      Log.w(TAG, "[markRegistered] Merged into $newId")

      db.setTransactionSuccessful()
      return newId != existing.id
    } finally {
      db.endTransaction()
    }
  }

  /**
   * Should only use if you are confident that this shouldn't result in any contact merging.
   */
  fun markRegisteredOrThrow(id: RecipientId, serviceId: ServiceId) {
    val contentValues = contentValuesOf(
      REGISTERED to RegisteredState.REGISTERED.id,
      SERVICE_ID to serviceId.toString().lowercase(),
      UNREGISTERED_TIMESTAMP to 0
    )
    if (update(id, contentValues)) {
      setStorageIdIfNotSet(id)
      ApplicationDependencies.getDatabaseObserver().notifyRecipientChanged(id)
    }
  }

  fun markUnregistered(id: RecipientId) {
    val contentValues = contentValuesOf(
      REGISTERED to RegisteredState.NOT_REGISTERED.id,
      STORAGE_SERVICE_ID to null,
      UNREGISTERED_TIMESTAMP to System.currentTimeMillis()
    )

    if (update(id, contentValues)) {
      ApplicationDependencies.getDatabaseObserver().notifyRecipientChanged(id)
    }
  }

  fun bulkUpdatedRegisteredStatus(registered: Map<RecipientId, ServiceId?>, unregistered: Collection<RecipientId>) {
    val db = writableDatabase

    db.beginTransaction()
    try {
      for ((recipientId, serviceId) in registered) {
        val values = ContentValues(2).apply {
          put(REGISTERED, RegisteredState.REGISTERED.id)
          put(UNREGISTERED_TIMESTAMP, 0)
          if (serviceId != null) {
            put(SERVICE_ID, serviceId.toString().lowercase())
          }
        }

        try {
          if (update(recipientId, values)) {
            setStorageIdIfNotSet(recipientId)
            ApplicationDependencies.getDatabaseObserver().notifyRecipientChanged(recipientId)
          }
        } catch (e: SQLiteConstraintException) {
          Log.w(TAG, "[bulkUpdateRegisteredStatus] Hit a conflict when trying to update $recipientId. Possibly merging.")
          val e164 = getRecord(recipientId).e164
          val newId = getAndPossiblyMerge(serviceId, e164)
          Log.w(TAG, "[bulkUpdateRegisteredStatus] Merged into $newId")
        }
      }

      for (id in unregistered) {
        val values = contentValuesOf(
          REGISTERED to RegisteredState.NOT_REGISTERED.id,
          UNREGISTERED_TIMESTAMP to System.currentTimeMillis()
        )
        if (update(id, values)) {
          ApplicationDependencies.getDatabaseObserver().notifyRecipientChanged(id)
        }
      }

      db.setTransactionSuccessful()
    } finally {
      db.endTransaction()
    }
  }

  /**
   * Handles inserts the (e164, UUID) pairs, which could result in merges. Does not mark users as
   * registered.
   *
   * @return A mapping of (RecipientId, UUID)
   */
  fun bulkProcessCdsResult(mapping: Map<String, ACI?>): Map<RecipientId, ACI?> {
    val db = writableDatabase
    val aciMap: MutableMap<RecipientId, ACI?> = mutableMapOf()

    db.beginTransaction()
    try {
      for ((e164, aci) in mapping) {
        var aciEntry = if (aci != null) getByServiceId(aci) else Optional.empty()

        if (aciEntry.isPresent) {
          val idChanged = setPhoneNumber(aciEntry.get(), e164)
          if (idChanged) {
            aciEntry = getByServiceId(aci!!)
          }
        }

        val id = if (aciEntry.isPresent) aciEntry.get() else getOrInsertFromE164(e164)
        aciMap[id] = aci
      }

      db.setTransactionSuccessful()
    } finally {
      db.endTransaction()
    }

    return aciMap
  }

  /**
   * Processes CDSv2 results, merging recipients as necessary. Does not mark users as
   * registered.
   *
   * Important: This is under active development and is not suitable for actual use.
   *
   * @return A set of [RecipientId]s that were updated/inserted.
   */
  fun bulkProcessCdsV2Result(mapping: Map<String, CdsV2Result>): Set<RecipientId> {
    val ids: MutableSet<RecipientId> = mutableSetOf()
    val db = writableDatabase

    db.beginTransaction()
    try {
      for ((e164, result) in mapping) {
        ids += processPnpTuple(e164, result.pni, result.aci, false).finalId
      }

      db.setTransactionSuccessful()
    } finally {
      db.endTransaction()
    }

    return ids
  }

  fun bulkUpdatedRegisteredStatusV2(registered: Set<RecipientId>, unregistered: Collection<RecipientId>) {
    writableDatabase.withinTransaction {
      val registeredValues = contentValuesOf(
        REGISTERED to RegisteredState.REGISTERED.id,
        UNREGISTERED_TIMESTAMP to 0
      )

      for (id in registered) {
        if (update(id, registeredValues)) {
          setStorageIdIfNotSet(id)
          ApplicationDependencies.getDatabaseObserver().notifyRecipientChanged(id)
        }
      }

      val unregisteredValues = contentValuesOf(
        REGISTERED to RegisteredState.NOT_REGISTERED.id,
        STORAGE_SERVICE_ID to null,
        UNREGISTERED_TIMESTAMP to System.currentTimeMillis()
      )

      for (id in unregistered) {
        if (update(id, unregisteredValues)) {
          ApplicationDependencies.getDatabaseObserver().notifyRecipientChanged(id)
        }
      }
    }
  }

  /**
   * Takes a tuple of (e164, pni, aci) and incorporates it into our database.
   * It is assumed that we are in a transaction.
   *
   * @return The [RecipientId] of the resulting recipient.
   */
  @VisibleForTesting
  fun processPnpTuple(e164: String?, pni: PNI?, aci: ACI?, pniVerified: Boolean, changeSelf: Boolean = false): ProcessPnpTupleResult {
    val changeSet: PnpChangeSet = processPnpTupleToChangeSet(e164, pni, aci, pniVerified, changeSelf)

    val affectedIds: MutableSet<RecipientId> = mutableSetOf()
    val oldIds: MutableSet<RecipientId> = mutableSetOf()
    var changedNumberId: RecipientId? = null

    for (operation in changeSet.operations) {
      @Exhaustive
      when (operation) {
        is PnpOperation.RemoveE164,
        is PnpOperation.RemovePni,
        is PnpOperation.SetAci,
        is PnpOperation.SetE164,
        is PnpOperation.SetPni -> {
          affectedIds.add(operation.recipientId)
        }
        is PnpOperation.Merge -> {
          oldIds.add(operation.secondaryId)
          affectedIds.add(operation.primaryId)
        }
        is PnpOperation.SessionSwitchoverInsert -> {}
        is PnpOperation.ChangeNumberInsert -> changedNumberId = operation.recipientId
      }
    }

    val finalId: RecipientId = writePnpChangeSetToDisk(changeSet, pni)

    return ProcessPnpTupleResult(
      finalId = finalId,
      affectedIds = affectedIds,
      oldIds = oldIds,
      changedNumberId = changedNumberId,
      operations = changeSet.operations,
      breadCrumbs = changeSet.breadCrumbs
    )
  }

  @VisibleForTesting
  fun writePnpChangeSetToDisk(changeSet: PnpChangeSet, inputPni: PNI?): RecipientId {
    for (operation in changeSet.operations) {
      @Exhaustive
      when (operation) {
        is PnpOperation.RemoveE164 -> {
          writableDatabase
            .update(TABLE_NAME)
            .values(PHONE to null)
            .where("$ID = ?", operation.recipientId)
            .run()
        }
        is PnpOperation.RemovePni -> {
          writableDatabase
            .update(TABLE_NAME)
            .values(SERVICE_ID to null)
            .where("$ID = ? AND $SERVICE_ID NOT NULL AND $SERVICE_ID = $PNI_COLUMN", operation.recipientId)
            .run()

          writableDatabase
            .update(TABLE_NAME)
            .values(PNI_COLUMN to null)
            .where("$ID = ?", operation.recipientId)
            .run()
        }
        is PnpOperation.SetAci -> {
          writableDatabase
            .update(TABLE_NAME)
            .values(
              SERVICE_ID to operation.aci.toString(),
              REGISTERED to RegisteredState.REGISTERED.id,
              UNREGISTERED_TIMESTAMP to 0
            )
            .where("$ID = ?", operation.recipientId)
            .run()
        }
        is PnpOperation.SetE164 -> {
          writableDatabase
            .update(TABLE_NAME)
            .values(PHONE to operation.e164)
            .where("$ID = ?", operation.recipientId)
            .run()
        }
        is PnpOperation.SetPni -> {
          writableDatabase
            .update(TABLE_NAME)
            .values(SERVICE_ID to operation.pni.toString())
            .where("$ID = ? AND ($SERVICE_ID IS NULL OR $SERVICE_ID = $PNI_COLUMN)", operation.recipientId)
            .run()

          writableDatabase
            .update(TABLE_NAME)
            .values(
              PNI_COLUMN to operation.pni.toString(),
              REGISTERED to RegisteredState.REGISTERED.id,
              UNREGISTERED_TIMESTAMP to 0
            )
            .where("$ID = ?", operation.recipientId)
            .run()
        }
        is PnpOperation.Merge -> {
          merge(operation.primaryId, operation.secondaryId, inputPni)
        }
        is PnpOperation.SessionSwitchoverInsert -> {
          // TODO [pnp]
          Log.w(TAG, "Session switchover events aren't implemented yet!")
        }
        is PnpOperation.ChangeNumberInsert -> {
          // TODO [pnp]
          Log.w(TAG, "Change number inserts aren't implemented yet!")
        }
      }
    }

    return when (changeSet.id) {
      is PnpIdResolver.PnpNoopId -> {
        changeSet.id.recipientId
      }
      is PnpIdResolver.PnpInsert -> {
        val id: Long = writableDatabase.insert(TABLE_NAME, null, buildContentValuesForPnpInsert(changeSet.id.e164, changeSet.id.pni, changeSet.id.aci))
        RecipientId.from(id)
      }
    }
  }

  /**
   * Takes a tuple of (e164, pni, aci) and converts that into a list of changes that would need to be made to
   * merge that data into our database.
   *
   * The database will be read, but not written to, during this function.
   * It is assumed that we are in a transaction.
   */
  @VisibleForTesting
  fun processPnpTupleToChangeSet(e164: String?, pni: PNI?, aci: ACI?, pniVerified: Boolean, changeSelf: Boolean = false): PnpChangeSet {
    check(e164 != null || pni != null || aci != null) { "Must provide at least one field!" }

    val breadCrumbs: MutableList<String> = mutableListOf()

    val partialData = PnpDataSet(
      e164 = e164,
      pni = pni,
      aci = aci,
      byE164 = e164?.let { getByE164(it).orElse(null) },
      byPniSid = pni?.let { getByServiceId(it).orElse(null) },
      byPniOnly = pni?.let { getByPni(it).orElse(null) },
      byAciSid = aci?.let { getByServiceId(it).orElse(null) }
    )

    val allRequiredDbFields: MutableList<RecipientId?> = mutableListOf()
    if (e164 != null) {
      allRequiredDbFields += partialData.byE164
    }
    if (aci != null) {
      allRequiredDbFields += partialData.byAciSid
    }
    if (pni != null) {
      allRequiredDbFields += partialData.byPniOnly
    }
    if (pni != null && aci == null) {
      allRequiredDbFields += partialData.byPniSid
    }

    val allRequiredDbFieldPopulated: Boolean = allRequiredDbFields.all { it != null }

    // All IDs agree and the database is up-to-date
    if (partialData.commonId != null && allRequiredDbFieldPopulated) {
      breadCrumbs.add("CommonIdAndUpToDate")
      return PnpChangeSet(id = PnpIdResolver.PnpNoopId(partialData.commonId), breadCrumbs = breadCrumbs)
    }

    // All ID's agree, but we need to update the database
    if (partialData.commonId != null && !allRequiredDbFieldPopulated) {
      breadCrumbs.add("CommonIdButNeedsUpdate")
      return processNonMergePnpUpdate(e164, pni, aci, commonId = partialData.commonId, pniVerified = pniVerified, changeSelf = changeSelf, breadCrumbs = breadCrumbs)
    }

    // Nothing matches
    if (partialData.byE164 == null && partialData.byPniSid == null && partialData.byAciSid == null) {
      breadCrumbs += "NothingMatches"
      return PnpChangeSet(
        id = PnpIdResolver.PnpInsert(
          e164 = e164,
          pni = pni,
          aci = aci
        ),
        breadCrumbs = breadCrumbs
      )
    }

    // TODO pni only record?

    // At this point, we know that records have been found for at least two of the fields,
    // and that there are at least two unique IDs among the records.
    //
    // In other words, *some* sort of merging of data must now occur.
    // It may be that some data just gets shuffled around, or it may be that
    // two or more records get merged into one record, with the others being deleted.

    breadCrumbs += "NeedsMerge"

    val fullData = partialData.copy(
      e164Record = partialData.byE164?.let { getRecord(it) },
      pniSidRecord = partialData.byPniSid?.let { getRecord(it) },
      aciSidRecord = partialData.byAciSid?.let { getRecord(it) },
    )

    check(fullData.commonId == null)
    check(listOfNotNull(fullData.byE164, fullData.byPniSid, fullData.byPniOnly, fullData.byAciSid).size >= 2)

    val operations: MutableList<PnpOperation> = mutableListOf()

    operations += processPossibleE164PniSidMerge(pni, pniVerified, fullData, breadCrumbs)
    operations += processPossiblePniSidAciSidMerge(e164, pni, aci, fullData.perform(operations), changeSelf, breadCrumbs)
    operations += processPossibleE164AciSidMerge(e164, pni, aci, fullData.perform(operations), changeSelf, breadCrumbs)

    val finalData: PnpDataSet = fullData.perform(operations)
    val primaryId: RecipientId = listOfNotNull(finalData.byAciSid, finalData.byE164, finalData.byPniSid).first()

    if (finalData.byAciSid == null && aci != null) {
      breadCrumbs += "FinalUpdateAci"
      operations += PnpOperation.SetAci(
        recipientId = primaryId,
        aci = aci
      )
    }

    if (finalData.byE164 == null && e164 != null && (changeSelf || notSelf(e164, pni, aci))) {
      breadCrumbs += "FinalUpdateE164"
      operations += PnpOperation.SetE164(
        recipientId = primaryId,
        e164 = e164
      )
    }

    if (finalData.byPniSid == null && finalData.byPniOnly == null && pni != null) {
      breadCrumbs += "FinalUpdatePni"
      operations += PnpOperation.SetPni(
        recipientId = primaryId,
        pni = pni
      )
    }

    return PnpChangeSet(
      id = PnpIdResolver.PnpNoopId(primaryId),
      operations = operations,
      breadCrumbs = breadCrumbs
    )
  }

  private fun notSelf(e164: String?, pni: PNI?, aci: ACI?): Boolean {
    return (e164 == null || e164 != SignalStore.account().e164) &&
      (pni == null || pni != SignalStore.account().pni) &&
      (aci == null || aci != SignalStore.account().aci)
  }

  private fun isSelf(e164: String?, pni: PNI?, aci: ACI?): Boolean {
    return (e164 != null && e164 == SignalStore.account().e164) ||
      (pni != null && pni == SignalStore.account().pni) ||
      (aci != null && aci == SignalStore.account().aci)
  }

  private fun processNonMergePnpUpdate(e164: String?, pni: PNI?, aci: ACI?, pniVerified: Boolean, changeSelf: Boolean, commonId: RecipientId, breadCrumbs: MutableList<String>): PnpChangeSet {
    val record: RecipientRecord = getRecord(commonId)

    val operations: MutableList<PnpOperation> = mutableListOf()

    // This is a special case. The ACI passed in doesn't match the common record. We can't change ACIs, so we need to make a new record.
    if (aci != null && aci != record.serviceId && record.serviceId != null && !record.sidIsPni()) {
      breadCrumbs += "AciDoesNotMatchCommonRecord"

      if (record.e164 == e164 && (changeSelf || notSelf(e164, pni, aci))) {
        breadCrumbs += "StealingE164"
        operations += PnpOperation.RemoveE164(record.id)
        operations += PnpOperation.RemovePni(record.id)
      } else if (record.pni == pni) {
        breadCrumbs += "StealingPni"
        operations += PnpOperation.RemovePni(record.id)
      }

      val insertE164: String? = if (changeSelf || notSelf(e164, pni, aci)) e164 else null
      val insertPni: PNI? = if (changeSelf || notSelf(e164, pni, aci)) pni else null

      return PnpChangeSet(
        id = PnpIdResolver.PnpInsert(insertE164, insertPni, aci),
        operations = operations,
        breadCrumbs = breadCrumbs
      )
    }

    var updatedNumber = false
    if (e164 != null && record.e164 != e164 && (changeSelf || notSelf(e164, pni, aci))) {
      operations += PnpOperation.SetE164(
        recipientId = commonId,
        e164 = e164
      )
      updatedNumber = true
    }

    if (pni != null && record.pni != pni) {
      operations += PnpOperation.SetPni(
        recipientId = commonId,
        pni = pni
      )
    }

    if (aci != null && record.serviceId != aci) {
      operations += PnpOperation.SetAci(
        recipientId = commonId,
        aci = aci
      )
    }

    if (record.e164 != null && updatedNumber) {
      operations += PnpOperation.ChangeNumberInsert(
        recipientId = commonId,
        oldE164 = record.e164,
        newE164 = e164!!
      )
    }

    val newServiceId: ServiceId? = aci ?: pni ?: record.serviceId

    if (!pniVerified && record.serviceId != null && record.serviceId != newServiceId && sessions.hasAnySessionFor(record.serviceId.toString())) {
      operations += PnpOperation.SessionSwitchoverInsert(commonId)
    }

    return PnpChangeSet(
      id = PnpIdResolver.PnpNoopId(commonId),
      operations = operations,
      breadCrumbs = breadCrumbs
    )
  }

  private fun processPossibleE164PniSidMerge(pni: PNI?, pniVerified: Boolean, data: PnpDataSet, breadCrumbs: MutableList<String>): List<PnpOperation> {
    if (pni == null || data.byE164 == null || data.byPniSid == null || data.e164Record == null || data.pniSidRecord == null || data.e164Record.id == data.pniSidRecord.id) {
      return emptyList()
    }

    // We have found records for both the E164 and PNI, and they're different
    breadCrumbs += "E164PniSidMerge"

    val operations: MutableList<PnpOperation> = mutableListOf()

    // The PNI record only has a single identifier. We know we must merge.
    if (data.pniSidRecord.sidOnly(pni)) {
      breadCrumbs += "PniOnly"

      if (data.e164Record.pni != null) {
        operations += PnpOperation.RemovePni(data.byE164)
      }

      operations += PnpOperation.Merge(
        primaryId = data.byE164,
        secondaryId = data.byPniSid
      )

      // TODO: Possible session switchover?
    } else {
      check(!data.pniSidRecord.pniAndAci() && data.pniSidRecord.e164 != null)

      breadCrumbs += "PniSidRecordHasE164"

      operations += PnpOperation.RemovePni(data.byPniSid)
      operations += PnpOperation.SetPni(
        recipientId = data.byE164,
        pni = pni
      )

      if (!pniVerified && sessions.hasAnySessionFor(data.pniSidRecord.serviceId.toString())) {
        operations += PnpOperation.SessionSwitchoverInsert(data.byPniSid)
      }

      if (!pniVerified && data.e164Record.serviceId != null && data.e164Record.sidIsPni() && sessions.hasAnySessionFor(data.e164Record.serviceId.toString())) {
        operations += PnpOperation.SessionSwitchoverInsert(data.byE164)
      }
    }

    return operations
  }

  private fun processPossiblePniSidAciSidMerge(e164: String?, pni: PNI?, aci: ACI?, data: PnpDataSet, changeSelf: Boolean, breadCrumbs: MutableList<String>): List<PnpOperation> {
    if (pni == null || aci == null || data.byPniSid == null || data.byAciSid == null || data.pniSidRecord == null || data.aciSidRecord == null || data.pniSidRecord.id == data.aciSidRecord.id) {
      return emptyList()
    }

    if (!changeSelf && isSelf(e164, pni, aci)) {
      breadCrumbs += "ChangeSelfPreventsPniSidAciSidMerge"
      return emptyList()
    }

    // We have found records for both the PNI and ACI, and they're different
    breadCrumbs += "PniSidAciSidMerge"

    val operations: MutableList<PnpOperation> = mutableListOf()

    // The PNI record only has a single identifier. We know we must merge.
    if (data.pniSidRecord.sidOnly(pni)) {
      breadCrumbs += "PniOnly"

      if (data.aciSidRecord.pni != null) {
        operations += PnpOperation.RemovePni(data.byAciSid)
      }

      operations += PnpOperation.Merge(
        primaryId = data.byAciSid,
        secondaryId = data.byPniSid
      )
    } else if (data.pniSidRecord.e164 == e164) {
      // The PNI record also has the E164 on it. We're going to be stealing both fields,
      // so this is basically a merge with a little bit of extra prep.
      breadCrumbs += "PniSidRecordHasMatchingE164"

      if (data.aciSidRecord.pni != null) {
        operations += PnpOperation.RemovePni(data.byAciSid)
      }

      if (data.aciSidRecord.e164 != null && data.aciSidRecord.e164 != e164) {
        operations += PnpOperation.RemoveE164(data.byAciSid)
      }

      operations += PnpOperation.Merge(
        primaryId = data.byAciSid,
        secondaryId = data.byPniSid
      )

      if (data.aciSidRecord.e164 != null && data.aciSidRecord.e164 != e164) {
        operations += PnpOperation.ChangeNumberInsert(
          recipientId = data.byAciSid,
          oldE164 = data.aciSidRecord.e164,
          newE164 = e164!!
        )
      }
    } else {
      check(data.pniSidRecord.e164 != null && data.pniSidRecord.e164 != e164)
      breadCrumbs += "PniSidRecordHasNonMatchingE164"

      operations += PnpOperation.RemovePni(data.byPniSid)

      if (data.aciSidRecord.pni != pni) {
        operations += PnpOperation.SetPni(
          recipientId = data.byAciSid,
          pni = pni
        )
      }

      if (e164 != null && data.aciSidRecord.e164 != e164) {
        operations += PnpOperation.SetE164(
          recipientId = data.byAciSid,
          e164 = e164
        )

        if (data.aciSidRecord.e164 != null) {
          operations += PnpOperation.ChangeNumberInsert(
            recipientId = data.byAciSid,
            oldE164 = data.aciSidRecord.e164,
            newE164 = e164
          )
        }
      }
    }

    return operations
  }

  private fun processPossibleE164AciSidMerge(e164: String?, pni: PNI?, aci: ACI?, data: PnpDataSet, changeSelf: Boolean, breadCrumbs: MutableList<String>): List<PnpOperation> {
    if (e164 == null || aci == null || data.byE164 == null || data.byAciSid == null || data.e164Record == null || data.aciSidRecord == null || data.e164Record.id == data.aciSidRecord.id) {
      return emptyList()
    }

    if (!changeSelf && isSelf(e164, pni, aci)) {
      breadCrumbs += "ChangeSelfPreventsE164AciSidMerge"
      return emptyList()
    }

    // We have found records for both the E164 and ACI, and they're different
    breadCrumbs += "E164AciSidMerge"

    val operations: MutableList<PnpOperation> = mutableListOf()

    // The E164 record only has a single identifier. We know we must merge.
    if (data.e164Record.e164Only()) {
      breadCrumbs += "E164Only"

      if (data.aciSidRecord.e164 != null && data.aciSidRecord.e164 != e164) {
        operations += PnpOperation.RemoveE164(data.byAciSid)
      }

      operations += PnpOperation.Merge(
        primaryId = data.byAciSid,
        secondaryId = data.byE164
      )

      if (data.aciSidRecord.e164 != null && data.aciSidRecord.e164 != e164) {
        operations += PnpOperation.ChangeNumberInsert(
          recipientId = data.byAciSid,
          oldE164 = data.aciSidRecord.e164,
          newE164 = e164
        )
      }
    } else if (data.e164Record.pni != null && data.e164Record.pni == pni) {
      // The E164 record also has the PNI on it. We're going to be stealing both fields,
      // so this is basically a merge with a little bit of extra prep.
      breadCrumbs += "E164RecordHasMatchingPni"

      if (data.aciSidRecord.pni != null) {
        operations += PnpOperation.RemovePni(data.byAciSid)
      }

      if (data.aciSidRecord.e164 != null && data.aciSidRecord.e164 != e164) {
        operations += PnpOperation.RemoveE164(data.byAciSid)
      }

      operations += PnpOperation.Merge(
        primaryId = data.byAciSid,
        secondaryId = data.byE164
      )

      if (data.aciSidRecord.e164 != null && data.aciSidRecord.e164 != e164) {
        operations += PnpOperation.ChangeNumberInsert(
          recipientId = data.byAciSid,
          oldE164 = data.aciSidRecord.e164,
          newE164 = e164!!
        )
      }
    } else {
      check(data.e164Record.pni == null || data.e164Record.pni != pni)
      breadCrumbs += "E164RecordHasNonMatchingPni"

      operations += PnpOperation.RemoveE164(data.byE164)

      operations += PnpOperation.SetE164(
        recipientId = data.byAciSid,
        e164 = e164
      )

      if (data.aciSidRecord.e164 != null && data.aciSidRecord.e164 != e164) {
        operations += PnpOperation.ChangeNumberInsert(
          recipientId = data.byAciSid,
          oldE164 = data.aciSidRecord.e164,
          newE164 = e164
        )
      }
    }

    return operations
  }

  fun getUninvitedRecipientsForInsights(): List<RecipientId> {
    val results: MutableList<RecipientId> = LinkedList()
    val args = arrayOf((System.currentTimeMillis() - TimeUnit.DAYS.toMillis(31)).toString())

    readableDatabase.rawQuery(INSIGHTS_INVITEE_LIST, args).use { cursor ->
      while (cursor != null && cursor.moveToNext()) {
        results.add(RecipientId.from(cursor.getLong(cursor.getColumnIndexOrThrow(ID))))
      }
    }

    return results
  }

  fun getRegistered(): List<RecipientId> {
    val results: MutableList<RecipientId> = LinkedList()

    readableDatabase.query(TABLE_NAME, ID_PROJECTION, "$REGISTERED = ? and $HIDDEN = ?", arrayOf("1", "0"), null, null, null).use { cursor ->
      while (cursor != null && cursor.moveToNext()) {
        results.add(RecipientId.from(cursor.getLong(cursor.getColumnIndexOrThrow(ID))))
      }
    }
    return results
  }

  fun getSystemContacts(): List<RecipientId> {
    val results: MutableList<RecipientId> = LinkedList()

    readableDatabase.query(TABLE_NAME, ID_PROJECTION, "$SYSTEM_JOINED_NAME IS NOT NULL AND $SYSTEM_JOINED_NAME != \"\"", null, null, null, null).use { cursor ->
      while (cursor != null && cursor.moveToNext()) {
        results.add(RecipientId.from(cursor.getLong(cursor.getColumnIndexOrThrow(ID))))
      }
    }

    return results
  }

  fun getSignalContacts(includeSelf: Boolean): Cursor? {
    return getSignalContacts(includeSelf, "$SORT_NAME, $SYSTEM_JOINED_NAME, $SEARCH_PROFILE_NAME, $USERNAME, $PHONE")
  }

  fun getSignalContactsCount(includeSelf: Boolean): Int {
    return getSignalContacts(includeSelf)?.count ?: 0
  }

  fun getSignalContacts(includeSelf: Boolean, orderBy: String? = null): Cursor? {
    val searchSelection = ContactSearchSelection.Builder()
      .withRegistered(true)
      .withGroups(false)
      .excludeId(if (includeSelf) null else Recipient.self().id)
      .build()
    val selection = searchSelection.where
    val args = searchSelection.args
    return readableDatabase.query(TABLE_NAME, SEARCH_PROJECTION, selection, args, null, null, orderBy)
  }

  fun querySignalContacts(inputQuery: String, includeSelf: Boolean): Cursor? {
    val query = SqlUtil.buildCaseInsensitiveGlobPattern(inputQuery)

    val searchSelection = ContactSearchSelection.Builder()
      .withRegistered(true)
      .withGroups(false)
      .excludeId(if (includeSelf) null else Recipient.self().id)
      .withSearchQuery(query)
      .build()
    val selection = searchSelection.where
    val args = searchSelection.args
    val orderBy = "$SORT_NAME, $SYSTEM_JOINED_NAME, $SEARCH_PROFILE_NAME, $PHONE"

    return readableDatabase.query(TABLE_NAME, SEARCH_PROJECTION, selection, args, null, null, orderBy)
  }

  fun getNonSignalContacts(): Cursor? {
    val searchSelection = ContactSearchSelection.Builder().withNonRegistered(true)
      .withGroups(false)
      .build()
    val selection = searchSelection.where
    val args = searchSelection.args
    val orderBy = "$SYSTEM_JOINED_NAME, $PHONE"
    return readableDatabase.query(TABLE_NAME, SEARCH_PROJECTION, selection, args, null, null, orderBy)
  }

  fun queryNonSignalContacts(inputQuery: String): Cursor? {
    val query = SqlUtil.buildCaseInsensitiveGlobPattern(inputQuery)
    val searchSelection = ContactSearchSelection.Builder()
      .withNonRegistered(true)
      .withGroups(false)
      .withSearchQuery(query)
      .build()
    val selection = searchSelection.where
    val args = searchSelection.args
    val orderBy = "$SYSTEM_JOINED_NAME, $PHONE"
    return readableDatabase.query(TABLE_NAME, SEARCH_PROJECTION, selection, args, null, null, orderBy)
  }

  fun getNonGroupContacts(includeSelf: Boolean): Cursor? {
    val searchSelection = ContactSearchSelection.Builder()
      .withRegistered(true)
      .withNonRegistered(true)
      .withGroups(false)
      .excludeId(if (includeSelf) null else Recipient.self().id)
      .build()
    val orderBy = orderByPreferringAlphaOverNumeric(SORT_NAME) + ", " + PHONE
    return readableDatabase.query(TABLE_NAME, SEARCH_PROJECTION, searchSelection.where, searchSelection.args, null, null, orderBy)
  }

  fun queryNonGroupContacts(inputQuery: String, includeSelf: Boolean): Cursor? {
    val query = SqlUtil.buildCaseInsensitiveGlobPattern(inputQuery)

    val searchSelection = ContactSearchSelection.Builder()
      .withRegistered(true)
      .withNonRegistered(true)
      .withGroups(false)
      .excludeId(if (includeSelf) null else Recipient.self().id)
      .withSearchQuery(query)
      .build()
    val selection = searchSelection.where
    val args = searchSelection.args
    val orderBy = orderByPreferringAlphaOverNumeric(SORT_NAME) + ", " + PHONE

    return readableDatabase.query(TABLE_NAME, SEARCH_PROJECTION, selection, args, null, null, orderBy)
  }

  fun queryAllContacts(inputQuery: String): Cursor? {
    val query = SqlUtil.buildCaseInsensitiveGlobPattern(inputQuery)
    val selection =
      """
        $BLOCKED = ? AND $HIDDEN = ? AND
        (
          $SORT_NAME GLOB ? OR 
          $USERNAME GLOB ? OR 
          $PHONE GLOB ? OR 
          $EMAIL GLOB ?
        )
      """.trimIndent()
    val args = SqlUtil.buildArgs(0, 0, query, query, query, query)
    return readableDatabase.query(TABLE_NAME, SEARCH_PROJECTION, selection, args, null, null, null)
  }

  @JvmOverloads
  fun queryRecipientsForMentions(inputQuery: String, recipientIds: List<RecipientId>? = null): List<Recipient> {
    val query = SqlUtil.buildCaseInsensitiveGlobPattern(inputQuery)
    var ids: String? = null

    if (Util.hasItems(recipientIds)) {
      ids = TextUtils.join(",", recipientIds?.map { it.serialize() }?.toList() ?: emptyList<String>())
    }

    val selection = "$BLOCKED = 0 AND ${if (ids != null) "$ID IN ($ids) AND " else ""}$SORT_NAME GLOB ?"
    val recipients: MutableList<Recipient> = ArrayList()

    RecipientReader(readableDatabase.query(TABLE_NAME, MENTION_SEARCH_PROJECTION, selection, SqlUtil.buildArgs(query), null, null, SORT_NAME)).use { reader ->
      var recipient: Recipient? = reader.getNext()
      while (recipient != null) {
        recipients.add(recipient)
        recipient = reader.getNext()
      }
    }

    return recipients
  }

  fun getRecipientsForMultiDeviceSync(): List<Recipient> {
    val subquery = "SELECT ${ThreadDatabase.TABLE_NAME}.${ThreadDatabase.RECIPIENT_ID} FROM ${ThreadDatabase.TABLE_NAME}"
    val selection = "$REGISTERED = ? AND $GROUP_ID IS NULL AND $ID != ? AND ($SYSTEM_CONTACT_URI NOT NULL OR $ID IN ($subquery))"
    val args = arrayOf(RegisteredState.REGISTERED.id.toString(), Recipient.self().id.serialize())
    val recipients: MutableList<Recipient> = ArrayList()

    readableDatabase.query(TABLE_NAME, ID_PROJECTION, selection, args, null, null, null).use { cursor ->
      while (cursor != null && cursor.moveToNext()) {
        recipients.add(Recipient.resolved(RecipientId.from(cursor.getLong(cursor.getColumnIndexOrThrow(ID)))))
      }
    }
    return recipients
  }

  /**
   * @param lastInteractionThreshold Only include contacts that have been interacted with since this time.
   * @param lastProfileFetchThreshold Only include contacts that haven't their profile fetched after this time.
   * @param limit Only return at most this many contact.
   */
  fun getRecipientsForRoutineProfileFetch(lastInteractionThreshold: Long, lastProfileFetchThreshold: Long, limit: Int): List<RecipientId> {
    val threadDatabase = threads
    val recipientsWithinInteractionThreshold: MutableSet<RecipientId> = LinkedHashSet()

    threadDatabase.readerFor(threadDatabase.getRecentPushConversationList(-1, false)).use { reader ->
      var record: ThreadRecord? = reader.next

      while (record != null && record.date > lastInteractionThreshold) {
        val recipient = Recipient.resolved(record.recipient.id)
        if (recipient.isGroup) {
          recipientsWithinInteractionThreshold.addAll(recipient.participantIds)
        } else {
          recipientsWithinInteractionThreshold.add(recipient.id)
        }
        record = reader.next
      }
    }

    return Recipient.resolvedList(recipientsWithinInteractionThreshold)
      .asSequence()
      .filterNot { it.isSelf }
      .filter { it.lastProfileFetchTime < lastProfileFetchThreshold }
      .take(limit)
      .map { it.id }
      .toMutableList()
  }

  fun markProfilesFetched(ids: Collection<RecipientId>, time: Long) {
    val db = writableDatabase
    db.beginTransaction()
    try {
      val values = ContentValues(1).apply {
        put(LAST_PROFILE_FETCH, time)
      }

      for (id in ids) {
        db.update(TABLE_NAME, values, ID_WHERE, arrayOf(id.serialize()))
      }
      db.setTransactionSuccessful()
    } finally {
      db.endTransaction()
    }
  }

  fun applyBlockedUpdate(blocked: List<SignalServiceAddress>, groupIds: List<ByteArray?>) {
    val blockedE164 = blocked
      .filter { b: SignalServiceAddress -> b.number.isPresent }
      .map { b: SignalServiceAddress -> b.number.get() }
      .toList()

    val blockedUuid = blocked
      .map { b: SignalServiceAddress -> b.serviceId.toString().lowercase() }
      .toList()

    val db = writableDatabase
    db.beginTransaction()
    try {
      val resetBlocked = ContentValues().apply {
        put(BLOCKED, 0)
      }
      db.update(TABLE_NAME, resetBlocked, null, null)

      val setBlocked = ContentValues().apply {
        put(BLOCKED, 1)
        put(PROFILE_SHARING, 0)
      }

      for (e164 in blockedE164) {
        db.update(TABLE_NAME, setBlocked, "$PHONE = ?", arrayOf(e164))
      }

      for (uuid in blockedUuid) {
        db.update(TABLE_NAME, setBlocked, "$SERVICE_ID = ?", arrayOf(uuid))
      }

      val groupIdStrings: MutableList<V1> = ArrayList(groupIds.size)
      for (raw in groupIds) {
        try {
          groupIdStrings.add(GroupId.v1(raw))
        } catch (e: BadGroupIdException) {
          Log.w(TAG, "[applyBlockedUpdate] Bad GV1 ID!")
        }
      }

      for (groupId in groupIdStrings) {
        db.update(TABLE_NAME, setBlocked, "$GROUP_ID = ?", arrayOf(groupId.toString()))
      }

      db.setTransactionSuccessful()
    } finally {
      db.endTransaction()
    }

    ApplicationDependencies.getRecipientCache().clear()
  }

  fun updateStorageId(recipientId: RecipientId, id: ByteArray?) {
    updateStorageIds(Collections.singletonMap(recipientId, id))
  }

  private fun updateStorageIds(ids: Map<RecipientId, ByteArray?>) {
    val db = writableDatabase
    db.beginTransaction()
    try {
      for ((key, value) in ids) {
        val values = ContentValues().apply {
          put(STORAGE_SERVICE_ID, Base64.encodeBytes(value!!))
        }
        db.update(TABLE_NAME, values, ID_WHERE, arrayOf(key.serialize()))
      }
      db.setTransactionSuccessful()
    } finally {
      db.endTransaction()
    }

    for (id in ids.keys) {
      ApplicationDependencies.getDatabaseObserver().notifyRecipientChanged(id)
    }
  }

  fun markPreMessageRequestRecipientsAsProfileSharingEnabled(messageRequestEnableTime: Long) {
    val whereArgs = SqlUtil.buildArgs(messageRequestEnableTime, messageRequestEnableTime)
    val select =
      """
        SELECT r.$ID FROM $TABLE_NAME AS r 
        INNER JOIN ${ThreadDatabase.TABLE_NAME} AS t ON t.${ThreadDatabase.RECIPIENT_ID} = r.$ID
        WHERE
          r.$PROFILE_SHARING = 0 AND (
            EXISTS(SELECT 1 FROM ${SmsDatabase.TABLE_NAME} WHERE ${SmsDatabase.THREAD_ID} = t.${ThreadDatabase.ID} AND ${SmsDatabase.DATE_RECEIVED} < ?) OR
            EXISTS(SELECT 1 FROM ${MmsDatabase.TABLE_NAME} WHERE ${MmsDatabase.THREAD_ID} = t.${ThreadDatabase.ID} AND ${MmsDatabase.DATE_RECEIVED} < ?)
          )
      """.trimIndent()

    val idsToUpdate: MutableList<Long> = ArrayList()
    readableDatabase.rawQuery(select, whereArgs).use { cursor ->
      while (cursor.moveToNext()) {
        idsToUpdate.add(cursor.requireLong(ID))
      }
    }

    if (Util.hasItems(idsToUpdate)) {
      val query = SqlUtil.buildSingleCollectionQuery(ID, idsToUpdate)

      val values = contentValuesOf(
        PROFILE_SHARING to 1,
        HIDDEN to 0
      )

      writableDatabase.update(TABLE_NAME, values, query.where, query.whereArgs)

      for (id in idsToUpdate) {
        ApplicationDependencies.getDatabaseObserver().notifyRecipientChanged(RecipientId.from(id))
      }
    }
  }

  /**
   * Indicates that the recipient knows our PNI, and therefore needs to be sent PNI signature messages until we know that they have our PNI-ACI association.
   */
  fun markNeedsPniSignature(recipientId: RecipientId) {
    if (update(recipientId, contentValuesOf(NEEDS_PNI_SIGNATURE to 1))) {
      Log.i(TAG, "Marked $recipientId as needing a PNI signature message.")
      Recipient.live(recipientId).refresh()
    }
  }

  /**
   * Indicates that we successfully told all of this recipient's devices our PNI-ACI association, and therefore no longer needs us to send it to them.
   */
  fun clearNeedsPniSignature(recipientId: RecipientId) {
    if (update(recipientId, contentValuesOf(NEEDS_PNI_SIGNATURE to 0))) {
      Recipient.live(recipientId).refresh()
    }
  }

  fun setHasGroupsInCommon(recipientIds: List<RecipientId?>) {
    if (recipientIds.isEmpty()) {
      return
    }

    var query = SqlUtil.buildSingleCollectionQuery(ID, recipientIds)
    val db = writableDatabase

    db.query(TABLE_NAME, arrayOf(ID), "${query.where} AND $GROUPS_IN_COMMON = 0", query.whereArgs, null, null, null).use { cursor ->
      val idsToUpdate: MutableList<Long> = ArrayList(cursor.count)

      while (cursor.moveToNext()) {
        idsToUpdate.add(cursor.requireLong(ID))
      }

      if (Util.hasItems(idsToUpdate)) {
        query = SqlUtil.buildSingleCollectionQuery(ID, idsToUpdate)
        val values = ContentValues().apply {
          put(GROUPS_IN_COMMON, 1)
        }

        val count = db.update(TABLE_NAME, values, query.where, query.whereArgs)
        if (count > 0) {
          for (id in idsToUpdate) {
            ApplicationDependencies.getDatabaseObserver().notifyRecipientChanged(RecipientId.from(id))
          }
        }
      }
    }
  }

  fun manuallyShowAvatar(recipientId: RecipientId) {
    updateExtras(recipientId) { b: RecipientExtras.Builder -> b.setManuallyShownAvatar(true) }
  }

  private fun updateExtras(recipientId: RecipientId, updater: java.util.function.Function<RecipientExtras.Builder, RecipientExtras.Builder>) {
    val db = writableDatabase
    db.beginTransaction()
    try {
      db.query(TABLE_NAME, arrayOf(ID, EXTRAS), ID_WHERE, SqlUtil.buildArgs(recipientId), null, null, null).use { cursor ->
        if (cursor.moveToNext()) {
          val state = getRecipientExtras(cursor)
          val builder = if (state != null) state.toBuilder() else RecipientExtras.newBuilder()
          val updatedState = updater.apply(builder).build().toByteArray()
          val values = ContentValues(1).apply {
            put(EXTRAS, updatedState)
          }
          db.update(TABLE_NAME, values, ID_WHERE, SqlUtil.buildArgs(cursor.requireLong(ID)))
        }
      }
      db.setTransactionSuccessful()
    } finally {
      db.endTransaction()
    }
    ApplicationDependencies.getDatabaseObserver().notifyRecipientChanged(recipientId)
  }

  /**
   * Does not trigger any recipient refreshes -- it is assumed the caller handles this.
   * Will *not* give storageIds to those that shouldn't get them (e.g. MMS groups, unregistered
   * users).
   */
  fun rotateStorageId(recipientId: RecipientId) {
    val values = ContentValues(1).apply {
      put(STORAGE_SERVICE_ID, Base64.encodeBytes(StorageSyncHelper.generateKey()))
    }

    val query = "$ID = ? AND ($GROUP_TYPE IN (?, ?, ?) OR $REGISTERED = ?)"
    val args = SqlUtil.buildArgs(recipientId, GroupType.SIGNAL_V1.id, GroupType.SIGNAL_V2.id, GroupType.DISTRIBUTION_LIST.id, RegisteredState.REGISTERED.id)
    writableDatabase.update(TABLE_NAME, values, query, args)
  }

  /**
   * Does not trigger any recipient refreshes -- it is assumed the caller handles this.
   */
  fun setStorageIdIfNotSet(recipientId: RecipientId) {
    val values = ContentValues(1).apply {
      put(STORAGE_SERVICE_ID, Base64.encodeBytes(StorageSyncHelper.generateKey()))
    }

    val query = "$ID = ? AND $STORAGE_SERVICE_ID IS NULL"
    val args = SqlUtil.buildArgs(recipientId)
    writableDatabase.update(TABLE_NAME, values, query, args)
  }

  /**
   * Updates a group recipient with a new V2 group ID. Should only be done as a part of GV1->GV2
   * migration.
   */
  fun updateGroupId(v1Id: V1, v2Id: V2) {
    val values = ContentValues().apply {
      put(GROUP_ID, v2Id.toString())
      put(GROUP_TYPE, GroupType.SIGNAL_V2.id)
    }

    val query = SqlUtil.buildTrueUpdateQuery("$GROUP_ID = ?", SqlUtil.buildArgs(v1Id), values)
    if (update(query, values)) {
      val id = getByGroupId(v2Id).get()
      rotateStorageId(id)
      ApplicationDependencies.getDatabaseObserver().notifyRecipientChanged(id)
    }
  }

  /**
   * Will update the database with the content values you specified. It will make an intelligent
   * query such that this will only return true if a row was *actually* updated.
   */
  private fun update(id: RecipientId, contentValues: ContentValues): Boolean {
    val updateQuery = SqlUtil.buildTrueUpdateQuery(ID_WHERE, SqlUtil.buildArgs(id), contentValues)
    return update(updateQuery, contentValues)
  }

  /**
   * Will update the database with the {@param contentValues} you specified.
   *
   *
   * This will only return true if a row was *actually* updated with respect to the where clause of the {@param updateQuery}.
   */
  private fun update(updateQuery: SqlUtil.Query, contentValues: ContentValues): Boolean {
    return writableDatabase.update(TABLE_NAME, contentValues, updateQuery.where, updateQuery.whereArgs) > 0
  }

  private fun getByColumn(column: String, value: String): Optional<RecipientId> {
    val query = "$column = ?"
    val args = arrayOf(value)

    readableDatabase.query(TABLE_NAME, ID_PROJECTION, query, args, null, null, null).use { cursor ->
      return if (cursor != null && cursor.moveToFirst()) {
        Optional.of(RecipientId.from(cursor.getLong(cursor.getColumnIndexOrThrow(ID))))
      } else {
        Optional.empty()
      }
    }
  }

  private fun getOrInsertByColumn(column: String, value: String, contentValues: ContentValues = contentValuesOf(column to value)): GetOrInsertResult {
    if (TextUtils.isEmpty(value)) {
      throw AssertionError("$column cannot be empty.")
    }

    var existing = getByColumn(column, value)

    if (existing.isPresent) {
      return GetOrInsertResult(existing.get(), false)
    } else {
      val id = writableDatabase.insert(TABLE_NAME, null, contentValues)
      if (id < 0) {
        existing = getByColumn(column, value)
        if (existing.isPresent) {
          return GetOrInsertResult(existing.get(), false)
        } else {
          throw AssertionError("Failed to insert recipient!")
        }
      } else {
        return GetOrInsertResult(RecipientId.from(id), true)
      }
    }
  }

  /**
   * Merges one ACI recipient with an E164 recipient. It is assumed that the E164 recipient does
   * *not* have an ACI.
   */
  private fun merge(primaryId: RecipientId, secondaryId: RecipientId, newPni: PNI? = null): RecipientId {
    ensureInTransaction()
    val db = writableDatabase
    val primaryRecord = getRecord(primaryId)
    val secondaryRecord = getRecord(secondaryId)

    // Clean up any E164-based identities (legacy stuff)
    if (secondaryRecord.e164 != null) {
      ApplicationDependencies.getProtocolStore().aci().identities().delete(secondaryRecord.e164)
    }

    // Threads
    val threadMerge = threads.merge(primaryId, secondaryId)
    threads.setLastScrolled(threadMerge.threadId, 0)
    threads.update(threadMerge.threadId, false, false)

    // Recipient remaps
    for (table in recipientIdDatabaseTables) {
      table.remapRecipient(secondaryId, primaryId)
    }

    // Thread remaps
    if (threadMerge.neededMerge) {
      for (table in threadIdDatabaseTables) {
        table.remapThread(threadMerge.previousThreadId, threadMerge.threadId)
      }

      // Thread Merge Event
      val mergeEvent: ThreadMergeEvent.Builder = ThreadMergeEvent.newBuilder()

      if (secondaryRecord.e164 != null) {
        mergeEvent.previousE164 = secondaryRecord.e164
      }

      SignalDatabase.sms.insertThreadMergeEvent(primaryRecord.id, threadMerge.threadId, mergeEvent.build())
    }

    // Recipient
    Log.w(TAG, "Deleting recipient $secondaryId", true)
    db.delete(TABLE_NAME, ID_WHERE, SqlUtil.buildArgs(secondaryId))
    RemappedRecords.getInstance().addRecipient(secondaryId, primaryId)

    val uuidValues = contentValuesOf(
      PHONE to (secondaryRecord.e164 ?: primaryRecord.e164),
      SERVICE_ID to (primaryRecord.serviceId ?: secondaryRecord.serviceId)?.toString(),
      PNI_COLUMN to (newPni ?: secondaryRecord.pni ?: primaryRecord.pni)?.toString(),
      BLOCKED to (secondaryRecord.isBlocked || primaryRecord.isBlocked),
      MESSAGE_RINGTONE to Optional.ofNullable(primaryRecord.messageRingtone).or(Optional.ofNullable(secondaryRecord.messageRingtone)).map { obj: Uri? -> obj.toString() }.orElse(null),
      MESSAGE_VIBRATE to if (primaryRecord.messageVibrateState != VibrateState.DEFAULT) primaryRecord.messageVibrateState.id else secondaryRecord.messageVibrateState.id,
      CALL_RINGTONE to Optional.ofNullable(primaryRecord.callRingtone).or(Optional.ofNullable(secondaryRecord.callRingtone)).map { obj: Uri? -> obj.toString() }.orElse(null),
      CALL_VIBRATE to if (primaryRecord.callVibrateState != VibrateState.DEFAULT) primaryRecord.callVibrateState.id else secondaryRecord.callVibrateState.id,
      NOTIFICATION_CHANNEL to (primaryRecord.notificationChannel ?: secondaryRecord.notificationChannel),
      MUTE_UNTIL to if (primaryRecord.muteUntil > 0) primaryRecord.muteUntil else secondaryRecord.muteUntil,
      CHAT_COLORS to Optional.ofNullable(primaryRecord.chatColors).or(Optional.ofNullable(secondaryRecord.chatColors)).map { colors: ChatColors? -> colors!!.serialize().toByteArray() }.orElse(null),
      AVATAR_COLOR to primaryRecord.avatarColor.serialize(),
      CUSTOM_CHAT_COLORS_ID to Optional.ofNullable(primaryRecord.chatColors).or(Optional.ofNullable(secondaryRecord.chatColors)).map { colors: ChatColors? -> colors!!.id.longValue }.orElse(null),
      SEEN_INVITE_REMINDER to secondaryRecord.insightsBannerTier.id,
      DEFAULT_SUBSCRIPTION_ID to secondaryRecord.getDefaultSubscriptionId().orElse(-1),
      MESSAGE_EXPIRATION_TIME to if (primaryRecord.expireMessages > 0) primaryRecord.expireMessages else secondaryRecord.expireMessages,
      REGISTERED to RegisteredState.REGISTERED.id,
      SYSTEM_GIVEN_NAME to secondaryRecord.systemProfileName.givenName,
      SYSTEM_FAMILY_NAME to secondaryRecord.systemProfileName.familyName,
      SYSTEM_JOINED_NAME to secondaryRecord.systemProfileName.toString(),
      SYSTEM_PHOTO_URI to secondaryRecord.systemContactPhotoUri,
      SYSTEM_PHONE_LABEL to secondaryRecord.systemPhoneLabel,
      SYSTEM_CONTACT_URI to secondaryRecord.systemContactUri,
      PROFILE_SHARING to (primaryRecord.profileSharing || secondaryRecord.profileSharing),
      CAPABILITIES to max(primaryRecord.rawCapabilities, secondaryRecord.rawCapabilities),
      MENTION_SETTING to if (primaryRecord.mentionSetting != MentionSetting.ALWAYS_NOTIFY) primaryRecord.mentionSetting.id else secondaryRecord.mentionSetting.id
    )

    if (primaryRecord.profileSharing || secondaryRecord.profileSharing) {
      uuidValues.put(HIDDEN, 0)
    }

    if (primaryRecord.profileKey != null) {
      updateProfileValuesForMerge(uuidValues, primaryRecord)
    } else if (secondaryRecord.profileKey != null) {
      updateProfileValuesForMerge(uuidValues, secondaryRecord)
    }

    db.update(TABLE_NAME, uuidValues, ID_WHERE, SqlUtil.buildArgs(primaryId))
    return primaryId
  }

  private fun ensureInTransaction() {
    check(writableDatabase.inTransaction()) { "Must be in a transaction!" }
  }

  private fun buildContentValuesForNewUser(e164: String?, serviceId: ServiceId?): ContentValues {
    val values = ContentValues()
    values.put(PHONE, e164)
    if (serviceId != null) {
      values.put(SERVICE_ID, serviceId.toString().lowercase())
      values.put(REGISTERED, RegisteredState.REGISTERED.id)
      values.put(UNREGISTERED_TIMESTAMP, 0)
      values.put(STORAGE_SERVICE_ID, Base64.encodeBytes(StorageSyncHelper.generateKey()))
      values.put(AVATAR_COLOR, AvatarColor.random().serialize())
    }
    return values
  }

  private fun buildContentValuesForPnpInsert(e164: String?, pni: PNI?, aci: ACI?): ContentValues {
    check(e164 != null || pni != null || aci != null) { "Must provide some sort of identifier!" }

    val values = contentValuesOf(
      PHONE to e164,
      SERVICE_ID to (aci ?: pni)?.toString(),
      PNI_COLUMN to pni?.toString(),
      STORAGE_SERVICE_ID to Base64.encodeBytes(StorageSyncHelper.generateKey()),
      AVATAR_COLOR to AvatarColor.random().serialize()
    )

    if (pni != null || aci != null) {
      values.put(REGISTERED, RegisteredState.REGISTERED.id)
      values.put(UNREGISTERED_TIMESTAMP, 0)
    }

    return values
  }

  private fun getValuesForStorageContact(contact: SignalContactRecord, isInsert: Boolean): ContentValues {
    return ContentValues().apply {
      val profileName = ProfileName.fromParts(contact.givenName.orElse(null), contact.familyName.orElse(null))
      val username: String? = contact.username.orElse(null)

      if (contact.serviceId.isValid) {
        put(SERVICE_ID, contact.serviceId.toString())
      }

      if (FeatureFlags.phoneNumberPrivacy()) {
        put(PNI_COLUMN, contact.pni.toString())
      }

      put(PHONE, contact.number.orElse(null))
      put(PROFILE_GIVEN_NAME, profileName.givenName)
      put(PROFILE_FAMILY_NAME, profileName.familyName)
      put(PROFILE_JOINED_NAME, profileName.toString())
      put(PROFILE_KEY, contact.profileKey.map { source -> Base64.encodeBytes(source) }.orElse(null))
      put(USERNAME, if (TextUtils.isEmpty(username)) null else username)
      put(PROFILE_SHARING, if (contact.isProfileSharingEnabled) "1" else "0")
      put(BLOCKED, if (contact.isBlocked) "1" else "0")
      put(MUTE_UNTIL, contact.muteUntil)
      put(STORAGE_SERVICE_ID, Base64.encodeBytes(contact.id.raw))
      put(HIDDEN, contact.isHidden)

      if (contact.hasUnknownFields()) {
        put(STORAGE_PROTO, Base64.encodeBytes(Objects.requireNonNull(contact.serializeUnknownFields())))
      } else {
        putNull(STORAGE_PROTO)
      }

      put(UNREGISTERED_TIMESTAMP, contact.unregisteredTimestamp)
      if (contact.unregisteredTimestamp > 0L) {
        put(REGISTERED, RegisteredState.NOT_REGISTERED.id)
      } else if (contact.serviceId.isValid) {
        put(REGISTERED, RegisteredState.REGISTERED.id)
      } else {
        Log.w(TAG, "Contact is marked as registered, but has no serviceId! Can't locally mark registered. (Phone: ${contact.number.orElse("null")}, Username: ${username?.isNotEmpty()})")
      }

      if (isInsert) {
        put(AVATAR_COLOR, AvatarColor.random().serialize())
      }
    }
  }

  private fun getValuesForStorageGroupV1(groupV1: SignalGroupV1Record, isInsert: Boolean): ContentValues {
    return ContentValues().apply {
      put(GROUP_ID, GroupId.v1orThrow(groupV1.groupId).toString())
      put(GROUP_TYPE, GroupType.SIGNAL_V1.id)
      put(PROFILE_SHARING, if (groupV1.isProfileSharingEnabled) "1" else "0")
      put(BLOCKED, if (groupV1.isBlocked) "1" else "0")
      put(MUTE_UNTIL, groupV1.muteUntil)
      put(STORAGE_SERVICE_ID, Base64.encodeBytes(groupV1.id.raw))

      if (groupV1.hasUnknownFields()) {
        put(STORAGE_PROTO, Base64.encodeBytes(groupV1.serializeUnknownFields()))
      } else {
        putNull(STORAGE_PROTO)
      }

      if (isInsert) {
        put(AVATAR_COLOR, AvatarColor.random().serialize())
      }
    }
  }

  private fun getValuesForStorageGroupV2(groupV2: SignalGroupV2Record, isInsert: Boolean): ContentValues {
    return ContentValues().apply {
      put(GROUP_ID, GroupId.v2(groupV2.masterKeyOrThrow).toString())
      put(GROUP_TYPE, GroupType.SIGNAL_V2.id)
      put(PROFILE_SHARING, if (groupV2.isProfileSharingEnabled) "1" else "0")
      put(BLOCKED, if (groupV2.isBlocked) "1" else "0")
      put(MUTE_UNTIL, groupV2.muteUntil)
      put(STORAGE_SERVICE_ID, Base64.encodeBytes(groupV2.id.raw))
      put(MENTION_SETTING, if (groupV2.notifyForMentionsWhenMuted()) MentionSetting.ALWAYS_NOTIFY.id else MentionSetting.DO_NOT_NOTIFY.id)

      if (groupV2.hasUnknownFields()) {
        put(STORAGE_PROTO, Base64.encodeBytes(groupV2.serializeUnknownFields()))
      } else {
        putNull(STORAGE_PROTO)
      }

      if (isInsert) {
        put(AVATAR_COLOR, AvatarColor.random().serialize())
      }
    }
  }

  /**
   * Should only be used for debugging! A very destructive action that clears all known serviceIds from people with phone numbers (so that we could eventually
   * get them back through CDS).
   */
  fun debugClearServiceIds(recipientId: RecipientId? = null) {
    writableDatabase
      .update(TABLE_NAME)
      .values(
        SERVICE_ID to null,
        PNI_COLUMN to null
      )
      .run {
        if (recipientId == null) {
          where("$ID != ? AND $PHONE NOT NULL", Recipient.self().id)
        } else {
          where("$ID = ? AND $PHONE NOT NULL", recipientId)
        }
      }
      .run()

    ApplicationDependencies.getRecipientCache().clear()
    RecipientId.clearCache()
  }

  /**
   * Should only be used for debugging! A very destructive action that clears all known profile keys and credentials.
   */
  fun debugClearProfileData(recipientId: RecipientId? = null) {
    writableDatabase
      .update(TABLE_NAME)
      .values(
        PROFILE_KEY to null,
        EXPIRING_PROFILE_KEY_CREDENTIAL to null,
        PROFILE_GIVEN_NAME to null,
        PROFILE_FAMILY_NAME to null,
        PROFILE_JOINED_NAME to null,
        LAST_PROFILE_FETCH to 0,
        SIGNAL_PROFILE_AVATAR to null
      )
      .run {
        if (recipientId == null) {
          where("$ID != ?", Recipient.self().id)
        } else {
          where("$ID = ?", recipientId)
        }
      }
      .run()

    ApplicationDependencies.getRecipientCache().clear()
    RecipientId.clearCache()
  }

  /**
   * Should only be used for debugging! Clears the E164 and PNI from a recipient.
   */
  fun debugClearE164AndPni(recipientId: RecipientId) {
    writableDatabase
      .update(TABLE_NAME)
      .values(
        PHONE to null,
        PNI_COLUMN to null
      )
      .where(ID_WHERE, recipientId)
      .run()

    Recipient.live(recipientId).refresh()
  }

  fun getRecord(context: Context, cursor: Cursor): RecipientRecord {
    return getRecord(context, cursor, ID)
  }

  fun getRecord(context: Context, cursor: Cursor, idColumnName: String): RecipientRecord {
    val profileKeyString = cursor.requireString(PROFILE_KEY)
    val expiringProfileKeyCredentialString = cursor.requireString(EXPIRING_PROFILE_KEY_CREDENTIAL)
    var profileKey: ByteArray? = null
    var expiringProfileKeyCredential: ExpiringProfileKeyCredential? = null

    if (profileKeyString != null) {
      try {
        profileKey = Base64.decode(profileKeyString)
      } catch (e: IOException) {
        Log.w(TAG, e)
      }

      if (expiringProfileKeyCredentialString != null) {
        try {
          val columnDataBytes = Base64.decode(expiringProfileKeyCredentialString)
          val columnData = ExpiringProfileKeyCredentialColumnData.parseFrom(columnDataBytes)
          if (Arrays.equals(columnData.profileKey.toByteArray(), profileKey)) {
            expiringProfileKeyCredential = ExpiringProfileKeyCredential(columnData.expiringProfileKeyCredential.toByteArray())
          } else {
            Log.i(TAG, "Out of date profile key credential data ignored on read")
          }
        } catch (e: InvalidInputException) {
          Log.w(TAG, "Profile key credential column data could not be read", e)
        } catch (e: IOException) {
          Log.w(TAG, "Profile key credential column data could not be read", e)
        }
      }
    }

    val serializedWallpaper = cursor.requireBlob(WALLPAPER)
    val chatWallpaper: ChatWallpaper? = if (serializedWallpaper != null) {
      try {
        ChatWallpaperFactory.create(Wallpaper.parseFrom(serializedWallpaper))
      } catch (e: InvalidProtocolBufferException) {
        Log.w(TAG, "Failed to parse wallpaper.", e)
        null
      }
    } else {
      null
    }

    val customChatColorsId = cursor.requireLong(CUSTOM_CHAT_COLORS_ID)
    val serializedChatColors = cursor.requireBlob(CHAT_COLORS)
    val chatColors: ChatColors? = if (serializedChatColors != null) {
      try {
        forChatColor(forLongValue(customChatColorsId), ChatColor.parseFrom(serializedChatColors))
      } catch (e: InvalidProtocolBufferException) {
        Log.w(TAG, "Failed to parse chat colors.", e)
        null
      }
    } else {
      null
    }

    val recipientId = RecipientId.from(cursor.requireLong(idColumnName))
    val capabilities = cursor.requireLong(CAPABILITIES)
    val distributionListId: DistributionListId? = DistributionListId.fromNullable(cursor.requireLong(DISTRIBUTION_LIST_ID))
    val avatarColor: AvatarColor = if (distributionListId != null) AvatarColor.UNKNOWN else AvatarColor.deserialize(cursor.requireString(AVATAR_COLOR))

    return RecipientRecord(
      id = recipientId,
      serviceId = ServiceId.parseOrNull(cursor.requireString(SERVICE_ID)),
      pni = PNI.parseOrNull(cursor.requireString(PNI_COLUMN)),
      username = cursor.requireString(USERNAME),
      e164 = cursor.requireString(PHONE),
      email = cursor.requireString(EMAIL),
      groupId = GroupId.parseNullableOrThrow(cursor.requireString(GROUP_ID)),
      distributionListId = distributionListId,
      groupType = GroupType.fromId(cursor.requireInt(GROUP_TYPE)),
      isBlocked = cursor.requireBoolean(BLOCKED),
      muteUntil = cursor.requireLong(MUTE_UNTIL),
      messageVibrateState = VibrateState.fromId(cursor.requireInt(MESSAGE_VIBRATE)),
      callVibrateState = VibrateState.fromId(cursor.requireInt(CALL_VIBRATE)),
      messageRingtone = Util.uri(cursor.requireString(MESSAGE_RINGTONE)),
      callRingtone = Util.uri(cursor.requireString(CALL_RINGTONE)),
      defaultSubscriptionId = cursor.requireInt(DEFAULT_SUBSCRIPTION_ID),
      expireMessages = cursor.requireInt(MESSAGE_EXPIRATION_TIME),
      registered = RegisteredState.fromId(cursor.requireInt(REGISTERED)),
      profileKey = profileKey,
      expiringProfileKeyCredential = expiringProfileKeyCredential,
      systemProfileName = ProfileName.fromParts(cursor.requireString(SYSTEM_GIVEN_NAME), cursor.requireString(SYSTEM_FAMILY_NAME)),
      systemDisplayName = cursor.requireString(SYSTEM_JOINED_NAME),
      systemContactPhotoUri = cursor.requireString(SYSTEM_PHOTO_URI),
      systemPhoneLabel = cursor.requireString(SYSTEM_PHONE_LABEL),
      systemContactUri = cursor.requireString(SYSTEM_CONTACT_URI),
      signalProfileName = ProfileName.fromParts(cursor.requireString(PROFILE_GIVEN_NAME), cursor.requireString(PROFILE_FAMILY_NAME)),
      signalProfileAvatar = cursor.requireString(SIGNAL_PROFILE_AVATAR),
      profileAvatarFileDetails = AvatarHelper.getAvatarFileDetails(context, recipientId),
      profileSharing = cursor.requireBoolean(PROFILE_SHARING),
      lastProfileFetch = cursor.requireLong(LAST_PROFILE_FETCH),
      notificationChannel = cursor.requireString(NOTIFICATION_CHANNEL),
      unidentifiedAccessMode = UnidentifiedAccessMode.fromMode(cursor.requireInt(UNIDENTIFIED_ACCESS_MODE)),
      forceSmsSelection = cursor.requireBoolean(FORCE_SMS_SELECTION),
      rawCapabilities = capabilities,
      groupsV1MigrationCapability = Recipient.Capability.deserialize(Bitmask.read(capabilities, Capabilities.GROUPS_V1_MIGRATION, Capabilities.BIT_LENGTH).toInt()),
      senderKeyCapability = Recipient.Capability.deserialize(Bitmask.read(capabilities, Capabilities.SENDER_KEY, Capabilities.BIT_LENGTH).toInt()),
      announcementGroupCapability = Recipient.Capability.deserialize(Bitmask.read(capabilities, Capabilities.ANNOUNCEMENT_GROUPS, Capabilities.BIT_LENGTH).toInt()),
      changeNumberCapability = Recipient.Capability.deserialize(Bitmask.read(capabilities, Capabilities.CHANGE_NUMBER, Capabilities.BIT_LENGTH).toInt()),
      storiesCapability = Recipient.Capability.deserialize(Bitmask.read(capabilities, Capabilities.STORIES, Capabilities.BIT_LENGTH).toInt()),
      giftBadgesCapability = Recipient.Capability.deserialize(Bitmask.read(capabilities, Capabilities.GIFT_BADGES, Capabilities.BIT_LENGTH).toInt()),
      pnpCapability = Recipient.Capability.deserialize(Bitmask.read(capabilities, Capabilities.PNP, Capabilities.BIT_LENGTH).toInt()),
      insightsBannerTier = InsightsBannerTier.fromId(cursor.requireInt(SEEN_INVITE_REMINDER)),
      storageId = Base64.decodeNullableOrThrow(cursor.requireString(STORAGE_SERVICE_ID)),
      mentionSetting = MentionSetting.fromId(cursor.requireInt(MENTION_SETTING)),
      wallpaper = chatWallpaper,
      chatColors = chatColors,
      avatarColor = avatarColor,
      about = cursor.requireString(ABOUT),
      aboutEmoji = cursor.requireString(ABOUT_EMOJI),
      syncExtras = getSyncExtras(cursor),
      extras = getExtras(cursor),
      hasGroupsInCommon = cursor.requireBoolean(GROUPS_IN_COMMON),
      badges = parseBadgeList(cursor.requireBlob(BADGES)),
      needsPniSignature = cursor.requireBoolean(NEEDS_PNI_SIGNATURE),
      isHidden = cursor.requireBoolean(HIDDEN)
    )
  }

  private fun parseBadgeList(serializedBadgeList: ByteArray?): List<Badge> {
    var badgeList: BadgeList? = null
    if (serializedBadgeList != null) {
      try {
        badgeList = BadgeList.parseFrom(serializedBadgeList)
      } catch (e: InvalidProtocolBufferException) {
        Log.w(TAG, e)
      }
    }

    val badges: List<Badge>
    if (badgeList != null) {
      val protoBadges = badgeList.badgesList
      badges = ArrayList(protoBadges.size)
      for (protoBadge in protoBadges) {
        badges.add(Badges.fromDatabaseBadge(protoBadge))
      }
    } else {
      badges = emptyList()
    }

    return badges
  }

  private fun getSyncExtras(cursor: Cursor): RecipientRecord.SyncExtras {
    val storageProtoRaw = cursor.optionalString(STORAGE_PROTO).orElse(null)
    val storageProto = if (storageProtoRaw != null) Base64.decodeOrThrow(storageProtoRaw) else null
    val archived = cursor.optionalBoolean(ThreadDatabase.ARCHIVED).orElse(false)
    val forcedUnread = cursor.optionalInt(ThreadDatabase.READ).map { status: Int -> status == ThreadDatabase.ReadStatus.FORCED_UNREAD.serialize() }.orElse(false)
    val groupMasterKey = cursor.optionalBlob(GroupDatabase.V2_MASTER_KEY).map { GroupUtil.requireMasterKey(it) }.orElse(null)
    val identityKey = cursor.optionalString(IDENTITY_KEY).map { Base64.decodeOrThrow(it) }.orElse(null)
    val identityStatus = cursor.optionalInt(IDENTITY_STATUS).map { VerifiedStatus.forState(it) }.orElse(VerifiedStatus.DEFAULT)
    val unregisteredTimestamp = cursor.optionalLong(UNREGISTERED_TIMESTAMP).orElse(0)

    return RecipientRecord.SyncExtras(
      storageProto = storageProto,
      groupMasterKey = groupMasterKey,
      identityKey = identityKey,
      identityStatus = identityStatus,
      isArchived = archived,
      isForcedUnread = forcedUnread,
      unregisteredTimestamp = unregisteredTimestamp
    )
  }

  private fun getExtras(cursor: Cursor): Recipient.Extras? {
    return Recipient.Extras.from(getRecipientExtras(cursor))
  }

  private fun getRecipientExtras(cursor: Cursor): RecipientExtras? {
    return cursor.optionalBlob(EXTRAS).map { b: ByteArray? ->
      try {
        RecipientExtras.parseFrom(b)
      } catch (e: InvalidProtocolBufferException) {
        Log.w(TAG, e)
        throw AssertionError(e)
      }
    }.orElse(null)
  }

  private fun updateProfileValuesForMerge(values: ContentValues, record: RecipientRecord) {
    values.apply {
      put(PROFILE_KEY, if (record.profileKey != null) Base64.encodeBytes(record.profileKey) else null)
      putNull(EXPIRING_PROFILE_KEY_CREDENTIAL)
      put(SIGNAL_PROFILE_AVATAR, record.signalProfileAvatar)
      put(PROFILE_GIVEN_NAME, record.signalProfileName.givenName)
      put(PROFILE_FAMILY_NAME, record.signalProfileName.familyName)
      put(PROFILE_JOINED_NAME, record.signalProfileName.toString())
    }
  }

  /**
   * By default, SQLite will prefer numbers over letters when sorting. e.g. (b, a, 1) is sorted as (1, a, b).
   * This order by will using a GLOB pattern to instead sort it as (a, b, 1).
   *
   * @param column The name of the column to sort by
   */
  private fun orderByPreferringAlphaOverNumeric(column: String): String {
    return "CASE WHEN $column GLOB '[0-9]*' THEN 1 ELSE 0 END, $column"
  }

  private fun <T> Optional<T>.isAbsent(): Boolean {
    return !this.isPresent
  }

  private fun RecipientRecord.toLogDetails(): RecipientLogDetails {
    return RecipientLogDetails(
      id = this.id,
      serviceId = this.serviceId,
      e164 = this.e164
    )
  }

  inner class BulkOperationsHandle internal constructor(private val database: SQLiteDatabase) {
    private val pendingRecipients: MutableSet<RecipientId> = mutableSetOf()

    fun setSystemContactInfo(
      id: RecipientId,
      systemProfileName: ProfileName,
      systemDisplayName: String?,
      photoUri: String?,
      systemPhoneLabel: String?,
      systemPhoneType: Int,
      systemContactUri: String?
    ) {
      val joinedName = Util.firstNonNull(systemDisplayName, systemProfileName.toString())
      val refreshQualifyingValues = ContentValues().apply {
        put(SYSTEM_GIVEN_NAME, systemProfileName.givenName)
        put(SYSTEM_FAMILY_NAME, systemProfileName.familyName)
        put(SYSTEM_JOINED_NAME, joinedName)
        put(SYSTEM_PHOTO_URI, photoUri)
        put(SYSTEM_PHONE_LABEL, systemPhoneLabel)
        put(SYSTEM_PHONE_TYPE, systemPhoneType)
        put(SYSTEM_CONTACT_URI, systemContactUri)
      }

      val updatedValues = update(id, refreshQualifyingValues)
      if (updatedValues) {
        pendingRecipients.add(id)
      }

      val otherValues = ContentValues().apply {
        put(SYSTEM_INFO_PENDING, 0)
      }

      update(id, otherValues)
    }

    fun finish() {
      markAllRelevantEntriesDirty()
      clearSystemDataForPendingInfo()
      database.setTransactionSuccessful()
      database.endTransaction()
      pendingRecipients.forEach { id -> ApplicationDependencies.getDatabaseObserver().notifyRecipientChanged(id) }
    }

    private fun markAllRelevantEntriesDirty() {
      val query = "$SYSTEM_INFO_PENDING = ? AND $STORAGE_SERVICE_ID NOT NULL"
      val args = SqlUtil.buildArgs("1")

      database.query(TABLE_NAME, ID_PROJECTION, query, args, null, null, null).use { cursor ->
        while (cursor.moveToNext()) {
          val id = RecipientId.from(cursor.requireNonNullString(ID))
          rotateStorageId(id)
        }
      }
    }

    private fun clearSystemDataForPendingInfo() {
      database.update(TABLE_NAME)
        .values(
          SYSTEM_INFO_PENDING to 0,
          SYSTEM_GIVEN_NAME to null,
          SYSTEM_FAMILY_NAME to null,
          SYSTEM_JOINED_NAME to null,
          SYSTEM_PHOTO_URI to null,
          SYSTEM_PHONE_LABEL to null,
          SYSTEM_CONTACT_URI to null
        )
        .where("$SYSTEM_INFO_PENDING = ?", 1)
        .run()
    }
  }

  interface ColorUpdater {
    fun update(name: String, materialColor: MaterialColor?): ChatColors?
  }

  class RecipientReader internal constructor(private val cursor: Cursor) : Closeable {

    fun getCurrent(): Recipient {
      val id = RecipientId.from(cursor.requireLong(ID))
      return Recipient.resolved(id)
    }

    fun getNext(): Recipient? {
      return if (cursor.moveToNext()) {
        getCurrent()
      } else {
        null
      }
    }

    val count: Int
      get() = cursor.count

    override fun close() {
      cursor.close()
    }
  }

  class MissingRecipientException(id: RecipientId?) : IllegalStateException("Failed to find recipient with ID: $id")

  private class GetOrInsertResult(val recipientId: RecipientId, val neededInsert: Boolean)

  @VisibleForTesting
  internal class ContactSearchSelection private constructor(val where: String, val args: Array<String>) {

    @VisibleForTesting
    internal class Builder {
      private var includeRegistered = false
      private var includeNonRegistered = false
      private var excludeId: RecipientId? = null
      private var excludeGroups = false
      private var searchQuery: String? = null

      fun withRegistered(includeRegistered: Boolean): Builder {
        this.includeRegistered = includeRegistered
        return this
      }

      fun withNonRegistered(includeNonRegistered: Boolean): Builder {
        this.includeNonRegistered = includeNonRegistered
        return this
      }

      fun excludeId(recipientId: RecipientId?): Builder {
        excludeId = recipientId
        return this
      }

      fun withGroups(includeGroups: Boolean): Builder {
        excludeGroups = !includeGroups
        return this
      }

      fun withSearchQuery(searchQuery: String): Builder {
        this.searchQuery = searchQuery
        return this
      }

      fun build(): ContactSearchSelection {
        check(!(!includeRegistered && !includeNonRegistered)) { "Must include either registered or non-registered recipients in search" }
        val stringBuilder = StringBuilder("(")
        val args: MutableList<Any?> = LinkedList()

        if (includeRegistered) {
          stringBuilder.append("(")
          args.add(RegisteredState.REGISTERED.id)
          args.add(1)
          if (Util.isEmpty(searchQuery)) {
            stringBuilder.append(SIGNAL_CONTACT)
          } else {
            stringBuilder.append(QUERY_SIGNAL_CONTACT)
            args.add(searchQuery)
            args.add(searchQuery)
            args.add(searchQuery)
          }
          stringBuilder.append(")")
        }

        if (includeRegistered && includeNonRegistered) {
          stringBuilder.append(" OR ")
        }

        if (includeNonRegistered) {
          stringBuilder.append("(")
          args.add(RegisteredState.REGISTERED.id)

          if (Util.isEmpty(searchQuery)) {
            stringBuilder.append(NON_SIGNAL_CONTACT)
          } else {
            stringBuilder.append(QUERY_NON_SIGNAL_CONTACT)
            args.add(searchQuery)
            args.add(searchQuery)
            args.add(searchQuery)
          }

          stringBuilder.append(")")
        }

        stringBuilder.append(")")
        stringBuilder.append(FILTER_BLOCKED)
        args.add(0)

        stringBuilder.append(FILTER_HIDDEN)
        args.add(0)

        if (excludeGroups) {
          stringBuilder.append(FILTER_GROUPS)
        }

        if (excludeId != null) {
          stringBuilder.append(FILTER_ID)
          args.add(excludeId!!.serialize())
        }

        return ContactSearchSelection(stringBuilder.toString(), args.map { obj: Any? -> obj.toString() }.toTypedArray())
      }
    }

    companion object {
      const val FILTER_GROUPS = " AND $GROUP_ID IS NULL"
      const val FILTER_ID = " AND $ID != ?"
      const val FILTER_BLOCKED = " AND $BLOCKED = ?"
      const val FILTER_HIDDEN = " AND $HIDDEN = ?"
      const val NON_SIGNAL_CONTACT = "$REGISTERED != ? AND $SYSTEM_CONTACT_URI NOT NULL AND ($PHONE NOT NULL OR $EMAIL NOT NULL)"
      const val QUERY_NON_SIGNAL_CONTACT = "$NON_SIGNAL_CONTACT AND ($PHONE GLOB ? OR $EMAIL GLOB ? OR $SYSTEM_JOINED_NAME GLOB ?)"
      const val SIGNAL_CONTACT = "$REGISTERED = ? AND (NULLIF($SYSTEM_JOINED_NAME, '') NOT NULL OR $PROFILE_SHARING = ?) AND ($SORT_NAME NOT NULL OR $USERNAME NOT NULL)"
      const val QUERY_SIGNAL_CONTACT = "$SIGNAL_CONTACT AND ($PHONE GLOB ? OR $SORT_NAME GLOB ? OR $USERNAME GLOB ?)"
    }
  }

  /**
   * Values that represent the index in the capabilities bitmask. Each index can store a 2-bit
   * value, which in this case is the value of [Recipient.Capability].
   */
  internal object Capabilities {
    const val BIT_LENGTH = 2

    //    const val GROUPS_V2 = 0
    const val GROUPS_V1_MIGRATION = 1
    const val SENDER_KEY = 2
    const val ANNOUNCEMENT_GROUPS = 3
    const val CHANGE_NUMBER = 4
    const val STORIES = 5
    const val GIFT_BADGES = 6
    const val PNP = 7
  }

  enum class VibrateState(val id: Int) {
    DEFAULT(0), ENABLED(1), DISABLED(2);

    companion object {
      fun fromId(id: Int): VibrateState {
        return values()[id]
      }

      fun fromBoolean(enabled: Boolean): VibrateState {
        return if (enabled) ENABLED else DISABLED
      }
    }
  }

  enum class RegisteredState(val id: Int) {
    UNKNOWN(0), REGISTERED(1), NOT_REGISTERED(2);

    companion object {
      fun fromId(id: Int): RegisteredState {
        return values()[id]
      }
    }
  }

  enum class UnidentifiedAccessMode(val mode: Int) {
    UNKNOWN(0), DISABLED(1), ENABLED(2), UNRESTRICTED(3);

    companion object {
      fun fromMode(mode: Int): UnidentifiedAccessMode {
        return values()[mode]
      }
    }
  }

  enum class InsightsBannerTier(val id: Int) {
    NO_TIER(0), TIER_ONE(1), TIER_TWO(2);

    fun seen(tier: InsightsBannerTier): Boolean {
      return tier.id <= id
    }

    companion object {
      fun fromId(id: Int): InsightsBannerTier {
        return values()[id]
      }
    }
  }

  enum class GroupType(val id: Int) {
    NONE(0), MMS(1), SIGNAL_V1(2), SIGNAL_V2(3), DISTRIBUTION_LIST(4);

    companion object {
      fun fromId(id: Int): GroupType {
        return values()[id]
      }
    }
  }

  enum class MentionSetting(val id: Int) {
    ALWAYS_NOTIFY(0), DO_NOT_NOTIFY(1);

    companion object {
      fun fromId(id: Int): MentionSetting {
        return values()[id]
      }
    }
  }

  private sealed class RecipientFetch(val logBundle: LogBundle?) {
    /**
     * We have a matching recipient, and no writes need to occur.
     */
    data class Match(val id: RecipientId, val bundle: LogBundle?) : RecipientFetch(bundle)

    /**
     * We found a matching recipient and can update them with a new E164.
     */
    data class MatchAndUpdateE164(val id: RecipientId, val e164: String, val changedNumber: RecipientId?, val bundle: LogBundle) : RecipientFetch(bundle)

    /**
     * We found a matching recipient and can give them an E164 that used to belong to someone else.
     */
    data class MatchAndReassignE164(val id: RecipientId, val e164Id: RecipientId, val e164: String, val changedNumber: RecipientId?, val bundle: LogBundle) : RecipientFetch(bundle)

    /**
     * We found a matching recipient and can update them with a new ACI.
     */
    data class MatchAndUpdateAci(val id: RecipientId, val serviceId: ServiceId, val bundle: LogBundle) : RecipientFetch(bundle)

    /**
     * We found a matching recipient and can insert an ACI as a *new user*.
     */
    data class MatchAndInsertAci(val id: RecipientId, val serviceId: ServiceId, val bundle: LogBundle) : RecipientFetch(bundle)

    /**
     * The ACI maps to ACI-only recipient, and the E164 maps to a different E164-only recipient. We need to merge the two together.
     */
    data class MatchAndMerge(val sidId: RecipientId, val e164Id: RecipientId, val changedNumber: RecipientId?, val bundle: LogBundle) : RecipientFetch(bundle)

    /**
     * We don't have a matching recipient, so we need to insert one.
     */
    data class Insert(val serviceId: ServiceId?, val e164: String?, val bundle: LogBundle) : RecipientFetch(bundle)

    /**
     * We need to create a new recipient and give it the E164 of an existing recipient.
     */
    data class InsertAndReassignE164(val serviceId: ServiceId?, val e164: String?, val e164Id: RecipientId, val bundle: LogBundle) : RecipientFetch(bundle)
  }

  /**
   * Simple class for [fetchRecipient] to pass back info that can be logged.
   */
  private data class LogBundle(
    val label: String,
    val serviceId: ServiceId? = null,
    val e164: String? = null,
    val bySid: RecipientLogDetails? = null,
    val byE164: RecipientLogDetails? = null
  ) {
    fun label(label: String): LogBundle {
      return this.copy(label = label)
    }
  }

  /**
   * Minimal info about a recipient that we'd want to log. Used in [fetchRecipient].
   */
  private data class RecipientLogDetails(
    val id: RecipientId,
    val serviceId: ServiceId? = null,
    val e164: String? = null
  )

  data class CdsV2Result(
    val pni: PNI,
    val aci: ACI?
  ) {
    fun bestServiceId(): ServiceId {
      return if (aci != null) {
        aci
      } else {
        pni
      }
    }
  }

  data class ProcessPnpTupleResult(
    val finalId: RecipientId,
    val affectedIds: Set<RecipientId>,
    val oldIds: Set<RecipientId>,
    val changedNumberId: RecipientId?,
    val operations: List<PnpOperation>,
    val breadCrumbs: List<String>,
  )
}<|MERGE_RESOLUTION|>--- conflicted
+++ resolved
@@ -181,12 +181,9 @@
     private const val IDENTITY_STATUS = "identity_status"
     private const val IDENTITY_KEY = "identity_key"
     private const val NEEDS_PNI_SIGNATURE = "needs_pni_signature"
-<<<<<<< HEAD
-    // MOLLY: Add new fields to clearFieldsForDeletion
-=======
     private const val UNREGISTERED_TIMESTAMP = "unregistered_timestamp"
     private const val HIDDEN = "hidden"
->>>>>>> 6e5f2833
+    // MOLLY: Add new fields to clearFieldsForDeletion
 
     @JvmField
     val CREATE_TABLE =
