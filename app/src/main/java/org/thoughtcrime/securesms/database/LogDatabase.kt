package org.thoughtcrime.securesms.database

import android.annotation.SuppressLint
import android.app.Application
import android.database.Cursor
import net.zetetic.database.sqlcipher.SQLiteDatabase
import net.zetetic.database.sqlcipher.SQLiteOpenHelper
import org.signal.core.util.CursorUtil
import org.signal.core.util.SqlUtil
import org.signal.core.util.Stopwatch
import org.signal.core.util.delete
import org.signal.core.util.exists
import org.signal.core.util.getTableRowCount
import org.signal.core.util.insertInto
import org.signal.core.util.logging.Log
import org.signal.core.util.mebiBytes
import org.signal.core.util.readToList
import org.signal.core.util.readToSingleInt
import org.signal.core.util.requireNonNullString
import org.signal.core.util.select
import org.signal.core.util.update
import org.signal.core.util.withinTransaction
import org.thoughtcrime.securesms.crash.CrashConfig
import org.thoughtcrime.securesms.crypto.DatabaseSecret
import org.thoughtcrime.securesms.crypto.DatabaseSecretProvider
import org.thoughtcrime.securesms.database.model.LogEntry
import java.io.Closeable
import kotlin.math.abs
import kotlin.time.Duration.Companion.days

/**
 * Stores logs.
 *
 * Logs are very performance critical. Even though this database is written to on a low-priority background thread, we want to keep throughput high and ensure
 * that we aren't creating excess garbage.
 *
 * This is it's own separate physical database, so it cannot do joins or queries with any other tables.
 */
class LogDatabase private constructor(
  application: Application,
  databaseSecret: DatabaseSecret
) :
  SQLiteOpenHelper(
    application,
    DATABASE_NAME,
    databaseSecret.asString(),
    null,
    DATABASE_VERSION,
    0,
    SqlCipherDeletingErrorHandler(DATABASE_NAME),
    SqlCipherDatabaseHook(),
    true
  ),
  SignalDatabaseOpenHelper {

  companion object {
    private val TAG = Log.tag(LogDatabase::class.java)

    private const val DATABASE_VERSION = 3
    private const val DATABASE_NAME = "signal-logs.db"

    @SuppressLint("StaticFieldLeak") // We hold an Application context, not a view context
    @Volatile
    private var instance: LogDatabase? = null

    @JvmStatic
    fun getInstance(context: Application): LogDatabase {
      if (instance == null) {
        synchronized(LogDatabase::class.java) {
          if (instance == null) {
            SqlCipherLibraryLoader.load()
            instance = LogDatabase(context, DatabaseSecretProvider.getOrCreateDatabaseSecret(context))
          }
        }
      }
      return instance!!
    }
  }

  @get:JvmName("logs")
  val logs: LogTable by lazy { LogTable(this) }

  @get:JvmName("crashes")
  val crashes: CrashTable by lazy { CrashTable(this) }

  override fun onCreate(db: SQLiteDatabase) {
    Log.i(TAG, "onCreate()")

    db.execSQL(LogTable.CREATE_TABLE)
    db.execSQL(CrashTable.CREATE_TABLE)

    LogTable.CREATE_INDEXES.forEach { db.execSQL(it) }
    CrashTable.CREATE_INDEXES.forEach { db.execSQL(it) }
  }

  override fun onUpgrade(db: SQLiteDatabase, oldVersion: Int, newVersion: Int) {
    Log.i(TAG, "onUpgrade($oldVersion, $newVersion)")

    if (oldVersion < 2) {
      db.execSQL("DROP TABLE log")
      db.execSQL("CREATE TABLE log (_id INTEGER PRIMARY KEY, created_at INTEGER, keep_longer INTEGER DEFAULT 0, body TEXT, size INTEGER)")
      db.execSQL("CREATE INDEX keep_longer_index ON log (keep_longer)")
      db.execSQL("CREATE INDEX log_created_at_keep_longer_index ON log (created_at, keep_longer)")
    }

    if (oldVersion < 3) {
      db.execSQL("CREATE TABLE crash (_id INTEGER PRIMARY KEY, created_at INTEGER, name TEXT, message TEXT, stack_trace TEXT, last_prompted_at INTEGER)")
      db.execSQL("CREATE INDEX crash_created_at ON crash (created_at)")
      db.execSQL("CREATE INDEX crash_name_message ON crash (name, message)")
    }
  }

  override fun onOpen(db: SQLiteDatabase) {
    db.setForeignKeyConstraintsEnabled(true)
  }

  override fun getSqlCipherDatabase(): SQLiteDatabase {
    return writableDatabase
  }

  class LogTable(private val openHelper: LogDatabase) {
    companion object {
      const val TABLE_NAME = "log"
      const val ID = "_id"
      const val CREATED_AT = "created_at"
      const val KEEP_LONGER = "keep_longer"
      const val BODY = "body"
      const val SIZE = "size"

      const val CREATE_TABLE = """
        CREATE TABLE $TABLE_NAME (
          $ID INTEGER PRIMARY KEY,
          $CREATED_AT INTEGER, 
          $KEEP_LONGER INTEGER DEFAULT 0,
          $BODY TEXT,
          $SIZE INTEGER
        )
      """

      val CREATE_INDEXES = arrayOf(
        "CREATE INDEX keep_longer_index ON $TABLE_NAME ($KEEP_LONGER)",
        "CREATE INDEX log_created_at_keep_longer_index ON $TABLE_NAME ($CREATED_AT, $KEEP_LONGER)"
      )

      val MAX_FILE_SIZE = 20L.mebiBytes.inWholeBytes
      val DEFAULT_LIFESPAN = 3.days.inWholeMilliseconds
      val LONGER_LIFESPAN = 21.days.inWholeMilliseconds
    }
<<<<<<< HEAD
  }

  fun deleteLogs() {
    val db = writableDatabase

    db.delete(TABLE_NAME, null, null)
    db.execSQL("VACUUM")
  }

  fun getAllBeforeTime(time: Long): Reader {
    return CursorReader(readableDatabase.query(TABLE_NAME, arrayOf(BODY), "$CREATED_AT < ?", SqlUtil.buildArgs(time), null, null, null))
  }
=======
>>>>>>> 9e836ba5

    private val readableDatabase: SQLiteDatabase get() = openHelper.readableDatabase
    private val writableDatabase: SQLiteDatabase get() = openHelper.writableDatabase

    fun insert(logs: List<LogEntry>, currentTime: Long) {
      writableDatabase.withinTransaction { db ->
        logs.forEach { log ->
          db.insertInto(TABLE_NAME)
            .values(
              CREATED_AT to log.createdAt,
              KEEP_LONGER to if (log.keepLonger) 1 else 0,
              BODY to log.body,
              SIZE to log.body.length
            )
            .run()
        }

        db.delete(TABLE_NAME)
          .where("($CREATED_AT < ? AND $KEEP_LONGER = 0) OR ($CREATED_AT < ? AND $KEEP_LONGER = 1)", currentTime - DEFAULT_LIFESPAN, currentTime - LONGER_LIFESPAN)
          .run()
      }
    }

    fun getAllBeforeTime(time: Long): Reader {
      return readableDatabase
        .select(BODY)
        .from(TABLE_NAME)
        .where("$CREATED_AT < $time")
        .run()
        .toReader()
    }

    fun getRangeBeforeTime(start: Int, length: Int, time: Long): List<String> {
      return readableDatabase
        .select(BODY)
        .from(TABLE_NAME)
        .where("$CREATED_AT < $time")
        .limit(limit = length, offset = start)
        .run()
        .readToList { it.requireNonNullString(BODY) }
    }

    fun trimToSize() {
      val currentTime = System.currentTimeMillis()
      val stopwatch = Stopwatch("trim")

      val sizeOfSpecialLogs: Long = getSize("$KEEP_LONGER = ?", arrayOf("1"))
      val remainingSize = MAX_FILE_SIZE - sizeOfSpecialLogs

      stopwatch.split("keepers-size")

      if (remainingSize <= 0) {
        if (abs(remainingSize) > MAX_FILE_SIZE / 2) {
          // Not only are KEEP_LONGER logs putting us over the storage limit, it's doing it by a lot! Delete half.
          val logCount = readableDatabase.getTableRowCount(TABLE_NAME)
          writableDatabase.execSQL("DELETE FROM $TABLE_NAME WHERE $ID < (SELECT MAX($ID) FROM (SELECT $ID FROM $TABLE_NAME LIMIT ${logCount / 2}))")
        } else {
          writableDatabase
            .delete(TABLE_NAME)
            .where("$KEEP_LONGER = 0")
        }
        return
      }

      val sizeDiffThreshold = MAX_FILE_SIZE * 0.01

      var lhs: Long = currentTime - DEFAULT_LIFESPAN
      var rhs: Long = currentTime
      var mid: Long = 0
      var sizeOfChunk: Long

      while (lhs < rhs - 2) {
        mid = (lhs + rhs) / 2
        sizeOfChunk = getSize("$CREATED_AT > ? AND $CREATED_AT < ? AND $KEEP_LONGER = ?", SqlUtil.buildArgs(mid, currentTime, 0))

        if (sizeOfChunk > remainingSize) {
          lhs = mid
        } else if (sizeOfChunk < remainingSize) {
          if (remainingSize - sizeOfChunk < sizeDiffThreshold) {
            break
          } else {
            rhs = mid
          }
        } else {
          break
        }
      }

      stopwatch.split("binary-search")

      writableDatabase.delete(TABLE_NAME, "$CREATED_AT < ? AND $KEEP_LONGER = ?", SqlUtil.buildArgs(mid, 0))

      stopwatch.split("delete")
      stopwatch.stop(TAG)
    }

    fun getLogCountBeforeTime(time: Long): Int {
      return readableDatabase
        .select("COUNT(*)")
        .from(TABLE_NAME)
        .where("$CREATED_AT < $time")
        .run()
        .readToSingleInt()
    }

    fun clearKeepLonger() {
      writableDatabase
        .delete(TABLE_NAME)
        .where("$KEEP_LONGER = 1")
        .run()
    }

    private fun getSize(query: String?, args: Array<String>?): Long {
      readableDatabase.query(TABLE_NAME, arrayOf("SUM($SIZE)"), query, args, null, null, null).use { cursor ->
        return if (cursor.moveToFirst()) {
          cursor.getLong(0)
        } else {
          0
        }
      }
    }

    private fun Cursor.toReader(): CursorReader {
      return CursorReader(this)
    }

    interface Reader : Iterator<String>, Closeable

    class CursorReader(private val cursor: Cursor) : Reader {
      override fun hasNext(): Boolean {
        return !cursor.isLast && cursor.count > 0
      }

      override fun next(): String {
        cursor.moveToNext()
        return CursorUtil.requireString(cursor, LogTable.BODY)
      }

      override fun close() {
        cursor.close()
      }
    }
  }

  class CrashTable(private val openHelper: LogDatabase) {
    companion object {
      const val TABLE_NAME = "crash"
      const val ID = "_id"
      const val CREATED_AT = "created_at"
      const val NAME = "name"
      const val MESSAGE = "message"
      const val STACK_TRACE = "stack_trace"
      const val LAST_PROMPTED_AT = "last_prompted_at"

      const val CREATE_TABLE = """
        CREATE TABLE $TABLE_NAME (
          $ID INTEGER PRIMARY KEY,
          $CREATED_AT INTEGER,
          $NAME TEXT,
          $MESSAGE TEXT,
          $STACK_TRACE TEXT,
          $LAST_PROMPTED_AT INTEGER
        )
      """

      val CREATE_INDEXES = arrayOf(
        "CREATE INDEX crash_created_at ON $TABLE_NAME ($CREATED_AT)",
        "CREATE INDEX crash_name_message ON $TABLE_NAME ($NAME, $MESSAGE)"
      )
    }

    private val readableDatabase: SQLiteDatabase get() = openHelper.readableDatabase
    private val writableDatabase: SQLiteDatabase get() = openHelper.writableDatabase

    fun saveCrash(createdAt: Long, name: String, message: String?, stackTrace: String) {
      writableDatabase
        .insertInto(TABLE_NAME)
        .values(
          CREATED_AT to createdAt,
          NAME to name,
          MESSAGE to message,
          STACK_TRACE to stackTrace,
          LAST_PROMPTED_AT to 0
        )
        .run()

      trimToSize()
    }

    /**
     * Returns true if crashes exists that
     * (1) match any of the provided crash patterns
     * (2) have not been prompted within the [promptThreshold]
     */
    fun anyMatch(patterns: Collection<CrashConfig.CrashPattern>, promptThreshold: Long): Boolean {
      for (pattern in patterns) {
        val (query, args) = pattern.asLikeQuery()

        val found = readableDatabase
          .exists(TABLE_NAME)
          .where("$query AND $LAST_PROMPTED_AT < $promptThreshold", args)
          .run()

        if (found) {
          return true
        }
      }

      return false
    }

    /**
     * Marks all crashes that match any of the provided patterns as being prompted at the provided [promptedAt] time.
     */
    fun markAsPrompted(patterns: Collection<CrashConfig.CrashPattern>, promptedAt: Long) {
      for (pattern in patterns) {
        val (query, args) = pattern.asLikeQuery()

        readableDatabase
          .update(TABLE_NAME)
          .values(LAST_PROMPTED_AT to promptedAt)
          .where(query, args)
          .run()
      }
    }

    fun trimToSize() {
      // Delete crashes older than 30 days
      val threshold = System.currentTimeMillis() - 30.days.inWholeMilliseconds
      writableDatabase
        .delete(TABLE_NAME)
        .where("$CREATED_AT < $threshold")
        .run()

      // Only keep 100 most recent crashes to prevent crash loops from filling up the disk
      writableDatabase
        .delete(TABLE_NAME)
        .where("$ID NOT IN (SELECT $ID FROM $TABLE_NAME ORDER BY $CREATED_AT DESC LIMIT 100)")
        .run()
    }

    private fun CrashConfig.CrashPattern.asLikeQuery(): Pair<String, Array<String>> {
      val query = StringBuilder()
      var args = arrayOf<String>()

      if (namePattern != null) {
        query.append("$NAME LIKE ?")
        args += "%$namePattern%"
      }

      if (messagePattern != null) {
        if (query.isNotEmpty()) {
          query.append(" AND ")
        }
        query.append("$MESSAGE LIKE ?")
        args += "%$messagePattern%"
      }

      if (stackTracePattern != null) {
        if (query.isNotEmpty()) {
          query.append(" AND ")
        }
        query.append("$STACK_TRACE LIKE ?")
        args += "%$stackTracePattern%"
      }

      return query.toString() to args
    }
  }
}<|MERGE_RESOLUTION|>--- conflicted
+++ resolved
@@ -20,7 +20,6 @@
 import org.signal.core.util.select
 import org.signal.core.util.update
 import org.signal.core.util.withinTransaction
-import org.thoughtcrime.securesms.crash.CrashConfig
 import org.thoughtcrime.securesms.crypto.DatabaseSecret
 import org.thoughtcrime.securesms.crypto.DatabaseSecretProvider
 import org.thoughtcrime.securesms.database.model.LogEntry
@@ -146,21 +145,6 @@
       val DEFAULT_LIFESPAN = 3.days.inWholeMilliseconds
       val LONGER_LIFESPAN = 21.days.inWholeMilliseconds
     }
-<<<<<<< HEAD
-  }
-
-  fun deleteLogs() {
-    val db = writableDatabase
-
-    db.delete(TABLE_NAME, null, null)
-    db.execSQL("VACUUM")
-  }
-
-  fun getAllBeforeTime(time: Long): Reader {
-    return CursorReader(readableDatabase.query(TABLE_NAME, arrayOf(BODY), "$CREATED_AT < ?", SqlUtil.buildArgs(time), null, null, null))
-  }
-=======
->>>>>>> 9e836ba5
 
     private val readableDatabase: SQLiteDatabase get() = openHelper.readableDatabase
     private val writableDatabase: SQLiteDatabase get() = openHelper.writableDatabase
@@ -184,8 +168,15 @@
       }
     }
 
-    fun getAllBeforeTime(time: Long): Reader {
-      return readableDatabase
+    fun deleteLogs() {
+    val db = writableDatabase
+
+    db.delete(TABLE_NAME, null, null)
+    db.execSQL("VACUUM")
+  }
+
+  fun getAllBeforeTime(time: Long): Reader {
+    return readableDatabase
         .select(BODY)
         .from(TABLE_NAME)
         .where("$CREATED_AT < $time")
@@ -350,43 +341,6 @@
       trimToSize()
     }
 
-    /**
-     * Returns true if crashes exists that
-     * (1) match any of the provided crash patterns
-     * (2) have not been prompted within the [promptThreshold]
-     */
-    fun anyMatch(patterns: Collection<CrashConfig.CrashPattern>, promptThreshold: Long): Boolean {
-      for (pattern in patterns) {
-        val (query, args) = pattern.asLikeQuery()
-
-        val found = readableDatabase
-          .exists(TABLE_NAME)
-          .where("$query AND $LAST_PROMPTED_AT < $promptThreshold", args)
-          .run()
-
-        if (found) {
-          return true
-        }
-      }
-
-      return false
-    }
-
-    /**
-     * Marks all crashes that match any of the provided patterns as being prompted at the provided [promptedAt] time.
-     */
-    fun markAsPrompted(patterns: Collection<CrashConfig.CrashPattern>, promptedAt: Long) {
-      for (pattern in patterns) {
-        val (query, args) = pattern.asLikeQuery()
-
-        readableDatabase
-          .update(TABLE_NAME)
-          .values(LAST_PROMPTED_AT to promptedAt)
-          .where(query, args)
-          .run()
-      }
-    }
-
     fun trimToSize() {
       // Delete crashes older than 30 days
       val threshold = System.currentTimeMillis() - 30.days.inWholeMilliseconds
@@ -401,33 +355,5 @@
         .where("$ID NOT IN (SELECT $ID FROM $TABLE_NAME ORDER BY $CREATED_AT DESC LIMIT 100)")
         .run()
     }
-
-    private fun CrashConfig.CrashPattern.asLikeQuery(): Pair<String, Array<String>> {
-      val query = StringBuilder()
-      var args = arrayOf<String>()
-
-      if (namePattern != null) {
-        query.append("$NAME LIKE ?")
-        args += "%$namePattern%"
-      }
-
-      if (messagePattern != null) {
-        if (query.isNotEmpty()) {
-          query.append(" AND ")
-        }
-        query.append("$MESSAGE LIKE ?")
-        args += "%$messagePattern%"
-      }
-
-      if (stackTracePattern != null) {
-        if (query.isNotEmpty()) {
-          query.append(" AND ")
-        }
-        query.append("$STACK_TRACE LIKE ?")
-        args += "%$stackTracePattern%"
-      }
-
-      return query.toString() to args
-    }
   }
 }