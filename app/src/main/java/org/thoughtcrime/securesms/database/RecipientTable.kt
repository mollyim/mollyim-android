--- conflicted
+++ resolved
@@ -184,11 +184,8 @@
     private const val NEEDS_PNI_SIGNATURE = "needs_pni_signature"
     private const val UNREGISTERED_TIMESTAMP = "unregistered_timestamp"
     private const val HIDDEN = "hidden"
-<<<<<<< HEAD
+    const val REPORTING_TOKEN = "reporting_token"
     // MOLLY: Add new fields to clearFieldsForDeletion
-=======
-    const val REPORTING_TOKEN = "reporting_token"
->>>>>>> a9accfb0
 
     @JvmField
     val CREATE_TABLE =
