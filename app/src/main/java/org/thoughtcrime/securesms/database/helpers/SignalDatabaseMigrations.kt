package org.thoughtcrime.securesms.database.helpers

import android.app.Application
import android.content.Context
import android.database.sqlite.SQLiteException
import org.signal.core.util.areForeignKeyConstraintsEnabled
import org.signal.core.util.logging.Log
import org.thoughtcrime.securesms.database.SignalDatabase
import org.thoughtcrime.securesms.database.helpers.migration.SignalDatabaseMigration
import org.thoughtcrime.securesms.database.helpers.migration.V149_LegacyMigrations
import org.thoughtcrime.securesms.database.helpers.migration.V150_UrgentMslFlagMigration
import org.thoughtcrime.securesms.database.helpers.migration.V151_MyStoryMigration
import org.thoughtcrime.securesms.database.helpers.migration.V152_StoryGroupTypesMigration
import org.thoughtcrime.securesms.database.helpers.migration.V153_MyStoryMigration
import org.thoughtcrime.securesms.database.helpers.migration.V154_PniSignaturesMigration
import org.thoughtcrime.securesms.database.helpers.migration.V155_SmsExporterMigration
import org.thoughtcrime.securesms.database.helpers.migration.V156_RecipientUnregisteredTimestampMigration
import org.thoughtcrime.securesms.database.helpers.migration.V157_RecipeintHiddenMigration
import org.thoughtcrime.securesms.database.helpers.migration.V158_GroupsLastForceUpdateTimestampMigration
import org.thoughtcrime.securesms.database.helpers.migration.V159_ThreadUnreadSelfMentionCount
import org.thoughtcrime.securesms.database.helpers.migration.V160_SmsMmsExportedIndexMigration
import org.thoughtcrime.securesms.database.helpers.migration.V161_StorySendMessageIdIndex
import org.thoughtcrime.securesms.database.helpers.migration.V162_ThreadUnreadSelfMentionCountFixup
import org.thoughtcrime.securesms.database.helpers.migration.V163_RemoteMegaphoneSnoozeSupportMigration
import org.thoughtcrime.securesms.database.helpers.migration.V164_ThreadDatabaseReadIndexMigration
import org.thoughtcrime.securesms.database.helpers.migration.V165_MmsMessageBoxPaymentTransactionIndexMigration
import org.thoughtcrime.securesms.database.helpers.migration.V166_ThreadAndMessageForeignKeys
import org.thoughtcrime.securesms.database.helpers.migration.V167_RecreateReactionTriggers
import org.thoughtcrime.securesms.database.helpers.migration.V168_SingleMessageTableMigration
import org.thoughtcrime.securesms.database.helpers.migration.V169_EmojiSearchIndexRank
import org.thoughtcrime.securesms.database.helpers.migration.V170_CallTableMigration
import org.thoughtcrime.securesms.database.helpers.migration.V171_ThreadForeignKeyFix
import org.thoughtcrime.securesms.database.helpers.migration.V172_GroupMembershipMigration
import org.thoughtcrime.securesms.database.helpers.migration.V173_ScheduledMessagesMigration
import org.thoughtcrime.securesms.database.helpers.migration.V174_ReactionForeignKeyMigration
import org.thoughtcrime.securesms.database.helpers.migration.V175_FixFullTextSearchLink
import org.thoughtcrime.securesms.database.helpers.migration.V176_AddScheduledDateToQuoteIndex
import org.thoughtcrime.securesms.database.helpers.migration.V177_MessageSendLogTableCleanupMigration
import org.thoughtcrime.securesms.database.helpers.migration.V178_ReportingTokenColumnMigration
import org.thoughtcrime.securesms.database.helpers.migration.V179_CleanupDanglingMessageSendLogMigration
import org.thoughtcrime.securesms.database.helpers.migration.V180_RecipientNicknameMigration
import org.thoughtcrime.securesms.database.helpers.migration.V181_ThreadTableForeignKeyCleanup
import org.thoughtcrime.securesms.database.helpers.migration.V182_CallTableMigration
import org.thoughtcrime.securesms.database.helpers.migration.V183_CallLinkTableMigration
import org.thoughtcrime.securesms.database.helpers.migration.V184_CallLinkReplaceIndexMigration
import org.thoughtcrime.securesms.database.helpers.migration.V185_MessageRecipientsAndEditMessageMigration
import org.thoughtcrime.securesms.database.helpers.migration.V186_ForeignKeyIndicesMigration
import org.thoughtcrime.securesms.database.helpers.migration.V187_MoreForeignKeyIndexesMigration
import org.thoughtcrime.securesms.database.helpers.migration.V188_FixMessageRecipientsAndEditMessageMigration
import org.thoughtcrime.securesms.database.helpers.migration.V189_CreateCallLinkTableColumnsAndRebuildFKReference
import org.thoughtcrime.securesms.database.helpers.migration.V190_UpdatePendingSelfDataMigration
import org.thoughtcrime.securesms.database.helpers.migration.V191_UniqueMessageMigrationV2
import org.thoughtcrime.securesms.database.helpers.migration.V192_CallLinkTableNullableRootKeys
import org.thoughtcrime.securesms.database.helpers.migration.V193_BackCallLinksWithRecipient
import org.thoughtcrime.securesms.database.helpers.migration.V194_KyberPreKeyMigration
import org.thoughtcrime.securesms.database.helpers.migration.V195_GroupMemberForeignKeyMigration
import org.thoughtcrime.securesms.database.helpers.migration.V196_BackCallLinksWithRecipientV2
import org.thoughtcrime.securesms.database.helpers.migration.V197_DropAvatarColorFromCallLinks
import org.thoughtcrime.securesms.database.helpers.migration.V198_AddMacDigestColumn
import org.thoughtcrime.securesms.database.helpers.migration.V199_AddThreadActiveColumn
import org.thoughtcrime.securesms.database.helpers.migration.V200_ResetPniColumn
import org.thoughtcrime.securesms.database.helpers.migration.V201_RecipientTableValidations
import org.thoughtcrime.securesms.database.helpers.migration.V202_DropMessageTableThreadDateIndex
import org.thoughtcrime.securesms.database.helpers.migration.V203_PreKeyStaleTimestamp
import org.thoughtcrime.securesms.database.helpers.migration.V204_GroupForeignKeyMigration
import org.thoughtcrime.securesms.database.helpers.migration.V205_DropPushTable
import org.thoughtcrime.securesms.database.helpers.migration.V206_AddConversationCountIndex
import org.thoughtcrime.securesms.database.helpers.migration.V207_AddChunkSizeColumn
import org.thoughtcrime.securesms.database.helpers.migration.V209_ClearRecipientPniFromAciColumn
import org.thoughtcrime.securesms.database.helpers.migration.V210_FixPniPossibleColumns
import org.thoughtcrime.securesms.database.helpers.migration.V211_ReceiptColumnRenames
import org.thoughtcrime.securesms.database.helpers.migration.V212_RemoveDistributionListUniqueConstraint
import org.thoughtcrime.securesms.database.helpers.migration.V213_FixUsernameInE164Column
import org.thoughtcrime.securesms.database.helpers.migration.V214_PhoneNumberSharingColumn
import org.thoughtcrime.securesms.database.helpers.migration.V215_RemoveAttachmentUniqueId
import org.thoughtcrime.securesms.database.helpers.migration.V216_PhoneNumberDiscoverable
import org.thoughtcrime.securesms.database.helpers.migration.V217_MessageTableExtrasColumn
import org.thoughtcrime.securesms.database.helpers.migration.V218_RecipientPniSignatureVerified
import org.thoughtcrime.securesms.database.helpers.migration.V219_PniPreKeyStores
import org.thoughtcrime.securesms.database.helpers.migration.V220_PreKeyConstraints
import org.thoughtcrime.securesms.database.helpers.migration.V221_AddReadColumnToCallEventsTable
import org.thoughtcrime.securesms.database.helpers.migration.V222_DataHashRefactor
import org.thoughtcrime.securesms.database.helpers.migration.V223_AddNicknameAndNoteFieldsToRecipientTable
import org.thoughtcrime.securesms.database.helpers.migration.V224_AddAttachmentArchiveColumns
import org.thoughtcrime.securesms.database.helpers.migration.V225_AddLocalUserJoinedStateAndGroupCallActiveState
import org.thoughtcrime.securesms.database.helpers.migration.V226_AddAttachmentMediaIdIndex
import org.thoughtcrime.securesms.database.helpers.migration.V227_AddAttachmentArchiveTransferState
import org.thoughtcrime.securesms.database.helpers.migration.V228_AddNameCollisionTables
import org.thoughtcrime.securesms.database.helpers.migration.V229_MarkMissedCallEventsNotified
import org.thoughtcrime.securesms.database.helpers.migration.V230_UnreadCountIndices
import org.thoughtcrime.securesms.database.helpers.migration.V231_ArchiveThumbnailColumns
import org.thoughtcrime.securesms.database.helpers.migration.V232_CreateInAppPaymentTable
import org.thoughtcrime.securesms.database.helpers.migration.V233_FixInAppPaymentTableDefaultNotifiedValue
import org.thoughtcrime.securesms.database.helpers.migration.V234_ThumbnailRestoreStateColumn
import org.thoughtcrime.securesms.database.helpers.migration.V235_AttachmentUuidColumn
import org.thoughtcrime.securesms.database.helpers.migration.V236_FixInAppSubscriberCurrencyIfAble
import org.thoughtcrime.securesms.database.helpers.migration.V237_ResetGroupForceUpdateTimestamps
import org.thoughtcrime.securesms.database.helpers.migration.V238_AddGroupSendEndorsementsColumns
import org.thoughtcrime.securesms.database.helpers.migration.V238_FixAttachmentIdJsonSerialization
import org.thoughtcrime.securesms.database.helpers.migration.V239_MessageFullTextSearchEmojiSupport
import org.thoughtcrime.securesms.database.helpers.migration.V240_MessageFullTextSearchSecureDelete
import org.thoughtcrime.securesms.database.helpers.migration.V241_ExpireTimerVersion
import org.thoughtcrime.securesms.database.helpers.migration.V242_MessageFullTextSearchEmojiSupportV2
import org.thoughtcrime.securesms.database.helpers.migration.V243_MessageFullTextSearchDisableSecureDelete
import org.thoughtcrime.securesms.database.helpers.migration.V244_AttachmentRemoteIv
import org.thoughtcrime.securesms.database.helpers.migration.V245_DeletionTimestampOnCallLinks
import org.thoughtcrime.securesms.database.helpers.migration.V246_DropThumbnailCdnFromAttachments
import org.thoughtcrime.securesms.database.helpers.migration.V247_ClearUploadTimestamp
import org.thoughtcrime.securesms.database.helpers.migration.V250_ClearUploadTimestampV2
import org.thoughtcrime.securesms.database.helpers.migration.V251_ArchiveTransferStateIndex
import org.thoughtcrime.securesms.database.helpers.migration.V252_AttachmentOffloadRestoredAtColumn
import org.thoughtcrime.securesms.database.helpers.migration.V253_CreateChatFolderTables
import org.thoughtcrime.securesms.database.helpers.migration.V254_AddChatFolderConstraint
import org.thoughtcrime.securesms.database.helpers.migration.V255_AddCallTableLogIndex
import org.thoughtcrime.securesms.database.helpers.migration.V256_FixIncrementalDigestColumns
import org.thoughtcrime.securesms.database.helpers.migration.V257_CreateBackupMediaSyncTable
import org.thoughtcrime.securesms.database.helpers.migration.V258_FixGroupRevokedInviteeUpdate
import org.thoughtcrime.securesms.database.helpers.migration.V259_AdjustNotificationProfileMidnightEndTimes
import org.thoughtcrime.securesms.database.helpers.migration.V260_RemapQuoteAuthors
import org.thoughtcrime.securesms.database.helpers.migration.V261_RemapCallRingers
import org.thoughtcrime.securesms.database.helpers.migration.V263_InAppPaymentsSubscriberTableRebuild
import org.thoughtcrime.securesms.database.helpers.migration.V264_FixGroupAddMemberUpdate
import org.thoughtcrime.securesms.database.helpers.migration.V265_FixFtsTriggers
import org.thoughtcrime.securesms.database.helpers.migration.V266_UniqueThreadPinOrder
import org.thoughtcrime.securesms.database.helpers.migration.V267_FixGroupInvitationDeclinedUpdate
import org.thoughtcrime.securesms.database.helpers.migration.V268_FixInAppPaymentsErrorStateConsistency
import org.thoughtcrime.securesms.database.helpers.migration.V268_RestorePaymentTable
import org.thoughtcrime.securesms.database.helpers.migration.V269_BackupMediaSnapshotChanges
import org.thoughtcrime.securesms.database.helpers.migration.V270_FixChatFolderColumnsForStorageSync
import org.thoughtcrime.securesms.database.helpers.migration.V271_AddNotificationProfileIdColumn
import org.thoughtcrime.securesms.database.helpers.migration.V272_UpdateUnreadCountIndices
import org.thoughtcrime.securesms.database.helpers.migration.V273_FixUnreadOriginalMessages
import org.thoughtcrime.securesms.database.helpers.migration.V274_BackupMediaSnapshotLastSeenOnRemote
import org.thoughtcrime.securesms.database.helpers.migration.V275_EnsureDefaultAllChatsFolder
import org.thoughtcrime.securesms.database.helpers.migration.V276_AttachmentCdnDefaultValueMigration
import org.thoughtcrime.securesms.database.helpers.migration.V277_AddNotificationProfileStorageSync
import org.thoughtcrime.securesms.database.helpers.migration.V278_BackupSnapshotTableVersions
import org.thoughtcrime.securesms.database.helpers.migration.V279_AddNotificationProfileForeignKey
import org.thoughtcrime.securesms.database.helpers.migration.V280_RemoveAttachmentIv
import org.thoughtcrime.securesms.database.helpers.migration.V281_RemoveArchiveTransferFile
import org.thoughtcrime.securesms.database.helpers.migration.V282_AddSnippetMessageIdColumnToThreadTable
import org.thoughtcrime.securesms.database.helpers.migration.V283_ViewOnceRemoteDataCleanup
import org.thoughtcrime.securesms.database.helpers.migration.V284_SetPlaceholderGroupFlag
import org.thoughtcrime.securesms.database.helpers.migration.V285_AddEpochToCallLinksTable
import org.thoughtcrime.securesms.database.helpers.migration.V286_FixRemoteKeyEncoding
import org.thoughtcrime.securesms.database.helpers.migration.V287_FixInvalidArchiveState
import org.thoughtcrime.securesms.database.helpers.migration.V288_CopyStickerDataHashStartToEnd
import org.thoughtcrime.securesms.database.helpers.migration.V289_AddQuoteTargetContentTypeColumn
import org.thoughtcrime.securesms.database.helpers.migration.V290_AddArchiveThumbnailTransferStateColumn
import org.thoughtcrime.securesms.database.helpers.migration.V291_NullOutRemoteKeyIfEmpty
import org.thoughtcrime.securesms.database.SQLiteDatabase as SignalSqliteDatabase

/**
 * Contains all of the database migrations for [SignalDatabase]. Broken into a separate file for cleanliness.
 */
object SignalDatabaseMigrations {

  val TAG: String = Log.tag(SignalDatabaseMigrations.javaClass)

  private val signalMigrations: List<Pair<Int, SignalDatabaseMigration>> = listOf(
    149 to V149_LegacyMigrations,
    150 to V150_UrgentMslFlagMigration,
    151 to V151_MyStoryMigration,
    152 to V152_StoryGroupTypesMigration,
    153 to V153_MyStoryMigration,
    154 to V154_PniSignaturesMigration,
    155 to V155_SmsExporterMigration,
    156 to V156_RecipientUnregisteredTimestampMigration,
    157 to V157_RecipeintHiddenMigration,
    158 to V158_GroupsLastForceUpdateTimestampMigration,
    159 to V159_ThreadUnreadSelfMentionCount,
    160 to V160_SmsMmsExportedIndexMigration,
    161 to V161_StorySendMessageIdIndex,
    162 to V162_ThreadUnreadSelfMentionCountFixup,
    163 to V163_RemoteMegaphoneSnoozeSupportMigration,
    164 to V164_ThreadDatabaseReadIndexMigration,
    165 to V165_MmsMessageBoxPaymentTransactionIndexMigration,
    166 to V166_ThreadAndMessageForeignKeys,
    167 to V167_RecreateReactionTriggers,
    168 to V168_SingleMessageTableMigration,
    169 to V169_EmojiSearchIndexRank,
    170 to V170_CallTableMigration,
    171 to V171_ThreadForeignKeyFix,
    172 to V172_GroupMembershipMigration,
    173 to V173_ScheduledMessagesMigration,
    174 to V174_ReactionForeignKeyMigration,
    175 to V175_FixFullTextSearchLink,
    176 to V176_AddScheduledDateToQuoteIndex,
    177 to V177_MessageSendLogTableCleanupMigration,
    178 to V178_ReportingTokenColumnMigration,
    179 to V179_CleanupDanglingMessageSendLogMigration,
    180 to V180_RecipientNicknameMigration,
    181 to V181_ThreadTableForeignKeyCleanup,
    182 to V182_CallTableMigration,
    183 to V183_CallLinkTableMigration,
    184 to V184_CallLinkReplaceIndexMigration,
    185 to V185_MessageRecipientsAndEditMessageMigration,
    186 to V186_ForeignKeyIndicesMigration,
    187 to V187_MoreForeignKeyIndexesMigration,
    188 to V188_FixMessageRecipientsAndEditMessageMigration,
    189 to V189_CreateCallLinkTableColumnsAndRebuildFKReference,
    191 to V191_UniqueMessageMigrationV2,
    192 to V192_CallLinkTableNullableRootKeys,
    193 to V193_BackCallLinksWithRecipient,
    194 to V194_KyberPreKeyMigration,
    195 to V195_GroupMemberForeignKeyMigration,
    196 to V196_BackCallLinksWithRecipientV2,
    197 to V197_DropAvatarColorFromCallLinks,
    198 to V198_AddMacDigestColumn,
    199 to V199_AddThreadActiveColumn,
    200 to V200_ResetPniColumn,
    201 to V201_RecipientTableValidations,
    202 to V202_DropMessageTableThreadDateIndex,
    203 to V203_PreKeyStaleTimestamp,
    204 to V204_GroupForeignKeyMigration,
    205 to V205_DropPushTable,
    206 to V206_AddConversationCountIndex,
    207 to V207_AddChunkSizeColumn,
    // 208 was a bad migration that only manipulated data and did not change schema, replaced by 209
    209 to V209_ClearRecipientPniFromAciColumn,
    210 to V210_FixPniPossibleColumns,
    211 to V211_ReceiptColumnRenames,
    212 to V212_RemoveDistributionListUniqueConstraint,
    213 to V213_FixUsernameInE164Column,
    214 to V214_PhoneNumberSharingColumn,
    215 to V215_RemoveAttachmentUniqueId,
    216 to V216_PhoneNumberDiscoverable,
    217 to V217_MessageTableExtrasColumn,
    218 to V218_RecipientPniSignatureVerified,
    219 to V219_PniPreKeyStores,
    220 to V220_PreKeyConstraints,
    221 to V221_AddReadColumnToCallEventsTable,
    222 to V222_DataHashRefactor,
    223 to V223_AddNicknameAndNoteFieldsToRecipientTable,
    224 to V224_AddAttachmentArchiveColumns,
    225 to V225_AddLocalUserJoinedStateAndGroupCallActiveState,
    226 to V226_AddAttachmentMediaIdIndex,
    227 to V227_AddAttachmentArchiveTransferState,
    228 to V228_AddNameCollisionTables,
    229 to V229_MarkMissedCallEventsNotified,
    230 to V230_UnreadCountIndices,
    231 to V231_ArchiveThumbnailColumns,
    232 to V232_CreateInAppPaymentTable,
    233 to V233_FixInAppPaymentTableDefaultNotifiedValue,
    234 to V234_ThumbnailRestoreStateColumn,
    235 to V235_AttachmentUuidColumn,
    236 to V236_FixInAppSubscriberCurrencyIfAble,
    237 to V237_ResetGroupForceUpdateTimestamps,
    238 to V238_AddGroupSendEndorsementsColumns,
    239 to V239_MessageFullTextSearchEmojiSupport,
    240 to V240_MessageFullTextSearchSecureDelete,
    241 to V241_ExpireTimerVersion,
    242 to V242_MessageFullTextSearchEmojiSupportV2,
    243 to V243_MessageFullTextSearchDisableSecureDelete,
    244 to V244_AttachmentRemoteIv,
    245 to V245_DeletionTimestampOnCallLinks,
    246 to V246_DropThumbnailCdnFromAttachments,
    247 to V247_ClearUploadTimestamp,
    // 248 and 249 were originally in 7.18.0, but are now skipped because we needed to hotfix 7.17.6 after 7.18.0 was already released.
    250 to V250_ClearUploadTimestampV2,
    251 to V251_ArchiveTransferStateIndex,
    252 to V252_AttachmentOffloadRestoredAtColumn,
    253 to V253_CreateChatFolderTables,
    254 to V254_AddChatFolderConstraint,
    255 to V255_AddCallTableLogIndex,
    256 to V256_FixIncrementalDigestColumns,
    257 to V257_CreateBackupMediaSyncTable,
    258 to V258_FixGroupRevokedInviteeUpdate,
    259 to V259_AdjustNotificationProfileMidnightEndTimes,
    260 to V260_RemapQuoteAuthors,
    261 to V261_RemapCallRingers,
    // V263 was originally V262, but a typo in the version mapping caused it not to be run.
    263 to V263_InAppPaymentsSubscriberTableRebuild,
    264 to V264_FixGroupAddMemberUpdate,
    265 to V265_FixFtsTriggers,
    266 to V266_UniqueThreadPinOrder,
    267 to V267_FixGroupInvitationDeclinedUpdate,
    268 to V268_FixInAppPaymentsErrorStateConsistency,
    269 to V269_BackupMediaSnapshotChanges,
    270 to V270_FixChatFolderColumnsForStorageSync,
    271 to V271_AddNotificationProfileIdColumn,
    272 to V272_UpdateUnreadCountIndices,
    273 to V273_FixUnreadOriginalMessages,
    274 to V274_BackupMediaSnapshotLastSeenOnRemote,
    275 to V275_EnsureDefaultAllChatsFolder,
    276 to V276_AttachmentCdnDefaultValueMigration,
    277 to V277_AddNotificationProfileStorageSync,
    278 to V278_BackupSnapshotTableVersions,
    279 to V279_AddNotificationProfileForeignKey,
    280 to V280_RemoveAttachmentIv,
    281 to V281_RemoveArchiveTransferFile,
    282 to V282_AddSnippetMessageIdColumnToThreadTable,
    283 to V283_ViewOnceRemoteDataCleanup,
    284 to V284_SetPlaceholderGroupFlag,
    285 to V285_AddEpochToCallLinksTable,
    286 to V286_FixRemoteKeyEncoding,
    287 to V287_FixInvalidArchiveState,
    288 to V288_CopyStickerDataHashStartToEnd,
    289 to V289_AddQuoteTargetContentTypeColumn,
    290 to V290_AddArchiveThumbnailTransferStateColumn,
    291 to V291_NullOutRemoteKeyIfEmpty
  )

  const val DATABASE_VERSION = 291

  // MOLLY: Optional additional migrations specific to Molly
  private val extraMigrations: List<Pair<Int, SignalDatabaseMigration>> = listOf(
    190 to V190_UpdatePendingSelfDataMigration,
    238 to V238_FixAttachmentIdJsonSerialization,
    268 to V268_RestorePaymentTable,
  )

  @JvmStatic
  fun migrate(context: Application, db: SignalSqliteDatabase, oldVersion: Int, newVersion: Int) {
    val initialForeignKeyState = db.areForeignKeyConstraintsEnabled()

<<<<<<< HEAD
    // Merge migrations by version, with `signalMigrations` first
    val migrations = mutableMapOf<Int, MutableList<SignalDatabaseMigration>>()
      .apply {
        for ((v, migration) in signalMigrations) {
          require(putIfAbsent(v, mutableListOf(migration)) == null) {
            "Duplicated migration for version $v"
          }
        }
        for ((v, migration) in extraMigrations) {
          getOrPut(v) { mutableListOf() }.add(migration)
        }
      }
      .toSortedMap()
      .also { sortedMap ->
        sortedMap.forEach { (v, migrationList) ->
          check(migrationList.map { it.enableForeignKeys }.distinct().size == 1) {
            "Inconsistent foreign key constraints for version $v"
          }
        }
      }

    val eligibleMigrations = migrations.filter { (version, _) -> version > oldVersion && version <= newVersion }
=======
    val eligibleMigrations = if (newVersion < 0) {
      migrations.filter { (version, _) -> version > oldVersion }
    } else {
      migrations.filter { (version, _) -> version > oldVersion && version <= newVersion }
    }
>>>>>>> b706c5bf

    for (migrationData in eligibleMigrations) {
      val (version, migrationList) = migrationData
      val enableForeignKeys = migrationList.first().enableForeignKeys
      val migrationNames = migrationList.joinToString(", ") { it.javaClass.simpleName }

      Log.i(TAG, "Running migration for version $version: $migrationNames. Foreign keys: $enableForeignKeys")
      val startTime = System.currentTimeMillis()

      var ftsException: SQLiteException? = null

      db.setForeignKeyConstraintsEnabled(enableForeignKeys)
      db.beginTransaction()
      try {
        migrationList.forEach { migration ->
          migration.migrate(context, db, oldVersion, newVersion)
        }
        db.version = version
        db.setTransactionSuccessful()
      } catch (e: SQLiteException) {
        if (e.message?.contains("invalid fts5 file format") == true || e.message?.contains("vtable constructor failed") == true) {
          ftsException = e
        } else {
          throw e
        }
      } finally {
        db.endTransaction()
      }

      if (ftsException != null) {
        Log.w(TAG, "Encountered FTS format issue! Attempting to repair.", ftsException)
        SignalDatabase.messageSearch.fullyResetTables(db)
        throw ftsException
      }

      Log.i(TAG, "Successfully completed migration for version $version in ${System.currentTimeMillis() - startTime} ms")
    }

    db.setForeignKeyConstraintsEnabled(initialForeignKeyState)
  }

  @JvmStatic
  fun migratePostTransaction(context: Context, oldVersion: Int) {
    // MOLLY: MIGRATE_PREKEYS_VERSION was removed
  }
}<|MERGE_RESOLUTION|>--- conflicted
+++ resolved
@@ -314,7 +314,6 @@
   fun migrate(context: Application, db: SignalSqliteDatabase, oldVersion: Int, newVersion: Int) {
     val initialForeignKeyState = db.areForeignKeyConstraintsEnabled()
 
-<<<<<<< HEAD
     // Merge migrations by version, with `signalMigrations` first
     val migrations = mutableMapOf<Int, MutableList<SignalDatabaseMigration>>()
       .apply {
@@ -336,14 +335,11 @@
         }
       }
 
-    val eligibleMigrations = migrations.filter { (version, _) -> version > oldVersion && version <= newVersion }
-=======
     val eligibleMigrations = if (newVersion < 0) {
       migrations.filter { (version, _) -> version > oldVersion }
     } else {
       migrations.filter { (version, _) -> version > oldVersion && version <= newVersion }
     }
->>>>>>> b706c5bf
 
     for (migrationData in eligibleMigrations) {
       val (version, migrationList) = migrationData
