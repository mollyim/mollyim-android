--- conflicted
+++ resolved
@@ -107,13 +107,8 @@
     Log.i(TAG, "Inserted call: $callId type: $type direction: $direction event:$event")
   }
 
-<<<<<<< HEAD
-  fun updateCall(callId: Long, event: Event, timestamp: Long?): Call? {
+  fun updateOneToOneCall(callId: Long, event: Event, timestamp: Long?): Call? {
     val call = writableDatabase.withinTransaction {
-=======
-  fun updateOneToOneCall(callId: Long, event: Event): Call? {
-    return writableDatabase.withinTransaction {
->>>>>>> f8f70ed3
       writableDatabase
         .update(TABLE_NAME)
         .values(EVENT to Event.serialize(event))
@@ -130,28 +125,23 @@
       if (call != null) {
         Log.i(TAG, "Updated call: $callId event: $event")
 
-<<<<<<< HEAD
         val unread = MessageTypes.isMissedCall(call.messageType)
         val expiresIn = Recipient.resolved(call.peer).expiresInMillis
 
-        SignalDatabase.messages.updateCallLog(call.messageId, call.messageType, unread)
+        SignalDatabase.messages.updateCallLog(call.messageId!!, call.messageType, unread)
 
         if (!unread && expiresIn > 0) {
           val timestampOrNow = timestamp ?: System.currentTimeMillis()
           SignalDatabase.messages.markExpireStarted(call.messageId, timestampOrNow)
           ApplicationDependencies.getExpiringMessageManager().scheduleDeletion(call.messageId, timestampOrNow, expiresIn)
         }
-=======
-        SignalDatabase.messages.updateCallLog(call.messageId!!, call.messageType)
-        ApplicationDependencies.getMessageNotifier().updateNotification(context)
-        ApplicationDependencies.getDatabaseObserver().notifyCallUpdateObservers()
->>>>>>> f8f70ed3
       }
 
       call
     }
 
     ApplicationDependencies.getMessageNotifier().updateNotification(context)
+    ApplicationDependencies.getDatabaseObserver().notifyCallUpdateObservers()
 
     return call
   }
@@ -483,9 +473,10 @@
     threadId: Long,
     peekGroupCallEraId: String?,
     peekJoinedUuids: Collection<UUID>,
-    isCallFull: Boolean
+    isCallFull: Boolean,
+    expiresIn: Long,
   ): Boolean {
-    val sameEraId = SignalDatabase.messages.updatePreviousGroupCall(threadId, peekGroupCallEraId, peekJoinedUuids, isCallFull)
+    val sameEraId = SignalDatabase.messages.updatePreviousGroupCall(threadId, peekGroupCallEraId, peekJoinedUuids, isCallFull, expiresIn)
     ApplicationDependencies.getDatabaseObserver().notifyCallUpdateObservers()
     return sameEraId
   }
