package org.thoughtcrime.securesms.database

import android.content.Context
import android.database.Cursor
import androidx.annotation.Discouraged
import androidx.core.content.contentValuesOf
import org.signal.core.util.IntSerializer
import org.signal.core.util.Serializer
import org.signal.core.util.SqlUtil
import org.signal.core.util.count
import org.signal.core.util.delete
import org.signal.core.util.deleteAll
import org.signal.core.util.flatten
import org.signal.core.util.insertInto
import org.signal.core.util.isAbsent
import org.signal.core.util.logging.Log
import org.signal.core.util.readToList
import org.signal.core.util.readToMap
import org.signal.core.util.readToSingleLong
import org.signal.core.util.readToSingleObject
import org.signal.core.util.requireBoolean
import org.signal.core.util.requireLong
import org.signal.core.util.requireNonNullString
import org.signal.core.util.requireObject
import org.signal.core.util.requireString
import org.signal.core.util.select
import org.signal.core.util.toInt
import org.signal.core.util.toSingleLine
import org.signal.core.util.update
import org.signal.core.util.withinTransaction
import org.signal.ringrtc.CallId
import org.signal.ringrtc.CallManager.RingUpdate
import org.thoughtcrime.securesms.calls.log.CallLogFilter
import org.thoughtcrime.securesms.calls.log.CallLogRow
import org.thoughtcrime.securesms.database.model.GroupCallUpdateDetailsUtil
import org.thoughtcrime.securesms.database.model.MessageId
import org.thoughtcrime.securesms.dependencies.ApplicationDependencies
import org.thoughtcrime.securesms.jobs.CallSyncEventJob
import org.thoughtcrime.securesms.recipients.Recipient
import org.thoughtcrime.securesms.recipients.RecipientId
import org.thoughtcrime.securesms.service.webrtc.links.CallLinkRoomId
import org.whispersystems.signalservice.api.push.ServiceId.ACI
import org.whispersystems.signalservice.internal.push.SyncMessage.CallEvent
import java.util.UUID
import java.util.concurrent.TimeUnit

/**
 * Contains details for each 1:1 call.
 */
class CallTable(context: Context, databaseHelper: SignalDatabase) : DatabaseTable(context, databaseHelper), RecipientIdDatabaseReference {

  companion object {
    private val TAG = Log.tag(CallTable::class.java)
    private val TIME_WINDOW = TimeUnit.HOURS.toMillis(4)

    const val TABLE_NAME = "call"
    const val ID = "_id"
    const val CALL_ID = "call_id"
    const val MESSAGE_ID = "message_id"
    const val PEER = "peer"
    const val TYPE = "type"
    const val DIRECTION = "direction"
    const val EVENT = "event"
    const val TIMESTAMP = "timestamp"
    const val RINGER = "ringer"
    const val DELETION_TIMESTAMP = "deletion_timestamp"
    const val READ = "read"

    /**
     * Whether a given call event was joined by the local user
     *
     * Used to determine if a group call in the "GENERIC_GROUP_CALL" state is to be
     * displayed as a missed call in the ui
     */
    const val LOCAL_JOINED = "local_joined"

    /**
     * Whether a given call event is currently considered active.
     *
     * Used to determine if a group call in the "GENERIC_GROUP_CALL" state is to be
     * displayed as a missed call in the ui
     */
    const val GROUP_CALL_ACTIVE = "group_call_active"

    //language=sql
    const val CREATE_TABLE = """
      CREATE TABLE $TABLE_NAME (
        $ID INTEGER PRIMARY KEY,
        $CALL_ID INTEGER NOT NULL,
        $MESSAGE_ID INTEGER DEFAULT NULL REFERENCES ${MessageTable.TABLE_NAME} (${MessageTable.ID}) ON DELETE SET NULL,
        $PEER INTEGER NOT NULL REFERENCES ${RecipientTable.TABLE_NAME} (${RecipientTable.ID}) ON DELETE CASCADE,
        $TYPE INTEGER NOT NULL,
        $DIRECTION INTEGER NOT NULL,
        $EVENT INTEGER NOT NULL,
        $TIMESTAMP INTEGER NOT NULL,
        $RINGER INTEGER DEFAULT NULL,
        $DELETION_TIMESTAMP INTEGER DEFAULT 0,
        $READ INTEGER DEFAULT 1,
        $LOCAL_JOINED INTEGER DEFAULT 0,
        $GROUP_CALL_ACTIVE INTEGER DEFAULT 0,
        UNIQUE ($CALL_ID, $PEER) ON CONFLICT FAIL
      )
    """

    val CREATE_INDEXES = arrayOf(
      "CREATE INDEX call_call_id_index ON $TABLE_NAME ($CALL_ID)",
      "CREATE INDEX call_message_id_index ON $TABLE_NAME ($MESSAGE_ID)",
      "CREATE INDEX call_peer_index ON $TABLE_NAME ($PEER)"
    )
  }

  fun markAllCallEventsRead(timestamp: Long = Long.MAX_VALUE) {
    writableDatabase.update(TABLE_NAME)
      .values(READ to ReadState.serialize(ReadState.READ))
      .where("$TIMESTAMP <= ?", timestamp)
      .run()

    notifyConversationListListeners()
  }

  fun getUnreadMissedCallCount(): Long {
    return readableDatabase
      .count()
      .from(TABLE_NAME)
      .where("$EVENT = ? AND $READ = ?", Event.serialize(Event.MISSED), ReadState.serialize(ReadState.UNREAD))
      .run()
      .readToSingleLong()
  }

  fun insertOneToOneCall(callId: Long, timestamp: Long, peer: RecipientId, type: Type, direction: Direction, event: Event) {
    val messageType: Long = Call.getMessageType(type, direction, event)
    val unread = MessageTypes.isMissedCall(messageType)
    val expiresIn = TimeUnit.SECONDS.toMillis(Recipient.resolved(peer).expiresInSeconds.toLong())

    writableDatabase.withinTransaction {
      val result = SignalDatabase.messages.insertCallLog(peer, messageType, timestamp, direction == Direction.OUTGOING, expiresIn)
      val values = contentValuesOf(
        CALL_ID to callId,
        MESSAGE_ID to result.messageId,
        PEER to peer.serialize(),
        TYPE to Type.serialize(type),
        DIRECTION to Direction.serialize(direction),
        EVENT to Event.serialize(event),
        TIMESTAMP to timestamp,
        READ to ReadState.serialize(ReadState.UNREAD)
      )

      writableDatabase.insert(TABLE_NAME, null, values)

      if (!unread && expiresIn > 0) {
        SignalDatabase.messages.markExpireStarted(result.messageId, timestamp)
        ApplicationDependencies.getExpiringMessageManager().scheduleDeletion(result.messageId, true, timestamp, expiresIn)
      }
    }

    ApplicationDependencies.getMessageNotifier().updateNotification(context)
    ApplicationDependencies.getDatabaseObserver().notifyCallUpdateObservers()

    Log.i(TAG, "Inserted call: $callId type: $type direction: $direction event:$event")
  }

  fun updateOneToOneCall(callId: Long, event: Event, timestamp: Long?): Call? {
    val call = writableDatabase.withinTransaction {
      writableDatabase
        .update(TABLE_NAME)
        .values(
          EVENT to Event.serialize(event),
          READ to ReadState.serialize(ReadState.UNREAD)
        )
        .where("$CALL_ID = ?", callId)
        .run()

      val call = readableDatabase
        .select()
        .from(TABLE_NAME)
        .where("$CALL_ID = ?", callId)
        .run()
        .readToSingleObject(Call.Deserializer)

      if (call != null) {
        Log.i(TAG, "Updated call: $callId event: $event")

        if (call.messageId == null) {
          Log.w(TAG, "Call does not have an associated message id! No message to update.")
        } else {
          val expiresIn = TimeUnit.SECONDS.toMillis(Recipient.resolved(call.peer).expiresInSeconds.toLong())

          SignalDatabase.messages.updateCallLog(call.messageId, call.messageType)

          if (expiresIn > 0) {
            val timestampOrNow = timestamp ?: System.currentTimeMillis()
            SignalDatabase.messages.markExpireStarted(call.messageId, timestampOrNow)
            ApplicationDependencies.getExpiringMessageManager().scheduleDeletion(call.messageId, true, timestampOrNow, expiresIn)
          }
        }
      }

      call
    }

    ApplicationDependencies.getMessageNotifier().updateNotification(context)
    ApplicationDependencies.getDatabaseObserver().notifyCallUpdateObservers()

    return call
  }

  fun getCallById(callId: Long, recipientId: RecipientId): Call? {
    val query = getCallSelectionQuery(callId, recipientId)

    return readableDatabase
      .select()
      .from(TABLE_NAME)
      .where(query.where, query.whereArgs)
      .run()
      .readToSingleObject(Call.Deserializer)
  }

  fun getCallByMessageId(messageId: Long): Call? {
    return readableDatabase
      .select()
      .from(TABLE_NAME)
      .where("$MESSAGE_ID = ?", messageId)
      .run()
      .readToSingleObject(Call.Deserializer)
  }

  fun getCalls(messageIds: Collection<Long>): Map<Long, Call> {
    val queries = SqlUtil.buildCollectionQuery(MESSAGE_ID, messageIds)
    val maps = queries.map { query ->
      readableDatabase
        .select()
        .from(TABLE_NAME)
        .where("$EVENT != ${Event.serialize(Event.DELETE)} AND ${query.where}", query.whereArgs)
        .run()
        .readToMap { c -> c.requireLong(MESSAGE_ID) to Call.deserialize(c) }
    }

    return maps.flatten()
  }

  /**
   * @param callRowIds The CallTable.ID collection to query
   *
   * @return a map of raw MessageId -> Call
   */
  fun getCallsByRowIds(callRowIds: Collection<Long>): Map<Long, Call> {
    val queries = SqlUtil.buildCollectionQuery(ID, callRowIds)

    val maps = queries.map { query ->
      readableDatabase
        .select()
        .from(TABLE_NAME)
        .where("$EVENT != ${Event.serialize(Event.DELETE)} AND ${query.where}", query.whereArgs)
        .run()
        .readToMap { c -> c.requireLong(MESSAGE_ID) to Call.deserialize(c) }
    }

    return maps.flatten()
  }

  fun getOldestDeletionTimestamp(): Long {
    return writableDatabase
      .select(DELETION_TIMESTAMP)
      .from(TABLE_NAME)
      .where("$DELETION_TIMESTAMP > 0")
      .orderBy("$DELETION_TIMESTAMP DESC")
      .limit(1)
      .run()
      .readToSingleLong(0L)
  }

  fun deleteCallEventsDeletedBefore(threshold: Long): Int {
    return writableDatabase
      .delete(TABLE_NAME)
      .where("$DELETION_TIMESTAMP > 0 AND $DELETION_TIMESTAMP <= ?", threshold)
      .run()
  }

  fun getCallLinkRoomIdsFromCallRowIds(callRowIds: Set<Long>): Set<CallLinkRoomId> {
    return SqlUtil.buildCollectionQuery("$TABLE_NAME.$ID", callRowIds).map { query ->
      //language=sql
      val statement = """
        SELECT ${CallLinkTable.ROOM_ID} FROM $TABLE_NAME
        INNER JOIN ${CallLinkTable.TABLE_NAME} ON ${CallLinkTable.TABLE_NAME}.${CallLinkTable.RECIPIENT_ID} = $PEER
        WHERE $TYPE = ${Type.serialize(Type.AD_HOC_CALL)} AND ${query.where}
      """.toSingleLine()

      readableDatabase.query(statement, query.whereArgs).readToList {
        CallLinkRoomId.DatabaseSerializer.deserialize(it.requireNonNullString(CallLinkTable.ROOM_ID))
      }
    }.flatten().toSet()
  }

  /**
   * If a call link has been revoked, or if we do not have a CallLink table entry for an AD_HOC_CALL type
   * event, we mark it deleted.
   */
  fun updateAdHocCallEventDeletionTimestamps(skipSync: Boolean = false) {
    //language=sql
    val statement = """
      UPDATE $TABLE_NAME
      SET $DELETION_TIMESTAMP = ${System.currentTimeMillis()}, $EVENT = ${Event.serialize(Event.DELETE)}
      WHERE $TYPE = ${Type.serialize(Type.AD_HOC_CALL)}
      AND (
        (NOT EXISTS (SELECT 1 FROM ${CallLinkTable.TABLE_NAME} WHERE ${CallLinkTable.RECIPIENT_ID} = $PEER))
        OR
        (SELECT ${CallLinkTable.REVOKED} FROM ${CallLinkTable.TABLE_NAME} WHERE ${CallLinkTable.RECIPIENT_ID} = $PEER)
      )
      RETURNING *
    """.toSingleLine()

    val toSync = writableDatabase.query(statement).readToList {
      Call.deserialize(it)
    }.toSet()

    if (!skipSync) {
      CallSyncEventJob.enqueueDeleteSyncEvents(toSync)
    }

    ApplicationDependencies.getDeletedCallEventManager().scheduleIfNecessary()
    ApplicationDependencies.getDatabaseObserver().notifyCallUpdateObservers()
  }

  /**
   * If a non-ad-hoc call has been deleted from the message database, then we need to
   * set its deletion_timestamp to now.
   */
  fun updateCallEventDeletionTimestamps(skipSync: Boolean = false) {
    val where = "$TYPE != ? AND $DELETION_TIMESTAMP = 0 AND $MESSAGE_ID IS NULL"
    val type = Type.serialize(Type.AD_HOC_CALL)

    val toSync = writableDatabase.withinTransaction { db ->
      val result = db
        .select()
        .from(TABLE_NAME)
        .where(where, type)
        .run()
        .readToList {
          Call.deserialize(it)
        }
        .toSet()

      db
        .update(TABLE_NAME)
        .values(
          EVENT to Event.serialize(Event.DELETE),
          DELETION_TIMESTAMP to System.currentTimeMillis()
        )
        .where(where, type)
        .run()

      result
    }

    if (!skipSync) {
      CallSyncEventJob.enqueueDeleteSyncEvents(toSync)
    }

    ApplicationDependencies.getDeletedCallEventManager().scheduleIfNecessary()
    ApplicationDependencies.getDatabaseObserver().notifyCallUpdateObservers()
  }

  // region Group / Ad-Hoc Calling
  fun deleteGroupCall(call: Call) {
    checkIsGroupOrAdHocCall(call)

    val filter: SqlUtil.Query = getCallSelectionQuery(call.callId, call.peer)

    writableDatabase.withinTransaction { db ->
      db
        .update(TABLE_NAME)
        .values(
          EVENT to Event.serialize(Event.DELETE),
          DELETION_TIMESTAMP to System.currentTimeMillis()
        )
        .where(filter.where, filter.whereArgs)
        .run()

      if (call.messageId != null) {
        SignalDatabase.messages.deleteMessage(call.messageId)
      }
    }

    ApplicationDependencies.getMessageNotifier().updateNotification(context)
    ApplicationDependencies.getDatabaseObserver().notifyCallUpdateObservers()
    Log.d(TAG, "Marked group call event for deletion: ${call.callId}")
  }

  fun insertDeletedGroupCallFromSyncEvent(
    callId: Long,
    recipientId: RecipientId,
    direction: Direction,
    timestamp: Long
  ) {
    val recipient = Recipient.resolved(recipientId)
    val type = if (recipient.isCallLink) Type.AD_HOC_CALL else Type.GROUP_CALL

    writableDatabase
      .insertInto(TABLE_NAME)
      .values(
        CALL_ID to callId,
        MESSAGE_ID to null,
        PEER to recipientId.toLong(),
        EVENT to Event.serialize(Event.DELETE),
        TYPE to Type.serialize(type),
        DIRECTION to Direction.serialize(direction),
        TIMESTAMP to timestamp,
        DELETION_TIMESTAMP to System.currentTimeMillis()
      )
      .run(SQLiteDatabase.CONFLICT_ABORT)

    ApplicationDependencies.getDeletedCallEventManager().scheduleIfNecessary()
  }

  fun acceptIncomingGroupCall(call: Call) {
    checkIsGroupOrAdHocCall(call)

    val newEvent = when (call.event) {
      Event.RINGING, Event.MISSED, Event.MISSED_NOTIFICATION_PROFILE, Event.DECLINED -> Event.ACCEPTED
      Event.GENERIC_GROUP_CALL -> Event.JOINED
      else -> {
        Log.d(TAG, "[acceptIncomingGroupCall] Call in state ${call.event} cannot be transitioned by ACCEPTED")
        return
      }
    }

    writableDatabase
      .update(TABLE_NAME)
      .values(EVENT to Event.serialize(newEvent))
      .where("$CALL_ID = ?", call.callId)
      .run()

    ApplicationDependencies.getMessageNotifier().updateNotification(context)
    ApplicationDependencies.getDatabaseObserver().notifyCallUpdateObservers()
    Log.d(TAG, "[acceptIncomingGroupCall] Transitioned group call ${call.callId} from ${call.event} to $newEvent")
  }

  fun acceptOutgoingGroupCall(call: Call) {
    checkIsGroupOrAdHocCall(call)

    val newEvent = when (call.event) {
      Event.GENERIC_GROUP_CALL, Event.JOINED -> Event.OUTGOING_RING
      Event.RINGING, Event.MISSED, Event.MISSED_NOTIFICATION_PROFILE, Event.DECLINED, Event.ACCEPTED -> {
        Log.w(TAG, "[acceptOutgoingGroupCall] This shouldn't have been an outgoing ring because the call already existed!")
        Event.ACCEPTED
      }

      else -> {
        Log.d(TAG, "[acceptOutgoingGroupCall] Call in state ${call.event} cannot be transitioned by ACCEPTED")
        return
      }
    }

    writableDatabase
      .update(TABLE_NAME)
      .values(EVENT to Event.serialize(newEvent), DIRECTION to Direction.serialize(Direction.OUTGOING))
      .where("$CALL_ID = ?", call.callId)
      .run()

    ApplicationDependencies.getMessageNotifier().updateNotification(context)
    ApplicationDependencies.getDatabaseObserver().notifyCallUpdateObservers()
    Log.d(TAG, "[acceptOutgoingGroupCall] Transitioned group call ${call.callId} from ${call.event} to $newEvent")
  }

  fun declineIncomingGroupCall(call: Call) {
    checkIsGroupOrAdHocCall(call)
    check(call.direction == Direction.INCOMING)

    val newEvent = when (call.event) {
      Event.GENERIC_GROUP_CALL, Event.RINGING, Event.MISSED, Event.MISSED_NOTIFICATION_PROFILE -> Event.DECLINED
      Event.JOINED -> Event.ACCEPTED
      else -> {
        Log.d(TAG, "Call in state ${call.event} cannot be transitioned by DECLINED")
        return
      }
    }

    writableDatabase
      .update(TABLE_NAME)
      .values(EVENT to Event.serialize(newEvent))
      .where("$CALL_ID = ?", call.callId)
      .run()

    ApplicationDependencies.getMessageNotifier().updateNotification(context)
    ApplicationDependencies.getDatabaseObserver().notifyCallUpdateObservers()
    Log.d(TAG, "Transitioned group call ${call.callId} from ${call.event} to $newEvent")
  }

  fun insertAcceptedGroupCall(
    callId: Long,
    recipientId: RecipientId,
    direction: Direction,
    timestamp: Long
  ) {
    val recipient = Recipient.resolved(recipientId)
    val type = if (recipient.isCallLink) Type.AD_HOC_CALL else Type.GROUP_CALL
    val event = if (direction == Direction.OUTGOING) Event.OUTGOING_RING else Event.JOINED
    val ringer = if (direction == Direction.OUTGOING) Recipient.self().id.toLong() else null

    writableDatabase.withinTransaction { db ->
      val messageId: MessageId? = if (type == Type.GROUP_CALL) {
        SignalDatabase.messages.insertGroupCall(
          groupRecipientId = recipientId,
          sender = Recipient.self().id,
          timestamp,
          "",
          emptyList(),
          false,
          false
        )
      } else {
        null
      }

      db
        .insertInto(TABLE_NAME)
        .values(
          CALL_ID to callId,
          MESSAGE_ID to messageId?.id,
          PEER to recipientId.toLong(),
          EVENT to Event.serialize(event),
          TYPE to Type.serialize(type),
          DIRECTION to Direction.serialize(direction),
          TIMESTAMP to timestamp,
          RINGER to ringer,
          LOCAL_JOINED to true
        )
        .run(SQLiteDatabase.CONFLICT_ABORT)
    }

    ApplicationDependencies.getDatabaseObserver().notifyCallUpdateObservers()
  }

  fun insertDeclinedGroupCall(
    callId: Long,
    recipientId: RecipientId,
    timestamp: Long
  ) {
    val recipient = Recipient.resolved(recipientId)
    val type = if (recipient.isCallLink) Type.AD_HOC_CALL else Type.GROUP_CALL

    writableDatabase.withinTransaction { db ->
      val messageId: MessageId? = if (type == Type.GROUP_CALL) {
        SignalDatabase.messages.insertGroupCall(
          groupRecipientId = recipientId,
          sender = Recipient.self().id,
          timestamp,
          "",
          emptyList(),
          false,
          false
        )
      } else {
        null
      }

      db
        .insertInto(TABLE_NAME)
        .values(
          CALL_ID to callId,
          MESSAGE_ID to messageId?.id,
          PEER to recipientId.toLong(),
          EVENT to Event.serialize(Event.DECLINED),
          TYPE to Type.serialize(type),
          DIRECTION to Direction.serialize(Direction.INCOMING),
          TIMESTAMP to timestamp,
          RINGER to null,
          LOCAL_JOINED to false
        )
        .run(SQLiteDatabase.CONFLICT_ABORT)
    }

    ApplicationDependencies.getDatabaseObserver().notifyCallUpdateObservers()
  }

  fun insertOrUpdateGroupCallFromExternalEvent(
    groupRecipientId: RecipientId,
    sender: RecipientId,
    timestamp: Long,
    messageGroupCallEraId: String?
  ) {
    insertOrUpdateGroupCallFromLocalEvent(
      groupRecipientId,
      sender,
      timestamp,
      messageGroupCallEraId,
      emptyList(),
      false
    )
  }

  fun insertOrUpdateGroupCallFromLocalEvent(
    groupRecipientId: RecipientId,
    sender: RecipientId,
    timestamp: Long,
    peekGroupCallEraId: String?,
    peekJoinedUuids: Collection<UUID>,
    isCallFull: Boolean
  ) {
    val recipient = Recipient.resolved(groupRecipientId)
    if (recipient.isCallLink) {
      handleCallLinkUpdate(recipient, timestamp, peekGroupCallEraId)
    } else {
      handleGroupUpdate(recipient, sender, timestamp, peekGroupCallEraId, peekJoinedUuids, isCallFull)
    }
  }

  private fun handleGroupUpdate(
    groupRecipient: Recipient,
    sender: RecipientId,
    timestamp: Long,
    peekGroupCallEraId: String?,
    peekJoinedUuids: Collection<UUID>,
    isCallFull: Boolean
  ) {
    check(groupRecipient.isPushV2Group)
    writableDatabase.withinTransaction {
      if (peekGroupCallEraId.isNullOrEmpty()) {
        Log.w(TAG, "Dropping local call event with null era id.")
        return@withinTransaction
      }

      val callId = CallId.fromEra(peekGroupCallEraId).longValue()
      val call = getCallById(callId, groupRecipient.id)
      val messageId: MessageId = if (call != null) {
        if (call.event == Event.DELETE) {
          Log.d(TAG, "Dropping group call update for deleted call.")
          return@withinTransaction
        }

        if (call.type != Type.GROUP_CALL) {
          Log.d(TAG, "Dropping unsupported update message for non-group-call call.")
          return@withinTransaction
        }

        if (call.messageId == null) {
          Log.d(TAG, "Dropping group call update for call without an attached message.")
          return@withinTransaction
        }

        SignalDatabase.messages.updateGroupCall(
          call.messageId,
          peekGroupCallEraId,
          peekJoinedUuids,
          isCallFull,
          call.event == Event.RINGING
        )
      } else {
        SignalDatabase.messages.insertGroupCall(
          groupRecipient.id,
          sender,
          timestamp,
          peekGroupCallEraId,
          peekJoinedUuids,
          isCallFull,
          false
        )
      }

      insertCallEventFromGroupUpdate(
        callId = callId,
        messageId = messageId,
        sender = sender,
        groupRecipientId = groupRecipient.id,
        timestamp = timestamp,
        didLocalUserJoin = peekJoinedUuids.contains(Recipient.self().requireServiceId().rawUuid),
        isGroupCallActive = peekJoinedUuids.isNotEmpty()
      )
    }
  }

  private fun handleCallLinkUpdate(
    callLinkRecipient: Recipient,
    timestamp: Long,
    peekGroupCallEraId: String?
  ) {
    check(callLinkRecipient.isCallLink)

    val callId = peekGroupCallEraId?.let { CallId.fromEra(it).longValue() } ?: return

    writableDatabase.withinTransaction { db ->
      db.delete(TABLE_NAME)
        .where("$PEER = ?", callLinkRecipient.id.serialize())
        .run()

      db.insertInto(TABLE_NAME)
        .values(
          CALL_ID to callId,
          MESSAGE_ID to null,
          PEER to callLinkRecipient.id.toLong(),
          EVENT to Event.serialize(Event.GENERIC_GROUP_CALL),
          TYPE to Type.serialize(Type.AD_HOC_CALL),
          DIRECTION to Direction.serialize(Direction.OUTGOING),
          TIMESTAMP to timestamp,
          RINGER to null
        ).run(SQLiteDatabase.CONFLICT_ABORT)
    }

    Log.d(TAG, "Inserted new call event for call link. Call Id: $callId")
    ApplicationDependencies.getDatabaseObserver().notifyCallUpdateObservers()
  }

  private fun insertCallEventFromGroupUpdate(
    callId: Long,
    messageId: MessageId?,
    sender: RecipientId,
    groupRecipientId: RecipientId,
    timestamp: Long,
    didLocalUserJoin: Boolean,
    isGroupCallActive: Boolean
  ) {
    if (messageId != null) {
      val call = getCallById(callId, groupRecipientId)
      if (call == null) {
        val direction = if (sender == Recipient.self().id) Direction.OUTGOING else Direction.INCOMING

        writableDatabase
          .insertInto(TABLE_NAME)
          .values(
            CALL_ID to callId,
            MESSAGE_ID to messageId.id,
            PEER to groupRecipientId.toLong(),
            EVENT to Event.serialize(Event.GENERIC_GROUP_CALL),
            TYPE to Type.serialize(Type.GROUP_CALL),
            DIRECTION to Direction.serialize(direction),
            TIMESTAMP to timestamp,
            RINGER to null,
            LOCAL_JOINED to didLocalUserJoin,
            GROUP_CALL_ACTIVE to isGroupCallActive
          )
          .run(SQLiteDatabase.CONFLICT_ABORT)

        Log.d(TAG, "Inserted new call event from group call update message. Call Id: $callId")
      } else {
        if (timestamp < call.timestamp) {
          setTimestamp(callId, groupRecipientId, timestamp)
          Log.d(TAG, "Updated call event timestamp for call id $callId")
        }

        if (call.messageId == null) {
          setMessageId(callId, messageId)
          Log.d(TAG, "Updated call event message id for newly inserted group call state: $callId")
        }

        updateGroupCallState(call, didLocalUserJoin, isGroupCallActive)
      }
    } else {
      Log.d(TAG, "Skipping call event processing for null era id.")
    }

    ApplicationDependencies.getDatabaseObserver().notifyCallUpdateObservers()
  }

  /**
   * Update necessary call info from peek
   */
  fun updateGroupCallFromPeek(
    threadId: Long,
    peekGroupCallEraId: String?,
    peekJoinedUuids: Collection<UUID>,
    isCallFull: Boolean,
    expiresIn: Long,
  ): Boolean {
<<<<<<< HEAD
    val sameEraId = SignalDatabase.messages.updatePreviousGroupCall(threadId, peekGroupCallEraId, peekJoinedUuids, isCallFull, expiresIn)
=======
    val callId = peekGroupCallEraId?.let { CallId.fromEra(it) }
    val recipientId = SignalDatabase.threads.getRecipientIdForThreadId(threadId)
    val call = if (callId != null && recipientId != null) {
      getCallById(callId.longValue(), recipientId)
    } else {
      null
    }

    val sameEraId = SignalDatabase.messages.updatePreviousGroupCall(
      threadId = threadId,
      peekGroupCallEraId = peekGroupCallEraId,
      peekJoinedUuids = peekJoinedUuids,
      isCallFull = isCallFull,
      isRingingOnLocalDevice = call?.event == Event.RINGING
    )

    if (call != null) {
      updateGroupCallState(call, peekJoinedUuids)
    }

>>>>>>> da43ff1e
    ApplicationDependencies.getDatabaseObserver().notifyCallUpdateObservers()
    return sameEraId
  }

  fun insertOrUpdateGroupCallFromRingState(
    ringId: Long,
    groupRecipientId: RecipientId,
    ringerRecipient: RecipientId,
    dateReceived: Long,
    ringState: RingUpdate
  ) {
    handleGroupRingState(ringId, groupRecipientId, ringerRecipient, dateReceived, ringState)
  }

  @JvmOverloads
  fun insertOrUpdateGroupCallFromRingState(
    ringId: Long,
    groupRecipientId: RecipientId,
    ringerAci: ACI,
    dateReceived: Long,
    ringState: RingUpdate,
    dueToNotificationProfile: Boolean = false
  ) {
    val ringerRecipient = Recipient.externalPush(ringerAci)
    handleGroupRingState(ringId, groupRecipientId, ringerRecipient.id, dateReceived, ringState, dueToNotificationProfile)
  }

  fun isRingCancelled(ringId: Long, groupRecipientId: RecipientId): Boolean {
    val call = getCallById(ringId, groupRecipientId) ?: return false
    return call.event != Event.RINGING && call.event != Event.GENERIC_GROUP_CALL
  }

  private fun updateGroupCallState(
    call: Call,
    peekJoinedUuids: Collection<UUID>
  ) {
    updateGroupCallState(
      call,
      peekJoinedUuids.contains(Recipient.self().requireServiceId().rawUuid),
      peekJoinedUuids.isNotEmpty()
    )
  }

  private fun updateGroupCallState(
    call: Call,
    hasLocalUserJoined: Boolean,
    isGroupCallActive: Boolean
  ) {
    writableDatabase.update(TABLE_NAME)
      .values(
        LOCAL_JOINED to (call.didLocalUserJoin || hasLocalUserJoined),
        GROUP_CALL_ACTIVE to isGroupCallActive
      )
      .where(
        "$CALL_ID = ? AND $PEER = ?",
        call.callId,
        call.peer.toLong()
      )
      .run()
  }

  private fun handleGroupRingState(
    ringId: Long,
    groupRecipientId: RecipientId,
    ringerRecipient: RecipientId,
    dateReceived: Long,
    ringState: RingUpdate,
    dueToNotificationProfile: Boolean = false
  ) {
    writableDatabase.withinTransaction {
      Log.d(TAG, "Processing group ring state update for $ringId in state $ringState")

      val call = getCallById(ringId, groupRecipientId)
      if (call != null) {
        if (call.event == Event.DELETE) {
          Log.d(TAG, "Ignoring ring request for $ringId since its event has been deleted.")
          return@withinTransaction
        }

        when (ringState) {
          RingUpdate.REQUESTED -> {
            when (call.event) {
              Event.GENERIC_GROUP_CALL -> updateEventFromRingState(ringId, Event.RINGING, ringerRecipient)
              Event.JOINED -> updateEventFromRingState(ringId, Event.ACCEPTED, ringerRecipient)
              else -> Log.w(TAG, "Received a REQUESTED ring event while in ${call.event}. Ignoring.")
            }
          }

          RingUpdate.EXPIRED_REQUEST, RingUpdate.CANCELLED_BY_RINGER -> {
            when (call.event) {
              Event.GENERIC_GROUP_CALL, Event.RINGING -> updateEventFromRingState(ringId, if (dueToNotificationProfile) Event.MISSED_NOTIFICATION_PROFILE else Event.MISSED, ringerRecipient)
              Event.JOINED -> updateEventFromRingState(ringId, Event.ACCEPTED, ringerRecipient)
              Event.OUTGOING_RING -> Log.w(TAG, "Received an expiration or cancellation while in OUTGOING_RING state. Ignoring.")
              else -> Unit
            }
          }

          RingUpdate.BUSY_LOCALLY -> {
            when (call.event) {
              Event.JOINED -> updateEventFromRingState(ringId, Event.ACCEPTED)
              Event.GENERIC_GROUP_CALL, Event.RINGING -> updateEventFromRingState(ringId, Event.MISSED)
              else -> {
                updateEventFromRingState(ringId, call.event, ringerRecipient)
                Log.w(TAG, "Received a busy event we can't process. Updating ringer only.")
              }
            }
          }

          RingUpdate.BUSY_ON_ANOTHER_DEVICE -> {
            when (call.event) {
              Event.JOINED -> updateEventFromRingState(ringId, Event.ACCEPTED)
              Event.GENERIC_GROUP_CALL, Event.RINGING -> updateEventFromRingState(ringId, Event.MISSED)
              else -> Log.w(TAG, "Received a busy event we can't process. Ignoring.")
            }
          }

          RingUpdate.ACCEPTED_ON_ANOTHER_DEVICE -> {
            updateEventFromRingState(ringId, Event.ACCEPTED)
          }

          RingUpdate.DECLINED_ON_ANOTHER_DEVICE -> {
            when (call.event) {
              Event.RINGING, Event.MISSED, Event.MISSED_NOTIFICATION_PROFILE, Event.GENERIC_GROUP_CALL -> updateEventFromRingState(ringId, Event.DECLINED)
              Event.JOINED -> updateEventFromRingState(ringId, Event.ACCEPTED)
              Event.OUTGOING_RING -> Log.w(TAG, "Received DECLINED_ON_ANOTHER_DEVICE while in OUTGOING_RING state.")
              else -> Unit
            }
          }
        }
      } else {
        val event: Event = when (ringState) {
          RingUpdate.REQUESTED -> Event.RINGING
          RingUpdate.EXPIRED_REQUEST -> if (dueToNotificationProfile) Event.MISSED_NOTIFICATION_PROFILE else Event.MISSED
          RingUpdate.ACCEPTED_ON_ANOTHER_DEVICE -> {
            Log.w(TAG, "Missed original ring request for $ringId")
            Event.ACCEPTED
          }

          RingUpdate.DECLINED_ON_ANOTHER_DEVICE -> {
            Log.w(TAG, "Missed original ring request for $ringId")
            Event.DECLINED
          }

          RingUpdate.BUSY_LOCALLY, RingUpdate.BUSY_ON_ANOTHER_DEVICE -> {
            Log.w(TAG, "Missed original ring request for $ringId")
            Event.MISSED
          }

          RingUpdate.CANCELLED_BY_RINGER -> {
            Log.w(TAG, "Missed original ring request for $ringId")
            Event.MISSED
          }
        }

        createEventFromRingState(ringId, groupRecipientId, ringerRecipient, event, dateReceived)
      }
    }

    ApplicationDependencies.getDatabaseObserver().notifyCallUpdateObservers()
  }

  private fun updateEventFromRingState(
    callId: Long,
    event: Event,
    ringerRecipient: RecipientId
  ) {
    writableDatabase
      .update(TABLE_NAME)
      .values(
        EVENT to Event.serialize(event),
        RINGER to ringerRecipient.serialize()
      )
      .where("$CALL_ID = ?", callId)
      .run()

    Log.d(TAG, "Updated ring state to $event")
  }

  private fun updateEventFromRingState(
    callId: Long,
    event: Event
  ) {
    writableDatabase
      .update(TABLE_NAME)
      .values(
        EVENT to Event.serialize(event)
      )
      .where("$CALL_ID = ?", callId)
      .run()

    Log.d(TAG, "Updated ring state to $event")
  }

  private fun createEventFromRingState(
    callId: Long,
    groupRecipientId: RecipientId,
    ringerRecipient: RecipientId,
    event: Event,
    timestamp: Long
  ) {
    val direction = if (ringerRecipient == Recipient.self().id) Direction.OUTGOING else Direction.INCOMING

    val recipient = Recipient.resolved(groupRecipientId)
    check(recipient.isPushV2Group)

    writableDatabase.withinTransaction { db ->
      val messageId = SignalDatabase.messages.insertGroupCall(
        groupRecipientId = groupRecipientId,
        sender = ringerRecipient,
        timestamp = timestamp,
        eraId = "",
        joinedUuids = emptyList(),
        isCallFull = false,
        isIncomingGroupCallRingingOnLocalDevice = event == Event.RINGING
      )

      db
        .insertInto(TABLE_NAME)
        .values(
          CALL_ID to callId,
          MESSAGE_ID to messageId.id,
          PEER to groupRecipientId.toLong(),
          EVENT to Event.serialize(event),
          TYPE to Type.serialize(Type.GROUP_CALL),
          DIRECTION to Direction.serialize(direction),
          TIMESTAMP to timestamp,
          RINGER to ringerRecipient.toLong()
        )
        .run(SQLiteDatabase.CONFLICT_ABORT)
    }

    Log.d(TAG, "Inserted a new group ring event for $callId with event $event")
  }

  fun setTimestamp(callId: Long, recipientId: RecipientId, timestamp: Long) {
    writableDatabase.withinTransaction { db ->
      val call = getCallById(callId, recipientId)
      if (call == null || call.event == Event.DELETE) {
        Log.d(TAG, "Refusing to update deleted call event.")
        return@withinTransaction
      }

      db
        .update(TABLE_NAME)
        .values(TIMESTAMP to timestamp)
        .where("$CALL_ID = ?", callId)
        .run()

      if (call.messageId != null) {
        SignalDatabase.messages.updateCallTimestamps(call.messageId, timestamp)
      }
    }

    ApplicationDependencies.getDatabaseObserver().notifyCallUpdateObservers()
  }

  private fun setMessageId(callId: Long, messageId: MessageId) {
    writableDatabase
      .update(TABLE_NAME)
      .values(MESSAGE_ID to messageId.id)
      .where("$CALL_ID = ?", callId)
      .run()
  }

  /**
   * Gets the most recent timestamp from the [TIMESTAMP] column
   */
  fun getLatestCall(): Call? {
    val statement = """
      SELECT * FROM $TABLE_NAME ORDER BY $TIMESTAMP DESC LIMIT 1
    """.trimIndent()

    return readableDatabase.query(statement).readToSingleObject { Call.deserialize(it) }
  }

  fun deleteNonAdHocCallEventsOnOrBefore(timestamp: Long) {
    val messageIdsOnOrBeforeTimestamp = """
      SELECT $MESSAGE_ID FROM $TABLE_NAME WHERE $TIMESTAMP <= $timestamp AND $MESSAGE_ID IS NOT NULL
    """.trimIndent()

    writableDatabase.withinTransaction { db ->
      db.delete(MessageTable.TABLE_NAME)
        .where("${MessageTable.ID} IN ($messageIdsOnOrBeforeTimestamp)")
        .run()

      updateCallEventDeletionTimestamps(skipSync = true)
    }
  }

  fun deleteNonAdHocCallEvents(callRowIds: Set<Long>) {
    val messageIds = getMessageIds(callRowIds)
    SignalDatabase.messages.deleteCallUpdates(messageIds)
    updateCallEventDeletionTimestamps()
  }

  fun deleteAllNonAdHocCallEventsExcept(callRowIds: Set<Long>, missedOnly: Boolean) {
    val callFilter = if (missedOnly) {
      "($EVENT = ${Event.serialize(Event.MISSED)} OR $EVENT = ${Event.serialize(Event.MISSED_NOTIFICATION_PROFILE)}) AND $DELETION_TIMESTAMP = 0"
    } else {
      "$DELETION_TIMESTAMP = 0"
    }

    if (callRowIds.isEmpty()) {
      val threadIds = writableDatabase.withinTransaction { db ->
        val ids = db.select(MessageTable.THREAD_ID)
          .from(MessageTable.TABLE_NAME)
          .where(
            """
            ${MessageTable.ID} IN (
              SELECT $MESSAGE_ID FROM $TABLE_NAME
              WHERE $callFilter
            )
          """.toSingleLine()
          )
          .run()
          .readToList { it.requireLong(MessageTable.THREAD_ID) }

        db.delete(MessageTable.TABLE_NAME)
          .where(
            """
            ${MessageTable.ID} IN (
              SELECT $MESSAGE_ID FROM $TABLE_NAME
              WHERE $callFilter
            )
          """.toSingleLine()
          )
          .run()

        ids.toSet()
      }

      threadIds.forEach {
        SignalDatabase.threads.update(
          threadId = it,
          unarchive = false,
          allowDeletion = true
        )
      }

      notifyConversationListeners(threadIds)
      notifyConversationListListeners()
      updateCallEventDeletionTimestamps()
    } else {
      writableDatabase.withinTransaction { db ->
        SqlUtil.buildCollectionQuery(
          column = ID,
          values = callRowIds,
          prefix = "$callFilter AND",
          collectionOperator = SqlUtil.CollectionOperator.NOT_IN
        ).forEach { query ->
          val messageIds = db.select(MESSAGE_ID)
            .from(TABLE_NAME)
            .where(query.where, query.whereArgs)
            .run()
            .readToList { it.requireLong(MESSAGE_ID) }
            .toSet()
          SignalDatabase.messages.deleteCallUpdates(messageIds)
          updateCallEventDeletionTimestamps()
        }
      }
    }
  }

  @Discouraged("Using this method is generally considered an error. Utilize other deletion methods instead of this.")
  fun deleteAllCalls() {
    Log.w(TAG, "Deleting all calls from the local database.")
    writableDatabase.deleteAll(TABLE_NAME)
  }

  private fun getCallSelectionQuery(callId: Long, recipientId: RecipientId): SqlUtil.Query {
    return SqlUtil.Query("$CALL_ID = ? AND $PEER = ?", SqlUtil.buildArgs(callId, recipientId))
  }

  private fun getMessageIds(callRowIds: Set<Long>): Set<Long> {
    val queries = SqlUtil.buildCollectionQuery(
      ID,
      callRowIds,
      "$MESSAGE_ID NOT NULL AND"
    )

    return queries.map { query ->
      readableDatabase.select(MESSAGE_ID).from(TABLE_NAME).where(query.where, query.whereArgs).run().readToList {
        it.requireLong(MESSAGE_ID)
      }
    }.flatten().toSet()
  }

  private fun checkIsGroupOrAdHocCall(call: Call) {
    check(call.type == Type.GROUP_CALL || call.type == Type.AD_HOC_CALL)
  }

  // endregion

  private fun getCallsCursor(isCount: Boolean, offset: Int, limit: Int, searchTerm: String?, filter: CallLogFilter): Cursor {
    val isMissedGenericGroupCall = "$EVENT = ${Event.serialize(Event.GENERIC_GROUP_CALL)} AND $LOCAL_JOINED = ${false.toInt()} AND $GROUP_CALL_ACTIVE = ${false.toInt()}"
    val filterClause: SqlUtil.Query = when (filter) {
      CallLogFilter.ALL -> SqlUtil.buildQuery("$DELETION_TIMESTAMP = 0")
      CallLogFilter.MISSED -> SqlUtil.buildQuery("($EVENT = ${Event.serialize(Event.MISSED)} OR $EVENT = ${Event.serialize(Event.MISSED_NOTIFICATION_PROFILE)} OR $EVENT = ${Event.serialize(Event.NOT_ACCEPTED)} OR $EVENT = ${Event.serialize(Event.DECLINED)} OR ($isMissedGenericGroupCall)) AND $DELETION_TIMESTAMP = 0")
      CallLogFilter.AD_HOC -> SqlUtil.buildQuery("$TYPE = ${Type.serialize(Type.AD_HOC_CALL)} AND $DELETION_TIMESTAMP = 0")
    }

    val queryClause: SqlUtil.Query = if (!searchTerm.isNullOrEmpty()) {
      val glob = SqlUtil.buildCaseInsensitiveGlobPattern(searchTerm)
      val selection =
        """
        ${RecipientTable.TABLE_NAME}.${RecipientTable.BLOCKED} = ? AND ${RecipientTable.TABLE_NAME}.${RecipientTable.HIDDEN} = ? AND
        (
          sort_name GLOB ? OR 
          ${RecipientTable.TABLE_NAME}.${RecipientTable.USERNAME} GLOB ? OR 
          ${RecipientTable.TABLE_NAME}.${RecipientTable.E164} GLOB ? OR 
          ${RecipientTable.TABLE_NAME}.${RecipientTable.EMAIL} GLOB ?
        )
        """
      SqlUtil.buildQuery(selection, 0, 0, glob, glob, glob, glob)
    } else {
      SqlUtil.buildQuery(
        """
        ${RecipientTable.TABLE_NAME}.${RecipientTable.BLOCKED} = ? AND ${RecipientTable.TABLE_NAME}.${RecipientTable.HIDDEN} = ?
      """,
        0,
        0
      )
    }

    val offsetLimit = if (limit > 0) {
      "LIMIT $offset,$limit"
    } else {
      ""
    }

    val projection = if (isCount) {
      "COUNT(*),"
    } else {
      "p.$ID, p.$TIMESTAMP, $EVENT, $DIRECTION, $PEER, p.$TYPE, $CALL_ID, $MESSAGE_ID, $RINGER, $LOCAL_JOINED, $GROUP_CALL_ACTIVE, children, in_period, ${MessageTable.BODY},"
    }

    // Group call events by those we consider missed or not missed to build out our call log aggregation.
    val eventTypeSubQuery = """
      ($TABLE_NAME.$EVENT = c.$EVENT AND (
        $TABLE_NAME.$EVENT = ${Event.serialize(Event.MISSED)} OR 
        $TABLE_NAME.$EVENT = ${Event.serialize(Event.MISSED_NOTIFICATION_PROFILE)} OR
        $TABLE_NAME.$EVENT = ${Event.serialize(Event.NOT_ACCEPTED)} OR
        $TABLE_NAME.$EVENT = ${Event.serialize(Event.DECLINED)} OR
        ($TABLE_NAME.$isMissedGenericGroupCall)
      )) OR (
        $TABLE_NAME.$EVENT != ${Event.serialize(Event.MISSED)} AND 
        c.$EVENT != ${Event.serialize(Event.MISSED)} AND 
        $TABLE_NAME.$EVENT != ${Event.serialize(Event.MISSED_NOTIFICATION_PROFILE)} AND 
        c.$EVENT != ${Event.serialize(Event.MISSED_NOTIFICATION_PROFILE)} AND
        $TABLE_NAME.$EVENT != ${Event.serialize(Event.NOT_ACCEPTED)} AND
        c.$EVENT != ${Event.serialize(Event.NOT_ACCEPTED)} AND
        $TABLE_NAME.$EVENT != ${Event.serialize(Event.DECLINED)} AND
        c.$EVENT != ${Event.serialize(Event.DECLINED)} AND
        (NOT ($TABLE_NAME.$isMissedGenericGroupCall)) AND
        (NOT (c.$isMissedGenericGroupCall))
      )
      """

    //language=sql
    val statement = """
      SELECT $projection
        LOWER(
          COALESCE(
            NULLIF(${GroupTable.TABLE_NAME}.${GroupTable.TITLE}, ''),
            NULLIF(${RecipientTable.TABLE_NAME}.${RecipientTable.NICKNAME_JOINED_NAME}, ''),
            NULLIF(${RecipientTable.TABLE_NAME}.${RecipientTable.NICKNAME_GIVEN_NAME}, ''),
            NULLIF(${RecipientTable.TABLE_NAME}.${RecipientTable.SYSTEM_JOINED_NAME}, ''),
            NULLIF(${RecipientTable.TABLE_NAME}.${RecipientTable.SYSTEM_GIVEN_NAME}, ''),
            NULLIF(${RecipientTable.TABLE_NAME}.${RecipientTable.PROFILE_JOINED_NAME}, ''),
            NULLIF(${RecipientTable.TABLE_NAME}.${RecipientTable.PROFILE_GIVEN_NAME}, ''),
            NULLIF(${RecipientTable.TABLE_NAME}.${RecipientTable.USERNAME}, '')
          )
        ) AS sort_name
      FROM (
        WITH cte AS (
          SELECT
            $ID, $TIMESTAMP, $EVENT, $DIRECTION, $PEER, $TYPE, $CALL_ID, $MESSAGE_ID, $RINGER, $LOCAL_JOINED, $GROUP_CALL_ACTIVE,
            (
              SELECT
                $ID
              FROM
                $TABLE_NAME
              WHERE
                $TABLE_NAME.$DIRECTION = c.$DIRECTION
                AND $TABLE_NAME.$PEER = c.$PEER
                AND $TABLE_NAME.$TIMESTAMP - $TIME_WINDOW <= c.$TIMESTAMP
                AND $TABLE_NAME.$TIMESTAMP >= c.$TIMESTAMP
                AND ($eventTypeSubQuery)
                AND ${filterClause.where}
              ORDER BY
                $TIMESTAMP DESC
            ) as parent,
            (
              SELECT
                group_concat($ID)
              FROM
                $TABLE_NAME
              WHERE
                $TABLE_NAME.$DIRECTION = c.$DIRECTION
                AND $TABLE_NAME.$PEER = c.$PEER
                AND c.$TIMESTAMP - $TIME_WINDOW <= $TABLE_NAME.$TIMESTAMP
                AND c.$TIMESTAMP >= $TABLE_NAME.$TIMESTAMP
                AND ($eventTypeSubQuery)
                AND ${filterClause.where}
            ) as children,
            (
              SELECT
                group_concat($ID)
              FROM
                $TABLE_NAME
              WHERE
                c.$TIMESTAMP - $TIME_WINDOW <= $TABLE_NAME.$TIMESTAMP
                AND c.$TIMESTAMP >= $TABLE_NAME.$TIMESTAMP
                AND ${filterClause.where}
            ) as in_period
          FROM
            $TABLE_NAME c
          WHERE ${filterClause.where}
          ORDER BY
            $TIMESTAMP DESC
        )
        SELECT
          *,
          CASE
            WHEN LAG (parent, 1, 0) OVER (
              ORDER BY
                $TIMESTAMP DESC
            ) != parent THEN $ID
            ELSE parent
          END true_parent
        FROM
          cte
      ) p
      INNER JOIN ${RecipientTable.TABLE_NAME} ON ${RecipientTable.TABLE_NAME}.${RecipientTable.ID} = $PEER
      LEFT JOIN ${MessageTable.TABLE_NAME} ON ${MessageTable.TABLE_NAME}.${MessageTable.ID} = $MESSAGE_ID
      LEFT JOIN ${GroupTable.TABLE_NAME} ON ${GroupTable.TABLE_NAME}.${GroupTable.RECIPIENT_ID} = ${RecipientTable.TABLE_NAME}.${RecipientTable.ID}
      WHERE true_parent = p.$ID ${if (queryClause.where.isNotEmpty()) "AND ${queryClause.where}" else ""}
      ORDER BY p.$TIMESTAMP DESC
      $offsetLimit
    """

    return readableDatabase.query(
      statement,
      queryClause.whereArgs
    )
  }

  fun getLatestRingingCalls(): List<Call> {
    return readableDatabase.select()
      .from(TABLE_NAME)
      .where("$EVENT = ?", Event.serialize(Event.RINGING))
      .limit(10)
      .orderBy(TIMESTAMP)
      .run()
      .readToList {
        Call.deserialize(it)
      }
  }

  fun markRingingCallsAsMissed() {
    writableDatabase.withinTransaction { db ->
      val messageIds: List<Long> = db.select(MESSAGE_ID)
        .from(TABLE_NAME)
        .where("$EVENT = ? AND $MESSAGE_ID != NULL", Event.serialize(Event.RINGING))
        .run()
        .readToList { it.requireLong(MESSAGE_ID) }

      db.update(TABLE_NAME)
        .values(EVENT to Event.serialize(Event.MISSED))
        .where("$EVENT = ?", Event.serialize(Event.RINGING))
        .run()

      SignalDatabase.messages.clearIsRingingOnLocalDeviceFlag(messageIds)
    }
  }

  fun getCallsCount(searchTerm: String?, filter: CallLogFilter): Int {
    return getCallsCursor(true, 0, 0, searchTerm, filter).use {
      it.moveToFirst()
      it.getInt(0)
    }
  }

  fun getCalls(offset: Int, limit: Int, searchTerm: String?, filter: CallLogFilter): List<CallLogRow.Call> {
    return getCallsCursor(false, offset, limit, searchTerm, filter).readToList { cursor ->
      val call = Call.deserialize(cursor)
      val groupCallDetails = GroupCallUpdateDetailsUtil.parse(cursor.requireString(MessageTable.BODY))

      val children = cursor.requireNonNullString("children")
        .split(',')
        .map { it.toLong() }
        .toSet()

      val inPeriod = cursor.requireNonNullString("in_period")
        .split(',')
        .map { it.toLong() }
        .sortedDescending()
        .toSet()

      val actualChildren = inPeriod.takeWhile { children.contains(it) }
      val peer = Recipient.resolved(call.peer)

      val canUserBeginCall = if (peer.isGroup) {
        val record = SignalDatabase.groups.getGroup(peer.id)

        !record.isAbsent() &&
          record.get().isActive &&
          (!record.get().isAnnouncementGroup || record.get().memberLevel(Recipient.self()) == GroupTable.MemberLevel.ADMINISTRATOR)
      } else {
        true
      }

      CallLogRow.Call(
        record = call,
        date = call.timestamp,
        peer = peer,
        groupCallState = CallLogRow.GroupCallState.fromDetails(groupCallDetails),
        children = actualChildren.toSet(),
        searchQuery = searchTerm,
        callLinkPeekInfo = ApplicationDependencies.getSignalCallManager().peekInfoSnapshot[peer.id],
        canUserBeginCall = canUserBeginCall
      )
    }
  }

  override fun remapRecipient(fromId: RecipientId, toId: RecipientId) {
    writableDatabase
      .update(TABLE_NAME)
      .values(PEER to toId.serialize())
      .where("$PEER = ?", fromId)
      .run()
  }

  /**
   * @param isGroupCallActive - Whether the group call currently contains users. Only valid for group calls.
   * @param didLocalUserJoin   - Determines whether the local user joined this call. Only valid for group calls.
   */
  data class Call(
    val callId: Long,
    val peer: RecipientId,
    val type: Type,
    val direction: Direction,
    val event: Event,
    val messageId: Long?,
    val timestamp: Long,
    val ringerRecipient: RecipientId?,
    val isGroupCallActive: Boolean,
    val didLocalUserJoin: Boolean
  ) {
    val messageType: Long = getMessageType(type, direction, event)

    val isDisplayedAsMissedCallInUi = isDisplayedAsMissedCallInUi(this)

    companion object Deserializer : Serializer<Call, Cursor> {

      private fun isDisplayedAsMissedCallInUi(call: Call): Boolean {
        return call.event in Event.DISPLAY_AS_MISSED_CALL || (call.event == Event.GENERIC_GROUP_CALL && !call.didLocalUserJoin && !call.isGroupCallActive)
      }

      fun getMessageType(type: Type, direction: Direction, event: Event): Long {
        if (type == Type.GROUP_CALL || type == Type.AD_HOC_CALL) {
          return MessageTypes.GROUP_CALL_TYPE
        }

        return if (direction == Direction.INCOMING && event.isMissedCall()) {
          if (type == Type.VIDEO_CALL) MessageTypes.MISSED_VIDEO_CALL_TYPE else MessageTypes.MISSED_AUDIO_CALL_TYPE
        } else if (direction == Direction.INCOMING) {
          if (type == Type.VIDEO_CALL) MessageTypes.INCOMING_VIDEO_CALL_TYPE else MessageTypes.INCOMING_AUDIO_CALL_TYPE
        } else {
          if (type == Type.VIDEO_CALL) MessageTypes.OUTGOING_VIDEO_CALL_TYPE else MessageTypes.OUTGOING_AUDIO_CALL_TYPE
        }
      }

      override fun serialize(data: Call): Cursor {
        throw UnsupportedOperationException()
      }

      override fun deserialize(data: Cursor): Call {
        return Call(
          callId = data.requireLong(CALL_ID),
          peer = RecipientId.from(data.requireLong(PEER)),
          type = data.requireObject(TYPE, Type.Serializer),
          direction = data.requireObject(DIRECTION, Direction.Serializer),
          event = data.requireObject(EVENT, Event.Serializer),
          messageId = data.requireLong(MESSAGE_ID).takeIf { it > 0L },
          timestamp = data.requireLong(TIMESTAMP),
          ringerRecipient = data.requireLong(RINGER).let {
            if (it > 0) {
              RecipientId.from(it)
            } else {
              null
            }
          },
          isGroupCallActive = data.requireBoolean(GROUP_CALL_ACTIVE),
          didLocalUserJoin = data.requireBoolean(LOCAL_JOINED)
        )
      }
    }
  }

  enum class Type(private val code: Int) {
    AUDIO_CALL(0),
    VIDEO_CALL(1),
    GROUP_CALL(3),
    AD_HOC_CALL(4);

    companion object Serializer : IntSerializer<Type> {
      override fun serialize(data: Type): Int = data.code

      override fun deserialize(data: Int): Type {
        return when (data) {
          AUDIO_CALL.code -> AUDIO_CALL
          VIDEO_CALL.code -> VIDEO_CALL
          GROUP_CALL.code -> GROUP_CALL
          AD_HOC_CALL.code -> AD_HOC_CALL
          else -> throw IllegalArgumentException("Unknown type $data")
        }
      }

      @JvmStatic
      fun from(type: CallEvent.Type?): Type? {
        return when (type) {
          null, CallEvent.Type.UNKNOWN_TYPE -> null
          CallEvent.Type.AUDIO_CALL -> AUDIO_CALL
          CallEvent.Type.VIDEO_CALL -> VIDEO_CALL
          CallEvent.Type.GROUP_CALL -> GROUP_CALL
          CallEvent.Type.AD_HOC_CALL -> AD_HOC_CALL
        }
      }
    }
  }

  enum class Direction(private val code: Int) {
    INCOMING(0),
    OUTGOING(1);

    companion object Serializer : IntSerializer<Direction> {
      override fun serialize(data: Direction): Int = data.code

      override fun deserialize(data: Int): Direction {
        return when (data) {
          INCOMING.code -> INCOMING
          OUTGOING.code -> OUTGOING
          else -> throw IllegalArgumentException("Unknown type $data")
        }
      }

      @JvmStatic
      fun from(direction: CallEvent.Direction?): Direction? {
        return when (direction) {
          null, CallEvent.Direction.UNKNOWN_DIRECTION -> null
          CallEvent.Direction.INCOMING -> INCOMING
          CallEvent.Direction.OUTGOING -> OUTGOING
        }
      }
    }
  }

  enum class ReadState(private val code: Int) {
    UNREAD(0),
    READ(1);

    companion object Serializer : IntSerializer<ReadState> {
      override fun serialize(data: ReadState): Int {
        return data.code
      }

      override fun deserialize(data: Int): ReadState {
        return ReadState.values().first { it.code == data }
      }
    }
  }

  enum class Event(private val code: Int) {
    /**
     * 1:1 Calls only.
     */
    ONGOING(0),

    /**
     * 1:1 and Group Calls.
     *
     * Group calls: You accepted a ring.
     */
    ACCEPTED(1),

    /**
     * 1:1 Calls only.
     */
    NOT_ACCEPTED(2),

    /**
     * 1:1 and Group/Ad-Hoc Calls.
     *
     * Group calls: The remote ring has expired or was cancelled by the ringer.
     */
    MISSED(3),

    /**
     * 1:1 and Group/Ad-Hoc Calls.
     *
     * Call was auto-declined due to a notification profile.
     */
    MISSED_NOTIFICATION_PROFILE(10),

    /**
     * 1:1 and Group/Ad-Hoc Calls.
     */
    DELETE(4),

    /**
     * Group/Ad-Hoc Calls only.
     *
     * Initial state.
     */
    GENERIC_GROUP_CALL(5),

    /**
     * Group Calls: User has joined the group call.
     */
    JOINED(6),

    /**
     * Group Calls: If a ring was requested by another user.
     */
    RINGING(7),

    /**
     * Group Calls: If you declined a ring.
     */
    DECLINED(8),

    /**
     * Group Calls: If you are ringing a group.
     */
    OUTGOING_RING(9); // Next is 11

    fun isMissedCall(): Boolean {
      return this == MISSED || this == MISSED_NOTIFICATION_PROFILE
    }

    companion object Serializer : IntSerializer<Event> {

      val DISPLAY_AS_MISSED_CALL = listOf(
        MISSED,
        MISSED_NOTIFICATION_PROFILE,
        DECLINED,
        NOT_ACCEPTED
      )

      override fun serialize(data: Event): Int = data.code

      override fun deserialize(data: Int): Event {
        return values().firstOrNull {
          it.code == data
        } ?: throw IllegalArgumentException("Unknown event $data")
      }

      @JvmStatic
      fun from(event: CallEvent.Event?): Event? {
        return when (event) {
          null, CallEvent.Event.UNKNOWN_ACTION -> null
          CallEvent.Event.ACCEPTED -> ACCEPTED
          CallEvent.Event.NOT_ACCEPTED -> NOT_ACCEPTED
          CallEvent.Event.DELETE -> DELETE
        }
      }
    }
  }
}<|MERGE_RESOLUTION|>--- conflicted
+++ resolved
@@ -761,9 +761,6 @@
     isCallFull: Boolean,
     expiresIn: Long,
   ): Boolean {
-<<<<<<< HEAD
-    val sameEraId = SignalDatabase.messages.updatePreviousGroupCall(threadId, peekGroupCallEraId, peekJoinedUuids, isCallFull, expiresIn)
-=======
     val callId = peekGroupCallEraId?.let { CallId.fromEra(it) }
     val recipientId = SignalDatabase.threads.getRecipientIdForThreadId(threadId)
     val call = if (callId != null && recipientId != null) {
@@ -777,14 +774,14 @@
       peekGroupCallEraId = peekGroupCallEraId,
       peekJoinedUuids = peekJoinedUuids,
       isCallFull = isCallFull,
-      isRingingOnLocalDevice = call?.event == Event.RINGING
+      isRingingOnLocalDevice = call?.event == Event.RINGING,
+      expiresIn = expiresIn,
     )
 
     if (call != null) {
       updateGroupCallState(call, peekJoinedUuids)
     }
 
->>>>>>> da43ff1e
     ApplicationDependencies.getDatabaseObserver().notifyCallUpdateObservers()
     return sameEraId
   }
