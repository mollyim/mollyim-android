package org.thoughtcrime.securesms.database

import android.content.Context
import android.database.Cursor
import androidx.annotation.Discouraged
import androidx.core.content.contentValuesOf
import org.signal.core.util.IntSerializer
import org.signal.core.util.Serializer
import org.signal.core.util.SqlUtil
import org.signal.core.util.count
import org.signal.core.util.delete
import org.signal.core.util.deleteAll
import org.signal.core.util.flatten
import org.signal.core.util.insertInto
import org.signal.core.util.isAbsent
import org.signal.core.util.logging.Log
import org.signal.core.util.readToList
import org.signal.core.util.readToMap
import org.signal.core.util.readToSingleLong
import org.signal.core.util.readToSingleObject
import org.signal.core.util.requireBoolean
import org.signal.core.util.requireLong
import org.signal.core.util.requireNonNullString
import org.signal.core.util.requireObject
import org.signal.core.util.requireString
import org.signal.core.util.select
import org.signal.core.util.toInt
import org.signal.core.util.toSingleLine
import org.signal.core.util.update
import org.signal.core.util.withinTransaction
import org.signal.ringrtc.CallId
import org.signal.ringrtc.CallManager.RingUpdate
import org.thoughtcrime.securesms.calls.log.CallLogFilter
import org.thoughtcrime.securesms.calls.log.CallLogRow
import org.thoughtcrime.securesms.database.model.GroupCallUpdateDetailsUtil
import org.thoughtcrime.securesms.database.model.MessageId
import org.thoughtcrime.securesms.dependencies.AppDependencies
import org.thoughtcrime.securesms.jobs.CallSyncEventJob
import org.thoughtcrime.securesms.recipients.Recipient
import org.thoughtcrime.securesms.recipients.RecipientId
import org.thoughtcrime.securesms.service.webrtc.links.CallLinkRoomId
import org.whispersystems.signalservice.api.push.ServiceId.ACI
import org.whispersystems.signalservice.internal.push.SyncMessage.CallEvent
import java.util.UUID
import java.util.concurrent.TimeUnit

/**
 * Contains details for each 1:1 call.
 */
class CallTable(context: Context, databaseHelper: SignalDatabase) : DatabaseTable(context, databaseHelper), RecipientIdDatabaseReference {

  companion object {
    private val TAG = Log.tag(CallTable::class.java)
    private val TIME_WINDOW = TimeUnit.HOURS.toMillis(4)

    const val TABLE_NAME = "call"
    const val ID = "_id"
    const val CALL_ID = "call_id"
    const val MESSAGE_ID = "message_id"
    const val PEER = "peer"
    const val TYPE = "type"
    const val DIRECTION = "direction"
    const val EVENT = "event"
    const val TIMESTAMP = "timestamp"
    const val RINGER = "ringer"
    const val DELETION_TIMESTAMP = "deletion_timestamp"
    const val READ = "read"

    /**
     * Whether a given call event was joined by the local user
     *
     * Used to determine if a group call in the "GENERIC_GROUP_CALL" state is to be
     * displayed as a missed call in the ui
     */
    const val LOCAL_JOINED = "local_joined"

    /**
     * Whether a given call event is currently considered active.
     *
     * Used to determine if a group call in the "GENERIC_GROUP_CALL" state is to be
     * displayed as a missed call in the ui
     */
    const val GROUP_CALL_ACTIVE = "group_call_active"

    //language=sql
    const val CREATE_TABLE = """
      CREATE TABLE $TABLE_NAME (
        $ID INTEGER PRIMARY KEY,
        $CALL_ID INTEGER NOT NULL,
        $MESSAGE_ID INTEGER DEFAULT NULL REFERENCES ${MessageTable.TABLE_NAME} (${MessageTable.ID}) ON DELETE SET NULL,
        $PEER INTEGER NOT NULL REFERENCES ${RecipientTable.TABLE_NAME} (${RecipientTable.ID}) ON DELETE CASCADE,
        $TYPE INTEGER NOT NULL,
        $DIRECTION INTEGER NOT NULL,
        $EVENT INTEGER NOT NULL,
        $TIMESTAMP INTEGER NOT NULL,
        $RINGER INTEGER DEFAULT NULL,
        $DELETION_TIMESTAMP INTEGER DEFAULT 0,
        $READ INTEGER DEFAULT 1,
        $LOCAL_JOINED INTEGER DEFAULT 0,
        $GROUP_CALL_ACTIVE INTEGER DEFAULT 0,
        UNIQUE ($CALL_ID, $PEER) ON CONFLICT FAIL
      )
    """

    val CREATE_INDEXES = arrayOf(
      "CREATE INDEX call_call_id_index ON $TABLE_NAME ($CALL_ID)",
      "CREATE INDEX call_message_id_index ON $TABLE_NAME ($MESSAGE_ID)",
      "CREATE INDEX call_peer_index ON $TABLE_NAME ($PEER)"
    )
  }

  fun markAllCallEventsRead(timestamp: Long = Long.MAX_VALUE) {
    writableDatabase.update(TABLE_NAME)
      .values(READ to ReadState.serialize(ReadState.READ))
      .where("$TIMESTAMP <= ?", timestamp)
      .run()

    notifyConversationListListeners()
  }

  fun markAllCallEventsWithPeerBeforeTimestampRead(peer: RecipientId, timestamp: Long): Call? {
    val latestCallAsOfTimestamp = writableDatabase.withinTransaction { db ->
      val updated = db.update(TABLE_NAME)
        .values(READ to ReadState.serialize(ReadState.READ))
        .where("$PEER = ? AND $TIMESTAMP <= ?", peer.toLong(), timestamp)
        .run()

      if (updated == 0) {
        null
      } else {
        db.select()
          .from(TABLE_NAME)
          .where("$PEER = ? AND $TIMESTAMP <= ?", peer.toLong(), timestamp)
          .orderBy("$TIMESTAMP DESC")
          .limit(1)
          .run()
          .readToSingleObject(Call.Deserializer)
      }
    }

    notifyConversationListListeners()
    return latestCallAsOfTimestamp
  }

  fun getUnreadMissedCallCount(): Long {
    return readableDatabase
      .count()
      .from(TABLE_NAME)
      .where("$EVENT = ? AND $READ = ?", Event.serialize(Event.MISSED), ReadState.serialize(ReadState.UNREAD))
      .run()
      .readToSingleLong()
  }

  fun insertOneToOneCall(callId: Long, timestamp: Long, peer: RecipientId, type: Type, direction: Direction, event: Event) {
    val messageType: Long = Call.getMessageType(type, direction, event)
    val unread = MessageTypes.isMissedCall(messageType)
    val expiresIn = TimeUnit.SECONDS.toMillis(Recipient.resolved(peer).expiresInSeconds.toLong())

    writableDatabase.withinTransaction {
      val result = SignalDatabase.messages.insertCallLog(peer, messageType, timestamp, direction == Direction.OUTGOING, expiresIn)
      val values = contentValuesOf(
        CALL_ID to callId,
        MESSAGE_ID to result.messageId,
        PEER to peer.serialize(),
        TYPE to Type.serialize(type),
        DIRECTION to Direction.serialize(direction),
        EVENT to Event.serialize(event),
        TIMESTAMP to timestamp,
        READ to ReadState.serialize(ReadState.UNREAD)
      )

      writableDatabase.insert(TABLE_NAME, null, values)

      if (!unread && expiresIn > 0) {
        SignalDatabase.messages.markExpireStarted(result.messageId, timestamp)
        ApplicationDependencies.getExpiringMessageManager().scheduleDeletion(result.messageId, true, timestamp, expiresIn)
      }
    }

    AppDependencies.messageNotifier.updateNotification(context)
    AppDependencies.databaseObserver.notifyCallUpdateObservers()

    Log.i(TAG, "Inserted call: $callId type: $type direction: $direction event:$event")
  }

  fun updateOneToOneCall(callId: Long, event: Event, timestamp: Long?): Call? {
    val call = writableDatabase.withinTransaction {
      writableDatabase
        .update(TABLE_NAME)
        .values(
          EVENT to Event.serialize(event),
          READ to ReadState.serialize(ReadState.UNREAD)
        )
        .where("$CALL_ID = ?", callId)
        .run()

      val call = readableDatabase
        .select()
        .from(TABLE_NAME)
        .where("$CALL_ID = ?", callId)
        .run()
        .readToSingleObject(Call.Deserializer)

      if (call != null) {
        Log.i(TAG, "Updated call: $callId event: $event")

        if (call.messageId == null) {
          Log.w(TAG, "Call does not have an associated message id! No message to update.")
        } else {
          val expiresIn = TimeUnit.SECONDS.toMillis(Recipient.resolved(call.peer).expiresInSeconds.toLong())

          SignalDatabase.messages.updateCallLog(call.messageId, call.messageType)

<<<<<<< HEAD
          if (expiresIn > 0) {
            val timestampOrNow = timestamp ?: System.currentTimeMillis()
            SignalDatabase.messages.markExpireStarted(call.messageId, timestampOrNow)
            ApplicationDependencies.getExpiringMessageManager().scheduleDeletion(call.messageId, true, timestampOrNow, expiresIn)
          }
        }
=======
        AppDependencies.messageNotifier.updateNotification(context)
        AppDependencies.databaseObserver.notifyCallUpdateObservers()
>>>>>>> 26bd59c3
      }

      call
    }

    ApplicationDependencies.getMessageNotifier().updateNotification(context)
    ApplicationDependencies.getDatabaseObserver().notifyCallUpdateObservers()

    return call
  }

  fun getCallById(callId: Long, recipientId: RecipientId): Call? {
    val query = getCallSelectionQuery(callId, recipientId)

    return readableDatabase
      .select()
      .from(TABLE_NAME)
      .where(query.where, query.whereArgs)
      .run()
      .readToSingleObject(Call.Deserializer)
  }

  fun getCallByMessageId(messageId: Long): Call? {
    return readableDatabase
      .select()
      .from(TABLE_NAME)
      .where("$MESSAGE_ID = ?", messageId)
      .run()
      .readToSingleObject(Call.Deserializer)
  }

  fun getCalls(messageIds: Collection<Long>): Map<Long, Call> {
    val queries = SqlUtil.buildCollectionQuery(MESSAGE_ID, messageIds)
    val maps = queries.map { query ->
      readableDatabase
        .select()
        .from(TABLE_NAME)
        .where("$EVENT != ${Event.serialize(Event.DELETE)} AND ${query.where}", query.whereArgs)
        .run()
        .readToMap { c -> c.requireLong(MESSAGE_ID) to Call.deserialize(c) }
    }

    return maps.flatten()
  }

  /**
   * @param callRowIds The CallTable.ID collection to query
   *
   * @return a map of raw MessageId -> Call
   */
  fun getCallsByRowIds(callRowIds: Collection<Long>): Map<Long, Call> {
    val queries = SqlUtil.buildCollectionQuery(ID, callRowIds)

    val maps = queries.map { query ->
      readableDatabase
        .select()
        .from(TABLE_NAME)
        .where("$EVENT != ${Event.serialize(Event.DELETE)} AND ${query.where}", query.whereArgs)
        .run()
        .readToMap { c -> c.requireLong(MESSAGE_ID) to Call.deserialize(c) }
    }

    return maps.flatten()
  }

  fun getOldestDeletionTimestamp(): Long {
    return writableDatabase
      .select(DELETION_TIMESTAMP)
      .from(TABLE_NAME)
      .where("$DELETION_TIMESTAMP > 0")
      .orderBy("$DELETION_TIMESTAMP DESC")
      .limit(1)
      .run()
      .readToSingleLong(0L)
  }

  fun deleteCallEventsDeletedBefore(threshold: Long): Int {
    return writableDatabase
      .delete(TABLE_NAME)
      .where("$DELETION_TIMESTAMP > 0 AND $DELETION_TIMESTAMP <= ?", threshold)
      .run()
  }

  fun getCallLinkRoomIdsFromCallRowIds(callRowIds: Set<Long>): Set<CallLinkRoomId> {
    return SqlUtil.buildCollectionQuery("$TABLE_NAME.$ID", callRowIds).map { query ->
      //language=sql
      val statement = """
        SELECT ${CallLinkTable.ROOM_ID} FROM $TABLE_NAME
        INNER JOIN ${CallLinkTable.TABLE_NAME} ON ${CallLinkTable.TABLE_NAME}.${CallLinkTable.RECIPIENT_ID} = $PEER
        WHERE $TYPE = ${Type.serialize(Type.AD_HOC_CALL)} AND ${query.where}
      """.toSingleLine()

      readableDatabase.query(statement, query.whereArgs).readToList {
        CallLinkRoomId.DatabaseSerializer.deserialize(it.requireNonNullString(CallLinkTable.ROOM_ID))
      }
    }.flatten().toSet()
  }

  /**
   * If a call link has been revoked, or if we do not have a CallLink table entry for an AD_HOC_CALL type
   * event, we mark it deleted.
   */
  fun updateAdHocCallEventDeletionTimestamps(skipSync: Boolean = false) {
    //language=sql
    val statement = """
      UPDATE $TABLE_NAME
      SET $DELETION_TIMESTAMP = ${System.currentTimeMillis()}, $EVENT = ${Event.serialize(Event.DELETE)}
      WHERE $TYPE = ${Type.serialize(Type.AD_HOC_CALL)}
      AND (
        (NOT EXISTS (SELECT 1 FROM ${CallLinkTable.TABLE_NAME} WHERE ${CallLinkTable.RECIPIENT_ID} = $PEER))
        OR
        (SELECT ${CallLinkTable.REVOKED} FROM ${CallLinkTable.TABLE_NAME} WHERE ${CallLinkTable.RECIPIENT_ID} = $PEER)
      )
      RETURNING *
    """.toSingleLine()

    val toSync = writableDatabase.query(statement).readToList {
      Call.deserialize(it)
    }.toSet()

    if (!skipSync) {
      CallSyncEventJob.enqueueDeleteSyncEvents(toSync)
    }

    AppDependencies.deletedCallEventManager.scheduleIfNecessary()
    AppDependencies.databaseObserver.notifyCallUpdateObservers()
  }

  /**
   * If a non-ad-hoc call has been deleted from the message database, then we need to
   * set its deletion_timestamp to now.
   */
  fun updateCallEventDeletionTimestamps(skipSync: Boolean = false) {
    val where = "$TYPE != ? AND $DELETION_TIMESTAMP = 0 AND $MESSAGE_ID IS NULL"
    val type = Type.serialize(Type.AD_HOC_CALL)

    val toSync = writableDatabase.withinTransaction { db ->
      val result = db
        .select()
        .from(TABLE_NAME)
        .where(where, type)
        .run()
        .readToList {
          Call.deserialize(it)
        }
        .toSet()

      db
        .update(TABLE_NAME)
        .values(
          EVENT to Event.serialize(Event.DELETE),
          DELETION_TIMESTAMP to System.currentTimeMillis()
        )
        .where(where, type)
        .run()

      result
    }

    if (!skipSync) {
      CallSyncEventJob.enqueueDeleteSyncEvents(toSync)
    }

    AppDependencies.deletedCallEventManager.scheduleIfNecessary()
    AppDependencies.databaseObserver.notifyCallUpdateObservers()
  }

  // region Group / Ad-Hoc Calling
  fun deleteGroupCall(call: Call) {
    checkIsGroupOrAdHocCall(call)

    val filter: SqlUtil.Query = getCallSelectionQuery(call.callId, call.peer)

    writableDatabase.withinTransaction { db ->
      db
        .update(TABLE_NAME)
        .values(
          EVENT to Event.serialize(Event.DELETE),
          DELETION_TIMESTAMP to System.currentTimeMillis()
        )
        .where(filter.where, filter.whereArgs)
        .run()

      if (call.messageId != null) {
        SignalDatabase.messages.deleteMessage(call.messageId)
      }
    }

    AppDependencies.messageNotifier.updateNotification(context)
    AppDependencies.databaseObserver.notifyCallUpdateObservers()
    Log.d(TAG, "Marked group call event for deletion: ${call.callId}")
  }

  fun insertDeletedGroupCallFromSyncEvent(
    callId: Long,
    recipientId: RecipientId,
    direction: Direction,
    timestamp: Long
  ) {
    val recipient = Recipient.resolved(recipientId)
    val type = if (recipient.isCallLink) Type.AD_HOC_CALL else Type.GROUP_CALL

    writableDatabase
      .insertInto(TABLE_NAME)
      .values(
        CALL_ID to callId,
        MESSAGE_ID to null,
        PEER to recipientId.toLong(),
        EVENT to Event.serialize(Event.DELETE),
        TYPE to Type.serialize(type),
        DIRECTION to Direction.serialize(direction),
        TIMESTAMP to timestamp,
        DELETION_TIMESTAMP to System.currentTimeMillis()
      )
      .run(SQLiteDatabase.CONFLICT_ABORT)

    AppDependencies.deletedCallEventManager.scheduleIfNecessary()
  }

  fun acceptIncomingGroupCall(call: Call) {
    checkIsGroupOrAdHocCall(call)

    val newEvent = when (call.event) {
      Event.RINGING, Event.MISSED, Event.MISSED_NOTIFICATION_PROFILE, Event.DECLINED -> Event.ACCEPTED
      Event.GENERIC_GROUP_CALL -> Event.JOINED
      else -> {
        Log.d(TAG, "[acceptIncomingGroupCall] Call in state ${call.event} cannot be transitioned by ACCEPTED")
        return
      }
    }

    writableDatabase
      .update(TABLE_NAME)
      .values(EVENT to Event.serialize(newEvent))
      .where("$CALL_ID = ?", call.callId)
      .run()

    AppDependencies.messageNotifier.updateNotification(context)
    AppDependencies.databaseObserver.notifyCallUpdateObservers()
    Log.d(TAG, "[acceptIncomingGroupCall] Transitioned group call ${call.callId} from ${call.event} to $newEvent")
  }

  fun acceptOutgoingGroupCall(call: Call) {
    checkIsGroupOrAdHocCall(call)

    val newEvent = when (call.event) {
      Event.GENERIC_GROUP_CALL, Event.JOINED -> Event.OUTGOING_RING
      Event.RINGING, Event.MISSED, Event.MISSED_NOTIFICATION_PROFILE, Event.DECLINED, Event.ACCEPTED -> {
        Log.w(TAG, "[acceptOutgoingGroupCall] This shouldn't have been an outgoing ring because the call already existed!")
        Event.ACCEPTED
      }

      else -> {
        Log.d(TAG, "[acceptOutgoingGroupCall] Call in state ${call.event} cannot be transitioned by ACCEPTED")
        return
      }
    }

    writableDatabase
      .update(TABLE_NAME)
      .values(EVENT to Event.serialize(newEvent), DIRECTION to Direction.serialize(Direction.OUTGOING))
      .where("$CALL_ID = ?", call.callId)
      .run()

    AppDependencies.messageNotifier.updateNotification(context)
    AppDependencies.databaseObserver.notifyCallUpdateObservers()
    Log.d(TAG, "[acceptOutgoingGroupCall] Transitioned group call ${call.callId} from ${call.event} to $newEvent")
  }

  fun declineIncomingGroupCall(call: Call) {
    checkIsGroupOrAdHocCall(call)
    check(call.direction == Direction.INCOMING)

    val newEvent = when (call.event) {
      Event.GENERIC_GROUP_CALL, Event.RINGING, Event.MISSED, Event.MISSED_NOTIFICATION_PROFILE -> Event.DECLINED
      Event.JOINED -> Event.ACCEPTED
      else -> {
        Log.d(TAG, "Call in state ${call.event} cannot be transitioned by DECLINED")
        return
      }
    }

    writableDatabase
      .update(TABLE_NAME)
      .values(EVENT to Event.serialize(newEvent))
      .where("$CALL_ID = ?", call.callId)
      .run()

    AppDependencies.messageNotifier.updateNotification(context)
    AppDependencies.databaseObserver.notifyCallUpdateObservers()
    Log.d(TAG, "Transitioned group call ${call.callId} from ${call.event} to $newEvent")
  }

  fun insertAcceptedGroupCall(
    callId: Long,
    recipientId: RecipientId,
    direction: Direction,
    timestamp: Long
  ) {
    val recipient = Recipient.resolved(recipientId)
    val type = if (recipient.isCallLink) Type.AD_HOC_CALL else Type.GROUP_CALL
    val event = if (direction == Direction.OUTGOING) Event.OUTGOING_RING else Event.JOINED
    val ringer = if (direction == Direction.OUTGOING) Recipient.self().id.toLong() else null

    writableDatabase.withinTransaction { db ->
      val messageId: MessageId? = if (type == Type.GROUP_CALL) {
        SignalDatabase.messages.insertGroupCall(
          groupRecipientId = recipientId,
          sender = Recipient.self().id,
          timestamp,
          "",
          emptyList(),
          false,
          false
        )
      } else {
        null
      }

      db
        .insertInto(TABLE_NAME)
        .values(
          CALL_ID to callId,
          MESSAGE_ID to messageId?.id,
          PEER to recipientId.toLong(),
          EVENT to Event.serialize(event),
          TYPE to Type.serialize(type),
          DIRECTION to Direction.serialize(direction),
          TIMESTAMP to timestamp,
          RINGER to ringer,
          LOCAL_JOINED to true
        )
        .run(SQLiteDatabase.CONFLICT_ABORT)
    }

    AppDependencies.databaseObserver.notifyCallUpdateObservers()
  }

  fun insertDeclinedGroupCall(
    callId: Long,
    recipientId: RecipientId,
    timestamp: Long
  ) {
    val recipient = Recipient.resolved(recipientId)
    val type = if (recipient.isCallLink) Type.AD_HOC_CALL else Type.GROUP_CALL

    writableDatabase.withinTransaction { db ->
      val messageId: MessageId? = if (type == Type.GROUP_CALL) {
        SignalDatabase.messages.insertGroupCall(
          groupRecipientId = recipientId,
          sender = Recipient.self().id,
          timestamp,
          "",
          emptyList(),
          false,
          false
        )
      } else {
        null
      }

      db
        .insertInto(TABLE_NAME)
        .values(
          CALL_ID to callId,
          MESSAGE_ID to messageId?.id,
          PEER to recipientId.toLong(),
          EVENT to Event.serialize(Event.DECLINED),
          TYPE to Type.serialize(type),
          DIRECTION to Direction.serialize(Direction.INCOMING),
          TIMESTAMP to timestamp,
          RINGER to null,
          LOCAL_JOINED to false
        )
        .run(SQLiteDatabase.CONFLICT_ABORT)
    }

    AppDependencies.databaseObserver.notifyCallUpdateObservers()
  }

  fun insertOrUpdateGroupCallFromExternalEvent(
    groupRecipientId: RecipientId,
    sender: RecipientId,
    timestamp: Long,
    messageGroupCallEraId: String?
  ) {
    insertOrUpdateGroupCallFromLocalEvent(
      groupRecipientId,
      sender,
      timestamp,
      messageGroupCallEraId,
      emptyList(),
      false
    )
  }

  fun insertOrUpdateGroupCallFromLocalEvent(
    groupRecipientId: RecipientId,
    sender: RecipientId,
    timestamp: Long,
    peekGroupCallEraId: String?,
    peekJoinedUuids: Collection<UUID>,
    isCallFull: Boolean
  ) {
    val recipient = Recipient.resolved(groupRecipientId)
    if (recipient.isCallLink) {
      handleCallLinkUpdate(recipient, timestamp, peekGroupCallEraId)
    } else {
      handleGroupUpdate(recipient, sender, timestamp, peekGroupCallEraId, peekJoinedUuids, isCallFull)
    }
  }

  private fun handleGroupUpdate(
    groupRecipient: Recipient,
    sender: RecipientId,
    timestamp: Long,
    peekGroupCallEraId: String?,
    peekJoinedUuids: Collection<UUID>,
    isCallFull: Boolean
  ) {
    check(groupRecipient.isPushV2Group)
    writableDatabase.withinTransaction {
      if (peekGroupCallEraId.isNullOrEmpty()) {
        Log.w(TAG, "Dropping local call event with null era id.")
        return@withinTransaction
      }

      val callId = CallId.fromEra(peekGroupCallEraId).longValue()
      val call = getCallById(callId, groupRecipient.id)
      val messageId: MessageId = if (call != null) {
        if (call.event == Event.DELETE) {
          Log.d(TAG, "Dropping group call update for deleted call.")
          return@withinTransaction
        }

        if (call.type != Type.GROUP_CALL) {
          Log.d(TAG, "Dropping unsupported update message for non-group-call call.")
          return@withinTransaction
        }

        if (call.messageId == null) {
          Log.d(TAG, "Dropping group call update for call without an attached message.")
          return@withinTransaction
        }

        SignalDatabase.messages.updateGroupCall(
          call.messageId,
          peekGroupCallEraId,
          peekJoinedUuids,
          isCallFull,
          call.event == Event.RINGING
        )
      } else {
        SignalDatabase.messages.insertGroupCall(
          groupRecipient.id,
          sender,
          timestamp,
          peekGroupCallEraId,
          peekJoinedUuids,
          isCallFull,
          false
        )
      }

      insertCallEventFromGroupUpdate(
        callId = callId,
        messageId = messageId,
        sender = sender,
        groupRecipientId = groupRecipient.id,
        timestamp = timestamp,
        didLocalUserJoin = peekJoinedUuids.contains(Recipient.self().requireServiceId().rawUuid),
        isGroupCallActive = peekJoinedUuids.isNotEmpty()
      )
    }
  }

  private fun handleCallLinkUpdate(
    callLinkRecipient: Recipient,
    timestamp: Long,
    peekGroupCallEraId: String?
  ) {
    check(callLinkRecipient.isCallLink)

    val callId = peekGroupCallEraId?.let { CallId.fromEra(it).longValue() } ?: return

    writableDatabase.withinTransaction { db ->
      db.delete(TABLE_NAME)
        .where("$PEER = ?", callLinkRecipient.id.serialize())
        .run()

      db.insertInto(TABLE_NAME)
        .values(
          CALL_ID to callId,
          MESSAGE_ID to null,
          PEER to callLinkRecipient.id.toLong(),
          EVENT to Event.serialize(Event.GENERIC_GROUP_CALL),
          TYPE to Type.serialize(Type.AD_HOC_CALL),
          DIRECTION to Direction.serialize(Direction.OUTGOING),
          TIMESTAMP to timestamp,
          RINGER to null
        ).run(SQLiteDatabase.CONFLICT_ABORT)
    }

    Log.d(TAG, "Inserted new call event for call link. Call Id: $callId")
    AppDependencies.databaseObserver.notifyCallUpdateObservers()
  }

  private fun insertCallEventFromGroupUpdate(
    callId: Long,
    messageId: MessageId?,
    sender: RecipientId,
    groupRecipientId: RecipientId,
    timestamp: Long,
    didLocalUserJoin: Boolean,
    isGroupCallActive: Boolean
  ) {
    if (messageId != null) {
      val call = getCallById(callId, groupRecipientId)
      if (call == null) {
        val direction = if (sender == Recipient.self().id) Direction.OUTGOING else Direction.INCOMING

        writableDatabase
          .insertInto(TABLE_NAME)
          .values(
            CALL_ID to callId,
            MESSAGE_ID to messageId.id,
            PEER to groupRecipientId.toLong(),
            EVENT to Event.serialize(Event.GENERIC_GROUP_CALL),
            TYPE to Type.serialize(Type.GROUP_CALL),
            DIRECTION to Direction.serialize(direction),
            TIMESTAMP to timestamp,
            RINGER to null,
            LOCAL_JOINED to didLocalUserJoin,
            GROUP_CALL_ACTIVE to isGroupCallActive
          )
          .run(SQLiteDatabase.CONFLICT_ABORT)

        Log.d(TAG, "Inserted new call event from group call update message. Call Id: $callId")
      } else {
        if (timestamp < call.timestamp) {
          setTimestamp(callId, groupRecipientId, timestamp)
          Log.d(TAG, "Updated call event timestamp for call id $callId")
        }

        if (call.messageId == null) {
          setMessageId(callId, messageId)
          Log.d(TAG, "Updated call event message id for newly inserted group call state: $callId")
        }

        updateGroupCallState(call, didLocalUserJoin, isGroupCallActive)
      }
    } else {
      Log.d(TAG, "Skipping call event processing for null era id.")
    }

    AppDependencies.databaseObserver.notifyCallUpdateObservers()
  }

  /**
   * Update necessary call info from peek
   */
  fun updateGroupCallFromPeek(
    threadId: Long,
    peekGroupCallEraId: String?,
    peekJoinedUuids: Collection<UUID>,
    isCallFull: Boolean,
    expiresIn: Long,
  ): Boolean {
    val callId = peekGroupCallEraId?.let { CallId.fromEra(it) }
    val recipientId = SignalDatabase.threads.getRecipientIdForThreadId(threadId)
    val call = if (callId != null && recipientId != null) {
      getCallById(callId.longValue(), recipientId)
    } else {
      null
    }

    val sameEraId = SignalDatabase.messages.updatePreviousGroupCall(
      threadId = threadId,
      peekGroupCallEraId = peekGroupCallEraId,
      peekJoinedUuids = peekJoinedUuids,
      isCallFull = isCallFull,
      isRingingOnLocalDevice = call?.event == Event.RINGING,
      expiresIn = expiresIn,
    )

    if (call != null) {
      updateGroupCallState(call, peekJoinedUuids)
    }

    AppDependencies.databaseObserver.notifyCallUpdateObservers()
    return sameEraId
  }

  fun insertOrUpdateGroupCallFromRingState(
    ringId: Long,
    groupRecipientId: RecipientId,
    ringerRecipient: RecipientId,
    dateReceived: Long,
    ringState: RingUpdate
  ) {
    handleGroupRingState(ringId, groupRecipientId, ringerRecipient, dateReceived, ringState)
  }

  @JvmOverloads
  fun insertOrUpdateGroupCallFromRingState(
    ringId: Long,
    groupRecipientId: RecipientId,
    ringerAci: ACI,
    dateReceived: Long,
    ringState: RingUpdate,
    dueToNotificationProfile: Boolean = false
  ) {
    val ringerRecipient = Recipient.externalPush(ringerAci)
    handleGroupRingState(ringId, groupRecipientId, ringerRecipient.id, dateReceived, ringState, dueToNotificationProfile)
  }

  fun isRingCancelled(ringId: Long, groupRecipientId: RecipientId): Boolean {
    val call = getCallById(ringId, groupRecipientId) ?: return false
    return call.event != Event.RINGING && call.event != Event.GENERIC_GROUP_CALL
  }

  private fun updateGroupCallState(
    call: Call,
    peekJoinedUuids: Collection<UUID>
  ) {
    updateGroupCallState(
      call,
      peekJoinedUuids.contains(Recipient.self().requireServiceId().rawUuid),
      peekJoinedUuids.isNotEmpty()
    )
  }

  private fun updateGroupCallState(
    call: Call,
    hasLocalUserJoined: Boolean,
    isGroupCallActive: Boolean
  ) {
    writableDatabase.update(TABLE_NAME)
      .values(
        LOCAL_JOINED to (call.didLocalUserJoin || hasLocalUserJoined),
        GROUP_CALL_ACTIVE to isGroupCallActive
      )
      .where(
        "$CALL_ID = ? AND $PEER = ?",
        call.callId,
        call.peer.toLong()
      )
      .run()
  }

  private fun handleGroupRingState(
    ringId: Long,
    groupRecipientId: RecipientId,
    ringerRecipient: RecipientId,
    dateReceived: Long,
    ringState: RingUpdate,
    dueToNotificationProfile: Boolean = false
  ) {
    writableDatabase.withinTransaction {
      Log.d(TAG, "Processing group ring state update for $ringId in state $ringState")

      val call = getCallById(ringId, groupRecipientId)
      if (call != null) {
        if (call.event == Event.DELETE) {
          Log.d(TAG, "Ignoring ring request for $ringId since its event has been deleted.")
          return@withinTransaction
        }

        when (ringState) {
          RingUpdate.REQUESTED -> {
            when (call.event) {
              Event.GENERIC_GROUP_CALL -> updateEventFromRingState(ringId, Event.RINGING, ringerRecipient)
              Event.JOINED -> updateEventFromRingState(ringId, Event.ACCEPTED, ringerRecipient)
              else -> Log.w(TAG, "Received a REQUESTED ring event while in ${call.event}. Ignoring.")
            }
          }

          RingUpdate.EXPIRED_REQUEST, RingUpdate.CANCELLED_BY_RINGER -> {
            when (call.event) {
              Event.GENERIC_GROUP_CALL, Event.RINGING -> updateEventFromRingState(ringId, if (dueToNotificationProfile) Event.MISSED_NOTIFICATION_PROFILE else Event.MISSED, ringerRecipient)
              Event.JOINED -> updateEventFromRingState(ringId, Event.ACCEPTED, ringerRecipient)
              Event.OUTGOING_RING -> Log.w(TAG, "Received an expiration or cancellation while in OUTGOING_RING state. Ignoring.")
              else -> Unit
            }
          }

          RingUpdate.BUSY_LOCALLY -> {
            when (call.event) {
              Event.JOINED -> updateEventFromRingState(ringId, Event.ACCEPTED)
              Event.GENERIC_GROUP_CALL, Event.RINGING -> updateEventFromRingState(ringId, Event.MISSED)
              else -> {
                updateEventFromRingState(ringId, call.event, ringerRecipient)
                Log.w(TAG, "Received a busy event we can't process. Updating ringer only.")
              }
            }
          }

          RingUpdate.BUSY_ON_ANOTHER_DEVICE -> {
            when (call.event) {
              Event.JOINED -> updateEventFromRingState(ringId, Event.ACCEPTED)
              Event.GENERIC_GROUP_CALL, Event.RINGING -> updateEventFromRingState(ringId, Event.MISSED)
              else -> Log.w(TAG, "Received a busy event we can't process. Ignoring.")
            }
          }

          RingUpdate.ACCEPTED_ON_ANOTHER_DEVICE -> {
            updateEventFromRingState(ringId, Event.ACCEPTED)
          }

          RingUpdate.DECLINED_ON_ANOTHER_DEVICE -> {
            when (call.event) {
              Event.RINGING, Event.MISSED, Event.MISSED_NOTIFICATION_PROFILE, Event.GENERIC_GROUP_CALL -> updateEventFromRingState(ringId, Event.DECLINED)
              Event.JOINED -> updateEventFromRingState(ringId, Event.ACCEPTED)
              Event.OUTGOING_RING -> Log.w(TAG, "Received DECLINED_ON_ANOTHER_DEVICE while in OUTGOING_RING state.")
              else -> Unit
            }
          }
        }
      } else {
        val event: Event = when (ringState) {
          RingUpdate.REQUESTED -> Event.RINGING
          RingUpdate.EXPIRED_REQUEST -> if (dueToNotificationProfile) Event.MISSED_NOTIFICATION_PROFILE else Event.MISSED
          RingUpdate.ACCEPTED_ON_ANOTHER_DEVICE -> {
            Log.w(TAG, "Missed original ring request for $ringId")
            Event.ACCEPTED
          }

          RingUpdate.DECLINED_ON_ANOTHER_DEVICE -> {
            Log.w(TAG, "Missed original ring request for $ringId")
            Event.DECLINED
          }

          RingUpdate.BUSY_LOCALLY, RingUpdate.BUSY_ON_ANOTHER_DEVICE -> {
            Log.w(TAG, "Missed original ring request for $ringId")
            Event.MISSED
          }

          RingUpdate.CANCELLED_BY_RINGER -> {
            Log.w(TAG, "Missed original ring request for $ringId")
            Event.MISSED
          }
        }

        createEventFromRingState(ringId, groupRecipientId, ringerRecipient, event, dateReceived)
      }
    }

    AppDependencies.databaseObserver.notifyCallUpdateObservers()
  }

  private fun updateEventFromRingState(
    callId: Long,
    event: Event,
    ringerRecipient: RecipientId
  ) {
    writableDatabase
      .update(TABLE_NAME)
      .values(
        EVENT to Event.serialize(event),
        RINGER to ringerRecipient.serialize()
      )
      .where("$CALL_ID = ?", callId)
      .run()

    Log.d(TAG, "Updated ring state to $event")
  }

  private fun updateEventFromRingState(
    callId: Long,
    event: Event
  ) {
    writableDatabase
      .update(TABLE_NAME)
      .values(
        EVENT to Event.serialize(event)
      )
      .where("$CALL_ID = ?", callId)
      .run()

    Log.d(TAG, "Updated ring state to $event")
  }

  private fun createEventFromRingState(
    callId: Long,
    groupRecipientId: RecipientId,
    ringerRecipient: RecipientId,
    event: Event,
    timestamp: Long
  ) {
    val direction = if (ringerRecipient == Recipient.self().id) Direction.OUTGOING else Direction.INCOMING

    val recipient = Recipient.resolved(groupRecipientId)
    check(recipient.isPushV2Group)

    writableDatabase.withinTransaction { db ->
      val messageId = SignalDatabase.messages.insertGroupCall(
        groupRecipientId = groupRecipientId,
        sender = ringerRecipient,
        timestamp = timestamp,
        eraId = "",
        joinedUuids = emptyList(),
        isCallFull = false,
        isIncomingGroupCallRingingOnLocalDevice = event == Event.RINGING
      )

      db
        .insertInto(TABLE_NAME)
        .values(
          CALL_ID to callId,
          MESSAGE_ID to messageId.id,
          PEER to groupRecipientId.toLong(),
          EVENT to Event.serialize(event),
          TYPE to Type.serialize(Type.GROUP_CALL),
          DIRECTION to Direction.serialize(direction),
          TIMESTAMP to timestamp,
          RINGER to ringerRecipient.toLong()
        )
        .run(SQLiteDatabase.CONFLICT_ABORT)
    }

    Log.d(TAG, "Inserted a new group ring event for $callId with event $event")
  }

  fun setTimestamp(callId: Long, recipientId: RecipientId, timestamp: Long) {
    writableDatabase.withinTransaction { db ->
      val call = getCallById(callId, recipientId)
      if (call == null || call.event == Event.DELETE) {
        Log.d(TAG, "Refusing to update deleted call event.")
        return@withinTransaction
      }

      db
        .update(TABLE_NAME)
        .values(TIMESTAMP to timestamp)
        .where("$CALL_ID = ?", callId)
        .run()

      if (call.messageId != null) {
        SignalDatabase.messages.updateCallTimestamps(call.messageId, timestamp)
      }
    }

    AppDependencies.databaseObserver.notifyCallUpdateObservers()
  }

  private fun setMessageId(callId: Long, messageId: MessageId) {
    writableDatabase
      .update(TABLE_NAME)
      .values(MESSAGE_ID to messageId.id)
      .where("$CALL_ID = ?", callId)
      .run()
  }

  /**
   * Gets the most recent timestamp from the [TIMESTAMP] column
   */
  fun getLatestCall(): Call? {
    val statement = """
      SELECT * FROM $TABLE_NAME ORDER BY $TIMESTAMP DESC LIMIT 1
    """.trimIndent()

    return readableDatabase.query(statement).readToSingleObject { Call.deserialize(it) }
  }

  fun deleteNonAdHocCallEventsOnOrBefore(timestamp: Long) {
    val messageIdsOnOrBeforeTimestamp = """
      SELECT $MESSAGE_ID FROM $TABLE_NAME WHERE $TIMESTAMP <= $timestamp AND $MESSAGE_ID IS NOT NULL
    """.trimIndent()

    writableDatabase.withinTransaction { db ->
      db.delete(MessageTable.TABLE_NAME)
        .where("${MessageTable.ID} IN ($messageIdsOnOrBeforeTimestamp)")
        .run()

      updateCallEventDeletionTimestamps(skipSync = true)
    }
  }

  fun deleteNonAdHocCallEvents(callRowIds: Set<Long>) {
    val messageIds = getMessageIds(callRowIds)
    SignalDatabase.messages.deleteCallUpdates(messageIds)
    updateCallEventDeletionTimestamps()
  }

  fun deleteAllNonAdHocCallEventsExcept(callRowIds: Set<Long>, missedOnly: Boolean) {
    val callFilter = if (missedOnly) {
      "($EVENT = ${Event.serialize(Event.MISSED)} OR $EVENT = ${Event.serialize(Event.MISSED_NOTIFICATION_PROFILE)}) AND $DELETION_TIMESTAMP = 0"
    } else {
      "$DELETION_TIMESTAMP = 0"
    }

    if (callRowIds.isEmpty()) {
      val threadIds = writableDatabase.withinTransaction { db ->
        val ids = db.select(MessageTable.THREAD_ID)
          .from(MessageTable.TABLE_NAME)
          .where(
            """
            ${MessageTable.ID} IN (
              SELECT $MESSAGE_ID FROM $TABLE_NAME
              WHERE $callFilter
            )
          """.toSingleLine()
          )
          .run()
          .readToList { it.requireLong(MessageTable.THREAD_ID) }

        db.delete(MessageTable.TABLE_NAME)
          .where(
            """
            ${MessageTable.ID} IN (
              SELECT $MESSAGE_ID FROM $TABLE_NAME
              WHERE $callFilter
            )
          """.toSingleLine()
          )
          .run()

        ids.toSet()
      }

      threadIds.forEach {
        SignalDatabase.threads.update(
          threadId = it,
          unarchive = false,
          allowDeletion = true
        )
      }

      notifyConversationListeners(threadIds)
      notifyConversationListListeners()
      updateCallEventDeletionTimestamps()
    } else {
      writableDatabase.withinTransaction { db ->
        SqlUtil.buildCollectionQuery(
          column = ID,
          values = callRowIds,
          prefix = "$callFilter AND",
          collectionOperator = SqlUtil.CollectionOperator.NOT_IN
        ).forEach { query ->
          val messageIds = db.select(MESSAGE_ID)
            .from(TABLE_NAME)
            .where(query.where, query.whereArgs)
            .run()
            .readToList { it.requireLong(MESSAGE_ID) }
            .toSet()
          SignalDatabase.messages.deleteCallUpdates(messageIds)
          updateCallEventDeletionTimestamps()
        }
      }
    }
  }

  @Discouraged("Using this method is generally considered an error. Utilize other deletion methods instead of this.")
  fun deleteAllCalls() {
    Log.w(TAG, "Deleting all calls from the local database.")
    writableDatabase.deleteAll(TABLE_NAME)
  }

  private fun getCallSelectionQuery(callId: Long, recipientId: RecipientId): SqlUtil.Query {
    return SqlUtil.Query("$CALL_ID = ? AND $PEER = ?", SqlUtil.buildArgs(callId, recipientId))
  }

  private fun getMessageIds(callRowIds: Set<Long>): Set<Long> {
    val queries = SqlUtil.buildCollectionQuery(
      ID,
      callRowIds,
      "$MESSAGE_ID NOT NULL AND"
    )

    return queries.map { query ->
      readableDatabase.select(MESSAGE_ID).from(TABLE_NAME).where(query.where, query.whereArgs).run().readToList {
        it.requireLong(MESSAGE_ID)
      }
    }.flatten().toSet()
  }

  private fun checkIsGroupOrAdHocCall(call: Call) {
    check(call.type == Type.GROUP_CALL || call.type == Type.AD_HOC_CALL)
  }

  // endregion

  private fun getCallsCursor(isCount: Boolean, offset: Int, limit: Int, searchTerm: String?, filter: CallLogFilter): Cursor {
    val isMissedGenericGroupCall = "$EVENT = ${Event.serialize(Event.GENERIC_GROUP_CALL)} AND $LOCAL_JOINED = ${false.toInt()} AND $GROUP_CALL_ACTIVE = ${false.toInt()}"
    val filterClause: SqlUtil.Query = when (filter) {
      CallLogFilter.ALL -> SqlUtil.buildQuery("$DELETION_TIMESTAMP = 0")
      CallLogFilter.MISSED -> SqlUtil.buildQuery("($EVENT = ${Event.serialize(Event.MISSED)} OR $EVENT = ${Event.serialize(Event.MISSED_NOTIFICATION_PROFILE)} OR $EVENT = ${Event.serialize(Event.NOT_ACCEPTED)} OR $EVENT = ${Event.serialize(Event.DECLINED)} OR ($isMissedGenericGroupCall)) AND $DELETION_TIMESTAMP = 0")
      CallLogFilter.AD_HOC -> SqlUtil.buildQuery("$TYPE = ${Type.serialize(Type.AD_HOC_CALL)} AND $DELETION_TIMESTAMP = 0")
    }

    val queryClause: SqlUtil.Query = if (!searchTerm.isNullOrEmpty()) {
      val glob = SqlUtil.buildCaseInsensitiveGlobPattern(searchTerm)
      val selection =
        """
        ${RecipientTable.TABLE_NAME}.${RecipientTable.BLOCKED} = ? AND ${RecipientTable.TABLE_NAME}.${RecipientTable.HIDDEN} = ? AND
        (
          sort_name GLOB ? OR 
          ${RecipientTable.TABLE_NAME}.${RecipientTable.USERNAME} GLOB ? OR 
          ${RecipientTable.TABLE_NAME}.${RecipientTable.E164} GLOB ? OR 
          ${RecipientTable.TABLE_NAME}.${RecipientTable.EMAIL} GLOB ?
        )
        """
      SqlUtil.buildQuery(selection, 0, 0, glob, glob, glob, glob)
    } else {
      SqlUtil.buildQuery(
        """
        ${RecipientTable.TABLE_NAME}.${RecipientTable.BLOCKED} = ? AND ${RecipientTable.TABLE_NAME}.${RecipientTable.HIDDEN} = ?
      """,
        0,
        0
      )
    }

    val offsetLimit = if (limit > 0) {
      "LIMIT $offset,$limit"
    } else {
      ""
    }

    val projection = if (isCount) {
      "COUNT(*),"
    } else {
      "p.$ID, p.$TIMESTAMP, $EVENT, $DIRECTION, $PEER, p.$TYPE, $CALL_ID, $MESSAGE_ID, $RINGER, $LOCAL_JOINED, $GROUP_CALL_ACTIVE, children, in_period, ${MessageTable.BODY},"
    }

    // Group call events by those we consider missed or not missed to build out our call log aggregation.
    val eventTypeSubQuery = """
      ($TABLE_NAME.$EVENT = c.$EVENT AND (
        $TABLE_NAME.$EVENT = ${Event.serialize(Event.MISSED)} OR 
        $TABLE_NAME.$EVENT = ${Event.serialize(Event.MISSED_NOTIFICATION_PROFILE)} OR
        $TABLE_NAME.$EVENT = ${Event.serialize(Event.NOT_ACCEPTED)} OR
        $TABLE_NAME.$EVENT = ${Event.serialize(Event.DECLINED)} OR
        ($TABLE_NAME.$isMissedGenericGroupCall)
      )) OR (
        $TABLE_NAME.$EVENT != ${Event.serialize(Event.MISSED)} AND 
        c.$EVENT != ${Event.serialize(Event.MISSED)} AND 
        $TABLE_NAME.$EVENT != ${Event.serialize(Event.MISSED_NOTIFICATION_PROFILE)} AND 
        c.$EVENT != ${Event.serialize(Event.MISSED_NOTIFICATION_PROFILE)} AND
        $TABLE_NAME.$EVENT != ${Event.serialize(Event.NOT_ACCEPTED)} AND
        c.$EVENT != ${Event.serialize(Event.NOT_ACCEPTED)} AND
        $TABLE_NAME.$EVENT != ${Event.serialize(Event.DECLINED)} AND
        c.$EVENT != ${Event.serialize(Event.DECLINED)} AND
        (NOT ($TABLE_NAME.$isMissedGenericGroupCall)) AND
        (NOT (c.$isMissedGenericGroupCall))
      )
      """

    //language=sql
    val statement = """
      SELECT $projection
        LOWER(
          COALESCE(
            NULLIF(${GroupTable.TABLE_NAME}.${GroupTable.TITLE}, ''),
            NULLIF(${RecipientTable.TABLE_NAME}.${RecipientTable.NICKNAME_JOINED_NAME}, ''),
            NULLIF(${RecipientTable.TABLE_NAME}.${RecipientTable.NICKNAME_GIVEN_NAME}, ''),
            NULLIF(${RecipientTable.TABLE_NAME}.${RecipientTable.SYSTEM_JOINED_NAME}, ''),
            NULLIF(${RecipientTable.TABLE_NAME}.${RecipientTable.SYSTEM_GIVEN_NAME}, ''),
            NULLIF(${RecipientTable.TABLE_NAME}.${RecipientTable.PROFILE_JOINED_NAME}, ''),
            NULLIF(${RecipientTable.TABLE_NAME}.${RecipientTable.PROFILE_GIVEN_NAME}, ''),
            NULLIF(${RecipientTable.TABLE_NAME}.${RecipientTable.USERNAME}, '')
          )
        ) AS sort_name
      FROM (
        WITH cte AS (
          SELECT
            $ID, $TIMESTAMP, $EVENT, $DIRECTION, $PEER, $TYPE, $CALL_ID, $MESSAGE_ID, $RINGER, $LOCAL_JOINED, $GROUP_CALL_ACTIVE,
            (
              SELECT
                $ID
              FROM
                $TABLE_NAME
              WHERE
                $TABLE_NAME.$DIRECTION = c.$DIRECTION
                AND $TABLE_NAME.$PEER = c.$PEER
                AND $TABLE_NAME.$TIMESTAMP - $TIME_WINDOW <= c.$TIMESTAMP
                AND $TABLE_NAME.$TIMESTAMP >= c.$TIMESTAMP
                AND ($eventTypeSubQuery)
                AND ${filterClause.where}
              ORDER BY
                $TIMESTAMP DESC
            ) as parent,
            (
              SELECT
                group_concat($ID)
              FROM
                $TABLE_NAME
              WHERE
                $TABLE_NAME.$DIRECTION = c.$DIRECTION
                AND $TABLE_NAME.$PEER = c.$PEER
                AND c.$TIMESTAMP - $TIME_WINDOW <= $TABLE_NAME.$TIMESTAMP
                AND c.$TIMESTAMP >= $TABLE_NAME.$TIMESTAMP
                AND ($eventTypeSubQuery)
                AND ${filterClause.where}
            ) as children,
            (
              SELECT
                group_concat($ID)
              FROM
                $TABLE_NAME
              WHERE
                c.$TIMESTAMP - $TIME_WINDOW <= $TABLE_NAME.$TIMESTAMP
                AND c.$TIMESTAMP >= $TABLE_NAME.$TIMESTAMP
                AND ${filterClause.where}
            ) as in_period
          FROM
            $TABLE_NAME c
          WHERE ${filterClause.where}
          ORDER BY
            $TIMESTAMP DESC
        )
        SELECT
          *,
          CASE
            WHEN LAG (parent, 1, 0) OVER (
              ORDER BY
                $TIMESTAMP DESC
            ) != parent THEN $ID
            ELSE parent
          END true_parent
        FROM
          cte
      ) p
      INNER JOIN ${RecipientTable.TABLE_NAME} ON ${RecipientTable.TABLE_NAME}.${RecipientTable.ID} = $PEER
      LEFT JOIN ${MessageTable.TABLE_NAME} ON ${MessageTable.TABLE_NAME}.${MessageTable.ID} = $MESSAGE_ID
      LEFT JOIN ${GroupTable.TABLE_NAME} ON ${GroupTable.TABLE_NAME}.${GroupTable.RECIPIENT_ID} = ${RecipientTable.TABLE_NAME}.${RecipientTable.ID}
      WHERE true_parent = p.$ID ${if (queryClause.where.isNotEmpty()) "AND ${queryClause.where}" else ""}
      ORDER BY p.$TIMESTAMP DESC
      $offsetLimit
    """

    return readableDatabase.query(
      statement,
      queryClause.whereArgs
    )
  }

  fun getLatestRingingCalls(): List<Call> {
    return readableDatabase.select()
      .from(TABLE_NAME)
      .where("$EVENT = ?", Event.serialize(Event.RINGING))
      .limit(10)
      .orderBy(TIMESTAMP)
      .run()
      .readToList {
        Call.deserialize(it)
      }
  }

  fun markRingingCallsAsMissed() {
    writableDatabase.withinTransaction { db ->
      val messageIds: List<Long> = db.select(MESSAGE_ID)
        .from(TABLE_NAME)
        .where("$EVENT = ? AND $MESSAGE_ID != NULL", Event.serialize(Event.RINGING))
        .run()
        .readToList { it.requireLong(MESSAGE_ID) }

      db.update(TABLE_NAME)
        .values(EVENT to Event.serialize(Event.MISSED))
        .where("$EVENT = ?", Event.serialize(Event.RINGING))
        .run()

      SignalDatabase.messages.clearIsRingingOnLocalDeviceFlag(messageIds)
    }
  }

  fun getCallsCount(searchTerm: String?, filter: CallLogFilter): Int {
    return getCallsCursor(true, 0, 0, searchTerm, filter).use {
      it.moveToFirst()
      it.getInt(0)
    }
  }

  fun getCalls(offset: Int, limit: Int, searchTerm: String?, filter: CallLogFilter): List<CallLogRow.Call> {
    return getCallsCursor(false, offset, limit, searchTerm, filter).readToList { cursor ->
      val call = Call.deserialize(cursor)
      val groupCallDetails = GroupCallUpdateDetailsUtil.parse(cursor.requireString(MessageTable.BODY))

      val children = cursor.requireNonNullString("children")
        .split(',')
        .map { it.toLong() }
        .toSet()

      val inPeriod = cursor.requireNonNullString("in_period")
        .split(',')
        .map { it.toLong() }
        .sortedDescending()
        .toSet()

      val actualChildren = inPeriod.takeWhile { children.contains(it) }
      val peer = Recipient.resolved(call.peer)

      val canUserBeginCall = if (peer.isGroup) {
        val record = SignalDatabase.groups.getGroup(peer.id)

        !record.isAbsent() &&
          record.get().isActive &&
          (!record.get().isAnnouncementGroup || record.get().memberLevel(Recipient.self()) == GroupTable.MemberLevel.ADMINISTRATOR)
      } else {
        true
      }

      CallLogRow.Call(
        record = call,
        date = call.timestamp,
        peer = peer,
        groupCallState = CallLogRow.GroupCallState.fromDetails(groupCallDetails),
        children = actualChildren.toSet(),
        searchQuery = searchTerm,
        callLinkPeekInfo = AppDependencies.signalCallManager.peekInfoSnapshot[peer.id],
        canUserBeginCall = canUserBeginCall
      )
    }
  }

  override fun remapRecipient(fromId: RecipientId, toId: RecipientId) {
    writableDatabase
      .update(TABLE_NAME)
      .values(PEER to toId.serialize())
      .where("$PEER = ?", fromId)
      .run()
  }

  /**
   * @param isGroupCallActive - Whether the group call currently contains users. Only valid for group calls.
   * @param didLocalUserJoin   - Determines whether the local user joined this call. Only valid for group calls.
   */
  data class Call(
    val callId: Long,
    val peer: RecipientId,
    val type: Type,
    val direction: Direction,
    val event: Event,
    val messageId: Long?,
    val timestamp: Long,
    val ringerRecipient: RecipientId?,
    val isGroupCallActive: Boolean,
    val didLocalUserJoin: Boolean
  ) {
    val messageType: Long = getMessageType(type, direction, event)

    val isDisplayedAsMissedCallInUi = isDisplayedAsMissedCallInUi(this)

    companion object Deserializer : Serializer<Call, Cursor> {

      private fun isDisplayedAsMissedCallInUi(call: Call): Boolean {
        return call.direction == Direction.INCOMING && (call.event in Event.DISPLAY_AS_MISSED_CALL || (call.event == Event.GENERIC_GROUP_CALL && !call.didLocalUserJoin && !call.isGroupCallActive))
      }

      fun getMessageType(type: Type, direction: Direction, event: Event): Long {
        if (type == Type.GROUP_CALL || type == Type.AD_HOC_CALL) {
          return MessageTypes.GROUP_CALL_TYPE
        }

        return if (direction == Direction.INCOMING && event.isMissedCall()) {
          if (type == Type.VIDEO_CALL) MessageTypes.MISSED_VIDEO_CALL_TYPE else MessageTypes.MISSED_AUDIO_CALL_TYPE
        } else if (direction == Direction.INCOMING) {
          if (type == Type.VIDEO_CALL) MessageTypes.INCOMING_VIDEO_CALL_TYPE else MessageTypes.INCOMING_AUDIO_CALL_TYPE
        } else {
          if (type == Type.VIDEO_CALL) MessageTypes.OUTGOING_VIDEO_CALL_TYPE else MessageTypes.OUTGOING_AUDIO_CALL_TYPE
        }
      }

      override fun serialize(data: Call): Cursor {
        throw UnsupportedOperationException()
      }

      override fun deserialize(data: Cursor): Call {
        return Call(
          callId = data.requireLong(CALL_ID),
          peer = RecipientId.from(data.requireLong(PEER)),
          type = data.requireObject(TYPE, Type.Serializer),
          direction = data.requireObject(DIRECTION, Direction.Serializer),
          event = data.requireObject(EVENT, Event.Serializer),
          messageId = data.requireLong(MESSAGE_ID).takeIf { it > 0L },
          timestamp = data.requireLong(TIMESTAMP),
          ringerRecipient = data.requireLong(RINGER).let {
            if (it > 0) {
              RecipientId.from(it)
            } else {
              null
            }
          },
          isGroupCallActive = data.requireBoolean(GROUP_CALL_ACTIVE),
          didLocalUserJoin = data.requireBoolean(LOCAL_JOINED)
        )
      }
    }
  }

  enum class Type(private val code: Int) {
    AUDIO_CALL(0),
    VIDEO_CALL(1),
    GROUP_CALL(3),
    AD_HOC_CALL(4);

    companion object Serializer : IntSerializer<Type> {
      override fun serialize(data: Type): Int = data.code

      override fun deserialize(data: Int): Type {
        return when (data) {
          AUDIO_CALL.code -> AUDIO_CALL
          VIDEO_CALL.code -> VIDEO_CALL
          GROUP_CALL.code -> GROUP_CALL
          AD_HOC_CALL.code -> AD_HOC_CALL
          else -> throw IllegalArgumentException("Unknown type $data")
        }
      }

      @JvmStatic
      fun from(type: CallEvent.Type?): Type? {
        return when (type) {
          null, CallEvent.Type.UNKNOWN_TYPE -> null
          CallEvent.Type.AUDIO_CALL -> AUDIO_CALL
          CallEvent.Type.VIDEO_CALL -> VIDEO_CALL
          CallEvent.Type.GROUP_CALL -> GROUP_CALL
          CallEvent.Type.AD_HOC_CALL -> AD_HOC_CALL
        }
      }
    }
  }

  enum class Direction(private val code: Int) {
    INCOMING(0),
    OUTGOING(1);

    companion object Serializer : IntSerializer<Direction> {
      override fun serialize(data: Direction): Int = data.code

      override fun deserialize(data: Int): Direction {
        return when (data) {
          INCOMING.code -> INCOMING
          OUTGOING.code -> OUTGOING
          else -> throw IllegalArgumentException("Unknown type $data")
        }
      }

      @JvmStatic
      fun from(direction: CallEvent.Direction?): Direction? {
        return when (direction) {
          null, CallEvent.Direction.UNKNOWN_DIRECTION -> null
          CallEvent.Direction.INCOMING -> INCOMING
          CallEvent.Direction.OUTGOING -> OUTGOING
        }
      }
    }
  }

  enum class ReadState(private val code: Int) {
    UNREAD(0),
    READ(1);

    companion object Serializer : IntSerializer<ReadState> {
      override fun serialize(data: ReadState): Int {
        return data.code
      }

      override fun deserialize(data: Int): ReadState {
        return ReadState.values().first { it.code == data }
      }
    }
  }

  enum class Event(private val code: Int) {
    /**
     * 1:1 Calls only.
     */
    ONGOING(0),

    /**
     * 1:1 and Group Calls.
     *
     * Group calls: You accepted a ring.
     */
    ACCEPTED(1),

    /**
     * 1:1 Calls only.
     */
    NOT_ACCEPTED(2),

    /**
     * 1:1 and Group/Ad-Hoc Calls.
     *
     * Group calls: The remote ring has expired or was cancelled by the ringer.
     */
    MISSED(3),

    /**
     * 1:1 and Group/Ad-Hoc Calls.
     *
     * Call was auto-declined due to a notification profile.
     */
    MISSED_NOTIFICATION_PROFILE(10),

    /**
     * 1:1 and Group/Ad-Hoc Calls.
     */
    DELETE(4),

    /**
     * Group/Ad-Hoc Calls only.
     *
     * Initial state.
     */
    GENERIC_GROUP_CALL(5),

    /**
     * Group Calls: User has joined the group call.
     */
    JOINED(6),

    /**
     * Group Calls: If a ring was requested by another user.
     */
    RINGING(7),

    /**
     * Group Calls: If you declined a ring.
     */
    DECLINED(8),

    /**
     * Group Calls: If you are ringing a group.
     */
    OUTGOING_RING(9); // Next is 11

    fun isMissedCall(): Boolean {
      return this == MISSED || this == MISSED_NOTIFICATION_PROFILE
    }

    companion object Serializer : IntSerializer<Event> {

      val DISPLAY_AS_MISSED_CALL = listOf(
        MISSED,
        MISSED_NOTIFICATION_PROFILE,
        DECLINED,
        NOT_ACCEPTED
      )

      override fun serialize(data: Event): Int = data.code

      override fun deserialize(data: Int): Event {
        return values().firstOrNull {
          it.code == data
        } ?: throw IllegalArgumentException("Unknown event $data")
      }

      @JvmStatic
      fun from(event: CallEvent.Event?): Event? {
        return when (event) {
          null, CallEvent.Event.UNKNOWN_ACTION -> null
          CallEvent.Event.ACCEPTED -> ACCEPTED
          CallEvent.Event.NOT_ACCEPTED -> NOT_ACCEPTED
          CallEvent.Event.DELETE -> DELETE
        }
      }
    }
  }
}<|MERGE_RESOLUTION|>--- conflicted
+++ resolved
@@ -173,7 +173,7 @@
 
       if (!unread && expiresIn > 0) {
         SignalDatabase.messages.markExpireStarted(result.messageId, timestamp)
-        ApplicationDependencies.getExpiringMessageManager().scheduleDeletion(result.messageId, true, timestamp, expiresIn)
+        AppDependencies.expiringMessageManager.scheduleDeletion(result.messageId, true, timestamp, expiresIn)
       }
     }
 
@@ -211,24 +211,19 @@
 
           SignalDatabase.messages.updateCallLog(call.messageId, call.messageType)
 
-<<<<<<< HEAD
           if (expiresIn > 0) {
             val timestampOrNow = timestamp ?: System.currentTimeMillis()
             SignalDatabase.messages.markExpireStarted(call.messageId, timestampOrNow)
-            ApplicationDependencies.getExpiringMessageManager().scheduleDeletion(call.messageId, true, timestampOrNow, expiresIn)
+            AppDependencies.expiringMessageManager.scheduleDeletion(call.messageId, true, timestampOrNow, expiresIn)
           }
         }
-=======
-        AppDependencies.messageNotifier.updateNotification(context)
-        AppDependencies.databaseObserver.notifyCallUpdateObservers()
->>>>>>> 26bd59c3
       }
 
       call
     }
 
-    ApplicationDependencies.getMessageNotifier().updateNotification(context)
-    ApplicationDependencies.getDatabaseObserver().notifyCallUpdateObservers()
+    AppDependencies.messageNotifier.updateNotification(context)
+    AppDependencies.databaseObserver.notifyCallUpdateObservers()
 
     return call
   }
