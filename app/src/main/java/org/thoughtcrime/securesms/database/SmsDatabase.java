/*
 * Copyright (C) 2011 Whisper Systems
 * Copyright (C) 2013 - 2017 Open Whisper Systems
 *
 * This program is free software: you can redistribute it and/or modify
 * it under the terms of the GNU General Public License as published by
 * the Free Software Foundation, either version 3 of the License, or
 * (at your option) any later version.
 *
 * This program is distributed in the hope that it will be useful,
 * but WITHOUT ANY WARRANTY; without even the implied warranty of
 * MERCHANTABILITY or FITNESS FOR A PARTICULAR PURPOSE.  See the
 * GNU General Public License for more details.
 *
 * You should have received a copy of the GNU General Public License
 * along with this program.  If not, see <http://www.gnu.org/licenses/>.
 */
package org.thoughtcrime.securesms.database;

import android.content.ContentValues;
import android.content.Context;
import android.database.Cursor;
import android.text.TextUtils;

import androidx.annotation.NonNull;
import androidx.annotation.Nullable;

import com.annimon.stream.Stream;
import com.google.android.mms.pdu.NotificationInd;

import net.sqlcipher.database.SQLiteStatement;

import org.signal.core.util.logging.Log;
import org.thoughtcrime.securesms.database.documents.IdentityKeyMismatch;
import org.thoughtcrime.securesms.database.documents.IdentityKeyMismatchList;
import org.thoughtcrime.securesms.database.documents.NetworkFailure;
import org.thoughtcrime.securesms.database.helpers.SQLCipherOpenHelper;
import org.thoughtcrime.securesms.database.model.GroupCallUpdateDetailsUtil;
import org.thoughtcrime.securesms.database.model.MessageId;
import org.thoughtcrime.securesms.database.model.MessageRecord;
import org.thoughtcrime.securesms.database.model.ReactionRecord;
import org.thoughtcrime.securesms.database.model.SmsMessageRecord;
import org.thoughtcrime.securesms.database.model.databaseprotos.GroupCallUpdateDetails;
import org.thoughtcrime.securesms.database.model.databaseprotos.ProfileChangeDetails;
import org.thoughtcrime.securesms.dependencies.ApplicationDependencies;
import org.thoughtcrime.securesms.groups.GroupMigrationMembershipChange;
import org.thoughtcrime.securesms.jobs.TrimThreadJob;
import org.thoughtcrime.securesms.mms.IncomingMediaMessage;
import org.thoughtcrime.securesms.mms.MmsException;
import org.thoughtcrime.securesms.mms.OutgoingMediaMessage;
import org.thoughtcrime.securesms.recipients.Recipient;
import org.thoughtcrime.securesms.recipients.RecipientId;
import org.thoughtcrime.securesms.revealable.ViewOnceExpirationInfo;
import org.thoughtcrime.securesms.sms.IncomingGroupUpdateMessage;
import org.thoughtcrime.securesms.sms.IncomingTextMessage;
import org.thoughtcrime.securesms.sms.OutgoingTextMessage;
import org.thoughtcrime.securesms.util.Base64;
import org.thoughtcrime.securesms.util.CursorUtil;
import org.thoughtcrime.securesms.util.JsonUtils;
import org.thoughtcrime.securesms.util.SqlUtil;
import org.thoughtcrime.securesms.util.TextSecurePreferences;
import org.thoughtcrime.securesms.util.Util;
import org.whispersystems.libsignal.util.Pair;
import org.whispersystems.libsignal.util.guava.Optional;

import java.io.Closeable;
import java.io.IOException;
import java.util.ArrayList;
import java.util.Collection;
import java.util.Collections;
import java.util.HashSet;
import java.util.LinkedList;
import java.util.List;
import java.util.Map;
import java.util.Set;
import java.util.UUID;

/**
 * Database for storage of SMS messages.
 *
 * @author Moxie Marlinspike
 */
public class SmsDatabase extends MessageDatabase {

  private static final String TAG = Log.tag(SmsDatabase.class);

  public  static final String TABLE_NAME         = "sms";
  public  static final String PERSON             = "person";
          static final String DATE_RECEIVED      = "date";
          static final String DATE_SENT          = "date_sent";
  public  static final String PROTOCOL           = "protocol";
  public  static final String STATUS             = "status";
  public  static final String TYPE               = "type";
  public  static final String REPLY_PATH_PRESENT = "reply_path_present";
  public  static final String SUBJECT            = "subject";
  public  static final String SERVICE_CENTER     = "service_center";

  public static final String CREATE_TABLE = "CREATE TABLE " + TABLE_NAME + " (" + ID                     + " INTEGER PRIMARY KEY AUTOINCREMENT, " +
                                                                                  THREAD_ID              + " INTEGER, " +
                                                                                  RECIPIENT_ID           + " INTEGER, " +
                                                                                  ADDRESS_DEVICE_ID      + " INTEGER DEFAULT 1, " +
                                                                                  PERSON                 + " INTEGER, " +
                                                                                  DATE_RECEIVED          + " INTEGER, " +
                                                                                  DATE_SENT              + " INTEGER, " +
                                                                                  DATE_SERVER            + " INTEGER DEFAULT -1, " +
                                                                                  PROTOCOL               + " INTEGER, " +
                                                                                  READ                   + " INTEGER DEFAULT 0, " +
                                                                                  STATUS                 + " INTEGER DEFAULT -1," +
                                                                                  TYPE                   + " INTEGER, " +
                                                                                  REPLY_PATH_PRESENT     + " INTEGER, " +
                                                                                  DELIVERY_RECEIPT_COUNT + " INTEGER DEFAULT 0," +
                                                                                  SUBJECT                + " TEXT, " +
                                                                                  BODY                   + " TEXT, " +
                                                                                  MISMATCHED_IDENTITIES  + " TEXT DEFAULT NULL, " +
                                                                                  SERVICE_CENTER         + " TEXT, " +
                                                                                  SUBSCRIPTION_ID        + " INTEGER DEFAULT -1, " +
                                                                                  EXPIRES_IN             + " INTEGER DEFAULT 0, " +
                                                                                  EXPIRE_STARTED         + " INTEGER DEFAULT 0, " +
                                                                                  NOTIFIED               + " DEFAULT 0, " +
                                                                                  READ_RECEIPT_COUNT     + " INTEGER DEFAULT 0, " +
                                                                                  UNIDENTIFIED           + " INTEGER DEFAULT 0, " +
                                                                                  REACTIONS              + " BLOB DEFAULT NULL, " +
                                                                                  REACTIONS_UNREAD       + " INTEGER DEFAULT 0, " +
                                                                                  REACTIONS_LAST_SEEN    + " INTEGER DEFAULT -1, " +
                                                                                  REMOTE_DELETED         + " INTEGER DEFAULT 0, " +
                                                                                  NOTIFIED_TIMESTAMP     + " INTEGER DEFAULT 0," +
                                                                                  SERVER_GUID            + " TEXT DEFAULT NULL);";

  public static final String[] CREATE_INDEXS = {
    "CREATE INDEX IF NOT EXISTS sms_read_and_notified_and_thread_id_index ON " + TABLE_NAME + "(" + READ + "," + NOTIFIED + ","  + THREAD_ID + ");",
    "CREATE INDEX IF NOT EXISTS sms_type_index ON " + TABLE_NAME + " (" + TYPE + ");",
    "CREATE INDEX IF NOT EXISTS sms_date_sent_index ON " + TABLE_NAME + " (" + DATE_SENT + ", " + RECIPIENT_ID + ", " + THREAD_ID + ");",
    "CREATE INDEX IF NOT EXISTS sms_date_server_index ON " + TABLE_NAME + " (" + DATE_SERVER + ");",
    "CREATE INDEX IF NOT EXISTS sms_thread_date_index ON " + TABLE_NAME + " (" + THREAD_ID + ", " + DATE_RECEIVED + ");",
    "CREATE INDEX IF NOT EXISTS sms_reactions_unread_index ON " + TABLE_NAME + " (" + REACTIONS_UNREAD + ");"
  };

  private static final String[] MESSAGE_PROJECTION = new String[] {
      ID, THREAD_ID, RECIPIENT_ID, ADDRESS_DEVICE_ID, PERSON,
      DATE_RECEIVED + " AS " + NORMALIZED_DATE_RECEIVED,
      DATE_SENT + " AS " + NORMALIZED_DATE_SENT,
      DATE_SERVER,
      PROTOCOL, READ, STATUS, TYPE,
      REPLY_PATH_PRESENT, SUBJECT, BODY, SERVICE_CENTER, DELIVERY_RECEIPT_COUNT,
      MISMATCHED_IDENTITIES, SUBSCRIPTION_ID, EXPIRES_IN, EXPIRE_STARTED,
      NOTIFIED, READ_RECEIPT_COUNT, UNIDENTIFIED, REACTIONS, REACTIONS_UNREAD, REACTIONS_LAST_SEEN,
      REMOTE_DELETED, NOTIFIED_TIMESTAMP
  };

  private static final long     IGNORABLE_TYPESMASK_WHEN_COUNTING = Types.END_SESSION_BIT | Types.KEY_EXCHANGE_IDENTITY_UPDATE_BIT | Types.KEY_EXCHANGE_IDENTITY_VERIFIED_BIT;
  private static final String[] THREAD_SUMMARY_COUNT_PROJECTION   = new String[] { "SUM(1)", "SUM(CASE WHEN " + TYPE + " & " + IGNORABLE_TYPESMASK_WHEN_COUNTING + " OR " + TYPE + " = " + Types.PROFILE_CHANGE_TYPE + " THEN 1 ELSE 0 END)" };

  private static final EarlyReceiptCache earlyDeliveryReceiptCache = new EarlyReceiptCache("SmsDelivery");

  public SmsDatabase(Context context, SQLCipherOpenHelper databaseHelper) {
    super(context, databaseHelper);
  }

  @Override
  protected String getTableName() {
    return TABLE_NAME;
  }

  @Override
  protected String getDateSentColumnName() {
    return DATE_SENT;
  }

  @Override
  protected String getDateReceivedColumnName() {
    return DATE_RECEIVED;
  }

  @Override
  protected String getTypeField() {
    return TYPE;
  }

  private void updateTypeBitmask(long id, long maskOff, long maskOn) {
    SQLiteDatabase db = databaseHelper.getWritableDatabase();
    db.execSQL("UPDATE " + TABLE_NAME +
               " SET " + TYPE + " = (" + TYPE + " & " + (Types.TOTAL_MASK - maskOff) + " | " + maskOn + " )" +
               " WHERE " + ID + " = ?", SqlUtil.buildArgs(id));

    long threadId = getThreadIdForMessage(id);
    DatabaseFactory.getThreadDatabase(context).updateSnippetTypeSilently(threadId);

    notifyConversationListListeners();
    notifyConversationListeners(threadId);
  }

  @Override
  public @Nullable RecipientId getOldestGroupUpdateSender(long threadId, long minimumDateReceived) {
    SQLiteDatabase db = databaseHelper.getReadableDatabase();

    String[] columns = new String[]{RECIPIENT_ID};
    String   query   = THREAD_ID + " = ? AND " + TYPE + " & ? AND " + DATE_RECEIVED + " >= ?";
    long     type    = Types.SECURE_MESSAGE_BIT | Types.PUSH_MESSAGE_BIT | Types.GROUP_UPDATE_BIT | Types.BASE_INBOX_TYPE;
    String[] args    = new String[]{String.valueOf(threadId), String.valueOf(type), String.valueOf(minimumDateReceived)};
    String   limit   = "1";

    try (Cursor cursor = db.query(TABLE_NAME, columns, query, args, null, null, limit)) {
      if (cursor.moveToFirst()) {
        return RecipientId.from(CursorUtil.requireLong(cursor, RECIPIENT_ID));
      }
    }

    return null;
  }

  @Override
  public long getThreadIdForMessage(long id) {
    String sql        = "SELECT " + THREAD_ID + " FROM " + TABLE_NAME + " WHERE " + ID + " = ?";
    String[] sqlArgs  = new String[] {id+""};
    SQLiteDatabase db = databaseHelper.getReadableDatabase();

    Cursor cursor = null;

    try {
      cursor = db.rawQuery(sql, sqlArgs);
      if (cursor != null && cursor.moveToFirst())
        return cursor.getLong(0);
      else
        return -1;
    } finally {
      if (cursor != null)
        cursor.close();
    }
  }

  @Override
  int getMessageCountForThreadSummary(long threadId) {
    SQLiteDatabase db = databaseHelper.getReadableDatabase();

    try (Cursor cursor = db.query(TABLE_NAME, THREAD_SUMMARY_COUNT_PROJECTION, THREAD_ID_WHERE, SqlUtil.buildArgs(threadId), null, null, null)) {
      if (cursor.moveToFirst()) {
        int allMessagesCount       = cursor.getInt(0);
        int ignorableMessagesCount = cursor.getInt(1);

        return allMessagesCount == ignorableMessagesCount ? 0 : allMessagesCount;
      }
    }

    return 0;
  }

  @Override
  public int getMessageCountForThread(long threadId) {
    SQLiteDatabase db = databaseHelper.getReadableDatabase();

    try (Cursor cursor = db.query(TABLE_NAME, COUNT, THREAD_ID_WHERE, SqlUtil.buildArgs(threadId), null, null, null)) {
      if (cursor != null && cursor.moveToFirst()) {
        return cursor.getInt(0);
      }
    }

    return 0;
  }

  @Override
  public int getMessageCountForThread(long threadId, long beforeTime) {
    SQLiteDatabase db = databaseHelper.getReadableDatabase();

    String[] cols  = new String[] {"COUNT(*)"};
    String   query = THREAD_ID + " = ? AND " + DATE_RECEIVED + " < ?";
    String[] args  = new String[]{String.valueOf(threadId), String.valueOf(beforeTime)};

    try (Cursor cursor = db.query(TABLE_NAME, cols, query, args, null, null, null)) {
      if (cursor != null && cursor.moveToFirst()) {
        return cursor.getInt(0);
      }
    }

    return 0;
  }

  @Override
  public boolean hasMeaningfulMessage(long threadId) {
    SQLiteDatabase db    = databaseHelper.getReadableDatabase();
    SqlUtil.Query  query = buildMeaningfulMessagesQuery(threadId);

    try (Cursor cursor = db.query(TABLE_NAME, new String[] { "1" }, query.getWhere(), query.getWhereArgs(), null, null, null, "1")) {
      return cursor != null && cursor.moveToFirst();
    }
  }

  private @NonNull SqlUtil.Query buildMeaningfulMessagesQuery(long threadId) {
    String query = THREAD_ID + " = ? AND (NOT " + TYPE + " & ? AND TYPE != ?)";
    return SqlUtil.buildQuery(query, threadId, IGNORABLE_TYPESMASK_WHEN_COUNTING, Types.PROFILE_CHANGE_TYPE);
  }

  @Override
  public void markAsEndSession(long id) {
    updateTypeBitmask(id, Types.KEY_EXCHANGE_MASK, Types.END_SESSION_BIT);
  }

  @Override
  public void markAsPreKeyBundle(long id) {
    updateTypeBitmask(id, Types.KEY_EXCHANGE_MASK, Types.KEY_EXCHANGE_BIT | Types.KEY_EXCHANGE_BUNDLE_BIT);
  }

  @Override
  public void markAsInvalidVersionKeyExchange(long id) {
    updateTypeBitmask(id, 0, Types.KEY_EXCHANGE_INVALID_VERSION_BIT);
  }

  @Override
  public void markAsSecure(long id) {
    updateTypeBitmask(id, 0, Types.SECURE_MESSAGE_BIT);
  }

  @Override
  public void markAsInsecure(long id) {
    updateTypeBitmask(id, Types.SECURE_MESSAGE_BIT, 0);
  }

  @Override
  public void markAsPush(long id) {
    updateTypeBitmask(id, 0, Types.PUSH_MESSAGE_BIT);
  }

  @Override
  public void markAsForcedSms(long id) {
    updateTypeBitmask(id, Types.PUSH_MESSAGE_BIT, Types.MESSAGE_FORCE_SMS_BIT);
  }

  @Override
  public void markAsRateLimited(long id) {
    updateTypeBitmask(id, 0, Types.MESSAGE_RATE_LIMITED_BIT);
  }

  @Override
  public void clearRateLimitStatus(@NonNull Collection<Long> ids) {
    SQLiteDatabase db = databaseHelper.getWritableDatabase();

    db.beginTransaction();
    try {
      for (long id : ids) {
        updateTypeBitmask(id, Types.MESSAGE_RATE_LIMITED_BIT, 0);
      }

      db.setTransactionSuccessful();
    } finally {
      db.endTransaction();
    }
  }

  @Override
  public void markAsDecryptFailed(long id) {
    updateTypeBitmask(id, Types.ENCRYPTION_MASK, Types.ENCRYPTION_REMOTE_FAILED_BIT);
  }

  @Override
  public void markAsDecryptDuplicate(long id) {
    updateTypeBitmask(id, Types.ENCRYPTION_MASK, Types.ENCRYPTION_REMOTE_DUPLICATE_BIT);
  }

  @Override
  public void markAsNoSession(long id) {
    updateTypeBitmask(id, Types.ENCRYPTION_MASK, Types.ENCRYPTION_REMOTE_NO_SESSION_BIT);
  }

  @Override
  public void markAsUnsupportedProtocolVersion(long id) {
    updateTypeBitmask(id, Types.BASE_TYPE_MASK, Types.UNSUPPORTED_MESSAGE_TYPE);
  }

  @Override
  public void markAsInvalidMessage(long id) {
    updateTypeBitmask(id, Types.BASE_TYPE_MASK, Types.INVALID_MESSAGE_TYPE);
  }

  @Override
  public void markAsLegacyVersion(long id) {
    updateTypeBitmask(id, Types.ENCRYPTION_MASK, Types.ENCRYPTION_REMOTE_LEGACY_BIT);
  }

  @Override
  public void markAsOutbox(long id) {
    updateTypeBitmask(id, Types.BASE_TYPE_MASK, Types.BASE_OUTBOX_TYPE);
  }

  @Override
  public void markAsPendingInsecureSmsFallback(long id) {
    updateTypeBitmask(id, Types.BASE_TYPE_MASK, Types.BASE_PENDING_INSECURE_SMS_FALLBACK);
  }

  @Override
  public void markAsSent(long id, boolean isSecure) {
    updateTypeBitmask(id, Types.BASE_TYPE_MASK, Types.BASE_SENT_TYPE | (isSecure ? Types.PUSH_MESSAGE_BIT | Types.SECURE_MESSAGE_BIT : 0));
  }

  @Override
  public void markAsSending(long id) {
    updateTypeBitmask(id, Types.BASE_TYPE_MASK, Types.BASE_SENDING_TYPE);
  }

  @Override
  public void markAsMissedCall(long id, boolean isVideoOffer) {
    updateTypeBitmask(id, Types.TOTAL_MASK, isVideoOffer ? Types.MISSED_VIDEO_CALL_TYPE : Types.MISSED_AUDIO_CALL_TYPE);
  }

  @Override
  public void markAsRemoteDelete(long id) {
    SQLiteDatabase db = databaseHelper.getWritableDatabase();

    long threadId;

    db.beginTransaction();
    try {
      ContentValues values = new ContentValues();
      values.put(REMOTE_DELETED, 1);
      values.putNull(BODY);
      values.putNull(REACTIONS);
      db.update(TABLE_NAME, values, ID_WHERE, new String[] { String.valueOf(id) });

      threadId = getThreadIdForMessage(id);

      DatabaseFactory.getThreadDatabase(context).update(threadId, false);
      DatabaseFactory.getMessageLogDatabase(context).deleteAllRelatedToMessage(id, false);

      db.setTransactionSuccessful();
    } finally {
      db.endTransaction();
    }
    notifyConversationListeners(threadId);
  }

  @Override
  public void markUnidentified(long id, boolean unidentified) {
    ContentValues contentValues = new ContentValues(1);
    contentValues.put(UNIDENTIFIED, unidentified ? 1 : 0);

    SQLiteDatabase db = databaseHelper.getWritableDatabase();
    db.update(TABLE_NAME, contentValues, ID_WHERE, new String[] {String.valueOf(id)});
  }

  @Override
  public void markExpireStarted(long id) {
    markExpireStarted(id, System.currentTimeMillis());
  }

  @Override
  public void markExpireStarted(long id, long startedAtTimestamp) {
    markExpireStarted(Collections.singleton(id), startedAtTimestamp);
  }

  @Override
  public void markExpireStarted(Collection<Long> ids, long startedAtTimestamp) {
    SQLiteDatabase db       = databaseHelper.getWritableDatabase();
    long           threadId = -1;

    db.beginTransaction();
    try {
      String query = ID + " = ? AND (" + EXPIRE_STARTED + " = 0 OR " + EXPIRE_STARTED + " > ?)";

      for (long id : ids) {
        ContentValues contentValues = new ContentValues();
        contentValues.put(EXPIRE_STARTED, startedAtTimestamp);

        db.update(TABLE_NAME, contentValues, query, new String[]{String.valueOf(id), String.valueOf(startedAtTimestamp)});

        if (threadId < 0) {
          threadId = getThreadIdForMessage(id);
        }
      }

      db.setTransactionSuccessful();
    } finally {
      db.endTransaction();
    }

    DatabaseFactory.getThreadDatabase(context).update(threadId, false);
    notifyConversationListeners(threadId);
  }

  @Override
  public void markSmsStatus(long id, int status) {
    Log.i(TAG, "Updating ID: " + id + " to status: " + status);
    ContentValues contentValues = new ContentValues();
    contentValues.put(STATUS, status);

    SQLiteDatabase db = databaseHelper.getWritableDatabase();
    db.update(TABLE_NAME, contentValues, ID_WHERE, new String[] {id+""});

    long threadId = getThreadIdForMessage(id);
    DatabaseFactory.getThreadDatabase(context).update(threadId, false);
    notifyConversationListeners(threadId);
  }

  @Override
  public void markAsSentFailed(long id) {
    updateTypeBitmask(id, Types.BASE_TYPE_MASK, Types.BASE_SENT_FAILED_TYPE);
  }

  @Override
  public void markAsNotified(long id) {
    SQLiteDatabase database      = databaseHelper.getWritableDatabase();
    ContentValues  contentValues = new ContentValues();

    contentValues.put(NOTIFIED, 1);
    contentValues.put(REACTIONS_LAST_SEEN, System.currentTimeMillis());

    database.update(TABLE_NAME, contentValues, ID_WHERE, new String[] {String.valueOf(id)});
  }

  @Override
  public @NonNull Set<ThreadUpdate> incrementReceiptCount(SyncMessageId messageId, long timestamp, @NonNull ReceiptType receiptType) {
    if (receiptType == ReceiptType.VIEWED) {
      return Collections.emptySet();
    }

    SQLiteDatabase    database      = databaseHelper.getWritableDatabase();
    Set<ThreadUpdate> threadUpdates = new HashSet<>();

    try (Cursor cursor = database.query(TABLE_NAME, new String[] {ID, THREAD_ID, RECIPIENT_ID, TYPE, DELIVERY_RECEIPT_COUNT, READ_RECEIPT_COUNT},
                              DATE_SENT + " = ?", new String[] {String.valueOf(messageId.getTimetamp())},
                              null, null, null, null)) {

      while (cursor.moveToNext()) {
        if (Types.isOutgoingMessageType(cursor.getLong(cursor.getColumnIndexOrThrow(TYPE)))) {
          RecipientId theirRecipientId = messageId.getRecipientId();
          RecipientId outRecipientId   = RecipientId.from(cursor.getLong(cursor.getColumnIndexOrThrow(RECIPIENT_ID)));

          if (outRecipientId.equals(theirRecipientId)) {
            long    threadId         = cursor.getLong(cursor.getColumnIndexOrThrow(THREAD_ID));
            String  columnName       = receiptType.getColumnName();
            boolean isFirstIncrement = cursor.getLong(cursor.getColumnIndexOrThrow(columnName)) == 0;

            database.execSQL("UPDATE " + TABLE_NAME +
                             " SET " + columnName + " = " + columnName + " + 1 WHERE " +
                             ID + " = ?",
                             new String[] {String.valueOf(cursor.getLong(cursor.getColumnIndexOrThrow(ID)))});

            threadUpdates.add(new ThreadUpdate(threadId, !isFirstIncrement));
          }
        }
      }

      if (threadUpdates.size() > 0 && receiptType == ReceiptType.DELIVERY) {
        earlyDeliveryReceiptCache.increment(messageId.getTimetamp(), messageId.getRecipientId());
      }

      return threadUpdates;
    }
  }

  @Override
  public List<Pair<Long, Long>> setTimestampRead(SyncMessageId messageId, long proposedExpireStarted, @NonNull Map<Long, Long> threadToLatestRead) {
    SQLiteDatabase         database = databaseHelper.getWritableDatabase();
    List<Pair<Long, Long>> expiring = new LinkedList<>();
    Cursor                 cursor   = null;

    try {
      cursor = database.query(TABLE_NAME, new String[] {ID, THREAD_ID, RECIPIENT_ID, TYPE, EXPIRES_IN, EXPIRE_STARTED},
                              DATE_SENT + " = ?", new String[] {String.valueOf(messageId.getTimetamp())},
                              null, null, null, null);

      while (cursor.moveToNext()) {
        RecipientId theirRecipientId = messageId.getRecipientId();
        RecipientId outRecipientId   = RecipientId.from(cursor.getLong(cursor.getColumnIndexOrThrow(RECIPIENT_ID)));

        if (outRecipientId.equals(theirRecipientId) || theirRecipientId.equals(Recipient.self().getId())) {
          long id            = cursor.getLong(cursor.getColumnIndexOrThrow(ID));
          long threadId      = cursor.getLong(cursor.getColumnIndexOrThrow(THREAD_ID));
          long expiresIn     = cursor.getLong(cursor.getColumnIndexOrThrow(EXPIRES_IN));
          long expireStarted = cursor.getLong(cursor.getColumnIndexOrThrow(EXPIRE_STARTED));

          expireStarted = expireStarted > 0 ? Math.min(proposedExpireStarted, expireStarted) : proposedExpireStarted;

          ContentValues contentValues = new ContentValues();
          contentValues.put(READ, 1);
          contentValues.put(REACTIONS_UNREAD, 0);
          contentValues.put(REACTIONS_LAST_SEEN, System.currentTimeMillis());

          if (expiresIn > 0) {
            contentValues.put(EXPIRE_STARTED, expireStarted);
            expiring.add(new Pair<>(id, expiresIn));
          }

          database.update(TABLE_NAME, contentValues, ID_WHERE, new String[] {cursor.getLong(cursor.getColumnIndexOrThrow(ID)) + ""});

          DatabaseFactory.getThreadDatabase(context).updateReadState(threadId);
          DatabaseFactory.getThreadDatabase(context).setLastSeen(threadId);
          notifyConversationListeners(threadId);

          Long latest = threadToLatestRead.get(threadId);
          threadToLatestRead.put(threadId, (latest != null) ? Math.max(latest, messageId.getTimetamp()) : messageId.getTimetamp());
        }
      }
    } finally {
      if (cursor != null) cursor.close();
    }

    return expiring;
  }

  @Override
  public List<MarkedMessageInfo> setEntireThreadRead(long threadId) {
    return setMessagesRead(THREAD_ID + " = ?", new String[] {String.valueOf(threadId)});
  }

  @Override
  public List<MarkedMessageInfo> setMessagesReadSince(long threadId, long sinceTimestamp) {
    if (sinceTimestamp == -1) {
      return setMessagesRead(THREAD_ID + " = ? AND (" + READ + " = 0 OR (" + REACTIONS_UNREAD + " = 1 AND (" + getOutgoingTypeClause() + ")))", new String[] {String.valueOf(threadId)});
    } else {
      return setMessagesRead(THREAD_ID + " = ? AND (" + READ + " = 0 OR (" + REACTIONS_UNREAD + " = 1 AND ( " + getOutgoingTypeClause() + " ))) AND " + DATE_RECEIVED + " <= ?", new String[] {String.valueOf(threadId),String.valueOf(sinceTimestamp)});
    }
  }

  @Override
  public List<MarkedMessageInfo> setAllMessagesRead() {
    return setMessagesRead(READ + " = 0 OR (" + REACTIONS_UNREAD + " = 1 AND (" + getOutgoingTypeClause() + "))", null);
  }

  private List<MarkedMessageInfo> setMessagesRead(String where, String[] arguments) {
    SQLiteDatabase          database  = databaseHelper.getWritableDatabase();
    List<MarkedMessageInfo> results   = new LinkedList<>();
    Cursor                  cursor    = null;

    database.beginTransaction();
    try {
      cursor = database.query(TABLE_NAME, new String[] {ID, RECIPIENT_ID, DATE_SENT, TYPE, EXPIRES_IN, EXPIRE_STARTED, THREAD_ID}, where, arguments, null, null, null);

      while (cursor != null && cursor.moveToNext()) {
        long messageType = CursorUtil.requireLong(cursor, TYPE);
        if (Types.isSecureType(messageType) || Types.isCallLog(messageType)) {
          long           threadId       = CursorUtil.requireLong(cursor, THREAD_ID);
          RecipientId    recipientId    = RecipientId.from(CursorUtil.requireLong(cursor, RECIPIENT_ID));
          long           dateSent       = CursorUtil.requireLong(cursor, DATE_SENT);
          long           messageId      = CursorUtil.requireLong(cursor, ID);
          long           expiresIn      = CursorUtil.requireLong(cursor, EXPIRES_IN);
          long           expireStarted  = CursorUtil.requireLong(cursor, EXPIRE_STARTED);
          SyncMessageId  syncMessageId  = new SyncMessageId(recipientId, dateSent);
          ExpirationInfo expirationInfo = new ExpirationInfo(messageId, expiresIn, expireStarted, false);

          results.add(new MarkedMessageInfo(threadId, syncMessageId, new MessageId(messageId, false), expirationInfo));
        }
      }

      ContentValues contentValues = new ContentValues();
      contentValues.put(READ, 1);
      contentValues.put(REACTIONS_UNREAD, 0);
      contentValues.put(REACTIONS_LAST_SEEN, System.currentTimeMillis());

      database.update(TABLE_NAME, contentValues, where, arguments);
      database.setTransactionSuccessful();
    } finally {
      if (cursor != null) cursor.close();
      database.endTransaction();
    }

    return results;
  }

  @Override
  public InsertResult updateBundleMessageBody(long messageId, String body) {
    long type = Types.BASE_INBOX_TYPE | Types.SECURE_MESSAGE_BIT | Types.PUSH_MESSAGE_BIT;
    return updateMessageBodyAndType(messageId, body, Types.TOTAL_MASK, type);
  }

  @Override
  public @NonNull List<MarkedMessageInfo> getViewedIncomingMessages(long threadId) {
    return Collections.emptyList();
  }

  @Override
  public @Nullable MarkedMessageInfo setIncomingMessageViewed(long messageId) {
    return null;
  }

  @Override
  public @NonNull List<MarkedMessageInfo> setIncomingMessagesViewed(@NonNull List<Long> messageIds) {
    return Collections.emptyList();
  }

  private InsertResult updateMessageBodyAndType(long messageId, String body, long maskOff, long maskOn) {
    SQLiteDatabase db = databaseHelper.getWritableDatabase();
    db.execSQL("UPDATE " + TABLE_NAME + " SET " + BODY + " = ?, " +
                   TYPE + " = (" + TYPE + " & " + (Types.TOTAL_MASK - maskOff) + " | " + maskOn + ") " +
                   "WHERE " + ID + " = ?",
               new String[] {body, messageId + ""});

    long threadId = getThreadIdForMessage(messageId);

    DatabaseFactory.getThreadDatabase(context).update(threadId, true);
    notifyConversationListeners(threadId);
    notifyConversationListListeners();

    return new InsertResult(messageId, threadId);
  }

  @Override
  public boolean hasReceivedAnyCallsSince(long threadId, long timestamp) {
    SQLiteDatabase db            = databaseHelper.getReadableDatabase();
    String[]       projection    = SqlUtil.buildArgs(SmsDatabase.TYPE);
    String         selection     = THREAD_ID + " = ? AND " + DATE_RECEIVED  + " > ? AND (" + TYPE + " = ? OR " + TYPE + " = ? OR " + TYPE + " = ? OR " + TYPE + " =?)";
    String[]       selectionArgs = SqlUtil.buildArgs(threadId,
                                                     timestamp,
                                                     Types.INCOMING_AUDIO_CALL_TYPE,
                                                     Types.INCOMING_VIDEO_CALL_TYPE,
                                                     Types.MISSED_AUDIO_CALL_TYPE,
                                                     Types.MISSED_VIDEO_CALL_TYPE);

    try (Cursor cursor = db.query(TABLE_NAME, projection, selection, selectionArgs, null, null, null)) {
      return cursor != null && cursor.moveToFirst();
    }
  }

  @Override
  public @NonNull Pair<Long, Long> insertReceivedCall(@NonNull RecipientId address, long expiresIn, boolean isVideoOffer) {
    return insertCallLog(address, isVideoOffer ? Types.INCOMING_VIDEO_CALL_TYPE : Types.INCOMING_AUDIO_CALL_TYPE, expiresIn, false, System.currentTimeMillis());
  }

  @Override
  public @NonNull Pair<Long, Long> insertOutgoingCall(@NonNull RecipientId address, long expiresIn, boolean isVideoOffer) {
    return insertCallLog(address, isVideoOffer ? Types.OUTGOING_VIDEO_CALL_TYPE : Types.OUTGOING_AUDIO_CALL_TYPE, expiresIn, false, System.currentTimeMillis());
  }

  @Override
  public @NonNull Pair<Long, Long> insertMissedCall(@NonNull RecipientId address, long expiresIn, long timestamp, boolean isVideoOffer) {
    return insertCallLog(address, isVideoOffer ? Types.MISSED_VIDEO_CALL_TYPE : Types.MISSED_AUDIO_CALL_TYPE, expiresIn, true, timestamp);
  }

  @Override
  public void insertOrUpdateGroupCall(@NonNull RecipientId groupRecipientId,
                                      @NonNull RecipientId sender,
                                      long timestamp,
                                      @Nullable String peekGroupCallEraId,
                                      @NonNull Collection<UUID> peekJoinedUuids,
                                      boolean isCallFull)
  {
    SQLiteDatabase db                      = databaseHelper.getWritableDatabase();
    Recipient      recipient               = Recipient.resolved(groupRecipientId);
<<<<<<< HEAD
    long           threadId                = DatabaseFactory.getThreadDatabase(context).getThreadIdFor(recipient);
    long           expiresIn               = recipient.getExpireMessagesInMillis();
    boolean        peerEraIdSameAsPrevious = updatePreviousGroupCall(threadId, peekGroupCallEraId, peekJoinedUuids, isCallFull, expiresIn);
=======
    long           threadId                = DatabaseFactory.getThreadDatabase(context).getOrCreateThreadIdFor(recipient);
    boolean        peerEraIdSameAsPrevious = updatePreviousGroupCall(threadId, peekGroupCallEraId, peekJoinedUuids, isCallFull);
>>>>>>> e374f3af

    try {
      db.beginTransaction();

      if (!peerEraIdSameAsPrevious && !Util.isEmpty(peekGroupCallEraId)) {
        Recipient self     = Recipient.self();
        boolean   markRead = peekJoinedUuids.contains(self.requireUuid()) || self.getId().equals(sender);

        byte[] updateDetails = GroupCallUpdateDetails.newBuilder()
                                                     .setEraId(Util.emptyIfNull(peekGroupCallEraId))
                                                     .setStartedCallUuid(Recipient.resolved(sender).requireUuid().toString())
                                                     .setStartedCallTimestamp(timestamp)
                                                     .addAllInCallUuids(Stream.of(peekJoinedUuids).map(UUID::toString).toList())
                                                     .setIsCallFull(isCallFull)
                                                     .build()
                                                     .toByteArray();

        String body = Base64.encodeBytes(updateDetails);

        ContentValues values = new ContentValues();
        values.put(RECIPIENT_ID, sender.serialize());
        values.put(ADDRESS_DEVICE_ID, 1);
        values.put(DATE_RECEIVED, timestamp);
        values.put(DATE_SENT, timestamp);
        values.put(READ, markRead ? 1 : 0);
        values.put(BODY, body);
        values.put(TYPE, Types.GROUP_CALL_TYPE);
        values.put(THREAD_ID, threadId);

        db.insert(TABLE_NAME, null, values);

        DatabaseFactory.getThreadDatabase(context).incrementUnread(threadId, 1);
      }

      DatabaseFactory.getThreadDatabase(context).update(threadId, true);

      db.setTransactionSuccessful();
    } finally {
      db.endTransaction();
    }

    notifyConversationListeners(threadId);
    ApplicationDependencies.getJobManager().add(new TrimThreadJob(threadId));
  }

  @Override
  public void insertOrUpdateGroupCall(@NonNull RecipientId groupRecipientId,
                                      @NonNull RecipientId sender,
                                      long timestamp,
                                      @Nullable String messageGroupCallEraId)
  {
    SQLiteDatabase db = databaseHelper.getWritableDatabase();

    long threadId;

    try {
      db.beginTransaction();

      Recipient recipient = Recipient.resolved(groupRecipientId);

      threadId = DatabaseFactory.getThreadDatabase(context).getOrCreateThreadIdFor(recipient);

      String   where     = TYPE + " = ? AND " + THREAD_ID + " = ?";
      String[] args      = SqlUtil.buildArgs(Types.GROUP_CALL_TYPE, threadId);
      boolean  sameEraId = false;

      try (Reader reader = new Reader(db.query(TABLE_NAME, MESSAGE_PROJECTION, where, args, null, null, DATE_RECEIVED + " DESC", "1"))) {
        MessageRecord record = reader.getNext();
        if (record != null) {
          GroupCallUpdateDetails groupCallUpdateDetails = GroupCallUpdateDetailsUtil.parse(record.getBody());

          sameEraId = groupCallUpdateDetails.getEraId().equals(messageGroupCallEraId) && !Util.isEmpty(messageGroupCallEraId);

          if (!sameEraId) {
            String body = GroupCallUpdateDetailsUtil.createUpdatedBody(groupCallUpdateDetails, Collections.emptyList(), false);

            ContentValues contentValues = new ContentValues();
            contentValues.put(BODY, body);

            db.update(TABLE_NAME, contentValues, ID_WHERE, SqlUtil.buildArgs(record.getId()));
          }
        }
      }

      if (!sameEraId && !Util.isEmpty(messageGroupCallEraId)) {
        byte[] updateDetails = GroupCallUpdateDetails.newBuilder()
                                                     .setEraId(Util.emptyIfNull(messageGroupCallEraId))
                                                     .setStartedCallUuid(Recipient.resolved(sender).requireUuid().toString())
                                                     .setStartedCallTimestamp(timestamp)
                                                     .addAllInCallUuids(Collections.emptyList())
                                                     .setIsCallFull(false)
                                                     .build()
                                                     .toByteArray();

        String body = Base64.encodeBytes(updateDetails);

        ContentValues values = new ContentValues();
        values.put(RECIPIENT_ID, sender.serialize());
        values.put(ADDRESS_DEVICE_ID, 1);
        values.put(DATE_RECEIVED, timestamp);
        values.put(DATE_SENT, timestamp);
        values.put(READ, 0);
        values.put(BODY, body);
        values.put(TYPE, Types.GROUP_CALL_TYPE);
        values.put(THREAD_ID, threadId);

        db.insert(TABLE_NAME, null, values);

        DatabaseFactory.getThreadDatabase(context).incrementUnread(threadId, 1);
      }

      DatabaseFactory.getThreadDatabase(context).update(threadId, true);

      db.setTransactionSuccessful();
    } finally {
      db.endTransaction();
    }

    notifyConversationListeners(threadId);
    ApplicationDependencies.getJobManager().add(new TrimThreadJob(threadId));
  }

  @Override
  public boolean updatePreviousGroupCall(long threadId, @Nullable String peekGroupCallEraId, @NonNull Collection<UUID> peekJoinedUuids, boolean isCallFull, long expiresIn) {
    SQLiteDatabase db        = databaseHelper.getWritableDatabase();
    String         where     = TYPE + " = ? AND " + THREAD_ID + " = ?";
    String[]       args      = SqlUtil.buildArgs(Types.GROUP_CALL_TYPE, threadId);
    boolean        sameEraId = false;

    try (Reader reader = new Reader(db.query(TABLE_NAME, MESSAGE_PROJECTION, where, args, null, null, DATE_RECEIVED + " DESC", "1"))) {
      MessageRecord record = reader.getNext();
      if (record == null) {
        return false;
      }

      GroupCallUpdateDetails groupCallUpdateDetails = GroupCallUpdateDetailsUtil.parse(record.getBody());
      boolean                containsSelf           = peekJoinedUuids.contains(Recipient.self().requireUuid());

      sameEraId = groupCallUpdateDetails.getEraId().equals(peekGroupCallEraId) && !Util.isEmpty(peekGroupCallEraId);

      List<String> inCallUuids = sameEraId ? Stream.of(peekJoinedUuids).map(UUID::toString).toList()
                                           : Collections.emptyList();

      String body = GroupCallUpdateDetailsUtil.createUpdatedBody(groupCallUpdateDetails, inCallUuids, isCallFull);

      ContentValues contentValues = new ContentValues();
      contentValues.put(BODY, body);

      if (inCallUuids.isEmpty()) {
        if (sameEraId && record.getExpireStarted() == 0) {
          contentValues.put(EXPIRES_IN, expiresIn);
        }
      } else {
        contentValues.put(EXPIRES_IN, 0);
        contentValues.put(EXPIRE_STARTED, 0);
      }

      if (sameEraId && containsSelf) {
        contentValues.put(READ, 1);
      }

      SqlUtil.Query query   = SqlUtil.buildTrueUpdateQuery(ID_WHERE, SqlUtil.buildArgs(record.getId()), contentValues);
      boolean       updated = db.update(TABLE_NAME, contentValues, query.getWhere(), query.getWhereArgs()) > 0;

      if (updated) {
        notifyConversationListeners(threadId);
      }
    }

    return sameEraId;
  }

  private @NonNull Pair<Long, Long> insertCallLog(@NonNull RecipientId recipientId, long type, long expiresIn, boolean unread, long timestamp) {
    Recipient recipient = Recipient.resolved(recipientId);
    long      threadId  = DatabaseFactory.getThreadDatabase(context).getOrCreateThreadIdFor(recipient);

    ContentValues values = new ContentValues(6);
    values.put(RECIPIENT_ID, recipientId.serialize());
    values.put(ADDRESS_DEVICE_ID,  1);
    values.put(DATE_RECEIVED, System.currentTimeMillis());
    values.put(DATE_SENT, timestamp);
    values.put(READ, unread ? 0 : 1);
    values.put(TYPE, type);
    values.put(THREAD_ID, threadId);
    values.put(EXPIRES_IN, expiresIn);

    SQLiteDatabase db = databaseHelper.getWritableDatabase();
    long messageId    = db.insert(TABLE_NAME, null, values);

    DatabaseFactory.getThreadDatabase(context).update(threadId, true);
    if (unread) {
      DatabaseFactory.getThreadDatabase(context).incrementUnread(threadId, 1);
    }

    notifyConversationListeners(threadId);
    ApplicationDependencies.getJobManager().add(new TrimThreadJob(threadId));

    return new Pair<>(messageId, threadId);
  }

  @Override
  public Set<Long> getAllRateLimitedMessageIds() {
    SQLiteDatabase db    = databaseHelper.getReadableDatabase();
    String         where = "(" + TYPE + " & " + Types.TOTAL_MASK + " & " + Types.MESSAGE_RATE_LIMITED_BIT + ") > 0";

    Set<Long> ids = new HashSet<>();

    try (Cursor cursor = db.query(TABLE_NAME, new String[] { ID }, where, null, null, null, null)) {
      while (cursor.moveToNext()) {
        ids.add(CursorUtil.requireLong(cursor, ID));
      }
    }

    return ids;
  }

  @Override
  public List<MessageRecord> getProfileChangeDetailsRecords(long threadId, long afterTimestamp) {
    String   where = THREAD_ID + " = ? AND " + DATE_RECEIVED + " >= ? AND " + TYPE + " = ?";
    String[] args  = SqlUtil.buildArgs(threadId, afterTimestamp, Types.PROFILE_CHANGE_TYPE);

    try (Reader reader = readerFor(queryMessages(where, args, true, -1))) {
      List<MessageRecord> results = new ArrayList<>(reader.getCount());
      while (reader.getNext() != null) {
        results.add(reader.getCurrent());
      }

      return results;
    }
  }

  @Override
  public void insertProfileNameChangeMessages(@NonNull Recipient recipient, @NonNull String newProfileName, @NonNull String previousProfileName) {
    ThreadDatabase                  threadDatabase    = DatabaseFactory.getThreadDatabase(context);
    List<GroupDatabase.GroupRecord> groupRecords      = DatabaseFactory.getGroupDatabase(context).getGroupsContainingMember(recipient.getId(), false);
    List<Long>                      threadIdsToUpdate = new LinkedList<>();

    byte[] profileChangeDetails = ProfileChangeDetails.newBuilder()
                                                      .setProfileNameChange(ProfileChangeDetails.StringChange.newBuilder()
                                                                                                             .setNew(newProfileName)
                                                                                                             .setPrevious(previousProfileName))
                                                      .build()
                                                      .toByteArray();

    String body = Base64.encodeBytes(profileChangeDetails);

    SQLiteDatabase db = databaseHelper.getWritableDatabase();
    db.beginTransaction();

    try {
      threadIdsToUpdate.add(threadDatabase.getThreadIdFor(recipient.getId()));
      for (GroupDatabase.GroupRecord groupRecord : groupRecords) {
        if (groupRecord.isActive()) {
          threadIdsToUpdate.add(threadDatabase.getThreadIdFor(groupRecord.getRecipientId()));
        }
      }

      Stream.of(threadIdsToUpdate)
            .withoutNulls()
            .forEach(threadId -> {
              ContentValues values = new ContentValues();
              values.put(RECIPIENT_ID, recipient.getId().serialize());
              values.put(ADDRESS_DEVICE_ID, 1);
              values.put(DATE_RECEIVED, System.currentTimeMillis());
              values.put(DATE_SENT, System.currentTimeMillis());
              values.put(READ, 1);
              values.put(TYPE, Types.PROFILE_CHANGE_TYPE);
              values.put(THREAD_ID, threadId);
              values.put(BODY, body);

              db.insert(TABLE_NAME, null, values);

              notifyConversationListeners(threadId);
            });

      db.setTransactionSuccessful();
    } finally {
      db.endTransaction();
    }

    Stream.of(threadIdsToUpdate)
          .withoutNulls()
          .forEach(threadId -> ApplicationDependencies.getJobManager().add(new TrimThreadJob(threadId)));
  }

  @Override
  public void insertGroupV1MigrationEvents(@NonNull RecipientId recipientId,
                                           long threadId,
                                           @NonNull GroupMigrationMembershipChange membershipChange)
  {
    insertGroupV1MigrationNotification(recipientId, threadId);

    if (!membershipChange.isEmpty()) {
      insertGroupV1MigrationMembershipChanges(recipientId, threadId, membershipChange);
    }

    notifyConversationListeners(threadId);
    ApplicationDependencies.getJobManager().add(new TrimThreadJob(threadId));
  }

  private void insertGroupV1MigrationNotification(@NonNull RecipientId recipientId, long threadId) {
    insertGroupV1MigrationMembershipChanges(recipientId, threadId, GroupMigrationMembershipChange.empty());
  }

  private void insertGroupV1MigrationMembershipChanges(@NonNull RecipientId recipientId,
                                                       long threadId,
                                                       @NonNull GroupMigrationMembershipChange membershipChange)
  {
    ContentValues values = new ContentValues();
    values.put(RECIPIENT_ID, recipientId.serialize());
    values.put(ADDRESS_DEVICE_ID, 1);
    values.put(DATE_RECEIVED, System.currentTimeMillis());
    values.put(DATE_SENT, System.currentTimeMillis());
    values.put(READ, 1);
    values.put(TYPE, Types.GV1_MIGRATION_TYPE);
    values.put(THREAD_ID, threadId);

    if (!membershipChange.isEmpty()) {
      values.put(BODY, membershipChange.serialize());
    }

    databaseHelper.getWritableDatabase().insert(TABLE_NAME, null, values);
  }

  @Override
  public Optional<InsertResult> insertMessageInbox(IncomingTextMessage message, long type) {
    if (message.isJoined()) {
      type = (type & (Types.TOTAL_MASK - Types.BASE_TYPE_MASK)) | Types.JOINED_TYPE;
    } else if (message.isPreKeyBundle()) {
      type |= Types.KEY_EXCHANGE_BIT | Types.KEY_EXCHANGE_BUNDLE_BIT;
    } else if (message.isSecureMessage()) {
      type |= Types.SECURE_MESSAGE_BIT;
    } else if (message.isGroup()) {
      IncomingGroupUpdateMessage incomingGroupUpdateMessage = (IncomingGroupUpdateMessage) message;

      type |= Types.SECURE_MESSAGE_BIT;

      if      (incomingGroupUpdateMessage.isGroupV2()) type |= Types.GROUP_V2_BIT | Types.GROUP_UPDATE_BIT;
      else if (incomingGroupUpdateMessage.isUpdate())  type |= Types.GROUP_UPDATE_BIT;
      else if (incomingGroupUpdateMessage.isQuit())    type |= Types.GROUP_QUIT_BIT;

    } else if (message.isEndSession()) {
      type |= Types.SECURE_MESSAGE_BIT;
      type |= Types.END_SESSION_BIT;
    }

    if (message.isPush())                type |= Types.PUSH_MESSAGE_BIT;
    if (message.isIdentityUpdate())      type |= Types.KEY_EXCHANGE_IDENTITY_UPDATE_BIT;
    if (message.isContentPreKeyBundle()) type |= Types.KEY_EXCHANGE_CONTENT_FORMAT;

    if      (message.isIdentityVerified())    type |= Types.KEY_EXCHANGE_IDENTITY_VERIFIED_BIT;
    else if (message.isIdentityDefault())     type |= Types.KEY_EXCHANGE_IDENTITY_DEFAULT_BIT;

    Recipient recipient = Recipient.resolved(message.getSender());

    Recipient groupRecipient;

    if (message.getGroupId() == null) {
      groupRecipient = null;
    } else {
      RecipientId id = DatabaseFactory.getRecipientDatabase(context).getOrInsertFromPossiblyMigratedGroupId(message.getGroupId());
      groupRecipient = Recipient.resolved(id);
    }

    boolean silent = message.isIdentityUpdate()   ||
                     message.isIdentityVerified() ||
                     message.isIdentityDefault()  ||
                     message.isJustAGroupLeave();
    boolean unread = !silent && (Util.isDefaultSmsProvider(context) ||
                                 message.isSecureMessage()          ||
                                 message.isGroup()                  ||
                                 message.isPreKeyBundle());

    long       threadId;

    if (groupRecipient == null) threadId = DatabaseFactory.getThreadDatabase(context).getOrCreateThreadIdFor(recipient);
    else                        threadId = DatabaseFactory.getThreadDatabase(context).getOrCreateThreadIdFor(groupRecipient);

    ContentValues values = new ContentValues();
    values.put(RECIPIENT_ID, message.getSender().serialize());
    values.put(ADDRESS_DEVICE_ID,  message.getSenderDeviceId());
    values.put(DATE_RECEIVED, message.getReceivedTimestampMillis());
    values.put(DATE_SENT, message.getSentTimestampMillis());
    values.put(DATE_SERVER, message.getServerTimestampMillis());
    values.put(PROTOCOL, message.getProtocol());
    values.put(READ, unread ? 0 : 1);
    values.put(SUBSCRIPTION_ID, message.getSubscriptionId());
    values.put(EXPIRES_IN, message.getExpiresIn());
    values.put(UNIDENTIFIED, message.isUnidentified());

    if (!TextUtils.isEmpty(message.getPseudoSubject()))
      values.put(SUBJECT, message.getPseudoSubject());

    values.put(REPLY_PATH_PRESENT, message.isReplyPathPresent());
    values.put(SERVICE_CENTER, message.getServiceCenterAddress());
    values.put(BODY, message.getMessageBody());
    values.put(TYPE, type);
    values.put(THREAD_ID, threadId);
    values.put(SERVER_GUID, message.getServerGuid());

    if (message.isPush() && isDuplicate(message, threadId)) {
      Log.w(TAG, "Duplicate message (" + message.getSentTimestampMillis() + "), ignoring...");
      return Optional.absent();
    } else {
      SQLiteDatabase db        = databaseHelper.getWritableDatabase();
      long           messageId = db.insert(TABLE_NAME, null, values);

      if (unread) {
        DatabaseFactory.getThreadDatabase(context).incrementUnread(threadId, 1);
      }

      if (!silent) {
        DatabaseFactory.getThreadDatabase(context).update(threadId, true);
      }

      if (message.getSubscriptionId() != -1) {
        DatabaseFactory.getRecipientDatabase(context).setDefaultSubscriptionId(recipient.getId(), message.getSubscriptionId());
      }

      notifyConversationListeners(threadId);

      if (!silent) {
        ApplicationDependencies.getJobManager().add(new TrimThreadJob(threadId));
      }

      return Optional.of(new InsertResult(messageId, threadId));
    }
  }

  @Override
  public Optional<InsertResult> insertMessageInbox(IncomingTextMessage message) {
    return insertMessageInbox(message, Types.BASE_INBOX_TYPE);
  }

  @Override
  public @NonNull InsertResult insertChatSessionRefreshedMessage(@NonNull RecipientId recipientId, long senderDeviceId, long sentTimestamp) {
    SQLiteDatabase db       = databaseHelper.getWritableDatabase();
    long           threadId = DatabaseFactory.getThreadDatabase(context).getOrCreateThreadIdFor(Recipient.resolved(recipientId));
    long           type     = Types.SECURE_MESSAGE_BIT | Types.PUSH_MESSAGE_BIT;

    type = type & (Types.TOTAL_MASK - Types.ENCRYPTION_MASK) | Types.ENCRYPTION_REMOTE_FAILED_BIT;

    ContentValues values = new ContentValues();
    values.put(RECIPIENT_ID, recipientId.serialize());
    values.put(ADDRESS_DEVICE_ID,  senderDeviceId);
    values.put(DATE_RECEIVED, System.currentTimeMillis());
    values.put(DATE_SENT, sentTimestamp);
    values.put(DATE_SERVER, -1);
    values.put(READ, 0);
    values.put(TYPE, type);
    values.put(THREAD_ID, threadId);

    long messageId = db.insert(TABLE_NAME, null, values);

    DatabaseFactory.getThreadDatabase(context).incrementUnread(threadId, 1);
    DatabaseFactory.getThreadDatabase(context).update(threadId, true);

    notifyConversationListeners(threadId);

    ApplicationDependencies.getJobManager().add(new TrimThreadJob(threadId));

    return new InsertResult(messageId, threadId);
  }

  @Override
  public void insertBadDecryptMessage(@NonNull RecipientId recipientId, int senderDevice, long sentTimestamp, long receivedTimestamp, long threadId) {
    ContentValues values = new ContentValues();
    values.put(RECIPIENT_ID, recipientId.serialize());
    values.put(ADDRESS_DEVICE_ID, senderDevice);
    values.put(DATE_SENT, sentTimestamp);
    values.put(DATE_RECEIVED, receivedTimestamp);
    values.put(DATE_SERVER, -1);
    values.put(READ, 0);
    values.put(TYPE, Types.BAD_DECRYPT_TYPE);
    values.put(THREAD_ID, threadId);

    databaseHelper.getWritableDatabase().insert(TABLE_NAME, null, values);

    DatabaseFactory.getThreadDatabase(context).incrementUnread(threadId, 1);
    DatabaseFactory.getThreadDatabase(context).update(threadId, true);

    notifyConversationListeners(threadId);

    ApplicationDependencies.getJobManager().add(new TrimThreadJob(threadId));
  }

  @Override
  public long insertMessageOutbox(long threadId, OutgoingTextMessage message,
                                  boolean forceSms, long date, InsertListener insertListener)
  {
    long type = Types.BASE_SENDING_TYPE;

    if      (message.isKeyExchange())   type |= Types.KEY_EXCHANGE_BIT;
    else if (message.isSecureMessage()) type |= (Types.SECURE_MESSAGE_BIT | Types.PUSH_MESSAGE_BIT);
    else if (message.isEndSession())    type |= Types.END_SESSION_BIT;
    if      (forceSms)                  type |= Types.MESSAGE_FORCE_SMS_BIT;

    if      (message.isIdentityVerified()) type |= Types.KEY_EXCHANGE_IDENTITY_VERIFIED_BIT;
    else if (message.isIdentityDefault())  type |= Types.KEY_EXCHANGE_IDENTITY_DEFAULT_BIT;

    RecipientId            recipientId           = message.getRecipient().getId();
    Map<RecipientId, Long> earlyDeliveryReceipts = earlyDeliveryReceiptCache.remove(date);

    ContentValues contentValues = new ContentValues(6);
    contentValues.put(RECIPIENT_ID, recipientId.serialize());
    contentValues.put(THREAD_ID, threadId);
    contentValues.put(BODY, message.getMessageBody());
    contentValues.put(DATE_RECEIVED, System.currentTimeMillis());
    contentValues.put(DATE_SENT, date);
    contentValues.put(READ, 1);
    contentValues.put(TYPE, type);
    contentValues.put(SUBSCRIPTION_ID, message.getSubscriptionId());
    contentValues.put(EXPIRES_IN, message.getExpiresIn());
    contentValues.put(DELIVERY_RECEIPT_COUNT, Stream.of(earlyDeliveryReceipts.values()).mapToLong(Long::longValue).sum());

    SQLiteDatabase db        = databaseHelper.getWritableDatabase();
    long           messageId = db.insert(TABLE_NAME, null, contentValues);

    if (insertListener != null) {
      insertListener.onComplete();
    }

    if (!message.isIdentityVerified() && !message.isIdentityDefault()) {
      DatabaseFactory.getThreadDatabase(context).updateSilently(threadId, true);
      DatabaseFactory.getThreadDatabase(context).setLastSeenSilently(threadId);
    }

    DatabaseFactory.getThreadDatabase(context).setHasSentSilently(threadId, true);

    notifyConversationListeners(threadId);
    notifyConversationListListeners();

    if (!message.isIdentityVerified() && !message.isIdentityDefault()) {
      TrimThreadJob.enqueueAsync(threadId);
    }

    return messageId;
  }

  @Override
  public Cursor getExpirationStartedMessages() {
    String         where = EXPIRE_STARTED + " > 0";
    SQLiteDatabase db    = databaseHelper.getReadableDatabase();
    return db.query(TABLE_NAME, MESSAGE_PROJECTION, where, null, null, null, null);
  }

  @Override
  public SmsMessageRecord getSmsMessage(long messageId) throws NoSuchMessageException {
    SQLiteDatabase db     = databaseHelper.getReadableDatabase();
    Cursor         cursor = db.query(TABLE_NAME, MESSAGE_PROJECTION, ID_WHERE, new String[]{messageId + ""}, null, null, null);
    Reader         reader = new Reader(cursor);
    SmsMessageRecord record = reader.getNext();

    reader.close();

    if (record == null) throw new NoSuchMessageException("No message for ID: " + messageId);
    else                return record;
  }

  @Override
  public Cursor getVerboseMessageCursor(long messageId) {
    Cursor cursor = getMessageCursor(messageId);
    setNotifyVerboseConversationListeners(cursor, getThreadIdForMessage(messageId));
    return cursor;
  }

  @Override
  public Cursor getMessageCursor(long messageId) {
    SQLiteDatabase db = databaseHelper.getReadableDatabase();
    return db.query(TABLE_NAME, MESSAGE_PROJECTION, ID_WHERE, new String[] {messageId + ""}, null, null, null);
  }

  @Override
  public boolean deleteMessage(long messageId) {
    Log.d(TAG, "deleteMessage(" + messageId + ")");

    SQLiteDatabase db = databaseHelper.getWritableDatabase();

    long    threadId;
    boolean threadDeleted;

    db.beginTransaction();
    try {
      threadId = getThreadIdForMessage(messageId);

      db.delete(TABLE_NAME, ID_WHERE, new String[] { messageId + "" });

      threadDeleted = DatabaseFactory.getThreadDatabase(context).update(threadId, false, true);

      db.setTransactionSuccessful();
    } finally {
      db.endTransaction();
    }

    notifyConversationListeners(threadId);
    return threadDeleted;
  }

  @Override
  public boolean deleteExpiringMessage(long messageId) {
    Log.d(TAG, "deleteMessage(" + messageId + ")");

    SQLiteDatabase db       = databaseHelper.getWritableDatabase();
    long           threadId = getThreadIdForMessage(messageId);

    db.delete(TABLE_NAME, ID + " = ? AND " + EXPIRE_STARTED + " > 0", new String[] {messageId+""});

    boolean threadDeleted = DatabaseFactory.getThreadDatabase(context).update(threadId, false, true);

    notifyConversationListeners(threadId);
    return threadDeleted;
  }

  @Override
  public void ensureMigration() {
    databaseHelper.getWritableDatabase();
  }

  @Override
  public MessageRecord getMessageRecord(long messageId) throws NoSuchMessageException {
    return getSmsMessage(messageId);
  }

  @Override
  public @Nullable MessageRecord getMessageRecordOrNull(long messageId) {
    try {
      return getSmsMessage(messageId);
    } catch (NoSuchMessageException e) {
      return null;
    }
  }

  private boolean isDuplicate(IncomingTextMessage message, long threadId) {
    SQLiteDatabase db    = databaseHelper.getReadableDatabase();
    String         query = DATE_SENT + " = ? AND " + RECIPIENT_ID + " = ? AND " + THREAD_ID + " = ?";
    String[]       args  = SqlUtil.buildArgs(message.getSentTimestampMillis(), message.getSender().serialize(), threadId);

    try (Cursor cursor = db.query(TABLE_NAME, new String[] { "1" }, query, args, null, null, null, "1")) {
      return cursor.moveToFirst();
    }
  }

  @Override
  void deleteThread(long threadId) {
    Log.d(TAG, "deleteThread(" + threadId + ")");
    SQLiteDatabase db = databaseHelper.getWritableDatabase();

    db.delete(TABLE_NAME, THREAD_ID + " = ?", new String[] {threadId+""});
  }

  @Override
  void deleteMessagesInThreadBeforeDate(long threadId, long date) {
    SQLiteDatabase db    = databaseHelper.getWritableDatabase();
    String         where = THREAD_ID + " = ? AND " + DATE_RECEIVED + " < " + date;

    db.delete(TABLE_NAME, where, SqlUtil.buildArgs(threadId));
  }

  @Override
  void deleteAbandonedMessages() {
    SQLiteDatabase db    = databaseHelper.getWritableDatabase();
    String         where = THREAD_ID + " NOT IN (SELECT _id FROM " + ThreadDatabase.TABLE_NAME + ")";

    db.delete(TABLE_NAME, where, null);
  }

  @Override
  public List<MessageRecord> getMessagesInThreadAfterInclusive(long threadId, long timestamp, long limit) {
    String   where = TABLE_NAME + "." + MmsSmsColumns.THREAD_ID + " = ? AND " +
                     TABLE_NAME + "." + getDateReceivedColumnName() + " >= ?";
    String[] args  = SqlUtil.buildArgs(threadId, timestamp);

    try (Reader reader = readerFor(queryMessages(where, args, false, limit))) {
      List<MessageRecord> results = new ArrayList<>(reader.cursor.getCount());

      while (reader.getNext() != null) {
        results.add(reader.getCurrent());
      }

      return results;
    }
  }

  private Cursor queryMessages(@NonNull String where, @NonNull String[] args, boolean reverse, long limit) {
    SQLiteDatabase db = databaseHelper.getReadableDatabase();

    return db.query(TABLE_NAME,
                    MESSAGE_PROJECTION,
                    where,
                    args,
                    null,
                    null,
                    reverse ? ID + " DESC" : null,
                    limit > 0 ? String.valueOf(limit) : null);
  }

  @Override
  void deleteThreads(@NonNull Set<Long> threadIds) {
    Log.d(TAG, "deleteThreads(count: " + threadIds.size() + ")");

    SQLiteDatabase db = databaseHelper.getWritableDatabase();
    String where      = "";

    for (long threadId : threadIds) {
      where += THREAD_ID + " = '" + threadId + "' OR ";
    }

    where = where.substring(0, where.length() - 4);

    db.delete(TABLE_NAME, where, null);
  }

  @Override
  void deleteAllThreads() {
    Log.d(TAG, "deleteAllThreads()");
    SQLiteDatabase db = databaseHelper.getWritableDatabase();
    db.delete(TABLE_NAME, null, null);
  }

  @Override
  public SQLiteDatabase beginTransaction() {
    SQLiteDatabase database = databaseHelper.getWritableDatabase();
    database.beginTransaction();
    return database;
  }

  @Override
  public void setTransactionSuccessful() {
    databaseHelper.getWritableDatabase().setTransactionSuccessful();
  }

  @Override
  public void endTransaction(SQLiteDatabase database) {
    database.setTransactionSuccessful();
    database.endTransaction();
  }

  @Override
  public void endTransaction() {
    databaseHelper.getWritableDatabase().endTransaction();
  }

  @Override
  public SQLiteStatement createInsertStatement(SQLiteDatabase database) {
    return database.compileStatement("INSERT INTO " + TABLE_NAME + " (" + RECIPIENT_ID + ", " +
                                                                          PERSON + ", " +
                                                                          DATE_SENT + ", " +
                                                                          DATE_RECEIVED  + ", " +
                                                                          PROTOCOL + ", " +
                                                                          READ + ", " +
                                                                          STATUS + ", " +
                                                                          TYPE + ", " +
                                                                          REPLY_PATH_PRESENT + ", " +
                                                                          SUBJECT + ", " +
                                                                          BODY + ", " +
                                                                          SERVICE_CENTER +
                                                                          ", " + THREAD_ID + ") " +
                                     " VALUES (?, ?, ?, ?, ?, ?, ?, ?, ?, ?, ?, ?, ?)");
  }

  @Override
  public @Nullable ViewOnceExpirationInfo getNearestExpiringViewOnceMessage() {
    throw new UnsupportedOperationException();
  }

  @Override
  public boolean isSent(long messageId) {
    throw new UnsupportedOperationException();
  }

  @Override
  public long getLatestGroupQuitTimestamp(long threadId, long quitTimeBarrier) {
    throw new UnsupportedOperationException();
  }

  @Override
  public boolean isGroupQuitMessage(long messageId) {
    throw new UnsupportedOperationException();
  }

  @Override
  public @Nullable Pair<RecipientId, Long> getOldestUnreadMentionDetails(long threadId) {
    throw new UnsupportedOperationException();
  }

  @Override
  public int getUnreadMentionCount(long threadId) {
    throw new UnsupportedOperationException();
  }

  @Override
  public void addFailures(long messageId, List<NetworkFailure> failure) {
    throw new UnsupportedOperationException();
  }

  @Override
  public void removeFailure(long messageId, NetworkFailure failure) {
    throw new UnsupportedOperationException();
  }

  @Override
  public void markDownloadState(long messageId, long state) {
    throw new UnsupportedOperationException();
  }

  @Override
  public Optional<MmsNotificationInfo> getNotification(long messageId) {
    throw new UnsupportedOperationException();
  }

  @Override
  public OutgoingMediaMessage getOutgoingMessage(long messageId) {
    throw new UnsupportedOperationException();
  }

  @Override
  public Optional<InsertResult> insertMessageInbox(IncomingMediaMessage retrieved, String contentLocation, long threadId) throws MmsException {
    throw new UnsupportedOperationException();
  }

  @Override
  public Pair<Long, Long> insertMessageInbox(@NonNull NotificationInd notification, int subscriptionId) {
    throw new UnsupportedOperationException();
  }

  @Override
  public Optional<InsertResult> insertSecureDecryptedMessageInbox(IncomingMediaMessage retrieved, long threadId) throws MmsException {
    throw new UnsupportedOperationException();
  }

  @Override
  public long insertMessageOutbox(@NonNull OutgoingMediaMessage message, long threadId, boolean forceSms, @Nullable InsertListener insertListener) throws MmsException {
    throw new UnsupportedOperationException();
  }

  @Override
  public long insertMessageOutbox(@NonNull OutgoingMediaMessage message, long threadId, boolean forceSms, int defaultReceiptStatus, @Nullable InsertListener insertListener) throws MmsException {
    throw new UnsupportedOperationException();
  }

  @Override
  public void markIncomingNotificationReceived(long threadId) {
    throw new UnsupportedOperationException();
  }

  @Override
  public MessageDatabase.Reader getMessages(Collection<Long> messageIds) {
    throw new UnsupportedOperationException();
  }

  public static class Status {
    public static final int STATUS_NONE     = -1;
    public static final int STATUS_COMPLETE  = 0;
    public static final int STATUS_PENDING   = 0x20;
    public static final int STATUS_FAILED    = 0x40;
  }

  public static Reader readerFor(Cursor cursor) {
    return new Reader(cursor);
  }

  public static OutgoingMessageReader readerFor(OutgoingTextMessage message, long threadId, long messageId) {
    return new OutgoingMessageReader(message, threadId, messageId);
  }

  public static class OutgoingMessageReader {

    private final OutgoingTextMessage message;
    private final long                id;
    private final long                threadId;

    public OutgoingMessageReader(OutgoingTextMessage message, long threadId, long messageId) {
      this.message  = message;
      this.threadId = threadId;
      this.id       = messageId;
    }

    public MessageRecord getCurrent() {
      return new SmsMessageRecord(id,
                                  message.getMessageBody(),
                                  message.getRecipient(),
                                  message.getRecipient(),
                                  1,
                                  System.currentTimeMillis(),
                                  System.currentTimeMillis(),
                                  -1,
                                  0,
                                  message.isSecureMessage() ? MmsSmsColumns.Types.getOutgoingEncryptedMessageType() : MmsSmsColumns.Types.getOutgoingSmsMessageType(),
                                  threadId,
                                  0,
                                  new LinkedList<>(),
                                  message.getSubscriptionId(),
                                  message.getExpiresIn(),
                                  System.currentTimeMillis(),
                                  0,
                                  false,
                                  Collections.emptyList(),
                                  false,
                                  0);
    }
  }

  public static class Reader implements Closeable {

    private final Cursor  cursor;
    private final Context context;

    public Reader(Cursor cursor) {
      this.cursor  = cursor;
      this.context = ApplicationDependencies.getApplication();
    }

    public SmsMessageRecord getNext() {
      if (cursor == null || !cursor.moveToNext())
        return null;

      return getCurrent();
    }

    public int getCount() {
      if (cursor == null) return 0;
      else                return cursor.getCount();
    }

    public SmsMessageRecord getCurrent() {
      long                 messageId            = cursor.getLong(cursor.getColumnIndexOrThrow(SmsDatabase.ID));
      long                 recipientId          = cursor.getLong(cursor.getColumnIndexOrThrow(SmsDatabase.RECIPIENT_ID));
      int                  addressDeviceId      = cursor.getInt(cursor.getColumnIndexOrThrow(SmsDatabase.ADDRESS_DEVICE_ID));
      long                 type                 = cursor.getLong(cursor.getColumnIndexOrThrow(SmsDatabase.TYPE));
      long                 dateReceived         = cursor.getLong(cursor.getColumnIndexOrThrow(SmsDatabase.NORMALIZED_DATE_RECEIVED));
      long                 dateSent             = cursor.getLong(cursor.getColumnIndexOrThrow(SmsDatabase.NORMALIZED_DATE_SENT));
      long                 dateServer           = cursor.getLong(cursor.getColumnIndexOrThrow(SmsDatabase.DATE_SERVER));
      long                 threadId             = cursor.getLong(cursor.getColumnIndexOrThrow(SmsDatabase.THREAD_ID));
      int                  status               = cursor.getInt(cursor.getColumnIndexOrThrow(SmsDatabase.STATUS));
      int                  deliveryReceiptCount = cursor.getInt(cursor.getColumnIndexOrThrow(SmsDatabase.DELIVERY_RECEIPT_COUNT));
      int                  readReceiptCount     = cursor.getInt(cursor.getColumnIndexOrThrow(SmsDatabase.READ_RECEIPT_COUNT));
      String               mismatchDocument     = cursor.getString(cursor.getColumnIndexOrThrow(SmsDatabase.MISMATCHED_IDENTITIES));
      int                  subscriptionId       = cursor.getInt(cursor.getColumnIndexOrThrow(SmsDatabase.SUBSCRIPTION_ID));
      long                 expiresIn            = cursor.getLong(cursor.getColumnIndexOrThrow(SmsDatabase.EXPIRES_IN));
      long                 expireStarted        = cursor.getLong(cursor.getColumnIndexOrThrow(SmsDatabase.EXPIRE_STARTED));
      String               body                 = cursor.getString(cursor.getColumnIndexOrThrow(SmsDatabase.BODY));
      boolean              unidentified         = cursor.getInt(cursor.getColumnIndexOrThrow(SmsDatabase.UNIDENTIFIED)) == 1;
      boolean              remoteDelete         = cursor.getInt(cursor.getColumnIndexOrThrow(SmsDatabase.REMOTE_DELETED)) == 1;
      List<ReactionRecord> reactions            = parseReactions(cursor);
      long                 notifiedTimestamp    = CursorUtil.requireLong(cursor, NOTIFIED_TIMESTAMP);

      if (!TextSecurePreferences.isReadReceiptsEnabled(context)) {
        readReceiptCount = 0;
      }

      List<IdentityKeyMismatch> mismatches = getMismatches(mismatchDocument);
      Recipient                 recipient  = Recipient.live(RecipientId.from(recipientId)).get();

      return new SmsMessageRecord(messageId, body, recipient,
                                  recipient,
                                  addressDeviceId,
                                  dateSent, dateReceived, dateServer, deliveryReceiptCount, type,
                                  threadId, status, mismatches, subscriptionId,
                                  expiresIn, expireStarted,
                                  readReceiptCount, unidentified, reactions, remoteDelete,
                                  notifiedTimestamp);
    }

    private List<IdentityKeyMismatch> getMismatches(String document) {
      try {
        if (!TextUtils.isEmpty(document)) {
          return JsonUtils.fromJson(document, IdentityKeyMismatchList.class).getList();
        }
      } catch (IOException e) {
        Log.w(TAG, e);
      }

      return new LinkedList<>();
    }

    @Override
    public void close() {
      cursor.close();
    }
  }

}<|MERGE_RESOLUTION|>--- conflicted
+++ resolved
@@ -733,14 +733,9 @@
   {
     SQLiteDatabase db                      = databaseHelper.getWritableDatabase();
     Recipient      recipient               = Recipient.resolved(groupRecipientId);
-<<<<<<< HEAD
-    long           threadId                = DatabaseFactory.getThreadDatabase(context).getThreadIdFor(recipient);
-    long           expiresIn               = recipient.getExpireMessagesInMillis();
+    long           threadId                = DatabaseFactory.getThreadDatabase(context).getOrCreateThreadIdFor(recipient);
+    long           expiresIn               = recipient.getExpiresInMillis();
     boolean        peerEraIdSameAsPrevious = updatePreviousGroupCall(threadId, peekGroupCallEraId, peekJoinedUuids, isCallFull, expiresIn);
-=======
-    long           threadId                = DatabaseFactory.getThreadDatabase(context).getOrCreateThreadIdFor(recipient);
-    boolean        peerEraIdSameAsPrevious = updatePreviousGroupCall(threadId, peekGroupCallEraId, peekJoinedUuids, isCallFull);
->>>>>>> e374f3af
 
     try {
       db.beginTransaction();
