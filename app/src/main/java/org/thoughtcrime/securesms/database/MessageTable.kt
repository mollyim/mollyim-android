--- conflicted
+++ resolved
@@ -3266,21 +3266,18 @@
     return rowsDeleted
   }
 
-  fun deleteExpiringMessage(messageId: Long): Boolean =
-    deleteMessage(messageId, isExpiring = true)
-
-  fun deleteMessage(messageId: Long): Boolean =
-    deleteMessage(messageId, isExpiring = false)
-
-<<<<<<< HEAD
-  private fun deleteMessage(messageId: Long, threadId: Long = getThreadIdForMessage(messageId)): Boolean =
-    deleteMessage(messageId, isExpiring = false, threadId)
-
-  private fun deleteMessage(messageId: Long, isExpiring: Boolean = false, threadId: Long = getThreadIdForMessage(messageId), notify: Boolean = true, updateThread: Boolean = true): Boolean {
-=======
+  fun deleteExpiringMessage(messageId: Long): Boolean {
+    val threadId = getThreadIdForMessage(messageId)
+    return deleteMessage(messageId, isExpiring = true, threadId)
+  }
+
+  fun deleteMessage(messageId: Long): Boolean {
+    val threadId = getThreadIdForMessage(messageId)
+    return deleteMessage(messageId, isExpiring = false, threadId)
+  }
+
   @VisibleForTesting
-  fun deleteMessage(messageId: Long, threadId: Long, notify: Boolean = true, updateThread: Boolean = true): Boolean {
->>>>>>> 26bd59c3
+  fun deleteMessage(messageId: Long, isExpiring: Boolean = false, threadId: Long, notify: Boolean = true, updateThread: Boolean = true): Boolean {
     Log.d(TAG, "deleteMessage($messageId)")
 
     attachments.deleteAttachmentsForMessage(messageId)
