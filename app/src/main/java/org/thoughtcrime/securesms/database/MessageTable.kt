--- conflicted
+++ resolved
@@ -812,36 +812,6 @@
   ): MessageId {
     val recipient = Recipient.resolved(groupRecipientId)
     val threadId = threads.getOrCreateThreadIdFor(recipient)
-<<<<<<< HEAD
-    val expiresIn = recipient.expiresInMillis
-    val peerEraIdSameAsPrevious = updatePreviousGroupCall(threadId, peekGroupCallEraId, peekJoinedUuids, isCallFull, expiresIn)
-
-    writableDatabase.withinTransaction { db ->
-      if (!peerEraIdSameAsPrevious && !Util.isEmpty(peekGroupCallEraId)) {
-        val self = Recipient.self()
-        val markRead = peekJoinedUuids.contains(self.requireServiceId().uuid()) || self.id == sender
-        val updateDetails = GroupCallUpdateDetails.newBuilder()
-          .setEraId(peekGroupCallEraId.emptyIfNull())
-          .setStartedCallUuid(Recipient.resolved(sender).requireServiceId().toString())
-          .setStartedCallTimestamp(timestamp)
-          .addAllInCallUuids(peekJoinedUuids.map { it.toString() }.toList())
-          .setIsCallFull(isCallFull)
-          .build()
-          .toByteArray()
-
-        val values = contentValuesOf(
-          RECIPIENT_ID to sender.serialize(),
-          RECIPIENT_DEVICE_ID to 1,
-          DATE_RECEIVED to timestamp,
-          DATE_SENT to timestamp,
-          READ to if (markRead) 1 else 0,
-          BODY to Base64.encodeBytes(updateDetails),
-          TYPE to MessageTypes.GROUP_CALL_TYPE,
-          THREAD_ID to threadId
-        )
-
-        db.insert(TABLE_NAME, null, values)
-=======
     val messageId: MessageId = writableDatabase.withinTransaction { db ->
       val self = Recipient.self()
       val markRead = joinedUuids.contains(self.requireServiceId().uuid()) || self.id == sender
@@ -853,7 +823,6 @@
         .setIsCallFull(isCallFull)
         .build()
         .toByteArray()
->>>>>>> f8f70ed3
 
       val values = contentValuesOf(
         RECIPIENT_ID to sender.serialize(),
