package org.thoughtcrime.securesms.database.model;

import android.content.Context;
import android.graphics.Color;
import android.graphics.PorterDuff;
import android.graphics.drawable.ColorDrawable;
import android.graphics.drawable.Drawable;
import android.graphics.drawable.InsetDrawable;
import android.text.Spannable;
import android.text.SpannableString;
import android.text.SpannableStringBuilder;

import androidx.annotation.ColorInt;
import androidx.annotation.MainThread;
import androidx.annotation.NonNull;
import androidx.lifecycle.LiveData;
import androidx.lifecycle.Transformations;

import com.annimon.stream.Stream;

import org.thoughtcrime.securesms.recipients.Recipient;
import org.thoughtcrime.securesms.recipients.RecipientId;
import org.thoughtcrime.securesms.util.ContextUtil;
import org.thoughtcrime.securesms.util.SpanUtil;
import org.thoughtcrime.securesms.util.ThemeUtil;
import org.thoughtcrime.securesms.util.ViewUtil;
import org.thoughtcrime.securesms.util.livedata.LiveDataUtil;

import java.util.List;
import java.util.function.Function;

public final class LiveUpdateMessage {

  /**
   * Creates a live data that observes the recipients mentioned in the {@link UpdateDescription} and
   * recreates the string asynchronously when they change.
   */
  @MainThread
  public static LiveData<SpannableString> fromMessageDescription(@NonNull Context context,
                                                                 @NonNull UpdateDescription updateDescription,
                                                                 @ColorInt int defaultTint,
                                                                 boolean adjustPosition)
  {
    if (updateDescription.isStringStatic()) {
      return LiveDataUtil.just(toSpannable(context, updateDescription, updateDescription.getStaticSpannable(), defaultTint, adjustPosition));
    }

    List<LiveData<Recipient>> allMentionedRecipients = Stream.of(updateDescription.getMentioned())
                                                             .map(uuid -> Recipient.resolved(RecipientId.from(uuid, null)).live().getLiveData())
                                                             .toList();

    LiveData<?> mentionedRecipientChangeStream = allMentionedRecipients.isEmpty() ? LiveDataUtil.just(new Object())
                                                                                  : LiveDataUtil.merge(allMentionedRecipients);

    return Transformations.map(mentionedRecipientChangeStream, event -> toSpannable(context, updateDescription, updateDescription.getSpannable(), defaultTint, adjustPosition));
  }

  /**
   * Observes a single recipient and recreates the string asynchronously when they change.
   */
  @MainThread
  public static LiveData<SpannableString> recipientToStringAsync(@NonNull RecipientId recipientId,
                                                                 @NonNull Function<Recipient, SpannableString> createStringInBackground)
  {
    return Transformations.map(Recipient.live(recipientId).getLiveDataResolved(), createStringInBackground::apply);
  }

<<<<<<< HEAD
  public static int getMessageThemedColor(@NonNull Context context, @NonNull UpdateDescription updateDescription, @ColorInt int defaultTint) {
    boolean  isDarkTheme = ThemeUtil.isDarkTheme(context);
    int      tint        = isDarkTheme ? updateDescription.getDarkTint() : updateDescription.getLightTint();
=======
  private static @NonNull SpannableString toSpannable(@NonNull Context context, @NonNull UpdateDescription updateDescription, @NonNull Spannable string, @ColorInt int defaultTint, boolean adjustPosition) {
    boolean  isDarkTheme      = ThemeUtil.isDarkTheme(context);
    int      drawableResource = updateDescription.getIconResource();
    int      tint             = isDarkTheme ? updateDescription.getDarkTint() : updateDescription.getLightTint();
>>>>>>> c4bc2162

    return tint == 0 ? defaultTint : tint;
  }

  private static @NonNull SpannableString toSpannable(@NonNull Context context, @NonNull UpdateDescription updateDescription, @NonNull String string, @ColorInt int defaultTint, boolean adjustPosition) {
    int drawableResource = updateDescription.getIconResource();
    int tint             = getMessageThemedColor(context, updateDescription, defaultTint);

    if (drawableResource == 0) {
      return new SpannableString(string);
    } else {
      Drawable drawable = ContextUtil.requireDrawable(context, drawableResource);
      drawable.setBounds(0, 0, drawable.getIntrinsicWidth(), drawable.getIntrinsicHeight());
      drawable.setColorFilter(tint, PorterDuff.Mode.SRC_ATOP);

      int insetTop = adjustPosition ? ViewUtil.dpToPx(2) : 0;
      InsetDrawable insetDrawable = new InsetDrawable(drawable, 0, insetTop, 0, 0);
      insetDrawable.setBounds(0, 0, drawable.getIntrinsicWidth(), insetDrawable.getIntrinsicHeight());

      Drawable spaceDrawable = new ColorDrawable(Color.TRANSPARENT);
      spaceDrawable.setBounds(0, 0, ViewUtil.dpToPx(8), drawable.getIntrinsicHeight());

      Spannable stringWithImage = new SpannableStringBuilder().append(SpanUtil.buildImageSpan(drawable)).append(SpanUtil.buildImageSpan(spaceDrawable)).append(string);

      return new SpannableString(SpanUtil.color(tint, stringWithImage));
    }
  }
}<|MERGE_RESOLUTION|>--- conflicted
+++ resolved
@@ -65,21 +65,7 @@
     return Transformations.map(Recipient.live(recipientId).getLiveDataResolved(), createStringInBackground::apply);
   }
 
-<<<<<<< HEAD
-  public static int getMessageThemedColor(@NonNull Context context, @NonNull UpdateDescription updateDescription, @ColorInt int defaultTint) {
-    boolean  isDarkTheme = ThemeUtil.isDarkTheme(context);
-    int      tint        = isDarkTheme ? updateDescription.getDarkTint() : updateDescription.getLightTint();
-=======
   private static @NonNull SpannableString toSpannable(@NonNull Context context, @NonNull UpdateDescription updateDescription, @NonNull Spannable string, @ColorInt int defaultTint, boolean adjustPosition) {
-    boolean  isDarkTheme      = ThemeUtil.isDarkTheme(context);
-    int      drawableResource = updateDescription.getIconResource();
-    int      tint             = isDarkTheme ? updateDescription.getDarkTint() : updateDescription.getLightTint();
->>>>>>> c4bc2162
-
-    return tint == 0 ? defaultTint : tint;
-  }
-
-  private static @NonNull SpannableString toSpannable(@NonNull Context context, @NonNull UpdateDescription updateDescription, @NonNull String string, @ColorInt int defaultTint, boolean adjustPosition) {
     int drawableResource = updateDescription.getIconResource();
     int tint             = getMessageThemedColor(context, updateDescription, defaultTint);
 
@@ -102,4 +88,11 @@
       return new SpannableString(SpanUtil.color(tint, stringWithImage));
     }
   }
+
+  public static int getMessageThemedColor(@NonNull Context context, @NonNull UpdateDescription updateDescription, @ColorInt int defaultTint) {
+    boolean  isDarkTheme = ThemeUtil.isDarkTheme(context);
+    int      tint        = isDarkTheme ? updateDescription.getDarkTint() : updateDescription.getLightTint();
+
+    return tint == 0 ? defaultTint : tint;
+  }
 }