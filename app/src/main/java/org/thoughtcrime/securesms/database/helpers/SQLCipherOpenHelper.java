--- conflicted
+++ resolved
@@ -156,489 +156,6 @@
 
     try {
 
-<<<<<<< HEAD
-=======
-      if (oldVersion < RECIPIENT_CALL_RINGTONE_VERSION) {
-        db.execSQL("ALTER TABLE recipient_preferences ADD COLUMN call_ringtone TEXT DEFAULT NULL");
-        db.execSQL("ALTER TABLE recipient_preferences ADD COLUMN call_vibrate INTEGER DEFAULT " + RecipientDatabase.VibrateState.DEFAULT.getId());
-      }
-
-      if (oldVersion < MIGRATE_PREKEYS_VERSION) {
-        db.execSQL("CREATE TABLE signed_prekeys (_id INTEGER PRIMARY KEY, key_id INTEGER UNIQUE, public_key TEXT NOT NULL, private_key TEXT NOT NULL, signature TEXT NOT NULL, timestamp INTEGER DEFAULT 0)");
-        db.execSQL("CREATE TABLE one_time_prekeys (_id INTEGER PRIMARY KEY, key_id INTEGER UNIQUE, public_key TEXT NOT NULL, private_key TEXT NOT NULL)");
-
-        if (!PreKeyMigrationHelper.migratePreKeys(context, db)) {
-          ApplicationDependencies.getJobManager().add(new RefreshPreKeysJob());
-        }
-      }
-
-      if (oldVersion < MIGRATE_SESSIONS_VERSION) {
-        db.execSQL("CREATE TABLE sessions (_id INTEGER PRIMARY KEY, address TEXT NOT NULL, device INTEGER NOT NULL, record BLOB NOT NULL, UNIQUE(address, device) ON CONFLICT REPLACE)");
-        SessionStoreMigrationHelper.migrateSessions(context, db);
-      }
-
-      if (oldVersion < NO_MORE_IMAGE_THUMBNAILS_VERSION) {
-        ContentValues update = new ContentValues();
-        update.put("thumbnail", (String)null);
-        update.put("aspect_ratio", (String)null);
-        update.put("thumbnail_random", (String)null);
-
-        try (Cursor cursor = db.query("part", new String[] {"_id", "ct", "thumbnail"}, "thumbnail IS NOT NULL", null, null, null, null)) {
-          while (cursor != null && cursor.moveToNext()) {
-            long   id          = cursor.getLong(cursor.getColumnIndexOrThrow("_id"));
-            String contentType = cursor.getString(cursor.getColumnIndexOrThrow("ct"));
-
-            if (contentType != null && !contentType.startsWith("video")) {
-              String thumbnailPath = cursor.getString(cursor.getColumnIndexOrThrow("thumbnail"));
-              File   thumbnailFile = new File(thumbnailPath);
-              thumbnailFile.delete();
-
-              db.update("part", update, "_id = ?", new String[] {String.valueOf(id)});
-            }
-          }
-        }
-      }
-
-      if (oldVersion < ATTACHMENT_DIMENSIONS) {
-        db.execSQL("ALTER TABLE part ADD COLUMN width INTEGER DEFAULT 0");
-        db.execSQL("ALTER TABLE part ADD COLUMN height INTEGER DEFAULT 0");
-      }
-
-      if (oldVersion < QUOTED_REPLIES) {
-        db.execSQL("ALTER TABLE mms ADD COLUMN quote_id INTEGER DEFAULT 0");
-        db.execSQL("ALTER TABLE mms ADD COLUMN quote_author TEXT");
-        db.execSQL("ALTER TABLE mms ADD COLUMN quote_body TEXT");
-        db.execSQL("ALTER TABLE mms ADD COLUMN quote_attachment INTEGER DEFAULT -1");
-
-        db.execSQL("ALTER TABLE part ADD COLUMN quote INTEGER DEFAULT 0");
-      }
-
-      if (oldVersion < SHARED_CONTACTS) {
-        db.execSQL("ALTER TABLE mms ADD COLUMN shared_contacts TEXT");
-      }
-
-      if (oldVersion < FULL_TEXT_SEARCH) {
-        db.execSQL("CREATE VIRTUAL TABLE sms_fts USING fts5(body, content=sms, content_rowid=_id)");
-        db.execSQL("CREATE TRIGGER sms_ai AFTER INSERT ON sms BEGIN\n" +
-                   "  INSERT INTO sms_fts(rowid, body) VALUES (new._id, new.body);\n" +
-                   "END;");
-        db.execSQL("CREATE TRIGGER sms_ad AFTER DELETE ON sms BEGIN\n" +
-                   "  INSERT INTO sms_fts(sms_fts, rowid, body) VALUES('delete', old._id, old.body);\n" +
-                   "END;\n");
-        db.execSQL("CREATE TRIGGER sms_au AFTER UPDATE ON sms BEGIN\n" +
-                   "  INSERT INTO sms_fts(sms_fts, rowid, body) VALUES('delete', old._id, old.body);\n" +
-                   "  INSERT INTO sms_fts(rowid, body) VALUES(new._id, new.body);\n" +
-                   "END;");
-
-        db.execSQL("CREATE VIRTUAL TABLE mms_fts USING fts5(body, content=mms, content_rowid=_id)");
-        db.execSQL("CREATE TRIGGER mms_ai AFTER INSERT ON mms BEGIN\n" +
-                   "  INSERT INTO mms_fts(rowid, body) VALUES (new._id, new.body);\n" +
-                   "END;");
-        db.execSQL("CREATE TRIGGER mms_ad AFTER DELETE ON mms BEGIN\n" +
-                   "  INSERT INTO mms_fts(mms_fts, rowid, body) VALUES('delete', old._id, old.body);\n" +
-                   "END;\n");
-        db.execSQL("CREATE TRIGGER mms_au AFTER UPDATE ON mms BEGIN\n" +
-                   "  INSERT INTO mms_fts(mms_fts, rowid, body) VALUES('delete', old._id, old.body);\n" +
-                   "  INSERT INTO mms_fts(rowid, body) VALUES(new._id, new.body);\n" +
-                   "END;");
-
-        Log.i(TAG, "Beginning to build search index.");
-        long start = SystemClock.elapsedRealtime();
-
-        db.execSQL("INSERT INTO sms_fts (rowid, body) SELECT _id, body FROM sms");
-
-        long smsFinished = SystemClock.elapsedRealtime();
-        Log.i(TAG, "Indexing SMS completed in " + (smsFinished - start) + " ms");
-
-        db.execSQL("INSERT INTO mms_fts (rowid, body) SELECT _id, body FROM mms");
-
-        long mmsFinished = SystemClock.elapsedRealtime();
-        Log.i(TAG, "Indexing MMS completed in " + (mmsFinished - smsFinished) + " ms");
-        Log.i(TAG, "Indexing finished. Total time: " + (mmsFinished - start) + " ms");
-      }
-
-      if (oldVersion < BAD_IMPORT_CLEANUP) {
-        String trimmedCondition = " NOT IN (SELECT _id FROM mms)";
-
-        db.delete("group_receipts", "mms_id" + trimmedCondition, null);
-
-        String[] columns = new String[] { "_id", "unique_id", "_data", "thumbnail"};
-
-        try (Cursor cursor = db.query("part", columns, "mid" + trimmedCondition, null, null, null, null)) {
-          while (cursor != null && cursor.moveToNext()) {
-            db.delete("part", "_id = ? AND unique_id = ?", new String[] { String.valueOf(cursor.getLong(0)), String.valueOf(cursor.getLong(1)) });
-
-            String data      = cursor.getString(2);
-            String thumbnail = cursor.getString(3);
-
-            if (!TextUtils.isEmpty(data)) {
-              new File(data).delete();
-            }
-
-            if (!TextUtils.isEmpty(thumbnail)) {
-              new File(thumbnail).delete();
-            }
-          }
-        }
-      }
-
-      // Note: This column only being checked due to upgrade issues as described in #8184
-      if (oldVersion < QUOTE_MISSING && !SqlUtil.columnExists(db, "mms", "quote_missing")) {
-        db.execSQL("ALTER TABLE mms ADD COLUMN quote_missing INTEGER DEFAULT 0");
-      }
-
-      // Note: The column only being checked due to upgrade issues as described in #8184
-      if (oldVersion < NOTIFICATION_CHANNELS && !SqlUtil.columnExists(db, "recipient_preferences", "notification_channel")) {
-        db.execSQL("ALTER TABLE recipient_preferences ADD COLUMN notification_channel TEXT DEFAULT NULL");
-        NotificationChannels.create(context);
-
-        try (Cursor cursor = db.rawQuery("SELECT recipient_ids, system_display_name, signal_profile_name, notification, vibrate FROM recipient_preferences WHERE notification NOT NULL OR vibrate != 0", null)) {
-          while (cursor != null && cursor.moveToNext()) {
-            String  rawAddress      = cursor.getString(cursor.getColumnIndexOrThrow("recipient_ids"));
-            String  address         = PhoneNumberFormatter.get(context).format(rawAddress);
-            String  systemName      = cursor.getString(cursor.getColumnIndexOrThrow("system_display_name"));
-            String  profileName     = cursor.getString(cursor.getColumnIndexOrThrow("signal_profile_name"));
-            String  messageSound    = cursor.getString(cursor.getColumnIndexOrThrow("notification"));
-            Uri     messageSoundUri = messageSound != null ? Uri.parse(messageSound) : null;
-            int     vibrateState    = cursor.getInt(cursor.getColumnIndexOrThrow("vibrate"));
-            String  displayName     = NotificationChannels.getChannelDisplayNameFor(context, systemName, profileName, null, address);
-            boolean vibrateEnabled  = vibrateState == 0 ? TextSecurePreferences.isNotificationVibrateEnabled(context) : vibrateState == 1;
-
-            if (GroupId.isEncodedGroup(address)) {
-              try(Cursor groupCursor = db.rawQuery("SELECT title FROM groups WHERE group_id = ?", new String[] { address })) {
-                if (groupCursor != null && groupCursor.moveToFirst()) {
-                  String title = groupCursor.getString(groupCursor.getColumnIndexOrThrow("title"));
-
-                  if (!TextUtils.isEmpty(title)) {
-                    displayName = title;
-                  }
-                }
-              }
-            }
-
-            String channelId = NotificationChannels.createChannelFor(context, "contact_" + address + "_" + System.currentTimeMillis(), displayName, messageSoundUri, vibrateEnabled);
-
-            ContentValues values = new ContentValues(1);
-            values.put("notification_channel", channelId);
-            db.update("recipient_preferences", values, "recipient_ids = ?", new String[] { rawAddress });
-          }
-        }
-      }
-
-      if (oldVersion < SECRET_SENDER) {
-        db.execSQL("ALTER TABLE recipient_preferences ADD COLUMN unidentified_access_mode INTEGER DEFAULT 0");
-        db.execSQL("ALTER TABLE push ADD COLUMN server_timestamp INTEGER DEFAULT 0");
-        db.execSQL("ALTER TABLE push ADD COLUMN server_guid TEXT DEFAULT NULL");
-        db.execSQL("ALTER TABLE group_receipts ADD COLUMN unidentified INTEGER DEFAULT 0");
-        db.execSQL("ALTER TABLE mms ADD COLUMN unidentified INTEGER DEFAULT 0");
-        db.execSQL("ALTER TABLE sms ADD COLUMN unidentified INTEGER DEFAULT 0");
-      }
-
-      if (oldVersion < ATTACHMENT_CAPTIONS) {
-        db.execSQL("ALTER TABLE part ADD COLUMN caption TEXT DEFAULT NULL");
-      }
-
-      // 4.30.8 included a migration, but not a correct CREATE_TABLE statement, so we need to add
-      // this column if it isn't present.
-      if (oldVersion < ATTACHMENT_CAPTIONS_FIX) {
-        if (!SqlUtil.columnExists(db, "part", "caption")) {
-          db.execSQL("ALTER TABLE part ADD COLUMN caption TEXT DEFAULT NULL");
-        }
-      }
-
-      if (oldVersion < PREVIEWS) {
-        db.execSQL("ALTER TABLE mms ADD COLUMN previews TEXT");
-      }
-
-      if (oldVersion < CONVERSATION_SEARCH) {
-        db.execSQL("DROP TABLE sms_fts");
-        db.execSQL("DROP TABLE mms_fts");
-        db.execSQL("DROP TRIGGER sms_ai");
-        db.execSQL("DROP TRIGGER sms_au");
-        db.execSQL("DROP TRIGGER sms_ad");
-        db.execSQL("DROP TRIGGER mms_ai");
-        db.execSQL("DROP TRIGGER mms_au");
-        db.execSQL("DROP TRIGGER mms_ad");
-
-        db.execSQL("CREATE VIRTUAL TABLE sms_fts USING fts5(body, thread_id UNINDEXED, content=sms, content_rowid=_id)");
-        db.execSQL("CREATE TRIGGER sms_ai AFTER INSERT ON sms BEGIN\n" +
-                   "  INSERT INTO sms_fts(rowid, body, thread_id) VALUES (new._id, new.body, new.thread_id);\n" +
-                   "END;");
-        db.execSQL("CREATE TRIGGER sms_ad AFTER DELETE ON sms BEGIN\n" +
-                   "  INSERT INTO sms_fts(sms_fts, rowid, body, thread_id) VALUES('delete', old._id, old.body, old.thread_id);\n" +
-                   "END;\n");
-        db.execSQL("CREATE TRIGGER sms_au AFTER UPDATE ON sms BEGIN\n" +
-                   "  INSERT INTO sms_fts(sms_fts, rowid, body, thread_id) VALUES('delete', old._id, old.body, old.thread_id);\n" +
-                   "  INSERT INTO sms_fts(rowid, body, thread_id) VALUES(new._id, new.body, new.thread_id);\n" +
-                   "END;");
-
-        db.execSQL("CREATE VIRTUAL TABLE mms_fts USING fts5(body, thread_id UNINDEXED, content=mms, content_rowid=_id)");
-        db.execSQL("CREATE TRIGGER mms_ai AFTER INSERT ON mms BEGIN\n" +
-                   "  INSERT INTO mms_fts(rowid, body, thread_id) VALUES (new._id, new.body, new.thread_id);\n" +
-                   "END;");
-        db.execSQL("CREATE TRIGGER mms_ad AFTER DELETE ON mms BEGIN\n" +
-                   "  INSERT INTO mms_fts(mms_fts, rowid, body, thread_id) VALUES('delete', old._id, old.body, old.thread_id);\n" +
-                   "END;\n");
-        db.execSQL("CREATE TRIGGER mms_au AFTER UPDATE ON mms BEGIN\n" +
-                   "  INSERT INTO mms_fts(mms_fts, rowid, body, thread_id) VALUES('delete', old._id, old.body, old.thread_id);\n" +
-                   "  INSERT INTO mms_fts(rowid, body, thread_id) VALUES(new._id, new.body, new.thread_id);\n" +
-                   "END;");
-
-        Log.i(TAG, "Beginning to build search index.");
-        long start = SystemClock.elapsedRealtime();
-
-        db.execSQL("INSERT INTO sms_fts (rowid, body, thread_id) SELECT _id, body, thread_id FROM sms");
-
-        long smsFinished = SystemClock.elapsedRealtime();
-        Log.i(TAG, "Indexing SMS completed in " + (smsFinished - start) + " ms");
-
-        db.execSQL("INSERT INTO mms_fts (rowid, body, thread_id) SELECT _id, body, thread_id FROM mms");
-
-        long mmsFinished = SystemClock.elapsedRealtime();
-        Log.i(TAG, "Indexing MMS completed in " + (mmsFinished - smsFinished) + " ms");
-        Log.i(TAG, "Indexing finished. Total time: " + (mmsFinished - start) + " ms");
-      }
-
-      if (oldVersion < SELF_ATTACHMENT_CLEANUP) {
-        String localNumber = TextSecurePreferences.getLocalNumber(context);
-
-        if (!TextUtils.isEmpty(localNumber)) {
-          try (Cursor threadCursor = db.rawQuery("SELECT _id FROM thread WHERE recipient_ids = ?", new String[]{ localNumber })) {
-            if (threadCursor != null && threadCursor.moveToFirst()) {
-              long          threadId     = threadCursor.getLong(0);
-              ContentValues updateValues = new ContentValues(1);
-
-              updateValues.put("pending_push", 0);
-
-              int count = db.update("part", updateValues, "mid IN (SELECT _id FROM mms WHERE thread_id = ?)", new String[]{ String.valueOf(threadId) });
-              Log.i(TAG, "Updated " + count + " self-sent attachments.");
-            }
-          }
-        }
-      }
-
-      if (oldVersion < RECIPIENT_FORCE_SMS_SELECTION) {
-        db.execSQL("ALTER TABLE recipient_preferences ADD COLUMN force_sms_selection INTEGER DEFAULT 0");
-      }
-
-      if (oldVersion < JOBMANAGER_STRIKES_BACK) {
-        db.execSQL("CREATE TABLE job_spec(_id INTEGER PRIMARY KEY AUTOINCREMENT, " +
-                                         "job_spec_id TEXT UNIQUE, " +
-                                         "factory_key TEXT, " +
-                                         "queue_key TEXT, " +
-                                         "create_time INTEGER, " +
-                                         "next_run_attempt_time INTEGER, " +
-                                         "run_attempt INTEGER, " +
-                                         "max_attempts INTEGER, " +
-                                         "max_backoff INTEGER, " +
-                                         "max_instances INTEGER, " +
-                                         "lifespan INTEGER, " +
-                                         "serialized_data TEXT, " +
-                                         "is_running INTEGER)");
-
-        db.execSQL("CREATE TABLE constraint_spec(_id INTEGER PRIMARY KEY AUTOINCREMENT, " +
-                                                "job_spec_id TEXT, " +
-                                                "factory_key TEXT, " +
-                                                "UNIQUE(job_spec_id, factory_key))");
-
-        db.execSQL("CREATE TABLE dependency_spec(_id INTEGER PRIMARY KEY AUTOINCREMENT, " +
-                                                "job_spec_id TEXT, " +
-                                                "depends_on_job_spec_id TEXT, " +
-                                                "UNIQUE(job_spec_id, depends_on_job_spec_id))");
-      }
-
-      if (oldVersion < STICKERS) {
-        db.execSQL("CREATE TABLE sticker (_id INTEGER PRIMARY KEY AUTOINCREMENT, " +
-                                         "pack_id TEXT NOT NULL, " +
-                                         "pack_key TEXT NOT NULL, " +
-                                         "pack_title TEXT NOT NULL, " +
-                                         "pack_author TEXT NOT NULL, " +
-                                         "sticker_id INTEGER, " +
-                                         "cover INTEGER, " +
-                                         "emoji TEXT NOT NULL, " +
-                                         "last_used INTEGER, " +
-                                         "installed INTEGER," +
-                                         "file_path TEXT NOT NULL, " +
-                                         "file_length INTEGER, " +
-                                         "file_random BLOB, " +
-                                         "UNIQUE(pack_id, sticker_id, cover) ON CONFLICT IGNORE)");
-
-        db.execSQL("CREATE INDEX IF NOT EXISTS sticker_pack_id_index ON sticker (pack_id);");
-        db.execSQL("CREATE INDEX IF NOT EXISTS sticker_sticker_id_index ON sticker (sticker_id);");
-
-        db.execSQL("ALTER TABLE part ADD COLUMN sticker_pack_id TEXT");
-        db.execSQL("ALTER TABLE part ADD COLUMN sticker_pack_key TEXT");
-        db.execSQL("ALTER TABLE part ADD COLUMN sticker_id INTEGER DEFAULT -1");
-        db.execSQL("CREATE INDEX IF NOT EXISTS part_sticker_pack_id_index ON part (sticker_pack_id)");
-      }
-
-      if (oldVersion < REVEALABLE_MESSAGES) {
-        db.execSQL("ALTER TABLE mms ADD COLUMN reveal_duration INTEGER DEFAULT 0");
-        db.execSQL("ALTER TABLE mms ADD COLUMN reveal_start_time INTEGER DEFAULT 0");
-
-        db.execSQL("ALTER TABLE thread ADD COLUMN snippet_content_type TEXT DEFAULT NULL");
-        db.execSQL("ALTER TABLE thread ADD COLUMN snippet_extras TEXT DEFAULT NULL");
-      }
-
-      if (oldVersion < VIEW_ONCE_ONLY) {
-        db.execSQL("UPDATE mms SET reveal_duration = 1 WHERE reveal_duration > 0");
-        db.execSQL("UPDATE mms SET reveal_start_time = 0");
-      }
-
-      if (oldVersion < RECIPIENT_IDS) {
-        RecipientIdMigrationHelper.execute(db);
-      }
-
-      if (oldVersion < RECIPIENT_SEARCH) {
-        db.execSQL("ALTER TABLE recipient ADD COLUMN system_phone_type INTEGER DEFAULT -1");
-
-        String localNumber = TextSecurePreferences.getLocalNumber(context);
-        if (!TextUtils.isEmpty(localNumber)) {
-          try (Cursor cursor = db.query("recipient", null, "phone = ?", new String[] { localNumber }, null, null, null)) {
-            if (cursor == null || !cursor.moveToFirst()) {
-              ContentValues values = new ContentValues();
-              values.put("phone", localNumber);
-              values.put("registered", 1);
-              values.put("profile_sharing", 1);
-              db.insert("recipient", null, values);
-            } else {
-              db.execSQL("UPDATE recipient SET registered = ?, profile_sharing = ? WHERE phone = ?",
-                         new String[] { "1", "1", localNumber });
-            }
-          }
-        }
-      }
-
-      if (oldVersion < RECIPIENT_CLEANUP) {
-        RecipientIdCleanupHelper.execute(db);
-      }
-
-      if (oldVersion < MMS_RECIPIENT_CLEANUP) {
-        ContentValues values = new ContentValues(1);
-        values.put("address", "-1");
-        int count = db.update("mms", values, "address = ?", new String[] { "0" });
-        Log.i(TAG, "MMS recipient cleanup updated " + count + " rows.");
-      }
-
-      if (oldVersion < ATTACHMENT_HASHING) {
-        db.execSQL("ALTER TABLE part ADD COLUMN data_hash TEXT DEFAULT NULL");
-        db.execSQL("CREATE INDEX IF NOT EXISTS part_data_hash_index ON part (data_hash)");
-      }
-
-      if (oldVersion < NOTIFICATION_RECIPIENT_IDS && Build.VERSION.SDK_INT >= 26) {
-        NotificationManager       notificationManager = ServiceUtil.getNotificationManager(context);
-        List<NotificationChannel> channels            = Stream.of(notificationManager.getNotificationChannels())
-                                                              .filter(c -> c.getId().startsWith("contact_"))
-                                                              .toList();
-
-        Log.i(TAG, "Migrating " + channels.size() + " channels to use RecipientId's.");
-
-        for (NotificationChannel oldChannel : channels) {
-          notificationManager.deleteNotificationChannel(oldChannel.getId());
-
-          int    startIndex = "contact_".length();
-          int    endIndex   = oldChannel.getId().lastIndexOf("_");
-          String address    = oldChannel.getId().substring(startIndex, endIndex);
-
-          String recipientId;
-
-          try (Cursor cursor = db.query("recipient", new String[] { "_id" }, "phone = ? OR email = ? OR group_id = ?", new String[] { address, address, address}, null, null, null)) {
-            if (cursor != null && cursor.moveToFirst()) {
-              recipientId = cursor.getString(cursor.getColumnIndexOrThrow("_id"));
-            } else {
-              Log.w(TAG, "Couldn't find recipient for address: " + address);
-              continue;
-            }
-          }
-
-          String              newId      = "contact_" + recipientId + "_" + System.currentTimeMillis();
-          NotificationChannel newChannel = new NotificationChannel(newId, oldChannel.getName(), oldChannel.getImportance());
-
-          Log.i(TAG, "Updating channel ID from '" + oldChannel.getId() + "' to '" + newChannel.getId() + "'.");
-
-          newChannel.setGroup(oldChannel.getGroup());
-          newChannel.setSound(oldChannel.getSound(), oldChannel.getAudioAttributes());
-          newChannel.setBypassDnd(oldChannel.canBypassDnd());
-          newChannel.enableVibration(oldChannel.shouldVibrate());
-          newChannel.setVibrationPattern(oldChannel.getVibrationPattern());
-          newChannel.setLockscreenVisibility(oldChannel.getLockscreenVisibility());
-          newChannel.setShowBadge(oldChannel.canShowBadge());
-          newChannel.setLightColor(oldChannel.getLightColor());
-          newChannel.enableLights(oldChannel.shouldShowLights());
-
-          notificationManager.createNotificationChannel(newChannel);
-
-          ContentValues contentValues = new ContentValues(1);
-          contentValues.put("notification_channel", newChannel.getId());
-          db.update("recipient", contentValues, "_id = ?", new String[] { recipientId });
-        }
-      }
-
-      if (oldVersion < BLUR_HASH) {
-        db.execSQL("ALTER TABLE part ADD COLUMN blur_hash TEXT DEFAULT NULL");
-      }
-
-      if (oldVersion < MMS_RECIPIENT_CLEANUP_2) {
-        ContentValues values = new ContentValues(1);
-        values.put("address", "-1");
-        int count = db.update("mms", values, "address = ? OR address IS NULL", new String[] { "0" });
-        Log.i(TAG, "MMS recipient cleanup 2 updated " + count + " rows.");
-      }
-
-      if (oldVersion < ATTACHMENT_TRANSFORM_PROPERTIES) {
-        db.execSQL("ALTER TABLE part ADD COLUMN transform_properties TEXT DEFAULT NULL");
-      }
-
-      if (oldVersion < ATTACHMENT_CLEAR_HASHES) {
-        db.execSQL("UPDATE part SET data_hash = null");
-      }
-
-      if (oldVersion < ATTACHMENT_CLEAR_HASHES_2) {
-        db.execSQL("UPDATE part SET data_hash = null");
-        Glide.get(context).clearDiskCache();
-      }
-
-      if (oldVersion < UUIDS) {
-        db.execSQL("ALTER TABLE recipient ADD COLUMN uuid_supported INTEGER DEFAULT 0");
-        db.execSQL("ALTER TABLE push ADD COLUMN source_uuid TEXT DEFAULT NULL");
-      }
-
-      if (oldVersion < USERNAMES) {
-        db.execSQL("ALTER TABLE recipient ADD COLUMN username TEXT DEFAULT NULL");
-        db.execSQL("CREATE UNIQUE INDEX IF NOT EXISTS recipient_username_index ON recipient (username)");
-      }
-
-      if (oldVersion < REACTIONS) {
-        db.execSQL("ALTER TABLE sms ADD COLUMN reactions BLOB DEFAULT NULL");
-        db.execSQL("ALTER TABLE mms ADD COLUMN reactions BLOB DEFAULT NULL");
-
-        db.execSQL("ALTER TABLE sms ADD COLUMN reactions_unread INTEGER DEFAULT 0");
-        db.execSQL("ALTER TABLE mms ADD COLUMN reactions_unread INTEGER DEFAULT 0");
-
-        db.execSQL("ALTER TABLE sms ADD COLUMN reactions_last_seen INTEGER DEFAULT -1");
-        db.execSQL("ALTER TABLE mms ADD COLUMN reactions_last_seen INTEGER DEFAULT -1");
-      }
-
-      if (oldVersion < STORAGE_SERVICE) {
-        db.execSQL("CREATE TABLE storage_key (_id INTEGER PRIMARY KEY AUTOINCREMENT, " +
-                                             "type INTEGER, " +
-                                             "key TEXT UNIQUE)");
-        db.execSQL("CREATE INDEX IF NOT EXISTS storage_key_type_index ON storage_key (type)");
-
-        db.execSQL("ALTER TABLE recipient ADD COLUMN system_info_pending INTEGER DEFAULT 0");
-        db.execSQL("ALTER TABLE recipient ADD COLUMN storage_service_key TEXT DEFAULT NULL");
-        db.execSQL("ALTER TABLE recipient ADD COLUMN dirty INTEGER DEFAULT 0");
-
-        db.execSQL("CREATE UNIQUE INDEX recipient_storage_service_key ON recipient (storage_service_key)");
-        db.execSQL("CREATE INDEX recipient_dirty_index ON recipient (dirty)");
-      }
-
-      if (oldVersion < REACTIONS_UNREAD_INDEX) {
-        db.execSQL("CREATE INDEX IF NOT EXISTS sms_reactions_unread_index ON sms (reactions_unread);");
-        db.execSQL("CREATE INDEX IF NOT EXISTS mms_reactions_unread_index ON mms (reactions_unread);");
-      }
-
->>>>>>> e38aec22
       if (oldVersion < RESUMABLE_DOWNLOADS) {
         db.execSQL("ALTER TABLE part ADD COLUMN transfer_file TEXT DEFAULT NULL");
       }
