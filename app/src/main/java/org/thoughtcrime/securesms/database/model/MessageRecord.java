--- conflicted
+++ resolved
@@ -258,14 +258,8 @@
         throw new AssertionError(e);
       }
     } else if (isSmsExportType()) {
-<<<<<<< HEAD
       int messageResource = R.string.MessageRecord__you_can_no_longer_send_sms_messages_in_signal;
-      return fromRecipient(getIndividualRecipient(), r -> context.getString(messageResource, r.getDisplayName(context)), R.drawable.ic_update_info_16);
-=======
-      int messageResource = SignalStore.misc().getSmsExportPhase().isSmsSupported() ? R.string.MessageRecord__you_will_no_longer_be_able_to_send_sms_messages_from_signal_soon
-                                                                                    : R.string.MessageRecord__you_can_no_longer_send_sms_messages_in_signal;
       return fromRecipient(getFromRecipient(), r -> context.getString(messageResource, r.getDisplayName(context)), R.drawable.ic_update_info_16);
->>>>>>> 5f7414e8
     } else if (isPaymentsRequestToActivate()) {
       return isOutgoing() ? fromRecipient(getFromRecipient(), r -> context.getString(R.string.MessageRecord_you_sent_request, r.getShortDisplayName(context)), R.drawable.ic_card_activate_payments)
                           : fromRecipient(getFromRecipient(), r -> context.getString(R.string.MessageRecord_wants_you_to_activate_payments, r.getShortDisplayName(context)), R.drawable.ic_card_activate_payments);
