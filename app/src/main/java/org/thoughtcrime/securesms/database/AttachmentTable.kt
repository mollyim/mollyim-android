/*
 * Copyright (C) 2011 Whisper Systems
 *
 * This program is free software: you can redistribute it and/or modify
 * it under the terms of the GNU General Public License as published by
 * the Free Software Foundation, either version 3 of the License, or
 * (at your option) any later version.
 *
 * This program is distributed in the hope that it will be useful,
 * but WITHOUT ANY WARRANTY; without even the implied warranty of
 * MERCHANTABILITY or FITNESS FOR A PARTICULAR PURPOSE.  See the
 * GNU General Public License for more details.
 *
 * You should have received a copy of the GNU General Public License
 * along with this program.  If not, see <http://www.gnu.org/licenses/>.
 */
package org.thoughtcrime.securesms.database

import android.content.ContentValues
import android.content.Context
import android.database.Cursor
import android.media.MediaDataSource
import android.os.Parcelable
import android.text.TextUtils
import androidx.annotation.RequiresApi
import androidx.annotation.VisibleForTesting
import androidx.annotation.WorkerThread
import androidx.core.content.contentValuesOf
import com.bumptech.glide.Glide
import com.fasterxml.jackson.annotation.JsonProperty
import kotlinx.parcelize.IgnoredOnParcel
import kotlinx.parcelize.Parcelize
import org.json.JSONArray
import org.json.JSONException
import org.signal.core.util.Base64
import org.signal.core.util.SqlUtil
import org.signal.core.util.StreamUtil
import org.signal.core.util.ThreadUtil
import org.signal.core.util.delete
import org.signal.core.util.deleteAll
import org.signal.core.util.drain
import org.signal.core.util.exists
import org.signal.core.util.forEach
import org.signal.core.util.groupBy
import org.signal.core.util.isNull
import org.signal.core.util.logging.Log
import org.signal.core.util.readToList
import org.signal.core.util.readToSingleLong
import org.signal.core.util.readToSingleObject
import org.signal.core.util.requireBlob
import org.signal.core.util.requireBoolean
import org.signal.core.util.requireInt
import org.signal.core.util.requireLong
import org.signal.core.util.requireNonNullBlob
import org.signal.core.util.requireNonNullString
import org.signal.core.util.requireObject
import org.signal.core.util.requireString
import org.signal.core.util.select
import org.signal.core.util.toInt
import org.signal.core.util.update
import org.signal.core.util.withinTransaction
import org.thoughtcrime.securesms.attachments.ArchivedAttachment
import org.thoughtcrime.securesms.attachments.Attachment
import org.thoughtcrime.securesms.attachments.AttachmentId
import org.thoughtcrime.securesms.attachments.Cdn
import org.thoughtcrime.securesms.attachments.DatabaseAttachment
import org.thoughtcrime.securesms.audio.AudioHash
import org.thoughtcrime.securesms.blurhash.BlurHash
import org.thoughtcrime.securesms.crypto.AttachmentSecret
import org.thoughtcrime.securesms.crypto.ModernDecryptingPartInputStream
import org.thoughtcrime.securesms.crypto.ModernEncryptingPartOutputStream
import org.thoughtcrime.securesms.database.MessageTable.SyncMessageId
import org.thoughtcrime.securesms.database.SignalDatabase.Companion.messages
import org.thoughtcrime.securesms.database.SignalDatabase.Companion.stickers
import org.thoughtcrime.securesms.database.SignalDatabase.Companion.threads
import org.thoughtcrime.securesms.database.model.databaseprotos.AudioWaveFormData
import org.thoughtcrime.securesms.dependencies.AppDependencies
import org.thoughtcrime.securesms.jobs.AttachmentDownloadJob
import org.thoughtcrime.securesms.jobs.AttachmentUploadJob
import org.thoughtcrime.securesms.jobs.GenerateAudioWaveFormJob
import org.thoughtcrime.securesms.mms.MediaStream
import org.thoughtcrime.securesms.mms.MmsException
import org.thoughtcrime.securesms.mms.PartAuthority
import org.thoughtcrime.securesms.mms.SentMediaQuality
import org.thoughtcrime.securesms.stickers.StickerLocator
import org.thoughtcrime.securesms.util.FileUtils
import org.thoughtcrime.securesms.util.JsonUtils.SaneJSONObject
import org.thoughtcrime.securesms.util.MediaUtil
import org.thoughtcrime.securesms.util.StorageUtil
import org.thoughtcrime.securesms.video.EncryptedMediaDataSource
import org.whispersystems.signalservice.api.util.UuidUtil
import org.whispersystems.signalservice.internal.util.JsonUtil
import java.io.File
import java.io.FileNotFoundException
import java.io.IOException
import java.io.InputStream
import java.security.DigestInputStream
import java.security.MessageDigest
import java.security.NoSuchAlgorithmException
import java.util.LinkedList
import java.util.Optional
import java.util.UUID

class AttachmentTable(
  context: Context,
  databaseHelper: SignalDatabase,
  private val attachmentSecret: AttachmentSecret
) : DatabaseTable(context, databaseHelper) {

  companion object {
    val TAG = Log.tag(AttachmentTable::class.java)

    const val TABLE_NAME = "attachment"
    const val ID = "_id"
    const val MESSAGE_ID = "message_id"
    const val CONTENT_TYPE = "content_type"
    const val REMOTE_KEY = "remote_key"
    const val REMOTE_LOCATION = "remote_location"
    const val REMOTE_DIGEST = "remote_digest"
    const val REMOTE_INCREMENTAL_DIGEST = "remote_incremental_digest"
    const val REMOTE_INCREMENTAL_DIGEST_CHUNK_SIZE = "remote_incremental_digest_chunk_size"
    const val CDN_NUMBER = "cdn_number"
    const val TRANSFER_STATE = "transfer_state"
    const val TRANSFER_FILE = "transfer_file"
    const val DATA_FILE = "data_file"
    const val DATA_SIZE = "data_size"
    const val DATA_RANDOM = "data_random"
    const val DATA_HASH_START = "data_hash_start"
    const val DATA_HASH_END = "data_hash_end"
    const val THUMBNAIL_FILE = "thumbnail_file"
    const val THUMBNAIL_RANDOM = "thumbnail_random"
    const val FILE_NAME = "file_name"
    const val FAST_PREFLIGHT_ID = "fast_preflight_id"
    const val VOICE_NOTE = "voice_note"
    const val BORDERLESS = "borderless"
    const val VIDEO_GIF = "video_gif"
    const val QUOTE = "quote"
    const val WIDTH = "width"
    const val HEIGHT = "height"
    const val CAPTION = "caption"
    const val STICKER_PACK_ID = "sticker_pack_id"
    const val STICKER_PACK_KEY = "sticker_pack_key"
    const val STICKER_ID = "sticker_id"
    const val STICKER_EMOJI = "sticker_emoji"
    const val BLUR_HASH = "blur_hash"
    const val TRANSFORM_PROPERTIES = "transform_properties"
    const val DISPLAY_ORDER = "display_order"
    const val UPLOAD_TIMESTAMP = "upload_timestamp"
    const val ARCHIVE_CDN = "archive_cdn"
    const val ARCHIVE_MEDIA_NAME = "archive_media_name"
    const val ARCHIVE_MEDIA_ID = "archive_media_id"
    const val ARCHIVE_THUMBNAIL_MEDIA_ID = "archive_thumbnail_media_id"
    const val ARCHIVE_THUMBNAIL_CDN = "archive_thumbnail_cdn"
    const val ARCHIVE_TRANSFER_FILE = "archive_transfer_file"
    const val ARCHIVE_TRANSFER_STATE = "archive_transfer_state"
    const val THUMBNAIL_RESTORE_STATE = "thumbnail_restore_state"
    const val ATTACHMENT_UUID = "attachment_uuid"

    const val ATTACHMENT_JSON_ALIAS = "attachment_json"

    private const val DIRECTORY = "parts"

    const val TRANSFER_PROGRESS_DONE = 0
    const val TRANSFER_PROGRESS_STARTED = 1
    const val TRANSFER_PROGRESS_PENDING = 2
    const val TRANSFER_PROGRESS_FAILED = 3
    const val TRANSFER_PROGRESS_PERMANENT_FAILURE = 4
    const val TRANSFER_NEEDS_RESTORE = 5
    const val TRANSFER_RESTORE_IN_PROGRESS = 6
    const val TRANSFER_RESTORE_OFFLOADED = 7
    const val PREUPLOAD_MESSAGE_ID: Long = -8675309

    private val PROJECTION = arrayOf(
      ID,
      MESSAGE_ID,
      CONTENT_TYPE,
      REMOTE_KEY,
      REMOTE_LOCATION,
      REMOTE_DIGEST,
      REMOTE_INCREMENTAL_DIGEST,
      REMOTE_INCREMENTAL_DIGEST_CHUNK_SIZE,
      CDN_NUMBER,
      TRANSFER_STATE,
      TRANSFER_FILE,
      DATA_FILE,
      DATA_SIZE,
      DATA_RANDOM,
      FILE_NAME,
      FAST_PREFLIGHT_ID,
      VOICE_NOTE,
      BORDERLESS,
      VIDEO_GIF,
      QUOTE,
      WIDTH,
      HEIGHT,
      CAPTION,
      STICKER_PACK_ID,
      STICKER_PACK_KEY,
      STICKER_ID,
      STICKER_EMOJI,
      BLUR_HASH,
      TRANSFORM_PROPERTIES,
      DISPLAY_ORDER,
      UPLOAD_TIMESTAMP,
      DATA_HASH_START,
      DATA_HASH_END,
      ARCHIVE_CDN,
      ARCHIVE_THUMBNAIL_CDN,
      ARCHIVE_MEDIA_NAME,
      ARCHIVE_MEDIA_ID,
      ARCHIVE_TRANSFER_FILE,
      THUMBNAIL_FILE,
      THUMBNAIL_RESTORE_STATE,
      ATTACHMENT_UUID
    )

    @JvmField
    val CREATE_TABLE = """
      CREATE TABLE $TABLE_NAME (
        $ID INTEGER PRIMARY KEY AUTOINCREMENT,
        $MESSAGE_ID INTEGER,
        $CONTENT_TYPE TEXT,
        $REMOTE_KEY TEXT,
        $REMOTE_LOCATION TEXT,
        $REMOTE_DIGEST BLOB,
        $REMOTE_INCREMENTAL_DIGEST BLOB,
        $REMOTE_INCREMENTAL_DIGEST_CHUNK_SIZE INTEGER DEFAULT 0,
        $CDN_NUMBER INTEGER DEFAULT 0,
        $TRANSFER_STATE INTEGER,
        $TRANSFER_FILE TEXT DEFAULT NULL,
        $DATA_FILE TEXT,
        $DATA_SIZE INTEGER,
        $DATA_RANDOM BLOB,
        $FILE_NAME TEXT,
        $FAST_PREFLIGHT_ID TEXT,
        $VOICE_NOTE INTEGER DEFAULT 0,
        $BORDERLESS INTEGER DEFAULT 0,
        $VIDEO_GIF INTEGER DEFAULT 0,
        $QUOTE INTEGER DEFAULT 0,
        $WIDTH INTEGER DEFAULT 0,
        $HEIGHT INTEGER DEFAULT 0,
        $CAPTION TEXT DEFAULT NULL,
        $STICKER_PACK_ID TEXT DEFAULT NULL,
        $STICKER_PACK_KEY DEFAULT NULL,
        $STICKER_ID INTEGER DEFAULT -1,
        $STICKER_EMOJI STRING DEFAULT NULL,
        $BLUR_HASH TEXT DEFAULT NULL,
        $TRANSFORM_PROPERTIES TEXT DEFAULT NULL,
        $DISPLAY_ORDER INTEGER DEFAULT 0,
        $UPLOAD_TIMESTAMP INTEGER DEFAULT 0,
        $DATA_HASH_START TEXT DEFAULT NULL,
        $DATA_HASH_END TEXT DEFAULT NULL,
        $ARCHIVE_CDN INTEGER DEFAULT 0,
        $ARCHIVE_MEDIA_NAME TEXT DEFAULT NULL,
        $ARCHIVE_MEDIA_ID TEXT DEFAULT NULL,
        $ARCHIVE_TRANSFER_FILE TEXT DEFAULT NULL,
        $ARCHIVE_TRANSFER_STATE INTEGER DEFAULT ${ArchiveTransferState.NONE.value},
        $ARCHIVE_THUMBNAIL_CDN INTEGER DEFAULT 0,
        $ARCHIVE_THUMBNAIL_MEDIA_ID TEXT DEFAULT NULL,
        $THUMBNAIL_FILE TEXT DEFAULT NULL,
        $THUMBNAIL_RANDOM BLOB DEFAULT NULL,
        $THUMBNAIL_RESTORE_STATE INTEGER DEFAULT ${ThumbnailRestoreState.NONE.value},
        $ATTACHMENT_UUID TEXT DEFAULT NULL
      )
      """

    @JvmField
    val CREATE_INDEXS = arrayOf(
      "CREATE INDEX IF NOT EXISTS attachment_message_id_index ON $TABLE_NAME ($MESSAGE_ID);",
      "CREATE INDEX IF NOT EXISTS attachment_transfer_state_index ON $TABLE_NAME ($TRANSFER_STATE);",
      "CREATE INDEX IF NOT EXISTS attachment_sticker_pack_id_index ON $TABLE_NAME ($STICKER_PACK_ID);",
      "CREATE INDEX IF NOT EXISTS attachment_data_hash_start_index ON $TABLE_NAME ($DATA_HASH_START);",
      "CREATE INDEX IF NOT EXISTS attachment_data_hash_end_index ON $TABLE_NAME ($DATA_HASH_END);",
      "CREATE INDEX IF NOT EXISTS attachment_data_index ON $TABLE_NAME ($DATA_FILE);",
      "CREATE INDEX IF NOT EXISTS attachment_archive_media_id_index ON $TABLE_NAME ($ARCHIVE_MEDIA_ID);"
    )

    @JvmStatic
    @Throws(IOException::class)
    fun newDataFile(context: Context): File {
      val partsDirectory = context.getDir(DIRECTORY, Context.MODE_PRIVATE)
      return PartFileProtector.protect { File.createTempFile("part", ".mms", partsDirectory) }
    }
  }

  @Throws(IOException::class)
  fun getAttachmentStream(attachmentId: AttachmentId, offset: Long): InputStream {
    return try {
      getDataStream(attachmentId, offset)
    } catch (e: FileNotFoundException) {
      throw IOException("No stream for: $attachmentId", e)
    } ?: throw IOException("No stream for: $attachmentId")
  }

  @Throws(IOException::class)
  fun getAttachmentStream(localArchivableAttachment: LocalArchivableAttachment): InputStream {
    return try {
      getDataStream(localArchivableAttachment.file, localArchivableAttachment.random, 0)
    } catch (e: FileNotFoundException) {
      throw IOException("No stream for: ${localArchivableAttachment.file}", e)
    } ?: throw IOException("No stream for: ${localArchivableAttachment.file}")
  }

  @Throws(IOException::class)
  fun getAttachmentThumbnailStream(attachmentId: AttachmentId, offset: Long): InputStream {
    return try {
      getThumbnailStream(attachmentId, offset)
    } catch (e: FileNotFoundException) {
      throw IOException("No stream for: $attachmentId", e)
    } ?: throw IOException("No stream for: $attachmentId")
  }

  /**
   * Returns a [File] for an attachment that has no [DATA_HASH_END] and is in the [TRANSFER_PROGRESS_DONE] state, if present.
   */
  fun getUnhashedDataFile(): Pair<File, AttachmentId>? {
    return readableDatabase
      .select(ID, DATA_FILE)
      .from(TABLE_NAME)
      .where("$DATA_FILE NOT NULL AND $DATA_HASH_END IS NULL AND $TRANSFER_STATE = $TRANSFER_PROGRESS_DONE")
      .orderBy("$ID DESC")
      .limit(1)
      .run()
      .readToSingleObject {
        File(it.requireNonNullString(DATA_FILE)) to AttachmentId(it.requireLong(ID))
      }
  }

  /**
   * Sets the [DATA_HASH_END] for a given file. This is used to backfill the hash for attachments that were created before we started hashing them.
   * As a result, this will _not_ update the hashes on files that are not fully uploaded.
   */
  fun setHashForDataFile(file: File, hash: ByteArray) {
    writableDatabase.withinTransaction { db ->
      val hashEnd = Base64.encodeWithPadding(hash)

      val (existingFile: String?, existingSize: Long?, existingRandom: ByteArray?) = db.select(DATA_FILE, DATA_SIZE, DATA_RANDOM)
        .from(TABLE_NAME)
        .where("$DATA_HASH_END = ? AND $TRANSFER_STATE = $TRANSFER_PROGRESS_DONE AND $DATA_FILE NOT NULL AND $DATA_FILE != ?", hashEnd, file.absolutePath)
        .limit(1)
        .run()
        .readToSingleObject {
          Triple(
            it.requireString(DATA_FILE),
            it.requireLong(DATA_SIZE),
            it.requireBlob(DATA_RANDOM)
          )
        } ?: Triple(null, null, null)

      if (existingFile != null) {
        Log.i(TAG, "[setHashForDataFile] Found that a different file has the same HASH_END. Using that one instead. Pre-existing file: $existingFile", true)

        val updateCount = writableDatabase
          .update(TABLE_NAME)
          .values(
            DATA_FILE to existingFile,
            DATA_HASH_END to hashEnd,
            DATA_SIZE to existingSize,
            DATA_RANDOM to existingRandom
          )
          .where("$DATA_FILE = ? AND $DATA_HASH_END IS NULL AND $TRANSFER_STATE = $TRANSFER_PROGRESS_DONE", file.absolutePath)
          .run()

        Log.i(TAG, "[setHashForDataFile] Deduped $updateCount attachments.", true)

        val oldFileInUse = db.exists(TABLE_NAME).where("$DATA_FILE = ?", file.absolutePath).run()
        if (oldFileInUse) {
          Log.i(TAG, "[setHashForDataFile] Old file is still in use by some in-progress attachment.", true)
        } else {
          Log.i(TAG, "[setHashForDataFile] Deleting unused file: $file")
          if (!file.delete()) {
            Log.w(TAG, "Failed to delete duped file!")
          }
        }
      } else {
        val updateCount = writableDatabase
          .update(TABLE_NAME)
          .values(DATA_HASH_END to Base64.encodeWithPadding(hash))
          .where("$DATA_FILE = ? AND $TRANSFER_STATE = $TRANSFER_PROGRESS_DONE", file.absolutePath)
          .run()

        Log.i(TAG, "[setHashForDataFile] Updated the HASH_END for $updateCount rows using file ${file.absolutePath}")
      }
    }
  }

  fun getAttachment(attachmentId: AttachmentId): DatabaseAttachment? {
    return readableDatabase
      .select(*PROJECTION)
      .from(TABLE_NAME)
      .where("$ID = ?", attachmentId.id)
      .run()
      .readToList { it.readAttachments() }
      .flatten()
      .firstOrNull()
  }

  fun getAttachmentsForMessage(mmsId: Long): List<DatabaseAttachment> {
    return readableDatabase
      .select(*PROJECTION)
      .from(TABLE_NAME)
      .where("$MESSAGE_ID = ?", mmsId)
      .orderBy("$ID ASC")
      .run()
      .readToList { it.readAttachments() }
      .flatten()
  }

  fun getAttachmentsForMessages(mmsIds: Collection<Long?>): Map<Long, List<DatabaseAttachment>> {
    if (mmsIds.isEmpty()) {
      return emptyMap()
    }

    val query = SqlUtil.buildSingleCollectionQuery(MESSAGE_ID, mmsIds)

    return readableDatabase
      .select(*PROJECTION)
      .from(TABLE_NAME)
      .where(query.where, query.whereArgs)
      .orderBy("$ID ASC")
      .run()
      .groupBy { cursor ->
        val attachment = cursor.readAttachment()
        attachment.mmsId to attachment
      }
  }

  fun hasAttachment(id: AttachmentId): Boolean {
    return readableDatabase
      .exists(TABLE_NAME)
      .where("$ID = ?", id.id)
      .run()
  }

  fun getPendingAttachments(): List<DatabaseAttachment> {
    return readableDatabase
      .select(*PROJECTION)
      .from(TABLE_NAME)
      .where("$TRANSFER_STATE = ?", TRANSFER_PROGRESS_STARTED.toString())
      .run()
      .readToList { it.readAttachments() }
      .flatten()
  }

  fun getArchivableAttachments(): Cursor {
    return readableDatabase
      .select(*PROJECTION)
      .from(TABLE_NAME)
      .where("$ARCHIVE_MEDIA_ID IS NULL AND $REMOTE_DIGEST IS NOT NULL AND ($TRANSFER_STATE = ? OR $TRANSFER_STATE = ?)", TRANSFER_PROGRESS_DONE.toString(), TRANSFER_NEEDS_RESTORE.toString())
      .orderBy("$ID DESC")
      .run()
  }

  fun getLocalArchivableAttachments(): List<LocalArchivableAttachment> {
    return readableDatabase
      .select(*PROJECTION)
      .from(TABLE_NAME)
      .where("$REMOTE_KEY IS NOT NULL AND $REMOTE_DIGEST IS NOT NULL AND $DATA_FILE IS NOT NULL")
      .orderBy("$ID DESC")
      .run()
      .readToList {
        LocalArchivableAttachment(
          file = File(it.requireNonNullString(DATA_FILE)),
          random = it.requireNonNullBlob(DATA_RANDOM),
          size = it.requireLong(DATA_SIZE),
          remoteDigest = it.requireBlob(REMOTE_DIGEST)!!,
          remoteKey = it.requireBlob(REMOTE_KEY)!!
        )
      }
  }

  fun getRestorableAttachments(batchSize: Int): List<DatabaseAttachment> {
    return readableDatabase
      .select(*PROJECTION)
      .from(TABLE_NAME)
      .where("$TRANSFER_STATE = ?", TRANSFER_NEEDS_RESTORE.toString())
      .limit(batchSize)
      .orderBy("$ID DESC")
      .run()
      .readToList {
        it.readAttachment()
      }
  }

  fun getLocalRestorableAttachments(batchSize: Int): List<LocalRestorableAttachment> {
    return readableDatabase
      .select(*PROJECTION)
      .from(TABLE_NAME)
      .where("$REMOTE_KEY IS NOT NULL AND $REMOTE_DIGEST IS NOT NULL AND $TRANSFER_STATE = ?", TRANSFER_NEEDS_RESTORE.toString())
      .limit(batchSize)
      .orderBy("$ID DESC")
      .run()
      .readToList {
        LocalRestorableAttachment(
          attachmentId = AttachmentId(it.requireLong(ID)),
          mmsId = it.requireLong(MESSAGE_ID),
          size = it.requireLong(DATA_SIZE),
          remoteDigest = it.requireBlob(REMOTE_DIGEST)!!,
          remoteKey = it.requireBlob(REMOTE_KEY)!!
        )
      }
  }

  fun getTotalRestorableAttachmentSize(): Long {
    return readableDatabase
      .select("SUM($DATA_SIZE)")
      .from(TABLE_NAME)
      .where("$TRANSFER_STATE = ?", TRANSFER_NEEDS_RESTORE.toString())
      .run()
      .readToSingleLong()
  }

  /**
   * Finds the next eligible attachment that needs to be uploaded to the archive service.
   * If it exists, it'll also atomically be marked as [ArchiveTransferState.BACKFILL_UPLOAD_IN_PROGRESS].
   */
  fun getNextAttachmentToArchiveAndMarkUploadInProgress(): DatabaseAttachment? {
    return writableDatabase.withinTransaction {
      val record: DatabaseAttachment? = readableDatabase
        .select(*PROJECTION)
        .from(TABLE_NAME)
        .where("$ARCHIVE_TRANSFER_STATE = ? AND $DATA_FILE NOT NULL AND $TRANSFER_STATE = $TRANSFER_PROGRESS_DONE", ArchiveTransferState.NONE.value)
        .orderBy("$ID DESC")
        .limit(1)
        .run()
        .readToSingleObject { it.readAttachment() }

      if (record != null) {
        writableDatabase
          .update(TABLE_NAME)
          .values(ARCHIVE_TRANSFER_STATE to ArchiveTransferState.BACKFILL_UPLOAD_IN_PROGRESS.value)
          .where("$ID = ?", record.attachmentId)
          .run()
      }

      record
    }
  }

  /**
   * Returns the current archive transfer state, if the attachment can be found.
   */
  fun getArchiveTransferState(id: AttachmentId): ArchiveTransferState? {
    return readableDatabase
      .select(ARCHIVE_TRANSFER_STATE)
      .from(TABLE_NAME)
      .where("$ID = ?", id.id)
      .run()
      .readToSingleObject { ArchiveTransferState.deserialize(it.requireInt(ARCHIVE_TRANSFER_STATE)) }
  }

  /**
   * Sets the archive transfer state for the given attachment and all other attachments that share the same data file.
   */
  fun setArchiveTransferState(id: AttachmentId, state: ArchiveTransferState) {
    writableDatabase.withinTransaction {
      val dataFile: String = readableDatabase
        .select(DATA_FILE)
        .from(TABLE_NAME)
        .where("$ID = ?", id.id)
        .run()
        .readToSingleObject { it.requireString(DATA_FILE) } ?: return@withinTransaction

      writableDatabase
        .update(TABLE_NAME)
        .values(ARCHIVE_TRANSFER_STATE to state.value)
        .where("$DATA_FILE = ?", dataFile)
        .run()
    }
  }

  /**
   * Resets any in-progress archive backfill states to [ArchiveTransferState.NONE], returning the number that had to be reset.
   * This should only be called if you believe the backfill process has finished. In this case, if this returns a value > 0,
   * it indicates that state was mis-tracked and you should try uploading again.
   */
  fun resetPendingArchiveBackfills(): Int {
    return writableDatabase
      .update(TABLE_NAME)
      .values(ARCHIVE_TRANSFER_STATE to ArchiveTransferState.NONE.value)
      .where("$ARCHIVE_TRANSFER_STATE == ${ArchiveTransferState.BACKFILL_UPLOAD_IN_PROGRESS.value} || $ARCHIVE_TRANSFER_STATE == ${ArchiveTransferState.BACKFILL_UPLOADED.value}")
      .run()
  }

  fun deleteAttachmentsForMessage(mmsId: Long): Boolean {
    Log.d(TAG, "[deleteAttachmentsForMessage] mmsId: $mmsId")

    return writableDatabase.withinTransaction { db ->
      db.select(DATA_FILE, CONTENT_TYPE, ID)
        .from(TABLE_NAME)
        .where("$MESSAGE_ID = ?", mmsId)
        .run()
        .forEach { cursor ->
          val attachmentId = AttachmentId(cursor.requireLong(ID))

          AppDependencies.jobManager.cancelAllInQueue(AttachmentDownloadJob.constructQueueString(attachmentId))

          deleteDataFileIfPossible(
            filePath = cursor.requireString(DATA_FILE),
            contentType = cursor.requireString(CONTENT_TYPE),
            attachmentId = attachmentId
          )
        }

      val deleteCount = db.delete(TABLE_NAME)
        .where("$MESSAGE_ID = ?", mmsId)
        .run()

      notifyAttachmentListeners()

      deleteCount > 0
    }
  }

  /**
   * Deletes all attachments with an ID of [PREUPLOAD_MESSAGE_ID]. These represent
   * attachments that were pre-uploaded and haven't been assigned to a message. This should only be
   * done when you *know* that all attachments *should* be assigned a real mmsId. For instance, when
   * the app starts. Otherwise you could delete attachments that are legitimately being
   * pre-uploaded.
   */
  fun deleteAbandonedPreuploadedAttachments(): Int {
    var count = 0

    writableDatabase
      .select(ID)
      .from(TABLE_NAME)
      .where("$MESSAGE_ID = ?", PREUPLOAD_MESSAGE_ID)
      .run()
      .forEach { cursor ->
        val id = AttachmentId(cursor.requireLong(ID))
        deleteAttachment(id)
        count++
      }

    return count
  }

  fun deleteAttachmentFilesForViewOnceMessage(messageId: Long) {
    Log.d(TAG, "[deleteAttachmentFilesForViewOnceMessage] messageId: $messageId")

    writableDatabase.withinTransaction { db ->
      db.select(DATA_FILE, CONTENT_TYPE, ID)
        .from(TABLE_NAME)
        .where("$MESSAGE_ID = ?", messageId)
        .run()
        .forEach { cursor ->
          deleteDataFileIfPossible(
            filePath = cursor.requireString(DATA_FILE),
            contentType = cursor.requireString(CONTENT_TYPE),
            attachmentId = AttachmentId(cursor.requireLong(ID))
          )
        }

      db.update(TABLE_NAME)
        .values(
          DATA_FILE to null,
          DATA_RANDOM to null,
          DATA_HASH_START to null,
          DATA_HASH_END to null,
          FILE_NAME to null,
          CAPTION to null,
          DATA_SIZE to 0,
          WIDTH to 0,
          HEIGHT to 0,
          TRANSFER_STATE to TRANSFER_PROGRESS_DONE,
          BLUR_HASH to null,
          CONTENT_TYPE to MediaUtil.VIEW_ONCE
        )
        .where("$MESSAGE_ID = ?", messageId)
        .run()

      notifyAttachmentListeners()

      val threadId = messages.getThreadIdForMessage(messageId)
      if (threadId > 0) {
        notifyConversationListeners(threadId)
      }
    }
  }

  fun deleteAttachment(id: AttachmentId) {
    Log.d(TAG, "[deleteAttachment] attachmentId: $id")

    writableDatabase.withinTransaction { db ->
      db.select(DATA_FILE, CONTENT_TYPE)
        .from(TABLE_NAME)
        .where("$ID = ?", id.id)
        .run()
        .use { cursor ->
          if (!cursor.moveToFirst()) {
            Log.w(TAG, "Tried to delete an attachment, but it didn't exist.")
            return@withinTransaction
          }

          val data = cursor.requireString(DATA_FILE)
          val contentType = cursor.requireString(CONTENT_TYPE)

          deleteDataFileIfPossible(
            filePath = data,
            contentType = contentType,
            attachmentId = id
          )

          db.delete(TABLE_NAME)
            .where("$ID = ?", id.id)
            .run()

          deleteDataFileIfPossible(data, contentType, id)
          notifyAttachmentListeners()
        }
    }
  }

  fun deleteAttachments(toDelete: List<SyncAttachmentId>): List<SyncMessageId> {
    val unhandled = mutableListOf<SyncMessageId>()
    for (syncAttachmentId in toDelete) {
      val messageId = SignalDatabase.messages.getMessageIdOrNull(syncAttachmentId.syncMessageId)
      if (messageId != null) {
        val attachments = readableDatabase
          .select(ID, ATTACHMENT_UUID, REMOTE_DIGEST, DATA_HASH_END)
          .from(TABLE_NAME)
          .where("$MESSAGE_ID = ?", messageId)
          .run()
          .readToList {
            SyncAttachment(
              id = AttachmentId(it.requireLong(ID)),
              uuid = UuidUtil.parseOrNull(it.requireString(ATTACHMENT_UUID)),
              digest = it.requireBlob(REMOTE_DIGEST),
              plaintextHash = it.requireString(DATA_HASH_END)
            )
          }

        val byUuid: SyncAttachment? by lazy { attachments.firstOrNull { it.uuid != null && it.uuid == syncAttachmentId.uuid } }
        val byDigest: SyncAttachment? by lazy { attachments.firstOrNull { it.digest != null && it.digest.contentEquals(syncAttachmentId.digest) } }
        val byPlaintext: SyncAttachment? by lazy { attachments.firstOrNull { it.plaintextHash != null && it.plaintextHash == syncAttachmentId.plaintextHash } }

        val attachmentToDelete = (byUuid ?: byDigest ?: byPlaintext)?.id
        if (attachmentToDelete != null) {
          if (attachments.size == 1) {
            SignalDatabase.messages.deleteMessage(messageId)
          } else {
            deleteAttachment(attachmentToDelete)
          }
        } else {
          Log.i(TAG, "Unable to locate sync attachment to delete for message:$messageId")
        }
      } else {
        unhandled += syncAttachmentId.syncMessageId
      }
    }

    return unhandled
  }

  fun trimAllAbandonedAttachments() {
    val deleteCount = writableDatabase
      .delete(TABLE_NAME)
      .where("$MESSAGE_ID != $PREUPLOAD_MESSAGE_ID AND $MESSAGE_ID NOT IN (SELECT ${MessageTable.ID} FROM ${MessageTable.TABLE_NAME})")
      .run()

    if (deleteCount > 0) {
      Log.i(TAG, "Trimmed $deleteCount abandoned attachments.")
    }
  }

  fun deleteAbandonedAttachmentFiles(): Int {
    val diskFiles = context.getDir(DIRECTORY, Context.MODE_PRIVATE).listFiles() ?: return 0

    val filesOnDisk: Set<String> = diskFiles
      .filter { file: File -> !PartFileProtector.isProtected(file) }
      .map { file: File -> file.absolutePath }
      .toSet()

    val filesInDb: Set<String> = readableDatabase
      .select(DATA_FILE)
      .from(TABLE_NAME)
      .run()
      .readToList { it.requireString(DATA_FILE) }
      .filterNotNull()
      .toSet() + stickers.allStickerFiles

    val onDiskButNotInDatabase: Set<String> = filesOnDisk - filesInDb

    for (filePath in onDiskButNotInDatabase) {
      val success = File(filePath).delete()
      if (!success) {
        Log.w(TAG, "[deleteAbandonedAttachmentFiles] Failed to delete attachment file. $filePath")
      }
    }

    return onDiskButNotInDatabase.size
  }

  /**
   * Removes all references to the provided [DATA_FILE] from all attachments.
   * Only do this if the file is known to not exist or has some other critical problem!
   */
  fun clearUsagesOfDataFile(file: File) {
    val updateCount = writableDatabase
      .update(TABLE_NAME)
      .values(DATA_FILE to null)
      .where("$DATA_FILE = ?", file.absolutePath)
      .run()

    Log.i(TAG, "[clearUsagesOfFile] Cleared $updateCount usages of $file", true)
  }

  /**
   * Indicates that, for whatever reason, a hash could not be calculated for the file in question.
   * We put in a "bad hash" that will never match anything else so that we don't attempt to backfill it in the future.
   */
  fun markDataFileAsUnhashable(file: File) {
    val updateCount = writableDatabase
      .update(TABLE_NAME)
      .values(DATA_HASH_END to "UNHASHABLE-${UUID.randomUUID()}")
      .where("$DATA_FILE = ? AND $DATA_HASH_END IS NULL AND $TRANSFER_STATE = $TRANSFER_PROGRESS_DONE", file.absolutePath)
      .run()

    Log.i(TAG, "[markDataFileAsUnhashable] Marked $updateCount attachments as unhashable with file: ${file.absolutePath}", true)
  }

  fun deleteAllAttachments() {
    Log.d(TAG, "[deleteAllAttachments]")

    writableDatabase.deleteAll(TABLE_NAME)

    FileUtils.deleteDirectoryContents(context.getDir(DIRECTORY, Context.MODE_PRIVATE))

    notifyAttachmentListeners()
  }

  fun setTransferState(messageId: Long, attachmentId: AttachmentId, transferState: Int) {
    writableDatabase
      .update(TABLE_NAME)
      .values(TRANSFER_STATE to transferState)
      .where("$ID = ?", attachmentId.id)
      .run()

    val threadId = messages.getThreadIdForMessage(messageId)
    notifyConversationListeners(threadId)
  }

  fun setThumbnailTransferState(messageId: Long, attachmentId: AttachmentId, thumbnailRestoreState: ThumbnailRestoreState) {
    writableDatabase
      .update(TABLE_NAME)
      .values(THUMBNAIL_RESTORE_STATE to thumbnailRestoreState.value)
      .where("$ID = ?", attachmentId.id)
      .run()

    val threadId = messages.getThreadIdForMessage(messageId)
    notifyConversationListeners(threadId)
  }

  @Throws(MmsException::class)
  fun setTransferProgressFailed(attachmentId: AttachmentId, mmsId: Long) {
    writableDatabase
      .update(TABLE_NAME)
      .values(TRANSFER_STATE to TRANSFER_PROGRESS_FAILED)
      .where("$ID = ? AND $TRANSFER_STATE < $TRANSFER_PROGRESS_PERMANENT_FAILURE", attachmentId.id)
      .run()

    notifyConversationListeners(messages.getThreadIdForMessage(mmsId))
  }

  @Throws(MmsException::class)
  fun setThumbnailRestoreProgressFailed(attachmentId: AttachmentId, mmsId: Long) {
    writableDatabase
      .update(TABLE_NAME)
      .values(THUMBNAIL_RESTORE_STATE to ThumbnailRestoreState.PERMANENT_FAILURE.value)
      .where("$ID = ? AND $THUMBNAIL_RESTORE_STATE != ?", attachmentId.id, ThumbnailRestoreState.FINISHED)
      .run()

    notifyConversationListeners(messages.getThreadIdForMessage(mmsId))
  }

  @Throws(MmsException::class)
  fun setTransferProgressPermanentFailure(attachmentId: AttachmentId, mmsId: Long) {
    writableDatabase
      .update(TABLE_NAME)
      .values(TRANSFER_STATE to TRANSFER_PROGRESS_PERMANENT_FAILURE)
      .where("$ID = ?", attachmentId.id)
      .run()

    notifyConversationListeners(messages.getThreadIdForMessage(mmsId))
  }

  /**
   * When we find out about a new inbound attachment pointer, we insert a row for it that contains all the info we need to download it via [insertAttachmentWithData].
   * Later, we download the data for that pointer. Call this method once you have the data to associate it with the attachment. At this point, it is assumed
   * that the content of the attachment will never change.
   */
  @Throws(MmsException::class)
  fun finalizeAttachmentAfterDownload(mmsId: Long, attachmentId: AttachmentId, inputStream: InputStream) {
    Log.i(TAG, "[finalizeAttachmentAfterDownload] Finalizing downloaded data for $attachmentId. (MessageId: $mmsId, $attachmentId)")

    val existingPlaceholder: DatabaseAttachment = getAttachment(attachmentId) ?: throw MmsException("No attachment found for id: $attachmentId")

    val fileWriteResult: DataFileWriteResult = writeToDataFile(newDataFile(context), inputStream, TransformProperties.empty())
    val transferFile: File? = getTransferFile(databaseHelper.signalReadableDatabase, attachmentId)

    val foundDuplicate = writableDatabase.withinTransaction { db ->
      // We can look and see if we have any exact matches on hash_ends and dedupe the file if we see one.
      // We don't look at hash_start here because that could result in us matching on a file that got compressed down to something smaller, effectively lowering
      // the quality of the attachment we received.
      val hashMatch: DataFileInfo? = readableDatabase
        .select(ID, DATA_FILE, DATA_SIZE, DATA_RANDOM, DATA_HASH_START, DATA_HASH_END, TRANSFORM_PROPERTIES, UPLOAD_TIMESTAMP, ARCHIVE_CDN, ARCHIVE_MEDIA_NAME, ARCHIVE_MEDIA_ID)
        .from(TABLE_NAME)
        .where("$DATA_HASH_END = ? AND $DATA_HASH_END NOT NULL AND $TRANSFER_STATE = $TRANSFER_PROGRESS_DONE AND $DATA_FILE NOT NULL", fileWriteResult.hash)
        .run()
        .readToList { it.readDataFileInfo() }
        .firstOrNull()

      val values = ContentValues()

      if (hashMatch != null) {
        Log.i(TAG, "[finalizeAttachmentAfterDownload] Found that ${hashMatch.id} has the same DATA_HASH_END. Deduping. (MessageId: $mmsId, $attachmentId)")
        values.put(DATA_FILE, hashMatch.file.absolutePath)
        values.put(DATA_SIZE, hashMatch.length)
        values.put(DATA_RANDOM, hashMatch.random)
        values.put(DATA_HASH_START, hashMatch.hashEnd)
        values.put(DATA_HASH_END, hashMatch.hashEnd)
        values.put(ARCHIVE_CDN, hashMatch.archiveCdn)
        values.put(ARCHIVE_MEDIA_NAME, hashMatch.archiveMediaName)
        values.put(ARCHIVE_MEDIA_ID, hashMatch.archiveMediaId)
      } else {
        values.put(DATA_FILE, fileWriteResult.file.absolutePath)
        values.put(DATA_SIZE, fileWriteResult.length)
        values.put(DATA_RANDOM, fileWriteResult.random)
        values.put(DATA_HASH_START, fileWriteResult.hash)
        values.put(DATA_HASH_END, fileWriteResult.hash)
      }

      val visualHashString = existingPlaceholder.getVisualHashStringOrNull()
      if (visualHashString != null) {
        values.put(BLUR_HASH, visualHashString)
      }

      values.put(TRANSFER_STATE, TRANSFER_PROGRESS_DONE)
      values.put(TRANSFER_FILE, null as String?)
      values.put(TRANSFORM_PROPERTIES, TransformProperties.forSkipTransform().serialize())
      values.put(ARCHIVE_TRANSFER_FILE, null as String?)

      db.update(TABLE_NAME)
        .values(values)
        .where("$ID = ?", attachmentId.id)
        .run()

      hashMatch != null
    }

    val threadId = messages.getThreadIdForMessage(mmsId)

    if (!messages.isStory(mmsId)) {
      threads.updateSnippetUriSilently(threadId, PartAuthority.getAttachmentDataUri(attachmentId))
    }

    notifyConversationListeners(threadId)
    notifyConversationListListeners()
    notifyAttachmentListeners()

    if (foundDuplicate) {
      if (!fileWriteResult.file.delete()) {
        Log.w(TAG, "Failed to delete unused attachment")
      }
    }

    if (transferFile != null) {
      if (!transferFile.delete()) {
        Log.w(TAG, "Unable to delete transfer file.")
      }
    }

    if (MediaUtil.isAudio(existingPlaceholder)) {
      GenerateAudioWaveFormJob.enqueue(existingPlaceholder.attachmentId)
    }
  }

  @Throws(IOException::class)
  fun finalizeAttachmentThumbnailAfterDownload(attachmentId: AttachmentId, archiveMediaId: String, inputStream: InputStream, transferFile: File) {
    Log.i(TAG, "[finalizeAttachmentThumbnailAfterDownload] Finalizing downloaded data for $attachmentId.")
    val fileWriteResult: DataFileWriteResult = writeToDataFile(newDataFile(context), inputStream, TransformProperties.empty())

    writableDatabase.withinTransaction { db ->
      val values = contentValuesOf(
        THUMBNAIL_FILE to fileWriteResult.file.absolutePath,
        THUMBNAIL_RANDOM to fileWriteResult.random,
        THUMBNAIL_RESTORE_STATE to ThumbnailRestoreState.FINISHED.value
      )

      db.update(TABLE_NAME)
        .values(values)
        .where("$ARCHIVE_MEDIA_ID = ?", archiveMediaId)
        .run()
    }

    notifyConversationListListeners()
    notifyAttachmentListeners()

    if (!transferFile.delete()) {
      Log.w(TAG, "Unable to delete transfer file.")
    }
  }

  /**
   * Needs to be called after an attachment is successfully uploaded. Writes metadata around it's final remote location, as well as calculates
   * it's ending hash, which is critical for backups.
   */
  @Throws(IOException::class)
  fun finalizeAttachmentAfterUpload(id: AttachmentId, attachment: Attachment, uploadTimestamp: Long) {
    Log.i(TAG, "[finalizeAttachmentAfterUpload] Finalizing upload for $id.")

    val dataStream = getAttachmentStream(id, 0)
    val messageDigest = MessageDigest.getInstance("SHA-256")

    DigestInputStream(dataStream, messageDigest).use {
      it.drain()
    }

    val dataHashEnd = Base64.encodeWithPadding(messageDigest.digest())

    val values = contentValuesOf(
      TRANSFER_STATE to TRANSFER_PROGRESS_DONE,
      CDN_NUMBER to attachment.cdn.serialize(),
      REMOTE_LOCATION to attachment.remoteLocation,
      REMOTE_DIGEST to attachment.remoteDigest,
      REMOTE_INCREMENTAL_DIGEST to attachment.incrementalDigest,
      REMOTE_INCREMENTAL_DIGEST_CHUNK_SIZE to attachment.incrementalMacChunkSize,
      REMOTE_KEY to attachment.remoteKey,
      DATA_SIZE to attachment.size,
      DATA_HASH_END to dataHashEnd,
      FAST_PREFLIGHT_ID to attachment.fastPreflightId,
      BLUR_HASH to attachment.getVisualHashStringOrNull(),
      UPLOAD_TIMESTAMP to uploadTimestamp
    )

    val dataFilePath = getDataFilePath(id) ?: throw IOException("No data file found for attachment!")

    val updateCount = writableDatabase
      .update(TABLE_NAME)
      .values(values)
      .where("$ID = ? OR $DATA_FILE = ?", id.id, dataFilePath)
      .run()

    if (updateCount <= 0) {
      Log.w(TAG, "[finalizeAttachmentAfterUpload] Failed to update attachment after upload! $id")
    }
  }

  @Throws(MmsException::class)
  fun copyAttachmentData(sourceId: AttachmentId, destinationId: AttachmentId) {
    val sourceAttachment = getAttachment(sourceId) ?: throw MmsException("Cannot find attachment for source!")
    val sourceDataInfo = getDataFileInfo(sourceId) ?: throw MmsException("No attachment data found for source!")

    writableDatabase
      .update(TABLE_NAME)
      .values(
        DATA_FILE to sourceDataInfo.file.absolutePath,
        DATA_HASH_START to sourceDataInfo.hashStart,
        DATA_HASH_END to sourceDataInfo.hashEnd,
        DATA_SIZE to sourceDataInfo.length,
        DATA_RANDOM to sourceDataInfo.random,
        TRANSFER_STATE to sourceAttachment.transferState,
        CDN_NUMBER to sourceAttachment.cdn.serialize(),
        REMOTE_LOCATION to sourceAttachment.remoteLocation,
        REMOTE_DIGEST to sourceAttachment.remoteDigest,
        REMOTE_INCREMENTAL_DIGEST to sourceAttachment.incrementalDigest,
        REMOTE_INCREMENTAL_DIGEST_CHUNK_SIZE to sourceAttachment.incrementalMacChunkSize,
        REMOTE_KEY to sourceAttachment.remoteKey,
        DATA_SIZE to sourceAttachment.size,
        FAST_PREFLIGHT_ID to sourceAttachment.fastPreflightId,
        WIDTH to sourceAttachment.width,
        HEIGHT to sourceAttachment.height,
        CONTENT_TYPE to sourceAttachment.contentType,
        BLUR_HASH to sourceAttachment.getVisualHashStringOrNull(),
        TRANSFORM_PROPERTIES to sourceAttachment.transformProperties?.serialize()
      )
      .where("$ID = ?", destinationId.id)
      .run()
  }

  fun updateAttachmentCaption(id: AttachmentId, caption: String?) {
    writableDatabase
      .update(TABLE_NAME)
      .values(CAPTION to caption)
      .where("$ID = ?", id.id)
      .run()
  }

  fun updateDisplayOrder(orderMap: Map<AttachmentId, Int?>) {
    writableDatabase.withinTransaction { db ->
      for ((key, value) in orderMap) {
        db.update(TABLE_NAME)
          .values(DISPLAY_ORDER to value)
          .where("$ID = ?", key.id)
          .run()
      }
    }
  }

  @Throws(MmsException::class)
  fun insertAttachmentForPreUpload(attachment: Attachment): DatabaseAttachment {
    Log.d(TAG, "Inserting attachment $attachment for pre-upload.")
    val result = insertAttachmentsForMessage(PREUPLOAD_MESSAGE_ID, listOf(attachment), emptyList())

    if (result.values.isEmpty()) {
      throw MmsException("Bad attachment result!")
    }

    return getAttachment(result.values.iterator().next()) ?: throw MmsException("Failed to retrieve attachment we just inserted!")
  }

  fun updateMessageId(attachmentIds: Collection<AttachmentId>, mmsId: Long, isStory: Boolean) {
    writableDatabase.withinTransaction { db ->
      val values = ContentValues(2).apply {
        put(MESSAGE_ID, mmsId)
        if (!isStory) {
          putNull(CAPTION)
        }
      }

      var updatedCount = 0
      var attachmentIdSize = 0
      for (attachmentId in attachmentIds) {
        attachmentIdSize++
        updatedCount += db
          .update(TABLE_NAME)
          .values(values)
          .where("$ID = ?", attachmentId.id)
          .run()
      }

      Log.d(TAG, "[updateMessageId] Updated $updatedCount out of $attachmentIdSize ids.")
    }
  }

  /**
   * Inserts new attachments in the table. The [Attachment]s may or may not have data, depending on whether it's an attachment we created locally or some
   * inbound attachment that we haven't fetched yet.
   *
   * If the attachment has no data, it is assumed that you will later call [finalizeAttachmentAfterDownload].
   */
  @Throws(MmsException::class)
  fun insertAttachmentsForMessage(mmsId: Long, attachments: List<Attachment>, quoteAttachment: List<Attachment>): Map<Attachment, AttachmentId> {
    if (attachments.isEmpty() && quoteAttachment.isEmpty()) {
      return emptyMap()
    }

    Log.d(TAG, "[insertAttachmentsForMessage] insertParts(${attachments.size})")

    val insertedAttachments: MutableMap<Attachment, AttachmentId> = mutableMapOf()
    for (attachment in attachments) {
      val attachmentId = if (attachment.uri != null) {
        insertAttachmentWithData(mmsId, attachment, attachment.quote)
      } else {
        if (attachment is ArchivedAttachment) {
          insertArchivedAttachment(mmsId, attachment, attachment.quote)
        } else {
          insertUndownloadedAttachment(mmsId, attachment, attachment.quote)
        }
      }

      insertedAttachments[attachment] = attachmentId
      Log.i(TAG, "[insertAttachmentsForMessage] Inserted attachment at $attachmentId")
    }

    try {
      for (attachment in quoteAttachment) {
        val attachmentId = if (attachment.uri != null) {
          insertAttachmentWithData(mmsId, attachment, true)
        } else {
          insertUndownloadedAttachment(mmsId, attachment, true)
        }

        insertedAttachments[attachment] = attachmentId
        Log.i(TAG, "[insertAttachmentsForMessage] Inserted quoted attachment at $attachmentId")
      }
    } catch (e: MmsException) {
      Log.w(TAG, "Failed to insert quote attachment! messageId: $mmsId")
    }

    return insertedAttachments
  }

  fun debugCopyAttachmentForArchiveRestore(
    mmsId: Long,
    attachment: DatabaseAttachment
  ) {
    val copy =
      """
      INSERT INTO $TABLE_NAME
        (
          $MESSAGE_ID,
          $CONTENT_TYPE,
          $TRANSFER_STATE,
          $CDN_NUMBER,
          $REMOTE_LOCATION,
          $REMOTE_DIGEST,
          $REMOTE_INCREMENTAL_DIGEST,
          $REMOTE_INCREMENTAL_DIGEST_CHUNK_SIZE,
          $REMOTE_KEY,
          $FILE_NAME,
          $DATA_SIZE,
          $VOICE_NOTE,
          $BORDERLESS,
          $VIDEO_GIF,
          $WIDTH,
          $HEIGHT,
          $CAPTION,
          $UPLOAD_TIMESTAMP,
          $BLUR_HASH,
          $DATA_SIZE,
          $DATA_RANDOM,
          $DATA_HASH_START,
          $DATA_HASH_END,
          $ARCHIVE_MEDIA_ID,
          $ARCHIVE_MEDIA_NAME,
          $ARCHIVE_CDN
        )
      SELECT
          $mmsId,
          $CONTENT_TYPE,
          $TRANSFER_PROGRESS_PENDING,
          $CDN_NUMBER,
          $REMOTE_LOCATION,
          $REMOTE_DIGEST,
          $REMOTE_INCREMENTAL_DIGEST,
          $REMOTE_INCREMENTAL_DIGEST_CHUNK_SIZE,
          $REMOTE_KEY,
          $FILE_NAME,
          $DATA_SIZE,
          $VOICE_NOTE,
          $BORDERLESS,
          $VIDEO_GIF,
          $WIDTH,
          $HEIGHT,
          $CAPTION,
          ${System.currentTimeMillis()},
          $BLUR_HASH,
          $DATA_SIZE,
          $DATA_RANDOM,
          $DATA_HASH_START,
          $DATA_HASH_END,
          "${attachment.archiveMediaId}",
          "${attachment.archiveMediaName}",
          ${attachment.archiveCdn}
        FROM $TABLE_NAME
        WHERE $ID = ${attachment.attachmentId.id}
    """

    writableDatabase.execSQL(copy)
  }

  /**
   * Updates the data stored for an existing attachment. This happens after transformations, like transcoding.
   */
  @Throws(MmsException::class, IOException::class)
  fun updateAttachmentData(
    databaseAttachment: DatabaseAttachment,
    mediaStream: MediaStream
  ) {
    val attachmentId = databaseAttachment.attachmentId
    val existingDataFileInfo: DataFileInfo = getDataFileInfo(attachmentId) ?: throw MmsException("No attachment data found!")
    val newDataFileInfo: DataFileWriteResult = writeToDataFile(existingDataFileInfo.file, mediaStream.stream, databaseAttachment.transformProperties ?: TransformProperties.empty())

    // TODO We don't dedupe here because we're assuming that we should have caught any dupe scenarios on first insert. We could consider doing dupe checks here though.

    writableDatabase.withinTransaction { db ->
      val contentValues = contentValuesOf(
        DATA_SIZE to newDataFileInfo.length,
        CONTENT_TYPE to mediaStream.mimeType,
        WIDTH to mediaStream.width,
        HEIGHT to mediaStream.height,
        DATA_FILE to newDataFileInfo.file.absolutePath,
        DATA_RANDOM to newDataFileInfo.random
      )

      val updateCount = db.update(TABLE_NAME)
        .values(contentValues)
        .where("$ID = ? OR $DATA_FILE = ?", attachmentId.id, existingDataFileInfo.file.absolutePath)
        .run()

      Log.i(TAG, "[updateAttachmentData] Updated $updateCount rows.")
    }
  }

  fun duplicateAttachmentsForMessage(destinationMessageId: Long, sourceMessageId: Long, excludedIds: Collection<Long>) {
    writableDatabase.withinTransaction { db ->
      db.execSQL("CREATE TEMPORARY TABLE tmp_part AS SELECT * FROM $TABLE_NAME WHERE $MESSAGE_ID = ?", SqlUtil.buildArgs(sourceMessageId))

      val queries = SqlUtil.buildCollectionQuery(ID, excludedIds)
      for (query in queries) {
        db.delete("tmp_part", query.where, query.whereArgs)
      }

      db.execSQL("UPDATE tmp_part SET $ID = NULL, $MESSAGE_ID = ?", SqlUtil.buildArgs(destinationMessageId))
      db.execSQL("INSERT INTO $TABLE_NAME SELECT * FROM tmp_part")
      db.execSQL("DROP TABLE tmp_part")
    }
  }

  @Throws(IOException::class)
  fun getOrCreateTransferFile(attachmentId: AttachmentId): File {
    val existing = getTransferFile(writableDatabase, attachmentId)
    if (existing != null) {
      return existing
    }

    val transferFile = newTransferFile()

    writableDatabase
      .update(TABLE_NAME)
      .values(TRANSFER_FILE to transferFile.absolutePath)
      .where("$ID = ?", attachmentId.id)
      .run()

    return transferFile
  }

  @Throws(IOException::class)
  fun getOrCreateArchiveTransferFile(attachmentId: AttachmentId): File {
    val existing = getArchiveTransferFile(writableDatabase, attachmentId)
    if (existing != null) {
      return existing
    }

    val transferFile = newTransferFile()

    writableDatabase
      .update(TABLE_NAME)
      .values(ARCHIVE_TRANSFER_FILE to transferFile.absolutePath)
      .where("$ID = ?", attachmentId.id)
      .run()

    return transferFile
  }

  fun createArchiveThumbnailTransferFile(): File {
    return newTransferFile()
  }

  fun getDataFileInfo(attachmentId: AttachmentId): DataFileInfo? {
    return readableDatabase
      .select(ID, DATA_FILE, DATA_SIZE, DATA_RANDOM, DATA_HASH_START, DATA_HASH_END, TRANSFORM_PROPERTIES, UPLOAD_TIMESTAMP, ARCHIVE_CDN, ARCHIVE_MEDIA_NAME, ARCHIVE_MEDIA_ID)
      .from(TABLE_NAME)
      .where("$ID = ?", attachmentId.id)
      .run()
      .readToSingleObject { cursor ->
        if (cursor.isNull(DATA_FILE)) {
          null
        } else {
          cursor.readDataFileInfo()
        }
      }
  }

  fun getThumbnailFileInfo(attachmentId: AttachmentId): ThumbnailFileInfo? {
    return readableDatabase
      .select(ID, THUMBNAIL_FILE, THUMBNAIL_RANDOM)
      .from(TABLE_NAME)
      .where("$ID = ?", attachmentId.id)
      .run()
      .readToSingleObject { cursor ->
        if (cursor.isNull(THUMBNAIL_FILE)) {
          null
        } else {
          cursor.readThumbnailFileInfo()
        }
      }
  }

  fun getDataFilePath(attachmentId: AttachmentId): String? {
    return readableDatabase
      .select(DATA_FILE)
      .from(TABLE_NAME)
      .where("$ID = ?", attachmentId.id)
      .run()
      .readToSingleObject { it.requireString(DATA_FILE) }
  }

  fun markAttachmentAsTransformed(attachmentId: AttachmentId, withFastStart: Boolean) {
    Log.i(TAG, "[markAttachmentAsTransformed] Marking $attachmentId as transformed. withFastStart: $withFastStart")
    writableDatabase.withinTransaction { db ->
      try {
        val dataInfo = getDataFileInfo(attachmentId)
        if (dataInfo == null) {
          Log.w(TAG, "[markAttachmentAsTransformed] Failed to get transformation properties, attachment no longer exists.")
          return@withinTransaction
        }

        var transformProperties = dataInfo.transformProperties.withSkipTransform()
        if (withFastStart) {
          transformProperties = transformProperties.withMp4FastStart()
        }

        val count = writableDatabase
          .update(TABLE_NAME)
          .values(TRANSFORM_PROPERTIES to transformProperties.serialize())
          .where("$ID = ? OR $DATA_FILE = ?", attachmentId.id, dataInfo.file.absolutePath)
          .run()

        Log.i(TAG, "[markAttachmentAsTransformed] Updated $count rows.")
      } catch (e: Exception) {
        Log.w(TAG, "[markAttachmentAsTransformed] Could not mark attachment as transformed.", e)
      }
    }
  }

  @WorkerThread
  fun writeAudioHash(attachmentId: AttachmentId, audioWaveForm: AudioWaveFormData?) {
    Log.i(TAG, "updating part audio wave form for $attachmentId")
    writableDatabase
      .update(TABLE_NAME)
      .values(BLUR_HASH to audioWaveForm?.let { AudioHash(it).hash })
      .where("$ID = ?", attachmentId.id)
      .run()
  }

  @RequiresApi(23)
  fun mediaDataSourceFor(attachmentId: AttachmentId, allowReadingFromTempFile: Boolean): MediaDataSource? {
    val dataInfo = getDataFileInfo(attachmentId)
    if (dataInfo != null) {
      return EncryptedMediaDataSource.createFor(attachmentSecret, dataInfo.file, dataInfo.random, dataInfo.length)
    }

    if (allowReadingFromTempFile) {
      Log.d(TAG, "Completed data file not found for video attachment, checking for in-progress files.")
      val transferFile = getTransferFile(readableDatabase, attachmentId)
      if (transferFile != null) {
        return EncryptedMediaDataSource.createForDiskBlob(attachmentSecret, transferFile)
      }
    }

    Log.w(TAG, "No data file found for video attachment!")
    return null
  }

  /**
   * @return null if we fail to find the given attachmentId
   */
  fun getTransformProperties(attachmentId: AttachmentId): TransformProperties? {
    return readableDatabase
      .select(TRANSFORM_PROPERTIES)
      .from(TABLE_NAME)
      .where("$ID = ?", attachmentId.id)
      .run()
      .readToSingleObject {
        TransformProperties.parse(it.requireString(TRANSFORM_PROPERTIES))
      }
  }

  fun markAttachmentUploaded(messageId: Long, attachment: Attachment) {
    writableDatabase
      .update(TABLE_NAME)
      .values(TRANSFER_STATE to TRANSFER_PROGRESS_DONE)
      .where("$ID = ?", (attachment as DatabaseAttachment).attachmentId.id)
      .run()

    val threadId = messages.getThreadIdForMessage(messageId)
    notifyConversationListeners(threadId)
  }

  fun getAttachments(cursor: Cursor): List<DatabaseAttachment> {
    return try {
      if (cursor.getColumnIndex(ATTACHMENT_JSON_ALIAS) != -1) {
        if (cursor.isNull(ATTACHMENT_JSON_ALIAS)) {
          return LinkedList()
        }

        val result: MutableList<DatabaseAttachment> = mutableListOf()
        val array = JSONArray(cursor.requireString(ATTACHMENT_JSON_ALIAS))

        for (i in 0 until array.length()) {
          val jsonObject = SaneJSONObject(array.getJSONObject(i))

          if (!jsonObject.isNull(ID)) {
            val contentType = jsonObject.getString(CONTENT_TYPE)

            result += DatabaseAttachment(
              attachmentId = AttachmentId(jsonObject.getLong(ID)),
              mmsId = jsonObject.getLong(MESSAGE_ID),
              hasData = !TextUtils.isEmpty(jsonObject.getString(DATA_FILE)),
              hasThumbnail = MediaUtil.isImageType(contentType) || MediaUtil.isVideoType(contentType),
              contentType = contentType,
              transferProgress = jsonObject.getInt(TRANSFER_STATE),
              size = jsonObject.getLong(DATA_SIZE),
              fileName = jsonObject.getString(FILE_NAME),
              cdn = Cdn.deserialize(jsonObject.getInt(CDN_NUMBER)),
              location = jsonObject.getString(REMOTE_LOCATION),
              key = jsonObject.getString(REMOTE_KEY),
              digest = null,
              incrementalDigest = null,
              incrementalMacChunkSize = 0,
              fastPreflightId = jsonObject.getString(FAST_PREFLIGHT_ID),
              voiceNote = jsonObject.getInt(VOICE_NOTE) == 1,
              borderless = jsonObject.getInt(BORDERLESS) == 1,
              videoGif = jsonObject.getInt(VIDEO_GIF) == 1,
              width = jsonObject.getInt(WIDTH),
              height = jsonObject.getInt(HEIGHT),
              quote = jsonObject.getInt(QUOTE) == 1,
              caption = jsonObject.getString(CAPTION),
              stickerLocator = if (jsonObject.getInt(STICKER_ID) >= 0) {
                StickerLocator(
                  jsonObject.getString(STICKER_PACK_ID)!!,
                  jsonObject.getString(STICKER_PACK_KEY)!!,
                  jsonObject.getInt(STICKER_ID),
                  jsonObject.getString(STICKER_EMOJI)
                )
              } else {
                null
              },
              blurHash = if (MediaUtil.isAudioType(contentType)) null else BlurHash.parseOrNull(jsonObject.getString(BLUR_HASH)),
              audioHash = if (MediaUtil.isAudioType(contentType)) AudioHash.parseOrNull(jsonObject.getString(BLUR_HASH)) else null,
              transformProperties = TransformProperties.parse(jsonObject.getString(TRANSFORM_PROPERTIES)),
              displayOrder = jsonObject.getInt(DISPLAY_ORDER),
              uploadTimestamp = jsonObject.getLong(UPLOAD_TIMESTAMP),
              dataHash = jsonObject.getString(DATA_HASH_END),
              archiveCdn = jsonObject.getInt(ARCHIVE_CDN),
              archiveThumbnailCdn = jsonObject.getInt(ARCHIVE_THUMBNAIL_CDN),
              archiveMediaName = jsonObject.getString(ARCHIVE_MEDIA_NAME),
              archiveMediaId = jsonObject.getString(ARCHIVE_MEDIA_ID),
              hasArchiveThumbnail = !TextUtils.isEmpty(jsonObject.getString(THUMBNAIL_FILE)),
              thumbnailRestoreState = ThumbnailRestoreState.deserialize(jsonObject.getInt(THUMBNAIL_RESTORE_STATE)),
              uuid = UuidUtil.parseOrNull(jsonObject.getString(ATTACHMENT_UUID))
            )
          }
        }

        result
      } else {
        listOf(getAttachment(cursor))
      }
    } catch (e: JSONException) {
      throw AssertionError(e)
    }
  }

  fun hasStickerAttachments(): Boolean {
    return readableDatabase
      .exists(TABLE_NAME)
      .where("$STICKER_PACK_ID NOT NULL")
      .run()
  }

  fun containsStickerPackId(stickerPackId: String): Boolean {
    return readableDatabase.exists(TABLE_NAME)
      .where("$STICKER_PACK_ID = ?", stickerPackId)
      .run()
  }

  fun getUnavailableStickerPacks(): Cursor {
    val query = """
      SELECT DISTINCT $STICKER_PACK_ID, $STICKER_PACK_KEY
      FROM $TABLE_NAME
      WHERE
        $STICKER_PACK_ID NOT NULL AND
        $STICKER_PACK_KEY NOT NULL AND
        $STICKER_PACK_ID NOT IN (SELECT DISTINCT ${StickerTable.PACK_ID} FROM ${StickerTable.TABLE_NAME})
    """

    return readableDatabase.rawQuery(query, null)
  }

  /**
   * Sets the archive data for the specific attachment, as well as for any attachments that use the same underlying file.
   */
  fun setArchiveData(attachmentId: AttachmentId, archiveCdn: Int, archiveMediaName: String, archiveMediaId: String, archiveThumbnailMediaId: String) {
    writableDatabase.withinTransaction { db ->
      val dataFile = db
        .select(DATA_FILE)
        .from(TABLE_NAME)
        .where("$ID = ?", attachmentId.id)
        .run()
        .readToSingleObject { it.requireString(DATA_FILE) }

      if (dataFile == null) {
        Log.w(TAG, "No data file found for attachment $attachmentId. Can't set archive data.")
        return@withinTransaction
      }

      db.update(TABLE_NAME)
        .values(
          ARCHIVE_CDN to archiveCdn,
          ARCHIVE_MEDIA_ID to archiveMediaId,
          ARCHIVE_MEDIA_NAME to archiveMediaName,
          ARCHIVE_THUMBNAIL_MEDIA_ID to archiveThumbnailMediaId,
          ARCHIVE_TRANSFER_STATE to ArchiveTransferState.FINISHED.value
        )
        .where("$DATA_FILE = ?", dataFile)
        .run()
    }
  }

  fun updateArchiveCdnByMediaId(archiveMediaId: String, archiveCdn: Int): Int {
    return writableDatabase.rawQuery(
      "UPDATE $TABLE_NAME SET " +
        "$ARCHIVE_THUMBNAIL_CDN = CASE WHEN $ARCHIVE_THUMBNAIL_MEDIA_ID = ? THEN ? ELSE $ARCHIVE_THUMBNAIL_CDN END," +
        "$ARCHIVE_CDN = CASE WHEN $ARCHIVE_MEDIA_ID = ? THEN ? ELSE $ARCHIVE_CDN END " +
        "WHERE $ARCHIVE_MEDIA_ID = ? OR $ARCHIVE_THUMBNAIL_MEDIA_ID = ? " +
        "RETURNING $ARCHIVE_CDN, $ARCHIVE_THUMBNAIL_CDN",
      SqlUtil.buildArgs(archiveMediaId, archiveCdn, archiveMediaId, archiveCdn, archiveMediaId, archiveMediaId)
    ).count
  }

  fun clearArchiveData(attachmentIds: List<AttachmentId>) {
    SqlUtil.buildCollectionQuery(ID, attachmentIds.map { it.id })
      .forEach { query ->
        writableDatabase
          .update(TABLE_NAME)
          .values(
            ARCHIVE_CDN to 0,
            ARCHIVE_MEDIA_ID to null,
            ARCHIVE_MEDIA_NAME to null
          )
          .where(query.where, query.whereArgs)
          .run()
      }
  }

  fun clearAllArchiveData() {
    writableDatabase
      .update(TABLE_NAME)
      .values(
        ARCHIVE_CDN to 0,
        ARCHIVE_MEDIA_ID to null,
        ARCHIVE_MEDIA_NAME to null
      )
      .where("$ARCHIVE_CDN > 0 OR $ARCHIVE_MEDIA_ID IS NOT NULL OR $ARCHIVE_MEDIA_NAME IS NOT NULL")
      .run()
  }

  /**
   * Deletes the data file if there's no strong references to other attachments.
   * If deleted, it will also clear all weak references (i.e. quotes) of the attachment.
   */
  private fun deleteDataFileIfPossible(
    filePath: String?,
    contentType: String?,
    attachmentId: AttachmentId
  ) {
    check(writableDatabase.inTransaction()) { "Must be in a transaction!" }

    if (filePath == null) {
      Log.w(TAG, "[deleteDataFileIfPossible] Null data file path for $attachmentId! Can't delete anything.")
      return
    }

    val strongReferenceExists = readableDatabase
      .exists(TABLE_NAME)
      .where("$DATA_FILE = ? AND QUOTE = 0 AND $ID != ${attachmentId.id}", filePath)
      .run()

    if (strongReferenceExists) {
      Log.i(TAG, "[deleteDataFileIfPossible] Attachment in use. Skipping deletion of $attachmentId. Path: $filePath")
      return
    }

    val weakReferenceCount = writableDatabase
      .update(TABLE_NAME)
      .values(
        DATA_FILE to null,
        DATA_RANDOM to null,
        DATA_HASH_START to null,
        DATA_HASH_END to null
      )
      .where("$DATA_FILE = ?", filePath)
      .run()

    Log.i(TAG, "[deleteDataFileIfPossible] Cleared $weakReferenceCount weak references for $attachmentId. Path: $filePath")

    if (!File(filePath).delete()) {
      Log.w(TAG, "[deleteDataFileIfPossible] Failed to delete $attachmentId. Path: $filePath")
    }

    if (MediaUtil.isImageType(contentType) || MediaUtil.isVideoType(contentType)) {
      Glide.get(context).clearDiskCache()
      ThreadUtil.runOnMain { Glide.get(context).clearMemory() }
    }
  }

  @Throws(FileNotFoundException::class)
  private fun getDataStream(attachmentId: AttachmentId, offset: Long): InputStream? {
    val dataInfo = getDataFileInfo(attachmentId) ?: return null
    return getDataStream(dataInfo.file, dataInfo.random, offset)
  }

  @Throws(FileNotFoundException::class)
  private fun getDataStream(file: File, random: ByteArray, offset: Long): InputStream? {
    return try {
<<<<<<< HEAD
      if (dataInfo.random.size == 32) {
        ModernDecryptingPartInputStream.createFor(attachmentSecret, dataInfo.random, dataInfo.file, offset)
      } else {
        return null
=======
      if (random.size == 32) {
        ModernDecryptingPartInputStream.createFor(attachmentSecret, random, file, offset)
      } else {
        val stream = ClassicDecryptingPartInputStream.createFor(attachmentSecret, file)
        val skipped = stream.skip(offset)
        if (skipped != offset) {
          Log.w(TAG, "Skip failed: $skipped vs $offset")
          return null
        }
        stream
>>>>>>> 204fcc28
      }
    } catch (e: FileNotFoundException) {
      Log.w(TAG, e)
      throw e
    } catch (e: IOException) {
      Log.w(TAG, e)
      null
    }
  }

  @Throws(FileNotFoundException::class)
  private fun getThumbnailStream(attachmentId: AttachmentId, offset: Long): InputStream? {
    val thumbnailInfo = getThumbnailFileInfo(attachmentId) ?: return null

    return try {
      ModernDecryptingPartInputStream.createFor(attachmentSecret, thumbnailInfo.random, thumbnailInfo.file, offset)
    } catch (e: FileNotFoundException) {
      Log.w(TAG, e)
      throw e
    } catch (e: IOException) {
      Log.w(TAG, e)
      null
    }
  }

  @Throws(IOException::class)
  private fun newTransferFile(): File {
    val partsDirectory = context.getDir(DIRECTORY, Context.MODE_PRIVATE)
    return PartFileProtector.protect {
      File.createTempFile("transfer", ".mms", partsDirectory)
    }
  }

  /**
   * Reads the entire stream and saves to disk and returns a bunch of metadat about the write.
   */
  @Throws(MmsException::class, IllegalStateException::class)
  private fun writeToDataFile(destination: File, inputStream: InputStream, transformProperties: TransformProperties): DataFileWriteResult {
    return try {
      // Sometimes the destination is a file that's already in use, sometimes it's not.
      // To avoid writing to a file while it's in-use, we write to a temp file and then rename it to the destination file at the end.
      val tempFile = newDataFile(context)
      val messageDigest = MessageDigest.getInstance("SHA-256")
      val digestInputStream = DigestInputStream(inputStream, messageDigest)

      val encryptingStreamData = ModernEncryptingPartOutputStream.createFor(attachmentSecret, tempFile, false)
      val random = encryptingStreamData.first
      val encryptingOutputStream = encryptingStreamData.second

      val length = StreamUtil.copy(digestInputStream, encryptingOutputStream)
      val hash = Base64.encodeWithPadding(digestInputStream.messageDigest.digest())

      if (!tempFile.renameTo(destination)) {
        Log.w(TAG, "[writeToDataFile] Couldn't rename ${tempFile.path} to ${destination.path}")
        tempFile.delete()
        throw IllegalStateException("Couldn't rename ${tempFile.path} to ${destination.path}")
      }

      DataFileWriteResult(
        file = destination,
        length = length,
        random = random,
        hash = hash,
        transformProperties = transformProperties
      )
    } catch (e: IOException) {
      throw MmsException(e)
    } catch (e: NoSuchAlgorithmException) {
      throw MmsException(e)
    }
  }

  private fun areTransformationsCompatible(
    newProperties: TransformProperties,
    potentialMatchProperties: TransformProperties,
    newHashStart: String,
    potentialMatchHashEnd: String?,
    newIsQuote: Boolean
  ): Boolean {
    // If we're starting now where another attachment finished, then it means we're forwarding an attachment.
    if (newHashStart == potentialMatchHashEnd) {
      // Quotes don't get transcoded or anything and are just a reference to the original attachment, so as long as the hashes match we're fine
      if (newIsQuote) {
        return true
      }

      // If the new attachment is an edited video, we can't re-use the file
      if (newProperties.videoEdited) {
        return false
      }

      return true
    }

    if (newProperties.sentMediaQuality != potentialMatchProperties.sentMediaQuality) {
      return false
    }

    if (newProperties.videoEdited != potentialMatchProperties.videoEdited) {
      return false
    }

    if (newProperties.videoTrimStartTimeUs != potentialMatchProperties.videoTrimStartTimeUs) {
      return false
    }

    if (newProperties.videoTrimEndTimeUs != potentialMatchProperties.videoTrimEndTimeUs) {
      return false
    }

    if (newProperties.mp4FastStart != potentialMatchProperties.mp4FastStart) {
      return false
    }

    return true
  }

  /**
   * Attachments need records in the database even if they haven't been downloaded yet. That allows us to store the info we need to download it, what message
   * it's associated with, etc. We treat this case separately from attachments with data (see [insertAttachmentWithData]) because it's much simpler,
   * and splitting the two use cases makes the code easier to understand.
   *
   * Callers are expected to later call [finalizeAttachmentAfterDownload] once they have downloaded the data for this attachment.
   */
  @Throws(MmsException::class)
  private fun insertUndownloadedAttachment(messageId: Long, attachment: Attachment, quote: Boolean): AttachmentId {
    Log.d(TAG, "[insertAttachment] Inserting attachment for messageId $messageId.")

    val attachmentId: AttachmentId = writableDatabase.withinTransaction { db ->
      val contentValues = ContentValues().apply {
        put(MESSAGE_ID, messageId)
        put(CONTENT_TYPE, attachment.contentType)
        put(TRANSFER_STATE, attachment.transferState)
        put(CDN_NUMBER, attachment.cdn.serialize())
        put(REMOTE_LOCATION, attachment.remoteLocation)
        put(REMOTE_DIGEST, attachment.remoteDigest)
        put(REMOTE_INCREMENTAL_DIGEST, attachment.incrementalDigest)
        put(REMOTE_INCREMENTAL_DIGEST_CHUNK_SIZE, attachment.incrementalMacChunkSize)
        put(REMOTE_KEY, attachment.remoteKey)
        put(FILE_NAME, StorageUtil.getCleanFileName(attachment.fileName))
        put(DATA_SIZE, attachment.size)
        put(FAST_PREFLIGHT_ID, attachment.fastPreflightId)
        put(VOICE_NOTE, attachment.voiceNote.toInt())
        put(BORDERLESS, attachment.borderless.toInt())
        put(VIDEO_GIF, attachment.videoGif.toInt())
        put(WIDTH, attachment.width)
        put(HEIGHT, attachment.height)
        put(QUOTE, quote)
        put(CAPTION, attachment.caption)
        put(UPLOAD_TIMESTAMP, attachment.uploadTimestamp)
        put(BLUR_HASH, attachment.blurHash?.hash)
        put(ATTACHMENT_UUID, attachment.uuid?.toString())

        attachment.stickerLocator?.let { sticker ->
          put(STICKER_PACK_ID, sticker.packId)
          put(STICKER_PACK_KEY, sticker.packKey)
          put(STICKER_ID, sticker.stickerId)
          put(STICKER_EMOJI, sticker.emoji)
        }
      }

      val rowId = db.insert(TABLE_NAME, null, contentValues)
      AttachmentId(rowId)
    }

    notifyAttachmentListeners()
    return attachmentId
  }

  /**
   * Attachments need records in the database even if they haven't been downloaded yet. That allows us to store the info we need to download it, what message
   * it's associated with, etc. We treat this case separately from attachments with data (see [insertAttachmentWithData]) because it's much simpler,
   * and splitting the two use cases makes the code easier to understand.
   *
   * Callers are expected to later call [finalizeAttachmentAfterDownload] once they have downloaded the data for this attachment.
   */
  @Throws(MmsException::class)
  private fun insertArchivedAttachment(messageId: Long, attachment: ArchivedAttachment, quote: Boolean): AttachmentId {
    Log.d(TAG, "[insertAttachment] Inserting attachment for messageId $messageId.")

    val attachmentId: AttachmentId = writableDatabase.withinTransaction { db ->
      val contentValues = ContentValues().apply {
        put(MESSAGE_ID, messageId)
        put(CONTENT_TYPE, attachment.contentType)
        put(TRANSFER_STATE, attachment.transferState)
        put(CDN_NUMBER, attachment.cdn.serialize())
        put(REMOTE_LOCATION, attachment.remoteLocation)
        put(REMOTE_DIGEST, attachment.remoteDigest)
        put(REMOTE_INCREMENTAL_DIGEST, attachment.incrementalDigest)
        put(REMOTE_INCREMENTAL_DIGEST_CHUNK_SIZE, attachment.incrementalMacChunkSize)
        put(REMOTE_KEY, attachment.remoteKey)
        put(FILE_NAME, StorageUtil.getCleanFileName(attachment.fileName))
        put(DATA_SIZE, attachment.size)
        put(FAST_PREFLIGHT_ID, attachment.fastPreflightId)
        put(VOICE_NOTE, attachment.voiceNote.toInt())
        put(BORDERLESS, attachment.borderless.toInt())
        put(VIDEO_GIF, attachment.videoGif.toInt())
        put(WIDTH, attachment.width)
        put(HEIGHT, attachment.height)
        put(QUOTE, quote)
        put(CAPTION, attachment.caption)
        put(UPLOAD_TIMESTAMP, attachment.uploadTimestamp)
        put(ARCHIVE_CDN, attachment.archiveCdn)
        put(ARCHIVE_MEDIA_NAME, attachment.archiveMediaName)
        put(ARCHIVE_MEDIA_ID, attachment.archiveMediaId)
        put(ARCHIVE_THUMBNAIL_MEDIA_ID, attachment.archiveThumbnailMediaId)
        put(THUMBNAIL_RESTORE_STATE, ThumbnailRestoreState.NEEDS_RESTORE.value)
        put(ATTACHMENT_UUID, attachment.uuid?.toString())
        put(BLUR_HASH, attachment.blurHash?.hash)

        attachment.stickerLocator?.let { sticker ->
          put(STICKER_PACK_ID, sticker.packId)
          put(STICKER_PACK_KEY, sticker.packKey)
          put(STICKER_ID, sticker.stickerId)
          put(STICKER_EMOJI, sticker.emoji)
        }
      }

      val rowId = db.insert(TABLE_NAME, null, contentValues)
      AttachmentId(rowId)
    }

    notifyAttachmentListeners()
    return attachmentId
  }

  /**
   * Inserts an attachment with existing data. This is likely an outgoing attachment that we're in the process of sending.
   */
  @Throws(MmsException::class)
  private fun insertAttachmentWithData(messageId: Long, attachment: Attachment, quote: Boolean): AttachmentId {
    requireNotNull(attachment.uri) { "Attachment must have a uri!" }

    Log.d(TAG, "[insertAttachmentWithData] Inserting attachment for messageId $messageId. (MessageId: $messageId, ${attachment.uri})")

    val dataStream = try {
      PartAuthority.getAttachmentStream(context, attachment.uri!!)
    } catch (e: IOException) {
      throw MmsException(e)
    }

    // To avoid performing long-running operations in a transaction, we write the data to an independent file first in a way that doesn't rely on db state.
    val fileWriteResult: DataFileWriteResult = writeToDataFile(newDataFile(context), dataStream, attachment.transformProperties ?: TransformProperties.empty())
    Log.d(TAG, "[insertAttachmentWithData] Wrote data to file: ${fileWriteResult.file.absolutePath} (MessageId: $messageId, ${attachment.uri})")

    val (attachmentId: AttachmentId, foundDuplicate: Boolean) = writableDatabase.withinTransaction { db ->
      val contentValues = ContentValues()
      var transformProperties = attachment.transformProperties ?: TransformProperties.empty()

      // First we'll check if our file hash matches the starting or ending hash of any other attachments and has compatible transform properties.
      // We'll prefer the match with the most recent upload timestamp.
      val hashMatch: DataFileInfo? = readableDatabase
        .select(ID, DATA_FILE, DATA_SIZE, DATA_RANDOM, DATA_HASH_START, DATA_HASH_END, TRANSFORM_PROPERTIES, UPLOAD_TIMESTAMP, ARCHIVE_CDN, ARCHIVE_MEDIA_NAME, ARCHIVE_MEDIA_ID)
        .from(TABLE_NAME)
        .where("$DATA_FILE NOT NULL AND ($DATA_HASH_START = ? OR $DATA_HASH_END = ?)", fileWriteResult.hash, fileWriteResult.hash)
        .run()
        .readToList { it.readDataFileInfo() }
        .sortedByDescending { it.uploadTimestamp }
        .firstOrNull { existingMatch ->
          areTransformationsCompatible(
            newProperties = transformProperties,
            potentialMatchProperties = existingMatch.transformProperties,
            newHashStart = fileWriteResult.hash,
            potentialMatchHashEnd = existingMatch.hashEnd,
            newIsQuote = quote
          )
        }

      if (hashMatch != null) {
        if (fileWriteResult.hash == hashMatch.hashStart) {
          Log.i(TAG, "[insertAttachmentWithData] Found that the new attachment hash matches the DATA_HASH_START of ${hashMatch.id}. Using all of it's fields. (MessageId: $messageId, ${attachment.uri})")
        } else if (fileWriteResult.hash == hashMatch.hashEnd) {
          Log.i(TAG, "[insertAttachmentWithData] Found that the new attachment hash matches the DATA_HASH_END of ${hashMatch.id}. Using all of it's fields. (MessageId: $messageId, ${attachment.uri})")
        } else {
          throw IllegalStateException("Should not be possible based on query.")
        }

        contentValues.put(DATA_FILE, hashMatch.file.absolutePath)
        contentValues.put(DATA_SIZE, hashMatch.length)
        contentValues.put(DATA_RANDOM, hashMatch.random)
        contentValues.put(DATA_HASH_START, fileWriteResult.hash)
        contentValues.put(DATA_HASH_END, hashMatch.hashEnd)
        contentValues.put(ARCHIVE_CDN, hashMatch.archiveCdn)
        contentValues.put(ARCHIVE_MEDIA_NAME, hashMatch.archiveMediaName)
        contentValues.put(ARCHIVE_MEDIA_ID, hashMatch.archiveMediaId)

        if (hashMatch.transformProperties.skipTransform) {
          Log.i(TAG, "[insertAttachmentWithData] The hash match has a DATA_HASH_END and skipTransform=true, so skipping transform of the new file as well. (MessageId: $messageId, ${attachment.uri})")
          transformProperties = transformProperties.copy(skipTransform = true)
        }
      } else {
        Log.i(TAG, "[insertAttachmentWithData] No matching hash found. (MessageId: $messageId, ${attachment.uri})")
        contentValues.put(DATA_FILE, fileWriteResult.file.absolutePath)
        contentValues.put(DATA_SIZE, fileWriteResult.length)
        contentValues.put(DATA_RANDOM, fileWriteResult.random)
        contentValues.put(DATA_HASH_START, fileWriteResult.hash)
      }

      // Our hashMatch already represents a transform-compatible attachment with the most recent upload timestamp. We just need to make sure it has all of the
      // other necessary fields, and if so, we can use that to skip the upload.
      var uploadTemplate: Attachment? = null
      if (hashMatch?.hashEnd != null && System.currentTimeMillis() - hashMatch.uploadTimestamp < AttachmentUploadJob.UPLOAD_REUSE_THRESHOLD) {
        uploadTemplate = readableDatabase
          .select(*PROJECTION)
          .from(TABLE_NAME)
          .where("$ID = ${hashMatch.id.id} AND $REMOTE_DIGEST NOT NULL AND $TRANSFER_STATE = $TRANSFER_PROGRESS_DONE AND $DATA_HASH_END NOT NULL")
          .run()
          .readToSingleObject { it.readAttachment() }
      }

      if (uploadTemplate != null) {
        Log.i(TAG, "[insertAttachmentWithData] Found a valid template we could use to skip upload. (MessageId: $messageId, ${attachment.uri})")
        transformProperties = (uploadTemplate.transformProperties ?: transformProperties).copy(skipTransform = true)
      }

      contentValues.put(MESSAGE_ID, messageId)
      contentValues.put(CONTENT_TYPE, uploadTemplate?.contentType ?: attachment.contentType)
      contentValues.put(TRANSFER_STATE, attachment.transferState) // Even if we have a template, we let AttachmentUploadJob have the final say so it can re-check and make sure the template is still valid
      contentValues.put(CDN_NUMBER, uploadTemplate?.cdn?.serialize() ?: Cdn.CDN_0.serialize())
      contentValues.put(REMOTE_LOCATION, uploadTemplate?.remoteLocation)
      contentValues.put(REMOTE_DIGEST, uploadTemplate?.remoteDigest)
      contentValues.put(REMOTE_INCREMENTAL_DIGEST, uploadTemplate?.incrementalDigest)
      contentValues.put(REMOTE_INCREMENTAL_DIGEST_CHUNK_SIZE, uploadTemplate?.incrementalMacChunkSize ?: 0)
      contentValues.put(REMOTE_KEY, uploadTemplate?.remoteKey)
      contentValues.put(FILE_NAME, StorageUtil.getCleanFileName(attachment.fileName))
      contentValues.put(FAST_PREFLIGHT_ID, attachment.fastPreflightId)
      contentValues.put(VOICE_NOTE, if (attachment.voiceNote) 1 else 0)
      contentValues.put(BORDERLESS, if (attachment.borderless) 1 else 0)
      contentValues.put(VIDEO_GIF, if (attachment.videoGif) 1 else 0)
      contentValues.put(WIDTH, uploadTemplate?.width ?: attachment.width)
      contentValues.put(HEIGHT, uploadTemplate?.height ?: attachment.height)
      contentValues.put(QUOTE, quote)
      contentValues.put(CAPTION, attachment.caption)
      contentValues.put(UPLOAD_TIMESTAMP, uploadTemplate?.uploadTimestamp ?: 0)
      contentValues.put(TRANSFORM_PROPERTIES, transformProperties.serialize())
      contentValues.put(ATTACHMENT_UUID, attachment.uuid?.toString())

      if (attachment.transformProperties?.videoEdited == true) {
        contentValues.putNull(BLUR_HASH)
      } else {
        contentValues.put(BLUR_HASH, uploadTemplate.getVisualHashStringOrNull())
      }

      attachment.stickerLocator?.let { sticker ->
        contentValues.put(STICKER_PACK_ID, sticker.packId)
        contentValues.put(STICKER_PACK_KEY, sticker.packKey)
        contentValues.put(STICKER_ID, sticker.stickerId)
        contentValues.put(STICKER_EMOJI, sticker.emoji)
      }

      val rowId = db.insert(TABLE_NAME, null, contentValues)

      AttachmentId(rowId) to (hashMatch != null)
    }

    if (foundDuplicate) {
      if (!fileWriteResult.file.delete()) {
        Log.w(TAG, "[insertAttachmentWithData] Failed to delete duplicate file: ${fileWriteResult.file.absolutePath}")
      }
    }

    notifyAttachmentListeners()
    return attachmentId
  }

  private fun getTransferFile(db: SQLiteDatabase, attachmentId: AttachmentId): File? {
    return db
      .select(TRANSFER_FILE)
      .from(TABLE_NAME)
      .where("$ID = ?", attachmentId.id)
      .limit(1)
      .run()
      .readToSingleObject { cursor ->
        cursor.requireString(TRANSFER_FILE)?.let { File(it) }
      }
  }

  private fun getArchiveTransferFile(db: SQLiteDatabase, attachmentId: AttachmentId): File? {
    return db
      .select(ARCHIVE_TRANSFER_FILE)
      .from(TABLE_NAME)
      .where("$ID = ?", attachmentId.id)
      .limit(1)
      .run()
      .readToSingleObject { cursor ->
        cursor.requireString(ARCHIVE_TRANSFER_FILE)?.let { File(it) }
      }
  }

  private fun getAttachment(cursor: Cursor): DatabaseAttachment {
    val contentType = cursor.requireString(CONTENT_TYPE)

    return DatabaseAttachment(
      attachmentId = AttachmentId(cursor.requireLong(ID)),
      mmsId = cursor.requireLong(MESSAGE_ID),
      hasData = !cursor.isNull(DATA_FILE),
      hasThumbnail = MediaUtil.isImageType(contentType) || MediaUtil.isVideoType(contentType),
      contentType = contentType,
      transferProgress = cursor.requireInt(TRANSFER_STATE),
      size = cursor.requireLong(DATA_SIZE),
      fileName = cursor.requireString(FILE_NAME),
      cdn = cursor.requireObject(CDN_NUMBER, Cdn.Serializer),
      location = cursor.requireString(REMOTE_LOCATION),
      key = cursor.requireString(REMOTE_KEY),
      digest = cursor.requireBlob(REMOTE_DIGEST),
      incrementalDigest = cursor.requireBlob(REMOTE_INCREMENTAL_DIGEST),
      incrementalMacChunkSize = cursor.requireInt(REMOTE_INCREMENTAL_DIGEST_CHUNK_SIZE),
      fastPreflightId = cursor.requireString(FAST_PREFLIGHT_ID),
      voiceNote = cursor.requireBoolean(VOICE_NOTE),
      borderless = cursor.requireBoolean(BORDERLESS),
      videoGif = cursor.requireBoolean(VIDEO_GIF),
      width = cursor.requireInt(WIDTH),
      height = cursor.requireInt(HEIGHT),
      quote = cursor.requireBoolean(QUOTE),
      caption = cursor.requireString(CAPTION),
      stickerLocator = cursor.readStickerLocator(),
      blurHash = if (MediaUtil.isAudioType(contentType)) null else BlurHash.parseOrNull(cursor.requireString(BLUR_HASH)),
      audioHash = if (MediaUtil.isAudioType(contentType)) AudioHash.parseOrNull(cursor.requireString(BLUR_HASH)) else null,
      transformProperties = TransformProperties.parse(cursor.requireString(TRANSFORM_PROPERTIES)),
      displayOrder = cursor.requireInt(DISPLAY_ORDER),
      uploadTimestamp = cursor.requireLong(UPLOAD_TIMESTAMP),
      dataHash = cursor.requireString(DATA_HASH_END),
      archiveCdn = cursor.requireInt(ARCHIVE_CDN),
      archiveThumbnailCdn = cursor.requireInt(ARCHIVE_THUMBNAIL_CDN),
      archiveMediaName = cursor.requireString(ARCHIVE_MEDIA_NAME),
      archiveMediaId = cursor.requireString(ARCHIVE_MEDIA_ID),
      hasArchiveThumbnail = !cursor.isNull(THUMBNAIL_FILE),
      thumbnailRestoreState = ThumbnailRestoreState.deserialize(cursor.requireInt(THUMBNAIL_RESTORE_STATE)),
      uuid = UuidUtil.parseOrNull(cursor.requireString(ATTACHMENT_UUID))
    )
  }

  private fun Cursor.readAttachments(): List<DatabaseAttachment> {
    return getAttachments(this)
  }

  private fun Cursor.readAttachment(): DatabaseAttachment {
    return getAttachment(this)
  }

  private fun Cursor.readDataFileInfo(): DataFileInfo {
    return DataFileInfo(
      id = AttachmentId(this.requireLong(ID)),
      file = File(this.requireNonNullString(DATA_FILE)),
      length = this.requireLong(DATA_SIZE),
      random = this.requireNonNullBlob(DATA_RANDOM),
      hashStart = this.requireString(DATA_HASH_START),
      hashEnd = this.requireString(DATA_HASH_END),
      transformProperties = TransformProperties.parse(this.requireString(TRANSFORM_PROPERTIES)),
      uploadTimestamp = this.requireLong(UPLOAD_TIMESTAMP),
      archiveCdn = this.requireInt(ARCHIVE_CDN),
      archiveMediaName = this.requireString(ARCHIVE_MEDIA_NAME),
      archiveMediaId = this.requireString(ARCHIVE_MEDIA_ID)
    )
  }

  private fun Cursor.readThumbnailFileInfo(): ThumbnailFileInfo {
    return ThumbnailFileInfo(
      id = AttachmentId(this.requireLong(ID)),
      file = File(this.requireNonNullString(THUMBNAIL_FILE)),
      random = this.requireNonNullBlob(THUMBNAIL_RANDOM)
    )
  }

  private fun Cursor.readStickerLocator(): StickerLocator? {
    return if (this.requireInt(STICKER_ID) >= 0) {
      StickerLocator(
        packId = this.requireNonNullString(STICKER_PACK_ID),
        packKey = this.requireNonNullString(STICKER_PACK_KEY),
        stickerId = this.requireInt(STICKER_ID),
        emoji = this.requireString(STICKER_EMOJI)
      )
    } else {
      null
    }
  }

  private fun Attachment?.getVisualHashStringOrNull(): String? {
    return when {
      this == null -> null
      this.blurHash != null -> this.blurHash.hash
      this.audioHash != null -> this.audioHash.hash
      else -> null
    }
  }

  fun debugGetLatestAttachments(): List<DatabaseAttachment> {
    return readableDatabase
      .select(*PROJECTION)
      .from(TABLE_NAME)
      .where("$REMOTE_LOCATION IS NOT NULL AND $REMOTE_KEY IS NOT NULL")
      .orderBy("$ID DESC")
      .limit(30)
      .run()
      .readToList { it.readAttachments() }
      .flatten()
  }

  class DataFileWriteResult(
    val file: File,
    val length: Long,
    val random: ByteArray,
    val hash: String,
    val transformProperties: TransformProperties
  )

  @VisibleForTesting
  class DataFileInfo(
    val id: AttachmentId,
    val file: File,
    val length: Long,
    val random: ByteArray,
    val hashStart: String?,
    val hashEnd: String?,
    val transformProperties: TransformProperties,
    val uploadTimestamp: Long,
    val archiveCdn: Int,
    val archiveMediaName: String?,
    val archiveMediaId: String?
  )

  @VisibleForTesting
  class ThumbnailFileInfo(
    val id: AttachmentId,
    val file: File,
    val random: ByteArray
  )

  @Parcelize
  data class TransformProperties(
    @JsonProperty("skipTransform")
    @JvmField
    val skipTransform: Boolean = false,

    @JsonProperty("videoTrim")
    @JvmField
    val videoTrim: Boolean = false,

    @JsonProperty("videoTrimStartTimeUs")
    @JvmField
    val videoTrimStartTimeUs: Long = 0,

    @JsonProperty("videoTrimEndTimeUs")
    @JvmField
    val videoTrimEndTimeUs: Long = 0,

    @JsonProperty("sentMediaQuality")
    @JvmField
    val sentMediaQuality: Int = SentMediaQuality.STANDARD.code,

    @JsonProperty("mp4Faststart")
    @JvmField
    val mp4FastStart: Boolean = false
  ) : Parcelable {
    fun shouldSkipTransform(): Boolean {
      return skipTransform
    }

    @IgnoredOnParcel
    @JsonProperty("videoEdited")
    val videoEdited: Boolean = videoTrim

    fun withSkipTransform(): TransformProperties {
      return this.copy(
        skipTransform = true
      )
    }

    fun withMp4FastStart(): TransformProperties {
      return this.copy(mp4FastStart = true)
    }

    fun serialize(): String {
      return JsonUtil.toJson(this)
    }

    companion object {
      private val DEFAULT_MEDIA_QUALITY = SentMediaQuality.STANDARD.code

      @JvmStatic
      fun empty(): TransformProperties {
        return TransformProperties(
          skipTransform = false,
          videoTrim = false,
          videoTrimStartTimeUs = 0,
          videoTrimEndTimeUs = 0,
          sentMediaQuality = DEFAULT_MEDIA_QUALITY,
          mp4FastStart = false
        )
      }

      fun forSkipTransform(): TransformProperties {
        return TransformProperties(
          skipTransform = true,
          videoTrim = false,
          videoTrimStartTimeUs = 0,
          videoTrimEndTimeUs = 0,
          sentMediaQuality = DEFAULT_MEDIA_QUALITY,
          mp4FastStart = false
        )
      }

      fun forVideoTrim(videoTrimStartTimeUs: Long, videoTrimEndTimeUs: Long): TransformProperties {
        return TransformProperties(
          skipTransform = false,
          videoTrim = true,
          videoTrimStartTimeUs = videoTrimStartTimeUs,
          videoTrimEndTimeUs = videoTrimEndTimeUs,
          sentMediaQuality = DEFAULT_MEDIA_QUALITY,
          mp4FastStart = false
        )
      }

      @JvmStatic
      fun forSentMediaQuality(currentProperties: Optional<TransformProperties>, sentMediaQuality: SentMediaQuality): TransformProperties {
        val existing = currentProperties.orElse(empty())
        return existing.copy(sentMediaQuality = sentMediaQuality.code)
      }

      @JvmStatic
      fun forSentMediaQuality(sentMediaQuality: Int): TransformProperties {
        return TransformProperties(sentMediaQuality = sentMediaQuality)
      }

      @JvmStatic
      fun parse(serialized: String?): TransformProperties {
        return if (serialized == null) {
          empty()
        } else {
          try {
            JsonUtil.fromJson(serialized, TransformProperties::class.java)
          } catch (e: IOException) {
            Log.w(TAG, "Failed to parse TransformProperties!", e)
            empty()
          }
        }
      }
    }
  }

  enum class ThumbnailRestoreState(val value: Int) {
    /** No thumbnail downloaded. */
    NONE(0),

    /** The thumbnail needs to be restored still. */
    NEEDS_RESTORE(1),

    /** The restore of the thumbnail is in progress */
    IN_PROGRESS(2),

    /** Completely restored the thumbnail. */
    FINISHED(3),

    /** It is impossible to restore the thumbnail. */
    PERMANENT_FAILURE(4);

    companion object {
      fun deserialize(value: Int): ThumbnailRestoreState {
        return values().firstOrNull { it.value == value } ?: NONE
      }
    }
  }

  /**
   * This maintains two different state paths for uploading attachments to the archive.
   *
   * The first is the backfill process, which will happen after newly-enabling backups. That process will go:
   * 1. [NONE]
   * 2. [BACKFILL_UPLOAD_IN_PROGRESS]
   * 3. [BACKFILL_UPLOADED]
   * 4. [FINISHED] or [PERMANENT_FAILURE]
   *
   * The second is when newly sending/receiving an attachment after enabling backups. That process will go:
   * 1. [NONE]
   * 2. [ATTACHMENT_TRANSFER_PENDING]
   * 3. [FINISHED] or [PERMANENT_FAILURE]
   */
  enum class ArchiveTransferState(val value: Int) {
    /** Not backed up at all. */
    NONE(0),

    /** The upload to the attachment service is in progress. */
    BACKFILL_UPLOAD_IN_PROGRESS(1),

    /** Successfully uploaded to the attachment service during the backfill process. Still need to tell the service to move the file over to the archive service. */
    BACKFILL_UPLOADED(2),

    /** Completely finished backing up the attachment. */
    FINISHED(3),

    /** It is impossible to upload this attachment. */
    PERMANENT_FAILURE(4),

    /** We sent/received this attachment after enabling backups, but still need to transfer the file to the archive service. */
    ATTACHMENT_TRANSFER_PENDING(5);

    companion object {
      fun deserialize(value: Int): ArchiveTransferState {
        return values().firstOrNull { it.value == value } ?: NONE
      }
    }
  }

  class SyncAttachmentId(val syncMessageId: SyncMessageId, val uuid: UUID?, val digest: ByteArray?, val plaintextHash: String?)

  class SyncAttachment(val id: AttachmentId, val uuid: UUID?, val digest: ByteArray?, val plaintextHash: String?)

  class LocalArchivableAttachment(
    val file: File,
    val random: ByteArray,
    val size: Long,
    val remoteDigest: ByteArray,
    val remoteKey: ByteArray
  )

  class LocalRestorableAttachment(
    val attachmentId: AttachmentId,
    val mmsId: Long,
    val size: Long,
    val remoteDigest: ByteArray,
    val remoteKey: ByteArray
  )
}<|MERGE_RESOLUTION|>--- conflicted
+++ resolved
@@ -1687,23 +1687,10 @@
   @Throws(FileNotFoundException::class)
   private fun getDataStream(file: File, random: ByteArray, offset: Long): InputStream? {
     return try {
-<<<<<<< HEAD
-      if (dataInfo.random.size == 32) {
-        ModernDecryptingPartInputStream.createFor(attachmentSecret, dataInfo.random, dataInfo.file, offset)
-      } else {
-        return null
-=======
       if (random.size == 32) {
         ModernDecryptingPartInputStream.createFor(attachmentSecret, random, file, offset)
       } else {
-        val stream = ClassicDecryptingPartInputStream.createFor(attachmentSecret, file)
-        val skipped = stream.skip(offset)
-        if (skipped != offset) {
-          Log.w(TAG, "Skip failed: $skipped vs $offset")
-          return null
-        }
-        stream
->>>>>>> 204fcc28
+        return null
       }
     } catch (e: FileNotFoundException) {
       Log.w(TAG, e)
