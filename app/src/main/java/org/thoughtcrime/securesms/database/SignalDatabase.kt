package org.thoughtcrime.securesms.database

import android.app.Application
import android.content.Context
import net.zetetic.database.sqlcipher.SQLiteOpenHelper
import org.signal.core.util.SqlUtil
import org.signal.core.util.logging.Log
import org.thoughtcrime.securesms.crypto.AttachmentSecret
import org.thoughtcrime.securesms.crypto.DatabaseSecret
import org.thoughtcrime.securesms.database.helpers.SignalDatabaseMigrations
import org.thoughtcrime.securesms.database.helpers.SignalDatabaseMigrations.migrate
import org.thoughtcrime.securesms.database.helpers.SignalDatabaseMigrations.migratePostTransaction
import org.thoughtcrime.securesms.database.model.AvatarPickerDatabase
import java.io.File
import java.lang.AssertionError

open class SignalDatabase(private val context: Application, databaseSecret: DatabaseSecret, attachmentSecret: AttachmentSecret) :
  SQLiteOpenHelper(
    context,
    DATABASE_NAME,
    databaseSecret.asString(),
    null,
    SignalDatabaseMigrations.DATABASE_VERSION,
    0,
    SqlCipherErrorHandler(DATABASE_NAME),
    SqlCipherDatabaseHook()
  ),
  SignalDatabaseOpenHelper {

  val sms: SmsDatabase = SmsDatabase(context, this)
  val mms: MmsDatabase = MmsDatabase(context, this)
  val attachments: AttachmentDatabase = AttachmentDatabase(context, this, attachmentSecret)
  val media: MediaDatabase = MediaDatabase(context, this)
  val thread: ThreadDatabase = ThreadDatabase(context, this)
  val mmsSmsDatabase: MmsSmsDatabase = MmsSmsDatabase(context, this)
  val identityDatabase: IdentityDatabase = IdentityDatabase(context, this)
  val draftDatabase: DraftDatabase = DraftDatabase(context, this)
  val pushDatabase: PushDatabase = PushDatabase(context, this)
  val groupDatabase: GroupDatabase = GroupDatabase(context, this)
  val recipientDatabase: RecipientDatabase = RecipientDatabase(context, this)
  val groupReceiptDatabase: GroupReceiptDatabase = GroupReceiptDatabase(context, this)
  val preKeyDatabase: OneTimePreKeyDatabase = OneTimePreKeyDatabase(context, this)
  val signedPreKeyDatabase: SignedPreKeyDatabase = SignedPreKeyDatabase(context, this)
  val sessionDatabase: SessionDatabase = SessionDatabase(context, this)
  val senderKeyDatabase: SenderKeyDatabase = SenderKeyDatabase(context, this)
  val senderKeySharedDatabase: SenderKeySharedDatabase = SenderKeySharedDatabase(context, this)
  val pendingRetryReceiptDatabase: PendingRetryReceiptDatabase = PendingRetryReceiptDatabase(context, this)
  val searchDatabase: SearchDatabase = SearchDatabase(context, this)
  val stickerDatabase: StickerDatabase = StickerDatabase(context, this, attachmentSecret)
  val storageIdDatabase: UnknownStorageIdDatabase = UnknownStorageIdDatabase(context, this)
  val remappedRecordsDatabase: RemappedRecordsDatabase = RemappedRecordsDatabase(context, this)
  val mentionDatabase: MentionDatabase = MentionDatabase(context, this)
  val paymentDatabase: PaymentDatabase = PaymentDatabase(context, this)
  val chatColorsDatabase: ChatColorsDatabase = ChatColorsDatabase(context, this)
  val emojiSearchDatabase: EmojiSearchDatabase = EmojiSearchDatabase(context, this)
  val messageSendLogDatabase: MessageSendLogDatabase = MessageSendLogDatabase(context, this)
  val avatarPickerDatabase: AvatarPickerDatabase = AvatarPickerDatabase(context, this)
  val groupCallRingDatabase: GroupCallRingDatabase = GroupCallRingDatabase(context, this)
  val reactionDatabase: ReactionDatabase = ReactionDatabase(context, this)
  val notificationProfileDatabase: NotificationProfileDatabase = NotificationProfileDatabase(context, this)
  val signalDonationReceiptDatabase: DonationReceiptDatabase = DonationReceiptDatabase(context, this)
  val distributionListDatabase: DistributionListDatabase = DistributionListDatabase(context, this)
  val storySendsDatabase: StorySendsDatabase = StorySendsDatabase(context, this)
  val cdsDatabase: CdsDatabase = CdsDatabase(context, this)

  override fun onOpen(db: net.zetetic.database.sqlcipher.SQLiteDatabase) {
    db.enableWriteAheadLogging()
    db.setForeignKeyConstraintsEnabled(true)
  }

  override fun onCreate(db: net.zetetic.database.sqlcipher.SQLiteDatabase) {
    db.execSQL(SmsDatabase.CREATE_TABLE)
    db.execSQL(MmsDatabase.CREATE_TABLE)
    db.execSQL(AttachmentDatabase.CREATE_TABLE)
    db.execSQL(ThreadDatabase.CREATE_TABLE)
    db.execSQL(IdentityDatabase.CREATE_TABLE)
    db.execSQL(DraftDatabase.CREATE_TABLE)
    db.execSQL(PushDatabase.CREATE_TABLE)
    db.execSQL(GroupDatabase.CREATE_TABLE)
    db.execSQL(RecipientDatabase.CREATE_TABLE)
    db.execSQL(GroupReceiptDatabase.CREATE_TABLE)
    db.execSQL(OneTimePreKeyDatabase.CREATE_TABLE)
    db.execSQL(SignedPreKeyDatabase.CREATE_TABLE)
    db.execSQL(SessionDatabase.CREATE_TABLE)
    db.execSQL(SenderKeyDatabase.CREATE_TABLE)
    db.execSQL(SenderKeySharedDatabase.CREATE_TABLE)
    db.execSQL(PendingRetryReceiptDatabase.CREATE_TABLE)
    db.execSQL(StickerDatabase.CREATE_TABLE)
    db.execSQL(UnknownStorageIdDatabase.CREATE_TABLE)
    db.execSQL(MentionDatabase.CREATE_TABLE)
    db.execSQL(PaymentDatabase.CREATE_TABLE)
    db.execSQL(ChatColorsDatabase.CREATE_TABLE)
    db.execSQL(EmojiSearchDatabase.CREATE_TABLE)
    db.execSQL(AvatarPickerDatabase.CREATE_TABLE)
    db.execSQL(GroupCallRingDatabase.CREATE_TABLE)
    db.execSQL(ReactionDatabase.CREATE_TABLE)
    db.execSQL(DonationReceiptDatabase.CREATE_TABLE)
    db.execSQL(StorySendsDatabase.CREATE_TABLE)
    db.execSQL(CdsDatabase.CREATE_TABLE)
    executeStatements(db, SearchDatabase.CREATE_TABLE)
    executeStatements(db, RemappedRecordsDatabase.CREATE_TABLE)
    executeStatements(db, MessageSendLogDatabase.CREATE_TABLE)
    executeStatements(db, NotificationProfileDatabase.CREATE_TABLE)
    executeStatements(db, DistributionListDatabase.CREATE_TABLE)

    executeStatements(db, RecipientDatabase.CREATE_INDEXS)
    executeStatements(db, SmsDatabase.CREATE_INDEXS)
    executeStatements(db, MmsDatabase.CREATE_INDEXS)
    executeStatements(db, AttachmentDatabase.CREATE_INDEXS)
    executeStatements(db, ThreadDatabase.CREATE_INDEXS)
    executeStatements(db, DraftDatabase.CREATE_INDEXS)
    executeStatements(db, GroupDatabase.CREATE_INDEXS)
    executeStatements(db, GroupReceiptDatabase.CREATE_INDEXES)
    executeStatements(db, StickerDatabase.CREATE_INDEXES)
    executeStatements(db, UnknownStorageIdDatabase.CREATE_INDEXES)
    executeStatements(db, MentionDatabase.CREATE_INDEXES)
    executeStatements(db, PaymentDatabase.CREATE_INDEXES)
    executeStatements(db, MessageSendLogDatabase.CREATE_INDEXES)
    executeStatements(db, GroupCallRingDatabase.CREATE_INDEXES)
    executeStatements(db, NotificationProfileDatabase.CREATE_INDEXES)
    executeStatements(db, DonationReceiptDatabase.CREATE_INDEXS)
    db.execSQL(StorySendsDatabase.CREATE_INDEX)

    executeStatements(db, MessageSendLogDatabase.CREATE_TRIGGERS)
    executeStatements(db, ReactionDatabase.CREATE_TRIGGERS)

    DistributionListDatabase.insertInitialDistributionListAtCreationTime(db)

    if (context.getDatabasePath("messages.db").exists()) {
      throw AssertionError("Unsupported Signal database: version is too old")
    }
  }

  override fun onUpgrade(db: net.zetetic.database.sqlcipher.SQLiteDatabase, oldVersion: Int, newVersion: Int) {
    Log.i(TAG, "Upgrading database: $oldVersion, $newVersion")
    val startTime = System.currentTimeMillis()
    db.beginTransaction()
    try {
      migrate(context, db, oldVersion, newVersion)
      db.setTransactionSuccessful()
    } finally {
      db.endTransaction()
    }
    migratePostTransaction(context, oldVersion)
    Log.i(TAG, "Upgrade complete. Took " + (System.currentTimeMillis() - startTime) + " ms.")
  }

  override fun getReadableDatabase(): net.zetetic.database.sqlcipher.SQLiteDatabase {
    throw UnsupportedOperationException("Call getSignalReadableDatabase() instead!")
  }

  override fun getWritableDatabase(): net.zetetic.database.sqlcipher.SQLiteDatabase {
    throw UnsupportedOperationException("Call getSignalWritableDatabase() instead!")
  }

  open val rawReadableDatabase: net.zetetic.database.sqlcipher.SQLiteDatabase
    get() = super.getReadableDatabase()

  open val rawWritableDatabase: net.zetetic.database.sqlcipher.SQLiteDatabase
    get() = super.getWritableDatabase()

  open val signalReadableDatabase: SQLiteDatabase
    get() = SQLiteDatabase(super.getReadableDatabase())

  open val signalWritableDatabase: SQLiteDatabase
    get() = SQLiteDatabase(super.getWritableDatabase())

  override fun getSqlCipherDatabase(): net.zetetic.database.sqlcipher.SQLiteDatabase {
    return super.getWritableDatabase()
  }

  open fun markCurrent(db: net.zetetic.database.sqlcipher.SQLiteDatabase) {
    db.version = SignalDatabaseMigrations.DATABASE_VERSION
  }

  private fun executeStatements(db: net.zetetic.database.sqlcipher.SQLiteDatabase, statements: Array<String>) {
    for (statement in statements) db.execSQL(statement)
  }

  companion object {
    private val TAG = Log.tag(SignalDatabase::class.java)
    private const val DATABASE_NAME = "signal.db"

    @JvmStatic
    @Volatile
    var instance: SignalDatabase? = null
      private set

    @JvmStatic
    fun init(application: Application, databaseSecret: DatabaseSecret, attachmentSecret: AttachmentSecret) {
      if (instance == null) {
        synchronized(SignalDatabase::class.java) {
          if (instance == null) {
            instance = SignalDatabase(application, databaseSecret, attachmentSecret)
          }
        }
      }
    }

    @JvmStatic
    val rawDatabase: net.zetetic.database.sqlcipher.SQLiteDatabase
      get() = instance!!.rawWritableDatabase

    @JvmStatic
    val backupDatabase: net.zetetic.database.sqlcipher.SQLiteDatabase
      get() = instance!!.rawReadableDatabase

    @JvmStatic
    @get:JvmName("inTransaction")
    val inTransaction: Boolean
      get() = instance!!.rawWritableDatabase.inTransaction()

    @JvmStatic
    fun runPostSuccessfulTransaction(dedupeKey: String, task: Runnable) {
      instance!!.signalReadableDatabase.runPostSuccessfulTransaction(dedupeKey, task)
    }

    @JvmStatic
    fun runPostSuccessfulTransaction(task: Runnable) {
      instance!!.signalReadableDatabase.runPostSuccessfulTransaction(task)
    }

    @JvmStatic
    fun databaseFileExists(context: Context): Boolean {
      return context.getDatabasePath(DATABASE_NAME).exists()
    }

    @JvmStatic
    fun getDatabaseFile(context: Context): File {
      return context.getDatabasePath(DATABASE_NAME)
    }

    @JvmStatic
    fun upgradeRestored(database: net.zetetic.database.sqlcipher.SQLiteDatabase) {
      synchronized(SignalDatabase::class.java) {
        instance!!.onUpgrade(database, database.getVersion(), -1)
        instance!!.markCurrent(database)
        instance!!.sms.deleteAbandonedMessages()
        instance!!.mms.deleteAbandonedMessages()
        instance!!.mms.trimEntriesForExpiredMessages()
        instance!!.reactionDatabase.deleteAbandonedReactions()
        instance!!.rawWritableDatabase.execSQL("DROP TABLE IF EXISTS key_value")
        instance!!.rawWritableDatabase.execSQL("DROP TABLE IF EXISTS megaphone")
        instance!!.rawWritableDatabase.execSQL("DROP TABLE IF EXISTS job_spec")
        instance!!.rawWritableDatabase.execSQL("DROP TABLE IF EXISTS constraint_spec")
        instance!!.rawWritableDatabase.execSQL("DROP TABLE IF EXISTS dependency_spec")

        instance!!.rawWritableDatabase.close()
        triggerDatabaseAccess()
      }
    }

    @JvmStatic
    fun hasTable(table: String): Boolean {
      return SqlUtil.tableExists(instance!!.rawReadableDatabase, table)
    }

    @JvmStatic
    fun triggerDatabaseAccess() {
      instance!!.signalWritableDatabase
    }

    @JvmStatic
    fun runInTransaction(operation: Runnable) {
      instance!!.signalWritableDatabase.beginTransaction()
      try {
        operation.run()
        instance!!.signalWritableDatabase.setTransactionSuccessful()
      } finally {
        instance!!.signalWritableDatabase.endTransaction()
      }
    }

    @get:JvmStatic
    @get:JvmName("attachments")
    val attachments: AttachmentDatabase
      get() = instance!!.attachments

    @get:JvmStatic
    @get:JvmName("avatarPicker")
    val avatarPicker: AvatarPickerDatabase
      get() = instance!!.avatarPickerDatabase

    @get:JvmStatic
    @get:JvmName("cds")
    val cds: CdsDatabase
      get() = instance!!.cdsDatabase

    @get:JvmStatic
    @get:JvmName("chatColors")
    val chatColors: ChatColorsDatabase
      get() = instance!!.chatColorsDatabase

    @get:JvmStatic
    @get:JvmName("distributionLists")
    val distributionLists: DistributionListDatabase
      get() = instance!!.distributionListDatabase

    @get:JvmStatic
    @get:JvmName("donationReceipts")
    val donationReceipts: DonationReceiptDatabase
      get() = instance!!.donationReceiptDatabase

    @get:JvmStatic
    @get:JvmName("drafts")
    val drafts: DraftDatabase
      get() = instance!!.draftDatabase

    @get:JvmStatic
    @get:JvmName("emojiSearch")
    val emojiSearch: EmojiSearchDatabase
      get() = instance!!.emojiSearchDatabase

    @get:JvmStatic
    @get:JvmName("groupCallRings")
    val groupCallRings: GroupCallRingDatabase
      get() = instance!!.groupCallRingDatabase

    @get:JvmStatic
    @get:JvmName("groupReceipts")
    val groupReceipts: GroupReceiptDatabase
      get() = instance!!.groupReceiptDatabase

    @get:JvmStatic
    @get:JvmName("groups")
    val groups: GroupDatabase
      get() = instance!!.groupDatabase

    @get:JvmStatic
    @get:JvmName("identities")
    val identities: IdentityDatabase
      get() = instance!!.identityDatabase

    @get:JvmStatic
    @get:JvmName("media")
    val media: MediaDatabase
      get() = instance!!.media

    @get:JvmStatic
    @get:JvmName("mentions")
    val mentions: MentionDatabase
      get() = instance!!.mentionDatabase

    @get:JvmStatic
    @get:JvmName("messageSearch")
    val messageSearch: SearchDatabase
      get() = instance!!.searchDatabase

    @get:JvmStatic
    @get:JvmName("messageLog")
    val messageLog: MessageSendLogDatabase
      get() = instance!!.messageSendLogDatabase

    @get:JvmStatic
    @get:JvmName("mms")
    val mms: MmsDatabase
      get() = instance!!.mms

    @get:JvmStatic
    @get:JvmName("mmsSms")
    val mmsSms: MmsSmsDatabase
      get() = instance!!.mmsSmsDatabase

    @get:JvmStatic
    @get:JvmName("notificationProfiles")
    val notificationProfiles: NotificationProfileDatabase
      get() = instance!!.notificationProfileDatabase

    @get:JvmStatic
    @get:JvmName("payments")
    val payments: PaymentDatabase
      get() = instance!!.paymentDatabase

    @get:JvmStatic
    @get:JvmName("pendingRetryReceipts")
    val pendingRetryReceipts: PendingRetryReceiptDatabase
      get() = instance!!.pendingRetryReceiptDatabase

    @get:JvmStatic
    @get:JvmName("oneTimePreKeys")
    val oneTimePreKeys: OneTimePreKeyDatabase
      get() = instance!!.preKeyDatabase

    @get:Deprecated("This only exists to migrate from legacy storage. There shouldn't be any new usages.")
    @get:JvmStatic
    @get:JvmName("push")
    val push: PushDatabase
      get() = instance!!.pushDatabase

    @get:JvmStatic
    @get:JvmName("recipients")
    val recipients: RecipientDatabase
      get() = instance!!.recipientDatabase

    @get:JvmStatic
    @get:JvmName("signedPreKeys")
    val signedPreKeys: SignedPreKeyDatabase
      get() = instance!!.signedPreKeyDatabase

    @get:JvmStatic
    @get:JvmName("sms")
    val sms: SmsDatabase
      get() = instance!!.sms

    @get:JvmStatic
    @get:JvmName("threads")
    val threads: ThreadDatabase
      get() = instance!!.thread

    @get:JvmStatic
    @get:JvmName("reactions")
    val reactions: ReactionDatabase
      get() = instance!!.reactionDatabase

    @get:JvmStatic
    @get:JvmName("remappedRecords")
    val remappedRecords: RemappedRecordsDatabase
      get() = instance!!.remappedRecordsDatabase

    @get:JvmStatic
    @get:JvmName("senderKeys")
    val senderKeys: SenderKeyDatabase
      get() = instance!!.senderKeyDatabase

    @get:JvmStatic
    @get:JvmName("senderKeyShared")
    val senderKeyShared: SenderKeySharedDatabase
      get() = instance!!.senderKeySharedDatabase

    @get:JvmStatic
    @get:JvmName("sessions")
    val sessions: SessionDatabase
      get() = instance!!.sessionDatabase

    @get:JvmStatic
    @get:JvmName("stickers")
    val stickers: StickerDatabase
      get() = instance!!.stickerDatabase

    @get:JvmStatic
<<<<<<< HEAD
    @get:JvmName("unknownStorageIds")
    val unknownStorageIds: UnknownStorageIdDatabase
      get() = instance!!.storageIdDatabase

    @get:JvmStatic
    @get:JvmName("donationReceipts")
    val signalDonationReceipts: DonationReceiptDatabase
      get() = instance!!.signalDonationReceiptDatabase

    @get:JvmStatic
=======
>>>>>>> c4bc2162
    @get:JvmName("storySends")
    val storySends: StorySendsDatabase
      get() = instance!!.storySendsDatabase

    @get:JvmStatic
    @get:JvmName("unknownStorageIds")
    val unknownStorageIds: UnknownStorageIdDatabase
      get() = instance!!.storageIdDatabase
  }
}<|MERGE_RESOLUTION|>--- conflicted
+++ resolved
@@ -298,8 +298,8 @@
 
     @get:JvmStatic
     @get:JvmName("donationReceipts")
-    val donationReceipts: DonationReceiptDatabase
-      get() = instance!!.donationReceiptDatabase
+    val signalDonationReceipts: DonationReceiptDatabase
+      get() = instance!!.signalDonationReceiptDatabase
 
     @get:JvmStatic
     @get:JvmName("drafts")
@@ -438,26 +438,13 @@
       get() = instance!!.stickerDatabase
 
     @get:JvmStatic
-<<<<<<< HEAD
+    @get:JvmName("storySends")
+    val storySends: StorySendsDatabase
+      get() = instance!!.storySendsDatabase
+
+    @get:JvmStatic
     @get:JvmName("unknownStorageIds")
     val unknownStorageIds: UnknownStorageIdDatabase
       get() = instance!!.storageIdDatabase
-
-    @get:JvmStatic
-    @get:JvmName("donationReceipts")
-    val signalDonationReceipts: DonationReceiptDatabase
-      get() = instance!!.signalDonationReceiptDatabase
-
-    @get:JvmStatic
-=======
->>>>>>> c4bc2162
-    @get:JvmName("storySends")
-    val storySends: StorySendsDatabase
-      get() = instance!!.storySendsDatabase
-
-    @get:JvmStatic
-    @get:JvmName("unknownStorageIds")
-    val unknownStorageIds: UnknownStorageIdDatabase
-      get() = instance!!.storageIdDatabase
   }
 }