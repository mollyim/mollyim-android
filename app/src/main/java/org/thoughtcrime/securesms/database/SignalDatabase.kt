package org.thoughtcrime.securesms.database

import android.app.Application
import android.content.Context
import androidx.annotation.VisibleForTesting
import net.zetetic.database.sqlcipher.SQLiteOpenHelper
import org.signal.core.util.SqlUtil
import org.signal.core.util.logging.Log
import org.signal.core.util.withinTransaction
import org.thoughtcrime.securesms.crypto.AttachmentSecret
import org.thoughtcrime.securesms.crypto.DatabaseSecret
import org.thoughtcrime.securesms.database.helpers.SignalDatabaseMigrations
import org.thoughtcrime.securesms.database.helpers.SignalDatabaseMigrations.migrate
import org.thoughtcrime.securesms.database.helpers.SignalDatabaseMigrations.migratePostTransaction
import org.thoughtcrime.securesms.database.model.AvatarPickerDatabase
import java.io.File
import java.lang.AssertionError

open class SignalDatabase(private val context: Application, databaseSecret: DatabaseSecret, attachmentSecret: AttachmentSecret) :
  SQLiteOpenHelper(
    context,
    DATABASE_NAME,
    databaseSecret.asString(),
    null,
    SignalDatabaseMigrations.DATABASE_VERSION,
    0,
    SqlCipherErrorHandler(DATABASE_NAME),
    SqlCipherDatabaseHook()
  ),
  SignalDatabaseOpenHelper {

  val sms: SmsTable = SmsTable(context, this)
  val mms: MmsTable = MmsTable(context, this)
  val attachments: AttachmentTable = AttachmentTable(context, this, attachmentSecret)
  val media: MediaTable = MediaTable(context, this)
  val thread: ThreadTable = ThreadTable(context, this)
  val mmsSmsTable: MmsSmsTable = MmsSmsTable(context, this)
  val identityTable: IdentityTable = IdentityTable(context, this)
  val draftTable: DraftTable = DraftTable(context, this)
  val pushTable: PushTable = PushTable(context, this)
  val groupTable: GroupTable = GroupTable(context, this)
  val recipientTable: RecipientTable = RecipientTable(context, this)
  val groupReceiptTable: GroupReceiptTable = GroupReceiptTable(context, this)
  val preKeyDatabase: OneTimePreKeyTable = OneTimePreKeyTable(context, this)
  val signedPreKeyTable: SignedPreKeyTable = SignedPreKeyTable(context, this)
  val sessionTable: SessionTable = SessionTable(context, this)
  val senderKeyTable: SenderKeyTable = SenderKeyTable(context, this)
  val senderKeySharedTable: SenderKeySharedTable = SenderKeySharedTable(context, this)
  val pendingRetryReceiptTable: PendingRetryReceiptTable = PendingRetryReceiptTable(context, this)
  val searchTable: SearchTable = SearchTable(context, this)
  val stickerTable: StickerTable = StickerTable(context, this, attachmentSecret)
  val storageIdDatabase: UnknownStorageIdTable = UnknownStorageIdTable(context, this)
  val remappedRecordTables: RemappedRecordTables = RemappedRecordTables(context, this)
  val mentionTable: MentionTable = MentionTable(context, this)
  val paymentTable: PaymentTable = PaymentTable(context, this)
  val chatColorsTable: ChatColorsTable = ChatColorsTable(context, this)
  val emojiSearchTable: EmojiSearchTable = EmojiSearchTable(context, this)
  val messageSendLogTables: MessageSendLogTables = MessageSendLogTables(context, this)
  val avatarPickerDatabase: AvatarPickerDatabase = AvatarPickerDatabase(context, this)
  val groupCallRingTable: GroupCallRingTable = GroupCallRingTable(context, this)
  val reactionTable: ReactionTable = ReactionTable(context, this)
  val notificationProfileDatabase: NotificationProfileDatabase = NotificationProfileDatabase(context, this)
<<<<<<< HEAD
  val signalDonationReceiptDatabase: DonationReceiptDatabase = DonationReceiptDatabase(context, this)
  val distributionListDatabase: DistributionListDatabase = DistributionListDatabase(context, this)
  val storySendsDatabase: StorySendsDatabase = StorySendsDatabase(context, this)
  val cdsDatabase: CdsDatabase = CdsDatabase(context, this)
  val remoteMegaphoneDatabase: RemoteMegaphoneDatabase = RemoteMegaphoneDatabase(context, this)
  val pendingPniSignatureMessageDatabase: PendingPniSignatureMessageDatabase = PendingPniSignatureMessageDatabase(context, this)
=======
  val donationReceiptTable: DonationReceiptTable = DonationReceiptTable(context, this)
  val distributionListTables: DistributionListTables = DistributionListTables(context, this)
  val storySendTable: StorySendTable = StorySendTable(context, this)
  val cdsTable: CdsTable = CdsTable(context, this)
  val remoteMegaphoneTable: RemoteMegaphoneTable = RemoteMegaphoneTable(context, this)
  val pendingPniSignatureMessageTable: PendingPniSignatureMessageTable = PendingPniSignatureMessageTable(context, this)
>>>>>>> cb0e7ade

  override fun onOpen(db: net.zetetic.database.sqlcipher.SQLiteDatabase) {
    db.setForeignKeyConstraintsEnabled(true)
  }

  override fun onCreate(db: net.zetetic.database.sqlcipher.SQLiteDatabase) {
    db.execSQL(SmsTable.CREATE_TABLE)
    db.execSQL(MmsTable.CREATE_TABLE)
    db.execSQL(AttachmentTable.CREATE_TABLE)
    db.execSQL(ThreadTable.CREATE_TABLE)
    db.execSQL(IdentityTable.CREATE_TABLE)
    db.execSQL(DraftTable.CREATE_TABLE)
    db.execSQL(PushTable.CREATE_TABLE)
    db.execSQL(GroupTable.CREATE_TABLE)
    db.execSQL(RecipientTable.CREATE_TABLE)
    db.execSQL(GroupReceiptTable.CREATE_TABLE)
    db.execSQL(OneTimePreKeyTable.CREATE_TABLE)
    db.execSQL(SignedPreKeyTable.CREATE_TABLE)
    db.execSQL(SessionTable.CREATE_TABLE)
    db.execSQL(SenderKeyTable.CREATE_TABLE)
    db.execSQL(SenderKeySharedTable.CREATE_TABLE)
    db.execSQL(PendingRetryReceiptTable.CREATE_TABLE)
    db.execSQL(StickerTable.CREATE_TABLE)
    db.execSQL(UnknownStorageIdTable.CREATE_TABLE)
    db.execSQL(MentionTable.CREATE_TABLE)
    db.execSQL(PaymentTable.CREATE_TABLE)
    db.execSQL(ChatColorsTable.CREATE_TABLE)
    db.execSQL(EmojiSearchTable.CREATE_TABLE)
    db.execSQL(AvatarPickerDatabase.CREATE_TABLE)
    db.execSQL(GroupCallRingTable.CREATE_TABLE)
    db.execSQL(ReactionTable.CREATE_TABLE)
    db.execSQL(DonationReceiptTable.CREATE_TABLE)
    db.execSQL(StorySendTable.CREATE_TABLE)
    db.execSQL(CdsTable.CREATE_TABLE)
    db.execSQL(RemoteMegaphoneTable.CREATE_TABLE)
    db.execSQL(PendingPniSignatureMessageTable.CREATE_TABLE)
    executeStatements(db, SearchTable.CREATE_TABLE)
    executeStatements(db, RemappedRecordTables.CREATE_TABLE)
    executeStatements(db, MessageSendLogTables.CREATE_TABLE)
    executeStatements(db, NotificationProfileDatabase.CREATE_TABLE)
    executeStatements(db, DistributionListTables.CREATE_TABLE)

    executeStatements(db, RecipientTable.CREATE_INDEXS)
    executeStatements(db, SmsTable.CREATE_INDEXS)
    executeStatements(db, MmsTable.CREATE_INDEXS)
    executeStatements(db, AttachmentTable.CREATE_INDEXS)
    executeStatements(db, ThreadTable.CREATE_INDEXS)
    executeStatements(db, DraftTable.CREATE_INDEXS)
    executeStatements(db, GroupTable.CREATE_INDEXS)
    executeStatements(db, GroupReceiptTable.CREATE_INDEXES)
    executeStatements(db, StickerTable.CREATE_INDEXES)
    executeStatements(db, UnknownStorageIdTable.CREATE_INDEXES)
    executeStatements(db, MentionTable.CREATE_INDEXES)
    executeStatements(db, PaymentTable.CREATE_INDEXES)
    executeStatements(db, MessageSendLogTables.CREATE_INDEXES)
    executeStatements(db, GroupCallRingTable.CREATE_INDEXES)
    executeStatements(db, NotificationProfileDatabase.CREATE_INDEXES)
    executeStatements(db, DonationReceiptTable.CREATE_INDEXS)
    executeStatements(db, StorySendTable.CREATE_INDEXS)
    executeStatements(db, DistributionListTables.CREATE_INDEXES)
    executeStatements(db, PendingPniSignatureMessageTable.CREATE_INDEXES)

    executeStatements(db, SearchTable.CREATE_TRIGGERS)
    executeStatements(db, MessageSendLogTables.CREATE_TRIGGERS)
    executeStatements(db, ReactionTable.CREATE_TRIGGERS)

    DistributionListTables.insertInitialDistributionListAtCreationTime(db)

    if (context.getDatabasePath("messages.db").exists()) {
      throw AssertionError("Unsupported Signal database: version is too old")
    }
  }

  override fun onUpgrade(db: net.zetetic.database.sqlcipher.SQLiteDatabase, oldVersion: Int, newVersion: Int) {
    // The caller of onUpgrade starts a transaction, which prevents us from turning off foreign keys.
    // At this point it hasn't done anything, so we can just end it and then start it again ourselves.
    db.endTransaction()

    Log.i(TAG, "Upgrading database: $oldVersion, $newVersion")
    val startTime = System.currentTimeMillis()
    db.setForeignKeyConstraintsEnabled(false)
    db.beginTransaction()
    try {
      migrate(context, db, oldVersion, newVersion)
      db.version = newVersion
      db.setTransactionSuccessful()
    } finally {
      db.endTransaction()
      db.setForeignKeyConstraintsEnabled(true)

      // We have to re-begin the transaction for the calling code (see comment at start of method)
      db.beginTransaction()
    }

    migratePostTransaction(context, oldVersion)
    Log.i(TAG, "Upgrade complete. Took " + (System.currentTimeMillis() - startTime) + " ms.")
  }

  override fun getReadableDatabase(): net.zetetic.database.sqlcipher.SQLiteDatabase {
    throw UnsupportedOperationException("Call getSignalReadableDatabase() instead!")
  }

  override fun getWritableDatabase(): net.zetetic.database.sqlcipher.SQLiteDatabase {
    throw UnsupportedOperationException("Call getSignalWritableDatabase() instead!")
  }

  open val rawReadableDatabase: net.zetetic.database.sqlcipher.SQLiteDatabase
    get() = super.getReadableDatabase()

  open val rawWritableDatabase: net.zetetic.database.sqlcipher.SQLiteDatabase
    get() = super.getWritableDatabase()

  open val signalReadableDatabase: SQLiteDatabase
    get() = SQLiteDatabase(super.getReadableDatabase())

  open val signalWritableDatabase: SQLiteDatabase
    get() = SQLiteDatabase(super.getWritableDatabase())

  override fun getSqlCipherDatabase(): net.zetetic.database.sqlcipher.SQLiteDatabase {
    return super.getWritableDatabase()
  }

  open fun markCurrent(db: net.zetetic.database.sqlcipher.SQLiteDatabase) {
    db.version = SignalDatabaseMigrations.DATABASE_VERSION
  }

  private fun executeStatements(db: net.zetetic.database.sqlcipher.SQLiteDatabase, statements: Array<String>) {
    for (statement in statements) db.execSQL(statement)
  }

  companion object {
    private val TAG = Log.tag(SignalDatabase::class.java)
    private const val DATABASE_NAME = "signal.db"

    @JvmStatic
    @Volatile
    var instance: SignalDatabase? = null
      private set

    @JvmStatic
    fun init(application: Application, databaseSecret: DatabaseSecret, attachmentSecret: AttachmentSecret) {
      if (instance == null) {
        synchronized(SignalDatabase::class.java) {
          if (instance == null) {
            instance = SignalDatabase(application, databaseSecret, attachmentSecret)
            instance!!.setWriteAheadLoggingEnabled(true)
          }
        }
      }
    }

    @JvmStatic
    @VisibleForTesting
    fun setSignalDatabaseInstanceForTesting(signalDatabase: SignalDatabase) {
      this.instance = signalDatabase
    }

    @JvmStatic
    val rawDatabase: net.zetetic.database.sqlcipher.SQLiteDatabase
      get() = instance!!.rawWritableDatabase

    @JvmStatic
    val backupDatabase: net.zetetic.database.sqlcipher.SQLiteDatabase
      get() = instance!!.rawReadableDatabase

    @JvmStatic
    @get:JvmName("inTransaction")
    val inTransaction: Boolean
      get() = instance!!.rawWritableDatabase.inTransaction()

    @JvmStatic
    fun runPostSuccessfulTransaction(dedupeKey: String, task: Runnable) {
      instance!!.signalReadableDatabase.runPostSuccessfulTransaction(dedupeKey, task)
    }

    @JvmStatic
    fun runPostSuccessfulTransaction(task: Runnable) {
      instance!!.signalReadableDatabase.runPostSuccessfulTransaction(task)
    }

    @JvmStatic
    fun databaseFileExists(context: Context): Boolean {
      return context.getDatabasePath(DATABASE_NAME).exists()
    }

    @JvmStatic
    fun getDatabaseFile(context: Context): File {
      return context.getDatabasePath(DATABASE_NAME)
    }

    @JvmStatic
    fun upgradeRestored(database: net.zetetic.database.sqlcipher.SQLiteDatabase) {
      synchronized(SignalDatabase::class.java) {
        database.withinTransaction { db ->
          instance!!.onUpgrade(db, db.getVersion(), -1)
          instance!!.markCurrent(db)
          instance!!.sms.deleteAbandonedMessages()
          instance!!.mms.deleteAbandonedMessages()
          instance!!.mms.trimEntriesForExpiredMessages()
          instance!!.reactionTable.deleteAbandonedReactions()
          instance!!.rawWritableDatabase.execSQL("DROP TABLE IF EXISTS key_value")
          instance!!.rawWritableDatabase.execSQL("DROP TABLE IF EXISTS megaphone")
          instance!!.rawWritableDatabase.execSQL("DROP TABLE IF EXISTS job_spec")
          instance!!.rawWritableDatabase.execSQL("DROP TABLE IF EXISTS constraint_spec")
          instance!!.rawWritableDatabase.execSQL("DROP TABLE IF EXISTS dependency_spec")
        }

        instance!!.rawWritableDatabase.close()
        triggerDatabaseAccess()
      }
    }

    @JvmStatic
    fun hasTable(table: String): Boolean {
      return SqlUtil.tableExists(instance!!.rawReadableDatabase, table)
    }

    @JvmStatic
    fun triggerDatabaseAccess() {
      instance!!.signalWritableDatabase
    }

    @JvmStatic
    fun runInTransaction(operation: Runnable) {
      instance!!.signalWritableDatabase.beginTransaction()
      try {
        operation.run()
        instance!!.signalWritableDatabase.setTransactionSuccessful()
      } finally {
        instance!!.signalWritableDatabase.endTransaction()
      }
    }

    @get:JvmStatic
    @get:JvmName("attachments")
    val attachments: AttachmentTable
      get() = instance!!.attachments

    @get:JvmStatic
    @get:JvmName("avatarPicker")
    val avatarPicker: AvatarPickerDatabase
      get() = instance!!.avatarPickerDatabase

    @get:JvmStatic
    @get:JvmName("cds")
    val cds: CdsTable
      get() = instance!!.cdsTable

    @get:JvmStatic
    @get:JvmName("chatColors")
    val chatColors: ChatColorsTable
      get() = instance!!.chatColorsTable

    @get:JvmStatic
    @get:JvmName("distributionLists")
    val distributionLists: DistributionListTables
      get() = instance!!.distributionListTables

    @get:JvmStatic
    @get:JvmName("donationReceipts")
<<<<<<< HEAD
    val signalDonationReceipts: DonationReceiptDatabase
      get() = instance!!.signalDonationReceiptDatabase
=======
    val donationReceipts: DonationReceiptTable
      get() = instance!!.donationReceiptTable
>>>>>>> cb0e7ade

    @get:JvmStatic
    @get:JvmName("drafts")
    val drafts: DraftTable
      get() = instance!!.draftTable

    @get:JvmStatic
    @get:JvmName("emojiSearch")
    val emojiSearch: EmojiSearchTable
      get() = instance!!.emojiSearchTable

    @get:JvmStatic
    @get:JvmName("groupCallRings")
    val groupCallRings: GroupCallRingTable
      get() = instance!!.groupCallRingTable

    @get:JvmStatic
    @get:JvmName("groupReceipts")
    val groupReceipts: GroupReceiptTable
      get() = instance!!.groupReceiptTable

    @get:JvmStatic
    @get:JvmName("groups")
    val groups: GroupTable
      get() = instance!!.groupTable

    @get:JvmStatic
    @get:JvmName("identities")
    val identities: IdentityTable
      get() = instance!!.identityTable

    @get:JvmStatic
    @get:JvmName("media")
    val media: MediaTable
      get() = instance!!.media

    @get:JvmStatic
    @get:JvmName("mentions")
    val mentions: MentionTable
      get() = instance!!.mentionTable

    @get:JvmStatic
    @get:JvmName("messageSearch")
    val messageSearch: SearchTable
      get() = instance!!.searchTable

    @get:JvmStatic
    @get:JvmName("messageLog")
    val messageLog: MessageSendLogTables
      get() = instance!!.messageSendLogTables

    @get:JvmStatic
    @get:JvmName("mms")
    val mms: MmsTable
      get() = instance!!.mms

    @get:JvmStatic
    @get:JvmName("mmsSms")
    val mmsSms: MmsSmsTable
      get() = instance!!.mmsSmsTable

    @get:JvmStatic
    @get:JvmName("notificationProfiles")
    val notificationProfiles: NotificationProfileDatabase
      get() = instance!!.notificationProfileDatabase

    @get:JvmStatic
    @get:JvmName("payments")
    val payments: PaymentTable
      get() = instance!!.paymentTable

    @get:JvmStatic
    @get:JvmName("pendingRetryReceipts")
    val pendingRetryReceipts: PendingRetryReceiptTable
      get() = instance!!.pendingRetryReceiptTable

    @get:JvmStatic
    @get:JvmName("oneTimePreKeys")
    val oneTimePreKeys: OneTimePreKeyTable
      get() = instance!!.preKeyDatabase

    @get:Deprecated("This only exists to migrate from legacy storage. There shouldn't be any new usages.")
    @get:JvmStatic
    @get:JvmName("push")
    val push: PushTable
      get() = instance!!.pushTable

    @get:JvmStatic
    @get:JvmName("recipients")
    val recipients: RecipientTable
      get() = instance!!.recipientTable

    @get:JvmStatic
    @get:JvmName("signedPreKeys")
    val signedPreKeys: SignedPreKeyTable
      get() = instance!!.signedPreKeyTable

    @get:JvmStatic
    @get:JvmName("sms")
    val sms: SmsTable
      get() = instance!!.sms

    @get:JvmStatic
    @get:JvmName("threads")
    val threads: ThreadTable
      get() = instance!!.thread

    @get:JvmStatic
    @get:JvmName("reactions")
    val reactions: ReactionTable
      get() = instance!!.reactionTable

    @get:JvmStatic
    @get:JvmName("remappedRecords")
    val remappedRecords: RemappedRecordTables
      get() = instance!!.remappedRecordTables

    @get:JvmStatic
    @get:JvmName("senderKeys")
    val senderKeys: SenderKeyTable
      get() = instance!!.senderKeyTable

    @get:JvmStatic
    @get:JvmName("senderKeyShared")
    val senderKeyShared: SenderKeySharedTable
      get() = instance!!.senderKeySharedTable

    @get:JvmStatic
    @get:JvmName("sessions")
    val sessions: SessionTable
      get() = instance!!.sessionTable

    @get:JvmStatic
    @get:JvmName("stickers")
    val stickers: StickerTable
      get() = instance!!.stickerTable

    @get:JvmStatic
    @get:JvmName("storySends")
    val storySends: StorySendTable
      get() = instance!!.storySendTable

    @get:JvmStatic
    @get:JvmName("unknownStorageIds")
    val unknownStorageIds: UnknownStorageIdTable
      get() = instance!!.storageIdDatabase

    @get:JvmStatic
    @get:JvmName("remoteMegaphones")
    val remoteMegaphones: RemoteMegaphoneTable
      get() = instance!!.remoteMegaphoneTable

    @get:JvmStatic
    @get:JvmName("pendingPniSignatureMessages")
    val pendingPniSignatureMessages: PendingPniSignatureMessageTable
      get() = instance!!.pendingPniSignatureMessageTable
  }
}<|MERGE_RESOLUTION|>--- conflicted
+++ resolved
@@ -60,21 +60,12 @@
   val groupCallRingTable: GroupCallRingTable = GroupCallRingTable(context, this)
   val reactionTable: ReactionTable = ReactionTable(context, this)
   val notificationProfileDatabase: NotificationProfileDatabase = NotificationProfileDatabase(context, this)
-<<<<<<< HEAD
-  val signalDonationReceiptDatabase: DonationReceiptDatabase = DonationReceiptDatabase(context, this)
-  val distributionListDatabase: DistributionListDatabase = DistributionListDatabase(context, this)
-  val storySendsDatabase: StorySendsDatabase = StorySendsDatabase(context, this)
-  val cdsDatabase: CdsDatabase = CdsDatabase(context, this)
-  val remoteMegaphoneDatabase: RemoteMegaphoneDatabase = RemoteMegaphoneDatabase(context, this)
-  val pendingPniSignatureMessageDatabase: PendingPniSignatureMessageDatabase = PendingPniSignatureMessageDatabase(context, this)
-=======
-  val donationReceiptTable: DonationReceiptTable = DonationReceiptTable(context, this)
+  val signalDonationReceiptTable: DonationReceiptTable = DonationReceiptTable(context, this)
   val distributionListTables: DistributionListTables = DistributionListTables(context, this)
   val storySendTable: StorySendTable = StorySendTable(context, this)
   val cdsTable: CdsTable = CdsTable(context, this)
   val remoteMegaphoneTable: RemoteMegaphoneTable = RemoteMegaphoneTable(context, this)
   val pendingPniSignatureMessageTable: PendingPniSignatureMessageTable = PendingPniSignatureMessageTable(context, this)
->>>>>>> cb0e7ade
 
   override fun onOpen(db: net.zetetic.database.sqlcipher.SQLiteDatabase) {
     db.setForeignKeyConstraintsEnabled(true)
@@ -335,13 +326,8 @@
 
     @get:JvmStatic
     @get:JvmName("donationReceipts")
-<<<<<<< HEAD
-    val signalDonationReceipts: DonationReceiptDatabase
-      get() = instance!!.signalDonationReceiptDatabase
-=======
-    val donationReceipts: DonationReceiptTable
-      get() = instance!!.donationReceiptTable
->>>>>>> cb0e7ade
+    val signalDonationReceipts: DonationReceiptTable
+      get() = instance!!.signalDonationReceiptTable
 
     @get:JvmStatic
     @get:JvmName("drafts")
