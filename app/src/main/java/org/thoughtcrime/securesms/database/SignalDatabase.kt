--- conflicted
+++ resolved
@@ -11,14 +11,6 @@
 import org.thoughtcrime.securesms.database.helpers.SignalDatabaseMigrations.migrate
 import org.thoughtcrime.securesms.database.helpers.SignalDatabaseMigrations.migratePostTransaction
 import org.thoughtcrime.securesms.database.model.AvatarPickerDatabase
-<<<<<<< HEAD
-=======
-import org.thoughtcrime.securesms.jobs.PreKeysSyncJob
-import org.thoughtcrime.securesms.migrations.LegacyMigrationJob
-import org.thoughtcrime.securesms.migrations.LegacyMigrationJob.DatabaseUpgradeListener
-import org.thoughtcrime.securesms.service.KeyCachingService
-import org.thoughtcrime.securesms.util.TextSecurePreferences
->>>>>>> e379cf61
 import java.io.File
 import java.lang.AssertionError
 
@@ -139,22 +131,8 @@
 
     DistributionListDatabase.insertInitialDistributionListAtCreationTime(db)
 
-<<<<<<< HEAD
     if (context.getDatabasePath("messages.db").exists()) {
       throw AssertionError("Unsupported Signal database: version is too old")
-=======
-    if (context.getDatabasePath(ClassicOpenHelper.NAME).exists()) {
-      val legacyHelper = ClassicOpenHelper(context)
-      val legacyDb = legacyHelper.writableDatabase
-      SQLCipherMigrationHelper.migratePlaintext(context, legacyDb, db)
-      val masterSecret = KeyCachingService.getMasterSecret(context)
-      if (masterSecret != null) SQLCipherMigrationHelper.migrateCiphertext(context, masterSecret, legacyDb, db, null) else TextSecurePreferences.setNeedsSqlCipherMigration(context, true)
-      if (!PreKeyMigrationHelper.migratePreKeys(context, db)) {
-        PreKeysSyncJob.enqueue()
-      }
-      SessionStoreMigrationHelper.migrateSessions(context, db)
-      PreKeyMigrationHelper.cleanUpPreKeys(context)
->>>>>>> e379cf61
     }
   }
 
