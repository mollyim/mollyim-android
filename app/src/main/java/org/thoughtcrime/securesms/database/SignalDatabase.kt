package org.thoughtcrime.securesms.database

import android.app.Application
import android.content.Context
import androidx.annotation.VisibleForTesting
import androidx.sqlite.db.SupportSQLiteDatabase
import net.zetetic.database.sqlcipher.SQLiteOpenHelper
import org.signal.core.util.SqlUtil
import org.signal.core.util.logging.Log
import org.signal.core.util.withinTransaction
import org.thoughtcrime.securesms.crypto.AttachmentSecret
import org.thoughtcrime.securesms.crypto.DatabaseSecret
import org.thoughtcrime.securesms.database.helpers.SignalDatabaseMigrations
import org.thoughtcrime.securesms.database.model.AvatarPickerDatabase
import java.io.File
<<<<<<< HEAD
import java.lang.AssertionError
=======
import org.thoughtcrime.securesms.database.SQLiteDatabase as SignalSQLiteDatabase
>>>>>>> f154029e

open class SignalDatabase(private val context: Application, databaseSecret: DatabaseSecret, attachmentSecret: AttachmentSecret, name: String = DATABASE_NAME) :
  SQLiteOpenHelper(
    context,
    name,
    databaseSecret.asString(),
    null,
    SignalDatabaseMigrations.DATABASE_VERSION,
    0,
    SqlCipherErrorHandler(context, name),
    SqlCipherDatabaseHook(),
    true
  ),
  SignalDatabaseOpenHelper {

  val messageTable: MessageTable = MessageTable(context, this)
  val attachmentTable: AttachmentTable = AttachmentTable(context, this, attachmentSecret)
  val mediaTable: MediaTable = MediaTable(context, this)
  val threadTable: ThreadTable = ThreadTable(context, this)
  val identityTable: IdentityTable = IdentityTable(context, this)
  val draftTable: DraftTable = DraftTable(context, this)
  val groupTable: GroupTable = GroupTable(context, this)
  val recipientTable: RecipientTable = RecipientTable(context, this)
  val groupReceiptTable: GroupReceiptTable = GroupReceiptTable(context, this)
  val preKeyDatabase: OneTimePreKeyTable = OneTimePreKeyTable(context, this)
  val signedPreKeyTable: SignedPreKeyTable = SignedPreKeyTable(context, this)
  val sessionTable: SessionTable = SessionTable(context, this)
  val senderKeyTable: SenderKeyTable = SenderKeyTable(context, this)
  val senderKeySharedTable: SenderKeySharedTable = SenderKeySharedTable(context, this)
  val pendingRetryReceiptTable: PendingRetryReceiptTable = PendingRetryReceiptTable(context, this)
  val searchTable: SearchTable = SearchTable(context, this)
  val stickerTable: StickerTable = StickerTable(context, this, attachmentSecret)
  val storageIdDatabase: UnknownStorageIdTable = UnknownStorageIdTable(context, this)
  val remappedRecordTables: RemappedRecordTables = RemappedRecordTables(context, this)
  val mentionTable: MentionTable = MentionTable(context, this)
  val chatColorsTable: ChatColorsTable = ChatColorsTable(context, this)
  val emojiSearchTable: EmojiSearchTable = EmojiSearchTable(context, this)
  val messageSendLogTables: MessageSendLogTables = MessageSendLogTables(context, this)
  val avatarPickerDatabase: AvatarPickerDatabase = AvatarPickerDatabase(context, this)
  val reactionTable: ReactionTable = ReactionTable(context, this)
  val notificationProfileTables: NotificationProfileTables = NotificationProfileTables(context, this)
  val donationReceiptTable: DonationReceiptTable = DonationReceiptTable(context, this)
  val distributionListTables: DistributionListTables = DistributionListTables(context, this)
  val storySendTable: StorySendTable = StorySendTable(context, this)
  val cdsTable: CdsTable = CdsTable(context, this)
  val remoteMegaphoneTable: RemoteMegaphoneTable = RemoteMegaphoneTable(context, this)
  val pendingPniSignatureMessageTable: PendingPniSignatureMessageTable = PendingPniSignatureMessageTable(context, this)
  val callTable: CallTable = CallTable(context, this)
  val kyberPreKeyTable: KyberPreKeyTable = KyberPreKeyTable(context, this)
  val callLinkTable: CallLinkTable = CallLinkTable(context, this)
  val nameCollisionTables: NameCollisionTables = NameCollisionTables(context, this)
  val inAppPaymentTable: InAppPaymentTable = InAppPaymentTable(context, this)
  val inAppPaymentSubscriberTable: InAppPaymentSubscriberTable = InAppPaymentSubscriberTable(context, this)
  val chatFoldersTable: ChatFolderTables = ChatFolderTables(context, this)
  val backupMediaSnapshotTable: BackupMediaSnapshotTable = BackupMediaSnapshotTable(context, this)

  override fun onOpen(db: net.zetetic.database.sqlcipher.SQLiteDatabase) {
    db.setForeignKeyConstraintsEnabled(true)
  }

  override fun onCreate(db: net.zetetic.database.sqlcipher.SQLiteDatabase) {
    val signalDb = SignalSQLiteDatabase(db)
    onCreateTablesIndexesAndTriggers(signalDb)

    // Requires FTS5
    executeStatements(signalDb, SearchTable.CREATE_TABLE)
    executeStatements(signalDb, SearchTable.CREATE_TRIGGERS)

    if (context.getDatabasePath(ClassicOpenHelper.NAME).exists()) {
      val legacyHelper = ClassicOpenHelper(context)
      val legacyDb = legacyHelper.writableDatabase
      SQLCipherMigrationHelper.migratePlaintext(context, legacyDb, db)
      val masterSecret = KeyCachingService.getMasterSecret(context)
      if (masterSecret != null) SQLCipherMigrationHelper.migrateCiphertext(context, masterSecret, legacyDb, db, null) else TextSecurePreferences.setNeedsSqlCipherMigration(context, true)
      if (!PreKeyMigrationHelper.migratePreKeys(context, db)) {
        PreKeysSyncJob.enqueue()
      }
      SessionStoreMigrationHelper.migrateSessions(context, db)
      PreKeyMigrationHelper.cleanUpPreKeys(context)
    }
  }

  @VisibleForTesting
  fun onCreateTablesIndexesAndTriggers(db: SignalSQLiteDatabase) {
    db.execSQL(MessageTable.CREATE_TABLE)
    db.execSQL(AttachmentTable.CREATE_TABLE)
    db.execSQL(ThreadTable.CREATE_TABLE)
    db.execSQL(IdentityTable.CREATE_TABLE)
    db.execSQL(DraftTable.CREATE_TABLE)
    executeStatements(db, GroupTable.CREATE_TABLES)
    db.execSQL(RecipientTable.CREATE_TABLE)
    db.execSQL(GroupReceiptTable.CREATE_TABLE)
    db.execSQL(OneTimePreKeyTable.CREATE_TABLE)
    db.execSQL(SignedPreKeyTable.CREATE_TABLE)
    db.execSQL(SessionTable.CREATE_TABLE)
    db.execSQL(SenderKeyTable.CREATE_TABLE)
    db.execSQL(SenderKeySharedTable.CREATE_TABLE)
    db.execSQL(PendingRetryReceiptTable.CREATE_TABLE)
    db.execSQL(StickerTable.CREATE_TABLE)
    db.execSQL(UnknownStorageIdTable.CREATE_TABLE)
    db.execSQL(MentionTable.CREATE_TABLE)
    db.execSQL(PaymentTable.CREATE_TABLE)
    db.execSQL(ChatColorsTable.CREATE_TABLE)
    db.execSQL(EmojiSearchTable.CREATE_TABLE)
    db.execSQL(AvatarPickerDatabase.CREATE_TABLE)
    db.execSQL(ReactionTable.CREATE_TABLE)
    db.execSQL(DonationReceiptTable.CREATE_TABLE)
    db.execSQL(StorySendTable.CREATE_TABLE)
    db.execSQL(CdsTable.CREATE_TABLE)
    db.execSQL(RemoteMegaphoneTable.CREATE_TABLE)
    db.execSQL(PendingPniSignatureMessageTable.CREATE_TABLE)
    db.execSQL(CallLinkTable.CREATE_TABLE)
    db.execSQL(CallTable.CREATE_TABLE)
    db.execSQL(KyberPreKeyTable.CREATE_TABLE)
    executeStatements(db, NameCollisionTables.CREATE_TABLE)
    db.execSQL(InAppPaymentTable.CREATE_TABLE)
    db.execSQL(InAppPaymentSubscriberTable.CREATE_TABLE)
    executeStatements(db, RemappedRecordTables.CREATE_TABLE)
    executeStatements(db, MessageSendLogTables.CREATE_TABLE)
    executeStatements(db, NotificationProfileTables.CREATE_TABLE)
    executeStatements(db, DistributionListTables.CREATE_TABLE)
    executeStatements(db, ChatFolderTables.CREATE_TABLE)
    db.execSQL(BackupMediaSnapshotTable.CREATE_TABLE)

    executeStatements(db, RecipientTable.CREATE_INDEXS)
    executeStatements(db, MessageTable.CREATE_INDEXS)
    executeStatements(db, AttachmentTable.CREATE_INDEXS)
    executeStatements(db, ThreadTable.CREATE_INDEXS)
    executeStatements(db, DraftTable.CREATE_INDEXS)
    executeStatements(db, GroupTable.CREATE_INDEXS)
    executeStatements(db, GroupReceiptTable.CREATE_INDEXES)
    executeStatements(db, StickerTable.CREATE_INDEXES)
    executeStatements(db, UnknownStorageIdTable.CREATE_INDEXES)
    executeStatements(db, MentionTable.CREATE_INDEXES)
    executeStatements(db, PaymentTable.CREATE_INDEXES)
    executeStatements(db, MessageSendLogTables.CREATE_INDEXES)
    executeStatements(db, NotificationProfileTables.CREATE_INDEXES)
    executeStatements(db, DonationReceiptTable.CREATE_INDEXS)
    executeStatements(db, StorySendTable.CREATE_INDEXS)
    executeStatements(db, DistributionListTables.CREATE_INDEXES)
    executeStatements(db, PendingPniSignatureMessageTable.CREATE_INDEXES)
    executeStatements(db, CallTable.CREATE_INDEXES)
    executeStatements(db, ReactionTable.CREATE_INDEXES)
    executeStatements(db, KyberPreKeyTable.CREATE_INDEXES)
    executeStatements(db, ChatFolderTables.CREATE_INDEXES)
    executeStatements(db, NameCollisionTables.CREATE_INDEXES)

    executeStatements(db, MessageSendLogTables.CREATE_TRIGGERS)

    DistributionListTables.insertInitialDistributionListAtCreationTime(db)
    ChatFolderTables.insertInitialChatFoldersAtCreationTime(db)
<<<<<<< HEAD

    if (context.getDatabasePath("messages.db").exists()) {
      throw AssertionError("Unsupported Signal database: version is too old")
    }
=======
>>>>>>> f154029e
  }

  override fun onUpgrade(db: net.zetetic.database.sqlcipher.SQLiteDatabase, oldVersion: Int, newVersion: Int) {
    // The caller of onUpgrade starts a transaction, which prevents us from turning off foreign keys.
    // At this point it hasn't done anything, so we can just end it and then start it again ourselves.
    db.endTransaction()

    Log.i(TAG, "Upgrading database: $oldVersion, $newVersion")
    val startTime = System.currentTimeMillis()
    db.setForeignKeyConstraintsEnabled(false)
    try {
      // Transactions and version bumps are handled in the migrate method
      SignalDatabaseMigrations.migrate(context, SignalSQLiteDatabase(db), oldVersion, newVersion)
    } finally {
      db.setForeignKeyConstraintsEnabled(true)

      // We have to re-begin the transaction for the calling code (see comment at start of method)
      db.beginTransaction()
    }

    SignalDatabaseMigrations.migratePostTransaction(context, oldVersion)
    Log.i(TAG, "Upgrade complete. Took " + (System.currentTimeMillis() - startTime) + " ms.")
  }

  override val readableDatabase: net.zetetic.database.sqlcipher.SQLiteDatabase
    get() = throw UnsupportedOperationException("Call getSignalReadableDatabase() instead!")

  override val writableDatabase: net.zetetic.database.sqlcipher.SQLiteDatabase
    get() = throw UnsupportedOperationException("Call getSignalWritableDatabase() instead!")

  open val rawReadableDatabase: net.zetetic.database.sqlcipher.SQLiteDatabase
    get() = super.readableDatabase

  open val rawWritableDatabase: net.zetetic.database.sqlcipher.SQLiteDatabase
    get() = super.writableDatabase

  open val signalReadableDatabase: SignalSQLiteDatabase
    get() = SignalSQLiteDatabase(super.readableDatabase)

  open val signalWritableDatabase: SignalSQLiteDatabase
    get() = SignalSQLiteDatabase(super.writableDatabase)

  override fun getSqlCipherDatabase(): net.zetetic.database.sqlcipher.SQLiteDatabase {
    return super.writableDatabase
  }

  open fun markCurrent(db: net.zetetic.database.sqlcipher.SQLiteDatabase) {
    db.version = SignalDatabaseMigrations.DATABASE_VERSION
  }

  private fun executeStatements(db: SupportSQLiteDatabase, statements: Array<String>) {
    for (statement in statements) db.execSQL(statement)
  }

  companion object {
    private val TAG = Log.tag(SignalDatabase::class.java)
    const val DATABASE_NAME = "signal.db"

    @JvmStatic
    @Volatile
    var instance: SignalDatabase? = null
      private set

    @JvmStatic
    fun init(application: Application, databaseSecret: DatabaseSecret, attachmentSecret: AttachmentSecret) {
      if (instance == null) {
        synchronized(SignalDatabase::class.java) {
          if (instance == null) {
            instance = SignalDatabase(application, databaseSecret, attachmentSecret)
          }
        }
      }
    }

    @JvmStatic
    @VisibleForTesting
    fun setSignalDatabaseInstanceForTesting(signalDatabase: SignalDatabase) {
      this.instance = signalDatabase
    }

    @JvmStatic
    val rawDatabase: net.zetetic.database.sqlcipher.SQLiteDatabase
      get() = instance!!.rawWritableDatabase

    @JvmStatic
    val readableDatabase: SignalSQLiteDatabase
      get() = instance!!.signalReadableDatabase

    @JvmStatic
    val writableDatabase: SignalSQLiteDatabase
      get() = instance!!.signalWritableDatabase

    @JvmStatic
    val backupDatabase: net.zetetic.database.sqlcipher.SQLiteDatabase
      get() = instance!!.rawReadableDatabase

    @JvmStatic
    @get:JvmName("inTransaction")
    val inTransaction: Boolean
      get() = instance!!.rawWritableDatabase.inTransaction()

    @JvmStatic
    fun runPostSuccessfulTransaction(dedupeKey: String, task: Runnable) {
      instance!!.signalWritableDatabase.runPostSuccessfulTransaction(dedupeKey, task)
    }

    @JvmStatic
    fun runPostSuccessfulTransaction(task: Runnable) {
      instance!!.signalWritableDatabase.runPostSuccessfulTransaction(task)
    }

    @JvmStatic
    fun databaseFileExists(context: Context): Boolean {
      return context.getDatabasePath(DATABASE_NAME).exists()
    }

    @JvmStatic
    fun getDatabaseFile(context: Context): File {
      return context.getDatabasePath(DATABASE_NAME)
    }

    /**
     * After restoring a backup, we want to make sure that we run all of the onUpgrade logic necessary to bring the databases up to our current versions.
     * There's also some cleanup we wan tto do to remove any possibly bad/stale data.
     */
    @JvmStatic
    fun runPostBackupRestoreTasks(database: net.zetetic.database.sqlcipher.SQLiteDatabase) {
      synchronized(SignalDatabase::class.java) {
        database.setForeignKeyConstraintsEnabled(false)
        database.beginTransaction()
        try {
          instance!!.onUpgrade(database, database.version, -1)
          instance!!.markCurrent(database)
          instance!!.messageTable.deleteAbandonedMessages()
          instance!!.messageTable.trimEntriesForExpiredMessages()
          instance!!.reactionTable.deleteAbandonedReactions()
          instance!!.searchTable.fullyResetTables(useTransaction = false)
          instance!!.recipientTable.clearFileWallpapersPostBackupRestore()
          instance!!.rawWritableDatabase.execSQL("DROP TABLE IF EXISTS key_value")
          instance!!.rawWritableDatabase.execSQL("DROP TABLE IF EXISTS megaphone")
          instance!!.rawWritableDatabase.execSQL("DROP TABLE IF EXISTS job_spec")
          instance!!.rawWritableDatabase.execSQL("DROP TABLE IF EXISTS constraint_spec")
          instance!!.rawWritableDatabase.execSQL("DROP TABLE IF EXISTS dependency_spec")
          database.setTransactionSuccessful()
        } finally {
          database.endTransaction()
          database.setForeignKeyConstraintsEnabled(true)
        }

        instance!!.rawWritableDatabase.close()
        triggerDatabaseAccess()
      }
    }

    @JvmStatic
    fun hasTable(table: String): Boolean {
      return SqlUtil.tableExists(instance!!.rawReadableDatabase, table)
    }

    @JvmStatic
    fun triggerDatabaseAccess() {
      instance!!.signalWritableDatabase
    }

    @JvmStatic
    fun <T> runInTransaction(block: (SignalSQLiteDatabase) -> T): T {
      return instance!!.signalWritableDatabase.withinTransaction {
        block(it)
      }
    }

    @get:JvmStatic
    @get:JvmName("attachments")
    val attachments: AttachmentTable
      get() = instance!!.attachmentTable

    @get:JvmStatic
    @get:JvmName("avatarPicker")
    val avatarPicker: AvatarPickerDatabase
      get() = instance!!.avatarPickerDatabase

    @get:JvmStatic
    @get:JvmName("cds")
    val cds: CdsTable
      get() = instance!!.cdsTable

    @get:JvmStatic
    @get:JvmName("chatColors")
    val chatColors: ChatColorsTable
      get() = instance!!.chatColorsTable

    @get:JvmStatic
    @get:JvmName("distributionLists")
    val distributionLists: DistributionListTables
      get() = instance!!.distributionListTables

    @get:JvmStatic
    @get:JvmName("donationReceipts")
    val donationReceipts: DonationReceiptTable
      get() = instance!!.donationReceiptTable

    @get:JvmStatic
    @get:JvmName("drafts")
    val drafts: DraftTable
      get() = instance!!.draftTable

    @get:JvmStatic
    @get:JvmName("emojiSearch")
    val emojiSearch: EmojiSearchTable
      get() = instance!!.emojiSearchTable

    @get:JvmStatic
    @get:JvmName("groupReceipts")
    val groupReceipts: GroupReceiptTable
      get() = instance!!.groupReceiptTable

    @get:JvmStatic
    @get:JvmName("groups")
    val groups: GroupTable
      get() = instance!!.groupTable

    @get:JvmStatic
    @get:JvmName("identities")
    val identities: IdentityTable
      get() = instance!!.identityTable

    @get:JvmStatic
    @get:JvmName("kyberPreKeys")
    val kyberPreKeys: KyberPreKeyTable
      get() = instance!!.kyberPreKeyTable

    @get:JvmStatic
    @get:JvmName("media")
    val media: MediaTable
      get() = instance!!.mediaTable

    @get:JvmStatic
    @get:JvmName("mentions")
    val mentions: MentionTable
      get() = instance!!.mentionTable

    @get:JvmStatic
    @get:JvmName("messages")
    val messages: MessageTable
      get() = instance!!.messageTable

    @get:JvmStatic
    @get:JvmName("messageLog")
    val messageLog: MessageSendLogTables
      get() = instance!!.messageSendLogTables

    @get:JvmStatic
    @get:JvmName("messageSearch")
    val messageSearch: SearchTable
      get() = instance!!.searchTable

    @get:JvmStatic
    @get:JvmName("notificationProfiles")
    val notificationProfiles: NotificationProfileTables
      get() = instance!!.notificationProfileTables

    @get:JvmStatic
    @get:JvmName("pendingRetryReceipts")
    val pendingRetryReceipts: PendingRetryReceiptTable
      get() = instance!!.pendingRetryReceiptTable

    @get:JvmStatic
    @get:JvmName("oneTimePreKeys")
    val oneTimePreKeys: OneTimePreKeyTable
      get() = instance!!.preKeyDatabase

    @get:JvmStatic
    @get:JvmName("pendingPniSignatureMessages")
    val pendingPniSignatureMessages: PendingPniSignatureMessageTable
      get() = instance!!.pendingPniSignatureMessageTable

    @get:JvmStatic
    @get:JvmName("recipients")
    val recipients: RecipientTable
      get() = instance!!.recipientTable

    @get:JvmStatic
    @get:JvmName("signedPreKeys")
    val signedPreKeys: SignedPreKeyTable
      get() = instance!!.signedPreKeyTable

    @get:JvmStatic
    @get:JvmName("threads")
    val threads: ThreadTable
      get() = instance!!.threadTable

    @get:JvmStatic
    @get:JvmName("reactions")
    val reactions: ReactionTable
      get() = instance!!.reactionTable

    @get:JvmStatic
    @get:JvmName("remappedRecords")
    val remappedRecords: RemappedRecordTables
      get() = instance!!.remappedRecordTables

    @get:JvmStatic
    @get:JvmName("senderKeys")
    val senderKeys: SenderKeyTable
      get() = instance!!.senderKeyTable

    @get:JvmStatic
    @get:JvmName("senderKeyShared")
    val senderKeyShared: SenderKeySharedTable
      get() = instance!!.senderKeySharedTable

    @get:JvmStatic
    @get:JvmName("sessions")
    val sessions: SessionTable
      get() = instance!!.sessionTable

    @get:JvmStatic
    @get:JvmName("stickers")
    val stickers: StickerTable
      get() = instance!!.stickerTable

    @get:JvmStatic
    @get:JvmName("storySends")
    val storySends: StorySendTable
      get() = instance!!.storySendTable

    @get:JvmStatic
    @get:JvmName("unknownStorageIds")
    val unknownStorageIds: UnknownStorageIdTable
      get() = instance!!.storageIdDatabase

    @get:JvmStatic
    @get:JvmName("remoteMegaphones")
    val remoteMegaphones: RemoteMegaphoneTable
      get() = instance!!.remoteMegaphoneTable

    @get:JvmStatic
    @get:JvmName("calls")
    val calls: CallTable
      get() = instance!!.callTable

    @get:JvmStatic
    @get:JvmName("callLinks")
    val callLinks: CallLinkTable
      get() = instance!!.callLinkTable

    @get:JvmStatic
    @get:JvmName("nameCollisions")
    val nameCollisions: NameCollisionTables
      get() = instance!!.nameCollisionTables

    @get:JvmStatic
    @get:JvmName("inAppPayments")
    val inAppPayments: InAppPaymentTable
      get() = instance!!.inAppPaymentTable

    @get:JvmStatic
    @get:JvmName("inAppPaymentSubscribers")
    val inAppPaymentSubscribers: InAppPaymentSubscriberTable
      get() = instance!!.inAppPaymentSubscriberTable

    @get:JvmStatic
    @get:JvmName("chatFolders")
    val chatFolders: ChatFolderTables
      get() = instance!!.chatFoldersTable

    @get:JvmStatic
    @get:JvmName("backupMediaSnapshots")
    val backupMediaSnapshots: BackupMediaSnapshotTable
      get() = instance!!.backupMediaSnapshotTable
  }
}<|MERGE_RESOLUTION|>--- conflicted
+++ resolved
@@ -13,11 +13,7 @@
 import org.thoughtcrime.securesms.database.helpers.SignalDatabaseMigrations
 import org.thoughtcrime.securesms.database.model.AvatarPickerDatabase
 import java.io.File
-<<<<<<< HEAD
-import java.lang.AssertionError
-=======
 import org.thoughtcrime.securesms.database.SQLiteDatabase as SignalSQLiteDatabase
->>>>>>> f154029e
 
 open class SignalDatabase(private val context: Application, databaseSecret: DatabaseSecret, attachmentSecret: AttachmentSecret, name: String = DATABASE_NAME) :
   SQLiteOpenHelper(
@@ -86,17 +82,9 @@
     executeStatements(signalDb, SearchTable.CREATE_TABLE)
     executeStatements(signalDb, SearchTable.CREATE_TRIGGERS)
 
-    if (context.getDatabasePath(ClassicOpenHelper.NAME).exists()) {
-      val legacyHelper = ClassicOpenHelper(context)
-      val legacyDb = legacyHelper.writableDatabase
-      SQLCipherMigrationHelper.migratePlaintext(context, legacyDb, db)
-      val masterSecret = KeyCachingService.getMasterSecret(context)
-      if (masterSecret != null) SQLCipherMigrationHelper.migrateCiphertext(context, masterSecret, legacyDb, db, null) else TextSecurePreferences.setNeedsSqlCipherMigration(context, true)
-      if (!PreKeyMigrationHelper.migratePreKeys(context, db)) {
-        PreKeysSyncJob.enqueue()
-      }
-      SessionStoreMigrationHelper.migrateSessions(context, db)
-      PreKeyMigrationHelper.cleanUpPreKeys(context)
+    val legacyDbPath = context.getDatabasePath("messages.db")
+    check(!legacyDbPath.exists()) {
+      "Unsupported Signal database: version is too old"
     }
   }
 
@@ -169,13 +157,6 @@
 
     DistributionListTables.insertInitialDistributionListAtCreationTime(db)
     ChatFolderTables.insertInitialChatFoldersAtCreationTime(db)
-<<<<<<< HEAD
-
-    if (context.getDatabasePath("messages.db").exists()) {
-      throw AssertionError("Unsupported Signal database: version is too old")
-    }
-=======
->>>>>>> f154029e
   }
 
   override fun onUpgrade(db: net.zetetic.database.sqlcipher.SQLiteDatabase, oldVersion: Int, newVersion: Int) {
