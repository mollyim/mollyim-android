--- conflicted
+++ resolved
@@ -102,13 +102,7 @@
   }
 
   @Override
-<<<<<<< HEAD
-  public void onBeforeContactSelected(@NonNull Optional<RecipientId> recipientId, String number, @NonNull Consumer<Boolean> callback) {
-=======
   public void onBeforeContactSelected(boolean isFromUnknownSearchKey, @NonNull Optional<RecipientId> recipientId, String number, @NonNull Consumer<Boolean> callback) {
-    boolean smsSupported = SignalStore.misc().getSmsExportPhase().allowSmsFeatures();
-
->>>>>>> 5d688978
     if (recipientId.isPresent()) {
       launch(Recipient.resolved(recipientId.get()));
     } else {
