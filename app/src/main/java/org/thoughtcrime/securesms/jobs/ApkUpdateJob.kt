--- conflicted
+++ resolved
@@ -22,7 +22,6 @@
 import org.thoughtcrime.securesms.jobmanager.impl.NetworkConstraint
 import org.thoughtcrime.securesms.keyvalue.SignalStore
 import org.thoughtcrime.securesms.net.Networking
-import org.thoughtcrime.securesms.util.FeatureFlags
 import org.thoughtcrime.securesms.util.FileUtils
 import org.thoughtcrime.securesms.util.JsonUtils
 import org.thoughtcrime.securesms.util.TextSecurePreferences
@@ -61,7 +60,7 @@
 
   @Throws(IOException::class)
   public override fun onRun() {
-    if (!FeatureFlags.selfUpdater() || !TextSecurePreferences.isUpdateApkEnabled(context)) {
+    if (!BuildConfig.MANAGES_MOLLY_UPDATES || !TextSecurePreferences.isUpdateApkEnabled(context)) {
       Log.i(TAG, "In-app updater disabled! Exiting.")
       return
     }
@@ -77,17 +76,11 @@
       .dns(Networking.dns)
       .build()
 
-<<<<<<< HEAD
     val request = Request.Builder().url(url).build()
 
     val responseBody: String = client.newCall(request).execute().use { response ->
-      if (!response.isSuccessful || response.body() == null) {
-        throw IOException("Failed to download F-droid repo index: " + response.message())
-=======
-    val rawUpdateDescriptor: String = client.newCall(request).execute().use { response ->
       if (!response.isSuccessful || response.body == null) {
-        throw IOException("Failed to read update descriptor")
->>>>>>> 6c302b70
+        throw IOException("Failed to download F-droid repo index: " + response.message)
       }
       response.body!!.string()
     }
@@ -111,13 +104,8 @@
       Log.d(TAG, "Got descriptor: $updateDescriptor")
     }
 
-<<<<<<< HEAD
     val currentVersionCode = getCurrentAppVersionCode()
     if (updateDescriptor.versionCode > currentVersionCode) {
-=======
-    if (shouldUpdate(getCurrentAppVersionCode(), updateDescriptor, SignalStore.apkUpdate.lastApkUploadTime, Environment.IS_WEBSITE)) {
-      Log.i(TAG, "Newer version code available. Current: (versionCode: ${getCurrentAppVersionCode()}, uploadTime: ${SignalStore.apkUpdate.lastApkUploadTime}), Update: (versionCode: ${updateDescriptor.versionCode}, uploadTime: ${updateDescriptor.uploadTimestamp})")
->>>>>>> 6c302b70
       val digest: ByteArray = Hex.fromStringCondensed(updateDescriptor.digest)
       val downloadStatus: DownloadStatus = getDownloadStatus(updateDescriptor.url, digest)
 
@@ -131,15 +119,8 @@
         handleDownloadStart(updateDescriptor.url, updateDescriptor.versionName, digest)
       }
     } else {
-<<<<<<< HEAD
       Log.i(TAG, "No update needed. Current version ($currentVersionCode) is up to date.")
     }
-=======
-      Log.d(TAG, "Version code is the same or older than our own. Current: (versionCode: ${getCurrentAppVersionCode()}, uploadTime: ${SignalStore.apkUpdate.lastApkUploadTime}), Update: (versionCode: ${updateDescriptor.versionCode}, uploadTime: ${updateDescriptor.uploadTimestamp})")
-    }
-
-    SignalStore.apkUpdate.lastSuccessfulCheck = System.currentTimeMillis()
->>>>>>> 6c302b70
   }
 
   public override fun onShouldRetry(e: Exception): Boolean {
@@ -157,15 +138,9 @@
     return packageInfo.versionCode
   }
 
-<<<<<<< HEAD
   private fun getDownloadStatus(uri: Uri, remoteDigest: ByteArray): DownloadStatus {
-    val pendingDownloadId: Long = SignalStore.apkUpdate().downloadId
-    val pendingDigest: ByteArray? = SignalStore.apkUpdate().digest
-=======
-  private fun getDownloadStatus(uri: String, remoteDigest: ByteArray): DownloadStatus {
     val pendingDownloadId: Long = SignalStore.apkUpdate.downloadId
     val pendingDigest: ByteArray? = SignalStore.apkUpdate.digest
->>>>>>> 6c302b70
 
     if (pendingDownloadId == -1L || pendingDigest == null || !MessageDigest.isEqual(pendingDigest, remoteDigest)) {
       SignalStore.apkUpdate.clearDownloadAttributes()
@@ -215,11 +190,7 @@
     val downloadId = context.getDownloadManager().enqueue(downloadRequest)
     // DownloadManager will trigger [UpdateApkReadyListener] when finished via a broadcast
 
-<<<<<<< HEAD
-    SignalStore.apkUpdate().setDownloadAttributes(downloadId, digest)
-=======
-    SignalStore.apkUpdate.setDownloadAttributes(downloadId, digest, uploadTimestamp)
->>>>>>> 6c302b70
+    SignalStore.apkUpdate.setDownloadAttributes(downloadId, digest)
   }
 
   private fun handleDownloadComplete(downloadId: Long) {
