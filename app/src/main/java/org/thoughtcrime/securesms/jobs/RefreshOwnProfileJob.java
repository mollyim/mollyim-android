package org.thoughtcrime.securesms.jobs;

import android.text.TextUtils;

import androidx.annotation.NonNull;
import androidx.annotation.Nullable;

import org.signal.core.util.logging.Log;
import org.signal.zkgroup.profiles.ProfileKey;
import org.signal.zkgroup.profiles.ProfileKeyCredential;
import org.thoughtcrime.securesms.crypto.ProfileKeyUtil;
import org.thoughtcrime.securesms.database.RecipientDatabase;
import org.thoughtcrime.securesms.database.SignalDatabase;
import org.thoughtcrime.securesms.dependencies.ApplicationDependencies;
import org.thoughtcrime.securesms.jobmanager.Data;
import org.thoughtcrime.securesms.jobmanager.Job;
import org.thoughtcrime.securesms.jobmanager.impl.NetworkConstraint;
import org.thoughtcrime.securesms.keyvalue.SignalStore;
import org.thoughtcrime.securesms.profiles.ProfileName;
import org.thoughtcrime.securesms.recipients.Recipient;
import org.thoughtcrime.securesms.util.ProfileUtil;
import org.thoughtcrime.securesms.util.Util;
import org.whispersystems.libsignal.util.guava.Optional;
import org.whispersystems.signalservice.api.crypto.InvalidCiphertextException;
import org.whispersystems.signalservice.api.profiles.ProfileAndCredential;
import org.whispersystems.signalservice.api.profiles.SignalServiceProfile;
import org.whispersystems.signalservice.api.push.exceptions.PushNetworkException;

import java.io.IOException;
<<<<<<< HEAD
=======
import java.util.Comparator;
import java.util.List;
import java.util.Objects;
import java.util.Set;
import java.util.stream.Collectors;
>>>>>>> 182a112c


/**
 * Refreshes the profile of the local user. Different from {@link RetrieveProfileJob} in that we
 * have to sometimes look at/set different data stores, and we will *always* do the fetch regardless
 * of caching.
 */
public class RefreshOwnProfileJob extends BaseJob {

  public static final String KEY = "RefreshOwnProfileJob";

  private static final String TAG = Log.tag(RefreshOwnProfileJob.class);

  private static final String SUBSCRIPTION_QUEUE = ProfileUploadJob.QUEUE + "_Subscription";
  private static final String BOOST_QUEUE        = ProfileUploadJob.QUEUE + "_Boost";

  public RefreshOwnProfileJob() {
    this(ProfileUploadJob.QUEUE);
  }

  private RefreshOwnProfileJob(@NonNull String queue) {
    this(new Parameters.Builder()
             .addConstraint(NetworkConstraint.KEY)
             .setQueue(queue)
             .setMaxInstancesForFactory(1)
             .setMaxAttempts(10)
             .build());
  }

  public static @NonNull RefreshOwnProfileJob forSubscription() {
    return new RefreshOwnProfileJob(SUBSCRIPTION_QUEUE);
  }

  public static @NonNull RefreshOwnProfileJob forBoost() {
    return new RefreshOwnProfileJob(BOOST_QUEUE);
  }


  private RefreshOwnProfileJob(@NonNull Parameters parameters) {
    super(parameters);
  }

  @Override
  public @NonNull Data serialize() {
    return Data.EMPTY;
  }

  @Override
  public @NonNull String getFactoryKey() {
    return KEY;
  }

  @Override
  protected void onRun() throws Exception {
    if (!SignalStore.account().isRegistered() || TextUtils.isEmpty(SignalStore.account().getE164())) {
      Log.w(TAG, "Not yet registered!");
      return;
    }

    if (SignalStore.kbsValues().hasPin() && !SignalStore.kbsValues().hasOptedOut() && SignalStore.storageService().getLastSyncTime() == 0) {
      Log.i(TAG, "Registered with PIN but haven't completed storage sync yet.");
      return;
    }

    if (!SignalStore.registrationValues().hasUploadedProfile()) {
      Log.i(TAG, "Registered but haven't uploaded profile yet.");
      return;
    }

    Recipient            self                 = Recipient.self();
    ProfileAndCredential profileAndCredential = ProfileUtil.retrieveProfileSync(context, self, getRequestType(self), false);
    SignalServiceProfile profile              = profileAndCredential.getProfile();

    setProfileName(profile.getName());
    setProfileAbout(profile.getAbout(), profile.getAboutEmoji());
    setProfileAvatar(profile.getAvatar());
    setProfileCapabilities(profile.getCapabilities());
    Optional<ProfileKeyCredential> profileKeyCredential = profileAndCredential.getProfileKeyCredential();
    if (profileKeyCredential.isPresent()) {
      setProfileKeyCredential(self, ProfileKeyUtil.getSelfProfileKey(), profileKeyCredential.get());
    }
  }

  private void setProfileKeyCredential(@NonNull Recipient recipient,
                                       @NonNull ProfileKey recipientProfileKey,
                                       @NonNull ProfileKeyCredential credential)
  {
    RecipientDatabase recipientDatabase = SignalDatabase.recipients();
    recipientDatabase.setProfileKeyCredential(recipient.getId(), recipientProfileKey, credential);
  }

  private static SignalServiceProfile.RequestType getRequestType(@NonNull Recipient recipient) {
    return !recipient.hasProfileKeyCredential()
           ? SignalServiceProfile.RequestType.PROFILE_AND_CREDENTIAL
           : SignalServiceProfile.RequestType.PROFILE;
  }

  @Override
  protected boolean onShouldRetry(@NonNull Exception e) {
    return e instanceof PushNetworkException;
  }

  @Override
  public void onFailure() { }

  private void setProfileName(@Nullable String encryptedName) {
    try {
      ProfileKey  profileKey    = ProfileKeyUtil.getSelfProfileKey();
      String      plaintextName = ProfileUtil.decryptString(profileKey, encryptedName);
      ProfileName profileName   = ProfileName.fromSerialized(plaintextName);

      Log.d(TAG, "Saving " + (!Util.isEmpty(plaintextName) ? "non-" : "") + "empty name.");
      SignalDatabase.recipients().setProfileName(Recipient.self().getId(), profileName);
    } catch (InvalidCiphertextException | IOException e) {
      Log.w(TAG, e);
    }
  }

  private void setProfileAbout(@Nullable String encryptedAbout, @Nullable String encryptedEmoji) {
    try {
      ProfileKey  profileKey     = ProfileKeyUtil.getSelfProfileKey();
      String      plaintextAbout = ProfileUtil.decryptString(profileKey, encryptedAbout);
      String      plaintextEmoji = ProfileUtil.decryptString(profileKey, encryptedEmoji);

      Log.d(TAG, "Saving " + (!Util.isEmpty(plaintextAbout) ? "non-" : "") + "empty about.");
      Log.d(TAG, "Saving " + (!Util.isEmpty(plaintextEmoji) ? "non-" : "") + "empty emoji.");

      SignalDatabase.recipients().setAbout(Recipient.self().getId(), plaintextAbout, plaintextEmoji);
    } catch (InvalidCiphertextException | IOException e) {
      Log.w(TAG, e);
    }
  }

  private static void setProfileAvatar(@Nullable String avatar) {
    Log.d(TAG, "Saving " + (!Util.isEmpty(avatar) ? "non-" : "") + "empty avatar.");
    ApplicationDependencies.getJobManager().add(new RetrieveProfileAvatarJob(Recipient.self(), avatar));
  }

  private void setProfileCapabilities(@Nullable SignalServiceProfile.Capabilities capabilities) {
    if (capabilities == null) {
      return;
    }

    SignalDatabase.recipients().setCapabilities(Recipient.self().getId(), capabilities);
  }

<<<<<<< HEAD
=======
  private void setProfileBadges(@Nullable List<SignalServiceProfile.Badge> badges) {
    if (badges == null) {
      return;
    }

    Set<String> localDonorBadgeIds  = Recipient.self()
                                               .getBadges()
                                               .stream()
                                               .filter(badge -> badge.getCategory() == Badge.Category.Donor)
                                               .map(Badge::getId)
                                               .collect(Collectors.toSet());

    Set<String> remoteDonorBadgeIds = badges.stream()
                                            .filter(badge -> Objects.equals(badge.getCategory(), Badge.Category.Donor.getCode()))
                                            .map(SignalServiceProfile.Badge::getId)
                                            .collect(Collectors.toSet());

    boolean remoteHasSubscriptionBadges = remoteDonorBadgeIds.stream().anyMatch(RefreshOwnProfileJob::isSubscription);
    boolean localHasSubscriptionBadges  = localDonorBadgeIds.stream().anyMatch(RefreshOwnProfileJob::isSubscription);
    boolean remoteHasBoostBadges        = remoteDonorBadgeIds.stream().anyMatch(RefreshOwnProfileJob::isBoost);
    boolean localHasBoostBadges         = localDonorBadgeIds.stream().anyMatch(RefreshOwnProfileJob::isBoost);

    if (!remoteHasSubscriptionBadges && localHasSubscriptionBadges) {
      Badge mostRecentExpiration = Recipient.self()
                                            .getBadges()
                                            .stream()
                                            .filter(badge -> badge.getCategory() == Badge.Category.Donor)
                                            .filter(badge -> isSubscription(badge.getId()))
                                            .max(Comparator.comparingLong(Badge::getExpirationTimestamp))
                                            .get();

      Log.d(TAG, "Marking subscription badge as expired, should notify next time the conversation list is open.", true);
      SignalStore.donationsValues().setExpiredBadge(mostRecentExpiration);

      if (!SignalStore.donationsValues().isUserManuallyCancelled()) {
        Log.d(TAG, "Detected an unexpected subscription expiry.", true);
        SignalStore.donationsValues().setShouldCancelSubscriptionBeforeNextSubscribeAttempt(true);
      }
    } else if (!remoteHasBoostBadges && localHasBoostBadges) {
      Badge mostRecentExpiration = Recipient.self()
                                            .getBadges()
                                            .stream()
                                            .filter(badge -> badge.getCategory() == Badge.Category.Donor)
                                            .filter(badge -> isBoost(badge.getId()))
                                            .max(Comparator.comparingLong(Badge::getExpirationTimestamp))
                                            .get();

      Log.d(TAG, "Marking boost badge as expired, should notify next time the conversation list is open.", true);
      SignalStore.donationsValues().setExpiredBadge(mostRecentExpiration);
    }

    boolean userHasVisibleBadges   = badges.stream().anyMatch(SignalServiceProfile.Badge::isVisible);
    boolean userHasInvisibleBadges = badges.stream().anyMatch(b -> !b.isVisible());

    List<Badge> appBadges = badges.stream().map(Badges::fromServiceBadge).collect(Collectors.toList());

    if (userHasVisibleBadges && userHasInvisibleBadges) {
      boolean displayBadgesOnProfile = SignalStore.donationsValues().getDisplayBadgesOnProfile();
      Log.d(TAG, "Detected mixed visibility of badges. Telling the server to mark them all " +
                 (displayBadgesOnProfile ? "" : "not") +
                 " visible.", true);

      BadgeRepository badgeRepository = new BadgeRepository(context);
      badgeRepository.setVisibilityForAllBadges(displayBadgesOnProfile, appBadges).blockingSubscribe();
    } else {
      SignalDatabase.recipients().setBadges(Recipient.self().getId(), appBadges);
    }
  }

  private static boolean isSubscription(String badgeId) {
    return !Objects.equals(badgeId, Badge.BOOST_BADGE_ID);
  }

  private static boolean isBoost(String badgeId) {
    return Objects.equals(badgeId, Badge.BOOST_BADGE_ID);
  }

>>>>>>> 182a112c
  public static final class Factory implements Job.Factory<RefreshOwnProfileJob> {

    @Override
    public @NonNull RefreshOwnProfileJob create(@NonNull Parameters parameters, @NonNull Data data) {
      return new RefreshOwnProfileJob(parameters);
    }
  }
}<|MERGE_RESOLUTION|>--- conflicted
+++ resolved
@@ -27,14 +27,6 @@
 import org.whispersystems.signalservice.api.push.exceptions.PushNetworkException;
 
 import java.io.IOException;
-<<<<<<< HEAD
-=======
-import java.util.Comparator;
-import java.util.List;
-import java.util.Objects;
-import java.util.Set;
-import java.util.stream.Collectors;
->>>>>>> 182a112c
 
 
 /**
@@ -48,9 +40,6 @@
 
   private static final String TAG = Log.tag(RefreshOwnProfileJob.class);
 
-  private static final String SUBSCRIPTION_QUEUE = ProfileUploadJob.QUEUE + "_Subscription";
-  private static final String BOOST_QUEUE        = ProfileUploadJob.QUEUE + "_Boost";
-
   public RefreshOwnProfileJob() {
     this(ProfileUploadJob.QUEUE);
   }
@@ -63,15 +52,6 @@
              .setMaxAttempts(10)
              .build());
   }
-
-  public static @NonNull RefreshOwnProfileJob forSubscription() {
-    return new RefreshOwnProfileJob(SUBSCRIPTION_QUEUE);
-  }
-
-  public static @NonNull RefreshOwnProfileJob forBoost() {
-    return new RefreshOwnProfileJob(BOOST_QUEUE);
-  }
-
 
   private RefreshOwnProfileJob(@NonNull Parameters parameters) {
     super(parameters);
@@ -181,86 +161,6 @@
     SignalDatabase.recipients().setCapabilities(Recipient.self().getId(), capabilities);
   }
 
-<<<<<<< HEAD
-=======
-  private void setProfileBadges(@Nullable List<SignalServiceProfile.Badge> badges) {
-    if (badges == null) {
-      return;
-    }
-
-    Set<String> localDonorBadgeIds  = Recipient.self()
-                                               .getBadges()
-                                               .stream()
-                                               .filter(badge -> badge.getCategory() == Badge.Category.Donor)
-                                               .map(Badge::getId)
-                                               .collect(Collectors.toSet());
-
-    Set<String> remoteDonorBadgeIds = badges.stream()
-                                            .filter(badge -> Objects.equals(badge.getCategory(), Badge.Category.Donor.getCode()))
-                                            .map(SignalServiceProfile.Badge::getId)
-                                            .collect(Collectors.toSet());
-
-    boolean remoteHasSubscriptionBadges = remoteDonorBadgeIds.stream().anyMatch(RefreshOwnProfileJob::isSubscription);
-    boolean localHasSubscriptionBadges  = localDonorBadgeIds.stream().anyMatch(RefreshOwnProfileJob::isSubscription);
-    boolean remoteHasBoostBadges        = remoteDonorBadgeIds.stream().anyMatch(RefreshOwnProfileJob::isBoost);
-    boolean localHasBoostBadges         = localDonorBadgeIds.stream().anyMatch(RefreshOwnProfileJob::isBoost);
-
-    if (!remoteHasSubscriptionBadges && localHasSubscriptionBadges) {
-      Badge mostRecentExpiration = Recipient.self()
-                                            .getBadges()
-                                            .stream()
-                                            .filter(badge -> badge.getCategory() == Badge.Category.Donor)
-                                            .filter(badge -> isSubscription(badge.getId()))
-                                            .max(Comparator.comparingLong(Badge::getExpirationTimestamp))
-                                            .get();
-
-      Log.d(TAG, "Marking subscription badge as expired, should notify next time the conversation list is open.", true);
-      SignalStore.donationsValues().setExpiredBadge(mostRecentExpiration);
-
-      if (!SignalStore.donationsValues().isUserManuallyCancelled()) {
-        Log.d(TAG, "Detected an unexpected subscription expiry.", true);
-        SignalStore.donationsValues().setShouldCancelSubscriptionBeforeNextSubscribeAttempt(true);
-      }
-    } else if (!remoteHasBoostBadges && localHasBoostBadges) {
-      Badge mostRecentExpiration = Recipient.self()
-                                            .getBadges()
-                                            .stream()
-                                            .filter(badge -> badge.getCategory() == Badge.Category.Donor)
-                                            .filter(badge -> isBoost(badge.getId()))
-                                            .max(Comparator.comparingLong(Badge::getExpirationTimestamp))
-                                            .get();
-
-      Log.d(TAG, "Marking boost badge as expired, should notify next time the conversation list is open.", true);
-      SignalStore.donationsValues().setExpiredBadge(mostRecentExpiration);
-    }
-
-    boolean userHasVisibleBadges   = badges.stream().anyMatch(SignalServiceProfile.Badge::isVisible);
-    boolean userHasInvisibleBadges = badges.stream().anyMatch(b -> !b.isVisible());
-
-    List<Badge> appBadges = badges.stream().map(Badges::fromServiceBadge).collect(Collectors.toList());
-
-    if (userHasVisibleBadges && userHasInvisibleBadges) {
-      boolean displayBadgesOnProfile = SignalStore.donationsValues().getDisplayBadgesOnProfile();
-      Log.d(TAG, "Detected mixed visibility of badges. Telling the server to mark them all " +
-                 (displayBadgesOnProfile ? "" : "not") +
-                 " visible.", true);
-
-      BadgeRepository badgeRepository = new BadgeRepository(context);
-      badgeRepository.setVisibilityForAllBadges(displayBadgesOnProfile, appBadges).blockingSubscribe();
-    } else {
-      SignalDatabase.recipients().setBadges(Recipient.self().getId(), appBadges);
-    }
-  }
-
-  private static boolean isSubscription(String badgeId) {
-    return !Objects.equals(badgeId, Badge.BOOST_BADGE_ID);
-  }
-
-  private static boolean isBoost(String badgeId) {
-    return Objects.equals(badgeId, Badge.BOOST_BADGE_ID);
-  }
-
->>>>>>> 182a112c
   public static final class Factory implements Job.Factory<RefreshOwnProfileJob> {
 
     @Override
