package org.thoughtcrime.securesms.jobs;

import android.app.Application;
import android.content.Context;
import android.text.TextUtils;

import androidx.annotation.NonNull;
import androidx.annotation.Nullable;
import androidx.annotation.WorkerThread;

import com.annimon.stream.Collectors;
import com.annimon.stream.Stream;

import org.signal.core.util.ListUtil;
import org.signal.core.util.SetUtil;
import org.signal.core.util.concurrent.SignalExecutors;
import org.signal.core.util.logging.Log;
import org.signal.libsignal.protocol.IdentityKey;
import org.signal.libsignal.protocol.InvalidKeyException;
import org.signal.libsignal.protocol.util.Pair;
import org.signal.libsignal.zkgroup.profiles.ExpiringProfileKeyCredential;
import org.signal.libsignal.zkgroup.profiles.ProfileKey;
<<<<<<< HEAD
import org.signal.libsignal.zkgroup.profiles.ProfileKeyCredential;
=======
import org.thoughtcrime.securesms.badges.Badges;
import org.thoughtcrime.securesms.badges.models.Badge;
>>>>>>> 36c882e3
import org.thoughtcrime.securesms.crypto.ProfileKeyUtil;
import org.thoughtcrime.securesms.database.GroupDatabase;
import org.thoughtcrime.securesms.database.RecipientDatabase;
import org.thoughtcrime.securesms.database.RecipientDatabase.UnidentifiedAccessMode;
import org.thoughtcrime.securesms.database.SignalDatabase;
import org.thoughtcrime.securesms.dependencies.ApplicationDependencies;
import org.thoughtcrime.securesms.jobmanager.Data;
import org.thoughtcrime.securesms.jobmanager.Job;
import org.thoughtcrime.securesms.jobmanager.JobManager;
import org.thoughtcrime.securesms.jobmanager.impl.NetworkConstraint;
import org.thoughtcrime.securesms.keyvalue.SignalStore;
import org.thoughtcrime.securesms.profiles.ProfileName;
import org.thoughtcrime.securesms.recipients.Recipient;
import org.thoughtcrime.securesms.recipients.RecipientId;
import org.thoughtcrime.securesms.recipients.RecipientUtil;
import org.thoughtcrime.securesms.transport.RetryLaterException;
import org.thoughtcrime.securesms.util.Base64;
import org.thoughtcrime.securesms.util.FeatureFlags;
import org.thoughtcrime.securesms.util.IdentityUtil;
import org.thoughtcrime.securesms.util.ProfileUtil;
import org.thoughtcrime.securesms.util.Stopwatch;
import org.thoughtcrime.securesms.util.Util;
import org.whispersystems.signalservice.api.crypto.InvalidCiphertextException;
import org.whispersystems.signalservice.api.crypto.ProfileCipher;
import org.whispersystems.signalservice.api.profiles.ProfileAndCredential;
import org.whispersystems.signalservice.api.profiles.SignalServiceProfile;
import org.whispersystems.signalservice.api.push.ServiceId;
import org.whispersystems.signalservice.api.services.ProfileService;
import org.whispersystems.signalservice.api.util.ExpiringProfileCredentialUtil;
import org.whispersystems.signalservice.internal.ServiceResponse;

import java.io.IOException;
import java.util.ArrayList;
import java.util.Collections;
import java.util.HashSet;
import java.util.List;
import java.util.Locale;
import java.util.Map;
import java.util.Set;
import java.util.concurrent.TimeUnit;

import io.reactivex.rxjava3.core.Observable;
import io.reactivex.rxjava3.schedulers.Schedulers;

/**
 * Retrieves a users profile and sets the appropriate local fields.
 */
public class RetrieveProfileJob extends BaseJob {

  public static final String KEY = "RetrieveProfileJob";

  private static final String TAG = Log.tag(RetrieveProfileJob.class);

  private static final String KEY_RECIPIENTS             = "recipients";
  private static final String DEDUPE_KEY_RETRIEVE_AVATAR = KEY + "_RETRIEVE_PROFILE_AVATAR";

  private final Set<RecipientId> recipientIds;

  /**
   * Identical to {@link #enqueue(Set)})}, but run on a background thread for convenience.
   */
  public static void enqueueAsync(@NonNull RecipientId recipientId) {
    SignalExecutors.BOUNDED_IO.execute(() -> ApplicationDependencies.getJobManager().add(forRecipient(recipientId)));
  }

  /**
   * Submits the necessary job to refresh the profile of the requested recipient. Works for any
   * RecipientId, including individuals, groups, or yourself.
   * <p>
   * Identical to {@link #enqueue(Set)})}
   */
  @WorkerThread
  public static void enqueue(@NonNull RecipientId recipientId) {
    ApplicationDependencies.getJobManager().add(forRecipient(recipientId));
  }

  /**
   * Submits the necessary jobs to refresh the profiles of the requested recipients. Works for any
   * RecipientIds, including individuals, groups, or yourself.
   */
  @WorkerThread
  public static void enqueue(@NonNull Set<RecipientId> recipientIds) {
    JobManager jobManager = ApplicationDependencies.getJobManager();

    for (Job job : forRecipients(recipientIds)) {
      jobManager.add(job);
    }
  }

  /**
   * Works for any RecipientId, whether it's an individual, group, or yourself.
   */
  @WorkerThread
  public static @NonNull Job forRecipient(@NonNull RecipientId recipientId) {
    Recipient recipient = Recipient.resolved(recipientId);

    if (recipient.isSelf()) {
      return new RefreshOwnProfileJob();
    } else if (recipient.isGroup()) {
      List<RecipientId> recipients = SignalDatabase.groups().getGroupMemberIds(recipient.requireGroupId(), GroupDatabase.MemberSet.FULL_MEMBERS_EXCLUDING_SELF);

      return new RetrieveProfileJob(new HashSet<>(recipients));
    } else {
      return new RetrieveProfileJob(Collections.singleton(recipientId));
    }
  }

  /**
   * Works for any RecipientId, whether it's an individual, group, or yourself.
   *
   * @return A list of length 2 or less. Two iff you are in the recipients.
   */
  @WorkerThread
  public static @NonNull List<Job> forRecipients(@NonNull Set<RecipientId> recipientIds) {
    Context          context     = ApplicationDependencies.getApplication();
    Set<RecipientId> combined    = new HashSet<>(recipientIds.size());
    boolean          includeSelf = false;

    for (RecipientId recipientId : recipientIds) {
      Recipient recipient = Recipient.resolved(recipientId);

      if (recipient.isSelf()) {
        includeSelf = true;
      } else if (recipient.isGroup()) {
        List<Recipient> recipients = SignalDatabase.groups().getGroupMembers(recipient.requireGroupId(), GroupDatabase.MemberSet.FULL_MEMBERS_EXCLUDING_SELF);
        combined.addAll(Stream.of(recipients).map(Recipient::getId).toList());
      } else {
        combined.add(recipientId);
      }
    }

    List<Job> jobs = new ArrayList<>(2);

    if (includeSelf) {
      jobs.add(new RefreshOwnProfileJob());
    }

    if (combined.size() > 0) {
      jobs.add(new RetrieveProfileJob(combined));
    }

    return jobs;
  }

  /**
   * Will fetch some profiles to ensure we're decently up-to-date if we haven't done so within a
   * certain time period.
   */
  public static void enqueueRoutineFetchIfNecessary(Application application) {
    if (!SignalStore.registrationValues().isRegistrationComplete() ||
        !SignalStore.account().isRegistered()                      ||
        SignalStore.account().getAci() == null)
    {
      Log.i(TAG, "Registration not complete. Skipping.");
      return;
    }

    long timeSinceRefresh = System.currentTimeMillis() - SignalStore.misc().getLastProfileRefreshTime();
    if (timeSinceRefresh < TimeUnit.HOURS.toMillis(12)) {
      Log.i(TAG, "Too soon to refresh. Did the last refresh " + timeSinceRefresh + " ms ago.");
      return;
    }

    SignalExecutors.BOUNDED.execute(() -> {
      RecipientDatabase db      = SignalDatabase.recipients();
      long              current = System.currentTimeMillis();

      List<RecipientId> ids = db.getRecipientsForRoutineProfileFetch(current - TimeUnit.DAYS.toMillis(30),
                                                                     current - TimeUnit.DAYS.toMillis(1),
                                                                     50);

      ids.add(Recipient.self().getId());

      if (ids.size() > 0) {
        Log.i(TAG, "Optimistically refreshing " + ids.size() + " eligible recipient(s).");
        enqueue(new HashSet<>(ids));
      } else {
        Log.i(TAG, "No recipients to refresh.");
      }

      SignalStore.misc().setLastProfileRefreshTime(System.currentTimeMillis());
    });
  }

  public RetrieveProfileJob(@NonNull Set<RecipientId> recipientIds) {
    this(new Job.Parameters.Builder().addConstraint(NetworkConstraint.KEY)
                                     .setMaxAttempts(3)
                                     .build(),
         recipientIds);
  }

  private RetrieveProfileJob(@NonNull Job.Parameters parameters, @NonNull Set<RecipientId> recipientIds) {
    super(parameters);
    this.recipientIds = recipientIds;
  }

  @Override
  public @NonNull Data serialize() {
    return new Data.Builder().putStringListAsArray(KEY_RECIPIENTS, Stream.of(recipientIds)
                                                                         .map(RecipientId::serialize)
                                                                         .toList())
                             .build();
  }

  @Override
  public @NonNull String getFactoryKey() {
    return KEY;
  }

  @Override
  protected boolean shouldTrace() {
    return true;
  }

  @Override
  public void onRun() throws IOException, RetryLaterException {
    if (!SignalStore.account().isRegistered()) {
      Log.w(TAG, "Unregistered. Skipping.");
      return;
    }

    Stopwatch         stopwatch         = new Stopwatch("RetrieveProfile");
    RecipientDatabase recipientDatabase = SignalDatabase.recipients();

    RecipientUtil.ensureUuidsAreAvailable(context, Stream.of(Recipient.resolvedList(recipientIds))
                                                         .filter(r -> r.getRegistered() != RecipientDatabase.RegisteredState.NOT_REGISTERED)
                                                         .toList());

    List<Recipient> recipients = Recipient.resolvedList(recipientIds);
    stopwatch.split("resolve-ensure");

    List<Observable<Pair<Recipient, ServiceResponse<ProfileAndCredential>>>> requests = Stream.of(recipients)
                                                                                              .filter(Recipient::hasServiceId)
                                                                                              .map(r -> ProfileUtil.retrieveProfile(context, r, getRequestType(r)).toObservable())
                                                                                              .toList();
    stopwatch.split("requests");

    OperationState operationState = Observable.mergeDelayError(requests)
                                              .observeOn(Schedulers.io(), true)
                                              .scan(new OperationState(), (state, pair) -> {
                                                Recipient                               recipient = pair.first();
                                                ProfileService.ProfileResponseProcessor processor = new ProfileService.ProfileResponseProcessor(pair.second());
                                                if (processor.hasResult()) {
                                                  state.profiles.add(processor.getResult(recipient));
                                                } else if (processor.notFound()) {
                                                  Log.w(TAG, "Failed to find a profile for " + recipient.getId());
                                                  if (recipient.isRegistered()) {
                                                    state.unregistered.add(recipient.getId());
                                                  }
                                                } else if (processor.genericIoError()) {
                                                  state.retries.add(recipient.getId());
                                                } else {
                                                  Log.w(TAG, "Failed to retrieve profile for " + recipient.getId(), processor.getError());
                                                }
                                                return state;
                                              })
                                              .lastOrError()
                                              .blockingGet();

    stopwatch.split("responses");

    Set<RecipientId> success = SetUtil.difference(recipientIds, operationState.retries);

    Map<RecipientId, ServiceId> newlyRegistered = Stream.of(operationState.profiles)
                                                        .map(Pair::first)
                                                        .filterNot(Recipient::isRegistered)
                                                        .collect(Collectors.toMap(Recipient::getId,
                                                                                  r -> r.getServiceId().orElse(null)));


    //noinspection SimplifyStreamApiCallChains
    ListUtil.chunk(operationState.profiles, 150).stream().forEach(list -> {
      SignalDatabase.runInTransaction(() -> {
        for (Pair<Recipient, ProfileAndCredential> profile : list) {
          process(profile.first(), profile.second());
        }
      });
    });

    recipientDatabase.markProfilesFetched(success, System.currentTimeMillis());
    // XXX The service hasn't implemented profiles for PNIs yet, so if using PNP CDS we don't want to mark users without profiles as unregistered.
    if ((operationState.unregistered.size() > 0 || newlyRegistered.size() > 0) && !FeatureFlags.phoneNumberPrivacy()) {
      Log.i(TAG, "Marking " + newlyRegistered.size() + " users as registered and " + operationState.unregistered.size() + " users as unregistered.");
      recipientDatabase.bulkUpdatedRegisteredStatus(newlyRegistered, operationState.unregistered);
    }

    stopwatch.split("process");

    for (Pair<Recipient, ProfileAndCredential> profile : operationState.profiles) {
      setIdentityKey(profile.first(), profile.second().getProfile().getIdentityKey());
    }

    stopwatch.split("identityKeys");

    long keyCount = Stream.of(operationState.profiles).map(Pair::first).map(Recipient::getProfileKey).withoutNulls().count();
    Log.d(TAG, String.format(Locale.US, "Started with %d recipient(s). Found %d profile(s), and had keys for %d of them. Will retry %d.", recipients.size(), operationState.profiles.size(), keyCount, operationState.retries.size()));

    stopwatch.stop(TAG);

    recipientIds.clear();
    recipientIds.addAll(operationState.retries);

    if (recipientIds.size() > 0) {
      throw new RetryLaterException();
    }
  }

  @Override
  public boolean onShouldRetry(@NonNull Exception e) {
    return e instanceof RetryLaterException;
  }

  @Override
  public void onFailure() {}

  private void process(Recipient recipient, ProfileAndCredential profileAndCredential) {
    SignalServiceProfile profile             = profileAndCredential.getProfile();
    ProfileKey           recipientProfileKey = ProfileKeyUtil.profileKeyOrNull(recipient.getProfileKey());

    setProfileName(recipient, profile.getName());
    setProfileAbout(recipient, profile.getAbout(), profile.getAboutEmoji());
    setProfileAvatar(recipient, profile.getAvatar());
    clearUsername(recipient);
    setProfileCapabilities(recipient, profile.getCapabilities());
    setUnidentifiedAccessMode(recipient, profile.getUnidentifiedAccess(), profile.isUnrestrictedUnidentifiedAccess());

    if (recipientProfileKey != null) {
      profileAndCredential.getExpiringProfileKeyCredential()
                          .ifPresent(profileKeyCredential -> setExpiringProfileKeyCredential(recipient, recipientProfileKey, profileKeyCredential));
    }
  }

<<<<<<< HEAD
  private void setProfileKeyCredential(@NonNull Recipient recipient,
                                       @NonNull ProfileKey recipientProfileKey,
                                       @NonNull ProfileKeyCredential credential)
=======
  private void setProfileBadges(@NonNull Recipient recipient, @Nullable List<SignalServiceProfile.Badge> serviceBadges) {
    if (serviceBadges == null) {
      return;
    }

    List<Badge> badges = serviceBadges.stream().map(Badges::fromServiceBadge).collect(java.util.stream.Collectors.toList());

    if (badges.size() != recipient.getBadges().size()) {
      Log.i(TAG, "Likely change in badges for " + recipient.getId() + ". Going from " + recipient.getBadges().size() + " badge(s) to " + badges.size() + ".");
    }

    SignalDatabase.recipients().setBadges(recipient.getId(), badges);
  }

  private void setExpiringProfileKeyCredential(@NonNull Recipient recipient,
                                               @NonNull ProfileKey recipientProfileKey,
                                               @NonNull ExpiringProfileKeyCredential credential)
>>>>>>> 36c882e3
  {
    RecipientDatabase recipientDatabase = SignalDatabase.recipients();
    recipientDatabase.setProfileKeyCredential(recipient.getId(), recipientProfileKey, credential);
  }

  private static SignalServiceProfile.RequestType getRequestType(@NonNull Recipient recipient) {
    return ExpiringProfileCredentialUtil.isValid(recipient.getExpiringProfileKeyCredential()) ? SignalServiceProfile.RequestType.PROFILE
                                                                                              : SignalServiceProfile.RequestType.PROFILE_AND_CREDENTIAL;
  }

  private void setIdentityKey(Recipient recipient, String identityKeyValue) {
    try {
      if (TextUtils.isEmpty(identityKeyValue)) {
        Log.w(TAG, "Identity key is missing on profile!");
        return;
      }

      IdentityKey identityKey = new IdentityKey(Base64.decode(identityKeyValue), 0);

      if (!ApplicationDependencies.getProtocolStore().aci().identities().getIdentityRecord(recipient.getId()).isPresent()) {
        Log.w(TAG, "Still first use for " + recipient.getId());
        return;
      }

      IdentityUtil.saveIdentity(recipient.requireServiceId().toString(), identityKey);
    } catch (InvalidKeyException | IOException e) {
      Log.w(TAG, e);
    }
  }

  private void setUnidentifiedAccessMode(Recipient recipient, String unidentifiedAccessVerifier, boolean unrestrictedUnidentifiedAccess) {
    RecipientDatabase recipientDatabase = SignalDatabase.recipients();
    ProfileKey        profileKey        = ProfileKeyUtil.profileKeyOrNull(recipient.getProfileKey());

    if (unrestrictedUnidentifiedAccess && unidentifiedAccessVerifier != null) {
      if (recipient.getUnidentifiedAccessMode() != UnidentifiedAccessMode.UNRESTRICTED) {
        Log.i(TAG, "Marking recipient UD status as unrestricted.");
        recipientDatabase.setUnidentifiedAccessMode(recipient.getId(), UnidentifiedAccessMode.UNRESTRICTED);
      }
    } else if (profileKey == null || unidentifiedAccessVerifier == null) {
      if (recipient.getUnidentifiedAccessMode() != UnidentifiedAccessMode.DISABLED) {
        Log.i(TAG, "Marking recipient UD status as disabled.");
        recipientDatabase.setUnidentifiedAccessMode(recipient.getId(), UnidentifiedAccessMode.DISABLED);
      }
    } else {
      ProfileCipher profileCipher = new ProfileCipher(profileKey);
      boolean       verifiedUnidentifiedAccess;

      try {
        verifiedUnidentifiedAccess = profileCipher.verifyUnidentifiedAccess(Base64.decode(unidentifiedAccessVerifier));
      } catch (IOException e) {
        Log.w(TAG, e);
        verifiedUnidentifiedAccess = false;
      }

      UnidentifiedAccessMode mode = verifiedUnidentifiedAccess ? UnidentifiedAccessMode.ENABLED : UnidentifiedAccessMode.DISABLED;

      if (recipient.getUnidentifiedAccessMode() != mode) {
        Log.i(TAG, "Marking recipient UD status as " + mode.name() + " after verification.");
        recipientDatabase.setUnidentifiedAccessMode(recipient.getId(), mode);
      }
    }
  }

  private void setProfileName(Recipient recipient, String profileName) {
    try {
      ProfileKey profileKey = ProfileKeyUtil.profileKeyOrNull(recipient.getProfileKey());
      if (profileKey == null) return;

      String plaintextProfileName = Util.emptyIfNull(ProfileUtil.decryptString(profileKey, profileName));

      if (TextUtils.isEmpty(plaintextProfileName)) {
        Log.w(TAG, "No name set on the profile for " + recipient.getId() + " -- Leaving it alone");
        return;
      }

      ProfileName remoteProfileName = ProfileName.fromSerialized(plaintextProfileName);
      ProfileName localProfileName  = recipient.getProfileName();

      if (!remoteProfileName.equals(localProfileName)) {
        Log.i(TAG, "Profile name updated. Writing new value.");
        SignalDatabase.recipients().setProfileName(recipient.getId(), remoteProfileName);

        String remoteDisplayName = remoteProfileName.toString();
        String localDisplayName  = localProfileName.toString();

        if (!recipient.isBlocked() &&
            !recipient.isGroup() &&
            !recipient.isSelf() &&
            !localDisplayName.isEmpty() &&
            !remoteDisplayName.equals(localDisplayName))
        {
          Log.i(TAG, "Writing a profile name change event for " + recipient.getId());
          SignalDatabase.sms().insertProfileNameChangeMessages(recipient, remoteDisplayName, localDisplayName);
        } else {
          Log.i(TAG, String.format(Locale.US, "Name changed, but wasn't relevant to write an event. blocked: %s, group: %s, self: %s, firstSet: %s, displayChange: %s",
                                   recipient.isBlocked(), recipient.isGroup(), recipient.isSelf(), localDisplayName.isEmpty(), !remoteDisplayName.equals(localDisplayName)));
        }
      }
    } catch (InvalidCiphertextException e) {
      Log.w(TAG, "Bad profile key for " + recipient.getId());
    } catch (IOException e) {
      Log.w(TAG, e);
    }
  }

  private void setProfileAbout(@NonNull Recipient recipient, @Nullable String encryptedAbout, @Nullable String encryptedEmoji) {
    try {
      ProfileKey profileKey = ProfileKeyUtil.profileKeyOrNull(recipient.getProfileKey());
      if (profileKey == null) return;

      String plaintextAbout = ProfileUtil.decryptString(profileKey, encryptedAbout);
      String plaintextEmoji = ProfileUtil.decryptString(profileKey, encryptedEmoji);

      SignalDatabase.recipients().setAbout(recipient.getId(), plaintextAbout, plaintextEmoji);
    } catch (InvalidCiphertextException | IOException e) {
      Log.w(TAG, e);
    }
  }

  private static void setProfileAvatar(Recipient recipient, String profileAvatar) {
    if (recipient.getProfileKey() == null) return;
    if (!Util.equals(profileAvatar, recipient.getProfileAvatar())) {
      SignalDatabase.runPostSuccessfulTransaction(DEDUPE_KEY_RETRIEVE_AVATAR + recipient.getId(), () -> {
        SignalExecutors.BOUNDED.execute(() -> {
          ApplicationDependencies.getJobManager().add(new RetrieveProfileAvatarJob(recipient, profileAvatar));
        });
      });
    }
  }

  private void clearUsername(Recipient recipient) {
    SignalDatabase.recipients().setUsername(recipient.getId(), null);
  }

  private void setProfileCapabilities(@NonNull Recipient recipient, @Nullable SignalServiceProfile.Capabilities capabilities) {
    if (capabilities == null) {
      return;
    }

    SignalDatabase.recipients().setCapabilities(recipient.getId(), capabilities);
  }

  /**
   * Collective state as responses are processed as they come in.
   */
  private static class OperationState {
    final Set<RecipientId>                            retries      = new HashSet<>();
    final Set<RecipientId>                            unregistered = new HashSet<>();
    final List<Pair<Recipient, ProfileAndCredential>> profiles     = new ArrayList<>();
  }

  public static final class Factory implements Job.Factory<RetrieveProfileJob> {

    @Override
    public @NonNull RetrieveProfileJob create(@NonNull Parameters parameters, @NonNull Data data) {
      String[]         ids          = data.getStringArray(KEY_RECIPIENTS);
      Set<RecipientId> recipientIds = Stream.of(ids).map(RecipientId::from).collect(Collectors.toSet());

      return new RetrieveProfileJob(parameters, recipientIds);
    }
  }
}<|MERGE_RESOLUTION|>--- conflicted
+++ resolved
@@ -20,12 +20,6 @@
 import org.signal.libsignal.protocol.util.Pair;
 import org.signal.libsignal.zkgroup.profiles.ExpiringProfileKeyCredential;
 import org.signal.libsignal.zkgroup.profiles.ProfileKey;
-<<<<<<< HEAD
-import org.signal.libsignal.zkgroup.profiles.ProfileKeyCredential;
-=======
-import org.thoughtcrime.securesms.badges.Badges;
-import org.thoughtcrime.securesms.badges.models.Badge;
->>>>>>> 36c882e3
 import org.thoughtcrime.securesms.crypto.ProfileKeyUtil;
 import org.thoughtcrime.securesms.database.GroupDatabase;
 import org.thoughtcrime.securesms.database.RecipientDatabase;
@@ -358,29 +352,9 @@
     }
   }
 
-<<<<<<< HEAD
-  private void setProfileKeyCredential(@NonNull Recipient recipient,
-                                       @NonNull ProfileKey recipientProfileKey,
-                                       @NonNull ProfileKeyCredential credential)
-=======
-  private void setProfileBadges(@NonNull Recipient recipient, @Nullable List<SignalServiceProfile.Badge> serviceBadges) {
-    if (serviceBadges == null) {
-      return;
-    }
-
-    List<Badge> badges = serviceBadges.stream().map(Badges::fromServiceBadge).collect(java.util.stream.Collectors.toList());
-
-    if (badges.size() != recipient.getBadges().size()) {
-      Log.i(TAG, "Likely change in badges for " + recipient.getId() + ". Going from " + recipient.getBadges().size() + " badge(s) to " + badges.size() + ".");
-    }
-
-    SignalDatabase.recipients().setBadges(recipient.getId(), badges);
-  }
-
   private void setExpiringProfileKeyCredential(@NonNull Recipient recipient,
                                                @NonNull ProfileKey recipientProfileKey,
                                                @NonNull ExpiringProfileKeyCredential credential)
->>>>>>> 36c882e3
   {
     RecipientDatabase recipientDatabase = SignalDatabase.recipients();
     recipientDatabase.setProfileKeyCredential(recipient.getId(), recipientProfileKey, credential);
