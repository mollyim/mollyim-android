--- conflicted
+++ resolved
@@ -1,19 +1,13 @@
 package org.thoughtcrime.securesms.jobs;
 
-import android.app.PendingIntent;
 import android.content.Context;
 
 import androidx.annotation.NonNull;
-import androidx.core.app.NotificationCompat;
-import androidx.core.app.NotificationManagerCompat;
 
-import org.signal.core.util.PendingIntentFlags;
 import org.signal.core.util.logging.Log;
 import org.signal.libsignal.protocol.IdentityKey;
 import org.signal.libsignal.protocol.SignalProtocolAddress;
 import org.signal.libsignal.protocol.message.SenderKeyDistributionMessage;
-import org.thoughtcrime.securesms.MainActivity;
-import org.thoughtcrime.securesms.R;
 import org.thoughtcrime.securesms.crypto.storage.SignalIdentityKeyStore;
 import org.thoughtcrime.securesms.database.SignalDatabase;
 import org.thoughtcrime.securesms.dependencies.ApplicationDependencies;
@@ -22,11 +16,8 @@
 import org.thoughtcrime.securesms.messages.MessageContentProcessor.MessageState;
 import org.thoughtcrime.securesms.messages.MessageDecryptionUtil;
 import org.thoughtcrime.securesms.messages.MessageDecryptionUtil.DecryptionResult;
-import org.thoughtcrime.securesms.notifications.NotificationChannels;
-import org.thoughtcrime.securesms.notifications.NotificationIds;
 import org.thoughtcrime.securesms.transport.RetryLaterException;
 import org.thoughtcrime.securesms.util.FeatureFlags;
-import org.thoughtcrime.securesms.util.TextSecurePreferences;
 import org.whispersystems.signalservice.api.SignalServiceMessageSender;
 import org.whispersystems.signalservice.api.messages.SignalServiceEnvelope;
 import org.whispersystems.signalservice.api.messages.SignalServicePniSignatureMessage;
@@ -166,27 +157,6 @@
     }
   }
 
-<<<<<<< HEAD
-=======
-  private boolean needsMigration() {
-    return TextSecurePreferences.getNeedsSqlCipherMigration(context);
-  }
-
-  private void postMigrationNotification() {
-    NotificationManagerCompat.from(context).notify(NotificationIds.LEGACY_SQLCIPHER_MIGRATION,
-                                                   new NotificationCompat.Builder(context, NotificationChannels.getMessagesChannel(context))
-                                                                         .setSmallIcon(R.drawable.ic_notification)
-                                                                         .setPriority(NotificationCompat.PRIORITY_HIGH)
-                                                                         .setCategory(NotificationCompat.CATEGORY_MESSAGE)
-                                                                         .setContentTitle(context.getString(R.string.PushDecryptJob_new_locked_message))
-                                                                         .setContentText(context.getString(R.string.PushDecryptJob_unlock_to_view_pending_messages))
-                                                                         .setContentIntent(PendingIntent.getActivity(context, 0, MainActivity.clearTop(context), PendingIntentFlags.mutable()))
-                                                                         .setDefaults(NotificationCompat.DEFAULT_SOUND | NotificationCompat.DEFAULT_VIBRATE)
-                                                                         .build());
-
-  }
-
->>>>>>> 6e5f2833
   public static final class Factory implements Job.Factory<PushDecryptMessageJob> {
     @Override
     public @NonNull PushDecryptMessageJob create(@NonNull Parameters parameters, @NonNull Data data) {
