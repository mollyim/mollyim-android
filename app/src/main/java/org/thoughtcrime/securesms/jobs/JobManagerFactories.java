--- conflicted
+++ resolved
@@ -27,11 +27,7 @@
 import org.thoughtcrime.securesms.migrations.PassingMigrationJob;
 import org.thoughtcrime.securesms.migrations.PinOptOutMigration;
 import org.thoughtcrime.securesms.migrations.PinReminderMigrationJob;
-<<<<<<< HEAD
-=======
 import org.thoughtcrime.securesms.migrations.ProfileMigrationJob;
-import org.thoughtcrime.securesms.migrations.RecipientSearchMigrationJob;
->>>>>>> 1ce36c10
 import org.thoughtcrime.securesms.migrations.RegistrationPinV2MigrationJob;
 import org.thoughtcrime.securesms.migrations.StickerAdditionMigrationJob;
 import org.thoughtcrime.securesms.migrations.StorageCapabilityMigrationJob;
@@ -119,11 +115,7 @@
       put(MigrationCompleteJob.KEY,                  new MigrationCompleteJob.Factory());
       put(PinOptOutMigration.KEY,                    new PinOptOutMigration.Factory());
       put(PinReminderMigrationJob.KEY,               new PinReminderMigrationJob.Factory());
-<<<<<<< HEAD
-=======
       put(ProfileMigrationJob.KEY,                   new ProfileMigrationJob.Factory());
-      put(RecipientSearchMigrationJob.KEY,           new RecipientSearchMigrationJob.Factory());
->>>>>>> 1ce36c10
       put(RegistrationPinV2MigrationJob.KEY,         new RegistrationPinV2MigrationJob.Factory());
       put(StickerAdditionMigrationJob.KEY,           new StickerAdditionMigrationJob.Factory());
       put(StorageCapabilityMigrationJob.KEY,         new StorageCapabilityMigrationJob.Factory());
