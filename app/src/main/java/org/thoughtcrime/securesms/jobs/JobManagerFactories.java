package org.thoughtcrime.securesms.jobs;

import android.app.Application;

import androidx.annotation.NonNull;

import org.thoughtcrime.securesms.database.SignalDatabase;
import org.thoughtcrime.securesms.jobmanager.Constraint;
import org.thoughtcrime.securesms.jobmanager.ConstraintObserver;
import org.thoughtcrime.securesms.jobmanager.Job;
import org.thoughtcrime.securesms.jobmanager.JobMigration;
import org.thoughtcrime.securesms.jobmanager.impl.AutoDownloadEmojiConstraint;
import org.thoughtcrime.securesms.jobmanager.impl.ChangeNumberConstraint;
import org.thoughtcrime.securesms.jobmanager.impl.ChangeNumberConstraintObserver;
import org.thoughtcrime.securesms.jobmanager.impl.ChargingConstraint;
import org.thoughtcrime.securesms.jobmanager.impl.ChargingConstraintObserver;
import org.thoughtcrime.securesms.jobmanager.impl.DataRestoreConstraint;
import org.thoughtcrime.securesms.jobmanager.impl.DataRestoreConstraintObserver;
import org.thoughtcrime.securesms.jobmanager.impl.DecryptionsDrainedConstraint;
import org.thoughtcrime.securesms.jobmanager.impl.DecryptionsDrainedConstraintObserver;
import org.thoughtcrime.securesms.jobmanager.impl.MasterSecretConstraint;
import org.thoughtcrime.securesms.jobmanager.impl.MasterSecretConstraintObserver;
import org.thoughtcrime.securesms.jobmanager.impl.NetworkConstraint;
import org.thoughtcrime.securesms.jobmanager.impl.NetworkConstraintObserver;
import org.thoughtcrime.securesms.jobmanager.impl.NotInCallConstraint;
import org.thoughtcrime.securesms.jobmanager.impl.NotInCallConstraintObserver;
import org.thoughtcrime.securesms.jobmanager.migrations.DonationReceiptRedemptionJobMigration;
import org.thoughtcrime.securesms.jobmanager.migrations.PushDecryptMessageJobEnvelopeMigration;
import org.thoughtcrime.securesms.jobmanager.migrations.PushProcessMessageJobMigration;
import org.thoughtcrime.securesms.jobmanager.migrations.PushProcessMessageQueueJobMigration;
import org.thoughtcrime.securesms.jobmanager.migrations.RecipientIdFollowUpJobMigration;
import org.thoughtcrime.securesms.jobmanager.migrations.RecipientIdFollowUpJobMigration2;
import org.thoughtcrime.securesms.jobmanager.migrations.RecipientIdJobMigration;
import org.thoughtcrime.securesms.jobmanager.migrations.RetrieveProfileJobMigration;
import org.thoughtcrime.securesms.jobmanager.migrations.SendReadReceiptsJobMigration;
import org.thoughtcrime.securesms.jobmanager.migrations.SenderKeyDistributionSendJobRecipientMigration;
import org.thoughtcrime.securesms.migrations.AccountConsistencyMigrationJob;
import org.thoughtcrime.securesms.migrations.AccountRecordMigrationJob;
import org.thoughtcrime.securesms.migrations.ApplyUnknownFieldsToSelfMigrationJob;
import org.thoughtcrime.securesms.migrations.AttachmentCleanupMigrationJob;
import org.thoughtcrime.securesms.migrations.AttachmentHashBackfillMigrationJob;
import org.thoughtcrime.securesms.migrations.AttributesMigrationJob;
import org.thoughtcrime.securesms.migrations.AvatarIdRemovalMigrationJob;
import org.thoughtcrime.securesms.migrations.BackupJitterMigrationJob;
import org.thoughtcrime.securesms.migrations.BackupNotificationMigrationJob;
import org.thoughtcrime.securesms.migrations.BlobStorageLocationMigrationJob;
import org.thoughtcrime.securesms.migrations.ClearGlideCacheMigrationJob;
import org.thoughtcrime.securesms.migrations.CopyUsernameToSignalStoreMigrationJob;
import org.thoughtcrime.securesms.migrations.DatabaseMigrationJob;
import org.thoughtcrime.securesms.migrations.DeleteDeprecatedLogsMigrationJob;
import org.thoughtcrime.securesms.migrations.DirectoryRefreshMigrationJob;
import org.thoughtcrime.securesms.migrations.EmojiDownloadMigrationJob;
import org.thoughtcrime.securesms.migrations.EmojiSearchIndexCheckMigrationJob;
import org.thoughtcrime.securesms.migrations.IdentityTableCleanupMigrationJob;
import org.thoughtcrime.securesms.migrations.MigrationCompleteJob;
import org.thoughtcrime.securesms.migrations.OptimizeMessageSearchIndexMigrationJob;
import org.thoughtcrime.securesms.migrations.PassingMigrationJob;
import org.thoughtcrime.securesms.migrations.PinOptOutMigration;
import org.thoughtcrime.securesms.migrations.PinReminderMigrationJob;
import org.thoughtcrime.securesms.migrations.PniAccountInitializationMigrationJob;
import org.thoughtcrime.securesms.migrations.PniMigrationJob;
import org.thoughtcrime.securesms.migrations.PnpLaunchMigrationJob;
import org.thoughtcrime.securesms.migrations.PreKeysSyncMigrationJob;
import org.thoughtcrime.securesms.migrations.ProfileMigrationJob;
import org.thoughtcrime.securesms.migrations.ProfileSharingUpdateMigrationJob;
import org.thoughtcrime.securesms.migrations.RebuildMessageSearchIndexMigrationJob;
import org.thoughtcrime.securesms.migrations.RecheckPaymentsMigrationJob;
import org.thoughtcrime.securesms.migrations.SelfRegisteredStateMigrationJob;
import org.thoughtcrime.securesms.migrations.StickerAdditionMigrationJob;
import org.thoughtcrime.securesms.migrations.StickerDayByDayMigrationJob;
import org.thoughtcrime.securesms.migrations.StickerMyDailyLifeMigrationJob;
import org.thoughtcrime.securesms.migrations.StorageCapabilityMigrationJob;
import org.thoughtcrime.securesms.migrations.StorageFixLocalUnknownMigrationJob;
import org.thoughtcrime.securesms.migrations.StorageServiceMigrationJob;
import org.thoughtcrime.securesms.migrations.StorageServiceSystemNameMigrationJob;
import org.thoughtcrime.securesms.migrations.StoryViewedReceiptsStateMigrationJob;
import org.thoughtcrime.securesms.migrations.Svr2MirrorMigrationJob;
import org.thoughtcrime.securesms.migrations.SyncDistributionListsMigrationJob;
import org.thoughtcrime.securesms.migrations.SyncKeysMigrationJob;
import org.thoughtcrime.securesms.migrations.TrimByLengthSettingsMigrationJob;
import org.thoughtcrime.securesms.migrations.UpdateSmsJobsMigrationJob;
import org.thoughtcrime.securesms.migrations.UserNotificationMigrationJob;
import org.thoughtcrime.securesms.migrations.UuidMigrationJob;

import java.util.Arrays;
import java.util.HashMap;
import java.util.List;
import java.util.Map;

public final class JobManagerFactories {

  public static Map<String, Job.Factory> getJobFactories(@NonNull Application application) {
    return new HashMap<String, Job.Factory>() {{
      put(AccountConsistencyWorkerJob.KEY,           new AccountConsistencyWorkerJob.Factory());
<<<<<<< HEAD
      put(AllDataSyncRequestJob.KEY,                 new AllDataSyncRequestJob.Factory());
=======
      put(AnalyzeDatabaseJob.KEY,                    new AnalyzeDatabaseJob.Factory());
>>>>>>> 9553c940
      put(AttachmentCompressionJob.KEY,              new AttachmentCompressionJob.Factory());
      put(AttachmentCopyJob.KEY,                     new AttachmentCopyJob.Factory());
      put(AttachmentDownloadJob.KEY,                 new AttachmentDownloadJob.Factory());
      put(AttachmentHashBackfillJob.KEY,             new AttachmentHashBackfillJob.Factory());
      put(AttachmentMarkUploadedJob.KEY,             new AttachmentMarkUploadedJob.Factory());
      put(AttachmentUploadJob.KEY,                   new AttachmentUploadJob.Factory());
      put(AutomaticSessionResetJob.KEY,              new AutomaticSessionResetJob.Factory());
      put(AvatarGroupsV1DownloadJob.KEY,             new AvatarGroupsV1DownloadJob.Factory());
      put(AvatarGroupsV2DownloadJob.KEY,             new AvatarGroupsV2DownloadJob.Factory());
      put("BoostReceiptCredentialsSubmissionJob",    new FailingJob.Factory());
      put(CallLinkPeekJob.KEY,                       new CallLinkPeekJob.Factory());
      put(CallLinkUpdateSendJob.KEY,                 new CallLinkUpdateSendJob.Factory());
      put(CallLogEventSendJob.KEY,                   new CallLogEventSendJob.Factory());
      put(CallSyncEventJob.KEY,                      new CallSyncEventJob.Factory());
      put(CheckServiceReachabilityJob.KEY,           new CheckServiceReachabilityJob.Factory());
      put(CleanPreKeysJob.KEY,                       new CleanPreKeysJob.Factory());
      put(ConversationShortcutRankingUpdateJob.KEY,  new ConversationShortcutRankingUpdateJob.Factory());
      put(ConversationShortcutUpdateJob.KEY,         new ConversationShortcutUpdateJob.Factory());
      put(CreateReleaseChannelJob.KEY,               new CreateReleaseChannelJob.Factory());
      put(DirectoryRefreshJob.KEY,                   new DirectoryRefreshJob.Factory());
      put("DonationReceiptRedemptionJob",            new FailingJob.Factory());
      put(DownloadLatestEmojiDataJob.KEY,            new DownloadLatestEmojiDataJob.Factory());
      put(EmojiSearchIndexDownloadJob.KEY,           new EmojiSearchIndexDownloadJob.Factory());
      put(FcmRefreshJob.KEY,                         new FcmRefreshJob.Factory());
      put(FetchRemoteMegaphoneImageJob.KEY,          new FetchRemoteMegaphoneImageJob.Factory());
      put(FontDownloaderJob.KEY,                     new FontDownloaderJob.Factory());
      put(ForceUpdateGroupV2Job.KEY,                 new ForceUpdateGroupV2Job.Factory());
      put(ForceUpdateGroupV2WorkerJob.KEY,           new ForceUpdateGroupV2WorkerJob.Factory());
      put(GenerateAudioWaveFormJob.KEY,              new GenerateAudioWaveFormJob.Factory());
      put("SendGiftJob",                             new FailingJob.Factory());
      put(GroupCallUpdateSendJob.KEY,                new GroupCallUpdateSendJob.Factory());
      put(GroupCallPeekJob.KEY,                      new GroupCallPeekJob.Factory());
      put(GroupCallPeekWorkerJob.KEY,                new GroupCallPeekWorkerJob.Factory());
      put(GroupRingCleanupJob.KEY,                   new GroupRingCleanupJob.Factory());
      put(GroupV2UpdateSelfProfileKeyJob.KEY,        new GroupV2UpdateSelfProfileKeyJob.Factory());
      put(IndividualSendJob.KEY,                     new IndividualSendJob.Factory());
      put(LeaveGroupV2Job.KEY,                       new LeaveGroupV2Job.Factory());
      put(LeaveGroupV2WorkerJob.KEY,                 new LeaveGroupV2WorkerJob.Factory());
      put(LinkedDeviceInactiveCheckJob.KEY,          new LinkedDeviceInactiveCheckJob.Factory());
      put(LocalBackupJob.KEY,                        new LocalBackupJob.Factory());
      put(LocalBackupJobApi29.KEY,                   new LocalBackupJobApi29.Factory());
      put(MarkerJob.KEY,                             new MarkerJob.Factory());
      put(MultiDeviceBlockedUpdateJob.KEY,           new MultiDeviceBlockedUpdateJob.Factory());
      put(MultiDeviceCallLinkSyncJob.KEY,            new MultiDeviceCallLinkSyncJob.Factory());
      put(MultiDeviceConfigurationUpdateJob.KEY,     new MultiDeviceConfigurationUpdateJob.Factory());
      put(MultiDeviceContactSyncJob.KEY,             new MultiDeviceContactSyncJob.Factory());
      put(MultiDeviceContactUpdateJob.KEY,           new MultiDeviceContactUpdateJob.Factory());
      put(MultiDeviceKeysUpdateJob.KEY,              new MultiDeviceKeysUpdateJob.Factory());
      put(MultiDeviceMessageRequestResponseJob.KEY,  new MultiDeviceMessageRequestResponseJob.Factory());
      put(MultiDeviceOutgoingPaymentSyncJob.KEY,     new MultiDeviceOutgoingPaymentSyncJob.Factory());
      put(MultiDeviceProfileContentUpdateJob.KEY,    new MultiDeviceProfileContentUpdateJob.Factory());
      put(MultiDeviceProfileKeyUpdateJob.KEY,        new MultiDeviceProfileKeyUpdateJob.Factory());
      put(MultiDeviceReadUpdateJob.KEY,              new MultiDeviceReadUpdateJob.Factory());
      put(MultiDeviceStickerPackOperationJob.KEY,    new MultiDeviceStickerPackOperationJob.Factory());
      put(MultiDeviceStickerPackSyncJob.KEY,         new MultiDeviceStickerPackSyncJob.Factory());
      put(MultiDeviceStorageSyncRequestJob.KEY,      new MultiDeviceStorageSyncRequestJob.Factory());
      put(MultiDeviceSubscriptionSyncRequestJob.KEY, new MultiDeviceSubscriptionSyncRequestJob.Factory());
      put(MultiDeviceVerifiedUpdateJob.KEY,          new MultiDeviceVerifiedUpdateJob.Factory());
      put(MultiDeviceViewOnceOpenJob.KEY,            new MultiDeviceViewOnceOpenJob.Factory());
      put(MultiDeviceViewedUpdateJob.KEY,            new MultiDeviceViewedUpdateJob.Factory());
      put(NullMessageSendJob.KEY,                    new NullMessageSendJob.Factory());
      put(OptimizeMessageSearchIndexJob.KEY,         new OptimizeMessageSearchIndexJob.Factory());
      put(PaymentLedgerUpdateJob.KEY,                new PaymentLedgerUpdateJob.Factory());
      put(PaymentNotificationSendJob.KEY,            new PaymentNotificationSendJob.Factory());
      put(PaymentNotificationSendJobV2.KEY,          new PaymentNotificationSendJobV2.Factory());
      put(PaymentSendJob.KEY,                        new PaymentSendJob.Factory());
      put(PaymentTransactionCheckJob.KEY,            new PaymentTransactionCheckJob.Factory());
      put(PnpInitializeDevicesJob.KEY,               new PnpInitializeDevicesJob.Factory());
      put(PreKeysSyncJob.KEY,                        new PreKeysSyncJob.Factory());
      put("ExternalLaunchDonationJob",               new FailingJob.Factory());
      put(ProfileKeySendJob.KEY,                     new ProfileKeySendJob.Factory());
      put(ProfileUploadJob.KEY,                      new ProfileUploadJob.Factory());
      put(PushDistributionListSendJob.KEY,           new PushDistributionListSendJob.Factory());
      put(PushGroupSendJob.KEY,                      new PushGroupSendJob.Factory());
      put(PushGroupSilentUpdateSendJob.KEY,          new PushGroupSilentUpdateSendJob.Factory());
      put(MessageFetchJob.KEY,                       new MessageFetchJob.Factory());
      put(PushProcessEarlyMessagesJob.KEY,           new PushProcessEarlyMessagesJob.Factory());
      put(PushProcessMessageErrorJob.KEY,            new PushProcessMessageErrorJob.Factory());
      put(PushProcessMessageJob.KEY,                 new PushProcessMessageJob.Factory());
      put(ReactionSendJob.KEY,                       new ReactionSendJob.Factory());
      put(RebuildMessageSearchIndexJob.KEY,          new RebuildMessageSearchIndexJob.Factory());
      put(ReclaimUsernameAndLinkJob.KEY,             new ReclaimUsernameAndLinkJob.Factory());
      put(RefreshAttributesJob.KEY,                  new RefreshAttributesJob.Factory());
      put(RefreshCallLinkDetailsJob.KEY,             new RefreshCallLinkDetailsJob.Factory());
      put(RefreshSvrCredentialsJob.KEY,              new RefreshSvrCredentialsJob.Factory());
      put(RefreshOwnProfileJob.KEY,                  new RefreshOwnProfileJob.Factory());
      put(RemoteConfigRefreshJob.KEY,                new RemoteConfigRefreshJob.Factory());
      put(RemoteDeleteSendJob.KEY,                   new RemoteDeleteSendJob.Factory());
      put(ReportSpamJob.KEY,                         new ReportSpamJob.Factory());
      put(ResendMessageJob.KEY,                      new ResendMessageJob.Factory());
      put(ResumableUploadSpecJob.KEY,                new ResumableUploadSpecJob.Factory());
      put(RequestGroupV2InfoWorkerJob.KEY,           new RequestGroupV2InfoWorkerJob.Factory());
      put(RequestGroupV2InfoJob.KEY,                 new RequestGroupV2InfoJob.Factory());
      put(RetrieveProfileAvatarJob.KEY,              new RetrieveProfileAvatarJob.Factory());
      put(RetrieveProfileJob.KEY,                    new RetrieveProfileJob.Factory());
      put(RetrieveRemoteAnnouncementsJob.KEY,        new RetrieveRemoteAnnouncementsJob.Factory());
      put(RotateCertificateJob.KEY,                  new RotateCertificateJob.Factory());
      put(RotateProfileKeyJob.KEY,                   new RotateProfileKeyJob.Factory());
      put(SenderKeyDistributionSendJob.KEY,          new SenderKeyDistributionSendJob.Factory());
      put(SendDeliveryReceiptJob.KEY,                new SendDeliveryReceiptJob.Factory());
      put(SendPaymentsActivatedJob.KEY,              new SendPaymentsActivatedJob.Factory());
      put(SendReadReceiptJob.KEY,                    new SendReadReceiptJob.Factory(application));
      put(SendRetryReceiptJob.KEY,                   new SendRetryReceiptJob.Factory());
      put(SendViewedReceiptJob.KEY,                  new SendViewedReceiptJob.Factory(application));
      put(SyncSystemContactLinksJob.KEY,             new SyncSystemContactLinksJob.Factory());
      put(MultiDeviceStorySendSyncJob.KEY,           new MultiDeviceStorySendSyncJob.Factory());
      put(ResetSvrGuessCountJob.KEY,                 new ResetSvrGuessCountJob.Factory());
      put(ServiceOutageDetectionJob.KEY,             new ServiceOutageDetectionJob.Factory());
      put(StickerDownloadJob.KEY,                    new StickerDownloadJob.Factory());
      put(StickerPackDownloadJob.KEY,                new StickerPackDownloadJob.Factory());
      put(StorageAccountRestoreJob.KEY,              new StorageAccountRestoreJob.Factory());
      put(StorageForcePushJob.KEY,                   new StorageForcePushJob.Factory());
      put(StorageSyncJob.KEY,                        new StorageSyncJob.Factory());
      put("SubscriptionKeepAliveJob",                new FailingJob.Factory());
      put("SubscriptionReceiptCredentialsSubmissionJob", new FailingJob.Factory());
      put(StoryOnboardingDownloadJob.KEY,            new StoryOnboardingDownloadJob.Factory());
      put(SubmitRateLimitPushChallengeJob.KEY,       new SubmitRateLimitPushChallengeJob.Factory());
      put(Svr2MirrorJob.KEY,                         new Svr2MirrorJob.Factory());
      put(ThreadUpdateJob.KEY,                       new ThreadUpdateJob.Factory());
      put(TrimThreadJob.KEY,                         new TrimThreadJob.Factory());
      put(TypingSendJob.KEY,                         new TypingSendJob.Factory());
      put(ApkUpdateJob.KEY,                          new ApkUpdateJob.Factory());

      // Migrations
      put(AccountConsistencyMigrationJob.KEY,        new AccountConsistencyMigrationJob.Factory());
      put(AccountRecordMigrationJob.KEY,             new AccountRecordMigrationJob.Factory());
      put(ApplyUnknownFieldsToSelfMigrationJob.KEY,  new ApplyUnknownFieldsToSelfMigrationJob.Factory());
      put(AttachmentCleanupMigrationJob.KEY,         new AttachmentCleanupMigrationJob.Factory());
      put(AttachmentHashBackfillMigrationJob.KEY,    new AttachmentHashBackfillMigrationJob.Factory());
      put(AttributesMigrationJob.KEY,                new AttributesMigrationJob.Factory());
      put(AvatarIdRemovalMigrationJob.KEY,           new AvatarIdRemovalMigrationJob.Factory());
      put("AvatarMigrationJob",                      new FailingJob.Factory());
      put(BackupJitterMigrationJob.KEY,              new BackupJitterMigrationJob.Factory());
      put(BackupNotificationMigrationJob.KEY,        new BackupNotificationMigrationJob.Factory());
      put(BlobStorageLocationMigrationJob.KEY,       new BlobStorageLocationMigrationJob.Factory());
      put("CachedAttachmentsMigrationJob",           new FailingJob.Factory());
      put(ClearGlideCacheMigrationJob.KEY,           new ClearGlideCacheMigrationJob.Factory());
      put(CopyUsernameToSignalStoreMigrationJob.KEY, new CopyUsernameToSignalStoreMigrationJob.Factory());
      put(DatabaseMigrationJob.KEY,                  new DatabaseMigrationJob.Factory());
      put(DeleteDeprecatedLogsMigrationJob.KEY,      new DeleteDeprecatedLogsMigrationJob.Factory());
      put(DirectoryRefreshMigrationJob.KEY,          new DirectoryRefreshMigrationJob.Factory());
      put(EmojiDownloadMigrationJob.KEY,             new EmojiDownloadMigrationJob.Factory());
      put(EmojiSearchIndexCheckMigrationJob.KEY,     new EmojiSearchIndexCheckMigrationJob.Factory());
      put(IdentityTableCleanupMigrationJob.KEY,      new IdentityTableCleanupMigrationJob.Factory());
      put("LegacyMigrationJob",                      new FailingJob.Factory());
      put(MigrationCompleteJob.KEY,                  new MigrationCompleteJob.Factory());
      put(OptimizeMessageSearchIndexMigrationJob.KEY,new OptimizeMessageSearchIndexMigrationJob.Factory());
      put(PinOptOutMigration.KEY,                    new PinOptOutMigration.Factory());
      put(PinReminderMigrationJob.KEY,               new PinReminderMigrationJob.Factory());
      put(PniAccountInitializationMigrationJob.KEY,  new PniAccountInitializationMigrationJob.Factory());
      put(PniMigrationJob.KEY,                       new PniMigrationJob.Factory());
      put(PnpLaunchMigrationJob.KEY,                 new PnpLaunchMigrationJob.Factory());
      put(PreKeysSyncMigrationJob.KEY,               new PreKeysSyncMigrationJob.Factory());
      put(ProfileMigrationJob.KEY,                   new ProfileMigrationJob.Factory());
      put(ProfileSharingUpdateMigrationJob.KEY,      new ProfileSharingUpdateMigrationJob.Factory());
      put(RebuildMessageSearchIndexMigrationJob.KEY, new RebuildMessageSearchIndexMigrationJob.Factory());
      put(RecheckPaymentsMigrationJob.KEY,           new RecheckPaymentsMigrationJob.Factory());
      put("RecipientSearchMigrationJob",             new FailingJob.Factory());
      put(SelfRegisteredStateMigrationJob.KEY,       new SelfRegisteredStateMigrationJob.Factory());
      put("StickerLaunchMigrationJob",               new FailingJob.Factory());
      put(StickerAdditionMigrationJob.KEY,           new StickerAdditionMigrationJob.Factory());
      put(StickerDayByDayMigrationJob.KEY,           new StickerDayByDayMigrationJob.Factory());
      put(StickerMyDailyLifeMigrationJob.KEY,        new StickerMyDailyLifeMigrationJob.Factory());
      put(StorageCapabilityMigrationJob.KEY,         new StorageCapabilityMigrationJob.Factory());
      put(StorageFixLocalUnknownMigrationJob.KEY,    new StorageFixLocalUnknownMigrationJob.Factory());
      put(StorageServiceMigrationJob.KEY,            new StorageServiceMigrationJob.Factory());
      put(StorageServiceSystemNameMigrationJob.KEY,  new StorageServiceSystemNameMigrationJob.Factory());
      put(StoryViewedReceiptsStateMigrationJob.KEY,  new StoryViewedReceiptsStateMigrationJob.Factory());
      put(Svr2MirrorMigrationJob.KEY,                new Svr2MirrorMigrationJob.Factory());
      put(SyncDistributionListsMigrationJob.KEY,     new SyncDistributionListsMigrationJob.Factory());
      put(SyncKeysMigrationJob.KEY,                  new SyncKeysMigrationJob.Factory());
      put(TrimByLengthSettingsMigrationJob.KEY,      new TrimByLengthSettingsMigrationJob.Factory());
      put(UpdateSmsJobsMigrationJob.KEY,             new UpdateSmsJobsMigrationJob.Factory());
      put(UserNotificationMigrationJob.KEY,          new UserNotificationMigrationJob.Factory());
      put(UuidMigrationJob.KEY,                      new FailingJob.Factory());

      // Dead jobs
      put(FailingJob.KEY,                            new FailingJob.Factory());
      put(PassingMigrationJob.KEY,                   new PassingMigrationJob.Factory());
      put("PushContentReceiveJob",                   new FailingJob.Factory());
      put("AttachmentUploadJob",                     new FailingJob.Factory());
      put("MmsSendJob",                              new FailingJob.Factory());
      put("RefreshUnidentifiedDeliveryAbilityJob",   new FailingJob.Factory());
      put("Argon2TestJob",                           new FailingJob.Factory());
      put("Argon2TestMigrationJob",                  new PassingMigrationJob.Factory());
      put("StorageKeyRotationMigrationJob",          new PassingMigrationJob.Factory());
      put("StorageSyncJob",                          new StorageSyncJob.Factory());
      put("WakeGroupV2Job",                          new FailingJob.Factory());
      put("LeaveGroupJob",                           new FailingJob.Factory());
      put("PushGroupUpdateJob",                      new FailingJob.Factory());
      put("RequestGroupInfoJob",                     new FailingJob.Factory());
      put("RotateSignedPreKeyJob",                   new PreKeysSyncJob.Factory());
      put("CreateSignedPreKeyJob",                   new PreKeysSyncJob.Factory());
      put("RefreshPreKeysJob",                       new PreKeysSyncJob.Factory());
      put("RecipientChangedNumberJob",               new FailingJob.Factory());
      put("PushTextSendJob",                         new IndividualSendJob.Factory());
      put("MultiDevicePniIdentityUpdateJob",         new FailingJob.Factory());
      put("MultiDeviceGroupUpdateJob",               new FailingJob.Factory());
      put("CallSyncEventJob",                        new FailingJob.Factory());
      put("RegistrationPinV2MigrationJob",           new FailingJob.Factory());
      put("KbsEnclaveMigrationWorkerJob",            new FailingJob.Factory());
      put("KbsEnclaveMigrationJob",                  new PassingMigrationJob.Factory());
      put("ClearFallbackKbsEnclaveJob",              new FailingJob.Factory());
      put("PushDecryptJob",                          new FailingJob.Factory());
      put("PushDecryptDrainedJob",                   new FailingJob.Factory());
      put("PushProcessJob",                          new FailingJob.Factory());
      put("DecryptionsDrainedMigrationJob",          new PassingMigrationJob.Factory());
      put("MmsReceiveJob",                           new FailingJob.Factory());
      put("MmsDownloadJob",                          new FailingJob.Factory());
      put("SmsReceiveJob",                           new FailingJob.Factory());
      put("StoryReadStateMigrationJob",              new PassingMigrationJob.Factory());
      put("GroupV1MigrationJob",                     new FailingJob.Factory());
      put("NewRegistrationUsernameSyncJob",          new FailingJob.Factory());
      put("SmsSendJob",                              new FailingJob.Factory());
      put("SmsSentJob",                              new FailingJob.Factory());
      put("MmsSendJobV2",                            new FailingJob.Factory());
      put("AttachmentUploadJobV2",                   new FailingJob.Factory());
    }};
  }

  public static Map<String, Constraint.Factory> getConstraintFactories(@NonNull Application application) {
    return new HashMap<String, Constraint.Factory>() {{
      put(AutoDownloadEmojiConstraint.KEY,           new AutoDownloadEmojiConstraint.Factory(application));
      put(ChangeNumberConstraint.KEY,                new ChangeNumberConstraint.Factory());
      put(ChargingConstraint.KEY,                    new ChargingConstraint.Factory());
      put(DataRestoreConstraint.KEY,                 new DataRestoreConstraint.Factory());
      put(DecryptionsDrainedConstraint.KEY,          new DecryptionsDrainedConstraint.Factory());
      put(MasterSecretConstraint.KEY,                new MasterSecretConstraint.Factory(application));
      put(NetworkConstraint.KEY,                     new NetworkConstraint.Factory(application));
      put(NotInCallConstraint.KEY,                   new NotInCallConstraint.Factory());
    }};
  }

  public static List<ConstraintObserver> getConstraintObservers(@NonNull Application application) {
    return Arrays.asList(new MasterSecretConstraintObserver(application),
                         new ChargingConstraintObserver(application),
                         new NetworkConstraintObserver(application),
                         new DecryptionsDrainedConstraintObserver(),
                         new NotInCallConstraintObserver(),
                         ChangeNumberConstraintObserver.INSTANCE,
                         DataRestoreConstraintObserver.INSTANCE);
  }

  public static List<JobMigration> getJobMigrations(@NonNull Application application) {
    return Arrays.asList(new RecipientIdJobMigration(application),
                         new RecipientIdFollowUpJobMigration(),
                         new RecipientIdFollowUpJobMigration2(),
                         new SendReadReceiptsJobMigration(SignalDatabase.messages()),
                         new PushProcessMessageQueueJobMigration(application),
                         new RetrieveProfileJobMigration(),
                         new PushDecryptMessageJobEnvelopeMigration(),
                         new SenderKeyDistributionSendJobRecipientMigration(),
                         new PushProcessMessageJobMigration(),
                         new DonationReceiptRedemptionJobMigration());
  }
}<|MERGE_RESOLUTION|>--- conflicted
+++ resolved
@@ -92,11 +92,8 @@
   public static Map<String, Job.Factory> getJobFactories(@NonNull Application application) {
     return new HashMap<String, Job.Factory>() {{
       put(AccountConsistencyWorkerJob.KEY,           new AccountConsistencyWorkerJob.Factory());
-<<<<<<< HEAD
       put(AllDataSyncRequestJob.KEY,                 new AllDataSyncRequestJob.Factory());
-=======
       put(AnalyzeDatabaseJob.KEY,                    new AnalyzeDatabaseJob.Factory());
->>>>>>> 9553c940
       put(AttachmentCompressionJob.KEY,              new AttachmentCompressionJob.Factory());
       put(AttachmentCopyJob.KEY,                     new AttachmentCopyJob.Factory());
       put(AttachmentDownloadJob.KEY,                 new AttachmentDownloadJob.Factory());
