package org.thoughtcrime.securesms.jobs;

import android.app.Application;

import androidx.annotation.NonNull;

import org.thoughtcrime.securesms.database.DatabaseFactory;
import org.thoughtcrime.securesms.jobmanager.Constraint;
import org.thoughtcrime.securesms.jobmanager.ConstraintObserver;
import org.thoughtcrime.securesms.jobmanager.Job;
import org.thoughtcrime.securesms.jobmanager.JobMigration;
import org.thoughtcrime.securesms.jobmanager.impl.MasterSecretConstraint;
import org.thoughtcrime.securesms.jobmanager.impl.MasterSecretConstraintObserver;
import org.thoughtcrime.securesms.jobmanager.impl.NetworkConstraint;
import org.thoughtcrime.securesms.jobmanager.impl.NetworkConstraintObserver;
<<<<<<< HEAD
=======
import org.thoughtcrime.securesms.jobmanager.impl.NetworkOrCellServiceConstraint;
import org.thoughtcrime.securesms.jobmanager.impl.SqlCipherMigrationConstraint;
import org.thoughtcrime.securesms.jobmanager.impl.SqlCipherMigrationConstraintObserver;
import org.thoughtcrime.securesms.jobmanager.impl.WebsocketDrainedConstraint;
import org.thoughtcrime.securesms.jobmanager.impl.WebsocketDrainedConstraintObserver;
>>>>>>> 1e00fc61
import org.thoughtcrime.securesms.jobmanager.migrations.PushProcessMessageQueueJobMigration;
import org.thoughtcrime.securesms.jobmanager.migrations.RecipientIdFollowUpJobMigration;
import org.thoughtcrime.securesms.jobmanager.migrations.RecipientIdFollowUpJobMigration2;
import org.thoughtcrime.securesms.jobmanager.migrations.RecipientIdJobMigration;
import org.thoughtcrime.securesms.jobmanager.migrations.SendReadReceiptsJobMigration;
import org.thoughtcrime.securesms.migrations.AvatarIdRemovalMigrationJob;
import org.thoughtcrime.securesms.migrations.PassingMigrationJob;
import org.thoughtcrime.securesms.migrations.DatabaseMigrationJob;
import org.thoughtcrime.securesms.migrations.MigrationCompleteJob;
<<<<<<< HEAD
import org.thoughtcrime.securesms.migrations.PinRemindersMigrationJob;
=======
import org.thoughtcrime.securesms.migrations.PassingMigrationJob;
import org.thoughtcrime.securesms.migrations.PinReminderMigrationJob;
import org.thoughtcrime.securesms.migrations.RecipientSearchMigrationJob;
>>>>>>> 1e00fc61
import org.thoughtcrime.securesms.migrations.RegistrationPinV2MigrationJob;
import org.thoughtcrime.securesms.migrations.StickerAdditionMigrationJob;
import org.thoughtcrime.securesms.migrations.StorageCapabilityMigrationJob;
import org.thoughtcrime.securesms.migrations.StorageServiceMigrationJob;

import java.util.Arrays;
import java.util.HashMap;
import java.util.List;
import java.util.Map;

public final class JobManagerFactories {

  public static Map<String, Job.Factory> getJobFactories(@NonNull Application application) {
    return new HashMap<String, Job.Factory>() {{
      put(AttachmentCopyJob.KEY,                     new AttachmentCopyJob.Factory());
      put(AttachmentDownloadJob.KEY,                 new AttachmentDownloadJob.Factory());
      put(AttachmentUploadJob.KEY,                   new AttachmentUploadJob.Factory());
      put(AttachmentMarkUploadedJob.KEY,             new AttachmentMarkUploadedJob.Factory());
      put(AttachmentCompressionJob.KEY,              new AttachmentCompressionJob.Factory());
      put(AvatarGroupsV1DownloadJob.KEY,             new AvatarGroupsV1DownloadJob.Factory());
      put(AvatarGroupsV2DownloadJob.KEY,             new AvatarGroupsV2DownloadJob.Factory());
      put(CleanPreKeysJob.KEY,                       new CleanPreKeysJob.Factory());
      put(CreateSignedPreKeyJob.KEY,                 new CreateSignedPreKeyJob.Factory());
      put(DirectoryRefreshJob.KEY,                   new DirectoryRefreshJob.Factory());
      put(FcmRefreshJob.KEY,                         new FcmRefreshJob.Factory());
      put(LeaveGroupJob.KEY,                         new LeaveGroupJob.Factory());
      put(LocalBackupJob.KEY,                        new LocalBackupJob.Factory());
      put(MmsDownloadJob.KEY,                        new MmsDownloadJob.Factory());
      put(MultiDeviceBlockedUpdateJob.KEY,           new MultiDeviceBlockedUpdateJob.Factory());
      put(MultiDeviceConfigurationUpdateJob.KEY,     new MultiDeviceConfigurationUpdateJob.Factory());
      put(MultiDeviceContactUpdateJob.KEY,           new MultiDeviceContactUpdateJob.Factory());
      put(MultiDeviceGroupUpdateJob.KEY,             new MultiDeviceGroupUpdateJob.Factory());
      put(MultiDeviceKeysUpdateJob.KEY,              new MultiDeviceKeysUpdateJob.Factory());
      put(MultiDeviceMessageRequestResponseJob.KEY,  new MultiDeviceMessageRequestResponseJob.Factory());
      put(MultiDeviceProfileContentUpdateJob.KEY,    new MultiDeviceProfileContentUpdateJob.Factory());
      put(MultiDeviceProfileKeyUpdateJob.KEY,        new MultiDeviceProfileKeyUpdateJob.Factory());
      put(MultiDeviceReadUpdateJob.KEY,              new MultiDeviceReadUpdateJob.Factory());
      put(MultiDeviceStickerPackOperationJob.KEY,    new MultiDeviceStickerPackOperationJob.Factory());
      put(MultiDeviceStickerPackSyncJob.KEY,         new MultiDeviceStickerPackSyncJob.Factory());
      put(MultiDeviceStorageSyncRequestJob.KEY,      new MultiDeviceStorageSyncRequestJob.Factory());
      put(MultiDeviceVerifiedUpdateJob.KEY,          new MultiDeviceVerifiedUpdateJob.Factory());
      put(MultiDeviceViewOnceOpenJob.KEY,            new MultiDeviceViewOnceOpenJob.Factory());
      put(ProfileKeySendJob.KEY,                     new ProfileKeySendJob.Factory());
      put(PushDecryptMessageJob.KEY,                 new PushDecryptMessageJob.Factory());
      put(PushProcessMessageJob.KEY,                 new PushProcessMessageJob.Factory());
      put(PushGroupSendJob.KEY,                      new PushGroupSendJob.Factory());
      put(PushGroupUpdateJob.KEY,                    new PushGroupUpdateJob.Factory());
      put(PushMediaSendJob.KEY,                      new PushMediaSendJob.Factory());
      put(PushNotificationReceiveJob.KEY,            new PushNotificationReceiveJob.Factory());
      put(PushTextSendJob.KEY,                       new PushTextSendJob.Factory());
      put(ReactionSendJob.KEY,                       new ReactionSendJob.Factory());
      put(RefreshAttributesJob.KEY,                  new RefreshAttributesJob.Factory());
      put(RefreshOwnProfileJob.KEY,                  new RefreshOwnProfileJob.Factory());
      put(RefreshPreKeysJob.KEY,                     new RefreshPreKeysJob.Factory());
      put(RemoteConfigRefreshJob.KEY,                new RemoteConfigRefreshJob.Factory());
      put(RemoteDeleteSendJob.KEY,                   new RemoteDeleteSendJob.Factory());
      put(RequestGroupInfoJob.KEY,                   new RequestGroupInfoJob.Factory());
      put(ResumableUploadSpecJob.KEY,                new ResumableUploadSpecJob.Factory());
      put(StorageAccountRestoreJob.KEY,              new StorageAccountRestoreJob.Factory());
      put(RequestGroupV2InfoJob.KEY,                 new RequestGroupV2InfoJob.Factory());
      put(WakeGroupV2Job.KEY,                        new WakeGroupV2Job.Factory());
      put(GroupV2UpdateSelfProfileKeyJob.KEY,        new GroupV2UpdateSelfProfileKeyJob.Factory());
      put(RetrieveProfileAvatarJob.KEY,              new RetrieveProfileAvatarJob.Factory());
      put(RetrieveProfileJob.KEY,                    new RetrieveProfileJob.Factory());
      put(RotateCertificateJob.KEY,                  new RotateCertificateJob.Factory());
      put(RotateProfileKeyJob.KEY,                   new RotateProfileKeyJob.Factory());
      put(RotateSignedPreKeyJob.KEY,                 new RotateSignedPreKeyJob.Factory());
      put(SendDeliveryReceiptJob.KEY,                new SendDeliveryReceiptJob.Factory());
      put(SendReadReceiptJob.KEY,                    new SendReadReceiptJob.Factory(application));
      put(ServiceOutageDetectionJob.KEY,             new ServiceOutageDetectionJob.Factory());
      put(StickerDownloadJob.KEY,                    new StickerDownloadJob.Factory());
      put(StickerPackDownloadJob.KEY,                new StickerPackDownloadJob.Factory());
      put(StorageForcePushJob.KEY,                   new StorageForcePushJob.Factory());
      put(StorageSyncJob.KEY,                        new StorageSyncJob.Factory());
      put(TrimThreadJob.KEY,                         new TrimThreadJob.Factory());
      put(TypingSendJob.KEY,                         new TypingSendJob.Factory());
      put(UpdateApkJob.KEY,                          new UpdateApkJob.Factory());
      put(MarkerJob.KEY,                             new MarkerJob.Factory());
      put(ProfileUploadJob.KEY,                      new ProfileUploadJob.Factory());

      // Migrations
      put(AvatarIdRemovalMigrationJob.KEY,           new AvatarIdRemovalMigrationJob.Factory());
      put(DatabaseMigrationJob.KEY,                  new DatabaseMigrationJob.Factory());
      put(MigrationCompleteJob.KEY,                  new MigrationCompleteJob.Factory());
<<<<<<< HEAD
=======
      put(PinReminderMigrationJob.KEY,               new PinReminderMigrationJob.Factory());
      put(RecipientSearchMigrationJob.KEY,           new RecipientSearchMigrationJob.Factory());
>>>>>>> 1e00fc61
      put(RegistrationPinV2MigrationJob.KEY,         new RegistrationPinV2MigrationJob.Factory());
      put(StickerAdditionMigrationJob.KEY,           new StickerAdditionMigrationJob.Factory());
      put(StorageCapabilityMigrationJob.KEY,         new StorageCapabilityMigrationJob.Factory());
      put(StorageServiceMigrationJob.KEY,            new StorageServiceMigrationJob.Factory());
      put(PinRemindersMigrationJob.KEY,              new PinRemindersMigrationJob.Factory());

      // Dead jobs
      put(FailingJob.KEY,                            new FailingJob.Factory());
      put(PassingMigrationJob.KEY,                   new PassingMigrationJob.Factory());
      put("MmsReceiveJob",                           new FailingJob.Factory());
      put("MmsSendJobV2",                            new FailingJob.Factory());
      put("SmsReceiveJob",                           new FailingJob.Factory());
      put("SmsSendJob",                              new FailingJob.Factory());
      put("SmsSentJob",                              new FailingJob.Factory());
      put("PushContentReceiveJob",                   new FailingJob.Factory());
      put("AttachmentUploadJob",                     new FailingJob.Factory());
      put("MmsSendJob",                              new FailingJob.Factory());
      put("RefreshUnidentifiedDeliveryAbilityJob",   new FailingJob.Factory());
      put("Argon2TestJob",                           new FailingJob.Factory());
      put("Argon2TestMigrationJob",                  new PassingMigrationJob.Factory());
      put("StorageKeyRotationMigrationJob",          new PassingMigrationJob.Factory());
    }};
  }

  public static Map<String, Constraint.Factory> getConstraintFactories(@NonNull Application application) {
    return new HashMap<String, Constraint.Factory>() {{
      put(NetworkConstraint.KEY,                     new NetworkConstraint.Factory(application));
<<<<<<< HEAD
      put(MasterSecretConstraint.KEY,                new MasterSecretConstraint.Factory(application));
=======
      put(NetworkOrCellServiceConstraint.KEY,        new NetworkOrCellServiceConstraint.Factory(application));
      put(NetworkOrCellServiceConstraint.LEGACY_KEY, new NetworkOrCellServiceConstraint.Factory(application));
      put(SqlCipherMigrationConstraint.KEY,          new SqlCipherMigrationConstraint.Factory(application));
      put(WebsocketDrainedConstraint.KEY,            new WebsocketDrainedConstraint.Factory());
>>>>>>> 1e00fc61
    }};
  }

  public static List<ConstraintObserver> getConstraintObservers(@NonNull Application application) {
<<<<<<< HEAD
    return Arrays.asList(new NetworkConstraintObserver(application),
                         new MasterSecretConstraintObserver(application));
=======
    return Arrays.asList(CellServiceConstraintObserver.getInstance(application),
                         new NetworkConstraintObserver(application),
                         new SqlCipherMigrationConstraintObserver(),
                         new WebsocketDrainedConstraintObserver());
>>>>>>> 1e00fc61
  }

  public static List<JobMigration> getJobMigrations(@NonNull Application application) {
    return Arrays.asList(new RecipientIdJobMigration(application),
                         new RecipientIdFollowUpJobMigration(),
                         new RecipientIdFollowUpJobMigration2(),
                         new SendReadReceiptsJobMigration(DatabaseFactory.getMmsSmsDatabase(application)),
                         new PushProcessMessageQueueJobMigration(application));
  }
}<|MERGE_RESOLUTION|>--- conflicted
+++ resolved
@@ -13,30 +13,18 @@
 import org.thoughtcrime.securesms.jobmanager.impl.MasterSecretConstraintObserver;
 import org.thoughtcrime.securesms.jobmanager.impl.NetworkConstraint;
 import org.thoughtcrime.securesms.jobmanager.impl.NetworkConstraintObserver;
-<<<<<<< HEAD
-=======
-import org.thoughtcrime.securesms.jobmanager.impl.NetworkOrCellServiceConstraint;
-import org.thoughtcrime.securesms.jobmanager.impl.SqlCipherMigrationConstraint;
-import org.thoughtcrime.securesms.jobmanager.impl.SqlCipherMigrationConstraintObserver;
 import org.thoughtcrime.securesms.jobmanager.impl.WebsocketDrainedConstraint;
 import org.thoughtcrime.securesms.jobmanager.impl.WebsocketDrainedConstraintObserver;
->>>>>>> 1e00fc61
 import org.thoughtcrime.securesms.jobmanager.migrations.PushProcessMessageQueueJobMigration;
 import org.thoughtcrime.securesms.jobmanager.migrations.RecipientIdFollowUpJobMigration;
 import org.thoughtcrime.securesms.jobmanager.migrations.RecipientIdFollowUpJobMigration2;
 import org.thoughtcrime.securesms.jobmanager.migrations.RecipientIdJobMigration;
 import org.thoughtcrime.securesms.jobmanager.migrations.SendReadReceiptsJobMigration;
 import org.thoughtcrime.securesms.migrations.AvatarIdRemovalMigrationJob;
-import org.thoughtcrime.securesms.migrations.PassingMigrationJob;
 import org.thoughtcrime.securesms.migrations.DatabaseMigrationJob;
 import org.thoughtcrime.securesms.migrations.MigrationCompleteJob;
-<<<<<<< HEAD
-import org.thoughtcrime.securesms.migrations.PinRemindersMigrationJob;
-=======
 import org.thoughtcrime.securesms.migrations.PassingMigrationJob;
 import org.thoughtcrime.securesms.migrations.PinReminderMigrationJob;
-import org.thoughtcrime.securesms.migrations.RecipientSearchMigrationJob;
->>>>>>> 1e00fc61
 import org.thoughtcrime.securesms.migrations.RegistrationPinV2MigrationJob;
 import org.thoughtcrime.securesms.migrations.StickerAdditionMigrationJob;
 import org.thoughtcrime.securesms.migrations.StorageCapabilityMigrationJob;
@@ -121,16 +109,11 @@
       put(AvatarIdRemovalMigrationJob.KEY,           new AvatarIdRemovalMigrationJob.Factory());
       put(DatabaseMigrationJob.KEY,                  new DatabaseMigrationJob.Factory());
       put(MigrationCompleteJob.KEY,                  new MigrationCompleteJob.Factory());
-<<<<<<< HEAD
-=======
       put(PinReminderMigrationJob.KEY,               new PinReminderMigrationJob.Factory());
-      put(RecipientSearchMigrationJob.KEY,           new RecipientSearchMigrationJob.Factory());
->>>>>>> 1e00fc61
       put(RegistrationPinV2MigrationJob.KEY,         new RegistrationPinV2MigrationJob.Factory());
       put(StickerAdditionMigrationJob.KEY,           new StickerAdditionMigrationJob.Factory());
       put(StorageCapabilityMigrationJob.KEY,         new StorageCapabilityMigrationJob.Factory());
       put(StorageServiceMigrationJob.KEY,            new StorageServiceMigrationJob.Factory());
-      put(PinRemindersMigrationJob.KEY,              new PinRemindersMigrationJob.Factory());
 
       // Dead jobs
       put(FailingJob.KEY,                            new FailingJob.Factory());
@@ -153,27 +136,15 @@
   public static Map<String, Constraint.Factory> getConstraintFactories(@NonNull Application application) {
     return new HashMap<String, Constraint.Factory>() {{
       put(NetworkConstraint.KEY,                     new NetworkConstraint.Factory(application));
-<<<<<<< HEAD
       put(MasterSecretConstraint.KEY,                new MasterSecretConstraint.Factory(application));
-=======
-      put(NetworkOrCellServiceConstraint.KEY,        new NetworkOrCellServiceConstraint.Factory(application));
-      put(NetworkOrCellServiceConstraint.LEGACY_KEY, new NetworkOrCellServiceConstraint.Factory(application));
-      put(SqlCipherMigrationConstraint.KEY,          new SqlCipherMigrationConstraint.Factory(application));
       put(WebsocketDrainedConstraint.KEY,            new WebsocketDrainedConstraint.Factory());
->>>>>>> 1e00fc61
     }};
   }
 
   public static List<ConstraintObserver> getConstraintObservers(@NonNull Application application) {
-<<<<<<< HEAD
     return Arrays.asList(new NetworkConstraintObserver(application),
-                         new MasterSecretConstraintObserver(application));
-=======
-    return Arrays.asList(CellServiceConstraintObserver.getInstance(application),
-                         new NetworkConstraintObserver(application),
-                         new SqlCipherMigrationConstraintObserver(),
+                         new MasterSecretConstraintObserver(application),
                          new WebsocketDrainedConstraintObserver());
->>>>>>> 1e00fc61
   }
 
   public static List<JobMigration> getJobMigrations(@NonNull Application application) {
