package org.thoughtcrime.securesms.jobs;

import android.app.Application;

import androidx.annotation.NonNull;

import org.thoughtcrime.securesms.database.SignalDatabase;
import org.thoughtcrime.securesms.jobmanager.Constraint;
import org.thoughtcrime.securesms.jobmanager.ConstraintObserver;
import org.thoughtcrime.securesms.jobmanager.Job;
import org.thoughtcrime.securesms.jobmanager.JobMigration;
import org.thoughtcrime.securesms.jobmanager.impl.AutoDownloadEmojiConstraint;
import org.thoughtcrime.securesms.jobmanager.impl.BackupMessagesConstraint;
import org.thoughtcrime.securesms.jobmanager.impl.BackupMessagesConstraintObserver;
import org.thoughtcrime.securesms.jobmanager.impl.BatteryNotLowConstraint;
import org.thoughtcrime.securesms.jobmanager.impl.ChangeNumberConstraint;
import org.thoughtcrime.securesms.jobmanager.impl.ChangeNumberConstraintObserver;
import org.thoughtcrime.securesms.jobmanager.impl.ChargingAndBatteryIsNotLowConstraintObserver;
import org.thoughtcrime.securesms.jobmanager.impl.ChargingConstraint;
import org.thoughtcrime.securesms.jobmanager.impl.DataRestoreConstraint;
import org.thoughtcrime.securesms.jobmanager.impl.DataRestoreConstraintObserver;
import org.thoughtcrime.securesms.jobmanager.impl.DecryptionsDrainedConstraint;
import org.thoughtcrime.securesms.jobmanager.impl.DecryptionsDrainedConstraintObserver;
import org.thoughtcrime.securesms.jobmanager.impl.DeletionNotAwaitingMediaDownloadConstraint;
import org.thoughtcrime.securesms.jobmanager.impl.MasterSecretConstraint;
import org.thoughtcrime.securesms.jobmanager.impl.MasterSecretConstraintObserver;
import org.thoughtcrime.securesms.jobmanager.impl.NetworkConstraint;
import org.thoughtcrime.securesms.jobmanager.impl.NetworkConstraintObserver;
import org.thoughtcrime.securesms.jobmanager.impl.NoRemoteArchiveGarbageCollectionPendingConstraint;
import org.thoughtcrime.securesms.jobmanager.impl.NotInCallConstraint;
import org.thoughtcrime.securesms.jobmanager.impl.NotInCallConstraintObserver;
import org.thoughtcrime.securesms.jobmanager.impl.RegisteredConstraint;
import org.thoughtcrime.securesms.jobmanager.impl.RestoreAttachmentConstraint;
import org.thoughtcrime.securesms.jobmanager.impl.RestoreAttachmentConstraintObserver;
<<<<<<< HEAD
=======
import org.thoughtcrime.securesms.jobmanager.impl.SqlCipherMigrationConstraint;
import org.thoughtcrime.securesms.jobmanager.impl.SqlCipherMigrationConstraintObserver;
import org.thoughtcrime.securesms.jobmanager.impl.StickersNotDownloadingConstraint;
>>>>>>> 1a5dede7
import org.thoughtcrime.securesms.jobmanager.impl.WifiConstraint;
import org.thoughtcrime.securesms.jobmanager.migrations.DeprecatedJobMigration;
import org.thoughtcrime.securesms.jobmanager.migrations.DonationReceiptRedemptionJobMigration;
import org.thoughtcrime.securesms.jobmanager.migrations.GroupCallPeekJobDataMigration;
import org.thoughtcrime.securesms.jobmanager.migrations.PushDecryptMessageJobEnvelopeMigration;
import org.thoughtcrime.securesms.jobmanager.migrations.PushProcessMessageJobMigration;
import org.thoughtcrime.securesms.jobmanager.migrations.RetrieveProfileJobMigration;
import org.thoughtcrime.securesms.jobmanager.migrations.SendReadReceiptsJobMigration;
import org.thoughtcrime.securesms.jobmanager.migrations.SenderKeyDistributionSendJobRecipientMigration;
import org.thoughtcrime.securesms.migrations.AccountConsistencyMigrationJob;
import org.thoughtcrime.securesms.migrations.AccountRecordMigrationJob;
import org.thoughtcrime.securesms.migrations.AepMigrationJob;
import org.thoughtcrime.securesms.migrations.ApplyUnknownFieldsToSelfMigrationJob;
import org.thoughtcrime.securesms.migrations.ArchiveBackupIdReservationMigrationJob;
import org.thoughtcrime.securesms.migrations.AttachmentCleanupMigrationJob;
import org.thoughtcrime.securesms.migrations.AttachmentHashBackfillMigrationJob;
import org.thoughtcrime.securesms.migrations.AttributesMigrationJob;
import org.thoughtcrime.securesms.migrations.AvatarColorStorageServiceMigrationJob;
import org.thoughtcrime.securesms.migrations.AvatarIdRemovalMigrationJob;
import org.thoughtcrime.securesms.migrations.BackfillDigestsForDuplicatesMigrationJob;
import org.thoughtcrime.securesms.migrations.BackupJitterMigrationJob;
import org.thoughtcrime.securesms.migrations.BackupNotificationMigrationJob;
import org.thoughtcrime.securesms.migrations.BadE164MigrationJob;
import org.thoughtcrime.securesms.migrations.BlobStorageLocationMigrationJob;
import org.thoughtcrime.securesms.migrations.ClearGlideCacheMigrationJob;
import org.thoughtcrime.securesms.migrations.ContactLinkRebuildMigrationJob;
import org.thoughtcrime.securesms.migrations.CopyUsernameToSignalStoreMigrationJob;
import org.thoughtcrime.securesms.migrations.DatabaseMigrationJob;
import org.thoughtcrime.securesms.migrations.DeleteDeprecatedLogsMigrationJob;
import org.thoughtcrime.securesms.migrations.DirectoryRefreshMigrationJob;
import org.thoughtcrime.securesms.migrations.DuplicateE164MigrationJob;
import org.thoughtcrime.securesms.migrations.E164FormattingMigrationJob;
import org.thoughtcrime.securesms.migrations.EmojiDownloadMigrationJob;
import org.thoughtcrime.securesms.migrations.EmojiSearchIndexCheckMigrationJob;
import org.thoughtcrime.securesms.migrations.FixChangeNumberErrorMigrationJob;
import org.thoughtcrime.securesms.migrations.GooglePlayBillingPurchaseTokenMigrationJob;
import org.thoughtcrime.securesms.migrations.IdentityTableCleanupMigrationJob;
import org.thoughtcrime.securesms.migrations.MigrationCompleteJob;
import org.thoughtcrime.securesms.migrations.OptimizeMessageSearchIndexMigrationJob;
import org.thoughtcrime.securesms.migrations.PassingMigrationJob;
import org.thoughtcrime.securesms.migrations.PinOptOutMigration;
import org.thoughtcrime.securesms.migrations.PinReminderMigrationJob;
import org.thoughtcrime.securesms.migrations.PniAccountInitializationMigrationJob;
import org.thoughtcrime.securesms.migrations.PniMigrationJob;
import org.thoughtcrime.securesms.migrations.PnpLaunchMigrationJob;
import org.thoughtcrime.securesms.migrations.PreKeysSyncMigrationJob;
import org.thoughtcrime.securesms.migrations.ProfileMigrationJob;
import org.thoughtcrime.securesms.migrations.ProfileSharingUpdateMigrationJob;
import org.thoughtcrime.securesms.migrations.QuoteThumbnailBackfillMigrationJob;
import org.thoughtcrime.securesms.migrations.RebuildMessageSearchIndexMigrationJob;
import org.thoughtcrime.securesms.migrations.ResetArchiveTierMigrationJob;
import org.thoughtcrime.securesms.migrations.SelfRegisteredStateMigrationJob;
import org.thoughtcrime.securesms.migrations.StickerAdditionMigrationJob;
import org.thoughtcrime.securesms.migrations.StickerDayByDayMigrationJob;
import org.thoughtcrime.securesms.migrations.StickerMyDailyLifeMigrationJob;
import org.thoughtcrime.securesms.migrations.StorageCapabilityMigrationJob;
import org.thoughtcrime.securesms.migrations.StorageFixLocalUnknownMigrationJob;
import org.thoughtcrime.securesms.migrations.StorageServiceMigrationJob;
import org.thoughtcrime.securesms.migrations.StorageServiceSystemNameMigrationJob;
import org.thoughtcrime.securesms.migrations.StoryViewedReceiptsStateMigrationJob;
import org.thoughtcrime.securesms.migrations.SubscriberIdMigrationJob;
import org.thoughtcrime.securesms.migrations.Svr2MirrorMigrationJob;
import org.thoughtcrime.securesms.migrations.SyncCallLinksMigrationJob;
import org.thoughtcrime.securesms.migrations.SyncChatFoldersMigrationJob;
import org.thoughtcrime.securesms.migrations.SyncDistributionListsMigrationJob;
import org.thoughtcrime.securesms.migrations.SyncKeysMigrationJob;
import org.thoughtcrime.securesms.migrations.TrimByLengthSettingsMigrationJob;
import org.thoughtcrime.securesms.migrations.UpdateSmsJobsMigrationJob;
import org.thoughtcrime.securesms.migrations.UserNotificationMigrationJob;
import org.thoughtcrime.securesms.migrations.WallpaperCleanupMigrationJob;
import org.thoughtcrime.securesms.migrations.WallpaperStorageMigrationJob;

import java.util.Arrays;
import java.util.HashMap;
import java.util.List;
import java.util.Map;

public final class JobManagerFactories {

  public static Map<String, Job.Factory> getJobFactories(@NonNull Application application) {
    return new HashMap<>() {{
      put(AccountConsistencyWorkerJob.KEY,             new AccountConsistencyWorkerJob.Factory());
      put("AllDataSyncRequestJob",                     new FailingJob.Factory()); // MOLLY
      put(AnalyzeDatabaseJob.KEY,                      new AnalyzeDatabaseJob.Factory());
      put(ApkUpdateJob.KEY,                            new ApkUpdateJob.Factory());
      put(ArchiveAttachmentBackfillJob.KEY,            new ArchiveAttachmentBackfillJob.Factory());
      put(ArchiveAttachmentReconciliationJob.KEY,      new ArchiveAttachmentReconciliationJob.Factory());
      put(ArchiveBackupIdReservationJob.KEY,           new ArchiveBackupIdReservationJob.Factory());
      put(ArchiveCommitAttachmentDeletesJob.KEY,       new ArchiveCommitAttachmentDeletesJob.Factory());
      put(ArchiveThumbnailBackfillJob.KEY,             new ArchiveThumbnailBackfillJob.Factory());
      put(ArchiveThumbnailUploadJob.KEY,               new ArchiveThumbnailUploadJob.Factory());
      put(AttachmentCompressionJob.KEY,                new AttachmentCompressionJob.Factory());
      put(AttachmentCopyJob.KEY,                       new AttachmentCopyJob.Factory());
      put(AttachmentDownloadJob.KEY,                   new AttachmentDownloadJob.Factory());
      put(AttachmentHashBackfillJob.KEY,               new AttachmentHashBackfillJob.Factory());
      put(AttachmentUploadJob.KEY,                     new AttachmentUploadJob.Factory());
      put(AutomaticSessionResetJob.KEY,                new AutomaticSessionResetJob.Factory());
      put(AvatarGroupsV1DownloadJob.KEY,               new AvatarGroupsV1DownloadJob.Factory());
      put(AvatarGroupsV2DownloadJob.KEY,               new AvatarGroupsV2DownloadJob.Factory());
      put(BackfillDigestsForDataFileJob.KEY,           new BackfillDigestsForDataFileJob.Factory());
      put(BackupDeleteJob.KEY,                         new BackupDeleteJob.Factory());
      put(BackupMessagesJob.KEY,                       new BackupMessagesJob.Factory());
      put(BackupRestoreMediaJob.KEY,                   new BackupRestoreMediaJob.Factory());
      put(BackupSubscriptionCheckJob.KEY,              new BackupSubscriptionCheckJob.Factory());
      put(BuildExpirationConfirmationJob.KEY,          new BuildExpirationConfirmationJob.Factory());
      put(CallLinkPeekJob.KEY,                         new CallLinkPeekJob.Factory());
      put(CallLinkUpdateSendJob.KEY,                   new CallLinkUpdateSendJob.Factory());
      put(CallLogEventSendJob.KEY,                     new CallLogEventSendJob.Factory());
      put(CallSyncEventJob.KEY,                        new CallSyncEventJob.Factory());
      put(CancelRestoreMediaJob.KEY,                   new CancelRestoreMediaJob.Factory());
      put(CheckRestoreMediaLeftJob.KEY,                new CheckRestoreMediaLeftJob.Factory());
      put(CheckServiceReachabilityJob.KEY,             new CheckServiceReachabilityJob.Factory());
      put(CleanPreKeysJob.KEY,                         new CleanPreKeysJob.Factory());
      put(ConversationShortcutRankingUpdateJob.KEY,    new ConversationShortcutRankingUpdateJob.Factory());
      put(ConversationShortcutUpdateJob.KEY,           new ConversationShortcutUpdateJob.Factory());
      put(CopyAttachmentToArchiveJob.KEY,              new CopyAttachmentToArchiveJob.Factory());
      put(CreateReleaseChannelJob.KEY,                 new CreateReleaseChannelJob.Factory());
      put(DeleteAbandonedAttachmentsJob.KEY,           new DeleteAbandonedAttachmentsJob.Factory());
      put(DeprecatedNotificationJob.KEY,               new DeprecatedNotificationJob.Factory());
      put(DeviceNameChangeJob.KEY,                     new DeviceNameChangeJob.Factory());
      put(DirectoryRefreshJob.KEY,                     new DirectoryRefreshJob.Factory());
      put(DownloadLatestEmojiDataJob.KEY,              new DownloadLatestEmojiDataJob.Factory());
      put(E164FormattingJob.KEY,                       new E164FormattingJob.Factory());
      put(EmojiSearchIndexDownloadJob.KEY,             new EmojiSearchIndexDownloadJob.Factory());
      put(FcmRefreshJob.KEY,                           new FcmRefreshJob.Factory());
      put(UnifiedPushRefreshJob.KEY,                   new UnifiedPushRefreshJob.Factory());  // MOLLY
      put(FetchRemoteMegaphoneImageJob.KEY,            new FetchRemoteMegaphoneImageJob.Factory());
      put(FontDownloaderJob.KEY,                       new FontDownloaderJob.Factory());
      put(ForceUpdateGroupV2Job.KEY,                   new ForceUpdateGroupV2Job.Factory());
      put(ForceUpdateGroupV2WorkerJob.KEY,             new ForceUpdateGroupV2WorkerJob.Factory());
      put(GenerateAudioWaveFormJob.KEY,                new GenerateAudioWaveFormJob.Factory());
      put(GroupCallUpdateSendJob.KEY,                  new GroupCallUpdateSendJob.Factory());
      put(GroupCallPeekJob.KEY,                        new GroupCallPeekJob.Factory());
      put(GroupCallPeekWorkerJob.KEY,                  new GroupCallPeekWorkerJob.Factory());
      put(GroupRingCleanupJob.KEY,                     new GroupRingCleanupJob.Factory());
      put(GroupV2UpdateSelfProfileKeyJob.KEY,          new GroupV2UpdateSelfProfileKeyJob.Factory());
      put(InAppPaymentAuthCheckJob.KEY,                new InAppPaymentAuthCheckJob.Factory());
      put("InAppPaymentGiftSendJob",                   new FailingJob.Factory()); // MOLLY
      put(InAppPaymentKeepAliveJob.KEY,                new InAppPaymentKeepAliveJob.Factory());
      put(InAppPaymentPurchaseTokenJob.KEY,            new InAppPaymentPurchaseTokenJob.Factory());
      put(InAppPaymentRecurringContextJob.KEY,         new InAppPaymentRecurringContextJob.Factory());
      put(InAppPaymentOneTimeContextJob.KEY,           new InAppPaymentOneTimeContextJob.Factory());
      put(InAppPaymentRedemptionJob.KEY,               new InAppPaymentRedemptionJob.Factory());
      put(InAppPaymentPayPalOneTimeSetupJob.KEY,       new InAppPaymentPayPalOneTimeSetupJob.Factory());
      put(InAppPaymentPayPalRecurringSetupJob.KEY,     new InAppPaymentPayPalRecurringSetupJob.Factory());
      put(InAppPaymentStripeOneTimeSetupJob.KEY,       new InAppPaymentStripeOneTimeSetupJob.Factory());
      put(InAppPaymentStripeRecurringSetupJob.KEY,     new InAppPaymentStripeRecurringSetupJob.Factory());
      put(IndividualSendJob.KEY,                       new IndividualSendJob.Factory());
      put(LeaveGroupV2Job.KEY,                         new LeaveGroupV2Job.Factory());
      put(LeaveGroupV2WorkerJob.KEY,                   new LeaveGroupV2WorkerJob.Factory());
      put(LinkedDeviceInactiveCheckJob.KEY,            new LinkedDeviceInactiveCheckJob.Factory());
      put(LocalArchiveJob.KEY,                         new LocalArchiveJob.Factory());
      put(LocalBackupJob.KEY,                          new LocalBackupJob.Factory());
      put(LocalBackupJobApi29.KEY,                     new LocalBackupJobApi29.Factory());
      put(MarkerJob.KEY,                               new MarkerJob.Factory());
      put(MultiDeviceAttachmentBackfillMissingJob.KEY, new MultiDeviceAttachmentBackfillMissingJob.Factory());
      put(MultiDeviceAttachmentBackfillUpdateJob.KEY,  new MultiDeviceAttachmentBackfillUpdateJob.Factory());
      put(MultiDeviceBlockedUpdateJob.KEY,             new MultiDeviceBlockedUpdateJob.Factory());
      put(MultiDeviceCallLinkSyncJob.KEY,              new MultiDeviceCallLinkSyncJob.Factory());
      put(MultiDeviceConfigurationUpdateJob.KEY,       new MultiDeviceConfigurationUpdateJob.Factory());
      put(MultiDeviceContactSyncJob.KEY,               new MultiDeviceContactSyncJob.Factory());
      put(MultiDeviceContactUpdateJob.KEY,             new MultiDeviceContactUpdateJob.Factory());
      put(MultiDeviceDeleteSyncJob.KEY,                new MultiDeviceDeleteSyncJob.Factory());
      put(MultiDeviceKeysUpdateJob.KEY,                new MultiDeviceKeysUpdateJob.Factory());
      put(MultiDeviceMessageRequestResponseJob.KEY,    new MultiDeviceMessageRequestResponseJob.Factory());
      put("MultiDeviceOutgoingPaymentSyncJob",         new FailingJob.Factory()); // MOLLY
      put(MultiDeviceProfileContentUpdateJob.KEY,      new MultiDeviceProfileContentUpdateJob.Factory());
      put(MultiDeviceProfileKeyUpdateJob.KEY,          new MultiDeviceProfileKeyUpdateJob.Factory());
      put(MultiDeviceReadUpdateJob.KEY,                new MultiDeviceReadUpdateJob.Factory());
      put(MultiDeviceStickerPackOperationJob.KEY,      new MultiDeviceStickerPackOperationJob.Factory());
      put(MultiDeviceStickerPackSyncJob.KEY,           new MultiDeviceStickerPackSyncJob.Factory());
      put(MultiDeviceStorageSyncRequestJob.KEY,        new MultiDeviceStorageSyncRequestJob.Factory());
      put(MultiDeviceSubscriptionSyncRequestJob.KEY,   new MultiDeviceSubscriptionSyncRequestJob.Factory());
      put(MultiDeviceVerifiedUpdateJob.KEY,            new MultiDeviceVerifiedUpdateJob.Factory());
      put(MultiDeviceViewOnceOpenJob.KEY,              new MultiDeviceViewOnceOpenJob.Factory());
      put(MultiDeviceViewedUpdateJob.KEY,              new MultiDeviceViewedUpdateJob.Factory());
      put(NewLinkedDeviceNotificationJob.KEY,          new NewLinkedDeviceNotificationJob.Factory());
      put(NullMessageSendJob.KEY,                      new NullMessageSendJob.Factory());
      put(OptimizeMediaJob.KEY,                        new OptimizeMediaJob.Factory());
      put(OptimizeMessageSearchIndexJob.KEY,           new OptimizeMessageSearchIndexJob.Factory());
      put("PaymentLedgerUpdateJob",                    new FailingJob.Factory()); // MOLLY
      put("PaymentNotificationSendJob",                new FailingJob.Factory()); // MOLLY
      put("PaymentNotificationSendJobV2",              new FailingJob.Factory()); // MOLLY
      put("PaymentSendJob",                            new FailingJob.Factory()); // MOLLY
      put("PaymentTransactionCheckJob",                new FailingJob.Factory()); // MOLLY
      put(PreKeysSyncJob.KEY,                          new PreKeysSyncJob.Factory());
      put(ProfileKeySendJob.KEY,                       new ProfileKeySendJob.Factory());
      put(ProfileUploadJob.KEY,                        new ProfileUploadJob.Factory());
      put(PushDistributionListSendJob.KEY,             new PushDistributionListSendJob.Factory());
      put(PushGroupSendJob.KEY,                        new PushGroupSendJob.Factory());
      put(PushGroupSilentUpdateSendJob.KEY,            new PushGroupSilentUpdateSendJob.Factory());
      put(MessageFetchJob.KEY,                         new MessageFetchJob.Factory());
      put(PostRegistrationBackupRedemptionJob.KEY,     new PostRegistrationBackupRedemptionJob.Factory());
      put(PushProcessEarlyMessagesJob.KEY,             new PushProcessEarlyMessagesJob.Factory());
      put(PushProcessMessageErrorJob.KEY,              new PushProcessMessageErrorJob.Factory());
      put(PushProcessMessageJob.KEY,                   new PushProcessMessageJob.Factory());
      put(QuoteThumbnailBackfillJob.KEY,               new QuoteThumbnailBackfillJob.Factory());
      put(QuoteThumbnailReconstructionJob.KEY,         new QuoteThumbnailReconstructionJob.Factory());
      put(ReactionSendJob.KEY,                         new ReactionSendJob.Factory());
      put(RebuildMessageSearchIndexJob.KEY,            new RebuildMessageSearchIndexJob.Factory());
      put(ReclaimUsernameAndLinkJob.KEY,               new ReclaimUsernameAndLinkJob.Factory());
      put(RefreshAttributesJob.KEY,                    new RefreshAttributesJob.Factory());
      put(RefreshCallLinkDetailsJob.KEY,               new RefreshCallLinkDetailsJob.Factory());
      put(RefreshSvrCredentialsJob.KEY,                new RefreshSvrCredentialsJob.Factory());
      put(RefreshOwnProfileJob.KEY,                    new RefreshOwnProfileJob.Factory());
      put(RemoteConfigRefreshJob.KEY,                  new RemoteConfigRefreshJob.Factory());
      put(RemoteDeleteSendJob.KEY,                     new RemoteDeleteSendJob.Factory());
      put(ReportSpamJob.KEY,                           new ReportSpamJob.Factory());
      put(ResendMessageJob.KEY,                        new ResendMessageJob.Factory());
      put(ResumableUploadSpecJob.KEY,                  new ResumableUploadSpecJob.Factory());
      put(RequestGroupV2InfoWorkerJob.KEY,             new RequestGroupV2InfoWorkerJob.Factory());
      put(RequestGroupV2InfoJob.KEY,                   new RequestGroupV2InfoJob.Factory());
      put(RestoreAttachmentJob.KEY,                    new RestoreAttachmentJob.Factory());
      put(RestoreAttachmentThumbnailJob.KEY,           new RestoreAttachmentThumbnailJob.Factory());
      put(RestoreLocalAttachmentJob.KEY,               new RestoreLocalAttachmentJob.Factory());
      put(RestoreOptimizedMediaJob.KEY,                new RestoreOptimizedMediaJob.Factory());
      put(RetrieveProfileAvatarJob.KEY,                new RetrieveProfileAvatarJob.Factory());
      put(RetrieveProfileJob.KEY,                      new RetrieveProfileJob.Factory());
      put(RetrieveRemoteAnnouncementsJob.KEY,          new RetrieveRemoteAnnouncementsJob.Factory());
      put(RotateCertificateJob.KEY,                    new RotateCertificateJob.Factory());
      put(RotateProfileKeyJob.KEY,                     new RotateProfileKeyJob.Factory());
      put(SenderKeyDistributionSendJob.KEY,            new SenderKeyDistributionSendJob.Factory());
      put(SendDeliveryReceiptJob.KEY,                  new SendDeliveryReceiptJob.Factory());
      put("SendPaymentsActivatedJob",                  new FailingJob.Factory()); // MOLLY
      put(SendReadReceiptJob.KEY,                      new SendReadReceiptJob.Factory());
      put(SendRetryReceiptJob.KEY,                     new SendRetryReceiptJob.Factory());
      put(SendViewedReceiptJob.KEY,                    new SendViewedReceiptJob.Factory(application));
      put(StorageRotateManifestJob.KEY,                new StorageRotateManifestJob.Factory());
      put(SyncSystemContactLinksJob.KEY,               new SyncSystemContactLinksJob.Factory());
      put(MultiDeviceStorySendSyncJob.KEY,             new MultiDeviceStorySendSyncJob.Factory());
      put(ResetSvrGuessCountJob.KEY,                   new ResetSvrGuessCountJob.Factory());
      put(RetryPendingSendsJob.KEY,                    new RetryPendingSendsJob.Factory());
      put(RetryPendingSendSecondCheckJob.KEY,          new RetryPendingSendSecondCheckJob.Factory());
      put(ServiceOutageDetectionJob.KEY,               new ServiceOutageDetectionJob.Factory());
      put(StickerDownloadJob.KEY,                      new StickerDownloadJob.Factory());
      put(StickerPackDownloadJob.KEY,                  new StickerPackDownloadJob.Factory());
      put(StorageAccountRestoreJob.KEY,                new StorageAccountRestoreJob.Factory());
      put(StorageForcePushJob.KEY,                     new StorageForcePushJob.Factory());
      put(StorageSyncJob.KEY,                          new StorageSyncJob.Factory());
      put(StoryOnboardingDownloadJob.KEY,              new StoryOnboardingDownloadJob.Factory());
      put(SubmitRateLimitPushChallengeJob.KEY,         new SubmitRateLimitPushChallengeJob.Factory());
      put(Svr2MirrorJob.KEY,                           new Svr2MirrorJob.Factory());
      put(Svr3MirrorJob.KEY,                           new Svr3MirrorJob.Factory());
      put(ThreadUpdateJob.KEY,                         new ThreadUpdateJob.Factory());
      put(TrimThreadJob.KEY,                           new TrimThreadJob.Factory());
      put(TypingSendJob.KEY,                           new TypingSendJob.Factory());
      put(UploadAttachmentToArchiveJob.KEY,            new UploadAttachmentToArchiveJob.Factory());

      // Migrations
      put(AccountConsistencyMigrationJob.KEY,             new AccountConsistencyMigrationJob.Factory());
      put(AccountRecordMigrationJob.KEY,                  new AccountRecordMigrationJob.Factory());
      put(AepMigrationJob.KEY,                            new AepMigrationJob.Factory());
      put(ApplyUnknownFieldsToSelfMigrationJob.KEY,       new ApplyUnknownFieldsToSelfMigrationJob.Factory());
      put(ArchiveBackupIdReservationMigrationJob.KEY,     new ArchiveBackupIdReservationMigrationJob.Factory());
      put(AttachmentCleanupMigrationJob.KEY,              new AttachmentCleanupMigrationJob.Factory());
      put(AttachmentHashBackfillMigrationJob.KEY,         new AttachmentHashBackfillMigrationJob.Factory());
      put(AttributesMigrationJob.KEY,                     new AttributesMigrationJob.Factory());
      put(AvatarColorStorageServiceMigrationJob.KEY,      new AvatarColorStorageServiceMigrationJob.Factory());
      put(AvatarIdRemovalMigrationJob.KEY,                new AvatarIdRemovalMigrationJob.Factory());
      put("AvatarMigrationJob",                           new FailingJob.Factory());  // MOLLY
      put(BackfillDigestsForDuplicatesMigrationJob.KEY,   new BackfillDigestsForDuplicatesMigrationJob.Factory());
      put(BackupJitterMigrationJob.KEY,                   new BackupJitterMigrationJob.Factory());
      put(BackupNotificationMigrationJob.KEY,             new BackupNotificationMigrationJob.Factory());
      put(BackupRefreshJob.KEY,                           new BackupRefreshJob.Factory());
      put(BadE164MigrationJob.KEY,                        new BadE164MigrationJob.Factory());
      put(BlobStorageLocationMigrationJob.KEY,            new BlobStorageLocationMigrationJob.Factory());
      put("CachedAttachmentsMigrationJob",                new FailingJob.Factory());  // MOLLY
      put(ClearGlideCacheMigrationJob.KEY,                new ClearGlideCacheMigrationJob.Factory());
      put(ContactLinkRebuildMigrationJob.KEY,             new ContactLinkRebuildMigrationJob.Factory());
      put(CopyUsernameToSignalStoreMigrationJob.KEY,      new CopyUsernameToSignalStoreMigrationJob.Factory());
      put(DatabaseMigrationJob.KEY,                       new DatabaseMigrationJob.Factory());
      put(DeleteDeprecatedLogsMigrationJob.KEY,           new DeleteDeprecatedLogsMigrationJob.Factory());
      put(DirectoryRefreshMigrationJob.KEY,               new DirectoryRefreshMigrationJob.Factory());
      put(DuplicateE164MigrationJob.KEY,                  new DuplicateE164MigrationJob.Factory());
      put(E164FormattingMigrationJob.KEY,                 new E164FormattingMigrationJob.Factory());
      put(EmojiDownloadMigrationJob.KEY,                  new EmojiDownloadMigrationJob.Factory());
      put(EmojiSearchIndexCheckMigrationJob.KEY,          new EmojiSearchIndexCheckMigrationJob.Factory());
      put(FixChangeNumberErrorMigrationJob.KEY,           new FixChangeNumberErrorMigrationJob.Factory());
      put(GooglePlayBillingPurchaseTokenMigrationJob.KEY, new GooglePlayBillingPurchaseTokenMigrationJob.Factory());
      put(IdentityTableCleanupMigrationJob.KEY,           new IdentityTableCleanupMigrationJob.Factory());
      put("LegacyMigrationJob",                           new FailingJob.Factory());  // MOLLY
      put(MigrationCompleteJob.KEY,                       new MigrationCompleteJob.Factory());
      put(OptimizeMessageSearchIndexMigrationJob.KEY,     new OptimizeMessageSearchIndexMigrationJob.Factory());
      put(PinOptOutMigration.KEY,                         new PinOptOutMigration.Factory());
      put(PinReminderMigrationJob.KEY,                    new PinReminderMigrationJob.Factory());
      put(PniAccountInitializationMigrationJob.KEY,       new PniAccountInitializationMigrationJob.Factory());
      put(PniMigrationJob.KEY,                            new PniMigrationJob.Factory());
      put(PnpLaunchMigrationJob.KEY,                      new PnpLaunchMigrationJob.Factory());
      put(PreKeysSyncMigrationJob.KEY,                    new PreKeysSyncMigrationJob.Factory());
      put(ProfileMigrationJob.KEY,                        new ProfileMigrationJob.Factory());
      put(ProfileSharingUpdateMigrationJob.KEY,           new ProfileSharingUpdateMigrationJob.Factory());
      put(QuoteThumbnailBackfillMigrationJob.KEY,         new QuoteThumbnailBackfillMigrationJob.Factory());
      put(RebuildMessageSearchIndexMigrationJob.KEY,      new RebuildMessageSearchIndexMigrationJob.Factory());
      put("RecheckPaymentsMigrationJob",                  new FailingJob.Factory());  // MOLLY
      put("RecipientSearchMigrationJob",                  new FailingJob.Factory());  // MOLLY
      put(ResetArchiveTierMigrationJob.KEY,               new ResetArchiveTierMigrationJob.Factory());
      put(SelfRegisteredStateMigrationJob.KEY,            new SelfRegisteredStateMigrationJob.Factory());
      put("StickerLaunchMigrationJob",                    new FailingJob.Factory());  // MOLLY
      put(StickerAdditionMigrationJob.KEY,                new StickerAdditionMigrationJob.Factory());
      put(StickerDayByDayMigrationJob.KEY,                new StickerDayByDayMigrationJob.Factory());
      put(StickerMyDailyLifeMigrationJob.KEY,             new StickerMyDailyLifeMigrationJob.Factory());
      put(StorageCapabilityMigrationJob.KEY,              new StorageCapabilityMigrationJob.Factory());
      put(StorageFixLocalUnknownMigrationJob.KEY,         new StorageFixLocalUnknownMigrationJob.Factory());
      put(StorageServiceMigrationJob.KEY,                 new StorageServiceMigrationJob.Factory());
      put(StorageServiceSystemNameMigrationJob.KEY,       new StorageServiceSystemNameMigrationJob.Factory());
      put(StoryViewedReceiptsStateMigrationJob.KEY,       new StoryViewedReceiptsStateMigrationJob.Factory());
      put(SubscriberIdMigrationJob.KEY,                   new SubscriberIdMigrationJob.Factory());
      put(Svr2MirrorMigrationJob.KEY,                     new Svr2MirrorMigrationJob.Factory());
      put(SyncCallLinksMigrationJob.KEY,                  new SyncCallLinksMigrationJob.Factory());
      put(SyncChatFoldersMigrationJob.KEY,                new SyncChatFoldersMigrationJob.Factory());
      put(SyncDistributionListsMigrationJob.KEY,          new SyncDistributionListsMigrationJob.Factory());
      put(SyncKeysMigrationJob.KEY,                       new SyncKeysMigrationJob.Factory());
      put(TrimByLengthSettingsMigrationJob.KEY,           new TrimByLengthSettingsMigrationJob.Factory());
      put(UpdateSmsJobsMigrationJob.KEY,                  new UpdateSmsJobsMigrationJob.Factory());
      put(UserNotificationMigrationJob.KEY,               new UserNotificationMigrationJob.Factory());
      put("UuidMigrationJob",                             new FailingJob.Factory());  // MOLLY
      put(WallpaperCleanupMigrationJob.KEY,               new WallpaperCleanupMigrationJob.Factory());
      put(WallpaperStorageMigrationJob.KEY,               new WallpaperStorageMigrationJob.Factory());

      // Dead jobs
      put(FailingJob.KEY,                                new FailingJob.Factory());
      put(PassingMigrationJob.KEY,                       new PassingMigrationJob.Factory());
      put("PushContentReceiveJob",                       new FailingJob.Factory());
      put("AttachmentUploadJob",                         new FailingJob.Factory());
      put("MmsSendJob",                                  new FailingJob.Factory());
      put("RefreshUnidentifiedDeliveryAbilityJob",       new FailingJob.Factory());
      put("Argon2TestJob",                               new FailingJob.Factory());
      put("Argon2TestMigrationJob",                      new PassingMigrationJob.Factory());
      put("StorageKeyRotationMigrationJob",              new PassingMigrationJob.Factory());
      put("StorageSyncJob",                              new StorageSyncJob.Factory());
      put("WakeGroupV2Job",                              new FailingJob.Factory());
      put("LeaveGroupJob",                               new FailingJob.Factory());
      put("PushGroupUpdateJob",                          new FailingJob.Factory());
      put("RequestGroupInfoJob",                         new FailingJob.Factory());
      put("RotateSignedPreKeyJob",                       new PreKeysSyncJob.Factory());
      put("CreateSignedPreKeyJob",                       new PreKeysSyncJob.Factory());
      put("RefreshPreKeysJob",                           new PreKeysSyncJob.Factory());
      put("RecipientChangedNumberJob",                   new FailingJob.Factory());
      put("PushTextSendJob",                             new IndividualSendJob.Factory());
      put("MultiDevicePniIdentityUpdateJob",             new FailingJob.Factory());
      put("MultiDeviceGroupUpdateJob",                   new FailingJob.Factory());
      put("CallSyncEventJob",                            new FailingJob.Factory());
      put("RegistrationPinV2MigrationJob",               new FailingJob.Factory());
      put("KbsEnclaveMigrationWorkerJob",                new FailingJob.Factory());
      put("KbsEnclaveMigrationJob",                      new PassingMigrationJob.Factory());
      put("ClearFallbackKbsEnclaveJob",                  new FailingJob.Factory());
      put("PushDecryptJob",                              new FailingJob.Factory());
      put("PushDecryptDrainedJob",                       new FailingJob.Factory());
      put("PushProcessJob",                              new FailingJob.Factory());
      put("DecryptionsDrainedMigrationJob",              new PassingMigrationJob.Factory());
      put("MmsReceiveJob",                               new FailingJob.Factory());
      put("MmsDownloadJob",                              new FailingJob.Factory());
      put("SmsReceiveJob",                               new FailingJob.Factory());
      put("StoryReadStateMigrationJob",                  new PassingMigrationJob.Factory());
      put("GroupV1MigrationJob",                         new FailingJob.Factory());
      put("NewRegistrationUsernameSyncJob",              new FailingJob.Factory());
      put("SmsSendJob",                                  new FailingJob.Factory());
      put("SmsSentJob",                                  new FailingJob.Factory());
      put("MmsSendJobV2",                                new FailingJob.Factory());
      put("AttachmentUploadJobV2",                       new FailingJob.Factory());
      put("SubscriptionKeepAliveJob",                    new FailingJob.Factory());
      put("ExternalLaunchDonationJob",                   new FailingJob.Factory());
      put("BoostReceiptCredentialsSubmissionJob",        new FailingJob.Factory());
      put("SubscriptionReceiptCredentialsSubmissionJob", new FailingJob.Factory());
      put("DonationReceiptRedemptionJob",                new FailingJob.Factory());
      put("SendGiftJob",                                 new FailingJob.Factory());
      put("InactiveGroupCheckMigrationJob",              new PassingMigrationJob.Factory());
      put("AttachmentMarkUploadedJob",                   new FailingJob.Factory());
      put("BackupMediaSnapshotSyncJob",                  new FailingJob.Factory());
      put("PnpInitializeDevicesJob",                     new FailingJob.Factory());
      put("BackupRestoreJob",                            new FailingJob.Factory());
      put("BackfillDigestsMigrationJob",                 new PassingMigrationJob.Factory());
      put("BackfillDigestJob",                           new FailingJob.Factory());
    }};
  }

  public static Map<String, Constraint.Factory> getConstraintFactories(@NonNull Application application) {
    return new HashMap<String, Constraint.Factory>() {{
      put(NoRemoteArchiveGarbageCollectionPendingConstraint.KEY, new NoRemoteArchiveGarbageCollectionPendingConstraint.Factory());
      put(AutoDownloadEmojiConstraint.KEY,                       new AutoDownloadEmojiConstraint.Factory(application));
      put(BackupMessagesConstraint.KEY,                          new BackupMessagesConstraint.Factory(application));
      put(BatteryNotLowConstraint.KEY,                           new BatteryNotLowConstraint.Factory());
      put(ChangeNumberConstraint.KEY,                            new ChangeNumberConstraint.Factory());
      put(ChargingConstraint.KEY,                                new ChargingConstraint.Factory());
      put(DataRestoreConstraint.KEY,                             new DataRestoreConstraint.Factory());
      put(DecryptionsDrainedConstraint.KEY,                      new DecryptionsDrainedConstraint.Factory());
      put(DeletionNotAwaitingMediaDownloadConstraint.KEY,        new DeletionNotAwaitingMediaDownloadConstraint.Factory());
      put(MasterSecretConstraint.KEY,                            new MasterSecretConstraint.Factory(application));
      put(NetworkConstraint.KEY,                                 new NetworkConstraint.Factory(application));
      put(NotInCallConstraint.KEY,                               new NotInCallConstraint.Factory());
      put(RegisteredConstraint.KEY,                              new RegisteredConstraint.Factory());
      put(RestoreAttachmentConstraint.KEY,                       new RestoreAttachmentConstraint.Factory(application));
<<<<<<< HEAD
=======
      put(SqlCipherMigrationConstraint.KEY,                      new SqlCipherMigrationConstraint.Factory(application));
      put(StickersNotDownloadingConstraint.KEY,                  new StickersNotDownloadingConstraint.Factory());
>>>>>>> 1a5dede7
      put(WifiConstraint.KEY,                                    new WifiConstraint.Factory(application));
    }};
  }

  public static List<ConstraintObserver> getConstraintObservers(@NonNull Application application) {
    return Arrays.asList(new MasterSecretConstraintObserver(application),
                         new ChargingAndBatteryIsNotLowConstraintObserver(application),
                         new NetworkConstraintObserver(application),
                         new DecryptionsDrainedConstraintObserver(),
                         new NotInCallConstraintObserver(),
                         ChangeNumberConstraintObserver.INSTANCE,
                         DataRestoreConstraintObserver.INSTANCE,
                         RestoreAttachmentConstraintObserver.INSTANCE,
                         NoRemoteArchiveGarbageCollectionPendingConstraint.Observer.INSTANCE,
                         RegisteredConstraint.Observer.INSTANCE,
                         BackupMessagesConstraintObserver.INSTANCE,
                         DeletionNotAwaitingMediaDownloadConstraint.Observer.INSTANCE,
                         StickersNotDownloadingConstraint.Observer.INSTANCE);
  }

  public static List<JobMigration> getJobMigrations(@NonNull Application application) {
    return Arrays.asList(new DeprecatedJobMigration(2),
                         new DeprecatedJobMigration(3),
                         new DeprecatedJobMigration(4),
                         new SendReadReceiptsJobMigration(SignalDatabase.messages()),
                         new DeprecatedJobMigration(6),
                         new RetrieveProfileJobMigration(),
                         new PushDecryptMessageJobEnvelopeMigration(),
                         new SenderKeyDistributionSendJobRecipientMigration(),
                         new PushProcessMessageJobMigration(),
                         new DonationReceiptRedemptionJobMigration(),
                         new GroupCallPeekJobDataMigration());
  }
}<|MERGE_RESOLUTION|>--- conflicted
+++ resolved
@@ -32,12 +32,7 @@
 import org.thoughtcrime.securesms.jobmanager.impl.RegisteredConstraint;
 import org.thoughtcrime.securesms.jobmanager.impl.RestoreAttachmentConstraint;
 import org.thoughtcrime.securesms.jobmanager.impl.RestoreAttachmentConstraintObserver;
-<<<<<<< HEAD
-=======
-import org.thoughtcrime.securesms.jobmanager.impl.SqlCipherMigrationConstraint;
-import org.thoughtcrime.securesms.jobmanager.impl.SqlCipherMigrationConstraintObserver;
 import org.thoughtcrime.securesms.jobmanager.impl.StickersNotDownloadingConstraint;
->>>>>>> 1a5dede7
 import org.thoughtcrime.securesms.jobmanager.impl.WifiConstraint;
 import org.thoughtcrime.securesms.jobmanager.migrations.DeprecatedJobMigration;
 import org.thoughtcrime.securesms.jobmanager.migrations.DonationReceiptRedemptionJobMigration;
@@ -430,11 +425,7 @@
       put(NotInCallConstraint.KEY,                               new NotInCallConstraint.Factory());
       put(RegisteredConstraint.KEY,                              new RegisteredConstraint.Factory());
       put(RestoreAttachmentConstraint.KEY,                       new RestoreAttachmentConstraint.Factory(application));
-<<<<<<< HEAD
-=======
-      put(SqlCipherMigrationConstraint.KEY,                      new SqlCipherMigrationConstraint.Factory(application));
       put(StickersNotDownloadingConstraint.KEY,                  new StickersNotDownloadingConstraint.Factory());
->>>>>>> 1a5dede7
       put(WifiConstraint.KEY,                                    new WifiConstraint.Factory(application));
     }};
   }
