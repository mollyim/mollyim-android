package org.thoughtcrime.securesms.jobs;

import android.app.Application;

import androidx.annotation.NonNull;

import org.thoughtcrime.securesms.jobmanager.Constraint;
import org.thoughtcrime.securesms.jobmanager.ConstraintObserver;
import org.thoughtcrime.securesms.jobmanager.Job;
import org.thoughtcrime.securesms.jobmanager.JobMigration;
import org.thoughtcrime.securesms.jobmanager.impl.CellServiceConstraint;
import org.thoughtcrime.securesms.jobmanager.impl.CellServiceConstraintObserver;
import org.thoughtcrime.securesms.jobmanager.impl.MasterSecretConstraint;
import org.thoughtcrime.securesms.jobmanager.impl.MasterSecretConstraintObserver;
import org.thoughtcrime.securesms.jobmanager.impl.NetworkConstraint;
import org.thoughtcrime.securesms.jobmanager.impl.NetworkConstraintObserver;
import org.thoughtcrime.securesms.jobmanager.impl.NetworkOrCellServiceConstraint;
import org.thoughtcrime.securesms.jobmanager.migrations.RecipientIdFollowUpJobMigration;
import org.thoughtcrime.securesms.jobmanager.migrations.RecipientIdFollowUpJobMigration2;
import org.thoughtcrime.securesms.jobmanager.migrations.RecipientIdJobMigration;
import org.thoughtcrime.securesms.migrations.DatabaseMigrationJob;
import org.thoughtcrime.securesms.migrations.MigrationCompleteJob;
import org.thoughtcrime.securesms.migrations.RegistrationPinV2MigrationJob;

import java.util.Arrays;
import java.util.HashMap;
import java.util.List;
import java.util.Map;

public final class JobManagerFactories {

  public static Map<String, Job.Factory> getJobFactories(@NonNull Application application) {
    return new HashMap<String, Job.Factory>() {{
      put(AttachmentCopyJob.KEY,                     new AttachmentCopyJob.Factory());
      put(AttachmentDownloadJob.KEY,                 new AttachmentDownloadJob.Factory());
      put(AttachmentUploadJob.KEY,                   new AttachmentUploadJob.Factory());
      put(AttachmentCompressionJob.KEY,              new AttachmentCompressionJob.Factory());
      put(AvatarDownloadJob.KEY,                     new AvatarDownloadJob.Factory());
      put(CleanPreKeysJob.KEY,                       new CleanPreKeysJob.Factory());
      put(CreateSignedPreKeyJob.KEY,                 new CreateSignedPreKeyJob.Factory());
      put(DirectoryRefreshJob.KEY,                   new DirectoryRefreshJob.Factory());
      put(FcmRefreshJob.KEY,                         new FcmRefreshJob.Factory());
      put(LocalBackupJob.KEY,                        new LocalBackupJob.Factory());
      put(MmsDownloadJob.KEY,                        new MmsDownloadJob.Factory());
      put(MultiDeviceBlockedUpdateJob.KEY,           new MultiDeviceBlockedUpdateJob.Factory());
      put(MultiDeviceConfigurationUpdateJob.KEY,     new MultiDeviceConfigurationUpdateJob.Factory());
      put(MultiDeviceContactUpdateJob.KEY,           new MultiDeviceContactUpdateJob.Factory());
      put(MultiDeviceGroupUpdateJob.KEY,             new MultiDeviceGroupUpdateJob.Factory());
      put(MultiDeviceKeysUpdateJob.KEY,              new MultiDeviceKeysUpdateJob.Factory());
      put(MultiDeviceProfileContentUpdateJob.KEY,    new MultiDeviceProfileContentUpdateJob.Factory());
      put(MultiDeviceProfileKeyUpdateJob.KEY,        new MultiDeviceProfileKeyUpdateJob.Factory());
      put(MultiDeviceReadUpdateJob.KEY,              new MultiDeviceReadUpdateJob.Factory());
      put(MultiDeviceStickerPackOperationJob.KEY,    new MultiDeviceStickerPackOperationJob.Factory());
      put(MultiDeviceStickerPackSyncJob.KEY,         new MultiDeviceStickerPackSyncJob.Factory());
      put(MultiDeviceStorageSyncRequestJob.KEY,      new MultiDeviceStorageSyncRequestJob.Factory());
      put(MultiDeviceVerifiedUpdateJob.KEY,          new MultiDeviceVerifiedUpdateJob.Factory());
      put(MultiDeviceViewOnceOpenJob.KEY,            new MultiDeviceViewOnceOpenJob.Factory());
      put(PushDecryptMessageJob.KEY,                 new PushDecryptMessageJob.Factory());
      put(PushProcessMessageJob.KEY,                 new PushProcessMessageJob.Factory());
      put(PushGroupSendJob.KEY,                      new PushGroupSendJob.Factory());
      put(PushGroupUpdateJob.KEY,                    new PushGroupUpdateJob.Factory());
      put(PushMediaSendJob.KEY,                      new PushMediaSendJob.Factory());
      put(PushNotificationReceiveJob.KEY,            new PushNotificationReceiveJob.Factory());
      put(PushTextSendJob.KEY,                       new PushTextSendJob.Factory());
      put(ReactionSendJob.KEY,                       new ReactionSendJob.Factory());
      put(RefreshAttributesJob.KEY,                  new RefreshAttributesJob.Factory());
      put(RefreshOwnProfileJob.KEY,                  new RefreshOwnProfileJob.Factory());
      put(RefreshPreKeysJob.KEY,                     new RefreshPreKeysJob.Factory());
      put(RemoteConfigRefreshJob.KEY,                new RemoteConfigRefreshJob.Factory());
      put(RequestGroupInfoJob.KEY,                   new RequestGroupInfoJob.Factory());
      put(RetrieveProfileAvatarJob.KEY,              new RetrieveProfileAvatarJob.Factory());
      put(RetrieveProfileJob.KEY,                    new RetrieveProfileJob.Factory());
      put(RotateCertificateJob.KEY,                  new RotateCertificateJob.Factory());
      put(RotateProfileKeyJob.KEY,                   new RotateProfileKeyJob.Factory());
      put(RotateSignedPreKeyJob.KEY,                 new RotateSignedPreKeyJob.Factory());
      put(SendDeliveryReceiptJob.KEY,                new SendDeliveryReceiptJob.Factory());
      put(SendReadReceiptJob.KEY,                    new SendReadReceiptJob.Factory(application));
      put(ServiceOutageDetectionJob.KEY,             new ServiceOutageDetectionJob.Factory());
      put(StickerDownloadJob.KEY,                    new StickerDownloadJob.Factory());
      put(StickerPackDownloadJob.KEY,                new StickerPackDownloadJob.Factory());
      put(StorageForcePushJob.KEY,                   new StorageForcePushJob.Factory());
      put(StorageSyncJob.KEY,                        new StorageSyncJob.Factory());
      put(TrimThreadJob.KEY,                         new TrimThreadJob.Factory());
      put(TypingSendJob.KEY,                         new TypingSendJob.Factory());
      put(UpdateApkJob.KEY,                          new UpdateApkJob.Factory());
      put(MarkerJob.KEY,                             new MarkerJob.Factory());
<<<<<<< HEAD
=======
      put(Argon2TestJob.KEY,                         new Argon2TestJob.Factory());
      put(ProfileUploadJob.KEY,                      new ProfileUploadJob.Factory());
>>>>>>> ce86adab

      // Migrations
      put(DatabaseMigrationJob.KEY,                  new DatabaseMigrationJob.Factory());
      put(MigrationCompleteJob.KEY,                  new MigrationCompleteJob.Factory());
      put(RegistrationPinV2MigrationJob.KEY,         new RegistrationPinV2MigrationJob.Factory());

      // Dead jobs
      put("PushContentReceiveJob",                   new FailingJob.Factory());
      put("AttachmentUploadJob",                     new FailingJob.Factory());
      put("MmsSendJob",                              new FailingJob.Factory());
      put("RefreshUnidentifiedDeliveryAbilityJob",   new FailingJob.Factory());
    }};
  }

  public static Map<String, Constraint.Factory> getConstraintFactories(@NonNull Application application) {
    return new HashMap<String, Constraint.Factory>() {{
      put(CellServiceConstraint.KEY,          new CellServiceConstraint.Factory(application));
      put(MasterSecretConstraint.KEY,         new MasterSecretConstraint.Factory(application));
      put(NetworkConstraint.KEY,              new NetworkConstraint.Factory(application));
      put(NetworkOrCellServiceConstraint.KEY, new NetworkOrCellServiceConstraint.Factory(application));
    }};
  }

  public static List<ConstraintObserver> getConstraintObservers(@NonNull Application application) {
    return Arrays.asList(CellServiceConstraintObserver.getInstance(application),
                         new NetworkConstraintObserver(application),
                         new MasterSecretConstraintObserver(application));
  }

  public static List<JobMigration> getJobMigrations(@NonNull Application application) {
    return Arrays.asList(new RecipientIdJobMigration(application),
                         new RecipientIdFollowUpJobMigration(),
                         new RecipientIdFollowUpJobMigration2());
  }
}<|MERGE_RESOLUTION|>--- conflicted
+++ resolved
@@ -84,11 +84,7 @@
       put(TypingSendJob.KEY,                         new TypingSendJob.Factory());
       put(UpdateApkJob.KEY,                          new UpdateApkJob.Factory());
       put(MarkerJob.KEY,                             new MarkerJob.Factory());
-<<<<<<< HEAD
-=======
-      put(Argon2TestJob.KEY,                         new Argon2TestJob.Factory());
       put(ProfileUploadJob.KEY,                      new ProfileUploadJob.Factory());
->>>>>>> ce86adab
 
       // Migrations
       put(DatabaseMigrationJob.KEY,                  new DatabaseMigrationJob.Factory());
