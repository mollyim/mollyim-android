--- conflicted
+++ resolved
@@ -43,11 +43,7 @@
 import org.thoughtcrime.securesms.migrations.AttachmentHashBackfillMigrationJob;
 import org.thoughtcrime.securesms.migrations.AttributesMigrationJob;
 import org.thoughtcrime.securesms.migrations.AvatarIdRemovalMigrationJob;
-<<<<<<< HEAD
-=======
-import org.thoughtcrime.securesms.migrations.AvatarMigrationJob;
 import org.thoughtcrime.securesms.migrations.BackfillDigestsMigrationJob;
->>>>>>> 6188502c
 import org.thoughtcrime.securesms.migrations.BackupJitterMigrationJob;
 import org.thoughtcrime.securesms.migrations.BackupNotificationMigrationJob;
 import org.thoughtcrime.securesms.migrations.BlobStorageLocationMigrationJob;
@@ -260,12 +256,8 @@
       put(AttachmentHashBackfillMigrationJob.KEY,    new AttachmentHashBackfillMigrationJob.Factory());
       put(AttributesMigrationJob.KEY,                new AttributesMigrationJob.Factory());
       put(AvatarIdRemovalMigrationJob.KEY,           new AvatarIdRemovalMigrationJob.Factory());
-<<<<<<< HEAD
       put("AvatarMigrationJob",                      new FailingJob.Factory());
-=======
-      put(AvatarMigrationJob.KEY,                    new AvatarMigrationJob.Factory());
       put(BackfillDigestsMigrationJob.KEY,           new BackfillDigestsMigrationJob.Factory());
->>>>>>> 6188502c
       put(BackupJitterMigrationJob.KEY,              new BackupJitterMigrationJob.Factory());
       put(BackupNotificationMigrationJob.KEY,        new BackupNotificationMigrationJob.Factory());
       put(BlobStorageLocationMigrationJob.KEY,       new BlobStorageLocationMigrationJob.Factory());
