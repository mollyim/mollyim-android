--- conflicted
+++ resolved
@@ -231,12 +231,7 @@
   public static List<ConstraintObserver> getConstraintObservers(@NonNull Application application) {
     return Arrays.asList(new MasterSecretConstraintObserver(application),
                          new ChargingConstraintObserver(application),
-<<<<<<< HEAD
-                         new NetworkConstraintObserver(application),
-=======
                          NetworkConstraintObserver.getInstance(application),
-                         new SqlCipherMigrationConstraintObserver(),
->>>>>>> fdeed850
                          new DecryptionsDrainedConstraintObserver(),
                          new NotInCallConstraintObserver());
   }
