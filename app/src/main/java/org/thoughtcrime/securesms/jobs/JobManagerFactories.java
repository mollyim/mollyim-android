package org.thoughtcrime.securesms.jobs;

import android.app.Application;

import androidx.annotation.NonNull;

import org.thoughtcrime.securesms.database.SignalDatabase;
import org.thoughtcrime.securesms.jobmanager.Constraint;
import org.thoughtcrime.securesms.jobmanager.ConstraintObserver;
import org.thoughtcrime.securesms.jobmanager.Job;
import org.thoughtcrime.securesms.jobmanager.JobMigration;
import org.thoughtcrime.securesms.jobmanager.impl.AutoDownloadEmojiConstraint;
import org.thoughtcrime.securesms.jobmanager.impl.ChargingConstraint;
import org.thoughtcrime.securesms.jobmanager.impl.ChargingConstraintObserver;
import org.thoughtcrime.securesms.jobmanager.impl.DecryptionsDrainedConstraint;
import org.thoughtcrime.securesms.jobmanager.impl.DecryptionsDrainedConstraintObserver;
import org.thoughtcrime.securesms.jobmanager.impl.MasterSecretConstraint;
import org.thoughtcrime.securesms.jobmanager.impl.MasterSecretConstraintObserver;
import org.thoughtcrime.securesms.jobmanager.impl.NetworkConstraint;
import org.thoughtcrime.securesms.jobmanager.impl.NetworkConstraintObserver;
import org.thoughtcrime.securesms.jobmanager.impl.NotInCallConstraint;
import org.thoughtcrime.securesms.jobmanager.impl.NotInCallConstraintObserver;
import org.thoughtcrime.securesms.jobmanager.migrations.PushDecryptMessageJobEnvelopeMigration;
import org.thoughtcrime.securesms.jobmanager.migrations.PushProcessMessageQueueJobMigration;
import org.thoughtcrime.securesms.jobmanager.migrations.RecipientIdFollowUpJobMigration;
import org.thoughtcrime.securesms.jobmanager.migrations.RecipientIdFollowUpJobMigration2;
import org.thoughtcrime.securesms.jobmanager.migrations.RecipientIdJobMigration;
import org.thoughtcrime.securesms.jobmanager.migrations.RetrieveProfileJobMigration;
import org.thoughtcrime.securesms.jobmanager.migrations.SendReadReceiptsJobMigration;
import org.thoughtcrime.securesms.migrations.AccountRecordMigrationJob;
import org.thoughtcrime.securesms.migrations.ApplyUnknownFieldsToSelfMigrationJob;
import org.thoughtcrime.securesms.migrations.AttachmentCleanupMigrationJob;
import org.thoughtcrime.securesms.migrations.AttributesMigrationJob;
import org.thoughtcrime.securesms.migrations.AvatarIdRemovalMigrationJob;
import org.thoughtcrime.securesms.migrations.BackupNotificationMigrationJob;
import org.thoughtcrime.securesms.migrations.BlobStorageLocationMigrationJob;
import org.thoughtcrime.securesms.migrations.DatabaseMigrationJob;
import org.thoughtcrime.securesms.migrations.DeleteDeprecatedLogsMigrationJob;
import org.thoughtcrime.securesms.migrations.DirectoryRefreshMigrationJob;
import org.thoughtcrime.securesms.migrations.EmojiDownloadMigrationJob;
import org.thoughtcrime.securesms.migrations.KbsEnclaveMigrationJob;
import org.thoughtcrime.securesms.migrations.MigrationCompleteJob;
import org.thoughtcrime.securesms.migrations.PassingMigrationJob;
import org.thoughtcrime.securesms.migrations.PinOptOutMigration;
import org.thoughtcrime.securesms.migrations.PinReminderMigrationJob;
import org.thoughtcrime.securesms.migrations.PniAccountInitializationMigrationJob;
import org.thoughtcrime.securesms.migrations.PniMigrationJob;
import org.thoughtcrime.securesms.migrations.ProfileMigrationJob;
import org.thoughtcrime.securesms.migrations.ProfileSharingUpdateMigrationJob;
import org.thoughtcrime.securesms.migrations.RegistrationPinV2MigrationJob;
import org.thoughtcrime.securesms.migrations.StickerAdditionMigrationJob;
import org.thoughtcrime.securesms.migrations.StickerDayByDayMigrationJob;
import org.thoughtcrime.securesms.migrations.StickerMyDailyLifeMigrationJob;
import org.thoughtcrime.securesms.migrations.StorageCapabilityMigrationJob;
import org.thoughtcrime.securesms.migrations.StorageServiceMigrationJob;
import org.thoughtcrime.securesms.migrations.TrimByLengthSettingsMigrationJob;
import org.thoughtcrime.securesms.migrations.UserNotificationMigrationJob;

import java.util.Arrays;
import java.util.HashMap;
import java.util.List;
import java.util.Map;

public final class JobManagerFactories {

  public static Map<String, Job.Factory> getJobFactories(@NonNull Application application) {
    return new HashMap<String, Job.Factory>() {{
      put(AttachmentCopyJob.KEY,                     new AttachmentCopyJob.Factory());
      put(AttachmentDownloadJob.KEY,                 new AttachmentDownloadJob.Factory());
      put(AttachmentUploadJob.KEY,                   new AttachmentUploadJob.Factory());
      put(AttachmentMarkUploadedJob.KEY,             new AttachmentMarkUploadedJob.Factory());
      put(AttachmentCompressionJob.KEY,              new AttachmentCompressionJob.Factory());
      put(AutomaticSessionResetJob.KEY,              new AutomaticSessionResetJob.Factory());
      put(AvatarGroupsV1DownloadJob.KEY,             new AvatarGroupsV1DownloadJob.Factory());
      put(AvatarGroupsV2DownloadJob.KEY,             new AvatarGroupsV2DownloadJob.Factory());
      put(CheckServiceReachabilityJob.KEY,           new CheckServiceReachabilityJob.Factory());
      put(CleanPreKeysJob.KEY,                       new CleanPreKeysJob.Factory());
      put(ClearFallbackKbsEnclaveJob.KEY,            new ClearFallbackKbsEnclaveJob.Factory());
      put(ConversationShortcutUpdateJob.KEY,         new ConversationShortcutUpdateJob.Factory());
      put(CreateReleaseChannelJob.KEY,               new CreateReleaseChannelJob.Factory());
      put(CreateSignedPreKeyJob.KEY,                 new CreateSignedPreKeyJob.Factory());
      put(DirectoryRefreshJob.KEY,                   new DirectoryRefreshJob.Factory());
      put(DownloadLatestEmojiDataJob.KEY,            new DownloadLatestEmojiDataJob.Factory());
      put(EmojiSearchIndexDownloadJob.KEY,           new EmojiSearchIndexDownloadJob.Factory());
      put(FcmRefreshJob.KEY,                         new FcmRefreshJob.Factory());
      put(FontDownloaderJob.KEY,                     new FontDownloaderJob.Factory());
      put(GroupV1MigrationJob.KEY,                   new GroupV1MigrationJob.Factory());
      put(GroupCallUpdateSendJob.KEY,                new GroupCallUpdateSendJob.Factory());
      put(GroupCallPeekJob.KEY,                      new GroupCallPeekJob.Factory());
      put(GroupCallPeekWorkerJob.KEY,                new GroupCallPeekWorkerJob.Factory());
      put(GroupV2UpdateSelfProfileKeyJob.KEY,        new GroupV2UpdateSelfProfileKeyJob.Factory());
      put(KbsEnclaveMigrationWorkerJob.KEY,          new KbsEnclaveMigrationWorkerJob.Factory());
      put(LocalBackupJob.KEY,                        new LocalBackupJob.Factory());
      put(LocalBackupJobApi29.KEY,                   new LocalBackupJobApi29.Factory());
      put(MarkerJob.KEY,                             new MarkerJob.Factory());
      put(MmsDownloadJob.KEY,                        new MmsDownloadJob.Factory());
      put(MultiDeviceBlockedUpdateJob.KEY,           new MultiDeviceBlockedUpdateJob.Factory());
      put(MultiDeviceConfigurationUpdateJob.KEY,     new MultiDeviceConfigurationUpdateJob.Factory());
      put(MultiDeviceContactSyncJob.KEY,             new MultiDeviceContactSyncJob.Factory());
      put(MultiDeviceContactUpdateJob.KEY,           new MultiDeviceContactUpdateJob.Factory());
      put(MultiDeviceGroupUpdateJob.KEY,             new MultiDeviceGroupUpdateJob.Factory());
      put(MultiDeviceKeysUpdateJob.KEY,              new MultiDeviceKeysUpdateJob.Factory());
      put(MultiDeviceMessageRequestResponseJob.KEY,  new MultiDeviceMessageRequestResponseJob.Factory());
      put(MultiDeviceOutgoingPaymentSyncJob.KEY,     new MultiDeviceOutgoingPaymentSyncJob.Factory());
      put(MultiDevicePniIdentityUpdateJob.KEY,       new MultiDevicePniIdentityUpdateJob.Factory());
      put(MultiDeviceProfileContentUpdateJob.KEY,    new MultiDeviceProfileContentUpdateJob.Factory());
      put(MultiDeviceProfileKeyUpdateJob.KEY,        new MultiDeviceProfileKeyUpdateJob.Factory());
      put(MultiDeviceReadUpdateJob.KEY,              new MultiDeviceReadUpdateJob.Factory());
      put(MultiDeviceStickerPackOperationJob.KEY,    new MultiDeviceStickerPackOperationJob.Factory());
      put(MultiDeviceStickerPackSyncJob.KEY,         new MultiDeviceStickerPackSyncJob.Factory());
      put(MultiDeviceStorageSyncRequestJob.KEY,      new MultiDeviceStorageSyncRequestJob.Factory());
      put(MultiDeviceSubscriptionSyncRequestJob.KEY, new MultiDeviceSubscriptionSyncRequestJob.Factory());
      put(MultiDeviceVerifiedUpdateJob.KEY,          new MultiDeviceVerifiedUpdateJob.Factory());
      put(MultiDeviceViewOnceOpenJob.KEY,            new MultiDeviceViewOnceOpenJob.Factory());
      put(MultiDeviceViewedUpdateJob.KEY,            new MultiDeviceViewedUpdateJob.Factory());
      put(NullMessageSendJob.KEY,                    new NullMessageSendJob.Factory());
      put(PaymentLedgerUpdateJob.KEY,                new PaymentLedgerUpdateJob.Factory());
      put(PaymentNotificationSendJob.KEY,            new PaymentNotificationSendJob.Factory());
      put(PaymentSendJob.KEY,                        new PaymentSendJob.Factory());
      put(PaymentTransactionCheckJob.KEY,            new PaymentTransactionCheckJob.Factory());
      put(ProfileKeySendJob.KEY,                     new ProfileKeySendJob.Factory());
      put(ProfileUploadJob.KEY,                      new ProfileUploadJob.Factory());
      put(PushDecryptMessageJob.KEY,                 new PushDecryptMessageJob.Factory());
      put(PushDecryptDrainedJob.KEY,                 new PushDecryptDrainedJob.Factory());
      put(PushDistributionListSendJob.KEY,           new PushDistributionListSendJob.Factory());
      put(PushGroupSendJob.KEY,                      new PushGroupSendJob.Factory());
      put(PushGroupSilentUpdateSendJob.KEY,          new PushGroupSilentUpdateSendJob.Factory());
      put(PushGroupUpdateJob.KEY,                    new PushGroupUpdateJob.Factory());
      put(PushMediaSendJob.KEY,                      new PushMediaSendJob.Factory());
      put(PushNotificationReceiveJob.KEY,            new PushNotificationReceiveJob.Factory());
      put(PushProcessEarlyMessagesJob.KEY,           new PushProcessEarlyMessagesJob.Factory());
      put(PushProcessMessageJob.KEY,                 new PushProcessMessageJob.Factory());
      put(PushTextSendJob.KEY,                       new PushTextSendJob.Factory());
      put(ReactionSendJob.KEY,                       new ReactionSendJob.Factory());
      put(RecipientChangedNumberJob.KEY,             new RecipientChangedNumberJob.Factory());
      put(RefreshAttributesJob.KEY,                  new RefreshAttributesJob.Factory());
      put(RefreshOwnProfileJob.KEY,                  new RefreshOwnProfileJob.Factory());
      put(RefreshPreKeysJob.KEY,                     new RefreshPreKeysJob.Factory());
      put(RemoteConfigRefreshJob.KEY,                new RemoteConfigRefreshJob.Factory());
      put(RemoteDeleteSendJob.KEY,                   new RemoteDeleteSendJob.Factory());
      put(ReportSpamJob.KEY,                         new ReportSpamJob.Factory());
      put(RequestGroupInfoJob.KEY,                   new RequestGroupInfoJob.Factory());
      put(ResendMessageJob.KEY,                      new ResendMessageJob.Factory());
      put(ResumableUploadSpecJob.KEY,                new ResumableUploadSpecJob.Factory());
      put(RequestGroupV2InfoWorkerJob.KEY,           new RequestGroupV2InfoWorkerJob.Factory());
      put(RequestGroupV2InfoJob.KEY,                 new RequestGroupV2InfoJob.Factory());
      put(RetrieveProfileAvatarJob.KEY,              new RetrieveProfileAvatarJob.Factory());
      put(RetrieveProfileJob.KEY,                    new RetrieveProfileJob.Factory());
      put(RetrieveReleaseChannelJob.KEY,             new RetrieveReleaseChannelJob.Factory());
      put(RotateCertificateJob.KEY,                  new RotateCertificateJob.Factory());
      put(RotateProfileKeyJob.KEY,                   new RotateProfileKeyJob.Factory());
      put(RotateSignedPreKeyJob.KEY,                 new RotateSignedPreKeyJob.Factory());
      put(SenderKeyDistributionSendJob.KEY,          new SenderKeyDistributionSendJob.Factory());
      put(SendDeliveryReceiptJob.KEY,                new SendDeliveryReceiptJob.Factory());
      put(SendReadReceiptJob.KEY,                    new SendReadReceiptJob.Factory(application));
      put(SendRetryReceiptJob.KEY,                   new SendRetryReceiptJob.Factory());
      put(SendViewedReceiptJob.KEY,                  new SendViewedReceiptJob.Factory(application));
      put(ServiceOutageDetectionJob.KEY,             new ServiceOutageDetectionJob.Factory());
      put(StickerDownloadJob.KEY,                    new StickerDownloadJob.Factory());
      put(StickerPackDownloadJob.KEY,                new StickerPackDownloadJob.Factory());
      put(StorageAccountRestoreJob.KEY,              new StorageAccountRestoreJob.Factory());
      put(StorageForcePushJob.KEY,                   new StorageForcePushJob.Factory());
      put(StorageSyncJob.KEY,                        new StorageSyncJob.Factory());
      put(SubmitRateLimitPushChallengeJob.KEY,       new SubmitRateLimitPushChallengeJob.Factory());
      put(ThreadUpdateJob.KEY,                       new ThreadUpdateJob.Factory());
      put(TrimThreadJob.KEY,                         new TrimThreadJob.Factory());
      put(TypingSendJob.KEY,                         new TypingSendJob.Factory());
      put(UpdateApkJob.KEY,                          new UpdateApkJob.Factory());

      // Migrations
      put(AccountRecordMigrationJob.KEY,             new AccountRecordMigrationJob.Factory());
      put(ApplyUnknownFieldsToSelfMigrationJob.KEY,  new ApplyUnknownFieldsToSelfMigrationJob.Factory());
      put(AttachmentCleanupMigrationJob.KEY,         new AttachmentCleanupMigrationJob.Factory());
      put(AttributesMigrationJob.KEY,                new AttributesMigrationJob.Factory());
      put(AvatarIdRemovalMigrationJob.KEY,           new AvatarIdRemovalMigrationJob.Factory());
      put(BackupNotificationMigrationJob.KEY,        new BackupNotificationMigrationJob.Factory());
      put(BlobStorageLocationMigrationJob.KEY,       new BlobStorageLocationMigrationJob.Factory());
      put(DatabaseMigrationJob.KEY,                  new DatabaseMigrationJob.Factory());
      put(DeleteDeprecatedLogsMigrationJob.KEY,      new DeleteDeprecatedLogsMigrationJob.Factory());
      put(DirectoryRefreshMigrationJob.KEY,          new DirectoryRefreshMigrationJob.Factory());
      put(EmojiDownloadMigrationJob.KEY,             new EmojiDownloadMigrationJob.Factory());
      put(KbsEnclaveMigrationJob.KEY,                new KbsEnclaveMigrationJob.Factory());
      put(MigrationCompleteJob.KEY,                  new MigrationCompleteJob.Factory());
      put(PinOptOutMigration.KEY,                    new PinOptOutMigration.Factory());
      put(PinReminderMigrationJob.KEY,               new PinReminderMigrationJob.Factory());
      put(PniAccountInitializationMigrationJob.KEY,  new PniAccountInitializationMigrationJob.Factory());
      put(PniMigrationJob.KEY,                       new PniMigrationJob.Factory());
      put(ProfileMigrationJob.KEY,                   new ProfileMigrationJob.Factory());
      put(ProfileSharingUpdateMigrationJob.KEY,      new ProfileSharingUpdateMigrationJob.Factory());
      put(RegistrationPinV2MigrationJob.KEY,         new RegistrationPinV2MigrationJob.Factory());
      put(StickerAdditionMigrationJob.KEY,           new StickerAdditionMigrationJob.Factory());
      put(StickerDayByDayMigrationJob.KEY,           new StickerDayByDayMigrationJob.Factory());
      put(StickerMyDailyLifeMigrationJob.KEY,        new StickerMyDailyLifeMigrationJob.Factory());
      put(StorageCapabilityMigrationJob.KEY,         new StorageCapabilityMigrationJob.Factory());
      put(StorageServiceMigrationJob.KEY,            new StorageServiceMigrationJob.Factory());
      put(TrimByLengthSettingsMigrationJob.KEY,      new TrimByLengthSettingsMigrationJob.Factory());
      put(UserNotificationMigrationJob.KEY,          new UserNotificationMigrationJob.Factory());

      // Dead jobs
      put(FailingJob.KEY,                            new FailingJob.Factory());
      put(PassingMigrationJob.KEY,                   new PassingMigrationJob.Factory());

      // MOLLY: Removed jobs
      put("MmsReceiveJob",                               new FailingJob.Factory());
      put("MmsSendJobV2",                                new FailingJob.Factory());
      put("SmsReceiveJob",                               new FailingJob.Factory());
      put("SmsSendJob",                                  new FailingJob.Factory());
      put("SmsSentJob",                                  new FailingJob.Factory());
      put("SubscriptionKeepAliveJob",                    new FailingJob.Factory());
      put("SubscriptionReceiptCredentialsSubmissionJob", new FailingJob.Factory());
      put("BoostReceiptCredentialsSubmissionJob",        new FailingJob.Factory());
      put("DonationReceiptRedemptionJob",                new FailingJob.Factory());

      put("PushContentReceiveJob",                   new FailingJob.Factory());
      put("AttachmentUploadJob",                     new FailingJob.Factory());
      put("MmsSendJob",                              new FailingJob.Factory());
      put("RefreshUnidentifiedDeliveryAbilityJob",   new FailingJob.Factory());
      put("Argon2TestJob",                           new FailingJob.Factory());
      put("Argon2TestMigrationJob",                  new PassingMigrationJob.Factory());
      put("StorageKeyRotationMigrationJob",          new PassingMigrationJob.Factory());
      put("StorageSyncJob",                          new StorageSyncJob.Factory());
      put("WakeGroupV2Job",                          new FailingJob.Factory());
      put("LeaveGroupJob",                           new FailingJob.Factory());
    }};
  }

  public static Map<String, Constraint.Factory> getConstraintFactories(@NonNull Application application) {
    return new HashMap<String, Constraint.Factory>() {{
      put(AutoDownloadEmojiConstraint.KEY,           new AutoDownloadEmojiConstraint.Factory(application));
      put(ChargingConstraint.KEY,                    new ChargingConstraint.Factory());
      put(NetworkConstraint.KEY,                     new NetworkConstraint.Factory(application));
      put(MasterSecretConstraint.KEY,                new MasterSecretConstraint.Factory(application));
      put(DecryptionsDrainedConstraint.KEY,          new DecryptionsDrainedConstraint.Factory());
      put(NotInCallConstraint.KEY,                   new NotInCallConstraint.Factory());
    }};
  }

  public static List<ConstraintObserver> getConstraintObservers(@NonNull Application application) {
    return Arrays.asList(new MasterSecretConstraintObserver(application),
                         new ChargingConstraintObserver(application),
<<<<<<< HEAD
                         NetworkConstraintObserver.getInstance(application),
=======
                         new NetworkConstraintObserver(application),
                         new SqlCipherMigrationConstraintObserver(),
>>>>>>> ad0482fb
                         new DecryptionsDrainedConstraintObserver(),
                         new NotInCallConstraintObserver());
  }

  public static List<JobMigration> getJobMigrations(@NonNull Application application) {
    return Arrays.asList(new RecipientIdJobMigration(application),
                         new RecipientIdFollowUpJobMigration(),
                         new RecipientIdFollowUpJobMigration2(),
                         new SendReadReceiptsJobMigration(SignalDatabase.mmsSms()),
                         new PushProcessMessageQueueJobMigration(application),
                         new RetrieveProfileJobMigration(),
                         new PushDecryptMessageJobEnvelopeMigration(application));
  }
}<|MERGE_RESOLUTION|>--- conflicted
+++ resolved
@@ -238,12 +238,7 @@
   public static List<ConstraintObserver> getConstraintObservers(@NonNull Application application) {
     return Arrays.asList(new MasterSecretConstraintObserver(application),
                          new ChargingConstraintObserver(application),
-<<<<<<< HEAD
-                         NetworkConstraintObserver.getInstance(application),
-=======
                          new NetworkConstraintObserver(application),
-                         new SqlCipherMigrationConstraintObserver(),
->>>>>>> ad0482fb
                          new DecryptionsDrainedConstraintObserver(),
                          new NotInCallConstraintObserver());
   }
