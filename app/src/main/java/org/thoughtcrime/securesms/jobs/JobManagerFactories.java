package org.thoughtcrime.securesms.jobs;

import android.app.Application;

import androidx.annotation.NonNull;

import org.thoughtcrime.securesms.database.DatabaseFactory;
import org.thoughtcrime.securesms.jobmanager.Constraint;
import org.thoughtcrime.securesms.jobmanager.ConstraintObserver;
import org.thoughtcrime.securesms.jobmanager.Job;
import org.thoughtcrime.securesms.jobmanager.JobMigration;
import org.thoughtcrime.securesms.jobmanager.impl.ChargingConstraint;
import org.thoughtcrime.securesms.jobmanager.impl.ChargingConstraintObserver;
import org.thoughtcrime.securesms.jobmanager.impl.MasterSecretConstraint;
import org.thoughtcrime.securesms.jobmanager.impl.MasterSecretConstraintObserver;
import org.thoughtcrime.securesms.jobmanager.impl.NetworkConstraint;
import org.thoughtcrime.securesms.jobmanager.impl.NetworkConstraintObserver;
<<<<<<< HEAD
import org.thoughtcrime.securesms.jobmanager.impl.WebsocketDrainedConstraint;
import org.thoughtcrime.securesms.jobmanager.impl.WebsocketDrainedConstraintObserver;
=======
import org.thoughtcrime.securesms.jobmanager.impl.NetworkOrCellServiceConstraint;
import org.thoughtcrime.securesms.jobmanager.impl.SqlCipherMigrationConstraint;
import org.thoughtcrime.securesms.jobmanager.impl.SqlCipherMigrationConstraintObserver;
import org.thoughtcrime.securesms.jobmanager.impl.DecryptionsDrainedConstraint;
import org.thoughtcrime.securesms.jobmanager.impl.DecryptionsDrainedConstraintObserver;
>>>>>>> e2b6e854
import org.thoughtcrime.securesms.jobmanager.migrations.PushProcessMessageQueueJobMigration;
import org.thoughtcrime.securesms.jobmanager.migrations.RecipientIdFollowUpJobMigration;
import org.thoughtcrime.securesms.jobmanager.migrations.RecipientIdFollowUpJobMigration2;
import org.thoughtcrime.securesms.jobmanager.migrations.RecipientIdJobMigration;
import org.thoughtcrime.securesms.jobmanager.migrations.RetrieveProfileJobMigration;
import org.thoughtcrime.securesms.jobmanager.migrations.SendReadReceiptsJobMigration;
import org.thoughtcrime.securesms.migrations.AttributesMigrationJob;
import org.thoughtcrime.securesms.migrations.AvatarIdRemovalMigrationJob;
import org.thoughtcrime.securesms.migrations.BackupNotificationMigrationJob;
import org.thoughtcrime.securesms.migrations.DatabaseMigrationJob;
import org.thoughtcrime.securesms.migrations.DirectoryRefreshMigrationJob;
import org.thoughtcrime.securesms.migrations.KbsEnclaveMigrationJob;
import org.thoughtcrime.securesms.migrations.MigrationCompleteJob;
import org.thoughtcrime.securesms.migrations.PassingMigrationJob;
import org.thoughtcrime.securesms.migrations.PinOptOutMigration;
import org.thoughtcrime.securesms.migrations.PinReminderMigrationJob;
import org.thoughtcrime.securesms.migrations.ProfileMigrationJob;
import org.thoughtcrime.securesms.migrations.RegistrationPinV2MigrationJob;
import org.thoughtcrime.securesms.migrations.StickerAdditionMigrationJob;
import org.thoughtcrime.securesms.migrations.StorageCapabilityMigrationJob;
import org.thoughtcrime.securesms.migrations.StorageServiceMigrationJob;
import org.thoughtcrime.securesms.migrations.TrimByLengthSettingsMigrationJob;

import java.util.Arrays;
import java.util.HashMap;
import java.util.List;
import java.util.Map;

public final class JobManagerFactories {

  public static Map<String, Job.Factory> getJobFactories(@NonNull Application application) {
    return new HashMap<String, Job.Factory>() {{
      put(AttachmentCopyJob.KEY,                     new AttachmentCopyJob.Factory());
      put(AttachmentDownloadJob.KEY,                 new AttachmentDownloadJob.Factory());
      put(AttachmentUploadJob.KEY,                   new AttachmentUploadJob.Factory());
      put(AttachmentMarkUploadedJob.KEY,             new AttachmentMarkUploadedJob.Factory());
      put(AttachmentCompressionJob.KEY,              new AttachmentCompressionJob.Factory());
      put(AvatarGroupsV1DownloadJob.KEY,             new AvatarGroupsV1DownloadJob.Factory());
      put(AvatarGroupsV2DownloadJob.KEY,             new AvatarGroupsV2DownloadJob.Factory());
      put(CleanPreKeysJob.KEY,                       new CleanPreKeysJob.Factory());
      put(ClearFallbackKbsEnclaveJob.KEY,            new ClearFallbackKbsEnclaveJob.Factory());
      put(ConversationShortcutUpdateJob.KEY,         new ConversationShortcutUpdateJob.Factory());
      put(CreateSignedPreKeyJob.KEY,                 new CreateSignedPreKeyJob.Factory());
      put(DirectoryRefreshJob.KEY,                   new DirectoryRefreshJob.Factory());
      put(FcmRefreshJob.KEY,                         new FcmRefreshJob.Factory());
      put(GroupV1MigrationJob.KEY,                   new GroupV1MigrationJob.Factory());
      put(GroupCallUpdateSendJob.KEY,                new GroupCallUpdateSendJob.Factory());
      put(GroupCallPeekJob.KEY,                      new GroupCallPeekJob.Factory());
      put(GroupCallPeekWorkerJob.KEY,                new GroupCallPeekWorkerJob.Factory());
      put(KbsEnclaveMigrationWorkerJob.KEY,          new KbsEnclaveMigrationWorkerJob.Factory());
      put(LeaveGroupJob.KEY,                         new LeaveGroupJob.Factory());
      put(LocalBackupJob.KEY,                        new LocalBackupJob.Factory());
      put(LocalBackupJobApi29.KEY,                   new LocalBackupJobApi29.Factory());
      put(MmsDownloadJob.KEY,                        new MmsDownloadJob.Factory());
      put(MultiDeviceBlockedUpdateJob.KEY,           new MultiDeviceBlockedUpdateJob.Factory());
      put(MultiDeviceConfigurationUpdateJob.KEY,     new MultiDeviceConfigurationUpdateJob.Factory());
      put(MultiDeviceContactUpdateJob.KEY,           new MultiDeviceContactUpdateJob.Factory());
      put(MultiDeviceGroupUpdateJob.KEY,             new MultiDeviceGroupUpdateJob.Factory());
      put(MultiDeviceKeysUpdateJob.KEY,              new MultiDeviceKeysUpdateJob.Factory());
      put(MultiDeviceMessageRequestResponseJob.KEY,  new MultiDeviceMessageRequestResponseJob.Factory());
      put(MultiDeviceProfileContentUpdateJob.KEY,    new MultiDeviceProfileContentUpdateJob.Factory());
      put(MultiDeviceProfileKeyUpdateJob.KEY,        new MultiDeviceProfileKeyUpdateJob.Factory());
      put(MultiDeviceReadUpdateJob.KEY,              new MultiDeviceReadUpdateJob.Factory());
      put(MultiDeviceStickerPackOperationJob.KEY,    new MultiDeviceStickerPackOperationJob.Factory());
      put(MultiDeviceStickerPackSyncJob.KEY,         new MultiDeviceStickerPackSyncJob.Factory());
      put(MultiDeviceStorageSyncRequestJob.KEY,      new MultiDeviceStorageSyncRequestJob.Factory());
      put(MultiDeviceVerifiedUpdateJob.KEY,          new MultiDeviceVerifiedUpdateJob.Factory());
      put(MultiDeviceViewOnceOpenJob.KEY,            new MultiDeviceViewOnceOpenJob.Factory());
      put(ProfileKeySendJob.KEY,                     new ProfileKeySendJob.Factory());
      put(PushDecryptMessageJob.KEY,                 new PushDecryptMessageJob.Factory());
      put(PushDecryptDrainedJob.KEY,                 new PushDecryptDrainedJob.Factory());
      put(PushProcessMessageJob.KEY,                 new PushProcessMessageJob.Factory());
      put(PushGroupSendJob.KEY,                      new PushGroupSendJob.Factory());
      put(PushGroupSilentUpdateSendJob.KEY,          new PushGroupSilentUpdateSendJob.Factory());
      put(PushGroupUpdateJob.KEY,                    new PushGroupUpdateJob.Factory());
      put(PushMediaSendJob.KEY,                      new PushMediaSendJob.Factory());
      put(PushNotificationReceiveJob.KEY,            new PushNotificationReceiveJob.Factory());
      put(PushTextSendJob.KEY,                       new PushTextSendJob.Factory());
      put(ReactionSendJob.KEY,                       new ReactionSendJob.Factory());
      put(RefreshAttributesJob.KEY,                  new RefreshAttributesJob.Factory());
      put(RefreshOwnProfileJob.KEY,                  new RefreshOwnProfileJob.Factory());
      put(RefreshPreKeysJob.KEY,                     new RefreshPreKeysJob.Factory());
      put(RemoteConfigRefreshJob.KEY,                new RemoteConfigRefreshJob.Factory());
      put(RemoteDeleteSendJob.KEY,                   new RemoteDeleteSendJob.Factory());
      put(RequestGroupInfoJob.KEY,                   new RequestGroupInfoJob.Factory());
      put(ResumableUploadSpecJob.KEY,                new ResumableUploadSpecJob.Factory());
      put(StorageAccountRestoreJob.KEY,              new StorageAccountRestoreJob.Factory());
      put(RequestGroupV2InfoWorkerJob.KEY,           new RequestGroupV2InfoWorkerJob.Factory());
      put(RequestGroupV2InfoJob.KEY,                 new RequestGroupV2InfoJob.Factory());
      put(GroupV2UpdateSelfProfileKeyJob.KEY,        new GroupV2UpdateSelfProfileKeyJob.Factory());
      put(RetrieveProfileAvatarJob.KEY,              new RetrieveProfileAvatarJob.Factory());
      put(RetrieveProfileJob.KEY,                    new RetrieveProfileJob.Factory());
      put(RotateCertificateJob.KEY,                  new RotateCertificateJob.Factory());
      put(RotateProfileKeyJob.KEY,                   new RotateProfileKeyJob.Factory());
      put(RotateSignedPreKeyJob.KEY,                 new RotateSignedPreKeyJob.Factory());
      put(SendDeliveryReceiptJob.KEY,                new SendDeliveryReceiptJob.Factory());
      put(SendReadReceiptJob.KEY,                    new SendReadReceiptJob.Factory(application));
      put(SendViewedReceiptJob.KEY,                  new SendViewedReceiptJob.Factory(application));
      put(ServiceOutageDetectionJob.KEY,             new ServiceOutageDetectionJob.Factory());
      put(StickerDownloadJob.KEY,                    new StickerDownloadJob.Factory());
      put(StickerPackDownloadJob.KEY,                new StickerPackDownloadJob.Factory());
      put(StorageForcePushJob.KEY,                   new StorageForcePushJob.Factory());
      put(StorageSyncJob.KEY,                        new StorageSyncJob.Factory());
      put(TrimThreadJob.KEY,                         new TrimThreadJob.Factory());
      put(TypingSendJob.KEY,                         new TypingSendJob.Factory());
      put(UpdateApkJob.KEY,                          new UpdateApkJob.Factory());
      put(MarkerJob.KEY,                             new MarkerJob.Factory());
      put(ProfileUploadJob.KEY,                      new ProfileUploadJob.Factory());

      // Migrations
      put(AttributesMigrationJob.KEY,                new AttributesMigrationJob.Factory());
      put(AvatarIdRemovalMigrationJob.KEY,           new AvatarIdRemovalMigrationJob.Factory());
      put(BackupNotificationMigrationJob.KEY,        new BackupNotificationMigrationJob.Factory());
      put(DatabaseMigrationJob.KEY,                  new DatabaseMigrationJob.Factory());
      put(DirectoryRefreshMigrationJob.KEY,          new DirectoryRefreshMigrationJob.Factory());
      put(KbsEnclaveMigrationJob.KEY,                new KbsEnclaveMigrationJob.Factory());
      put(MigrationCompleteJob.KEY,                  new MigrationCompleteJob.Factory());
      put(PinOptOutMigration.KEY,                    new PinOptOutMigration.Factory());
      put(PinReminderMigrationJob.KEY,               new PinReminderMigrationJob.Factory());
      put(ProfileMigrationJob.KEY,                   new ProfileMigrationJob.Factory());
      put(RegistrationPinV2MigrationJob.KEY,         new RegistrationPinV2MigrationJob.Factory());
      put(StickerAdditionMigrationJob.KEY,           new StickerAdditionMigrationJob.Factory());
      put(StorageCapabilityMigrationJob.KEY,         new StorageCapabilityMigrationJob.Factory());
      put(StorageServiceMigrationJob.KEY,            new StorageServiceMigrationJob.Factory());
      put(TrimByLengthSettingsMigrationJob.KEY,      new TrimByLengthSettingsMigrationJob.Factory());

      // Dead jobs
      put(FailingJob.KEY,                            new FailingJob.Factory());
      put(PassingMigrationJob.KEY,                   new PassingMigrationJob.Factory());
      put("MmsReceiveJob",                           new FailingJob.Factory());
      put("MmsSendJobV2",                            new FailingJob.Factory());
      put("SmsReceiveJob",                           new FailingJob.Factory());
      put("SmsSendJob",                              new FailingJob.Factory());
      put("SmsSentJob",                              new FailingJob.Factory());
      put("PushContentReceiveJob",                   new FailingJob.Factory());
      put("AttachmentUploadJob",                     new FailingJob.Factory());
      put("MmsSendJob",                              new FailingJob.Factory());
      put("RefreshUnidentifiedDeliveryAbilityJob",   new FailingJob.Factory());
      put("Argon2TestJob",                           new FailingJob.Factory());
      put("Argon2TestMigrationJob",                  new PassingMigrationJob.Factory());
      put("StorageKeyRotationMigrationJob",          new PassingMigrationJob.Factory());
      put("WakeGroupV2Job",                          new FailingJob.Factory());
    }};
  }

  public static Map<String, Constraint.Factory> getConstraintFactories(@NonNull Application application) {
    return new HashMap<String, Constraint.Factory>() {{
      put(ChargingConstraint.KEY,                    new ChargingConstraint.Factory());
      put(NetworkConstraint.KEY,                     new NetworkConstraint.Factory(application));
<<<<<<< HEAD
      put(MasterSecretConstraint.KEY,                new MasterSecretConstraint.Factory(application));
      put(WebsocketDrainedConstraint.KEY,            new WebsocketDrainedConstraint.Factory());
=======
      put(NetworkOrCellServiceConstraint.KEY,        new NetworkOrCellServiceConstraint.Factory(application));
      put(NetworkOrCellServiceConstraint.LEGACY_KEY, new NetworkOrCellServiceConstraint.Factory(application));
      put(SqlCipherMigrationConstraint.KEY,          new SqlCipherMigrationConstraint.Factory(application));
      put(DecryptionsDrainedConstraint.KEY,          new DecryptionsDrainedConstraint.Factory());
>>>>>>> e2b6e854
    }};
  }

  public static List<ConstraintObserver> getConstraintObservers(@NonNull Application application) {
    return Arrays.asList(new MasterSecretConstraintObserver(application),
                         new ChargingConstraintObserver(application),
                         new NetworkConstraintObserver(application),
<<<<<<< HEAD
                         new WebsocketDrainedConstraintObserver());
=======
                         new SqlCipherMigrationConstraintObserver(),
                         new DecryptionsDrainedConstraintObserver());
>>>>>>> e2b6e854
  }

  public static List<JobMigration> getJobMigrations(@NonNull Application application) {
    return Arrays.asList(new RecipientIdJobMigration(application),
                         new RecipientIdFollowUpJobMigration(),
                         new RecipientIdFollowUpJobMigration2(),
                         new SendReadReceiptsJobMigration(DatabaseFactory.getMmsSmsDatabase(application)),
                         new PushProcessMessageQueueJobMigration(application),
                         new RetrieveProfileJobMigration());
  }
}<|MERGE_RESOLUTION|>--- conflicted
+++ resolved
@@ -15,16 +15,8 @@
 import org.thoughtcrime.securesms.jobmanager.impl.MasterSecretConstraintObserver;
 import org.thoughtcrime.securesms.jobmanager.impl.NetworkConstraint;
 import org.thoughtcrime.securesms.jobmanager.impl.NetworkConstraintObserver;
-<<<<<<< HEAD
-import org.thoughtcrime.securesms.jobmanager.impl.WebsocketDrainedConstraint;
-import org.thoughtcrime.securesms.jobmanager.impl.WebsocketDrainedConstraintObserver;
-=======
-import org.thoughtcrime.securesms.jobmanager.impl.NetworkOrCellServiceConstraint;
-import org.thoughtcrime.securesms.jobmanager.impl.SqlCipherMigrationConstraint;
-import org.thoughtcrime.securesms.jobmanager.impl.SqlCipherMigrationConstraintObserver;
 import org.thoughtcrime.securesms.jobmanager.impl.DecryptionsDrainedConstraint;
 import org.thoughtcrime.securesms.jobmanager.impl.DecryptionsDrainedConstraintObserver;
->>>>>>> e2b6e854
 import org.thoughtcrime.securesms.jobmanager.migrations.PushProcessMessageQueueJobMigration;
 import org.thoughtcrime.securesms.jobmanager.migrations.RecipientIdFollowUpJobMigration;
 import org.thoughtcrime.securesms.jobmanager.migrations.RecipientIdFollowUpJobMigration2;
@@ -174,15 +166,8 @@
     return new HashMap<String, Constraint.Factory>() {{
       put(ChargingConstraint.KEY,                    new ChargingConstraint.Factory());
       put(NetworkConstraint.KEY,                     new NetworkConstraint.Factory(application));
-<<<<<<< HEAD
       put(MasterSecretConstraint.KEY,                new MasterSecretConstraint.Factory(application));
-      put(WebsocketDrainedConstraint.KEY,            new WebsocketDrainedConstraint.Factory());
-=======
-      put(NetworkOrCellServiceConstraint.KEY,        new NetworkOrCellServiceConstraint.Factory(application));
-      put(NetworkOrCellServiceConstraint.LEGACY_KEY, new NetworkOrCellServiceConstraint.Factory(application));
-      put(SqlCipherMigrationConstraint.KEY,          new SqlCipherMigrationConstraint.Factory(application));
       put(DecryptionsDrainedConstraint.KEY,          new DecryptionsDrainedConstraint.Factory());
->>>>>>> e2b6e854
     }};
   }
 
@@ -190,12 +175,7 @@
     return Arrays.asList(new MasterSecretConstraintObserver(application),
                          new ChargingConstraintObserver(application),
                          new NetworkConstraintObserver(application),
-<<<<<<< HEAD
-                         new WebsocketDrainedConstraintObserver());
-=======
-                         new SqlCipherMigrationConstraintObserver(),
                          new DecryptionsDrainedConstraintObserver());
->>>>>>> e2b6e854
   }
 
   public static List<JobMigration> getJobMigrations(@NonNull Application application) {
