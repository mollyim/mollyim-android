--- conflicted
+++ resolved
@@ -94,12 +94,8 @@
       put(AutomaticSessionResetJob.KEY,              new AutomaticSessionResetJob.Factory());
       put(AvatarGroupsV1DownloadJob.KEY,             new AvatarGroupsV1DownloadJob.Factory());
       put(AvatarGroupsV2DownloadJob.KEY,             new AvatarGroupsV2DownloadJob.Factory());
-<<<<<<< HEAD
       put(BoostReceiptRequestResponseJob.KEY,        new FailingJob.Factory());
-=======
-      put(BoostReceiptRequestResponseJob.KEY,        new BoostReceiptRequestResponseJob.Factory());
       put(CallLinkPeekJob.KEY,                       new CallLinkPeekJob.Factory());
->>>>>>> c9d298c4
       put("CallSyncEventJob",                        new FailingJob.Factory());
       put(CallSyncEventJob.KEY,                      new CallSyncEventJob.Factory());
       put(CheckServiceReachabilityJob.KEY,           new CheckServiceReachabilityJob.Factory());
