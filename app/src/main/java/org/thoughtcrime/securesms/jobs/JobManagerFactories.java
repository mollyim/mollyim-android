package org.thoughtcrime.securesms.jobs;

import android.app.Application;

import androidx.annotation.NonNull;

import org.thoughtcrime.securesms.database.SignalDatabase;
import org.thoughtcrime.securesms.jobmanager.Constraint;
import org.thoughtcrime.securesms.jobmanager.ConstraintObserver;
import org.thoughtcrime.securesms.jobmanager.Job;
import org.thoughtcrime.securesms.jobmanager.JobMigration;
import org.thoughtcrime.securesms.jobmanager.impl.AutoDownloadEmojiConstraint;
import org.thoughtcrime.securesms.jobmanager.impl.ChangeNumberConstraint;
import org.thoughtcrime.securesms.jobmanager.impl.ChangeNumberConstraintObserver;
import org.thoughtcrime.securesms.jobmanager.impl.ChargingConstraint;
import org.thoughtcrime.securesms.jobmanager.impl.ChargingConstraintObserver;
import org.thoughtcrime.securesms.jobmanager.impl.DataRestoreConstraint;
import org.thoughtcrime.securesms.jobmanager.impl.DataRestoreConstraintObserver;
import org.thoughtcrime.securesms.jobmanager.impl.DecryptionsDrainedConstraint;
import org.thoughtcrime.securesms.jobmanager.impl.DecryptionsDrainedConstraintObserver;
import org.thoughtcrime.securesms.jobmanager.impl.MasterSecretConstraint;
import org.thoughtcrime.securesms.jobmanager.impl.MasterSecretConstraintObserver;
import org.thoughtcrime.securesms.jobmanager.impl.NetworkConstraint;
import org.thoughtcrime.securesms.jobmanager.impl.NetworkConstraintObserver;
import org.thoughtcrime.securesms.jobmanager.impl.NotInCallConstraint;
import org.thoughtcrime.securesms.jobmanager.impl.NotInCallConstraintObserver;
import org.thoughtcrime.securesms.jobmanager.impl.WifiConstraint;
import org.thoughtcrime.securesms.jobmanager.migrations.DonationReceiptRedemptionJobMigration;
import org.thoughtcrime.securesms.jobmanager.migrations.PushDecryptMessageJobEnvelopeMigration;
import org.thoughtcrime.securesms.jobmanager.migrations.PushProcessMessageJobMigration;
import org.thoughtcrime.securesms.jobmanager.migrations.PushProcessMessageQueueJobMigration;
import org.thoughtcrime.securesms.jobmanager.migrations.RecipientIdFollowUpJobMigration;
import org.thoughtcrime.securesms.jobmanager.migrations.RecipientIdFollowUpJobMigration2;
import org.thoughtcrime.securesms.jobmanager.migrations.RecipientIdJobMigration;
import org.thoughtcrime.securesms.jobmanager.migrations.RetrieveProfileJobMigration;
import org.thoughtcrime.securesms.jobmanager.migrations.SendReadReceiptsJobMigration;
import org.thoughtcrime.securesms.jobmanager.migrations.SenderKeyDistributionSendJobRecipientMigration;
import org.thoughtcrime.securesms.migrations.AccountConsistencyMigrationJob;
import org.thoughtcrime.securesms.migrations.AccountRecordMigrationJob;
import org.thoughtcrime.securesms.migrations.ApplyUnknownFieldsToSelfMigrationJob;
import org.thoughtcrime.securesms.migrations.AttachmentCleanupMigrationJob;
import org.thoughtcrime.securesms.migrations.AttachmentHashBackfillMigrationJob;
import org.thoughtcrime.securesms.migrations.AttributesMigrationJob;
import org.thoughtcrime.securesms.migrations.AvatarIdRemovalMigrationJob;
import org.thoughtcrime.securesms.migrations.BackupJitterMigrationJob;
import org.thoughtcrime.securesms.migrations.BackupNotificationMigrationJob;
import org.thoughtcrime.securesms.migrations.BlobStorageLocationMigrationJob;
import org.thoughtcrime.securesms.migrations.ClearGlideCacheMigrationJob;
import org.thoughtcrime.securesms.migrations.ContactLinkRebuildMigrationJob;
import org.thoughtcrime.securesms.migrations.CopyUsernameToSignalStoreMigrationJob;
import org.thoughtcrime.securesms.migrations.DatabaseMigrationJob;
import org.thoughtcrime.securesms.migrations.DeleteDeprecatedLogsMigrationJob;
import org.thoughtcrime.securesms.migrations.DirectoryRefreshMigrationJob;
import org.thoughtcrime.securesms.migrations.EmojiDownloadMigrationJob;
import org.thoughtcrime.securesms.migrations.EmojiSearchIndexCheckMigrationJob;
import org.thoughtcrime.securesms.migrations.IdentityTableCleanupMigrationJob;
import org.thoughtcrime.securesms.migrations.MigrationCompleteJob;
import org.thoughtcrime.securesms.migrations.OptimizeMessageSearchIndexMigrationJob;
import org.thoughtcrime.securesms.migrations.PassingMigrationJob;
import org.thoughtcrime.securesms.migrations.PinOptOutMigration;
import org.thoughtcrime.securesms.migrations.PinReminderMigrationJob;
import org.thoughtcrime.securesms.migrations.PniAccountInitializationMigrationJob;
import org.thoughtcrime.securesms.migrations.PniMigrationJob;
import org.thoughtcrime.securesms.migrations.PnpLaunchMigrationJob;
import org.thoughtcrime.securesms.migrations.PreKeysSyncMigrationJob;
import org.thoughtcrime.securesms.migrations.ProfileMigrationJob;
import org.thoughtcrime.securesms.migrations.ProfileSharingUpdateMigrationJob;
import org.thoughtcrime.securesms.migrations.RebuildMessageSearchIndexMigrationJob;
import org.thoughtcrime.securesms.migrations.RecheckPaymentsMigrationJob;
import org.thoughtcrime.securesms.migrations.SelfRegisteredStateMigrationJob;
import org.thoughtcrime.securesms.migrations.StickerAdditionMigrationJob;
import org.thoughtcrime.securesms.migrations.StickerDayByDayMigrationJob;
import org.thoughtcrime.securesms.migrations.StickerMyDailyLifeMigrationJob;
import org.thoughtcrime.securesms.migrations.StorageCapabilityMigrationJob;
import org.thoughtcrime.securesms.migrations.StorageFixLocalUnknownMigrationJob;
import org.thoughtcrime.securesms.migrations.StorageServiceMigrationJob;
import org.thoughtcrime.securesms.migrations.StorageServiceSystemNameMigrationJob;
import org.thoughtcrime.securesms.migrations.StoryViewedReceiptsStateMigrationJob;
import org.thoughtcrime.securesms.migrations.SubscriberIdMigrationJob;
import org.thoughtcrime.securesms.migrations.Svr2MirrorMigrationJob;
import org.thoughtcrime.securesms.migrations.SyncDistributionListsMigrationJob;
import org.thoughtcrime.securesms.migrations.SyncKeysMigrationJob;
import org.thoughtcrime.securesms.migrations.TrimByLengthSettingsMigrationJob;
import org.thoughtcrime.securesms.migrations.UpdateSmsJobsMigrationJob;
import org.thoughtcrime.securesms.migrations.UserNotificationMigrationJob;
import org.thoughtcrime.securesms.migrations.UuidMigrationJob;

import java.util.Arrays;
import java.util.HashMap;
import java.util.List;
import java.util.Map;

public final class JobManagerFactories {

  public static Map<String, Job.Factory> getJobFactories(@NonNull Application application) {
    return new HashMap<String, Job.Factory>() {{
      put(AccountConsistencyWorkerJob.KEY,           new AccountConsistencyWorkerJob.Factory());
      put(AllDataSyncRequestJob.KEY,                 new AllDataSyncRequestJob.Factory());
      put(AnalyzeDatabaseJob.KEY,                    new AnalyzeDatabaseJob.Factory());
      put(ArchiveAttachmentJob.KEY,                  new ArchiveAttachmentJob.Factory());
      put(ArchiveAttachmentBackfillJob.KEY,          new ArchiveAttachmentBackfillJob.Factory());
      put(ArchiveThumbnailUploadJob.KEY,             new ArchiveThumbnailUploadJob.Factory());
      put(AttachmentCompressionJob.KEY,              new AttachmentCompressionJob.Factory());
      put(AttachmentCopyJob.KEY,                     new AttachmentCopyJob.Factory());
      put(AttachmentDownloadJob.KEY,                 new AttachmentDownloadJob.Factory());
      put(AttachmentHashBackfillJob.KEY,             new AttachmentHashBackfillJob.Factory());
      put(AttachmentMarkUploadedJob.KEY,             new AttachmentMarkUploadedJob.Factory());
      put(AttachmentUploadJob.KEY,                   new AttachmentUploadJob.Factory());
      put(AutomaticSessionResetJob.KEY,              new AutomaticSessionResetJob.Factory());
      put(AvatarGroupsV1DownloadJob.KEY,             new AvatarGroupsV1DownloadJob.Factory());
      put(AvatarGroupsV2DownloadJob.KEY,             new AvatarGroupsV2DownloadJob.Factory());
      put(BackupMessagesJob.KEY,                     new BackupMessagesJob.Factory());
      put(BackupRestoreJob.KEY,                      new BackupRestoreJob.Factory());
      put(BackupRestoreMediaJob.KEY,                 new BackupRestoreMediaJob.Factory());
      put("BoostReceiptCredentialsSubmissionJob",    new FailingJob.Factory());
      put(CallLinkPeekJob.KEY,                       new CallLinkPeekJob.Factory());
      put(CallLinkUpdateSendJob.KEY,                 new CallLinkUpdateSendJob.Factory());
      put(CallLogEventSendJob.KEY,                   new CallLogEventSendJob.Factory());
      put(CallSyncEventJob.KEY,                      new CallSyncEventJob.Factory());
      put(CheckServiceReachabilityJob.KEY,           new CheckServiceReachabilityJob.Factory());
      put(CleanPreKeysJob.KEY,                       new CleanPreKeysJob.Factory());
      put(ContactLinkRebuildMigrationJob.KEY,        new ContactLinkRebuildMigrationJob.Factory());
      put(ConversationShortcutRankingUpdateJob.KEY,  new ConversationShortcutRankingUpdateJob.Factory());
      put(ConversationShortcutUpdateJob.KEY,         new ConversationShortcutUpdateJob.Factory());
      put(CreateReleaseChannelJob.KEY,               new CreateReleaseChannelJob.Factory());
      put(DirectoryRefreshJob.KEY,                   new DirectoryRefreshJob.Factory());
      put("DonationReceiptRedemptionJob",            new FailingJob.Factory());
      put(DownloadLatestEmojiDataJob.KEY,            new DownloadLatestEmojiDataJob.Factory());
      put(EmojiSearchIndexDownloadJob.KEY,           new EmojiSearchIndexDownloadJob.Factory());
      put(FcmRefreshJob.KEY,                         new FcmRefreshJob.Factory());
      put(FetchRemoteMegaphoneImageJob.KEY,          new FetchRemoteMegaphoneImageJob.Factory());
      put(FontDownloaderJob.KEY,                     new FontDownloaderJob.Factory());
      put(ForceUpdateGroupV2Job.KEY,                 new ForceUpdateGroupV2Job.Factory());
      put(ForceUpdateGroupV2WorkerJob.KEY,           new ForceUpdateGroupV2WorkerJob.Factory());
      put(GenerateAudioWaveFormJob.KEY,              new GenerateAudioWaveFormJob.Factory());
      put("SendGiftJob",                             new FailingJob.Factory());
      put(GroupCallUpdateSendJob.KEY,                new GroupCallUpdateSendJob.Factory());
      put(GroupCallPeekJob.KEY,                      new GroupCallPeekJob.Factory());
      put(GroupCallPeekWorkerJob.KEY,                new GroupCallPeekWorkerJob.Factory());
      put(GroupRingCleanupJob.KEY,                   new GroupRingCleanupJob.Factory());
      put(GroupV2UpdateSelfProfileKeyJob.KEY,        new GroupV2UpdateSelfProfileKeyJob.Factory());
      put(InAppPaymentAuthCheckJob.KEY,              new InAppPaymentAuthCheckJob.Factory());
      put(InAppPaymentGiftSendJob.KEY,               new InAppPaymentGiftSendJob.Factory());
      put(InAppPaymentKeepAliveJob.KEY,              new InAppPaymentKeepAliveJob.Factory());
      put(InAppPaymentRecurringContextJob.KEY,       new InAppPaymentRecurringContextJob.Factory());
      put(InAppPaymentOneTimeContextJob.KEY,         new InAppPaymentOneTimeContextJob.Factory());
      put(InAppPaymentRedemptionJob.KEY,             new InAppPaymentRedemptionJob.Factory());
      put(IndividualSendJob.KEY,                     new IndividualSendJob.Factory());
      put(LeaveGroupV2Job.KEY,                       new LeaveGroupV2Job.Factory());
      put(LeaveGroupV2WorkerJob.KEY,                 new LeaveGroupV2WorkerJob.Factory());
      put(LinkedDeviceInactiveCheckJob.KEY,          new LinkedDeviceInactiveCheckJob.Factory());
      put(LocalBackupJob.KEY,                        new LocalBackupJob.Factory());
      put(LocalBackupJobApi29.KEY,                   new LocalBackupJobApi29.Factory());
      put(MarkerJob.KEY,                             new MarkerJob.Factory());
      put(MultiDeviceBlockedUpdateJob.KEY,           new MultiDeviceBlockedUpdateJob.Factory());
      put(MultiDeviceCallLinkSyncJob.KEY,            new MultiDeviceCallLinkSyncJob.Factory());
      put(MultiDeviceConfigurationUpdateJob.KEY,     new MultiDeviceConfigurationUpdateJob.Factory());
      put(MultiDeviceContactSyncJob.KEY,             new MultiDeviceContactSyncJob.Factory());
      put(MultiDeviceContactUpdateJob.KEY,           new MultiDeviceContactUpdateJob.Factory());
      put(MultiDeviceDeleteSendSyncJob.KEY,          new MultiDeviceDeleteSendSyncJob.Factory());
      put(MultiDeviceKeysUpdateJob.KEY,              new MultiDeviceKeysUpdateJob.Factory());
      put(MultiDeviceMessageRequestResponseJob.KEY,  new MultiDeviceMessageRequestResponseJob.Factory());
      put(MultiDeviceOutgoingPaymentSyncJob.KEY,     new MultiDeviceOutgoingPaymentSyncJob.Factory());
      put(MultiDeviceProfileContentUpdateJob.KEY,    new MultiDeviceProfileContentUpdateJob.Factory());
      put(MultiDeviceProfileKeyUpdateJob.KEY,        new MultiDeviceProfileKeyUpdateJob.Factory());
      put(MultiDeviceReadUpdateJob.KEY,              new MultiDeviceReadUpdateJob.Factory());
      put(MultiDeviceStickerPackOperationJob.KEY,    new MultiDeviceStickerPackOperationJob.Factory());
      put(MultiDeviceStickerPackSyncJob.KEY,         new MultiDeviceStickerPackSyncJob.Factory());
      put(MultiDeviceStorageSyncRequestJob.KEY,      new MultiDeviceStorageSyncRequestJob.Factory());
      put(MultiDeviceSubscriptionSyncRequestJob.KEY, new MultiDeviceSubscriptionSyncRequestJob.Factory());
      put(MultiDeviceVerifiedUpdateJob.KEY,          new MultiDeviceVerifiedUpdateJob.Factory());
      put(MultiDeviceViewOnceOpenJob.KEY,            new MultiDeviceViewOnceOpenJob.Factory());
      put(MultiDeviceViewedUpdateJob.KEY,            new MultiDeviceViewedUpdateJob.Factory());
      put(NullMessageSendJob.KEY,                    new NullMessageSendJob.Factory());
      put(OptimizeMessageSearchIndexJob.KEY,         new OptimizeMessageSearchIndexJob.Factory());
      put(PaymentLedgerUpdateJob.KEY,                new PaymentLedgerUpdateJob.Factory());
      put(PaymentNotificationSendJob.KEY,            new PaymentNotificationSendJob.Factory());
      put(PaymentNotificationSendJobV2.KEY,          new PaymentNotificationSendJobV2.Factory());
      put(PaymentSendJob.KEY,                        new PaymentSendJob.Factory());
      put(PaymentTransactionCheckJob.KEY,            new PaymentTransactionCheckJob.Factory());
      put(PnpInitializeDevicesJob.KEY,               new PnpInitializeDevicesJob.Factory());
      put(PreKeysSyncJob.KEY,                        new PreKeysSyncJob.Factory());
      put("ExternalLaunchDonationJob",               new FailingJob.Factory());
      put(ProfileKeySendJob.KEY,                     new ProfileKeySendJob.Factory());
      put(ProfileUploadJob.KEY,                      new ProfileUploadJob.Factory());
      put(PushDistributionListSendJob.KEY,           new PushDistributionListSendJob.Factory());
      put(PushGroupSendJob.KEY,                      new PushGroupSendJob.Factory());
      put(PushGroupSilentUpdateSendJob.KEY,          new PushGroupSilentUpdateSendJob.Factory());
      put(MessageFetchJob.KEY,                       new MessageFetchJob.Factory());
      put(PushProcessEarlyMessagesJob.KEY,           new PushProcessEarlyMessagesJob.Factory());
      put(PushProcessMessageErrorJob.KEY,            new PushProcessMessageErrorJob.Factory());
      put(PushProcessMessageJob.KEY,                 new PushProcessMessageJob.Factory());
      put(ReactionSendJob.KEY,                       new ReactionSendJob.Factory());
      put(RebuildMessageSearchIndexJob.KEY,          new RebuildMessageSearchIndexJob.Factory());
      put(ReclaimUsernameAndLinkJob.KEY,             new ReclaimUsernameAndLinkJob.Factory());
      put(RefreshAttributesJob.KEY,                  new RefreshAttributesJob.Factory());
      put(RefreshCallLinkDetailsJob.KEY,             new RefreshCallLinkDetailsJob.Factory());
      put(RefreshSvrCredentialsJob.KEY,              new RefreshSvrCredentialsJob.Factory());
      put(RefreshOwnProfileJob.KEY,                  new RefreshOwnProfileJob.Factory());
      put(RemoteConfigRefreshJob.KEY,                new RemoteConfigRefreshJob.Factory());
      put(RemoteDeleteSendJob.KEY,                   new RemoteDeleteSendJob.Factory());
      put(ReportSpamJob.KEY,                         new ReportSpamJob.Factory());
      put(ResendMessageJob.KEY,                      new ResendMessageJob.Factory());
      put(ResumableUploadSpecJob.KEY,                new ResumableUploadSpecJob.Factory());
      put(RequestGroupV2InfoWorkerJob.KEY,           new RequestGroupV2InfoWorkerJob.Factory());
      put(RequestGroupV2InfoJob.KEY,                 new RequestGroupV2InfoJob.Factory());
      put(RestoreAttachmentJob.KEY,                  new RestoreAttachmentJob.Factory());
      put(RestoreAttachmentThumbnailJob.KEY,         new RestoreAttachmentThumbnailJob.Factory());
      put(RetrieveProfileAvatarJob.KEY,              new RetrieveProfileAvatarJob.Factory());
      put(RetrieveProfileJob.KEY,                    new RetrieveProfileJob.Factory());
      put(RetrieveRemoteAnnouncementsJob.KEY,        new RetrieveRemoteAnnouncementsJob.Factory());
      put(RotateCertificateJob.KEY,                  new RotateCertificateJob.Factory());
      put(RotateProfileKeyJob.KEY,                   new RotateProfileKeyJob.Factory());
      put(SenderKeyDistributionSendJob.KEY,          new SenderKeyDistributionSendJob.Factory());
      put(SendDeliveryReceiptJob.KEY,                new SendDeliveryReceiptJob.Factory());
      put(SendPaymentsActivatedJob.KEY,              new SendPaymentsActivatedJob.Factory());
      put(SendReadReceiptJob.KEY,                    new SendReadReceiptJob.Factory(application));
      put(SendRetryReceiptJob.KEY,                   new SendRetryReceiptJob.Factory());
      put(SendViewedReceiptJob.KEY,                  new SendViewedReceiptJob.Factory(application));
      put(SyncSystemContactLinksJob.KEY,             new SyncSystemContactLinksJob.Factory());
      put(MultiDeviceStorySendSyncJob.KEY,           new MultiDeviceStorySendSyncJob.Factory());
      put(ResetSvrGuessCountJob.KEY,                 new ResetSvrGuessCountJob.Factory());
      put(ServiceOutageDetectionJob.KEY,             new ServiceOutageDetectionJob.Factory());
      put(StickerDownloadJob.KEY,                    new StickerDownloadJob.Factory());
      put(StickerPackDownloadJob.KEY,                new StickerPackDownloadJob.Factory());
      put(StorageAccountRestoreJob.KEY,              new StorageAccountRestoreJob.Factory());
      put(StorageForcePushJob.KEY,                   new StorageForcePushJob.Factory());
      put(StorageSyncJob.KEY,                        new StorageSyncJob.Factory());
<<<<<<< HEAD
      put("SubscriptionKeepAliveJob",                new FailingJob.Factory());
      put("SubscriptionReceiptCredentialsSubmissionJob", new FailingJob.Factory());
=======
      put(SubscriptionKeepAliveJob.KEY,              new SubscriptionKeepAliveJob.Factory());
      put(SubscriptionReceiptRequestResponseJob.KEY, new SubscriptionReceiptRequestResponseJob.Factory());
      put(SubscriberIdMigrationJob.KEY,              new SubscriberIdMigrationJob.Factory());
>>>>>>> 26bd59c3
      put(StoryOnboardingDownloadJob.KEY,            new StoryOnboardingDownloadJob.Factory());
      put(SubmitRateLimitPushChallengeJob.KEY,       new SubmitRateLimitPushChallengeJob.Factory());
      put(Svr2MirrorJob.KEY,                         new Svr2MirrorJob.Factory());
      put(SyncArchivedMediaJob.KEY,                  new SyncArchivedMediaJob.Factory());
      put(ThreadUpdateJob.KEY,                       new ThreadUpdateJob.Factory());
      put(TrimThreadJob.KEY,                         new TrimThreadJob.Factory());
      put(TypingSendJob.KEY,                         new TypingSendJob.Factory());
      put(ApkUpdateJob.KEY,                          new ApkUpdateJob.Factory());

      // Migrations
      put(AccountConsistencyMigrationJob.KEY,        new AccountConsistencyMigrationJob.Factory());
      put(AccountRecordMigrationJob.KEY,             new AccountRecordMigrationJob.Factory());
      put(ApplyUnknownFieldsToSelfMigrationJob.KEY,  new ApplyUnknownFieldsToSelfMigrationJob.Factory());
      put(AttachmentCleanupMigrationJob.KEY,         new AttachmentCleanupMigrationJob.Factory());
      put(AttachmentHashBackfillMigrationJob.KEY,    new AttachmentHashBackfillMigrationJob.Factory());
      put(AttributesMigrationJob.KEY,                new AttributesMigrationJob.Factory());
      put(AvatarIdRemovalMigrationJob.KEY,           new AvatarIdRemovalMigrationJob.Factory());
      put("AvatarMigrationJob",                      new FailingJob.Factory());
      put(BackupJitterMigrationJob.KEY,              new BackupJitterMigrationJob.Factory());
      put(BackupNotificationMigrationJob.KEY,        new BackupNotificationMigrationJob.Factory());
      put(BlobStorageLocationMigrationJob.KEY,       new BlobStorageLocationMigrationJob.Factory());
      put("CachedAttachmentsMigrationJob",           new FailingJob.Factory());
      put(ClearGlideCacheMigrationJob.KEY,           new ClearGlideCacheMigrationJob.Factory());
      put(CopyUsernameToSignalStoreMigrationJob.KEY, new CopyUsernameToSignalStoreMigrationJob.Factory());
      put(DatabaseMigrationJob.KEY,                  new DatabaseMigrationJob.Factory());
      put(DeleteDeprecatedLogsMigrationJob.KEY,      new DeleteDeprecatedLogsMigrationJob.Factory());
      put(DirectoryRefreshMigrationJob.KEY,          new DirectoryRefreshMigrationJob.Factory());
      put(EmojiDownloadMigrationJob.KEY,             new EmojiDownloadMigrationJob.Factory());
      put(EmojiSearchIndexCheckMigrationJob.KEY,     new EmojiSearchIndexCheckMigrationJob.Factory());
      put(IdentityTableCleanupMigrationJob.KEY,      new IdentityTableCleanupMigrationJob.Factory());
      put("LegacyMigrationJob",                      new FailingJob.Factory());
      put(MigrationCompleteJob.KEY,                  new MigrationCompleteJob.Factory());
      put(OptimizeMessageSearchIndexMigrationJob.KEY,new OptimizeMessageSearchIndexMigrationJob.Factory());
      put(PinOptOutMigration.KEY,                    new PinOptOutMigration.Factory());
      put(PinReminderMigrationJob.KEY,               new PinReminderMigrationJob.Factory());
      put(PniAccountInitializationMigrationJob.KEY,  new PniAccountInitializationMigrationJob.Factory());
      put(PniMigrationJob.KEY,                       new PniMigrationJob.Factory());
      put(PnpLaunchMigrationJob.KEY,                 new PnpLaunchMigrationJob.Factory());
      put(PreKeysSyncMigrationJob.KEY,               new PreKeysSyncMigrationJob.Factory());
      put(ProfileMigrationJob.KEY,                   new ProfileMigrationJob.Factory());
      put(ProfileSharingUpdateMigrationJob.KEY,      new ProfileSharingUpdateMigrationJob.Factory());
      put(RebuildMessageSearchIndexMigrationJob.KEY, new RebuildMessageSearchIndexMigrationJob.Factory());
      put(RecheckPaymentsMigrationJob.KEY,           new RecheckPaymentsMigrationJob.Factory());
      put("RecipientSearchMigrationJob",             new FailingJob.Factory());
      put(SelfRegisteredStateMigrationJob.KEY,       new SelfRegisteredStateMigrationJob.Factory());
      put("StickerLaunchMigrationJob",               new FailingJob.Factory());
      put(StickerAdditionMigrationJob.KEY,           new StickerAdditionMigrationJob.Factory());
      put(StickerDayByDayMigrationJob.KEY,           new StickerDayByDayMigrationJob.Factory());
      put(StickerMyDailyLifeMigrationJob.KEY,        new StickerMyDailyLifeMigrationJob.Factory());
      put(StorageCapabilityMigrationJob.KEY,         new StorageCapabilityMigrationJob.Factory());
      put(StorageFixLocalUnknownMigrationJob.KEY,    new StorageFixLocalUnknownMigrationJob.Factory());
      put(StorageServiceMigrationJob.KEY,            new StorageServiceMigrationJob.Factory());
      put(StorageServiceSystemNameMigrationJob.KEY,  new StorageServiceSystemNameMigrationJob.Factory());
      put(StoryViewedReceiptsStateMigrationJob.KEY,  new StoryViewedReceiptsStateMigrationJob.Factory());
      put(Svr2MirrorMigrationJob.KEY,                new Svr2MirrorMigrationJob.Factory());
      put(SyncDistributionListsMigrationJob.KEY,     new SyncDistributionListsMigrationJob.Factory());
      put(SyncKeysMigrationJob.KEY,                  new SyncKeysMigrationJob.Factory());
      put(TrimByLengthSettingsMigrationJob.KEY,      new TrimByLengthSettingsMigrationJob.Factory());
      put(UpdateSmsJobsMigrationJob.KEY,             new UpdateSmsJobsMigrationJob.Factory());
      put(UserNotificationMigrationJob.KEY,          new UserNotificationMigrationJob.Factory());
      put(UuidMigrationJob.KEY,                      new FailingJob.Factory());

      // Dead jobs
      put(FailingJob.KEY,                            new FailingJob.Factory());
      put(PassingMigrationJob.KEY,                   new PassingMigrationJob.Factory());
      put("PushContentReceiveJob",                   new FailingJob.Factory());
      put("AttachmentUploadJob",                     new FailingJob.Factory());
      put("MmsSendJob",                              new FailingJob.Factory());
      put("RefreshUnidentifiedDeliveryAbilityJob",   new FailingJob.Factory());
      put("Argon2TestJob",                           new FailingJob.Factory());
      put("Argon2TestMigrationJob",                  new PassingMigrationJob.Factory());
      put("StorageKeyRotationMigrationJob",          new PassingMigrationJob.Factory());
      put("StorageSyncJob",                          new StorageSyncJob.Factory());
      put("WakeGroupV2Job",                          new FailingJob.Factory());
      put("LeaveGroupJob",                           new FailingJob.Factory());
      put("PushGroupUpdateJob",                      new FailingJob.Factory());
      put("RequestGroupInfoJob",                     new FailingJob.Factory());
      put("RotateSignedPreKeyJob",                   new PreKeysSyncJob.Factory());
      put("CreateSignedPreKeyJob",                   new PreKeysSyncJob.Factory());
      put("RefreshPreKeysJob",                       new PreKeysSyncJob.Factory());
      put("RecipientChangedNumberJob",               new FailingJob.Factory());
      put("PushTextSendJob",                         new IndividualSendJob.Factory());
      put("MultiDevicePniIdentityUpdateJob",         new FailingJob.Factory());
      put("MultiDeviceGroupUpdateJob",               new FailingJob.Factory());
      put("CallSyncEventJob",                        new FailingJob.Factory());
      put("RegistrationPinV2MigrationJob",           new FailingJob.Factory());
      put("KbsEnclaveMigrationWorkerJob",            new FailingJob.Factory());
      put("KbsEnclaveMigrationJob",                  new PassingMigrationJob.Factory());
      put("ClearFallbackKbsEnclaveJob",              new FailingJob.Factory());
      put("PushDecryptJob",                          new FailingJob.Factory());
      put("PushDecryptDrainedJob",                   new FailingJob.Factory());
      put("PushProcessJob",                          new FailingJob.Factory());
      put("DecryptionsDrainedMigrationJob",          new PassingMigrationJob.Factory());
      put("MmsReceiveJob",                           new FailingJob.Factory());
      put("MmsDownloadJob",                          new FailingJob.Factory());
      put("SmsReceiveJob",                           new FailingJob.Factory());
      put("StoryReadStateMigrationJob",              new PassingMigrationJob.Factory());
      put("GroupV1MigrationJob",                     new FailingJob.Factory());
      put("NewRegistrationUsernameSyncJob",          new FailingJob.Factory());
      put("SmsSendJob",                              new FailingJob.Factory());
      put("SmsSentJob",                              new FailingJob.Factory());
      put("MmsSendJobV2",                            new FailingJob.Factory());
      put("AttachmentUploadJobV2",                   new FailingJob.Factory());
    }};
  }

  public static Map<String, Constraint.Factory> getConstraintFactories(@NonNull Application application) {
    return new HashMap<String, Constraint.Factory>() {{
      put(AutoDownloadEmojiConstraint.KEY,           new AutoDownloadEmojiConstraint.Factory(application));
      put(ChangeNumberConstraint.KEY,                new ChangeNumberConstraint.Factory());
      put(ChargingConstraint.KEY,                    new ChargingConstraint.Factory());
      put(DataRestoreConstraint.KEY,                 new DataRestoreConstraint.Factory());
      put(DecryptionsDrainedConstraint.KEY,          new DecryptionsDrainedConstraint.Factory());
      put(MasterSecretConstraint.KEY,                new MasterSecretConstraint.Factory(application));
      put(NetworkConstraint.KEY,                     new NetworkConstraint.Factory(application));
      put(NotInCallConstraint.KEY,                   new NotInCallConstraint.Factory());
      put(WifiConstraint.KEY,                        new WifiConstraint.Factory(application));
    }};
  }

  public static List<ConstraintObserver> getConstraintObservers(@NonNull Application application) {
    return Arrays.asList(new MasterSecretConstraintObserver(application),
                         new ChargingConstraintObserver(application),
                         new NetworkConstraintObserver(application),
                         new DecryptionsDrainedConstraintObserver(),
                         new NotInCallConstraintObserver(),
                         ChangeNumberConstraintObserver.INSTANCE,
                         DataRestoreConstraintObserver.INSTANCE);
  }

  public static List<JobMigration> getJobMigrations(@NonNull Application application) {
    return Arrays.asList(new RecipientIdJobMigration(application),
                         new RecipientIdFollowUpJobMigration(),
                         new RecipientIdFollowUpJobMigration2(),
                         new SendReadReceiptsJobMigration(SignalDatabase.messages()),
                         new PushProcessMessageQueueJobMigration(application),
                         new RetrieveProfileJobMigration(),
                         new PushDecryptMessageJobEnvelopeMigration(),
                         new SenderKeyDistributionSendJobRecipientMigration(),
                         new PushProcessMessageJobMigration(),
                         new DonationReceiptRedemptionJobMigration());
  }
}<|MERGE_RESOLUTION|>--- conflicted
+++ resolved
@@ -77,6 +77,7 @@
 import org.thoughtcrime.securesms.migrations.StorageServiceSystemNameMigrationJob;
 import org.thoughtcrime.securesms.migrations.StoryViewedReceiptsStateMigrationJob;
 import org.thoughtcrime.securesms.migrations.SubscriberIdMigrationJob;
+import org.thoughtcrime.securesms.migrations.SubscriberIdMigrationJob;
 import org.thoughtcrime.securesms.migrations.Svr2MirrorMigrationJob;
 import org.thoughtcrime.securesms.migrations.SyncDistributionListsMigrationJob;
 import org.thoughtcrime.securesms.migrations.SyncKeysMigrationJob;
@@ -139,12 +140,12 @@
       put(GroupCallPeekWorkerJob.KEY,                new GroupCallPeekWorkerJob.Factory());
       put(GroupRingCleanupJob.KEY,                   new GroupRingCleanupJob.Factory());
       put(GroupV2UpdateSelfProfileKeyJob.KEY,        new GroupV2UpdateSelfProfileKeyJob.Factory());
-      put(InAppPaymentAuthCheckJob.KEY,              new InAppPaymentAuthCheckJob.Factory());
-      put(InAppPaymentGiftSendJob.KEY,               new InAppPaymentGiftSendJob.Factory());
-      put(InAppPaymentKeepAliveJob.KEY,              new InAppPaymentKeepAliveJob.Factory());
-      put(InAppPaymentRecurringContextJob.KEY,       new InAppPaymentRecurringContextJob.Factory());
-      put(InAppPaymentOneTimeContextJob.KEY,         new InAppPaymentOneTimeContextJob.Factory());
-      put(InAppPaymentRedemptionJob.KEY,             new InAppPaymentRedemptionJob.Factory());
+      put("InAppPaymentAuthCheckJob",                new FailingJob.Factory());
+      put("InAppPaymentGiftSendJob",                 new FailingJob.Factory());
+      put("InAppPaymentKeepAliveJob",                new FailingJob.Factory());
+      put("InAppPaymentRecurringContextJob",         new FailingJob.Factory());
+      put("InAppPaymentOneTimeContextJob",           new FailingJob.Factory());
+      put("InAppPaymentRedemptionJob",               new FailingJob.Factory());
       put(IndividualSendJob.KEY,                     new IndividualSendJob.Factory());
       put(LeaveGroupV2Job.KEY,                       new LeaveGroupV2Job.Factory());
       put(LeaveGroupV2WorkerJob.KEY,                 new LeaveGroupV2WorkerJob.Factory());
@@ -226,14 +227,9 @@
       put(StorageAccountRestoreJob.KEY,              new StorageAccountRestoreJob.Factory());
       put(StorageForcePushJob.KEY,                   new StorageForcePushJob.Factory());
       put(StorageSyncJob.KEY,                        new StorageSyncJob.Factory());
-<<<<<<< HEAD
       put("SubscriptionKeepAliveJob",                new FailingJob.Factory());
       put("SubscriptionReceiptCredentialsSubmissionJob", new FailingJob.Factory());
-=======
-      put(SubscriptionKeepAliveJob.KEY,              new SubscriptionKeepAliveJob.Factory());
-      put(SubscriptionReceiptRequestResponseJob.KEY, new SubscriptionReceiptRequestResponseJob.Factory());
       put(SubscriberIdMigrationJob.KEY,              new SubscriberIdMigrationJob.Factory());
->>>>>>> 26bd59c3
       put(StoryOnboardingDownloadJob.KEY,            new StoryOnboardingDownloadJob.Factory());
       put(SubmitRateLimitPushChallengeJob.KEY,       new SubmitRateLimitPushChallengeJob.Factory());
       put(Svr2MirrorJob.KEY,                         new Svr2MirrorJob.Factory());
