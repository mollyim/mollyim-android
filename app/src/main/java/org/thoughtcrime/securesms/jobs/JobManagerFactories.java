package org.thoughtcrime.securesms.jobs;

import android.app.Application;

import androidx.annotation.NonNull;

import org.thoughtcrime.securesms.database.DatabaseFactory;
import org.thoughtcrime.securesms.jobmanager.Constraint;
import org.thoughtcrime.securesms.jobmanager.ConstraintObserver;
import org.thoughtcrime.securesms.jobmanager.Job;
import org.thoughtcrime.securesms.jobmanager.JobMigration;
import org.thoughtcrime.securesms.jobmanager.impl.ChargingConstraint;
import org.thoughtcrime.securesms.jobmanager.impl.ChargingConstraintObserver;
import org.thoughtcrime.securesms.jobmanager.impl.MasterSecretConstraint;
import org.thoughtcrime.securesms.jobmanager.impl.MasterSecretConstraintObserver;
import org.thoughtcrime.securesms.jobmanager.impl.NetworkConstraint;
import org.thoughtcrime.securesms.jobmanager.impl.NetworkConstraintObserver;
import org.thoughtcrime.securesms.jobmanager.impl.NotInCallConstraint;
import org.thoughtcrime.securesms.jobmanager.impl.NotInCallConstraintObserver;
import org.thoughtcrime.securesms.jobmanager.impl.DecryptionsDrainedConstraint;
import org.thoughtcrime.securesms.jobmanager.impl.DecryptionsDrainedConstraintObserver;
import org.thoughtcrime.securesms.jobmanager.migrations.PushDecryptMessageJobEnvelopeMigration;
import org.thoughtcrime.securesms.jobmanager.migrations.PushProcessMessageQueueJobMigration;
import org.thoughtcrime.securesms.jobmanager.migrations.RecipientIdFollowUpJobMigration;
import org.thoughtcrime.securesms.jobmanager.migrations.RecipientIdFollowUpJobMigration2;
import org.thoughtcrime.securesms.jobmanager.migrations.RecipientIdJobMigration;
import org.thoughtcrime.securesms.jobmanager.migrations.RetrieveProfileJobMigration;
import org.thoughtcrime.securesms.jobmanager.migrations.SendReadReceiptsJobMigration;
import org.thoughtcrime.securesms.migrations.AttributesMigrationJob;
import org.thoughtcrime.securesms.migrations.AvatarIdRemovalMigrationJob;
import org.thoughtcrime.securesms.migrations.BackupNotificationMigrationJob;
<<<<<<< HEAD
=======
import org.thoughtcrime.securesms.migrations.BlobStorageLocationMigrationJob;
import org.thoughtcrime.securesms.migrations.CachedAttachmentsMigrationJob;
>>>>>>> 2be30686
import org.thoughtcrime.securesms.migrations.DatabaseMigrationJob;
import org.thoughtcrime.securesms.migrations.DirectoryRefreshMigrationJob;
import org.thoughtcrime.securesms.migrations.KbsEnclaveMigrationJob;
import org.thoughtcrime.securesms.migrations.MigrationCompleteJob;
import org.thoughtcrime.securesms.migrations.PassingMigrationJob;
import org.thoughtcrime.securesms.migrations.PinOptOutMigration;
import org.thoughtcrime.securesms.migrations.PinReminderMigrationJob;
import org.thoughtcrime.securesms.migrations.ProfileMigrationJob;
import org.thoughtcrime.securesms.migrations.RegistrationPinV2MigrationJob;
import org.thoughtcrime.securesms.migrations.StickerAdditionMigrationJob;
import org.thoughtcrime.securesms.migrations.StickerDayByDayMigrationJob;
import org.thoughtcrime.securesms.migrations.StorageCapabilityMigrationJob;
import org.thoughtcrime.securesms.migrations.StorageServiceMigrationJob;
import org.thoughtcrime.securesms.migrations.TrimByLengthSettingsMigrationJob;
import org.thoughtcrime.securesms.migrations.UserNotificationMigrationJob;

import java.util.Arrays;
import java.util.HashMap;
import java.util.List;
import java.util.Map;

public final class JobManagerFactories {

  public static Map<String, Job.Factory> getJobFactories(@NonNull Application application) {
    return new HashMap<String, Job.Factory>() {{
      put(AttachmentCopyJob.KEY,                     new AttachmentCopyJob.Factory());
      put(AttachmentDownloadJob.KEY,                 new AttachmentDownloadJob.Factory());
      put(AttachmentUploadJob.KEY,                   new AttachmentUploadJob.Factory());
      put(AttachmentMarkUploadedJob.KEY,             new AttachmentMarkUploadedJob.Factory());
      put(AttachmentCompressionJob.KEY,              new AttachmentCompressionJob.Factory());
      put(AutomaticSessionResetJob.KEY,              new AutomaticSessionResetJob.Factory());
      put(AvatarGroupsV1DownloadJob.KEY,             new AvatarGroupsV1DownloadJob.Factory());
      put(AvatarGroupsV2DownloadJob.KEY,             new AvatarGroupsV2DownloadJob.Factory());
      put(CleanPreKeysJob.KEY,                       new CleanPreKeysJob.Factory());
      put(ClearFallbackKbsEnclaveJob.KEY,            new ClearFallbackKbsEnclaveJob.Factory());
      put(ConversationShortcutUpdateJob.KEY,         new ConversationShortcutUpdateJob.Factory());
      put(CreateSignedPreKeyJob.KEY,                 new CreateSignedPreKeyJob.Factory());
      put(DirectoryRefreshJob.KEY,                   new DirectoryRefreshJob.Factory());
      put(FcmRefreshJob.KEY,                         new FcmRefreshJob.Factory());
      put(GroupV1MigrationJob.KEY,                   new GroupV1MigrationJob.Factory());
      put(GroupCallUpdateSendJob.KEY,                new GroupCallUpdateSendJob.Factory());
      put(GroupCallPeekJob.KEY,                      new GroupCallPeekJob.Factory());
      put(GroupCallPeekWorkerJob.KEY,                new GroupCallPeekWorkerJob.Factory());
      put(KbsEnclaveMigrationWorkerJob.KEY,          new KbsEnclaveMigrationWorkerJob.Factory());
      put(LeaveGroupJob.KEY,                         new LeaveGroupJob.Factory());
      put(LocalBackupJob.KEY,                        new LocalBackupJob.Factory());
      put(LocalBackupJobApi29.KEY,                   new LocalBackupJobApi29.Factory());
      put(MmsDownloadJob.KEY,                        new MmsDownloadJob.Factory());
      put(MultiDeviceBlockedUpdateJob.KEY,           new MultiDeviceBlockedUpdateJob.Factory());
      put(MultiDeviceConfigurationUpdateJob.KEY,     new MultiDeviceConfigurationUpdateJob.Factory());
      put(MultiDeviceContactUpdateJob.KEY,           new MultiDeviceContactUpdateJob.Factory());
      put(MultiDeviceGroupUpdateJob.KEY,             new MultiDeviceGroupUpdateJob.Factory());
      put(MultiDeviceKeysUpdateJob.KEY,              new MultiDeviceKeysUpdateJob.Factory());
      put(MultiDeviceMessageRequestResponseJob.KEY,  new MultiDeviceMessageRequestResponseJob.Factory());
      put(MultiDeviceProfileContentUpdateJob.KEY,    new MultiDeviceProfileContentUpdateJob.Factory());
      put(MultiDeviceProfileKeyUpdateJob.KEY,        new MultiDeviceProfileKeyUpdateJob.Factory());
      put(MultiDeviceReadUpdateJob.KEY,              new MultiDeviceReadUpdateJob.Factory());
      put(MultiDeviceStickerPackOperationJob.KEY,    new MultiDeviceStickerPackOperationJob.Factory());
      put(MultiDeviceStickerPackSyncJob.KEY,         new MultiDeviceStickerPackSyncJob.Factory());
      put(MultiDeviceStorageSyncRequestJob.KEY,      new MultiDeviceStorageSyncRequestJob.Factory());
      put(MultiDeviceVerifiedUpdateJob.KEY,          new MultiDeviceVerifiedUpdateJob.Factory());
      put(MultiDeviceViewOnceOpenJob.KEY,            new MultiDeviceViewOnceOpenJob.Factory());
      put(ProfileKeySendJob.KEY,                     new ProfileKeySendJob.Factory());
      put(PushDecryptMessageJob.KEY,                 new PushDecryptMessageJob.Factory());
      put(PushDecryptDrainedJob.KEY,                 new PushDecryptDrainedJob.Factory());
      put(PushProcessMessageJob.KEY,                 new PushProcessMessageJob.Factory());
      put(PushGroupSendJob.KEY,                      new PushGroupSendJob.Factory());
      put(PushGroupSilentUpdateSendJob.KEY,          new PushGroupSilentUpdateSendJob.Factory());
      put(PushGroupUpdateJob.KEY,                    new PushGroupUpdateJob.Factory());
      put(PushMediaSendJob.KEY,                      new PushMediaSendJob.Factory());
      put(PushNotificationReceiveJob.KEY,            new PushNotificationReceiveJob.Factory());
      put(PushTextSendJob.KEY,                       new PushTextSendJob.Factory());
      put(ReactionSendJob.KEY,                       new ReactionSendJob.Factory());
      put(RefreshAttributesJob.KEY,                  new RefreshAttributesJob.Factory());
      put(RefreshOwnProfileJob.KEY,                  new RefreshOwnProfileJob.Factory());
      put(RefreshPreKeysJob.KEY,                     new RefreshPreKeysJob.Factory());
      put(RemoteConfigRefreshJob.KEY,                new RemoteConfigRefreshJob.Factory());
      put(RemoteDeleteSendJob.KEY,                   new RemoteDeleteSendJob.Factory());
      put(RequestGroupInfoJob.KEY,                   new RequestGroupInfoJob.Factory());
      put(ResumableUploadSpecJob.KEY,                new ResumableUploadSpecJob.Factory());
      put(StorageAccountRestoreJob.KEY,              new StorageAccountRestoreJob.Factory());
      put(RequestGroupV2InfoWorkerJob.KEY,           new RequestGroupV2InfoWorkerJob.Factory());
      put(RequestGroupV2InfoJob.KEY,                 new RequestGroupV2InfoJob.Factory());
      put(GroupV2UpdateSelfProfileKeyJob.KEY,        new GroupV2UpdateSelfProfileKeyJob.Factory());
      put(RetrieveProfileAvatarJob.KEY,              new RetrieveProfileAvatarJob.Factory());
      put(RetrieveProfileJob.KEY,                    new RetrieveProfileJob.Factory());
      put(RotateCertificateJob.KEY,                  new RotateCertificateJob.Factory());
      put(RotateProfileKeyJob.KEY,                   new RotateProfileKeyJob.Factory());
      put(RotateSignedPreKeyJob.KEY,                 new RotateSignedPreKeyJob.Factory());
      put(SendDeliveryReceiptJob.KEY,                new SendDeliveryReceiptJob.Factory());
      put(SendReadReceiptJob.KEY,                    new SendReadReceiptJob.Factory(application));
      put(SendViewedReceiptJob.KEY,                  new SendViewedReceiptJob.Factory(application));
      put(ServiceOutageDetectionJob.KEY,             new ServiceOutageDetectionJob.Factory());
      put(StickerDownloadJob.KEY,                    new StickerDownloadJob.Factory());
      put(StickerPackDownloadJob.KEY,                new StickerPackDownloadJob.Factory());
      put(StorageForcePushJob.KEY,                   new StorageForcePushJob.Factory());
      put(StorageSyncJob.KEY,                        new StorageSyncJob.Factory());
      put(TrimThreadJob.KEY,                         new TrimThreadJob.Factory());
      put(TypingSendJob.KEY,                         new TypingSendJob.Factory());
      put(UpdateApkJob.KEY,                          new UpdateApkJob.Factory());
      put(MarkerJob.KEY,                             new MarkerJob.Factory());
      put(ProfileUploadJob.KEY,                      new ProfileUploadJob.Factory());

      // Migrations
      put(AttributesMigrationJob.KEY,                new AttributesMigrationJob.Factory());
      put(AvatarIdRemovalMigrationJob.KEY,           new AvatarIdRemovalMigrationJob.Factory());
      put(BackupNotificationMigrationJob.KEY,        new BackupNotificationMigrationJob.Factory());
<<<<<<< HEAD
=======
      put(BlobStorageLocationMigrationJob.KEY,       new BlobStorageLocationMigrationJob.Factory());
      put(CachedAttachmentsMigrationJob.KEY,         new CachedAttachmentsMigrationJob.Factory());
>>>>>>> 2be30686
      put(DatabaseMigrationJob.KEY,                  new DatabaseMigrationJob.Factory());
      put(DirectoryRefreshMigrationJob.KEY,          new DirectoryRefreshMigrationJob.Factory());
      put(KbsEnclaveMigrationJob.KEY,                new KbsEnclaveMigrationJob.Factory());
      put(MigrationCompleteJob.KEY,                  new MigrationCompleteJob.Factory());
      put(PinOptOutMigration.KEY,                    new PinOptOutMigration.Factory());
      put(PinReminderMigrationJob.KEY,               new PinReminderMigrationJob.Factory());
      put(ProfileMigrationJob.KEY,                   new ProfileMigrationJob.Factory());
      put(RegistrationPinV2MigrationJob.KEY,         new RegistrationPinV2MigrationJob.Factory());
      put(StickerAdditionMigrationJob.KEY,           new StickerAdditionMigrationJob.Factory());
      put(StickerDayByDayMigrationJob.KEY,           new StickerDayByDayMigrationJob.Factory());
      put(StorageCapabilityMigrationJob.KEY,         new StorageCapabilityMigrationJob.Factory());
      put(StorageServiceMigrationJob.KEY,            new StorageServiceMigrationJob.Factory());
      put(TrimByLengthSettingsMigrationJob.KEY,      new TrimByLengthSettingsMigrationJob.Factory());
      put(UserNotificationMigrationJob.KEY,          new UserNotificationMigrationJob.Factory());

      // Dead jobs
      put(FailingJob.KEY,                            new FailingJob.Factory());
      put(PassingMigrationJob.KEY,                   new PassingMigrationJob.Factory());
      put("MmsReceiveJob",                           new FailingJob.Factory());
      put("MmsSendJobV2",                            new FailingJob.Factory());
      put("SmsReceiveJob",                           new FailingJob.Factory());
      put("SmsSendJob",                              new FailingJob.Factory());
      put("SmsSentJob",                              new FailingJob.Factory());
      put("PushContentReceiveJob",                   new FailingJob.Factory());
      put("AttachmentUploadJob",                     new FailingJob.Factory());
      put("MmsSendJob",                              new FailingJob.Factory());
      put("RefreshUnidentifiedDeliveryAbilityJob",   new FailingJob.Factory());
      put("Argon2TestJob",                           new FailingJob.Factory());
      put("Argon2TestMigrationJob",                  new PassingMigrationJob.Factory());
      put("StorageKeyRotationMigrationJob",          new PassingMigrationJob.Factory());
      put("WakeGroupV2Job",                          new FailingJob.Factory());
    }};
  }

  public static Map<String, Constraint.Factory> getConstraintFactories(@NonNull Application application) {
    return new HashMap<String, Constraint.Factory>() {{
      put(ChargingConstraint.KEY,                    new ChargingConstraint.Factory());
      put(NetworkConstraint.KEY,                     new NetworkConstraint.Factory(application));
      put(MasterSecretConstraint.KEY,                new MasterSecretConstraint.Factory(application));
      put(DecryptionsDrainedConstraint.KEY,          new DecryptionsDrainedConstraint.Factory());
      put(NotInCallConstraint.KEY,                   new NotInCallConstraint.Factory());
    }};
  }

  public static List<ConstraintObserver> getConstraintObservers(@NonNull Application application) {
    return Arrays.asList(new MasterSecretConstraintObserver(application),
                         new ChargingConstraintObserver(application),
                         new NetworkConstraintObserver(application),
                         new DecryptionsDrainedConstraintObserver(),
                         new NotInCallConstraintObserver());
  }

  public static List<JobMigration> getJobMigrations(@NonNull Application application) {
    return Arrays.asList(new RecipientIdJobMigration(application),
                         new RecipientIdFollowUpJobMigration(),
                         new RecipientIdFollowUpJobMigration2(),
                         new SendReadReceiptsJobMigration(DatabaseFactory.getMmsSmsDatabase(application)),
                         new PushProcessMessageQueueJobMigration(application),
                         new RetrieveProfileJobMigration(),
                         new PushDecryptMessageJobEnvelopeMigration(application));
  }
}<|MERGE_RESOLUTION|>--- conflicted
+++ resolved
@@ -29,11 +29,7 @@
 import org.thoughtcrime.securesms.migrations.AttributesMigrationJob;
 import org.thoughtcrime.securesms.migrations.AvatarIdRemovalMigrationJob;
 import org.thoughtcrime.securesms.migrations.BackupNotificationMigrationJob;
-<<<<<<< HEAD
-=======
 import org.thoughtcrime.securesms.migrations.BlobStorageLocationMigrationJob;
-import org.thoughtcrime.securesms.migrations.CachedAttachmentsMigrationJob;
->>>>>>> 2be30686
 import org.thoughtcrime.securesms.migrations.DatabaseMigrationJob;
 import org.thoughtcrime.securesms.migrations.DirectoryRefreshMigrationJob;
 import org.thoughtcrime.securesms.migrations.KbsEnclaveMigrationJob;
@@ -141,11 +137,7 @@
       put(AttributesMigrationJob.KEY,                new AttributesMigrationJob.Factory());
       put(AvatarIdRemovalMigrationJob.KEY,           new AvatarIdRemovalMigrationJob.Factory());
       put(BackupNotificationMigrationJob.KEY,        new BackupNotificationMigrationJob.Factory());
-<<<<<<< HEAD
-=======
       put(BlobStorageLocationMigrationJob.KEY,       new BlobStorageLocationMigrationJob.Factory());
-      put(CachedAttachmentsMigrationJob.KEY,         new CachedAttachmentsMigrationJob.Factory());
->>>>>>> 2be30686
       put(DatabaseMigrationJob.KEY,                  new DatabaseMigrationJob.Factory());
       put(DirectoryRefreshMigrationJob.KEY,          new DirectoryRefreshMigrationJob.Factory());
       put(KbsEnclaveMigrationJob.KEY,                new KbsEnclaveMigrationJob.Factory());
