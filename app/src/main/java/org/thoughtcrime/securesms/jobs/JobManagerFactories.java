package org.thoughtcrime.securesms.jobs;

import android.app.Application;

import androidx.annotation.NonNull;

import org.thoughtcrime.securesms.database.SignalDatabase;
import org.thoughtcrime.securesms.jobmanager.Constraint;
import org.thoughtcrime.securesms.jobmanager.ConstraintObserver;
import org.thoughtcrime.securesms.jobmanager.Job;
import org.thoughtcrime.securesms.jobmanager.JobMigration;
import org.thoughtcrime.securesms.jobmanager.impl.AutoDownloadEmojiConstraint;
import org.thoughtcrime.securesms.jobmanager.impl.BackupMessagesConstraint;
import org.thoughtcrime.securesms.jobmanager.impl.BackupMessagesConstraintObserver;
import org.thoughtcrime.securesms.jobmanager.impl.BatteryNotLowConstraint;
import org.thoughtcrime.securesms.jobmanager.impl.ChangeNumberConstraint;
import org.thoughtcrime.securesms.jobmanager.impl.ChangeNumberConstraintObserver;
import org.thoughtcrime.securesms.jobmanager.impl.ChargingAndBatteryIsNotLowConstraintObserver;
import org.thoughtcrime.securesms.jobmanager.impl.ChargingConstraint;
import org.thoughtcrime.securesms.jobmanager.impl.DataRestoreConstraint;
import org.thoughtcrime.securesms.jobmanager.impl.DataRestoreConstraintObserver;
import org.thoughtcrime.securesms.jobmanager.impl.DecryptionsDrainedConstraint;
import org.thoughtcrime.securesms.jobmanager.impl.DecryptionsDrainedConstraintObserver;
import org.thoughtcrime.securesms.jobmanager.impl.DeletionNotAwaitingMediaDownloadConstraint;
import org.thoughtcrime.securesms.jobmanager.impl.MasterSecretConstraint;
import org.thoughtcrime.securesms.jobmanager.impl.MasterSecretConstraintObserver;
import org.thoughtcrime.securesms.jobmanager.impl.NetworkConstraint;
import org.thoughtcrime.securesms.jobmanager.impl.NetworkConstraintObserver;
import org.thoughtcrime.securesms.jobmanager.impl.NoRemoteArchiveGarbageCollectionPendingConstraint;
import org.thoughtcrime.securesms.jobmanager.impl.NotInCallConstraint;
import org.thoughtcrime.securesms.jobmanager.impl.NotInCallConstraintObserver;
import org.thoughtcrime.securesms.jobmanager.impl.RegisteredConstraint;
import org.thoughtcrime.securesms.jobmanager.impl.RestoreAttachmentConstraint;
import org.thoughtcrime.securesms.jobmanager.impl.RestoreAttachmentConstraintObserver;
import org.thoughtcrime.securesms.jobmanager.impl.StickersNotDownloadingConstraint;
import org.thoughtcrime.securesms.jobmanager.impl.WifiConstraint;
import org.thoughtcrime.securesms.jobmanager.migrations.DeprecatedJobMigration;
import org.thoughtcrime.securesms.jobmanager.migrations.DonationReceiptRedemptionJobMigration;
import org.thoughtcrime.securesms.jobmanager.migrations.GroupCallPeekJobDataMigration;
import org.thoughtcrime.securesms.jobmanager.migrations.PushDecryptMessageJobEnvelopeMigration;
import org.thoughtcrime.securesms.jobmanager.migrations.PushProcessMessageJobMigration;
import org.thoughtcrime.securesms.jobmanager.migrations.RetrieveProfileJobMigration;
import org.thoughtcrime.securesms.jobmanager.migrations.SendReadReceiptsJobMigration;
import org.thoughtcrime.securesms.jobmanager.migrations.SenderKeyDistributionSendJobRecipientMigration;
import org.thoughtcrime.securesms.migrations.AccountConsistencyMigrationJob;
import org.thoughtcrime.securesms.migrations.AccountRecordMigrationJob;
import org.thoughtcrime.securesms.migrations.AepMigrationJob;
import org.thoughtcrime.securesms.migrations.ApplyUnknownFieldsToSelfMigrationJob;
import org.thoughtcrime.securesms.migrations.ArchiveBackupIdReservationMigrationJob;
import org.thoughtcrime.securesms.migrations.AttachmentCleanupMigrationJob;
import org.thoughtcrime.securesms.migrations.AttachmentHashBackfillMigrationJob;
import org.thoughtcrime.securesms.migrations.AttributesMigrationJob;
import org.thoughtcrime.securesms.migrations.AvatarColorStorageServiceMigrationJob;
import org.thoughtcrime.securesms.migrations.AvatarIdRemovalMigrationJob;
import org.thoughtcrime.securesms.migrations.BackfillDigestsForDuplicatesMigrationJob;
import org.thoughtcrime.securesms.migrations.BackupJitterMigrationJob;
import org.thoughtcrime.securesms.migrations.BackupNotificationMigrationJob;
import org.thoughtcrime.securesms.migrations.BadE164MigrationJob;
import org.thoughtcrime.securesms.migrations.BlobStorageLocationMigrationJob;
import org.thoughtcrime.securesms.migrations.ClearGlideCacheMigrationJob;
import org.thoughtcrime.securesms.migrations.ContactLinkRebuildMigrationJob;
import org.thoughtcrime.securesms.migrations.CopyUsernameToSignalStoreMigrationJob;
import org.thoughtcrime.securesms.migrations.DatabaseMigrationJob;
import org.thoughtcrime.securesms.migrations.DeleteDeprecatedLogsMigrationJob;
import org.thoughtcrime.securesms.migrations.DirectoryRefreshMigrationJob;
import org.thoughtcrime.securesms.migrations.DuplicateE164MigrationJob;
import org.thoughtcrime.securesms.migrations.E164FormattingMigrationJob;
import org.thoughtcrime.securesms.migrations.EmojiDownloadMigrationJob;
import org.thoughtcrime.securesms.migrations.EmojiSearchEnglishLabelsMigrationJob;
import org.thoughtcrime.securesms.migrations.EmojiSearchIndexCheckMigrationJob;
import org.thoughtcrime.securesms.migrations.FixChangeNumberErrorMigrationJob;
import org.thoughtcrime.securesms.migrations.GooglePlayBillingPurchaseTokenMigrationJob;
import org.thoughtcrime.securesms.migrations.IdentityTableCleanupMigrationJob;
import org.thoughtcrime.securesms.migrations.MigrationCompleteJob;
import org.thoughtcrime.securesms.migrations.OptimizeMessageSearchIndexMigrationJob;
import org.thoughtcrime.securesms.migrations.PassingMigrationJob;
import org.thoughtcrime.securesms.migrations.PinOptOutMigration;
import org.thoughtcrime.securesms.migrations.PinReminderMigrationJob;
import org.thoughtcrime.securesms.migrations.PniAccountInitializationMigrationJob;
import org.thoughtcrime.securesms.migrations.PniMigrationJob;
import org.thoughtcrime.securesms.migrations.PnpLaunchMigrationJob;
import org.thoughtcrime.securesms.migrations.PreKeysSyncMigrationJob;
import org.thoughtcrime.securesms.migrations.ProfileMigrationJob;
import org.thoughtcrime.securesms.migrations.ProfileSharingUpdateMigrationJob;
import org.thoughtcrime.securesms.migrations.QuoteThumbnailBackfillMigrationJob;
import org.thoughtcrime.securesms.migrations.RebuildMessageSearchIndexMigrationJob;
import org.thoughtcrime.securesms.migrations.ResetArchiveTierMigrationJob;
import org.thoughtcrime.securesms.migrations.SelfRegisteredStateMigrationJob;
import org.thoughtcrime.securesms.migrations.StickerAdditionMigrationJob;
import org.thoughtcrime.securesms.migrations.StickerDayByDayMigrationJob;
import org.thoughtcrime.securesms.migrations.StickerMyDailyLifeMigrationJob;
import org.thoughtcrime.securesms.migrations.StorageCapabilityMigrationJob;
import org.thoughtcrime.securesms.migrations.StorageFixLocalUnknownMigrationJob;
import org.thoughtcrime.securesms.migrations.StorageServiceMigrationJob;
import org.thoughtcrime.securesms.migrations.StorageServiceSystemNameMigrationJob;
import org.thoughtcrime.securesms.migrations.StoryViewedReceiptsStateMigrationJob;
import org.thoughtcrime.securesms.migrations.SubscriberIdMigrationJob;
import org.thoughtcrime.securesms.migrations.Svr2MirrorMigrationJob;
import org.thoughtcrime.securesms.migrations.SyncCallLinksMigrationJob;
import org.thoughtcrime.securesms.migrations.SyncChatFoldersMigrationJob;
import org.thoughtcrime.securesms.migrations.SyncDistributionListsMigrationJob;
import org.thoughtcrime.securesms.migrations.SyncKeysMigrationJob;
import org.thoughtcrime.securesms.migrations.TrimByLengthSettingsMigrationJob;
import org.thoughtcrime.securesms.migrations.UpdateSmsJobsMigrationJob;
import org.thoughtcrime.securesms.migrations.UserNotificationMigrationJob;
import org.thoughtcrime.securesms.migrations.WallpaperCleanupMigrationJob;
import org.thoughtcrime.securesms.migrations.WallpaperStorageMigrationJob;

import java.util.Arrays;
import java.util.HashMap;
import java.util.List;
import java.util.Map;

public final class JobManagerFactories {

  public static Map<String, Job.Factory> getJobFactories(@NonNull Application application) {
    return new HashMap<>() {{
      put(AccountConsistencyWorkerJob.KEY,             new AccountConsistencyWorkerJob.Factory());
      put("AllDataSyncRequestJob",                     new FailingJob.Factory()); // MOLLY
      put(AnalyzeDatabaseJob.KEY,                      new AnalyzeDatabaseJob.Factory());
      put(ApkUpdateJob.KEY,                            new ApkUpdateJob.Factory());
      put(ArchiveAttachmentBackfillJob.KEY,            new ArchiveAttachmentBackfillJob.Factory());
      put(ArchiveAttachmentReconciliationJob.KEY,      new ArchiveAttachmentReconciliationJob.Factory());
      put(ArchiveBackupIdReservationJob.KEY,           new ArchiveBackupIdReservationJob.Factory());
      put(ArchiveCommitAttachmentDeletesJob.KEY,       new ArchiveCommitAttachmentDeletesJob.Factory());
      put(ArchiveThumbnailBackfillJob.KEY,             new ArchiveThumbnailBackfillJob.Factory());
      put(ArchiveThumbnailUploadJob.KEY,               new ArchiveThumbnailUploadJob.Factory());
      put(AttachmentCompressionJob.KEY,                new AttachmentCompressionJob.Factory());
      put(AttachmentCopyJob.KEY,                       new AttachmentCopyJob.Factory());
      put(AttachmentDownloadJob.KEY,                   new AttachmentDownloadJob.Factory());
      put(AttachmentHashBackfillJob.KEY,               new AttachmentHashBackfillJob.Factory());
      put(AttachmentUploadJob.KEY,                     new AttachmentUploadJob.Factory());
      put(AutomaticSessionResetJob.KEY,                new AutomaticSessionResetJob.Factory());
      put(AvatarGroupsV1DownloadJob.KEY,               new AvatarGroupsV1DownloadJob.Factory());
      put(AvatarGroupsV2DownloadJob.KEY,               new AvatarGroupsV2DownloadJob.Factory());
      put(BackfillDigestsForDataFileJob.KEY,           new BackfillDigestsForDataFileJob.Factory());
      put(BackupDeleteJob.KEY,                         new BackupDeleteJob.Factory());
      put(BackupMessagesJob.KEY,                       new BackupMessagesJob.Factory());
      put(BackupRestoreMediaJob.KEY,                   new BackupRestoreMediaJob.Factory());
      put(BackupSubscriptionCheckJob.KEY,              new BackupSubscriptionCheckJob.Factory());
      put(BuildExpirationConfirmationJob.KEY,          new BuildExpirationConfirmationJob.Factory());
      put(CallLinkPeekJob.KEY,                         new CallLinkPeekJob.Factory());
      put(CallLinkUpdateSendJob.KEY,                   new CallLinkUpdateSendJob.Factory());
      put(CallLogEventSendJob.KEY,                     new CallLogEventSendJob.Factory());
      put(CallSyncEventJob.KEY,                        new CallSyncEventJob.Factory());
      put(CancelRestoreMediaJob.KEY,                   new CancelRestoreMediaJob.Factory());
      put(CheckRestoreMediaLeftJob.KEY,                new CheckRestoreMediaLeftJob.Factory());
      put(CheckServiceReachabilityJob.KEY,             new CheckServiceReachabilityJob.Factory());
      put(CleanPreKeysJob.KEY,                         new CleanPreKeysJob.Factory());
      put(ConversationShortcutRankingUpdateJob.KEY,    new ConversationShortcutRankingUpdateJob.Factory());
      put(ConversationShortcutUpdateJob.KEY,           new ConversationShortcutUpdateJob.Factory());
      put(CopyAttachmentToArchiveJob.KEY,              new CopyAttachmentToArchiveJob.Factory());
      put(CreateReleaseChannelJob.KEY,                 new CreateReleaseChannelJob.Factory());
      put(DeleteAbandonedAttachmentsJob.KEY,           new DeleteAbandonedAttachmentsJob.Factory());
      put(DeprecatedNotificationJob.KEY,               new DeprecatedNotificationJob.Factory());
      put(DeviceNameChangeJob.KEY,                     new DeviceNameChangeJob.Factory());
      put(DirectoryRefreshJob.KEY,                     new DirectoryRefreshJob.Factory());
      put(DownloadLatestEmojiDataJob.KEY,              new DownloadLatestEmojiDataJob.Factory());
      put(E164FormattingJob.KEY,                       new E164FormattingJob.Factory());
      put(EmojiSearchIndexDownloadJob.KEY,             new EmojiSearchIndexDownloadJob.Factory());
      put(FcmRefreshJob.KEY,                           new FcmRefreshJob.Factory());
      put(UnifiedPushRefreshJob.KEY,                   new UnifiedPushRefreshJob.Factory());  // MOLLY
      put(FetchRemoteMegaphoneImageJob.KEY,            new FetchRemoteMegaphoneImageJob.Factory());
      put(FontDownloaderJob.KEY,                       new FontDownloaderJob.Factory());
      put(ForceUpdateGroupV2Job.KEY,                   new ForceUpdateGroupV2Job.Factory());
      put(ForceUpdateGroupV2WorkerJob.KEY,             new ForceUpdateGroupV2WorkerJob.Factory());
      put(GenerateAudioWaveFormJob.KEY,                new GenerateAudioWaveFormJob.Factory());
      put(GroupCallUpdateSendJob.KEY,                  new GroupCallUpdateSendJob.Factory());
      put(GroupCallPeekJob.KEY,                        new GroupCallPeekJob.Factory());
      put(GroupCallPeekWorkerJob.KEY,                  new GroupCallPeekWorkerJob.Factory());
      put(GroupRingCleanupJob.KEY,                     new GroupRingCleanupJob.Factory());
      put(GroupV2UpdateSelfProfileKeyJob.KEY,          new GroupV2UpdateSelfProfileKeyJob.Factory());
      put(InAppPaymentAuthCheckJob.KEY,                new InAppPaymentAuthCheckJob.Factory());
      put("InAppPaymentGiftSendJob",                   new FailingJob.Factory()); // MOLLY
      put(InAppPaymentKeepAliveJob.KEY,                new InAppPaymentKeepAliveJob.Factory());
      put(InAppPaymentPurchaseTokenJob.KEY,            new InAppPaymentPurchaseTokenJob.Factory());
      put(InAppPaymentRecurringContextJob.KEY,         new InAppPaymentRecurringContextJob.Factory());
      put(InAppPaymentOneTimeContextJob.KEY,           new InAppPaymentOneTimeContextJob.Factory());
      put(InAppPaymentRedemptionJob.KEY,               new InAppPaymentRedemptionJob.Factory());
      put(InAppPaymentPayPalOneTimeSetupJob.KEY,       new InAppPaymentPayPalOneTimeSetupJob.Factory());
      put(InAppPaymentPayPalRecurringSetupJob.KEY,     new InAppPaymentPayPalRecurringSetupJob.Factory());
      put(InAppPaymentStripeOneTimeSetupJob.KEY,       new InAppPaymentStripeOneTimeSetupJob.Factory());
      put(InAppPaymentStripeRecurringSetupJob.KEY,     new InAppPaymentStripeRecurringSetupJob.Factory());
      put(IndividualSendJob.KEY,                       new IndividualSendJob.Factory());
      put(LeaveGroupV2Job.KEY,                         new LeaveGroupV2Job.Factory());
      put(LeaveGroupV2WorkerJob.KEY,                   new LeaveGroupV2WorkerJob.Factory());
      put(LinkedDeviceInactiveCheckJob.KEY,            new LinkedDeviceInactiveCheckJob.Factory());
      put(LocalArchiveJob.KEY,                         new LocalArchiveJob.Factory());
      put(LocalBackupJob.KEY,                          new LocalBackupJob.Factory());
      put(LocalBackupJobApi29.KEY,                     new LocalBackupJobApi29.Factory());
      put(MarkerJob.KEY,                               new MarkerJob.Factory());
      put(MultiDeviceAttachmentBackfillMissingJob.KEY, new MultiDeviceAttachmentBackfillMissingJob.Factory());
      put(MultiDeviceAttachmentBackfillUpdateJob.KEY,  new MultiDeviceAttachmentBackfillUpdateJob.Factory());
      put(MultiDeviceBlockedUpdateJob.KEY,             new MultiDeviceBlockedUpdateJob.Factory());
      put(MultiDeviceCallLinkSyncJob.KEY,              new MultiDeviceCallLinkSyncJob.Factory());
      put(MultiDeviceConfigurationUpdateJob.KEY,       new MultiDeviceConfigurationUpdateJob.Factory());
      put(MultiDeviceContactSyncJob.KEY,               new MultiDeviceContactSyncJob.Factory());
      put(MultiDeviceContactUpdateJob.KEY,             new MultiDeviceContactUpdateJob.Factory());
      put(MultiDeviceDeleteSyncJob.KEY,                new MultiDeviceDeleteSyncJob.Factory());
      put(MultiDeviceKeysUpdateJob.KEY,                new MultiDeviceKeysUpdateJob.Factory());
      put(MultiDeviceMessageRequestResponseJob.KEY,    new MultiDeviceMessageRequestResponseJob.Factory());
      put("MultiDeviceOutgoingPaymentSyncJob",         new FailingJob.Factory()); // MOLLY
      put(MultiDeviceProfileContentUpdateJob.KEY,      new MultiDeviceProfileContentUpdateJob.Factory());
      put(MultiDeviceProfileKeyUpdateJob.KEY,          new MultiDeviceProfileKeyUpdateJob.Factory());
      put(MultiDeviceReadUpdateJob.KEY,                new MultiDeviceReadUpdateJob.Factory());
      put(MultiDeviceStickerPackOperationJob.KEY,      new MultiDeviceStickerPackOperationJob.Factory());
      put(MultiDeviceStickerPackSyncJob.KEY,           new MultiDeviceStickerPackSyncJob.Factory());
      put(MultiDeviceStorageSyncRequestJob.KEY,        new MultiDeviceStorageSyncRequestJob.Factory());
      put(MultiDeviceSubscriptionSyncRequestJob.KEY,   new MultiDeviceSubscriptionSyncRequestJob.Factory());
      put(MultiDeviceVerifiedUpdateJob.KEY,            new MultiDeviceVerifiedUpdateJob.Factory());
      put(MultiDeviceViewOnceOpenJob.KEY,              new MultiDeviceViewOnceOpenJob.Factory());
      put(MultiDeviceViewedUpdateJob.KEY,              new MultiDeviceViewedUpdateJob.Factory());
      put(NewLinkedDeviceNotificationJob.KEY,          new NewLinkedDeviceNotificationJob.Factory());
      put(NullMessageSendJob.KEY,                      new NullMessageSendJob.Factory());
      put(OptimizeMediaJob.KEY,                        new OptimizeMediaJob.Factory());
      put(OptimizeMessageSearchIndexJob.KEY,           new OptimizeMessageSearchIndexJob.Factory());
<<<<<<< HEAD
      put("PaymentLedgerUpdateJob",                    new FailingJob.Factory()); // MOLLY
      put("PaymentNotificationSendJob",                new FailingJob.Factory()); // MOLLY
      put("PaymentNotificationSendJobV2",              new FailingJob.Factory()); // MOLLY
      put("PaymentSendJob",                            new FailingJob.Factory()); // MOLLY
      put("PaymentTransactionCheckJob",                new FailingJob.Factory()); // MOLLY
=======
      put(PaymentLedgerUpdateJob.KEY,                  new PaymentLedgerUpdateJob.Factory());
      put(PaymentNotificationSendJob.KEY,              new PaymentNotificationSendJob.Factory());
      put(PaymentNotificationSendJobV2.KEY,            new PaymentNotificationSendJobV2.Factory());
      put(PaymentSendJob.KEY,                          new PaymentSendJob.Factory());
      put(PaymentTransactionCheckJob.KEY,              new PaymentTransactionCheckJob.Factory());
      put(PollVoteJob.KEY,                             new PollVoteJob.Factory());
>>>>>>> cf1afb73
      put(PreKeysSyncJob.KEY,                          new PreKeysSyncJob.Factory());
      put(ProfileKeySendJob.KEY,                       new ProfileKeySendJob.Factory());
      put(ProfileUploadJob.KEY,                        new ProfileUploadJob.Factory());
      put(PushDistributionListSendJob.KEY,             new PushDistributionListSendJob.Factory());
      put(PushGroupSendJob.KEY,                        new PushGroupSendJob.Factory());
      put(PushGroupSilentUpdateSendJob.KEY,            new PushGroupSilentUpdateSendJob.Factory());
      put(MessageFetchJob.KEY,                         new MessageFetchJob.Factory());
      put(PostRegistrationBackupRedemptionJob.KEY,     new PostRegistrationBackupRedemptionJob.Factory());
      put(PushProcessEarlyMessagesJob.KEY,             new PushProcessEarlyMessagesJob.Factory());
      put(PushProcessMessageErrorJob.KEY,              new PushProcessMessageErrorJob.Factory());
      put(PushProcessMessageJob.KEY,                   new PushProcessMessageJob.Factory());
      put(QuoteThumbnailBackfillJob.KEY,               new QuoteThumbnailBackfillJob.Factory());
      put(QuoteThumbnailReconstructionJob.KEY,         new QuoteThumbnailReconstructionJob.Factory());
      put(ReactionSendJob.KEY,                         new ReactionSendJob.Factory());
      put(RebuildMessageSearchIndexJob.KEY,            new RebuildMessageSearchIndexJob.Factory());
      put(ReclaimUsernameAndLinkJob.KEY,               new ReclaimUsernameAndLinkJob.Factory());
      put(RefreshAttributesJob.KEY,                    new RefreshAttributesJob.Factory());
      put(RefreshCallLinkDetailsJob.KEY,               new RefreshCallLinkDetailsJob.Factory());
      put(RefreshSvrCredentialsJob.KEY,                new RefreshSvrCredentialsJob.Factory());
      put(RefreshOwnProfileJob.KEY,                    new RefreshOwnProfileJob.Factory());
      put(RemoteConfigRefreshJob.KEY,                  new RemoteConfigRefreshJob.Factory());
      put(RemoteDeleteSendJob.KEY,                     new RemoteDeleteSendJob.Factory());
      put(ReportSpamJob.KEY,                           new ReportSpamJob.Factory());
      put(ResendMessageJob.KEY,                        new ResendMessageJob.Factory());
      put(ResumableUploadSpecJob.KEY,                  new ResumableUploadSpecJob.Factory());
      put(RequestGroupV2InfoWorkerJob.KEY,             new RequestGroupV2InfoWorkerJob.Factory());
      put(RequestGroupV2InfoJob.KEY,                   new RequestGroupV2InfoJob.Factory());
      put(RestoreAttachmentJob.KEY,                    new RestoreAttachmentJob.Factory());
      put(RestoreAttachmentThumbnailJob.KEY,           new RestoreAttachmentThumbnailJob.Factory());
      put(RestoreLocalAttachmentJob.KEY,               new RestoreLocalAttachmentJob.Factory());
      put(RestoreOptimizedMediaJob.KEY,                new RestoreOptimizedMediaJob.Factory());
      put(RetrieveProfileAvatarJob.KEY,                new RetrieveProfileAvatarJob.Factory());
      put(RetrieveProfileJob.KEY,                      new RetrieveProfileJob.Factory());
      put(RetrieveRemoteAnnouncementsJob.KEY,          new RetrieveRemoteAnnouncementsJob.Factory());
      put(RotateCertificateJob.KEY,                    new RotateCertificateJob.Factory());
      put(RotateProfileKeyJob.KEY,                     new RotateProfileKeyJob.Factory());
      put(SenderKeyDistributionSendJob.KEY,            new SenderKeyDistributionSendJob.Factory());
      put(SendDeliveryReceiptJob.KEY,                  new SendDeliveryReceiptJob.Factory());
      put("SendPaymentsActivatedJob",                  new FailingJob.Factory()); // MOLLY
      put(SendReadReceiptJob.KEY,                      new SendReadReceiptJob.Factory());
      put(SendRetryReceiptJob.KEY,                     new SendRetryReceiptJob.Factory());
      put(SendViewedReceiptJob.KEY,                    new SendViewedReceiptJob.Factory(application));
      put(StorageRotateManifestJob.KEY,                new StorageRotateManifestJob.Factory());
      put(SyncSystemContactLinksJob.KEY,               new SyncSystemContactLinksJob.Factory());
      put(MultiDeviceStorySendSyncJob.KEY,             new MultiDeviceStorySendSyncJob.Factory());
      put(ResetSvrGuessCountJob.KEY,                   new ResetSvrGuessCountJob.Factory());
      put(RetryPendingSendsJob.KEY,                    new RetryPendingSendsJob.Factory());
      put(RetryPendingSendSecondCheckJob.KEY,          new RetryPendingSendSecondCheckJob.Factory());
      put(ServiceOutageDetectionJob.KEY,               new ServiceOutageDetectionJob.Factory());
      put(StickerDownloadJob.KEY,                      new StickerDownloadJob.Factory());
      put(StickerPackDownloadJob.KEY,                  new StickerPackDownloadJob.Factory());
      put(StorageAccountRestoreJob.KEY,                new StorageAccountRestoreJob.Factory());
      put(StorageForcePushJob.KEY,                     new StorageForcePushJob.Factory());
      put(StorageSyncJob.KEY,                          new StorageSyncJob.Factory());
      put(StoryOnboardingDownloadJob.KEY,              new StoryOnboardingDownloadJob.Factory());
      put(SubmitRateLimitPushChallengeJob.KEY,         new SubmitRateLimitPushChallengeJob.Factory());
      put(Svr2MirrorJob.KEY,                           new Svr2MirrorJob.Factory());
      put(Svr3MirrorJob.KEY,                           new Svr3MirrorJob.Factory());
      put(ThreadUpdateJob.KEY,                         new ThreadUpdateJob.Factory());
      put(TrimThreadJob.KEY,                           new TrimThreadJob.Factory());
      put(TypingSendJob.KEY,                           new TypingSendJob.Factory());
      put(UploadAttachmentToArchiveJob.KEY,            new UploadAttachmentToArchiveJob.Factory());

      // Migrations
      put(AccountConsistencyMigrationJob.KEY,             new AccountConsistencyMigrationJob.Factory());
      put(AccountRecordMigrationJob.KEY,                  new AccountRecordMigrationJob.Factory());
      put(AepMigrationJob.KEY,                            new AepMigrationJob.Factory());
      put(ApplyUnknownFieldsToSelfMigrationJob.KEY,       new ApplyUnknownFieldsToSelfMigrationJob.Factory());
      put(ArchiveBackupIdReservationMigrationJob.KEY,     new ArchiveBackupIdReservationMigrationJob.Factory());
      put(AttachmentCleanupMigrationJob.KEY,              new AttachmentCleanupMigrationJob.Factory());
      put(AttachmentHashBackfillMigrationJob.KEY,         new AttachmentHashBackfillMigrationJob.Factory());
      put(AttributesMigrationJob.KEY,                     new AttributesMigrationJob.Factory());
      put(AvatarColorStorageServiceMigrationJob.KEY,      new AvatarColorStorageServiceMigrationJob.Factory());
      put(AvatarIdRemovalMigrationJob.KEY,                new AvatarIdRemovalMigrationJob.Factory());
      put("AvatarMigrationJob",                           new FailingJob.Factory());  // MOLLY
      put(BackfillDigestsForDuplicatesMigrationJob.KEY,   new BackfillDigestsForDuplicatesMigrationJob.Factory());
      put(BackupJitterMigrationJob.KEY,                   new BackupJitterMigrationJob.Factory());
      put(BackupNotificationMigrationJob.KEY,             new BackupNotificationMigrationJob.Factory());
      put(BackupRefreshJob.KEY,                           new BackupRefreshJob.Factory());
      put(BadE164MigrationJob.KEY,                        new BadE164MigrationJob.Factory());
      put(BlobStorageLocationMigrationJob.KEY,            new BlobStorageLocationMigrationJob.Factory());
      put("CachedAttachmentsMigrationJob",                new FailingJob.Factory());  // MOLLY
      put(ClearGlideCacheMigrationJob.KEY,                new ClearGlideCacheMigrationJob.Factory());
      put(ContactLinkRebuildMigrationJob.KEY,             new ContactLinkRebuildMigrationJob.Factory());
      put(CopyUsernameToSignalStoreMigrationJob.KEY,      new CopyUsernameToSignalStoreMigrationJob.Factory());
      put(DatabaseMigrationJob.KEY,                       new DatabaseMigrationJob.Factory());
      put(DeleteDeprecatedLogsMigrationJob.KEY,           new DeleteDeprecatedLogsMigrationJob.Factory());
      put(DirectoryRefreshMigrationJob.KEY,               new DirectoryRefreshMigrationJob.Factory());
      put(DuplicateE164MigrationJob.KEY,                  new DuplicateE164MigrationJob.Factory());
      put(E164FormattingMigrationJob.KEY,                 new E164FormattingMigrationJob.Factory());
      put(EmojiDownloadMigrationJob.KEY,                  new EmojiDownloadMigrationJob.Factory());
      put(EmojiSearchEnglishLabelsMigrationJob.KEY,       new EmojiSearchEnglishLabelsMigrationJob.Factory());
      put(EmojiSearchIndexCheckMigrationJob.KEY,          new EmojiSearchIndexCheckMigrationJob.Factory());
      put(FixChangeNumberErrorMigrationJob.KEY,           new FixChangeNumberErrorMigrationJob.Factory());
      put(GooglePlayBillingPurchaseTokenMigrationJob.KEY, new GooglePlayBillingPurchaseTokenMigrationJob.Factory());
      put(IdentityTableCleanupMigrationJob.KEY,           new IdentityTableCleanupMigrationJob.Factory());
      put("LegacyMigrationJob",                           new FailingJob.Factory());  // MOLLY
      put(MigrationCompleteJob.KEY,                       new MigrationCompleteJob.Factory());
      put(OptimizeMessageSearchIndexMigrationJob.KEY,     new OptimizeMessageSearchIndexMigrationJob.Factory());
      put(PinOptOutMigration.KEY,                         new PinOptOutMigration.Factory());
      put(PinReminderMigrationJob.KEY,                    new PinReminderMigrationJob.Factory());
      put(PniAccountInitializationMigrationJob.KEY,       new PniAccountInitializationMigrationJob.Factory());
      put(PniMigrationJob.KEY,                            new PniMigrationJob.Factory());
      put(PnpLaunchMigrationJob.KEY,                      new PnpLaunchMigrationJob.Factory());
      put(PreKeysSyncMigrationJob.KEY,                    new PreKeysSyncMigrationJob.Factory());
      put(ProfileMigrationJob.KEY,                        new ProfileMigrationJob.Factory());
      put(ProfileSharingUpdateMigrationJob.KEY,           new ProfileSharingUpdateMigrationJob.Factory());
      put(QuoteThumbnailBackfillMigrationJob.KEY,         new QuoteThumbnailBackfillMigrationJob.Factory());
      put(RebuildMessageSearchIndexMigrationJob.KEY,      new RebuildMessageSearchIndexMigrationJob.Factory());
      put("RecheckPaymentsMigrationJob",                  new FailingJob.Factory());  // MOLLY
      put("RecipientSearchMigrationJob",                  new FailingJob.Factory());  // MOLLY
      put(ResetArchiveTierMigrationJob.KEY,               new ResetArchiveTierMigrationJob.Factory());
      put(SelfRegisteredStateMigrationJob.KEY,            new SelfRegisteredStateMigrationJob.Factory());
      put("StickerLaunchMigrationJob",                    new FailingJob.Factory());  // MOLLY
      put(StickerAdditionMigrationJob.KEY,                new StickerAdditionMigrationJob.Factory());
      put(StickerDayByDayMigrationJob.KEY,                new StickerDayByDayMigrationJob.Factory());
      put(StickerMyDailyLifeMigrationJob.KEY,             new StickerMyDailyLifeMigrationJob.Factory());
      put(StorageCapabilityMigrationJob.KEY,              new StorageCapabilityMigrationJob.Factory());
      put(StorageFixLocalUnknownMigrationJob.KEY,         new StorageFixLocalUnknownMigrationJob.Factory());
      put(StorageServiceMigrationJob.KEY,                 new StorageServiceMigrationJob.Factory());
      put(StorageServiceSystemNameMigrationJob.KEY,       new StorageServiceSystemNameMigrationJob.Factory());
      put(StoryViewedReceiptsStateMigrationJob.KEY,       new StoryViewedReceiptsStateMigrationJob.Factory());
      put(SubscriberIdMigrationJob.KEY,                   new SubscriberIdMigrationJob.Factory());
      put(Svr2MirrorMigrationJob.KEY,                     new Svr2MirrorMigrationJob.Factory());
      put(SyncCallLinksMigrationJob.KEY,                  new SyncCallLinksMigrationJob.Factory());
      put(SyncChatFoldersMigrationJob.KEY,                new SyncChatFoldersMigrationJob.Factory());
      put(SyncDistributionListsMigrationJob.KEY,          new SyncDistributionListsMigrationJob.Factory());
      put(SyncKeysMigrationJob.KEY,                       new SyncKeysMigrationJob.Factory());
      put(TrimByLengthSettingsMigrationJob.KEY,           new TrimByLengthSettingsMigrationJob.Factory());
      put(UpdateSmsJobsMigrationJob.KEY,                  new UpdateSmsJobsMigrationJob.Factory());
      put(UserNotificationMigrationJob.KEY,               new UserNotificationMigrationJob.Factory());
      put("UuidMigrationJob",                             new FailingJob.Factory());  // MOLLY
      put(WallpaperCleanupMigrationJob.KEY,               new WallpaperCleanupMigrationJob.Factory());
      put(WallpaperStorageMigrationJob.KEY,               new WallpaperStorageMigrationJob.Factory());

      // Dead jobs
      put(FailingJob.KEY,                                new FailingJob.Factory());
      put(PassingMigrationJob.KEY,                       new PassingMigrationJob.Factory());
      put("PushContentReceiveJob",                       new FailingJob.Factory());
      put("AttachmentUploadJob",                         new FailingJob.Factory());
      put("MmsSendJob",                                  new FailingJob.Factory());
      put("RefreshUnidentifiedDeliveryAbilityJob",       new FailingJob.Factory());
      put("Argon2TestJob",                               new FailingJob.Factory());
      put("Argon2TestMigrationJob",                      new PassingMigrationJob.Factory());
      put("StorageKeyRotationMigrationJob",              new PassingMigrationJob.Factory());
      put("StorageSyncJob",                              new StorageSyncJob.Factory());
      put("WakeGroupV2Job",                              new FailingJob.Factory());
      put("LeaveGroupJob",                               new FailingJob.Factory());
      put("PushGroupUpdateJob",                          new FailingJob.Factory());
      put("RequestGroupInfoJob",                         new FailingJob.Factory());
      put("RotateSignedPreKeyJob",                       new PreKeysSyncJob.Factory());
      put("CreateSignedPreKeyJob",                       new PreKeysSyncJob.Factory());
      put("RefreshPreKeysJob",                           new PreKeysSyncJob.Factory());
      put("RecipientChangedNumberJob",                   new FailingJob.Factory());
      put("PushTextSendJob",                             new IndividualSendJob.Factory());
      put("MultiDevicePniIdentityUpdateJob",             new FailingJob.Factory());
      put("MultiDeviceGroupUpdateJob",                   new FailingJob.Factory());
      put("CallSyncEventJob",                            new FailingJob.Factory());
      put("RegistrationPinV2MigrationJob",               new FailingJob.Factory());
      put("KbsEnclaveMigrationWorkerJob",                new FailingJob.Factory());
      put("KbsEnclaveMigrationJob",                      new PassingMigrationJob.Factory());
      put("ClearFallbackKbsEnclaveJob",                  new FailingJob.Factory());
      put("PushDecryptJob",                              new FailingJob.Factory());
      put("PushDecryptDrainedJob",                       new FailingJob.Factory());
      put("PushProcessJob",                              new FailingJob.Factory());
      put("DecryptionsDrainedMigrationJob",              new PassingMigrationJob.Factory());
      put("MmsReceiveJob",                               new FailingJob.Factory());
      put("MmsDownloadJob",                              new FailingJob.Factory());
      put("SmsReceiveJob",                               new FailingJob.Factory());
      put("StoryReadStateMigrationJob",                  new PassingMigrationJob.Factory());
      put("GroupV1MigrationJob",                         new FailingJob.Factory());
      put("NewRegistrationUsernameSyncJob",              new FailingJob.Factory());
      put("SmsSendJob",                                  new FailingJob.Factory());
      put("SmsSentJob",                                  new FailingJob.Factory());
      put("MmsSendJobV2",                                new FailingJob.Factory());
      put("AttachmentUploadJobV2",                       new FailingJob.Factory());
      put("SubscriptionKeepAliveJob",                    new FailingJob.Factory());
      put("ExternalLaunchDonationJob",                   new FailingJob.Factory());
      put("BoostReceiptCredentialsSubmissionJob",        new FailingJob.Factory());
      put("SubscriptionReceiptCredentialsSubmissionJob", new FailingJob.Factory());
      put("DonationReceiptRedemptionJob",                new FailingJob.Factory());
      put("SendGiftJob",                                 new FailingJob.Factory());
      put("InactiveGroupCheckMigrationJob",              new PassingMigrationJob.Factory());
      put("AttachmentMarkUploadedJob",                   new FailingJob.Factory());
      put("BackupMediaSnapshotSyncJob",                  new FailingJob.Factory());
      put("PnpInitializeDevicesJob",                     new FailingJob.Factory());
      put("BackupRestoreJob",                            new FailingJob.Factory());
      put("BackfillDigestsMigrationJob",                 new PassingMigrationJob.Factory());
      put("BackfillDigestJob",                           new FailingJob.Factory());
    }};
  }

  public static Map<String, Constraint.Factory> getConstraintFactories(@NonNull Application application) {
    return new HashMap<String, Constraint.Factory>() {{
      put(NoRemoteArchiveGarbageCollectionPendingConstraint.KEY, new NoRemoteArchiveGarbageCollectionPendingConstraint.Factory());
      put(AutoDownloadEmojiConstraint.KEY,                       new AutoDownloadEmojiConstraint.Factory(application));
      put(BackupMessagesConstraint.KEY,                          new BackupMessagesConstraint.Factory(application));
      put(BatteryNotLowConstraint.KEY,                           new BatteryNotLowConstraint.Factory());
      put(ChangeNumberConstraint.KEY,                            new ChangeNumberConstraint.Factory());
      put(ChargingConstraint.KEY,                                new ChargingConstraint.Factory());
      put(DataRestoreConstraint.KEY,                             new DataRestoreConstraint.Factory());
      put(DecryptionsDrainedConstraint.KEY,                      new DecryptionsDrainedConstraint.Factory());
      put(DeletionNotAwaitingMediaDownloadConstraint.KEY,        new DeletionNotAwaitingMediaDownloadConstraint.Factory());
      put(MasterSecretConstraint.KEY,                            new MasterSecretConstraint.Factory(application));
      put(NetworkConstraint.KEY,                                 new NetworkConstraint.Factory(application));
      put(NotInCallConstraint.KEY,                               new NotInCallConstraint.Factory());
      put(RegisteredConstraint.KEY,                              new RegisteredConstraint.Factory());
      put(RestoreAttachmentConstraint.KEY,                       new RestoreAttachmentConstraint.Factory(application));
      put(StickersNotDownloadingConstraint.KEY,                  new StickersNotDownloadingConstraint.Factory());
      put(WifiConstraint.KEY,                                    new WifiConstraint.Factory(application));
    }};
  }

  public static List<ConstraintObserver> getConstraintObservers(@NonNull Application application) {
    return Arrays.asList(new MasterSecretConstraintObserver(application),
                         new ChargingAndBatteryIsNotLowConstraintObserver(application),
                         new NetworkConstraintObserver(application),
                         new DecryptionsDrainedConstraintObserver(),
                         new NotInCallConstraintObserver(),
                         ChangeNumberConstraintObserver.INSTANCE,
                         DataRestoreConstraintObserver.INSTANCE,
                         RestoreAttachmentConstraintObserver.INSTANCE,
                         NoRemoteArchiveGarbageCollectionPendingConstraint.Observer.INSTANCE,
                         RegisteredConstraint.Observer.INSTANCE,
                         BackupMessagesConstraintObserver.INSTANCE,
                         DeletionNotAwaitingMediaDownloadConstraint.Observer.INSTANCE,
                         StickersNotDownloadingConstraint.Observer.INSTANCE);
  }

  public static List<JobMigration> getJobMigrations(@NonNull Application application) {
    return Arrays.asList(new DeprecatedJobMigration(2),
                         new DeprecatedJobMigration(3),
                         new DeprecatedJobMigration(4),
                         new SendReadReceiptsJobMigration(SignalDatabase.messages()),
                         new DeprecatedJobMigration(6),
                         new RetrieveProfileJobMigration(),
                         new PushDecryptMessageJobEnvelopeMigration(),
                         new SenderKeyDistributionSendJobRecipientMigration(),
                         new PushProcessMessageJobMigration(),
                         new DonationReceiptRedemptionJobMigration(),
                         new GroupCallPeekJobDataMigration());
  }
}<|MERGE_RESOLUTION|>--- conflicted
+++ resolved
@@ -214,20 +214,12 @@
       put(NullMessageSendJob.KEY,                      new NullMessageSendJob.Factory());
       put(OptimizeMediaJob.KEY,                        new OptimizeMediaJob.Factory());
       put(OptimizeMessageSearchIndexJob.KEY,           new OptimizeMessageSearchIndexJob.Factory());
-<<<<<<< HEAD
       put("PaymentLedgerUpdateJob",                    new FailingJob.Factory()); // MOLLY
       put("PaymentNotificationSendJob",                new FailingJob.Factory()); // MOLLY
       put("PaymentNotificationSendJobV2",              new FailingJob.Factory()); // MOLLY
       put("PaymentSendJob",                            new FailingJob.Factory()); // MOLLY
       put("PaymentTransactionCheckJob",                new FailingJob.Factory()); // MOLLY
-=======
-      put(PaymentLedgerUpdateJob.KEY,                  new PaymentLedgerUpdateJob.Factory());
-      put(PaymentNotificationSendJob.KEY,              new PaymentNotificationSendJob.Factory());
-      put(PaymentNotificationSendJobV2.KEY,            new PaymentNotificationSendJobV2.Factory());
-      put(PaymentSendJob.KEY,                          new PaymentSendJob.Factory());
-      put(PaymentTransactionCheckJob.KEY,              new PaymentTransactionCheckJob.Factory());
       put(PollVoteJob.KEY,                             new PollVoteJob.Factory());
->>>>>>> cf1afb73
       put(PreKeysSyncJob.KEY,                          new PreKeysSyncJob.Factory());
       put(ProfileKeySendJob.KEY,                       new ProfileKeySendJob.Factory());
       put(ProfileUploadJob.KEY,                        new ProfileUploadJob.Factory());
