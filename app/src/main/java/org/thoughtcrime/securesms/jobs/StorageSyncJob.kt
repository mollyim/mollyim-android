package org.thoughtcrime.securesms.jobs

import android.content.Context
import com.annimon.stream.Stream
import org.signal.core.util.Base64
import org.signal.core.util.SqlUtil
import org.signal.core.util.Stopwatch
import org.signal.core.util.logging.Log
import org.signal.core.util.withinTransaction
import org.signal.libsignal.protocol.InvalidKeyException
import org.thoughtcrime.securesms.database.ChatFolderTables.ChatFolderTable
import org.thoughtcrime.securesms.database.NotificationProfileTables
import org.thoughtcrime.securesms.database.RecipientTable
import org.thoughtcrime.securesms.database.SignalDatabase
import org.thoughtcrime.securesms.dependencies.AppDependencies
import org.thoughtcrime.securesms.jobmanager.Job
import org.thoughtcrime.securesms.jobmanager.impl.NetworkConstraint
import org.thoughtcrime.securesms.jobs.protos.StorageSyncJobData
import org.thoughtcrime.securesms.keyvalue.SignalStore
import org.thoughtcrime.securesms.net.SignalNetwork
import org.thoughtcrime.securesms.recipients.Recipient
import org.thoughtcrime.securesms.storage.AccountRecordProcessor
import org.thoughtcrime.securesms.storage.CallLinkRecordProcessor
import org.thoughtcrime.securesms.storage.ChatFolderRecordProcessor
import org.thoughtcrime.securesms.storage.ContactRecordProcessor
import org.thoughtcrime.securesms.storage.GroupV1RecordProcessor
import org.thoughtcrime.securesms.storage.GroupV2RecordProcessor
import org.thoughtcrime.securesms.storage.NotificationProfileRecordProcessor
import org.thoughtcrime.securesms.storage.StorageSyncHelper
import org.thoughtcrime.securesms.storage.StorageSyncHelper.WriteOperationResult
import org.thoughtcrime.securesms.storage.StorageSyncModels
import org.thoughtcrime.securesms.storage.StorageSyncValidations
import org.thoughtcrime.securesms.storage.StoryDistributionListRecordProcessor
import org.thoughtcrime.securesms.transport.RetryLaterException
import org.thoughtcrime.securesms.util.RemoteConfig
import org.whispersystems.signalservice.api.crypto.UntrustedIdentityException
import org.whispersystems.signalservice.api.messages.multidevice.RequestMessage
import org.whispersystems.signalservice.api.messages.multidevice.SignalServiceSyncMessage
import org.whispersystems.signalservice.api.push.exceptions.PushNetworkException
import org.whispersystems.signalservice.api.storage.SignalAccountRecord
import org.whispersystems.signalservice.api.storage.SignalCallLinkRecord
import org.whispersystems.signalservice.api.storage.SignalChatFolderRecord
import org.whispersystems.signalservice.api.storage.SignalContactRecord
import org.whispersystems.signalservice.api.storage.SignalGroupV1Record
import org.whispersystems.signalservice.api.storage.SignalGroupV2Record
import org.whispersystems.signalservice.api.storage.SignalNotificationProfileRecord
import org.whispersystems.signalservice.api.storage.SignalStorageManifest
import org.whispersystems.signalservice.api.storage.SignalStorageRecord
import org.whispersystems.signalservice.api.storage.SignalStoryDistributionListRecord
import org.whispersystems.signalservice.api.storage.StorageId
import org.whispersystems.signalservice.api.storage.StorageKey
import org.whispersystems.signalservice.api.storage.StorageServiceRepository
import org.whispersystems.signalservice.api.storage.StorageServiceRepository.ManifestIfDifferentVersionResult
import org.whispersystems.signalservice.api.storage.toSignalAccountRecord
import org.whispersystems.signalservice.api.storage.toSignalCallLinkRecord
import org.whispersystems.signalservice.api.storage.toSignalChatFolderRecord
import org.whispersystems.signalservice.api.storage.toSignalContactRecord
import org.whispersystems.signalservice.api.storage.toSignalGroupV1Record
import org.whispersystems.signalservice.api.storage.toSignalGroupV2Record
import org.whispersystems.signalservice.api.storage.toSignalNotificationProfileRecord
import org.whispersystems.signalservice.api.storage.toSignalStoryDistributionListRecord
import org.whispersystems.signalservice.internal.push.SyncMessage
import org.whispersystems.signalservice.internal.storage.protos.ManifestRecord
import java.io.IOException
import java.util.concurrent.TimeUnit
import java.util.stream.Collectors
import kotlin.time.Duration.Companion.milliseconds

/**
 * Does a full sync of our local storage state with the remote storage state. Will write any pending
 * local changes and resolve any conflicts with remote storage.
 *
 * This should be performed whenever a change is made locally, or whenever we want to retrieve
 * changes that have been made remotely.
 *
 * == Important Implementation Notes ==
 *
 * - We want to use a transaction to guarantee atomicity of our changes and to prevent other threads
 * from writing while the sync is happening. But that means we also need to be very careful with
 * what happens inside the transaction. Namely, we *cannot* perform network activity inside the
 * transaction.
 *
 * - This puts us in a funny situation where we have to get remote data, begin a transaction to
 * resolve the sync, and then end the transaction (and therefore commit our changes) *before*
 * we write the data remotely. Normally, this would be dangerous, as our view of the data could
 * fall out of sync if the network request fails. However, because of how the sync works, as long
 * as we don't update our local manifest version until after the network request succeeds, it
 * should all sort itself out in the retry. Because if our network request failed, then we
 * wouldn't have written all of the new IDs, and we'll still see a bunch of remote-only IDs that
 * we'll merge with local data to generate another equally-valid set of remote changes.
 *
 *
 * == Technical Overview ==
 *
 * The Storage Service is, at it's core, a dumb key-value store. It stores various types of records,
 * each of which is given an ID. It also stores a manifest, which has the complete list of all IDs.
 * The manifest has a monotonically-increasing version associated with it. Whenever a change is
 * made to the stored data, you upload a new manifest with the updated ID set.
 *
 * An ID corresponds to an unchanging snapshot of a record. That is, if the underlying record is
 * updated, that update is performed by deleting the old ID/record and inserting a new one. This
 * makes it easy to determine what's changed in a given version of a manifest -- simply diff the
 * list of IDs in the manifest with the list of IDs we have locally.
 *
 * So, at it's core, syncing isn't all that complicated.
 * - If we see the remote manifest version is newer than ours, then we grab the manifest and compute
 * the diff in IDs.
 * - Then, we fetch the actual records that correspond to the remote-only IDs.
 * - Afterwards, we take those records and merge them into our local data store.
 * - Next, we assume that our local state represents the most up-to-date information, and so we
 * calculate and write a change set that represents the diff between our state and the remote
 * state.
 * - Finally, handle any possible records in our "unknown ID store" that might have become known to us.
 *
 * Of course, you'll notice that there's a lot of code to support that goal. That's mostly because
 * converting local data into a format that can be compared with, merged, and eventually written
 * back to both local and remote data stores is tiresome. There's also lots of general bookkeeping,
 * error handling, cleanup scenarios, logging, etc.
 *
 * == Syncing a new field on an existing record ==
 *
 * - Add the field the the respective proto
 * - Update [StorageSyncModels]
 * - Update the respective record processor (i.e [ContactRecordProcessor]). You need to make sure that you're:
 *   - Merging the attributes, likely preferring remote
 *   - Adding to doParamsMatch()
 *   - Adding the parameter to the builder chain when creating a merged model
 *   - Update builder usage in StorageSyncModels
 * - Handle the new data when writing to the local storage
 * (i.e. [RecipientTable.applyStorageSyncContactUpdate]).
 * - Make sure that whenever you change the field in the UI, we rotate the storageId for that row
 * and call [StorageSyncHelper.scheduleSyncForDataChange].
 * - If you're syncing a field that was otherwise already present in the UI, you'll probably want
 * to enqueue a [StorageServiceMigrationJob] as an app migration to make sure it gets
 * synced.
 */
class StorageSyncJob private constructor(parameters: Parameters, private var localManifestOutOfDate: Boolean) : BaseJob(parameters) {

  companion object {
    const val KEY: String = "StorageSyncJobV2"
    const val QUEUE_KEY: String = "StorageSyncingJobs"

    private val TAG = Log.tag(StorageSyncJob::class.java)

    @JvmStatic
    fun forLocalChange(): StorageSyncJob {
      return StorageSyncJob(localManifestOutOfDate = false)
    }

    @JvmStatic
    fun forRemoteChange(): StorageSyncJob {
      return StorageSyncJob(localManifestOutOfDate = true)
    }

    fun forAccountRestore(): StorageSyncJob {
      return StorageSyncJob(localManifestOutOfDate = true, priority = Parameters.PRIORITY_HIGH)
    }
  }

  private constructor(localManifestOutOfDate: Boolean, @Parameters.Priority priority: Int = Parameters.PRIORITY_DEFAULT) : this(
    Parameters.Builder()
      .addConstraint(NetworkConstraint.KEY)
      .setGlobalPriority(priority)
      .setQueue(QUEUE_KEY)
      .setMaxInstancesForFactory(2)
      .setLifespan(TimeUnit.DAYS.toMillis(1))
      .setMaxAttempts(3)
      .build(),
    localManifestOutOfDate
  )

  override fun serialize(): ByteArray {
    return StorageSyncJobData(localManifestOutOfDate = localManifestOutOfDate).encode()
  }

  override fun getFactoryKey(): String = KEY

  @Throws(IOException::class, RetryLaterException::class, UntrustedIdentityException::class)
  override fun onRun() {
<<<<<<< HEAD
    if (!(SignalStore.svr.hasPin() || SignalStore.account.isLinkedDevice || SignalStore.account.restoredAccountEntropyPool) && !SignalStore.svr.hasOptedOut()) {
=======
    if (!(SignalStore.svr.hasPin() || SignalStore.account.restoredAccountEntropyPool || SignalStore.account.restoredAccountEntropyPoolFromPrimary) && !SignalStore.svr.hasOptedOut()) {
>>>>>>> 50ed4557
      Log.i(TAG, "Doesn't have access to storage service. Skipping.")
      return
    }

    if (!SignalStore.account.isRegistered) {
      Log.i(TAG, "Not registered. Skipping.")
      return
    }

    if (!Recipient.self().hasE164 || !Recipient.self().hasServiceId) {
      Log.w(TAG, "Missing E164 or ACI!")
      return
    }

    if (SignalStore.internal.storageServiceDisabled) {
      Log.w(TAG, "Storage service has been manually disabled. Skipping.")
      return
    }

    if (SignalStore.account.isLinkedDevice && !SignalStore.account.restoredAccountEntropyPoolFromPrimary) {
      Log.w(TAG, "Have not restored AEP from primary, skipping.")
      return
    }

    val (storageServiceKey, usingTempKey) = SignalStore.storageService.storageKeyForInitialDataRestore?.let {
      Log.i(TAG, "Using temporary storage key.")
      it to true
    } ?: run {
      SignalStore.storageService.storageKey to false
    }

    try {
      val needsMultiDeviceSync = performSync(storageServiceKey)

      if (usingTempKey) {
        Log.i(TAG, "Used a temp key. Scheduling a job to rotate the manifest.")
        AppDependencies.jobManager.add(StorageRotateManifestJob())
      }

      if (SignalStore.account.isMultiDevice && needsMultiDeviceSync) {
        AppDependencies.jobManager.add(MultiDeviceStorageSyncRequestJob())
      }

      SignalStore.storageService.lastSyncTime = System.currentTimeMillis()
    } catch (e: InvalidKeyException) {
      if (SignalStore.account.isPrimaryDevice) {
        Log.w(TAG, "Failed to decrypt remote storage! Force-pushing and syncing the storage key to linked devices.", e)

        AppDependencies.jobManager
          .startChain(MultiDeviceKeysUpdateJob())
          .then(StorageForcePushJob())
          .then(MultiDeviceStorageSyncRequestJob())
          .enqueue()
      } else {
        Log.w(TAG, "Failed to decrypt remote storage! Requesting new keys from primary.", e)
        AppDependencies.signalServiceMessageSender.sendSyncMessage(SignalServiceSyncMessage.forRequest(RequestMessage.forType(SyncMessage.Request.Type.KEYS)))
      }
    }
  }

  override fun onShouldRetry(e: Exception): Boolean {
    return e is PushNetworkException || e is RetryLaterException
  }

  override fun onFailure() {
  }

  @Throws(IOException::class, RetryLaterException::class, InvalidKeyException::class)
  private fun performSync(storageServiceKey: StorageKey): Boolean {
    val stopwatch = Stopwatch("StorageSync")
    val db = SignalDatabase.rawDatabase
    val repository = StorageServiceRepository(SignalNetwork.storageService)

    val localManifest = SignalStore.storageService.manifest
    val remoteManifest = if (localManifestOutOfDate || localManifest.version < 1 || runAttempt >= 3) {
      Log.i(TAG, "Local manifest is invalid. Fetching remote manifest. (localManifestOutOfDate: $localManifestOutOfDate, localManifest.version: ${localManifest.version}, runAttempt: $runAttempt)")
      when (val result = repository.getStorageManifestIfDifferentVersion(storageServiceKey, localManifest.version)) {
        is ManifestIfDifferentVersionResult.DifferentVersion -> result.manifest
        ManifestIfDifferentVersionResult.SameVersion -> localManifest
        is ManifestIfDifferentVersionResult.DecryptionError -> throw result.exception
        is ManifestIfDifferentVersionResult.NetworkError -> throw result.exception
        is ManifestIfDifferentVersionResult.StatusCodeError -> throw result.exception
      }
    } else {
      Log.i(TAG, "Local manifest is potentially valid. Using it in place of fetching the remote manifest.")
      localManifest
    }
    stopwatch.split("remote-manifest")

    var self = freshSelf()
    var needsMultiDeviceSync = false
    var needsForcePush = false

    if (self.storageId == null) {
      Log.w(TAG, "No storageId for self. Generating.")
      SignalDatabase.recipients.updateStorageId(self.id, StorageSyncHelper.generateKey())
      self = freshSelf()
    }

    Log.i(TAG, "Our version: ${localManifest.versionString}, their version: ${remoteManifest.versionString}")

    if (remoteManifest.version > localManifest.version) {
      Log.i(TAG, "[Remote Sync] Newer manifest version found!")

      var localStorageIdsBeforeMerge = getAllLocalStorageIds(self)
      var idDifference = StorageSyncHelper.findIdDifference(remoteManifest.storageIds, localStorageIdsBeforeMerge)

      if (idDifference.hasTypeMismatches && SignalStore.account.isPrimaryDevice) {
        Log.w(TAG, "[Remote Sync] Found type mismatches in the ID sets! Scheduling a force push after this sync completes.")
        needsForcePush = true
      }

      Log.i(TAG, "[Remote Sync] Pre-Merge ID Difference :: $idDifference")

      if (idDifference.localOnlyIds.isNotEmpty()) {
        val updatedRecipients = SignalDatabase.recipients.removeStorageIdsFromLocalOnlyUnregisteredRecipients(idDifference.localOnlyIds)
        val updatedFolders = SignalDatabase.chatFolders.removeStorageIdsFromLocalOnlyDeletedFolders(idDifference.localOnlyIds)
        val updatedProfiles = SignalDatabase.notificationProfiles.removeStorageIdsFromLocalOnlyDeletedProfiles(idDifference.localOnlyIds)

        if (updatedRecipients > 0 || updatedFolders > 0 || updatedProfiles > 0) {
          Log.w(TAG, "Found $updatedRecipients recipients, $updatedFolders folders, $updatedProfiles notification profiles that were deleted remotely but only marked unregistered/deleted locally. Removed those from local store. Recalculating diff.")

          localStorageIdsBeforeMerge = getAllLocalStorageIds(self)
          idDifference = StorageSyncHelper.findIdDifference(remoteManifest.storageIds, localStorageIdsBeforeMerge)
        }
      }

      stopwatch.split("remote-id-diff")

      if (!idDifference.isEmpty) {
        Log.i(TAG, "[Remote Sync] Retrieving records for key difference.")

        val remoteOnlyRecords = when (val result = repository.readStorageRecords(storageServiceKey, remoteManifest.recordIkm, idDifference.remoteOnlyIds)) {
          is StorageServiceRepository.StorageRecordResult.Success -> result.records
          is StorageServiceRepository.StorageRecordResult.DecryptionError -> throw result.exception
          is StorageServiceRepository.StorageRecordResult.NetworkError -> throw result.exception
          is StorageServiceRepository.StorageRecordResult.StatusCodeError -> throw result.exception
        }

        stopwatch.split("remote-records")

        if (remoteOnlyRecords.size != idDifference.remoteOnlyIds.size) {
          Log.w(TAG, "[Remote Sync] Could not find all remote-only records! Requested: ${idDifference.remoteOnlyIds.size}, Found: ${remoteOnlyRecords.size}. These stragglers should naturally get deleted during the sync.")
        }

        val remoteOnly = StorageRecordCollection(remoteOnlyRecords)

        db.beginTransaction()
        try {
          Log.i(TAG, "[Remote Sync] Remote-Only :: Contacts: ${remoteOnly.contacts.size}, GV1: ${remoteOnly.gv1.size}, GV2: ${remoteOnly.gv2.size}, Account: ${remoteOnly.account.size}, DLists: ${remoteOnly.storyDistributionLists.size}, call links: ${remoteOnly.callLinkRecords.size}, chat folders: ${remoteOnly.chatFolderRecords.size}, notification profiles: ${remoteOnly.notificationProfileRecords.size}")

          processKnownRecords(context, remoteOnly)

          val unknownInserts: List<SignalStorageRecord> = remoteOnly.unknown
          val unknownDeletes = Stream.of(idDifference.localOnlyIds).filter { obj: StorageId -> obj.isUnknown }.toList()

          Log.i(TAG, "[Remote Sync] Unknowns :: " + unknownInserts.size + " inserts, " + unknownDeletes.size + " deletes")

          SignalDatabase.unknownStorageIds.insert(unknownInserts)
          SignalDatabase.unknownStorageIds.delete(unknownDeletes)

          db.setTransactionSuccessful()
        } finally {
          db.endTransaction()
          AppDependencies.databaseObserver.notifyConversationListListeners()
          stopwatch.split("remote-merge-transaction")
        }
      } else {
        Log.i(TAG, "[Remote Sync] Remote version was newer, but there were no remote-only IDs.")
      }
    } else if (remoteManifest.version < localManifest.version) {
      Log.w(TAG, "[Remote Sync] Remote version was older. User might have switched accounts.")
    }

    if (remoteManifest !== localManifest) {
      Log.i(TAG, "[Remote Sync] Saved new manifest. Now at version: ${remoteManifest.versionString}")
      SignalStore.storageService.manifest = remoteManifest
    }

    Log.i(TAG, "We are up-to-date with the remote storage state.")

    if (remoteManifest.recordIkm == null && Recipient.self().storageServiceEncryptionV2Capability.isSupported) {
      Log.w(TAG, "The SSRE2 capability is supported, but no recordIkm is set! Force pushing.")
      AppDependencies.jobManager.add(StorageForcePushJob())
      return false
    }

    val remoteWriteOperation: WriteOperationResult = db.withinTransaction {
      self = freshSelf()

      val removedUnregistered = SignalDatabase.recipients.removeStorageIdsFromOldUnregisteredRecipients(System.currentTimeMillis())
      val removedDeletedFolders = SignalDatabase.chatFolders.removeStorageIdsFromOldDeletedFolders(System.currentTimeMillis())
      val removedDeletedProfiles = SignalDatabase.notificationProfiles.removeStorageIdsFromOldDeletedProfiles(System.currentTimeMillis())
      if (removedUnregistered > 0 || removedDeletedFolders > 0 || removedDeletedProfiles > 0) {
        Log.i(TAG, "Removed $removedUnregistered unregistered, $removedDeletedFolders folders, $removedDeletedProfiles notification profiles from storage service that have been deleted for longer than ${RemoteConfig.messageQueueTime.milliseconds.inWholeDays} days.")
      }

      val localStorageIds = getAllLocalStorageIds(self)
      val idDifference = StorageSyncHelper.findIdDifference(remoteManifest.storageIds, localStorageIds)
      val remoteInserts = buildLocalStorageRecords(context, self, idDifference.localOnlyIds.stream().filter { it: StorageId -> !it.isUnknown }.collect(Collectors.toList()))
      val remoteDeletes = Stream.of(idDifference.remoteOnlyIds).map { obj: StorageId -> obj.raw }.toList()

      Log.i(TAG, "ID Difference :: $idDifference")

      WriteOperationResult(
        manifest = SignalStorageManifest(
          version = remoteManifest.version + 1,
          sourceDeviceId = SignalStore.account.deviceId,
          recordIkm = remoteManifest.recordIkm,
          storageIds = localStorageIds
        ),
        inserts = remoteInserts,
        deletes = remoteDeletes
      )
    }
    stopwatch.split("local-data-transaction")

    if (!remoteWriteOperation.isEmpty) {
      Log.i(TAG, "We have something to write remotely.")
      Log.i(TAG, "WriteOperationResult :: $remoteWriteOperation")

      StorageSyncValidations.validate(remoteWriteOperation, remoteManifest, needsForcePush, self)

      when (val result = repository.writeStorageRecords(storageServiceKey, remoteWriteOperation.manifest, remoteWriteOperation.inserts, remoteWriteOperation.deletes)) {
        StorageServiceRepository.WriteStorageRecordsResult.Success -> Unit
        is StorageServiceRepository.WriteStorageRecordsResult.StatusCodeError -> throw result.exception
        is StorageServiceRepository.WriteStorageRecordsResult.NetworkError -> throw result.exception
        StorageServiceRepository.WriteStorageRecordsResult.ConflictError -> {
          Log.w(TAG, "Hit a conflict when trying to resolve the conflict! Retrying.")
          localManifestOutOfDate = true
          throw RetryLaterException()
        }
      }

      Log.i(TAG, "Saved new manifest. Now at version: ${remoteWriteOperation.manifest.versionString}")
      SignalStore.storageService.manifest = remoteWriteOperation.manifest
      SignalStore.svr.masterKeyForInitialDataRestore = null

      stopwatch.split("remote-write")

      needsMultiDeviceSync = true
    } else {
      Log.i(TAG, "No remote writes needed. Still at version: " + remoteManifest.versionString)
    }

    val knownTypes = getKnownTypes()
    val knownUnknownIds = SignalDatabase.unknownStorageIds.getAllWithTypes(knownTypes)

    if (knownUnknownIds.isNotEmpty()) {
      Log.i(TAG, "We have ${knownUnknownIds.size} unknown records that we can now process.")

      val remote = when (val result = repository.readStorageRecords(storageServiceKey, remoteManifest.recordIkm, knownUnknownIds)) {
        is StorageServiceRepository.StorageRecordResult.Success -> result.records
        is StorageServiceRepository.StorageRecordResult.DecryptionError -> throw result.exception
        is StorageServiceRepository.StorageRecordResult.NetworkError -> throw result.exception
        is StorageServiceRepository.StorageRecordResult.StatusCodeError -> throw result.exception
      }
      val records = StorageRecordCollection(remote)

      Log.i(TAG, "Found ${remote.size} of the known-unknowns remotely.")

      db.withinTransaction {
        processKnownRecords(context, records)
        SignalDatabase.unknownStorageIds.deleteAllWithTypes(knownTypes)
      }

      Log.i(TAG, "Enqueueing a storage sync job to handle any possible merges after applying unknown records.")
      AppDependencies.jobManager.add(StorageSyncJob.forLocalChange())
    }

    stopwatch.split("known-unknowns")

    if (needsForcePush && SignalStore.account.isPrimaryDevice) {
      Log.w(TAG, "Scheduling a force push.")
      AppDependencies.jobManager.add(StorageForcePushJob())
    }

    stopwatch.stop(TAG)
    return needsMultiDeviceSync
  }

  @Throws(IOException::class)
  private fun processKnownRecords(context: Context, records: StorageRecordCollection) {
    ContactRecordProcessor().process(records.contacts, StorageSyncHelper.KEY_GENERATOR)
    GroupV1RecordProcessor().process(records.gv1, StorageSyncHelper.KEY_GENERATOR)
    GroupV2RecordProcessor().process(records.gv2, StorageSyncHelper.KEY_GENERATOR)
    AccountRecordProcessor(context, freshSelf()).process(records.account, StorageSyncHelper.KEY_GENERATOR)
    StoryDistributionListRecordProcessor().process(records.storyDistributionLists, StorageSyncHelper.KEY_GENERATOR)
    CallLinkRecordProcessor().process(records.callLinkRecords, StorageSyncHelper.KEY_GENERATOR)
    ChatFolderRecordProcessor().process(records.chatFolderRecords, StorageSyncHelper.KEY_GENERATOR)
    NotificationProfileRecordProcessor().process(records.notificationProfileRecords, StorageSyncHelper.KEY_GENERATOR)
  }

  private fun getAllLocalStorageIds(self: Recipient): List<StorageId> {
    return SignalDatabase.recipients.getContactStorageSyncIds() +
      listOf(StorageId.forAccount(self.storageId)) +
      SignalDatabase.chatFolders.getStorageSyncIds() +
      SignalDatabase.notificationProfiles.getStorageSyncIds() +
      SignalDatabase.unknownStorageIds.allUnknownIds
  }

  private fun buildLocalStorageRecords(context: Context, self: Recipient, ids: Collection<StorageId>): List<SignalStorageRecord> {
    if (ids.isEmpty()) {
      return emptyList()
    }

    val records: MutableList<SignalStorageRecord> = ArrayList(ids.size)

    for (id in ids) {
      var type = ManifestRecord.Identifier.Type.fromValue(id.type)
      if (type == null) {
        type = ManifestRecord.Identifier.Type.UNKNOWN
      }

      when (type) {
        ManifestRecord.Identifier.Type.CONTACT, ManifestRecord.Identifier.Type.GROUPV1, ManifestRecord.Identifier.Type.GROUPV2 -> {
          val settings = SignalDatabase.recipients.getByStorageId(id.raw)
          if (settings != null) {
            if (settings.recipientType == RecipientTable.RecipientType.GV2 && settings.syncExtras.groupMasterKey == null) {
              throw MissingGv2MasterKeyError()
            } else {
              records.add(StorageSyncModels.localToRemoteRecord(settings))
            }
          } else {
            throw MissingRecipientModelError("Missing local recipient model! Type: " + id.type)
          }
        }

        ManifestRecord.Identifier.Type.ACCOUNT -> {
          if (!self.storageId.contentEquals(id.raw)) {
            throw AssertionError("Local storage ID doesn't match self!")
          }
          records.add(StorageSyncHelper.buildAccountRecord(context, self))
        }

        ManifestRecord.Identifier.Type.STORY_DISTRIBUTION_LIST -> {
          val record = SignalDatabase.recipients.getByStorageId(id.raw)
          if (record != null) {
            if (record.distributionListId != null) {
              records.add(StorageSyncModels.localToRemoteRecord(record))
            } else {
              throw MissingRecipientModelError("Missing local recipient model (no DistributionListId)! Type: " + id.type)
            }
          } else {
            throw MissingRecipientModelError("Missing local recipient model! Type: " + id.type)
          }
        }

        ManifestRecord.Identifier.Type.CALL_LINK -> {
          val callLinkRecord = SignalDatabase.recipients.getByStorageId(id.raw)
          if (callLinkRecord != null) {
            if (callLinkRecord.callLinkRoomId != null) {
              records.add(StorageSyncModels.localToRemoteRecord(callLinkRecord))
            } else {
              throw MissingRecipientModelError("Missing local recipient model (no CallLinkRoomId)! Type: " + id.type)
            }
          } else {
            throw MissingRecipientModelError("Missing local recipient model! Type: " + id.type)
          }
        }

        ManifestRecord.Identifier.Type.CHAT_FOLDER -> {
          val query = SqlUtil.buildQuery("${ChatFolderTable.STORAGE_SERVICE_ID} = ?", Base64.encodeWithPadding(id.raw))
          val chatFolderRecord = SignalDatabase.chatFolders.getChatFolder(query)
          if (chatFolderRecord?.chatFolderId != null) {
            records.add(StorageSyncModels.localToRemoteRecord(chatFolderRecord, id.raw))
          } else {
            throw MissingChatFolderModelError("Missing local chat folder model! Type: " + id.type)
          }
        }

        ManifestRecord.Identifier.Type.NOTIFICATION_PROFILE -> {
          val query = SqlUtil.buildQuery("${NotificationProfileTables.NotificationProfileTable.STORAGE_SERVICE_ID} = ?", Base64.encodeWithPadding(id.raw))
          val notificationProfile = SignalDatabase.notificationProfiles.getProfile(query)
          if (notificationProfile?.notificationProfileId != null) {
            records.add(StorageSyncModels.localToRemoteRecord(notificationProfile, id.raw))
          } else {
            throw MissingNotificationProfileModelError("Missing local notification profile model! Type: " + id.type)
          }
        }

        else -> {
          val unknown = SignalDatabase.unknownStorageIds.getById(id.raw)
          if (unknown != null) {
            records.add(unknown)
          } else {
            throw MissingUnknownModelError("Missing local unknown model! Type: " + id.type)
          }
        }
      }
    }

    return records
  }

  private fun freshSelf(): Recipient {
    Recipient.self().live().refresh()
    return Recipient.self()
  }

  private fun getKnownTypes(): List<Int> {
    return ManifestRecord.Identifier.Type.entries
      .filter { it != ManifestRecord.Identifier.Type.UNKNOWN }
      .map { it.value }
  }

  private class StorageRecordCollection(records: Collection<SignalStorageRecord>) {
    val contacts: MutableList<SignalContactRecord> = mutableListOf()
    val gv1: MutableList<SignalGroupV1Record> = mutableListOf()
    val gv2: MutableList<SignalGroupV2Record> = mutableListOf()
    val account: MutableList<SignalAccountRecord> = mutableListOf()
    val unknown: MutableList<SignalStorageRecord> = mutableListOf()
    val storyDistributionLists: MutableList<SignalStoryDistributionListRecord> = mutableListOf()
    val callLinkRecords: MutableList<SignalCallLinkRecord> = mutableListOf()
    val chatFolderRecords: MutableList<SignalChatFolderRecord> = mutableListOf()
    val notificationProfileRecords: MutableList<SignalNotificationProfileRecord> = mutableListOf()

    init {
      for (record in records) {
        if (record.proto.contact != null) {
          contacts += record.proto.contact!!.toSignalContactRecord(record.id)
        } else if (record.proto.groupV1 != null) {
          gv1 += record.proto.groupV1!!.toSignalGroupV1Record(record.id)
        } else if (record.proto.groupV2 != null) {
          gv2 += record.proto.groupV2!!.toSignalGroupV2Record(record.id)
        } else if (record.proto.account != null) {
          account += record.proto.account!!.toSignalAccountRecord(record.id)
        } else if (record.proto.storyDistributionList != null) {
          storyDistributionLists += record.proto.storyDistributionList!!.toSignalStoryDistributionListRecord(record.id)
        } else if (record.proto.callLink != null) {
          callLinkRecords += record.proto.callLink!!.toSignalCallLinkRecord(record.id)
        } else if (record.proto.chatFolder != null) {
          chatFolderRecords += record.proto.chatFolder!!.toSignalChatFolderRecord(record.id)
        } else if (record.proto.notificationProfile != null) {
          notificationProfileRecords += record.proto.notificationProfile!!.toSignalNotificationProfileRecord(record.id)
        } else if (record.id.isUnknown) {
          unknown += record
        } else {
          Log.w(TAG, "Bad record! Type is a known value (${record.id.type}), but doesn't have a matching inner record. Dropping it.")
        }
      }
    }
  }

  private class MissingGv2MasterKeyError : Error()

  private class MissingRecipientModelError(message: String?) : Error(message)

  private class MissingChatFolderModelError(message: String?) : Error(message)

  private class MissingNotificationProfileModelError(message: String?) : Error(message)

  private class MissingUnknownModelError(message: String?) : Error(message)

  class Factory : Job.Factory<StorageSyncJob?> {
    override fun create(parameters: Parameters, serializedData: ByteArray?): StorageSyncJob {
      val data = serializedData?.let { StorageSyncJobData.ADAPTER.decode(it) } ?: StorageSyncJobData()
      return StorageSyncJob(parameters, data.localManifestOutOfDate)
    }
  }
}<|MERGE_RESOLUTION|>--- conflicted
+++ resolved
@@ -177,11 +177,7 @@
 
   @Throws(IOException::class, RetryLaterException::class, UntrustedIdentityException::class)
   override fun onRun() {
-<<<<<<< HEAD
-    if (!(SignalStore.svr.hasPin() || SignalStore.account.isLinkedDevice || SignalStore.account.restoredAccountEntropyPool) && !SignalStore.svr.hasOptedOut()) {
-=======
     if (!(SignalStore.svr.hasPin() || SignalStore.account.restoredAccountEntropyPool || SignalStore.account.restoredAccountEntropyPoolFromPrimary) && !SignalStore.svr.hasOptedOut()) {
->>>>>>> 50ed4557
       Log.i(TAG, "Doesn't have access to storage service. Skipping.")
       return
     }
