--- conflicted
+++ resolved
@@ -70,12 +70,7 @@
   @Override
   protected void onCreate(Bundle icicle, boolean ready) {
     if (!getIntent().hasExtra(ContactSelectionListFragment.DISPLAY_MODE)) {
-<<<<<<< HEAD
-      int displayMode = DisplayMode.FLAG_PUSH | DisplayMode.FLAG_ACTIVE_GROUPS | DisplayMode.FLAG_INACTIVE_GROUPS | DisplayMode.FLAG_SELF;
-=======
-      boolean includeSms  = Util.isDefaultSmsProvider(this) && SignalStore.misc().getSmsExportPhase().allowSmsFeatures();
-      int     displayMode = includeSms ? ContactSelectionDisplayMode.FLAG_ALL : ContactSelectionDisplayMode.FLAG_PUSH | ContactSelectionDisplayMode.FLAG_ACTIVE_GROUPS | ContactSelectionDisplayMode.FLAG_INACTIVE_GROUPS | ContactSelectionDisplayMode.FLAG_SELF;
->>>>>>> a9accfb0
+      int     displayMode = ContactSelectionDisplayMode.FLAG_PUSH | ContactSelectionDisplayMode.FLAG_ACTIVE_GROUPS | ContactSelectionDisplayMode.FLAG_INACTIVE_GROUPS | ContactSelectionDisplayMode.FLAG_SELF;
       getIntent().putExtra(ContactSelectionListFragment.DISPLAY_MODE, displayMode);
     }
 
