--- conflicted
+++ resolved
@@ -3,6 +3,7 @@
 import android.animation.Animator;
 import android.content.Context;
 import android.content.Intent;
+import android.os.Build;
 import android.os.Bundle;
 import android.os.Parcelable;
 import android.text.InputType;
@@ -290,16 +291,12 @@
   private void handleUpload() {
     viewModel.getUploadResult().observe(getViewLifecycleOwner(), uploadResult -> {
       if (uploadResult == EditProfileRepository.UploadResult.SUCCESS) {
-<<<<<<< HEAD
-        handleFinishedLollipop();
-=======
         if (Build.VERSION.SDK_INT >= 21 && !viewModel.isGroup()) {
           handleFinishedLollipop();
         }
         else {
           handleFinishedLegacy();
         }
->>>>>>> e379cf61
       } else {
         Toast.makeText(requireContext(), R.string.CreateProfileActivity_problem_setting_profile, Toast.LENGTH_LONG).show();
       }
@@ -308,8 +305,6 @@
     viewModel.submitProfile();
   }
 
-<<<<<<< HEAD
-=======
   private void handleFinishedLegacy() {
     binding.finishButton.cancelSpinning();
     if (nextIntent != null) startActivity(nextIntent);
@@ -317,7 +312,6 @@
     controller.onProfileNameUploadCompleted();
   }
 
->>>>>>> e379cf61
   @RequiresApi(api = 21)
   private void handleFinishedLollipop() {
     int[] finishButtonLocation = new int[2];
