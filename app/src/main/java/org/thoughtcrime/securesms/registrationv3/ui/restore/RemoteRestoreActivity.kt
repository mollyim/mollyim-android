--- conflicted
+++ resolved
@@ -87,15 +87,10 @@
     RemoteRestoreViewModel(intent.getBooleanExtra(KEY_ONLY_OPTION, false))
   }
 
-<<<<<<< HEAD
+  private val contactSupportViewModel: ContactSupportViewModel by viewModels()
+
   override fun onCreate(savedInstanceState: Bundle?, ready: Boolean) {
     super.onCreate(savedInstanceState, ready)
-=======
-  private val contactSupportViewModel: ContactSupportViewModel by viewModels()
-
-  override fun onCreate(savedInstanceState: Bundle?) {
-    super.onCreate(savedInstanceState)
->>>>>>> 7f42f358
 
     lifecycleScope.launch {
       val restored = viewModel
