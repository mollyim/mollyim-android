package org.thoughtcrime.securesms.preferences;

import android.Manifest;
import android.app.Activity;
<<<<<<< HEAD
import android.content.Context;
import android.content.DialogInterface;
=======
>>>>>>> cdb9df5a
import android.content.Intent;
import android.net.Uri;
import android.os.Build;
import android.os.Bundle;
import android.text.format.DateFormat;
import android.text.method.LinkMovementMethod;
import android.view.LayoutInflater;
import android.view.View;
import android.view.ViewGroup;
import android.widget.NumberPicker;
import android.widget.ProgressBar;
import android.widget.TextView;

import androidx.annotation.NonNull;
import androidx.annotation.Nullable;
import androidx.annotation.RequiresApi;
import androidx.appcompat.app.AlertDialog;
import androidx.core.text.HtmlCompat;
import androidx.fragment.app.Fragment;

import com.google.android.material.dialog.MaterialAlertDialogBuilder;
import com.google.android.material.timepicker.MaterialTimePicker;
import com.google.android.material.timepicker.TimeFormat;

import org.greenrobot.eventbus.EventBus;
import org.greenrobot.eventbus.Subscribe;
import org.greenrobot.eventbus.ThreadMode;
import org.signal.core.util.ThreadUtil;
import org.signal.core.util.logging.Log;
import org.thoughtcrime.securesms.R;
import org.thoughtcrime.securesms.backup.BackupDialog;
import org.thoughtcrime.securesms.backup.BackupEvent;
import org.thoughtcrime.securesms.database.NoExternalStorageException;
import org.thoughtcrime.securesms.dependencies.ApplicationDependencies;
import org.thoughtcrime.securesms.jobs.LocalBackupJob;
import org.thoughtcrime.securesms.keyvalue.SignalStore;
import org.thoughtcrime.securesms.permissions.Permissions;
import org.thoughtcrime.securesms.service.LocalBackupListener;
import org.thoughtcrime.securesms.util.BackupUtil;
import org.thoughtcrime.securesms.util.JavaTimeExtensionsKt;
import org.thoughtcrime.securesms.util.StorageUtil;
import org.thoughtcrime.securesms.util.TextSecurePreferences;

import java.text.NumberFormat;
import java.time.LocalTime;
import java.util.Locale;
import java.util.Objects;
import java.util.concurrent.TimeUnit;

public class BackupsPreferenceFragment extends Fragment {

  private static final String TAG = Log.tag(BackupsPreferenceFragment.class);

  private static final short CHOOSE_BACKUPS_LOCATION_REQUEST_CODE = 26212;

  private View        create;
  private View        folder;
  private View        verify;
  private View        timer;
  private TextView    timeLabel;
  private TextView    toggle;
  private TextView    info;
  private TextView    summary;
  private TextView    folderName;
  private View        schedule;
  private TextView    scheduleSummary;
  private View        maxFiles;
  private TextView    maxFilesSummary;
  private ProgressBar progress;
  private TextView    progressSummary;

  private final NumberFormat formatter = NumberFormat.getInstance();

  @Override
  public @Nullable View onCreateView(@NonNull LayoutInflater inflater, @Nullable ViewGroup container, @Nullable Bundle savedInstanceState) {
    return inflater.inflate(R.layout.fragment_backups, container, false);
  }

  @Override
  public void onViewCreated(@NonNull View view, @Nullable Bundle savedInstanceState) {
    create          = view.findViewById(R.id.fragment_backup_create);
    folder          = view.findViewById(R.id.fragment_backup_folder);
    verify          = view.findViewById(R.id.fragment_backup_verify);
    timer           = view.findViewById(R.id.fragment_backup_time);
    timeLabel       = view.findViewById(R.id.fragment_backup_time_value);
    toggle          = view.findViewById(R.id.fragment_backup_toggle);
    info            = view.findViewById(R.id.fragment_backup_info);
    summary         = view.findViewById(R.id.fragment_backup_create_summary);
    folderName      = view.findViewById(R.id.fragment_backup_folder_name);
    schedule        = view.findViewById(R.id.fragment_backup_schedule);
    scheduleSummary = view.findViewById(R.id.fragment_backup_schedule_summary);
    maxFiles        = view.findViewById(R.id.fragment_backup_max_files);
    maxFilesSummary = view.findViewById(R.id.fragment_backup_max_files_summary);
    progress        = view.findViewById(R.id.fragment_backup_progress);
    progressSummary = view.findViewById(R.id.fragment_backup_progress_summary);

    toggle.setOnClickListener(unused -> onToggleClicked());
    create.setOnClickListener(unused -> onCreateClicked());
    schedule.setOnClickListener(unused -> onScheduleClicked());
    maxFiles.setOnClickListener(unused -> onMaxFilesClicked());
    verify.setOnClickListener(unused -> BackupDialog.showVerifyBackupPassphraseDialog(requireContext()));
    timer.setOnClickListener(unused -> pickTime());

    formatter.setMinimumFractionDigits(1);
    formatter.setMaximumFractionDigits(1);

    EventBus.getDefault().register(this);
  }

  @Override
  public void onResume() {
    super.onResume();

    setBackupStatus();
    setBackupSummary();
    setInfo();
    setScheduleSummary();
    setMaxFilesSummary();
  }

  @Override
  public void onDestroyView() {
    super.onDestroyView();
    EventBus.getDefault().unregister(this);
  }

  @Override
  public void onRequestPermissionsResult(int requestCode, @NonNull String[] permissions, @NonNull int[] grantResults) {
    Permissions.onRequestPermissionsResult(this, requestCode, permissions, grantResults);
  }

  @Override
  public void onActivityResult(int requestCode, int resultCode, @Nullable Intent data) {
    if (Build.VERSION.SDK_INT >= 29                         &&
        requestCode == CHOOSE_BACKUPS_LOCATION_REQUEST_CODE &&
        resultCode == Activity.RESULT_OK                    &&
        data != null                                        &&
        data.getData() != null)
    {
      BackupDialog.showEnableBackupDialog(requireContext(),
                                          data,
                                          StorageUtil.getDisplayPath(requireContext(), data.getData()),
                                          this::setBackupsEnabled);
    } else {
      Log.w(TAG, "Unknown activity result. code: " + requestCode + " resultCode: " + resultCode + " data present: " + (data != null));
    }
  }

  @Subscribe(threadMode = ThreadMode.MAIN)
  public void onEvent(BackupEvent event) {
    if (event.getType() == BackupEvent.Type.PROGRESS || event.getType() == BackupEvent.Type.PROGRESS_VERIFYING) {
      create.setEnabled(false);
      summary.setText(getString(event.getType() == BackupEvent.Type.PROGRESS ? R.string.BackupsPreferenceFragment__in_progress
                                                                             : R.string.BackupsPreferenceFragment__verifying_backup));
      progress.setVisibility(View.VISIBLE);
      progressSummary.setVisibility(event.getCount() > 0 ? View.VISIBLE : View.GONE);

      if (event.getEstimatedTotalCount() == 0) {
        progress.setIndeterminate(true);
        progressSummary.setText(getString(R.string.BackupsPreferenceFragment__d_so_far, event.getCount()));
      } else {
        double completionPercentage = event.getCompletionPercentage();

        progress.setIndeterminate(false);
        progress.setMax(100);
        progress.setProgress((int) completionPercentage);
        progressSummary.setText(getString(R.string.BackupsPreferenceFragment__s_so_far, formatter.format(completionPercentage)));
      }
    } else if (event.getType() == BackupEvent.Type.FINISHED) {
      create.setEnabled(true);
      progress.setVisibility(View.GONE);
      progressSummary.setVisibility(View.GONE);
      setBackupSummary();
      ThreadUtil.runOnMainDelayed(this::setBackupSummary, 100);
    }
  }

  private void setBackupStatus() {
    if (SignalStore.settings().isBackupEnabled()) {
      if (BackupUtil.canUserAccessBackupDirectory(requireContext())) {
        setBackupsEnabled();
      } else {
        Log.w(TAG, "Cannot access backup directory. Disabling backups.");

        BackupUtil.disableBackups(requireContext());
        setBackupsDisabled();
      }
    } else {
      setBackupsDisabled();
    }
  }

  private void setBackupSummary() {
    summary.setText(getString(R.string.BackupsPreferenceFragment__last_backup, BackupUtil.getLastBackupTime(requireContext(), Locale.getDefault())));
  }

  private void setBackupFolderName() {
    folder.setVisibility(View.GONE);

    if (BackupUtil.canUserAccessBackupDirectory(requireContext())) {
      if (BackupUtil.isUserSelectionRequired(requireContext()) &&
          BackupUtil.canUserAccessBackupDirectory(requireContext()))
      {
        Uri backupUri = Objects.requireNonNull(SignalStore.settings().getSignalBackupDirectory());

        folder.setVisibility(View.VISIBLE);
        folderName.setText(StorageUtil.getDisplayPath(requireContext(), backupUri));
      } else if (StorageUtil.canWriteInSignalStorageDir()) {
        try {
          folder.setVisibility(View.VISIBLE);
          folderName.setText(StorageUtil.getOrCreateBackupDirectory().getPath());
        } catch (NoExternalStorageException e) {
          Log.w(TAG, "Could not display folder name.", e);
        }
      }
    }
  }

  private void setInfo() {
    String link     = String.format("<a href=\"%s\">%s</a>", getString(R.string.backup_support_url), getString(R.string.BackupsPreferenceFragment__learn_more));
    String infoText = getString(R.string.BackupsPreferenceFragment__to_restore_a_backup, link);

    info.setText(HtmlCompat.fromHtml(infoText, 0));
    info.setMovementMethod(LinkMovementMethod.getInstance());
  }

  private void setScheduleSummary() {
    final long interval = TextSecurePreferences.getBackupInternal(requireContext());

    if (interval == TimeUnit.DAYS.toMillis(1)) {
      scheduleSummary.setText(R.string.arrays__daily);
    } else if (interval == TimeUnit.DAYS.toMillis(7)) {
      scheduleSummary.setText(R.string.arrays__weekly);
    } else {
      Log.e(TAG, "Unknown schedule interval: " + interval);
      scheduleSummary.setText("");
    }
  }

  private void setMaxFilesSummary() {
    maxFilesSummary.setText(String.valueOf(TextSecurePreferences.getBackupMaxFiles(requireContext())));
  }

  private void onToggleClicked() {
    if (BackupUtil.isUserSelectionRequired(requireContext())) {
      onToggleClickedApi29();
    } else {
      onToggleClickedLegacy();
    }
  }

  @RequiresApi(29)
  private void onToggleClickedApi29() {
    if (!SignalStore.settings().isBackupEnabled()) {
      BackupDialog.showChooseBackupLocationDialog(this, CHOOSE_BACKUPS_LOCATION_REQUEST_CODE);
    } else {
      BackupDialog.showDisableBackupDialog(requireContext(), this::setBackupsDisabled);
    }
  }

  private void onToggleClickedLegacy() {
    Permissions.with(this)
               .request(Manifest.permission.WRITE_EXTERNAL_STORAGE)
               .ifNecessary()
               .onAllGranted(() -> {
                 if (!SignalStore.settings().isBackupEnabled()) {
                   BackupDialog.showEnableBackupDialog(requireContext(), null, null, this::setBackupsEnabled);
                 } else {
                   BackupDialog.showDisableBackupDialog(requireContext(), this::setBackupsDisabled);
                 }
               })
               .withPermanentDenialDialog(getString(R.string.BackupsPreferenceFragment_signal_requires_external_storage_permission_in_order_to_create_backups))
               .execute();
  }

  private void onCreateClicked() {
    if (BackupUtil.isUserSelectionRequired(requireContext())) {
      onCreateClickedApi29();
    } else {
      onCreateClickedLegacy();
    }
  }

  private void onScheduleClicked() {
    new MaterialAlertDialogBuilder(requireContext())
        .setTitle(R.string.BackupsPreferenceFragment__change_schedule)
        .setItems(R.array.backup_intervals, (dialog, which) -> {
          Context context = requireContext();

          if (which == 1) {
            TextSecurePreferences.setBackupInternal(context, TimeUnit.DAYS.toMillis(7));
          } else {
            TextSecurePreferences.setBackupInternal(context, TimeUnit.DAYS.toMillis(1));
          }

          LocalBackupListener.setNextBackupTimeToIntervalFromNow(context);
          LocalBackupListener.schedule(context);
          setScheduleSummary();
        })
        .create()
        .show();
  }

  private void onMaxFilesClicked() {
    final View view = getLayoutInflater().inflate(R.layout.backup_max_files_selector_view, null);
    final NumberPicker picker = view.findViewById(R.id.picker);
    picker.setMinValue(1);
    picker.setMaxValue(10);
    picker.setValue(TextSecurePreferences.getBackupMaxFiles(requireContext()));
    picker.setWrapSelectorWheel(false);
    new MaterialAlertDialogBuilder(requireContext())
        .setTitle(R.string.BackupsPreferenceFragment__number_of_backups_to_retain)
        .setView(view)
        .setNegativeButton(android.R.string.cancel, null)
        .setPositiveButton(android.R.string.ok, (dialog, which) -> {
          TextSecurePreferences.setBackupMaxFiles(requireContext(), picker.getValue());
          setMaxFilesSummary();
        })
        .create()
        .show();
  }

  @RequiresApi(29)
  private void onCreateClickedApi29() {
    Log.i(TAG, "Queueing backup...");
    LocalBackupJob.enqueue(true);
  }

  private void pickTime() {
    int timeFormat = DateFormat.is24HourFormat(requireContext()) ? TimeFormat.CLOCK_24H : TimeFormat.CLOCK_12H;
    final MaterialTimePicker timePickerFragment = new MaterialTimePicker.Builder()
        .setTimeFormat(timeFormat)
        .setHour(SignalStore.settings().getBackupHour())
        .setMinute(SignalStore.settings().getBackupMinute())
        .setTitleText("Set Backup Time")
        .build();
    timePickerFragment.addOnPositiveButtonClickListener(v -> {
      int hour = timePickerFragment.getHour();
      int minute = timePickerFragment.getMinute();
      SignalStore.settings().setBackupSchedule(hour, minute);
      updateTimeLabel();
      TextSecurePreferences.setNextBackupTime(requireContext(), 0);
      LocalBackupListener.schedule(requireContext());
    });
    timePickerFragment.show(getChildFragmentManager(), "TIME_PICKER");
  }

  private void onCreateClickedLegacy() {
    Permissions.with(this)
               .request(Manifest.permission.WRITE_EXTERNAL_STORAGE)
               .ifNecessary()
               .onAllGranted(() -> {
                 Log.i(TAG, "Queuing backup...");
                 LocalBackupJob.enqueue(true);
               })
               .withPermanentDenialDialog(getString(R.string.BackupsPreferenceFragment_signal_requires_external_storage_permission_in_order_to_create_backups))
               .execute();
  }

  private void updateTimeLabel() {
    final int backupHour   = SignalStore.settings().getBackupHour();
    final int backupMinute = SignalStore.settings().getBackupMinute();
    LocalTime time         = LocalTime.of(backupHour, backupMinute);
    timeLabel.setText(JavaTimeExtensionsKt.formatHours(time, requireContext()));
  }

  private void setBackupsEnabled() {
    toggle.setText(R.string.BackupsPreferenceFragment__turn_off);
    create.setVisibility(View.VISIBLE);
    schedule.setVisibility(View.VISIBLE);
    maxFiles.setVisibility(View.VISIBLE);
    verify.setVisibility(View.VISIBLE);
    timer.setVisibility(View.VISIBLE);
    updateTimeLabel();
    setBackupFolderName();
  }

  private void setBackupsDisabled() {
    toggle.setText(R.string.BackupsPreferenceFragment__turn_on);
    create.setVisibility(View.GONE);
    folder.setVisibility(View.GONE);
    schedule.setVisibility(View.GONE);
    maxFiles.setVisibility(View.GONE);
    verify.setVisibility(View.GONE);
    timer.setVisibility(View.GONE);
    ApplicationDependencies.getJobManager().cancelAllInQueue(LocalBackupJob.QUEUE);
  }
}<|MERGE_RESOLUTION|>--- conflicted
+++ resolved
@@ -2,11 +2,6 @@
 
 import android.Manifest;
 import android.app.Activity;
-<<<<<<< HEAD
-import android.content.Context;
-import android.content.DialogInterface;
-=======
->>>>>>> cdb9df5a
 import android.content.Intent;
 import android.net.Uri;
 import android.os.Build;
@@ -294,16 +289,14 @@
     new MaterialAlertDialogBuilder(requireContext())
         .setTitle(R.string.BackupsPreferenceFragment__change_schedule)
         .setItems(R.array.backup_intervals, (dialog, which) -> {
-          Context context = requireContext();
-
           if (which == 1) {
-            TextSecurePreferences.setBackupInternal(context, TimeUnit.DAYS.toMillis(7));
+            TextSecurePreferences.setBackupInternal(requireContext(), TimeUnit.DAYS.toMillis(7));
           } else {
-            TextSecurePreferences.setBackupInternal(context, TimeUnit.DAYS.toMillis(1));
+            TextSecurePreferences.setBackupInternal(requireContext(), TimeUnit.DAYS.toMillis(1));
           }
 
-          LocalBackupListener.setNextBackupTimeToIntervalFromNow(context);
-          LocalBackupListener.schedule(context);
+          LocalBackupListener.setNextBackupTimeToIntervalFromNow(requireContext());
+          LocalBackupListener.schedule(requireContext());
           setScheduleSummary();
         })
         .create()
