--- conflicted
+++ resolved
@@ -21,21 +21,13 @@
   enum class Dialog {
     NONE,
     REGISTRATION_LOCK,
-<<<<<<< HEAD
-=======
-    RECORD_PAYMENTS_RECOVERY_PHRASE,
     ROTATE_AEP
->>>>>>> c2ea1ba2
   }
 
   enum class Event {
     SHOW_BACKUPS_DISABLED_OPT_OUT_DIALOG,
     LAUNCH_PIN_CREATION_FLOW,
-<<<<<<< HEAD
-=======
-    LAUNCH_RECOVERY_PHRASE_HANDLING,
     SHOW_PIN_DISABLED_SNACKBAR
->>>>>>> c2ea1ba2
   }
 
   private val internalDialog = MutableStateFlow(Dialog.NONE)
@@ -58,17 +50,10 @@
       !enabled && hasRegistrationLock -> {
         internalDialog.value = Dialog.REGISTRATION_LOCK
       }
-<<<<<<< HEAD
-      !enabled -> {
-=======
-      !enabled && SignalStore.payments.mobileCoinPaymentsEnabled() && !SignalStore.payments.userConfirmedMnemonic -> {
-        internalDialog.value = Dialog.RECORD_PAYMENTS_RECOVERY_PHRASE
-      }
       !enabled && SignalStore.backup.areBackupsEnabled -> {
         internalDialog.value = Dialog.ROTATE_AEP
       }
       !enabled && !SignalStore.backup.areBackupsEnabled -> {
->>>>>>> c2ea1ba2
         dismissDialog()
         emitEvent(Event.SHOW_BACKUPS_DISABLED_OPT_OUT_DIALOG)
       }
