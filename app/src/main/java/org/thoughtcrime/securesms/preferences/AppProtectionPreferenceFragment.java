--- conflicted
+++ resolved
@@ -166,7 +166,6 @@
             .setSummary(getLockTimeoutSummary(TextSecurePreferences.getPassphraseLockTimeout(getContext())));
   }
 
-<<<<<<< HEAD
   private String getLockTimeoutSummary(long timeoutSeconds) {
     if (timeoutSeconds <= 0) return getString(R.string.AppProtectionPreferenceFragment_instant);
 
@@ -175,16 +174,6 @@
     long seconds = TimeUnit.SECONDS.toSeconds(timeoutSeconds) - (TimeUnit.SECONDS.toMinutes(timeoutSeconds) * 60);
 
     return String.format(Locale.getDefault(), "%02d:%02d:%02d", hours, minutes, seconds);
-=======
-  private void initializeScreenLockTimeoutSummary() {
-    long timeoutSeconds = TextSecurePreferences.getScreenLockTimeout(getContext());
-    long hours          = TimeUnit.SECONDS.toHours(timeoutSeconds);
-    long minutes        = TimeUnit.SECONDS.toMinutes(timeoutSeconds) - (TimeUnit.SECONDS.toHours(timeoutSeconds) * 60  );
-
-    findPreference(TextSecurePreferences.SCREEN_LOCK_TIMEOUT)
-        .setSummary(timeoutSeconds <= 0 ? getString(R.string.AppProtectionPreferenceFragment_none) :
-                                          String.format(Locale.getDefault(), "%02d:%02d:00", hours, minutes));
->>>>>>> 02c87a4d
   }
 
   private void initializePhoneNumberPrivacyWhoCanSeeSummary() {
@@ -251,20 +240,11 @@
   private class PassphraseLockTimeoutListener implements Preference.OnPreferenceClickListener {
     @Override
     public boolean onPreferenceClick(Preference preference) {
-<<<<<<< HEAD
       new TimeDurationPickerDialog(requireContext(), (view, duration) -> {
         long timeoutSeconds = TimeUnit.MILLISECONDS.toSeconds(duration);
         TextSecurePreferences.setPassphraseLockTimeout(requireContext(), timeoutSeconds);
         preference.setSummary(getLockTimeoutSummary(timeoutSeconds));
       }, 0).show();
-=======
-      new TimeDurationPickerDialog(getContext(), (view, duration) -> {
-        long timeoutSeconds = TimeUnit.MILLISECONDS.toSeconds(duration);
-        TextSecurePreferences.setScreenLockTimeout(getContext(), timeoutSeconds);
-
-        initializeScreenLockTimeoutSummary();
-      }, 0, TimeDurationPicker.HH_MM).show();
->>>>>>> 02c87a4d
 
       return true;
     }
@@ -407,77 +387,6 @@
     }
   }
 
-<<<<<<< HEAD
-=======
-  // Derecated
-
-  private class ChangePassphraseClickListener implements Preference.OnPreferenceClickListener {
-    @Override
-    public boolean onPreferenceClick(Preference preference) {
-      if (MasterSecretUtil.isPassphraseInitialized(getActivity())) {
-        startActivity(new Intent(getActivity(), PassphraseChangeActivity.class));
-      } else {
-        Toast.makeText(getActivity(),
-                       R.string.ApplicationPreferenceActivity_you_havent_set_a_passphrase_yet,
-                       Toast.LENGTH_LONG).show();
-      }
-
-      return true;
-    }
-  }
-
-  private class PassphraseIntervalClickListener implements Preference.OnPreferenceClickListener {
-
-    @Override
-    public boolean onPreferenceClick(Preference preference) {
-      new TimeDurationPickerDialog(getContext(), (view, duration) -> {
-        int timeoutMinutes = Math.max((int)TimeUnit.MILLISECONDS.toMinutes(duration), 1);
-
-        TextSecurePreferences.setPassphraseTimeoutInterval(getActivity(), timeoutMinutes);
-
-        initializePassphraseTimeoutSummary();
-
-      }, 0, TimeDurationPicker.HH_MM).show();
-
-      return true;
-    }
-  }
-
-  private class DisablePassphraseClickListener implements Preference.OnPreferenceChangeListener {
-
-    @Override
-    public boolean onPreferenceChange(final Preference preference, Object newValue) {
-      if (((CheckBoxPreference)preference).isChecked()) {
-        AlertDialog.Builder builder = new AlertDialog.Builder(getActivity());
-        builder.setTitle(R.string.ApplicationPreferencesActivity_disable_passphrase);
-        builder.setMessage(R.string.ApplicationPreferencesActivity_this_will_permanently_unlock_signal_and_message_notifications);
-        builder.setIcon(R.drawable.ic_warning);
-        builder.setPositiveButton(R.string.ApplicationPreferencesActivity_disable, (dialog, which) -> {
-          MasterSecretUtil.changeMasterSecretPassphrase(getActivity(),
-                                                        KeyCachingService.getMasterSecret(getContext()),
-                                                        MasterSecretUtil.UNENCRYPTED_PASSPHRASE);
-
-          TextSecurePreferences.setPasswordDisabled(getActivity(), true);
-          ((CheckBoxPreference)preference).setChecked(false);
-
-          Intent intent = new Intent(getActivity(), KeyCachingService.class);
-          intent.setAction(KeyCachingService.DISABLE_ACTION);
-          getActivity().startService(intent);
-
-          initializeVisibility();
-        });
-        builder.setNegativeButton(android.R.string.cancel, null);
-        builder.show();
-      } else {
-        Intent intent = new Intent(getActivity(), PassphraseChangeActivity.class);
-        startActivity(intent);
-      }
-
-      return false;
-    }
-  }
-
->>>>>>> 02c87a4d
   private class ShowUnidentifiedDeliveryIndicatorsChangedListener implements Preference.OnPreferenceChangeListener {
     @Override
     public boolean onPreferenceChange(Preference preference, Object newValue) {
