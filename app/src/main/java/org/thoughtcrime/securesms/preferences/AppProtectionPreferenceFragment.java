--- conflicted
+++ resolved
@@ -219,11 +219,8 @@
   private class PassphraseLockListener implements Preference.OnPreferenceChangeListener {
     @Override
     public boolean onPreferenceChange(Preference preference, Object newValue) {
-      Log.w(TAG, "Screen lock preference changed: " + newValue);
-
       boolean enabled = (Boolean)newValue;
 
-<<<<<<< HEAD
       int mode = enabled ? ChangePassphraseDialogFragment.MODE_ENABLE : ChangePassphraseDialogFragment.MODE_DISABLE;
 
       ChangePassphraseDialogFragment dialog = ChangePassphraseDialogFragment.newInstance(mode);
@@ -231,19 +228,11 @@
       dialog.setMasterSecretChangedListener(masterSecret -> {
         ((SwitchPreferenceCompat) preference).setChecked(enabled);
         ((ApplicationPreferencesActivity) requireContext()).setMasterSecret(masterSecret);
+        ConversationUtil.refreshRecipientShortcuts();
       });
       dialog.show(requireFragmentManager(), "ChangePassphraseDialogFragment");
 
       return false;
-=======
-      Intent intent = new Intent(getContext(), KeyCachingService.class);
-      intent.setAction(KeyCachingService.LOCK_TOGGLED_EVENT);
-      getContext().startService(intent);
-
-      ConversationUtil.refreshRecipientShortcuts();
-
-      return true;
->>>>>>> 2be30686
     }
   }
 
