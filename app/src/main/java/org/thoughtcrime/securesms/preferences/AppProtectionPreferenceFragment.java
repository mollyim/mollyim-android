--- conflicted
+++ resolved
@@ -4,23 +4,15 @@
 import android.content.Intent;
 import android.graphics.Color;
 import android.os.Bundle;
-<<<<<<< HEAD
-import android.text.TextUtils;
-=======
-import android.text.InputType;
 import android.text.SpannableStringBuilder;
 import android.text.Spanned;
+import android.text.TextUtils;
 import android.text.style.TextAppearanceSpan;
-import android.util.DisplayMetrics;
-import android.view.View;
-import android.view.ViewGroup;
-import android.widget.EditText;
-import android.widget.TextView;
->>>>>>> d3c59585
 import android.widget.Toast;
 
 import androidx.annotation.NonNull;
 import androidx.annotation.Nullable;
+import androidx.appcompat.app.AlertDialog;
 import androidx.preference.CheckBoxPreference;
 import androidx.preference.Preference;
 
@@ -50,11 +42,7 @@
 import org.thoughtcrime.securesms.recipients.Recipient;
 import org.thoughtcrime.securesms.storage.StorageSyncHelper;
 import org.thoughtcrime.securesms.util.CommunicationActions;
-<<<<<<< HEAD
-=======
 import org.thoughtcrime.securesms.util.FeatureFlags;
-import org.thoughtcrime.securesms.util.ServiceUtil;
->>>>>>> d3c59585
 import org.thoughtcrime.securesms.util.TextSecurePreferences;
 import org.thoughtcrime.securesms.util.concurrent.SignalExecutors;
 
@@ -434,79 +422,6 @@
       }
 
       return false;
-    }
-  }
-<<<<<<< HEAD
-=======
-
-  private class PinRemindersChangedListener implements Preference.OnPreferenceChangeListener {
-    @Override
-    public boolean onPreferenceChange(Preference preference, Object newValue) {
-      boolean value = (boolean) newValue;
-
-      if (!value) {
-        Context        context = preference.getContext();
-        DisplayMetrics metrics = preference.getContext().getResources().getDisplayMetrics();
-        AlertDialog    dialog  = new AlertDialog.Builder(context, ThemeUtil.isDarkTheme(context) ? R.style.Theme_Signal_AlertDialog_Dark_Cornered_ColoredAccent : R.style.Theme_Signal_AlertDialog_Light_Cornered_ColoredAccent)
-                                                .setView(R.layout.pin_disable_reminders_dialog)
-                                                .create();
-
-
-        dialog.show();
-        dialog.getWindow().setLayout((int)(metrics.widthPixels * .80), ViewGroup.LayoutParams.WRAP_CONTENT);
-
-        EditText pinEditText   = (EditText) DialogCompat.requireViewById(dialog, R.id.reminder_disable_pin);
-        TextView statusText    = (TextView) DialogCompat.requireViewById(dialog, R.id.reminder_disable_status);
-        View     cancelButton  = DialogCompat.requireViewById(dialog, R.id.reminder_disable_cancel);
-        View     turnOffButton = DialogCompat.requireViewById(dialog, R.id.reminder_disable_turn_off);
-
-        pinEditText.post(() -> {
-          if (pinEditText.requestFocus()) {
-            ServiceUtil.getInputMethodManager(pinEditText.getContext()).showSoftInput(pinEditText, 0);
-          }
-        });
-
-        ViewCompat.setAutofillHints(pinEditText, HintConstants.AUTOFILL_HINT_PASSWORD);
-
-        switch (SignalStore.pinValues().getKeyboardType()) {
-          case NUMERIC:
-            pinEditText.setInputType(InputType.TYPE_CLASS_NUMBER | InputType.TYPE_NUMBER_VARIATION_PASSWORD);
-            break;
-          case ALPHA_NUMERIC:
-            pinEditText.setInputType(InputType.TYPE_CLASS_TEXT | InputType.TYPE_TEXT_VARIATION_PASSWORD);
-            break;
-          default:
-            throw new AssertionError("Unexpected type!");
-        }
-
-        pinEditText.addTextChangedListener(new SimpleTextWatcher() {
-          @Override
-          public void onTextChanged(String text) {
-            turnOffButton.setEnabled(text.length() >= KbsConstants.MINIMUM_PIN_LENGTH);
-          }
-        });
-
-        pinEditText.setTypeface(Typeface.DEFAULT);
-
-        turnOffButton.setOnClickListener(v -> {
-          String  pin     = pinEditText.getText().toString();
-          boolean correct = PinHashing.verifyLocalPinHash(Objects.requireNonNull(SignalStore.kbsValues().getLocalPinHash()), pin);
-
-          if (correct) {
-            SignalStore.pinValues().setPinRemindersEnabled(false);
-            ((SwitchPreferenceCompat) findPreference(PinValues.PIN_REMINDERS_ENABLED)).setChecked(false);
-            dialog.dismiss();
-          } else {
-            statusText.setText(R.string.preferences_app_protection__incorrect_pin_try_again);
-          }
-        });
-
-        cancelButton.setOnClickListener(v -> dialog.dismiss());
-
-        return false;
-      } else {
-        return true;
-      }
     }
   }
 
@@ -592,5 +507,4 @@
 
     return builder;
   }
->>>>>>> d3c59585
 }