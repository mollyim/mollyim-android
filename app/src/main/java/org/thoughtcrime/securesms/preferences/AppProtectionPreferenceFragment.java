package org.thoughtcrime.securesms.preferences;

import android.content.Context;
import android.content.Intent;
import android.os.Bundle;
import android.text.TextUtils;
import android.widget.Toast;

import androidx.annotation.Nullable;
import androidx.preference.Preference;

import com.google.android.material.snackbar.Snackbar;

import org.thoughtcrime.securesms.ApplicationContext;
import org.thoughtcrime.securesms.ApplicationPreferencesActivity;
import org.thoughtcrime.securesms.BlockedContactsActivity;
import org.thoughtcrime.securesms.ChangePassphraseDialogFragment;
import org.thoughtcrime.securesms.R;
import org.thoughtcrime.securesms.components.SwitchPreferenceCompat;
<<<<<<< HEAD
import org.thoughtcrime.securesms.database.Database;
=======
import org.thoughtcrime.securesms.crypto.MasterSecretUtil;
>>>>>>> b1a20000
import org.thoughtcrime.securesms.database.DatabaseFactory;
import org.thoughtcrime.securesms.dependencies.ApplicationDependencies;
import org.thoughtcrime.securesms.jobs.MultiDeviceConfigurationUpdateJob;
import org.thoughtcrime.securesms.jobs.RefreshAttributesJob;
import org.thoughtcrime.securesms.keyvalue.KbsValues;
import org.thoughtcrime.securesms.keyvalue.SignalStore;
import org.thoughtcrime.securesms.lock.RegistrationLockV1Dialog;
import org.thoughtcrime.securesms.lock.v2.CreateKbsPinActivity;
<<<<<<< HEAD
import org.thoughtcrime.securesms.lock.v2.PinUtil;
import org.thoughtcrime.securesms.preferences.widgets.PassphraseLockTriggerPreference;
=======
import org.thoughtcrime.securesms.lock.v2.RegistrationLockUtil;
import org.thoughtcrime.securesms.logging.Log;
import org.thoughtcrime.securesms.pin.PinState;
import org.thoughtcrime.securesms.pin.RegistrationLockV2Dialog;
>>>>>>> b1a20000
import org.thoughtcrime.securesms.recipients.Recipient;
import org.thoughtcrime.securesms.storage.StorageSyncHelper;
import org.thoughtcrime.securesms.util.CommunicationActions;
import org.thoughtcrime.securesms.util.FeatureFlags;
import org.thoughtcrime.securesms.util.TextSecurePreferences;
import org.thoughtcrime.securesms.util.concurrent.SignalExecutors;
import org.thoughtcrime.securesms.util.concurrent.SimpleTask;
import org.thoughtcrime.securesms.util.views.SimpleProgressDialog;

<<<<<<< HEAD
import java.util.ArrayList;
import java.util.List;
=======
import java.io.IOException;
>>>>>>> b1a20000
import java.util.Locale;
import java.util.Set;
import java.util.concurrent.TimeUnit;

import mobi.upod.timedurationpicker.TimeDurationPickerDialog;

public class AppProtectionPreferenceFragment extends CorrectedPreferenceFragment {

  private static final String TAG = Log.tag(AppProtectionPreferenceFragment.class);

  private static final String PREFERENCE_CATEGORY_BLOCKED        = "preference_category_blocked";
  private static final String PREFERENCE_UNIDENTIFIED_LEARN_MORE = "pref_unidentified_learn_more";

  @Override
  public void onCreate(Bundle paramBundle) {
    super.onCreate(paramBundle);

<<<<<<< HEAD
    SwitchPreferenceCompat regLock      = (SwitchPreferenceCompat) this.findPreference(TextSecurePreferences.REGISTRATION_LOCK_PREF_V1);
    Preference             kbsPinChange = this.findPreference(TextSecurePreferences.KBS_PIN_CHANGE);
    Preference             regGroup     = this.findPreference("prefs_lock_v1");
    Preference             kbsGroup     = this.findPreference("prefs_lock_v2");

    if (FeatureFlags.pinsForAll()) {
      Preference preference = this.findPreference("pref_kbs_change");
      regGroup.setVisible(false);

      if (PinUtil.userHasPin(ApplicationDependencies.getApplication())) {
        kbsPinChange.setOnPreferenceClickListener(new KbsPinUpdateListener());
        preference.setWidgetLayoutResource(R.layout.kbs_pin_change_preference);
      } else {
        kbsPinChange.setOnPreferenceClickListener(new KbsPinCreateListener());
        preference.setWidgetLayoutResource(R.layout.kbs_pin_create_preference);
      }
    } else {
      kbsGroup.setVisible(false);
      regLock.setChecked(PinUtil.userHasPin(requireContext()));
      regLock.setOnPreferenceClickListener(new AccountLockClickListener());
    }
=======
    disablePassphrase = (CheckBoxPreference) this.findPreference("pref_enable_passphrase_temporary");
    this.findPreference(KbsValues.V2_LOCK_ENABLED).setPreferenceDataStore(SignalStore.getPreferenceDataStore());
    ((SwitchPreferenceCompat) this.findPreference(KbsValues.V2_LOCK_ENABLED)).setChecked(SignalStore.kbsValues().isV2RegistrationLockEnabled());
    this.findPreference(KbsValues.V2_LOCK_ENABLED).setOnPreferenceChangeListener(new RegistrationLockV2ChangedListener());
>>>>>>> b1a20000

    this.findPreference(TextSecurePreferences.PASSPHRASE_LOCK).setOnPreferenceChangeListener(new PassphraseLockListener());
    this.findPreference(TextSecurePreferences.PASSPHRASE_LOCK_TRIGGER).setOnPreferenceChangeListener(new PassphraseLockTriggerChangeListener());
    this.findPreference(TextSecurePreferences.PASSPHRASE_LOCK_TIMEOUT).setOnPreferenceClickListener(new PassphraseLockTimeoutListener());
    this.findPreference(TextSecurePreferences.CHANGE_PASSPHRASE_PREF).setOnPreferenceClickListener(new ChangePassphraseClickListener());
    this.findPreference(TextSecurePreferences.READ_RECEIPTS_PREF).setOnPreferenceChangeListener(new ReadReceiptToggleListener());
    this.findPreference(TextSecurePreferences.TYPING_INDICATORS).setOnPreferenceChangeListener(new TypingIndicatorsToggleListener());
    this.findPreference(TextSecurePreferences.LINK_PREVIEWS).setOnPreferenceChangeListener(new LinkPreviewToggleListener());
    this.findPreference(PREFERENCE_CATEGORY_BLOCKED).setOnPreferenceClickListener(new BlockedContactsClickListener());
    this.findPreference(TextSecurePreferences.SHOW_UNIDENTIFIED_DELIVERY_INDICATORS).setOnPreferenceChangeListener(new ShowUnidentifiedDeliveryIndicatorsChangedListener());
    this.findPreference(TextSecurePreferences.UNIVERSAL_UNIDENTIFIED_ACCESS).setOnPreferenceChangeListener(new UniversalUnidentifiedAccessChangedListener());
    this.findPreference(PREFERENCE_UNIDENTIFIED_LEARN_MORE).setOnPreferenceClickListener(new UnidentifiedLearnMoreClickListener());

    initializeVisibility();
  }

  @Override
  public void onCreateEncryptedPreferences(@Nullable Bundle savedInstanceState, String rootKey) {
    addPreferencesFromResource(R.xml.preferences_app_protection);
  }

  @Override
  public void onResume() {
    super.onResume();
    ((ApplicationPreferencesActivity) getActivity()).getSupportActionBar().setTitle(R.string.preferences__privacy);

    initializePassphraseLockTriggerSummary();
    initializePassphraseTimeoutSummary();
  }

<<<<<<< HEAD
  private void initializePassphraseLockTriggerSummary() {
    findPreference(TextSecurePreferences.PASSPHRASE_LOCK_TRIGGER)
            .setSummary(getSummaryForPassphraseLockTrigger(TextSecurePreferences.getPassphraseLockTrigger(getContext()).getTriggers()));
=======
    disablePassphrase.setChecked(!TextSecurePreferences.isPasswordDisabled(getActivity()));

    Preference             registrationLockV1Group = this.findPreference("prefs_lock_v1");
    SwitchPreferenceCompat registrationLockV1      = (SwitchPreferenceCompat) this.findPreference(TextSecurePreferences.REGISTRATION_LOCK_PREF_V1);
    Preference             signalPinGroup          = this.findPreference("prefs_signal_pin");
    Preference             signalPinCreateChange   = this.findPreference(TextSecurePreferences.SIGNAL_PIN_CHANGE);
    SwitchPreferenceCompat registrationLockV2      = (SwitchPreferenceCompat) this.findPreference(KbsValues.V2_LOCK_ENABLED);


    if (FeatureFlags.pinsForAll()) {
      registrationLockV1Group.setVisible(false);

      if (SignalStore.kbsValues().hasPin()) {
        signalPinCreateChange.setOnPreferenceClickListener(new KbsPinUpdateListener());
        signalPinCreateChange.setTitle(R.string.preferences_app_protection__change_your_pin);
        registrationLockV2.setEnabled(true);
      } else {
        signalPinCreateChange.setOnPreferenceClickListener(new KbsPinCreateListener());
        signalPinCreateChange.setTitle(R.string.preferences_app_protection__create_a_pin);
        registrationLockV2.setEnabled(false);
      }
    } else {
      signalPinGroup.setVisible(false);
      registrationLockV1.setChecked(RegistrationLockUtil.userHasRegistrationLock(requireContext()));
      registrationLockV1.setOnPreferenceClickListener(new AccountLockClickListener());
    }
>>>>>>> b1a20000
  }

  @Override
  public void onActivityResult(int requestCode, int resultCode, @Nullable Intent data) {
    if (requestCode == CreateKbsPinActivity.REQUEST_NEW_PIN && resultCode == CreateKbsPinActivity.RESULT_OK) {
      Snackbar.make(requireView(), R.string.ConfirmKbsPinFragment__pin_created, Snackbar.LENGTH_LONG).show();
    }
  }

  private void initializePassphraseTimeoutSummary() {
    findPreference(TextSecurePreferences.PASSPHRASE_LOCK_TIMEOUT)
            .setSummary(getLockTimeoutSummary(TextSecurePreferences.getPassphraseLockTimeout(getContext())));
  }

  private String getLockTimeoutSummary(long timeoutSeconds) {
    if (timeoutSeconds <= 0) return getString(R.string.AppProtectionPreferenceFragment_instant);

    long hours   = TimeUnit.SECONDS.toHours(timeoutSeconds);
    long minutes = TimeUnit.SECONDS.toMinutes(timeoutSeconds) - (TimeUnit.SECONDS.toHours(timeoutSeconds) * 60  );
    long seconds = TimeUnit.SECONDS.toSeconds(timeoutSeconds) - (TimeUnit.SECONDS.toMinutes(timeoutSeconds) * 60);

    return String.format(Locale.getDefault(), "%02d:%02d:%02d", hours, minutes, seconds);
  }

  private void initializeVisibility() {
    findPreference(TextSecurePreferences.PASSPHRASE_LOCK_TIMEOUT)
            .setEnabled(TextSecurePreferences.getPassphraseLockTrigger(requireContext()).isTimeoutEnabled());
  }

  private CharSequence getSummaryForPassphraseLockTrigger(Set<String> triggers) {
    String[]     keys      = getResources().getStringArray(R.array.pref_passphrase_lock_trigger_entries);
    String[]     values    = getResources().getStringArray(R.array.pref_passphrase_lock_trigger_values);
    List<String> outValues = new ArrayList<>(triggers.size());

    for (int i=0; i < keys.length; i++) {
      if (triggers.contains(keys[i])) outValues.add(values[i]);
    }

    return outValues.isEmpty() ? getResources().getString(R.string.preferences__none)
            : TextUtils.join(". ", outValues);
  }

  private class PassphraseLockListener implements Preference.OnPreferenceChangeListener {
    @Override
    public boolean onPreferenceChange(Preference preference, Object newValue) {
      boolean enabled = (Boolean)newValue;

      int mode = enabled ? ChangePassphraseDialogFragment.MODE_ENABLE : ChangePassphraseDialogFragment.MODE_DISABLE;

      ChangePassphraseDialogFragment dialog = ChangePassphraseDialogFragment.newInstance(mode);

      dialog.setMasterSecretChangedListener(masterSecret -> {
        ((SwitchPreferenceCompat) preference).setChecked(enabled);
        ((ApplicationPreferencesActivity) requireContext()).setMasterSecret(masterSecret);
      });
      dialog.show(requireFragmentManager(), "ChangePassphraseDialogFragment");

      return false;
    }
  }

  private class PassphraseLockTimeoutListener implements Preference.OnPreferenceClickListener {
    @Override
    public boolean onPreferenceClick(Preference preference) {
      new TimeDurationPickerDialog(requireContext(), (view, duration) -> {
        long timeoutSeconds = TimeUnit.MILLISECONDS.toSeconds(duration);
        TextSecurePreferences.setPassphraseLockTimeout(requireContext(), timeoutSeconds);
        preference.setSummary(getLockTimeoutSummary(timeoutSeconds));
      }, 0).show();

      return true;
    }
  }

  private class ChangePassphraseClickListener implements Preference.OnPreferenceClickListener {
    @Override
    public boolean onPreferenceClick(Preference preference) {
      if (TextSecurePreferences.isPassphraseLockEnabled(getContext())) {
        ChangePassphraseDialogFragment dialog = ChangePassphraseDialogFragment.newInstance();

        dialog.setMasterSecretChangedListener(masterSecret -> {
          Toast.makeText(getActivity(),
                         R.string.preferences__passphrase_changed,
                         Toast.LENGTH_LONG).show();
          masterSecret.close();
        });
        dialog.show(requireFragmentManager(), "ChangePassphraseDialogFragment");
      } else {
        Toast.makeText(getActivity(),
                       R.string.ApplicationPreferenceActivity_you_havent_set_a_passphrase_yet,
                       Toast.LENGTH_LONG).show();
      }

      return true;
    }
  }

  private class KbsPinUpdateListener implements Preference.OnPreferenceClickListener {
    @Override
    public boolean onPreferenceClick(Preference preference) {
      startActivityForResult(CreateKbsPinActivity.getIntentForPinChangeFromSettings(requireContext()), CreateKbsPinActivity.REQUEST_NEW_PIN);
      return true;
    }
  }

  private class PassphraseLockTriggerChangeListener implements Preference.OnPreferenceChangeListener {
    @SuppressWarnings("unchecked")
    @Override
    public boolean onPreferenceChange(Preference preference, Object newValue) {
      PassphraseLockTriggerPreference trigger = new PassphraseLockTriggerPreference((Set<String>)newValue);

      preference.setSummary(getSummaryForPassphraseLockTrigger(trigger.getTriggers()));
      findPreference(TextSecurePreferences.PASSPHRASE_LOCK_TIMEOUT).setEnabled(trigger.isTimeoutEnabled());

      return true;
    }
  }
  private class KbsPinCreateListener implements Preference.OnPreferenceClickListener {
    @Override
    public boolean onPreferenceClick(Preference preference) {
      startActivityForResult(CreateKbsPinActivity.getIntentForPinCreate(requireContext()), CreateKbsPinActivity.REQUEST_NEW_PIN);
      return true;
    }
  }

  private class AccountLockClickListener implements Preference.OnPreferenceClickListener {
    @Override
    public boolean onPreferenceClick(Preference preference) {
      Context context = requireContext();

      if (RegistrationLockUtil.userHasRegistrationLock(context)) {
        RegistrationLockV1Dialog.showRegistrationUnlockPrompt(context, (SwitchPreferenceCompat)preference);
      } else {
        RegistrationLockV1Dialog.showRegistrationLockPrompt(context, (SwitchPreferenceCompat)preference);
      }

      return true;
    }
  }

  private class BlockedContactsClickListener implements Preference.OnPreferenceClickListener {
    @Override
    public boolean onPreferenceClick(Preference preference) {
      Intent intent = new Intent(getActivity(), BlockedContactsActivity.class);
      startActivity(intent);
      return true;
    }
  }

  private class ReadReceiptToggleListener implements Preference.OnPreferenceChangeListener {
    @Override
    public boolean onPreferenceChange(Preference preference, Object newValue) {
      SignalExecutors.BOUNDED.execute(() -> {
        boolean enabled = (boolean)newValue;
        DatabaseFactory.getRecipientDatabase(getContext()).markNeedsSync(Recipient.self().getId());
        StorageSyncHelper.scheduleSyncForDataChange();
        ApplicationDependencies.getJobManager().add(new MultiDeviceConfigurationUpdateJob(enabled,
                                                                                          TextSecurePreferences.isTypingIndicatorsEnabled(requireContext()),
                                                                                          TextSecurePreferences.isShowUnidentifiedDeliveryIndicatorsEnabled(getContext()),
                                                                                          TextSecurePreferences.isLinkPreviewsEnabled(getContext())));

      });
      return true;
    }
  }

  private class TypingIndicatorsToggleListener implements Preference.OnPreferenceChangeListener {
    @Override
    public boolean onPreferenceChange(Preference preference, Object newValue) {
      SignalExecutors.BOUNDED.execute(() -> {
        boolean enabled = (boolean)newValue;
        DatabaseFactory.getRecipientDatabase(getContext()).markNeedsSync(Recipient.self().getId());
        StorageSyncHelper.scheduleSyncForDataChange();
        ApplicationDependencies.getJobManager().add(new MultiDeviceConfigurationUpdateJob(TextSecurePreferences.isReadReceiptsEnabled(requireContext()),
                                                                                          enabled,
                                                                                          TextSecurePreferences.isShowUnidentifiedDeliveryIndicatorsEnabled(getContext()),
                                                                                          TextSecurePreferences.isLinkPreviewsEnabled(getContext())));

        if (!enabled) {
          ApplicationContext.getInstance(requireContext()).getTypingStatusRepository().clear();
        }
      });
      return true;
    }
  }

  private class LinkPreviewToggleListener implements Preference.OnPreferenceChangeListener {
    @Override
    public boolean onPreferenceChange(Preference preference, Object newValue) {
      SignalExecutors.BOUNDED.execute(() -> {
        boolean enabled = (boolean)newValue;
        DatabaseFactory.getRecipientDatabase(getContext()).markNeedsSync(Recipient.self().getId());
        StorageSyncHelper.scheduleSyncForDataChange();
        ApplicationDependencies.getJobManager().add(new MultiDeviceConfigurationUpdateJob(TextSecurePreferences.isReadReceiptsEnabled(requireContext()),
                                                                                          TextSecurePreferences.isTypingIndicatorsEnabled(requireContext()),
                                                                                          TextSecurePreferences.isShowUnidentifiedDeliveryIndicatorsEnabled(requireContext()),
                                                                                          enabled));
      });
      return true;
    }
  }

  public static CharSequence getSummary(Context context) {
    final   int    privacySummaryResId = FeatureFlags.pinsForAll() ? R.string.ApplicationPreferencesActivity_privacy_summary_passphrase_lock
                                                                   : R.string.ApplicationPreferencesActivity_privacy_summary_passphrase_registration_locks;
    final   String onRes               = context.getString(R.string.ApplicationPreferencesActivity_on);
    final   String offRes              = context.getString(R.string.ApplicationPreferencesActivity_off);
    boolean registrationLockEnabled    = RegistrationLockUtil.userHasRegistrationLock(context);

    if (!TextSecurePreferences.isPassphraseLockEnabled(context)) {
      if (registrationLockEnabled) {
        return context.getString(privacySummaryResId, offRes, onRes);
      } else {
        return context.getString(privacySummaryResId, offRes, offRes);
      }
    } else {
      if (registrationLockEnabled) {
        return context.getString(privacySummaryResId, onRes, onRes);
      } else {
        return context.getString(privacySummaryResId, onRes, offRes);
      }
    }
  }

  private class ShowUnidentifiedDeliveryIndicatorsChangedListener implements Preference.OnPreferenceChangeListener {
    @Override
    public boolean onPreferenceChange(Preference preference, Object newValue) {
      boolean enabled = (boolean) newValue;
      SignalExecutors.BOUNDED.execute(() -> {
        DatabaseFactory.getRecipientDatabase(getContext()).markNeedsSync(Recipient.self().getId());
        StorageSyncHelper.scheduleSyncForDataChange();
        ApplicationDependencies.getJobManager().add(new MultiDeviceConfigurationUpdateJob(TextSecurePreferences.isReadReceiptsEnabled(getContext()),
                                                                                          TextSecurePreferences.isTypingIndicatorsEnabled(getContext()),
                                                                                          enabled,
                                                                                          TextSecurePreferences.isLinkPreviewsEnabled(getContext())));
      });

      return true;
    }
  }

  private class UniversalUnidentifiedAccessChangedListener implements Preference.OnPreferenceChangeListener {
    @Override
    public boolean onPreferenceChange(Preference preference, Object o) {
      ApplicationDependencies.getJobManager().add(new RefreshAttributesJob());
      return true;
    }
  }

  private class UnidentifiedLearnMoreClickListener implements Preference.OnPreferenceClickListener {
    @Override
    public boolean onPreferenceClick(Preference preference) {
      CommunicationActions.openBrowserLink(preference.getContext(), "https://signal.org/blog/sealed-sender/");
      return true;
    }
  }

  private class RegistrationLockV2ChangedListener implements Preference.OnPreferenceChangeListener {
    @Override
    public boolean onPreferenceChange(Preference preference, Object newValue) {
      boolean     value   = (boolean) newValue;

      Log.i(TAG, "Getting ready to change registration lock setting to: " + value);

      if (value) {
        RegistrationLockV2Dialog.showEnableDialog(requireContext(), () -> ((CheckBoxPreference) preference).setChecked(true));
      } else {
        RegistrationLockV2Dialog.showDisableDialog(requireContext(), () -> ((CheckBoxPreference) preference).setChecked(false));
      }

      return false;
    }
  }
}<|MERGE_RESOLUTION|>--- conflicted
+++ resolved
@@ -7,6 +7,7 @@
 import android.widget.Toast;
 
 import androidx.annotation.Nullable;
+import androidx.preference.CheckBoxPreference;
 import androidx.preference.Preference;
 
 import com.google.android.material.snackbar.Snackbar;
@@ -17,11 +18,6 @@
 import org.thoughtcrime.securesms.ChangePassphraseDialogFragment;
 import org.thoughtcrime.securesms.R;
 import org.thoughtcrime.securesms.components.SwitchPreferenceCompat;
-<<<<<<< HEAD
-import org.thoughtcrime.securesms.database.Database;
-=======
-import org.thoughtcrime.securesms.crypto.MasterSecretUtil;
->>>>>>> b1a20000
 import org.thoughtcrime.securesms.database.DatabaseFactory;
 import org.thoughtcrime.securesms.dependencies.ApplicationDependencies;
 import org.thoughtcrime.securesms.jobs.MultiDeviceConfigurationUpdateJob;
@@ -30,15 +26,10 @@
 import org.thoughtcrime.securesms.keyvalue.SignalStore;
 import org.thoughtcrime.securesms.lock.RegistrationLockV1Dialog;
 import org.thoughtcrime.securesms.lock.v2.CreateKbsPinActivity;
-<<<<<<< HEAD
-import org.thoughtcrime.securesms.lock.v2.PinUtil;
-import org.thoughtcrime.securesms.preferences.widgets.PassphraseLockTriggerPreference;
-=======
 import org.thoughtcrime.securesms.lock.v2.RegistrationLockUtil;
 import org.thoughtcrime.securesms.logging.Log;
-import org.thoughtcrime.securesms.pin.PinState;
 import org.thoughtcrime.securesms.pin.RegistrationLockV2Dialog;
->>>>>>> b1a20000
+import org.thoughtcrime.securesms.preferences.widgets.PassphraseLockTriggerPreference;
 import org.thoughtcrime.securesms.recipients.Recipient;
 import org.thoughtcrime.securesms.storage.StorageSyncHelper;
 import org.thoughtcrime.securesms.util.CommunicationActions;
@@ -48,12 +39,8 @@
 import org.thoughtcrime.securesms.util.concurrent.SimpleTask;
 import org.thoughtcrime.securesms.util.views.SimpleProgressDialog;
 
-<<<<<<< HEAD
 import java.util.ArrayList;
 import java.util.List;
-=======
-import java.io.IOException;
->>>>>>> b1a20000
 import java.util.Locale;
 import java.util.Set;
 import java.util.concurrent.TimeUnit;
@@ -71,34 +58,9 @@
   public void onCreate(Bundle paramBundle) {
     super.onCreate(paramBundle);
 
-<<<<<<< HEAD
-    SwitchPreferenceCompat regLock      = (SwitchPreferenceCompat) this.findPreference(TextSecurePreferences.REGISTRATION_LOCK_PREF_V1);
-    Preference             kbsPinChange = this.findPreference(TextSecurePreferences.KBS_PIN_CHANGE);
-    Preference             regGroup     = this.findPreference("prefs_lock_v1");
-    Preference             kbsGroup     = this.findPreference("prefs_lock_v2");
-
-    if (FeatureFlags.pinsForAll()) {
-      Preference preference = this.findPreference("pref_kbs_change");
-      regGroup.setVisible(false);
-
-      if (PinUtil.userHasPin(ApplicationDependencies.getApplication())) {
-        kbsPinChange.setOnPreferenceClickListener(new KbsPinUpdateListener());
-        preference.setWidgetLayoutResource(R.layout.kbs_pin_change_preference);
-      } else {
-        kbsPinChange.setOnPreferenceClickListener(new KbsPinCreateListener());
-        preference.setWidgetLayoutResource(R.layout.kbs_pin_create_preference);
-      }
-    } else {
-      kbsGroup.setVisible(false);
-      regLock.setChecked(PinUtil.userHasPin(requireContext()));
-      regLock.setOnPreferenceClickListener(new AccountLockClickListener());
-    }
-=======
-    disablePassphrase = (CheckBoxPreference) this.findPreference("pref_enable_passphrase_temporary");
     this.findPreference(KbsValues.V2_LOCK_ENABLED).setPreferenceDataStore(SignalStore.getPreferenceDataStore());
     ((SwitchPreferenceCompat) this.findPreference(KbsValues.V2_LOCK_ENABLED)).setChecked(SignalStore.kbsValues().isV2RegistrationLockEnabled());
     this.findPreference(KbsValues.V2_LOCK_ENABLED).setOnPreferenceChangeListener(new RegistrationLockV2ChangedListener());
->>>>>>> b1a20000
 
     this.findPreference(TextSecurePreferences.PASSPHRASE_LOCK).setOnPreferenceChangeListener(new PassphraseLockListener());
     this.findPreference(TextSecurePreferences.PASSPHRASE_LOCK_TRIGGER).setOnPreferenceChangeListener(new PassphraseLockTriggerChangeListener());
@@ -127,21 +89,13 @@
 
     initializePassphraseLockTriggerSummary();
     initializePassphraseTimeoutSummary();
-  }
-
-<<<<<<< HEAD
-  private void initializePassphraseLockTriggerSummary() {
-    findPreference(TextSecurePreferences.PASSPHRASE_LOCK_TRIGGER)
-            .setSummary(getSummaryForPassphraseLockTrigger(TextSecurePreferences.getPassphraseLockTrigger(getContext()).getTriggers()));
-=======
-    disablePassphrase.setChecked(!TextSecurePreferences.isPasswordDisabled(getActivity()));
 
     Preference             registrationLockV1Group = this.findPreference("prefs_lock_v1");
     SwitchPreferenceCompat registrationLockV1      = (SwitchPreferenceCompat) this.findPreference(TextSecurePreferences.REGISTRATION_LOCK_PREF_V1);
     Preference             signalPinGroup          = this.findPreference("prefs_signal_pin");
     Preference             signalPinCreateChange   = this.findPreference(TextSecurePreferences.SIGNAL_PIN_CHANGE);
     SwitchPreferenceCompat registrationLockV2      = (SwitchPreferenceCompat) this.findPreference(KbsValues.V2_LOCK_ENABLED);
-
+    SwitchPreferenceCompat pinV2Reminders          = (SwitchPreferenceCompat) this.findPreference(TextSecurePreferences.ENABLE_PINV2_REMINDERS);
 
     if (FeatureFlags.pinsForAll()) {
       registrationLockV1Group.setVisible(false);
@@ -150,17 +104,23 @@
         signalPinCreateChange.setOnPreferenceClickListener(new KbsPinUpdateListener());
         signalPinCreateChange.setTitle(R.string.preferences_app_protection__change_your_pin);
         registrationLockV2.setEnabled(true);
+        pinV2Reminders.setEnabled(true);
       } else {
         signalPinCreateChange.setOnPreferenceClickListener(new KbsPinCreateListener());
         signalPinCreateChange.setTitle(R.string.preferences_app_protection__create_a_pin);
         registrationLockV2.setEnabled(false);
+        pinV2Reminders.setEnabled(false);
       }
     } else {
       signalPinGroup.setVisible(false);
       registrationLockV1.setChecked(RegistrationLockUtil.userHasRegistrationLock(requireContext()));
       registrationLockV1.setOnPreferenceClickListener(new AccountLockClickListener());
     }
->>>>>>> b1a20000
+  }
+
+  private void initializePassphraseLockTriggerSummary() {
+    findPreference(TextSecurePreferences.PASSPHRASE_LOCK_TRIGGER)
+            .setSummary(getSummaryForPassphraseLockTrigger(TextSecurePreferences.getPassphraseLockTrigger(getContext()).getTriggers()));
   }
 
   @Override
