package org.thoughtcrime.securesms.recipients;

import android.content.Context;
import android.database.Cursor;

import androidx.annotation.AnyThread;
import androidx.annotation.NonNull;
import androidx.annotation.Nullable;
import androidx.annotation.VisibleForTesting;

import org.signal.core.util.ThreadUtil;
import org.signal.core.util.concurrent.SignalExecutors;
import org.signal.core.util.logging.Log;
import org.thoughtcrime.securesms.database.RecipientTable;
import org.thoughtcrime.securesms.database.RecipientTable.MissingRecipientException;
import org.thoughtcrime.securesms.database.SignalDatabase;
import org.thoughtcrime.securesms.database.ThreadTable;
import org.thoughtcrime.securesms.database.model.ThreadRecord;
import org.thoughtcrime.securesms.keyvalue.SignalStore;
import org.signal.core.util.CursorUtil;
import org.thoughtcrime.securesms.util.LRUCache;
import org.signal.core.util.Stopwatch;
import org.thoughtcrime.securesms.util.concurrent.FilteredExecutor;
import org.whispersystems.signalservice.api.push.ServiceId.ACI;

import java.util.ArrayList;
import java.util.Collection;
import java.util.List;
import java.util.Map;
import java.util.concurrent.Executor;
import java.util.concurrent.atomic.AtomicBoolean;
import java.util.concurrent.atomic.AtomicReference;

public final class LiveRecipientCache {

  private static final String TAG = Log.tag(LiveRecipientCache.class);

  private static final int CACHE_MAX              = 1000;
  private static final int THREAD_CACHE_WARM_MAX  = 500;
  private static final int CONTACT_CACHE_WARM_MAX = 50;

  private final Context                         context;
  private final RecipientTable                  recipientTable;
  private final Map<RecipientId, LiveRecipient> recipients;
  private final LiveRecipient                   unknown;
  private final Executor                        resolveExecutor;

  private final AtomicReference<RecipientId> localRecipientId;
  private final AtomicBoolean                warmedUp;

  public LiveRecipientCache(@NonNull Context context) {
    this(context, new FilteredExecutor(SignalExecutors.newCachedBoundedExecutor("signal-recipients", ThreadUtil.PRIORITY_UI_BLOCKING_THREAD, 1, 4, 15), () -> !SignalDatabase.inTransaction()));
  }

  @VisibleForTesting
  public LiveRecipientCache(@NonNull Context context, @NonNull Executor executor) {
    this.context        = context.getApplicationContext();
    this.recipientTable = SignalDatabase.recipients();
    this.recipients     = new LRUCache<>(CACHE_MAX);
    this.warmedUp          = new AtomicBoolean(false);
    this.localRecipientId  = new AtomicReference<>(null);
    this.unknown           = new LiveRecipient(context, Recipient.UNKNOWN);
    this.resolveExecutor   = executor;
  }

  @AnyThread
  @NonNull LiveRecipient getLive(@NonNull RecipientId id) {
    if (id.isUnknown()) return unknown;

    LiveRecipient live;
    boolean       needsResolve;

    synchronized (recipients) {
      live = recipients.get(id);

      if (live == null) {
        live = new LiveRecipient(context, RecipientCreator.forId(id));
        recipients.put(id, live);
        needsResolve = true;
      } else {
        needsResolve = false;
      }
    }

    if (needsResolve) {
      resolveExecutor.execute(live::resolve);
    }

    return live;
  }

  /**
   * Handles remapping cache entries when recipients are merged.
   */
  public void remap(@NonNull RecipientId oldId, @NonNull RecipientId newId) {
    synchronized (recipients) {
      if (recipients.containsKey(newId)) {
        recipients.put(oldId, recipients.get(newId));
      } else {
        recipients.remove(oldId);
      }
    }
  }

  /**
   * Adds a recipient to the cache if we don't have an entry. This will also update a cache entry
   * if the provided recipient is resolved, or if the existing cache entry is unresolved.
   *
   * If the recipient you add is unresolved, this will enqueue a resolve on a background thread.
   */
  @AnyThread
  public void addToCache(@NonNull Collection<Recipient> newRecipients) {
    newRecipients.stream().filter(this::isValidForCache).forEach(recipient -> {
      LiveRecipient live;
      boolean       needsResolve;

      synchronized (recipients) {
        live = recipients.get(recipient.getId());

        if (live == null) {
          live = new LiveRecipient(context, recipient);
          recipients.put(recipient.getId(), live);
          needsResolve = recipient.isResolving();
        } else if (live.get().isResolving() || !recipient.isResolving()) {
          live.set(recipient);
          needsResolve = recipient.isResolving();
        } else {
          needsResolve = false;
        }
      }

      if (needsResolve) {
        LiveRecipient toResolve = live;

        MissingRecipientException prettyStackTraceError = new MissingRecipientException(toResolve.getId());
        resolveExecutor.execute(() -> {
          try {
            toResolve.resolve();
          } catch (MissingRecipientException e) {
            throw prettyStackTraceError;
          }
        });
      }
    });
  }

  @NonNull Recipient getSelf() {
    RecipientId selfId;

    synchronized (localRecipientId) {
      selfId = localRecipientId.get();
    }

    if (selfId == null) {
      ACI    localAci  = SignalStore.account().getAci();
      String localE164 = SignalStore.account().getE164();

      if (localAci == null && localE164 == null) {
        throw new IllegalStateException("Tried to call getSelf() before local data was set!");
      }

      if (localAci != null) {
        selfId = recipientTable.getByAci(localAci).orElse(null);
      }

      if (selfId == null && localE164 != null) {
        selfId = recipientTable.getByE164(localE164).orElse(null);
      }

      if (selfId == null) {
        Log.i(TAG, "Creating self for the first time.");
        selfId = recipientTable.getAndPossiblyMerge(localAci, localE164);
        recipientTable.updatePendingSelfData(selfId);
      }

      synchronized (localRecipientId) {
        if (localRecipientId.get() == null) {
          localRecipientId.set(selfId);
        }
      }
    }

    return getLive(selfId).resolve();
  }

  /** Can safely get self id. If used during early registration (backup), will return null as we don't know self yet. */
  @Nullable RecipientId getSelfId() {
    RecipientId selfId;

    synchronized (localRecipientId) {
      selfId = localRecipientId.get();
    }

    if (selfId != null) {
      return selfId;
    }

    ACI    localAci  = SignalStore.account().getAci();
    String localE164 = SignalStore.account().getE164();

    if (localAci == null && localE164 == null) {
      return null;
    } else {
      return getSelf().getId();
    }
  }

  @AnyThread
  public void warmUp() {
    if (warmedUp.getAndSet(true)) {
      return;
    }

    Stopwatch stopwatch = new Stopwatch("recipient-warm-up");

    SignalExecutors.BOUNDED.execute(() -> {
      ThreadTable     threadTable = SignalDatabase.threads();
      List<Recipient> recipients  = new ArrayList<>();

      try (ThreadTable.Reader reader = threadTable.readerFor(threadTable.getRecentConversationList(THREAD_CACHE_WARM_MAX, false, false))) {
        int          i      = 0;
        ThreadRecord record = null;

        while ((record = reader.getNext()) != null && i < THREAD_CACHE_WARM_MAX) {
          recipients.add(record.getRecipient());
          i++;
        }
      }

      Log.d(TAG, "Warming up " + recipients.size() + " thread recipients.");
      addToCache(recipients);

      stopwatch.split("thread");

      if (SignalStore.registrationValues().isRegistrationComplete() && SignalStore.account().getAci() != null) {
        try (Cursor cursor = SignalDatabase.recipients().getNonGroupContacts(false)) {
          int count = 0;
          while (cursor != null && cursor.moveToNext() && count < CONTACT_CACHE_WARM_MAX) {
            RecipientId id = RecipientId.from(CursorUtil.requireLong(cursor, RecipientTable.ID));
            Recipient.resolved(id);
            count++;
          }

          Log.d(TAG, "Warmed up " + count + " contact recipient.");

          stopwatch.split("contact");
        }
      }

      stopwatch.stop(TAG);
    });
  }

  @AnyThread
  public void clearSelf() {
    synchronized (localRecipientId) {
      localRecipientId.set(null);
    }
  }

  @AnyThread
  public void clear() {
    synchronized (recipients) {
      recipients.clear();
    }
  }

  private boolean isValidForCache(@NonNull Recipient recipient) {
<<<<<<< HEAD
    return !recipient.getId().isUnknown() && (recipient.hasServiceId() || recipient.getGroupId().isPresent());
=======
    return !recipient.getId().isUnknown() && (recipient.getHasServiceId() || recipient.getGroupId().isPresent() || recipient.getHasSmsAddress());
>>>>>>> 91f8d607
  }
}<|MERGE_RESOLUTION|>--- conflicted
+++ resolved
@@ -266,10 +266,6 @@
   }
 
   private boolean isValidForCache(@NonNull Recipient recipient) {
-<<<<<<< HEAD
-    return !recipient.getId().isUnknown() && (recipient.hasServiceId() || recipient.getGroupId().isPresent());
-=======
     return !recipient.getId().isUnknown() && (recipient.getHasServiceId() || recipient.getGroupId().isPresent() || recipient.getHasSmsAddress());
->>>>>>> 91f8d607
   }
 }