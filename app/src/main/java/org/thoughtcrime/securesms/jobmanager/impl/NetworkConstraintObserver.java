--- conflicted
+++ resolved
@@ -55,16 +55,11 @@
 
   @Override
   public void register(@NonNull Notifier notifier) {
-<<<<<<< HEAD
-    this.notifier = notifier;
-    requestNetwork(0);
-    EventBus.getDefault().register(this);
-=======
-    this.notifier    = notifier;
-    this.hasInternet = isActiveNetworkConnected(application);
+    this.notifier  = notifier;
+    this.connected = isActiveNetworkConnected(application);
 
     requestNetwork();
->>>>>>> 5e46e1e3
+    EventBus.getDefault().register(this);
   }
 
   private static boolean isActiveNetworkConnected(@NonNull Context context) {
@@ -74,31 +69,11 @@
     return activeNetworkInfo != null && activeNetworkInfo.isConnected();
   }
 
-<<<<<<< HEAD
-  private void requestNetwork(int retryCount) {
-    if (Build.VERSION.SDK_INT < 24 || retryCount > 5) {
-      triggerOnNetworkChanged(isActiveNetworkConnected(application));
-
-      application.registerReceiver(new BroadcastReceiver() {
-        @Override
-        public void onReceive(Context context, Intent intent) {
-          triggerOnNetworkChanged(isActiveNetworkConnected(context));
-=======
   private void requestNetwork() {
     application.registerReceiver(new BroadcastReceiver() {
       @Override
       public void onReceive(Context context, Intent intent) {
-        hasInternet = isActiveNetworkConnected(context);
-
-        if (hasInternet) {
-          Log.i(TAG, logPrefix() + "Network available.");
-          notifier.onConstraintMet(REASON);
-        } else {
-          Log.w(TAG, logPrefix() + "Network unavailable.");
->>>>>>> 5e46e1e3
-        }
-
-        notifyListeners();
+        triggerOnNetworkChanged(isActiveNetworkConnected(context));
       }
     }, new IntentFilter(ConnectivityManager.CONNECTIVITY_ACTION));
   }
@@ -110,9 +85,14 @@
 
   private void triggerOnNetworkChanged(boolean connected) {
     this.connected = connected;
+
     if (hasInternet()) {
+      Log.i(TAG, logPrefix() + "Network available.");
       notifier.onConstraintMet(REASON);
+    } else {
+      Log.w(TAG, logPrefix() + "Network unavailable.");
     }
+
     notifyListeners();
   }
 
@@ -143,39 +123,8 @@
     }
   }
 
-<<<<<<< HEAD
-  @TargetApi(24)
-  private class NetworkStateListener24 extends ConnectivityManager.NetworkCallback {
-    @Override
-    public void onAvailable(@NonNull Network network) {
-      Log.i(REASON, "Network available: " + network.hashCode());
-      triggerOnNetworkChanged(true);
-    }
-
-    @Override
-    public void onLost(@NonNull Network network) {
-      Log.i(REASON, "Network loss: " + network.hashCode());
-      triggerOnNetworkChanged(false);
-    }
-  }
-
-  @TargetApi(26)
-  private class NetworkStateListener26 extends NetworkStateListener24 {
-    private final int retryCount;
-
-    public NetworkStateListener26(int retryCount) {
-      this.retryCount = retryCount;
-    }
-
-    @Override
-    public void onUnavailable() {
-      Log.w(REASON, "No networks available");
-      requestNetwork(retryCount + 1);
-    }
-=======
   private static String logPrefix() {
     return "[API " + Build.VERSION.SDK_INT + "] ";
->>>>>>> 5e46e1e3
   }
 
   public interface NetworkListener {
