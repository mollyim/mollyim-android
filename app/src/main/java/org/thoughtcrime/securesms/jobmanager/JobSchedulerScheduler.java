--- conflicted
+++ resolved
@@ -14,7 +14,6 @@
 import com.annimon.stream.Stream;
 
 import org.signal.core.util.logging.Log;
-import org.thoughtcrime.securesms.crypto.EncryptedPreferences;
 import org.thoughtcrime.securesms.dependencies.ApplicationDependencies;
 import org.thoughtcrime.securesms.service.KeyCachingService;
 
@@ -24,14 +23,7 @@
 @RequiresApi(26)
 public final class JobSchedulerScheduler implements Scheduler {
 
-<<<<<<< HEAD
-  private static final String PREF_NAME    = "JobSchedulerScheduler";
-  private static final String PREF_NEXT_ID = "pref_next_id";
-
-  private static final int MAX_ID = 20;
-=======
   private static final String TAG = Log.tag(JobSchedulerScheduler.class);
->>>>>>> 5852a508
 
   private final Application application;
 
@@ -70,24 +62,6 @@
     jobScheduler.schedule(jobInfoBuilder.build());
   }
 
-<<<<<<< HEAD
-  private int getCurrentId() {
-    SharedPreferences prefs = EncryptedPreferences.create(application, PREF_NAME);
-    return prefs.getInt(PREF_NEXT_ID, 0);
-  }
-
-  private int getAndUpdateNextId() {
-    SharedPreferences prefs      = EncryptedPreferences.create(application, PREF_NAME);
-    int               returnedId = prefs.getInt(PREF_NEXT_ID, 0);
-    int               nextId     = returnedId + 1 > MAX_ID ? 0 : returnedId + 1;
-
-    prefs.edit().putInt(PREF_NEXT_ID, nextId).apply();
-
-    return returnedId;
-  }
-
-=======
->>>>>>> 5852a508
   @RequiresApi(api = 26)
   public static class SystemService extends JobService {
 
