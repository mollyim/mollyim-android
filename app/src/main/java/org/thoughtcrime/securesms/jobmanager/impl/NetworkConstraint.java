--- conflicted
+++ resolved
@@ -6,7 +6,6 @@
 import androidx.annotation.NonNull;
 import androidx.annotation.RequiresApi;
 
-import org.thoughtcrime.securesms.dependencies.ApplicationDependencies;
 import org.thoughtcrime.securesms.jobmanager.Constraint;
 
 public class NetworkConstraint implements Constraint {
@@ -40,20 +39,8 @@
     return "NETWORK";
   }
 
-<<<<<<< HEAD
-  public static boolean isMet(@NonNull Context context) {
-    if (!ApplicationDependencies.getNetworkManager().isNetworkEnabled()) {
-      return false;
-    }
-
-    ConnectivityManager connectivityManager = (ConnectivityManager) context.getSystemService(Context.CONNECTIVITY_SERVICE);
-    NetworkInfo         activeNetworkInfo   = connectivityManager.getActiveNetworkInfo();
-
-    return activeNetworkInfo != null && activeNetworkInfo.isConnected();
-=======
   public static boolean isMet(@NonNull Application application) {
     return NetworkConstraintObserver.getInstance(application).hasInternet();
->>>>>>> fdeed850
   }
 
   public static final class Factory implements Constraint.Factory<NetworkConstraint> {
