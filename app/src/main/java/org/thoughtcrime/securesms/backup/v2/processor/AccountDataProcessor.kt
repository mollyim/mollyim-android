--- conflicted
+++ resolved
@@ -40,11 +40,7 @@
     val self = Recipient.self().fresh()
     val record = recipients.getRecordForSync(self.id)
 
-<<<<<<< HEAD
-    val subscriber: Subscriber? = SignalStore.signalDonationsValues().getSubscriber()
-=======
     val subscriber: InAppPaymentSubscriberRecord? = InAppPaymentsRepository.getSubscriber(InAppPaymentSubscriberRecord.Type.DONATION)
->>>>>>> 26bd59c3
 
     emitter.emit(
       Frame(
@@ -53,11 +49,7 @@
           givenName = self.profileName.givenName,
           familyName = self.profileName.familyName,
           avatarUrlPath = self.profileAvatar ?: "",
-<<<<<<< HEAD
-          subscriptionManuallyCancelled = SignalStore.signalDonationsValues().isUserManuallyCancelled(),
-=======
           subscriptionManuallyCancelled = InAppPaymentsRepository.isUserManuallyCancelled(InAppPaymentSubscriberRecord.Type.DONATION),
->>>>>>> 26bd59c3
           username = self.username.getOrNull(),
           subscriberId = subscriber?.subscriberId?.bytes?.toByteString() ?: defaultAccountRecord.subscriberId,
           subscriberCurrencyCode = subscriber?.currency?.currencyCode ?: defaultAccountRecord.subscriberCurrencyCode,
@@ -111,17 +103,6 @@
       SignalStore.storyValues().userHasSeenGroupStoryEducationSheet = settings.hasSeenGroupStoryEducationSheet
       SignalStore.storyValues().viewedReceiptsEnabled = settings.storyViewReceiptsEnabled ?: settings.readReceipts
 
-<<<<<<< HEAD
-      if (accountData.subscriptionManuallyCancelled) {
-        SignalStore.signalDonationsValues().updateLocalStateForManualCancellation()
-      } else {
-        SignalStore.signalDonationsValues().clearUserManuallyCancelled()
-      }
-
-      if (accountData.subscriberId.size > 0) {
-        val subscriber = Subscriber(SubscriberId.fromBytes(accountData.subscriberId.toByteArray()), accountData.subscriberCurrencyCode)
-        SignalStore.signalDonationsValues().setSubscriber(subscriber)
-=======
       if (accountData.subscriberId.size > 0) {
         val remoteSubscriberId = SubscriberId.fromBytes(accountData.subscriberId.toByteArray())
         val localSubscriber = InAppPaymentsRepository.getSubscriber(InAppPaymentSubscriberRecord.Type.DONATION)
@@ -138,8 +119,7 @@
       }
 
       if (accountData.subscriptionManuallyCancelled) {
-        SignalStore.donationsValues().updateLocalStateForManualCancellation(InAppPaymentSubscriberRecord.Type.DONATION)
->>>>>>> 26bd59c3
+        SignalStore.signalDonationsValues().updateLocalStateForManualCancellation(InAppPaymentSubscriberRecord.Type.DONATION)
       }
 
       if (accountData.avatarUrlPath.isNotEmpty()) {
