package org.thoughtcrime.securesms.backup;


import android.content.Context;
import android.database.Cursor;
import android.text.TextUtils;

import androidx.annotation.NonNull;
import androidx.annotation.Nullable;
import androidx.annotation.RequiresApi;
import androidx.annotation.VisibleForTesting;
import androidx.documentfile.provider.DocumentFile;

import com.annimon.stream.function.Predicate;

import net.zetetic.database.sqlcipher.SQLiteDatabase;

import org.greenrobot.eventbus.EventBus;
import org.signal.core.util.CursorUtil;
import org.signal.core.util.SetUtil;
import org.signal.core.util.SqlUtil;
import org.signal.core.util.Stopwatch;
import org.signal.core.util.logging.Log;
import org.thoughtcrime.securesms.attachments.AttachmentId;
import org.thoughtcrime.securesms.backup.proto.KeyValue;
import org.thoughtcrime.securesms.backup.proto.SharedPreference;
import org.thoughtcrime.securesms.backup.proto.SqlStatement;
import org.thoughtcrime.securesms.crypto.AttachmentSecret;
import org.thoughtcrime.securesms.crypto.ModernDecryptingPartInputStream;
import org.thoughtcrime.securesms.database.AttachmentTable;
import org.thoughtcrime.securesms.database.EmojiSearchTable;
import org.thoughtcrime.securesms.database.GroupReceiptTable;
import org.thoughtcrime.securesms.database.KeyValueDatabase;
import org.thoughtcrime.securesms.database.MentionTable;
import org.thoughtcrime.securesms.database.MessageTable;
import org.thoughtcrime.securesms.database.OneTimePreKeyTable;
import org.thoughtcrime.securesms.database.PendingRetryReceiptTable;
import org.thoughtcrime.securesms.database.ReactionTable;
import org.thoughtcrime.securesms.database.SearchTable;
import org.thoughtcrime.securesms.database.SenderKeyTable;
import org.thoughtcrime.securesms.database.SenderKeySharedTable;
import org.thoughtcrime.securesms.database.SessionTable;
import org.thoughtcrime.securesms.database.SignalDatabase;
import org.thoughtcrime.securesms.database.SignedPreKeyTable;
import org.thoughtcrime.securesms.database.StickerTable;
import org.thoughtcrime.securesms.database.model.AvatarPickerDatabase;
import org.thoughtcrime.securesms.database.model.MessageId;
import org.thoughtcrime.securesms.dependencies.ApplicationDependencies;
import org.thoughtcrime.securesms.keyvalue.KeyValueDataSet;
import org.thoughtcrime.securesms.keyvalue.SignalStore;
import org.thoughtcrime.securesms.profiles.AvatarHelper;
import org.thoughtcrime.securesms.util.TextSecurePreferences;

import java.io.File;
import java.io.FileNotFoundException;
import java.io.FileOutputStream;
import java.io.IOException;
import java.io.InputStream;
import java.io.OutputStream;
import java.util.ArrayList;
import java.util.HashMap;
import java.util.LinkedHashMap;
import java.util.LinkedHashSet;
import java.util.List;
import java.util.Map;
import java.util.Objects;
import java.util.Set;
import java.util.stream.Collectors;

import okio.ByteString;

public class FullBackupExporter extends FullBackupBase {

  private static final String TAG = Log.tag(FullBackupExporter.class);

  private static final long DATABASE_VERSION_RECORD_COUNT    = 1L;
  private static final long TABLE_RECORD_COUNT_MULTIPLIER    = 3L;
  private static final long IDENTITY_KEY_BACKUP_RECORD_COUNT = 2L;
  private static final long FINAL_MESSAGE_COUNT              = 1L;

  /**
   * Tables in list will still have their *schema* exported (so the tables will be created),
   * but we will not export the actual contents.
   */
  private static final Set<String> TABLE_CONTENT_BLOCKLIST = SetUtil.newHashSet(
      SignedPreKeyTable.TABLE_NAME,
      OneTimePreKeyTable.TABLE_NAME,
      SessionTable.TABLE_NAME,
      SearchTable.FTS_TABLE_NAME,
      EmojiSearchTable.TABLE_NAME,
      SenderKeyTable.TABLE_NAME,
      SenderKeySharedTable.TABLE_NAME,
      PendingRetryReceiptTable.TABLE_NAME,
      AvatarPickerDatabase.TABLE_NAME
  );

  public static BackupEvent export(@NonNull Context context,
                            @NonNull AttachmentSecret attachmentSecret,
                            @NonNull SQLiteDatabase input,
                            @NonNull File output,
                            @NonNull String passphrase,
                            @NonNull BackupCancellationSignal cancellationSignal)
      throws IOException
  {
    try (OutputStream outputStream = new FileOutputStream(output)) {
      return internalExport(context, attachmentSecret, input, outputStream, passphrase, true, cancellationSignal);
    }
  }

  @RequiresApi(29)
  public static BackupEvent export(@NonNull Context context,
                            @NonNull AttachmentSecret attachmentSecret,
                            @NonNull SQLiteDatabase input,
                            @NonNull DocumentFile output,
                            @NonNull String passphrase,
                            @NonNull BackupCancellationSignal cancellationSignal)
      throws IOException
  {
    try (OutputStream outputStream = Objects.requireNonNull(context.getContentResolver().openOutputStream(output.getUri()))) {
      return internalExport(context, attachmentSecret, input, outputStream, passphrase, true, cancellationSignal);
    }
  }

  public static void transfer(@NonNull Context context,
                              @NonNull AttachmentSecret attachmentSecret,
                              @NonNull SQLiteDatabase input,
                              @NonNull OutputStream outputStream,
                              @NonNull String passphrase)
      throws IOException
  {
    EventBus.getDefault().post(internalExport(context, attachmentSecret, input, outputStream, passphrase, false, () -> false));
  }

  private static BackupEvent internalExport(@NonNull Context context,
                                            @NonNull AttachmentSecret attachmentSecret,
                                            @NonNull SQLiteDatabase input,
                                            @NonNull OutputStream fileOutputStream,
                                            @NonNull String passphrase,
                                            boolean closeOutputStream,
                                            @NonNull BackupCancellationSignal cancellationSignal)
      throws IOException
  {
    BackupFrameOutputStream outputStream          = new BackupFrameOutputStream(fileOutputStream, passphrase);
    int                     count                 = 0;
    long                    estimatedCountOutside;

    try {
      outputStream.writeDatabaseVersion(input.getVersion());
      count++;

      List<String> tables = exportSchema(input, outputStream);
      count += tables.size() * TABLE_RECORD_COUNT_MULTIPLIER;

      final long estimatedCount = calculateCount(context, input, tables);
      estimatedCountOutside = estimatedCount;

      Stopwatch stopwatch = new Stopwatch("Backup");

      for (String table : tables) {
        throwIfCanceled(cancellationSignal);
        if (table.equals(MessageTable.TABLE_NAME)) {
          count = exportTable(table, input, outputStream, FullBackupExporter::isNonExpiringMmsMessage, null, count, estimatedCount, cancellationSignal);
        } else if (table.equals(ReactionTable.TABLE_NAME)) {
          count = exportTable(table, input, outputStream, cursor -> isForNonExpiringMessage(input, new MessageId(CursorUtil.requireLong(cursor, ReactionTable.MESSAGE_ID))), null, count, estimatedCount, cancellationSignal);
        } else if (table.equals(MentionTable.TABLE_NAME)) {
          count = exportTable(table, input, outputStream, cursor -> isForNonExpiringMmsMessage(input, CursorUtil.requireLong(cursor, MentionTable.MESSAGE_ID)), null, count, estimatedCount, cancellationSignal);
        } else if (table.equals(GroupReceiptTable.TABLE_NAME)) {
          count = exportTable(table, input, outputStream, cursor -> isForNonExpiringMmsMessage(input, cursor.getLong(cursor.getColumnIndexOrThrow(GroupReceiptTable.MMS_ID))), null, count, estimatedCount, cancellationSignal);
        } else if (table.equals(AttachmentTable.TABLE_NAME)) {
          count = exportTable(table, input, outputStream, cursor -> isForNonExpiringMmsMessage(input, cursor.getLong(cursor.getColumnIndexOrThrow(AttachmentTable.MMS_ID))), (cursor, innerCount) -> exportAttachment(attachmentSecret, cursor, outputStream, innerCount, estimatedCount), count, estimatedCount, cancellationSignal);
        } else if (table.equals(StickerTable.TABLE_NAME)) {
          count = exportTable(table, input, outputStream, cursor -> true, (cursor, innerCount) -> exportSticker(attachmentSecret, cursor, outputStream, innerCount, estimatedCount), count, estimatedCount, cancellationSignal);
        } else if (!TABLE_CONTENT_BLOCKLIST.contains(table)) {
          count = exportTable(table, input, outputStream, null, null, count, estimatedCount, cancellationSignal);
        }
        stopwatch.split("table::" + table);
      }

      for (SharedPreference preference : TextSecurePreferences.getPreferencesToSaveToBackup(context)) {
        throwIfCanceled(cancellationSignal);
        EventBus.getDefault().post(new BackupEvent(BackupEvent.Type.PROGRESS, ++count, estimatedCount));
        outputStream.write(preference);
      }

      stopwatch.split("prefs");

      count = exportKeyValues(outputStream, SignalStore.getKeysToIncludeInBackup(), count, estimatedCount, cancellationSignal);

      stopwatch.split("key_values");

      for (AvatarHelper.Avatar avatar : AvatarHelper.getAvatars(context)) {
        throwIfCanceled(cancellationSignal);
        if (avatar != null) {
          EventBus.getDefault().post(new BackupEvent(BackupEvent.Type.PROGRESS, ++count, estimatedCount));
          try (InputStream inputStream = avatar.getInputStream()) {
            outputStream.write(avatar.getFilename(), inputStream, avatar.getLength());
          }
        }
      }

      stopwatch.split("avatars");
      stopwatch.stop(TAG);

      outputStream.writeEnd();
    } finally {
      if (closeOutputStream) {
        outputStream.close();
      }
    }
    return new BackupEvent(BackupEvent.Type.FINISHED, outputStream.getFrames(), estimatedCountOutside);
  }

  private static long calculateCount(@NonNull Context context, @NonNull SQLiteDatabase input, List<String> tables) {
    long count = DATABASE_VERSION_RECORD_COUNT + TABLE_RECORD_COUNT_MULTIPLIER * tables.size();

    for (String table : tables) {
      if (table.equals(MessageTable.TABLE_NAME)) {
        count += getCount(input, BackupCountQueries.mmsCount);
      } else if (table.equals(GroupReceiptTable.TABLE_NAME)) {
        count += getCount(input, BackupCountQueries.getGroupReceiptCount());
      } else if (table.equals(AttachmentTable.TABLE_NAME)) {
        count += getCount(input, BackupCountQueries.getAttachmentCount());
      } else if (table.equals(StickerTable.TABLE_NAME)) {
        count += getCount(input, "SELECT COUNT(*) FROM " + table);
      } else if (!TABLE_CONTENT_BLOCKLIST.contains(table)) {
        count += getCount(input, "SELECT COUNT(*) FROM " + table);
      }
    }

    count += IDENTITY_KEY_BACKUP_RECORD_COUNT;

    count += TextSecurePreferences.getPreferencesToSaveToBackupCount(context);

    KeyValueDataSet dataSet = KeyValueDatabase.getInstance(ApplicationDependencies.getApplication())
                                              .getDataSet();
    for (String key : SignalStore.getKeysToIncludeInBackup()) {
      if (dataSet.containsKey(key)) {
        count++;
      }
    }

    count += AvatarHelper.getAvatarCount(context);

    return count + FINAL_MESSAGE_COUNT;
  }

  private static long getCount(@NonNull SQLiteDatabase input, @NonNull String query) {
    try (Cursor cursor = input.rawQuery(query)) {
      return cursor.moveToFirst() ? cursor.getLong(0) : 0;
    }
  }

  private static void throwIfCanceled(@NonNull BackupCancellationSignal cancellationSignal) throws BackupCanceledException {
    if (cancellationSignal.isCanceled()) {
      throw new BackupCanceledException();
    }
  }

  private static List<String> exportSchema(@NonNull SQLiteDatabase input, @NonNull BackupFrameOutputStream outputStream)
      throws IOException
  {
    List<String> tablesInOrder = getTablesToExportInOrder(input);

    Log.i(TAG, "Exporting tables in the following order: " + tablesInOrder);

    Map<String, String> createStatementsByTable = new HashMap<>();

    try (Cursor cursor = input.rawQuery("SELECT sql, name, type FROM sqlite_master WHERE type = 'table' AND sql NOT NULL", null)) {
      while (cursor != null && cursor.moveToNext()) {
        String sql  = cursor.getString(0);
        String name = cursor.getString(1);

        createStatementsByTable.put(name, sql);
      }
    }

    for (String table :  tablesInOrder) {
      String statement = createStatementsByTable.get(table);

      if (statement != null) {
        outputStream.write(new SqlStatement.Builder().statement(statement).build());
      } else {
        throw new IOException("Failed to find a create statement for table: " + table);
      }
    }

    try (Cursor cursor = input.rawQuery("SELECT sql, name, type FROM sqlite_master where type != 'table' AND sql NOT NULL", null)) {
      while (cursor != null && cursor.moveToNext()) {
        String sql  = cursor.getString(0);
        String name = cursor.getString(1);

        if (isTableAllowed(name)) {
          outputStream.write(new SqlStatement.Builder().statement(sql).build());
        }
      }
    }

    return tablesInOrder;
  }

  /**
   * Returns the list of tables we should export, in the order they should be exported in.
   * The order is chosen to ensure we won't violate any foreign key constraints when we import them.
   */
  private static List<String> getTablesToExportInOrder(@NonNull SQLiteDatabase input) {
    List<String> tables = SqlUtil.getAllTables(input)
                                 .stream()
                                 .filter(FullBackupExporter::isTableAllowed)
                                 .sorted()
                                 .collect(Collectors.toList());

    Map<String, Set<String>> dependsOn = new LinkedHashMap<>();
    for (String table : tables) {
      Set<String> dependencies = SqlUtil.getForeignKeyDependencies(input, table);
      dependencies.remove(table);

      dependsOn.put(table, dependencies);
    }

    for (String table : tables) {
      Set<String> dependsOnTable = dependsOn.keySet().stream().filter(t -> dependsOn.get(t).contains(table)).collect(Collectors.toSet());
      Log.i(TAG, "Tables that depend on " + table + ": " + dependsOnTable);
    }

    return computeTableOrder(dependsOn);
  }

  @VisibleForTesting
  static List<String> computeTableOrder(@NonNull Map<String, Set<String>> dependsOn) {
    List<String> rootNodes = dependsOn.keySet()
                                      .stream()
                                      .filter(table -> {
                                        boolean nothingDependsOnIt = dependsOn.values().stream().noneMatch(it -> it.contains(table));
                                        return nothingDependsOnIt;
                                      })
                                      .sorted()
                                      .collect(Collectors.toList());

    LinkedHashSet<String> outputOrder = new LinkedHashSet<>();

    for (String root : rootNodes) {
      postOrderTraversal(root, dependsOn, outputOrder);
    }

    return new ArrayList<>(outputOrder);
  }

  private static void postOrderTraversal(String current, Map<String, Set<String>> dependsOn, LinkedHashSet<String> outputOrder) {
    Set<String> dependencies = dependsOn.get(current);

    if (dependencies == null || dependencies.isEmpty()) {
      outputOrder.add(current);
      return;
    }

    for (String dependency : dependencies) {
      postOrderTraversal(dependency, dependsOn, outputOrder);
    }

    outputOrder.add(current);
  }

  private static boolean isTableAllowed(@Nullable String table) {
    if (table == null) {
      return true;
    }

    boolean isReservedTable       = table.startsWith("sqlite_");
    boolean isMmsFtsSecretTable   = !table.equals(SearchTable.FTS_TABLE_NAME) && table.startsWith(SearchTable.FTS_TABLE_NAME);
    boolean isEmojiFtsSecretTable = !table.equals(EmojiSearchTable.TABLE_NAME) && table.startsWith(EmojiSearchTable.TABLE_NAME);

    return !isReservedTable &&
           !isMmsFtsSecretTable &&
           !isEmojiFtsSecretTable;
  }

  private static int exportTable(@NonNull String table,
                                 @NonNull SQLiteDatabase input,
                                 @NonNull BackupFrameOutputStream outputStream,
                                 @Nullable Predicate<Cursor> predicate,
                                 @Nullable PostProcessor postProcess,
                                 int count,
                                 long estimatedCount,
                                 @NonNull BackupCancellationSignal cancellationSignal)
      throws IOException
  {
    Log.d(TAG, "Exporting table: " + table);

    String template = "INSERT INTO " + table + " VALUES ";

    try (Cursor cursor = input.rawQuery("SELECT * FROM " + table, null)) {
      while (cursor != null && cursor.moveToNext()) {
        throwIfCanceled(cancellationSignal);

        if (predicate == null || predicate.test(cursor)) {
          StringBuilder        statement        = new StringBuilder(template);
          SqlStatement.Builder statementBuilder = new SqlStatement.Builder();

          statementBuilder.parameters = new ArrayList<>();

          statement.append('(');

          for (int i = 0; i < cursor.getColumnCount(); i++) {
            statement.append('?');

            if (cursor.getType(i) == Cursor.FIELD_TYPE_STRING) {
              statementBuilder.parameters.add(new SqlStatement.SqlParameter.Builder().stringParamter(cursor.getString(i)).build());
            } else if (cursor.getType(i) == Cursor.FIELD_TYPE_FLOAT) {
              statementBuilder.parameters.add(new SqlStatement.SqlParameter.Builder().doubleParameter(cursor.getDouble(i)).build());
            } else if (cursor.getType(i) == Cursor.FIELD_TYPE_INTEGER) {
              statementBuilder.parameters.add(new SqlStatement.SqlParameter.Builder().integerParameter(cursor.getLong(i)).build());
            } else if (cursor.getType(i) == Cursor.FIELD_TYPE_BLOB) {
              statementBuilder.parameters.add(new SqlStatement.SqlParameter.Builder().blobParameter(new ByteString(cursor.getBlob(i))).build());
            } else if (cursor.getType(i) == Cursor.FIELD_TYPE_NULL) {
              statementBuilder.parameters.add(new SqlStatement.SqlParameter.Builder().nullparameter(true).build());
            } else {
              throw new AssertionError("unknown type?" + cursor.getType(i));
            }

            if (i < cursor.getColumnCount() - 1) {
              statement.append(',');
            }
          }

          statement.append(')');

          EventBus.getDefault().post(new BackupEvent(BackupEvent.Type.PROGRESS, ++count, estimatedCount));
          outputStream.write(statementBuilder.statement(statement.toString()).build());

          if (postProcess != null) {
            count = postProcess.postProcess(cursor, count);
          }
        }
      }
    }

    return count;
  }

  private static int exportAttachment(@NonNull AttachmentSecret attachmentSecret,
                                      @NonNull Cursor cursor,
                                      @NonNull BackupFrameOutputStream outputStream,
                                      int count,
                                      long estimatedCount)
      throws IOException
  {
    long rowId    = cursor.getLong(cursor.getColumnIndexOrThrow(AttachmentTable.ROW_ID));
    long uniqueId = cursor.getLong(cursor.getColumnIndexOrThrow(AttachmentTable.UNIQUE_ID));
    long size     = cursor.getLong(cursor.getColumnIndexOrThrow(AttachmentTable.SIZE));

    String data   = cursor.getString(cursor.getColumnIndexOrThrow(AttachmentTable.DATA));
    byte[] random = cursor.getBlob(cursor.getColumnIndexOrThrow(AttachmentTable.DATA_RANDOM));

    EventBus.getDefault().post(new BackupEvent(BackupEvent.Type.PROGRESS, ++count, estimatedCount));
    if (!TextUtils.isEmpty(data) && size > 0) {
      try (InputStream inputStream = openAttachmentStream(attachmentSecret, random, data)) {
        outputStream.write(new AttachmentId(rowId, uniqueId), inputStream, size);
      } catch (FileNotFoundException e) {
        Log.w(TAG, "Missing attachment", e);
      }
    }

    return count;
  }

  private static int exportSticker(@NonNull AttachmentSecret attachmentSecret,
                                   @NonNull Cursor cursor,
                                   @NonNull BackupFrameOutputStream outputStream,
                                   int count,
                                   long estimatedCount)
      throws IOException
  {
    long rowId = cursor.getLong(cursor.getColumnIndexOrThrow(StickerTable._ID));
    long size  = cursor.getLong(cursor.getColumnIndexOrThrow(StickerTable.FILE_LENGTH));

    String data   = cursor.getString(cursor.getColumnIndexOrThrow(StickerTable.FILE_PATH));
    byte[] random = cursor.getBlob(cursor.getColumnIndexOrThrow(StickerTable.FILE_RANDOM));

    if (!TextUtils.isEmpty(data) && size > 0) {
      EventBus.getDefault().post(new BackupEvent(BackupEvent.Type.PROGRESS, ++count, estimatedCount));
      try (InputStream inputStream = ModernDecryptingPartInputStream.createFor(attachmentSecret, random, new File(data), 0)) {
        outputStream.writeSticker(rowId, inputStream, size);
      } catch (FileNotFoundException e) {
        Log.w(TAG, "Missing sticker", e);
      }
    }

    return count;
  }

  private static InputStream openAttachmentStream(@NonNull AttachmentSecret attachmentSecret, @Nullable byte[] random, @NonNull String data) throws IOException {
    return ModernDecryptingPartInputStream.createFor(attachmentSecret, random, new File(data), 0);
  }

  private static int exportKeyValues(@NonNull BackupFrameOutputStream outputStream,
                                     @NonNull List<String> keysToIncludeInBackup,
                                     int count,
                                     long estimatedCount,
                                     BackupCancellationSignal cancellationSignal) throws IOException
  {
    KeyValueDataSet dataSet = KeyValueDatabase.getInstance(ApplicationDependencies.getApplication())
                                              .getDataSet();

    for (String key : keysToIncludeInBackup) {
      throwIfCanceled(cancellationSignal);
      if (!dataSet.containsKey(key)) {
        continue;
      }

      KeyValue.Builder builder = new KeyValue.Builder()
                                             .key(key);

      Class<?> type = dataSet.getType(key);
      if (type == byte[].class) {
        byte[] data = dataSet.getBlob(key, null);
        if (data != null) {
          builder.blobValue(new ByteString(dataSet.getBlob(key, null)));
        } else {
          Log.w(TAG, "Skipping storing null blob for key: " + key);
        }
      } else if (type == Boolean.class) {
        builder.booleanValue(dataSet.getBoolean(key, false));
      } else if (type == Float.class) {
        builder.floatValue(dataSet.getFloat(key, 0));
      } else if (type == Integer.class) {
        builder.integerValue(dataSet.getInteger(key, 0));
      } else if (type == Long.class) {
        builder.longValue(dataSet.getLong(key, 0));
      } else if (type == String.class) {
        String data = dataSet.getString(key, null);
        if (data != null) {
          builder.stringValue(dataSet.getString(key, null));
        } else {
          Log.w(TAG, "Skipping storing null string for key: " + key);
        }
      } else {
        throw new AssertionError("Unknown type: " + type);
      }

      EventBus.getDefault().post(new BackupEvent(BackupEvent.Type.PROGRESS, ++count, estimatedCount));
      outputStream.write(builder.build());
    }

    return count;
  }

  private static boolean isNonExpiringMmsMessage(@NonNull Cursor cursor) {
    return cursor.getLong(cursor.getColumnIndexOrThrow(MessageTable.EXPIRES_IN)) <= 0 &&
           cursor.getLong(cursor.getColumnIndexOrThrow(MessageTable.VIEW_ONCE)) <= 0;
  }

  private static boolean isNonExpiringSmsMessage(@NonNull Cursor cursor) {
    return cursor.getLong(cursor.getColumnIndexOrThrow(MessageTable.EXPIRES_IN)) <= 0;
  }

  private static boolean isForNonExpiringMessage(@NonNull SQLiteDatabase db, @NonNull MessageId messageId) {
    return isForNonExpiringMmsMessage(db, messageId.getId());
  }

  private static boolean isForNonExpiringMmsMessage(@NonNull SQLiteDatabase db, long mmsId) {
    String[] columns = new String[] { MessageTable.EXPIRES_IN, MessageTable.VIEW_ONCE };
    String   where   = MessageTable.ID + " = ?";
    String[] args    = new String[] { String.valueOf(mmsId) };

    try (Cursor mmsCursor = db.query(MessageTable.TABLE_NAME, columns, where, args, null, null, null)) {
      if (mmsCursor != null && mmsCursor.moveToFirst()) {
        return isNonExpiringMmsMessage(mmsCursor);
      }
    }

    return false;
  }

<<<<<<< HEAD
  private static class BackupFrameOutputStream extends BackupStream {

    private final OutputStream outputStream;
    private final Cipher       cipher;
    private final Mac          mac;

    private final byte[] cipherKey;
    private final byte[] iv;
    private       int    counter;

    private       int    frames;

    private BackupFrameOutputStream(@NonNull OutputStream output, @NonNull String passphrase) throws IOException {
      try {
        byte[]   salt    = Util.getSecretBytes(32);
        byte[]   key     = getBackupKey(passphrase, salt);
        byte[]   derived = HKDF.deriveSecrets(key, "Backup Export".getBytes(), 64);
        byte[][] split   = ByteUtil.split(derived, 32, 32);

        this.cipherKey = split[0];
        byte[] macKey  = split[1];

        this.cipher       = Cipher.getInstance("AES/CTR/NoPadding");
        this.mac          = Mac.getInstance("HmacSHA256");
        this.outputStream = output;
        this.iv           = Util.getSecretBytes(16);
        this.counter      = Conversions.byteArrayToInt(iv);

        mac.init(new SecretKeySpec(macKey, "HmacSHA256"));

        byte[] header = new BackupFrame.Builder().header_(new Header.Builder()
                                                                    .iv(new okio.ByteString(iv))
                                                                    .salt(new okio.ByteString(salt))
                                                                    .build())
                                                 .build()
                                                 .encode();

        outputStream.write(Conversions.intToByteArray(header.length));
        outputStream.write(header);
      } catch (NoSuchAlgorithmException | NoSuchPaddingException | InvalidKeyException e) {
        throw new AssertionError(e);
      }
    }

    public void write(SharedPreference preference) throws IOException {
      write(outputStream, new BackupFrame.Builder().preference(preference).build());
    }

    public void write(KeyValue keyValue) throws IOException {
      write(outputStream, new BackupFrame.Builder().keyValue(keyValue).build());
    }

    public void write(SqlStatement statement) throws IOException {
      write(outputStream, new BackupFrame.Builder().statement(statement).build());
    }

    public void write(@NonNull String avatarName, @NonNull InputStream in, long size) throws IOException {
      try {
        write(outputStream, new BackupFrame.Builder()
                                           .avatar(new Avatar.Builder()
                                                             .recipientId(avatarName)
                                                             .length(Util.toIntExact(size))
                                                             .build())
                                           .build());
      } catch (ArithmeticException e) {
        Log.w(TAG, "Unable to write avatar to backup", e);
        throw new InvalidBackupStreamException();
      }

      if (writeStream(in) != size) {
        throw new IOException("Size mismatch!");
      }
    }

    public void write(@NonNull AttachmentId attachmentId, @NonNull InputStream in, long size) throws IOException {
      try {
        write(outputStream, new BackupFrame.Builder()
                                           .attachment(new Attachment.Builder()
                                                                     .rowId(attachmentId.getRowId())
                                                                     .attachmentId(attachmentId.getUniqueId())
                                                                     .length(Util.toIntExact(size))
                                                                     .build())
                                           .build());
      } catch (ArithmeticException e) {
        Log.w(TAG, "Unable to write " + attachmentId + " to backup", e);
        throw new InvalidBackupStreamException();
      }

      long totalWritten = writeStream(in);
      if (totalWritten != size) {
        // MOLLY: Quick workaround for broken attachments
        SignalDatabase.attachments().deleteAttachment(attachmentId);
        throw new IOException("Size mismatch!");
      }
    }

    public void writeSticker(long rowId, @NonNull InputStream in, long size) throws IOException {
      try {
        write(outputStream, new BackupFrame.Builder()
                                           .sticker(new Sticker.Builder()
                                                               .rowId(rowId)
                                                               .length(Util.toIntExact(size))
                                                               .build())
                                           .build());
      } catch (ArithmeticException e) {
        Log.w(TAG, "Unable to write sticker to backup", e);
        throw new InvalidBackupStreamException();
      }

      if (writeStream(in) != size) {
        throw new IOException("Size mismatch!");
      }
    }

    void writeDatabaseVersion(int version) throws IOException {
      write(outputStream, new BackupFrame.Builder()
                                         .version(new DatabaseVersion.Builder().version(version).build())
                                         .build());
    }

    void writeEnd() throws IOException {
      write(outputStream, new BackupFrame.Builder().end(true).build());
    }

    /**
     * @return The amount of data written from the provided InputStream.
     */
    private long writeStream(@NonNull InputStream inputStream) throws IOException {
      try {
        Conversions.intToByteArray(iv, 0, counter++);
        cipher.init(Cipher.ENCRYPT_MODE, new SecretKeySpec(cipherKey, "AES"), new IvParameterSpec(iv));
        mac.update(iv);

        byte[] buffer = new byte[8192];
        long   total  = 0;

        int read;

        while ((read = inputStream.read(buffer)) != -1) {
          byte[] ciphertext = cipher.update(buffer, 0, read);

          if (ciphertext != null) {
            outputStream.write(ciphertext);
            mac.update(ciphertext);
          }

          total += read;
        }

        byte[] remainder = cipher.doFinal();
        outputStream.write(remainder);
        mac.update(remainder);

        byte[] attachmentDigest = mac.doFinal();
        outputStream.write(attachmentDigest, 0, 10);

        return total;
      } catch (InvalidKeyException | InvalidAlgorithmParameterException | IllegalBlockSizeException | BadPaddingException e) {
        throw new AssertionError(e);
      }
    }

    private void write(@NonNull OutputStream out, @NonNull BackupFrame frame) throws IOException {
      try {
        Conversions.intToByteArray(iv, 0, counter++);
        cipher.init(Cipher.ENCRYPT_MODE, new SecretKeySpec(cipherKey, "AES"), new IvParameterSpec(iv));

        byte[] frameCiphertext = cipher.doFinal(frame.encode());
        byte[] frameMac        = mac.doFinal(frameCiphertext);
        byte[] length          = Conversions.intToByteArray(frameCiphertext.length + 10);

        out.write(length);
        out.write(frameCiphertext);
        out.write(frameMac, 0, 10);
        frames++;
      } catch (InvalidKeyException | InvalidAlgorithmParameterException | IllegalBlockSizeException | BadPaddingException e) {
        throw new AssertionError(e);
      }
    }


    public void close() throws IOException {
      outputStream.flush();
      outputStream.close();
    }
  }

=======
>>>>>>> c82ed473
  public interface PostProcessor {
    int postProcess(@NonNull Cursor cursor, int count) throws IOException;
  }

  public interface BackupCancellationSignal {
    boolean isCanceled();
  }

  public static final class BackupCanceledException extends IOException {}

  public static final class InvalidBackupStreamException extends IOException {}
}<|MERGE_RESOLUTION|>--- conflicted
+++ resolved
@@ -40,7 +40,6 @@
 import org.thoughtcrime.securesms.database.SenderKeyTable;
 import org.thoughtcrime.securesms.database.SenderKeySharedTable;
 import org.thoughtcrime.securesms.database.SessionTable;
-import org.thoughtcrime.securesms.database.SignalDatabase;
 import org.thoughtcrime.securesms.database.SignedPreKeyTable;
 import org.thoughtcrime.securesms.database.StickerTable;
 import org.thoughtcrime.securesms.database.model.AvatarPickerDatabase;
@@ -571,196 +570,6 @@
     return false;
   }
 
-<<<<<<< HEAD
-  private static class BackupFrameOutputStream extends BackupStream {
-
-    private final OutputStream outputStream;
-    private final Cipher       cipher;
-    private final Mac          mac;
-
-    private final byte[] cipherKey;
-    private final byte[] iv;
-    private       int    counter;
-
-    private       int    frames;
-
-    private BackupFrameOutputStream(@NonNull OutputStream output, @NonNull String passphrase) throws IOException {
-      try {
-        byte[]   salt    = Util.getSecretBytes(32);
-        byte[]   key     = getBackupKey(passphrase, salt);
-        byte[]   derived = HKDF.deriveSecrets(key, "Backup Export".getBytes(), 64);
-        byte[][] split   = ByteUtil.split(derived, 32, 32);
-
-        this.cipherKey = split[0];
-        byte[] macKey  = split[1];
-
-        this.cipher       = Cipher.getInstance("AES/CTR/NoPadding");
-        this.mac          = Mac.getInstance("HmacSHA256");
-        this.outputStream = output;
-        this.iv           = Util.getSecretBytes(16);
-        this.counter      = Conversions.byteArrayToInt(iv);
-
-        mac.init(new SecretKeySpec(macKey, "HmacSHA256"));
-
-        byte[] header = new BackupFrame.Builder().header_(new Header.Builder()
-                                                                    .iv(new okio.ByteString(iv))
-                                                                    .salt(new okio.ByteString(salt))
-                                                                    .build())
-                                                 .build()
-                                                 .encode();
-
-        outputStream.write(Conversions.intToByteArray(header.length));
-        outputStream.write(header);
-      } catch (NoSuchAlgorithmException | NoSuchPaddingException | InvalidKeyException e) {
-        throw new AssertionError(e);
-      }
-    }
-
-    public void write(SharedPreference preference) throws IOException {
-      write(outputStream, new BackupFrame.Builder().preference(preference).build());
-    }
-
-    public void write(KeyValue keyValue) throws IOException {
-      write(outputStream, new BackupFrame.Builder().keyValue(keyValue).build());
-    }
-
-    public void write(SqlStatement statement) throws IOException {
-      write(outputStream, new BackupFrame.Builder().statement(statement).build());
-    }
-
-    public void write(@NonNull String avatarName, @NonNull InputStream in, long size) throws IOException {
-      try {
-        write(outputStream, new BackupFrame.Builder()
-                                           .avatar(new Avatar.Builder()
-                                                             .recipientId(avatarName)
-                                                             .length(Util.toIntExact(size))
-                                                             .build())
-                                           .build());
-      } catch (ArithmeticException e) {
-        Log.w(TAG, "Unable to write avatar to backup", e);
-        throw new InvalidBackupStreamException();
-      }
-
-      if (writeStream(in) != size) {
-        throw new IOException("Size mismatch!");
-      }
-    }
-
-    public void write(@NonNull AttachmentId attachmentId, @NonNull InputStream in, long size) throws IOException {
-      try {
-        write(outputStream, new BackupFrame.Builder()
-                                           .attachment(new Attachment.Builder()
-                                                                     .rowId(attachmentId.getRowId())
-                                                                     .attachmentId(attachmentId.getUniqueId())
-                                                                     .length(Util.toIntExact(size))
-                                                                     .build())
-                                           .build());
-      } catch (ArithmeticException e) {
-        Log.w(TAG, "Unable to write " + attachmentId + " to backup", e);
-        throw new InvalidBackupStreamException();
-      }
-
-      long totalWritten = writeStream(in);
-      if (totalWritten != size) {
-        // MOLLY: Quick workaround for broken attachments
-        SignalDatabase.attachments().deleteAttachment(attachmentId);
-        throw new IOException("Size mismatch!");
-      }
-    }
-
-    public void writeSticker(long rowId, @NonNull InputStream in, long size) throws IOException {
-      try {
-        write(outputStream, new BackupFrame.Builder()
-                                           .sticker(new Sticker.Builder()
-                                                               .rowId(rowId)
-                                                               .length(Util.toIntExact(size))
-                                                               .build())
-                                           .build());
-      } catch (ArithmeticException e) {
-        Log.w(TAG, "Unable to write sticker to backup", e);
-        throw new InvalidBackupStreamException();
-      }
-
-      if (writeStream(in) != size) {
-        throw new IOException("Size mismatch!");
-      }
-    }
-
-    void writeDatabaseVersion(int version) throws IOException {
-      write(outputStream, new BackupFrame.Builder()
-                                         .version(new DatabaseVersion.Builder().version(version).build())
-                                         .build());
-    }
-
-    void writeEnd() throws IOException {
-      write(outputStream, new BackupFrame.Builder().end(true).build());
-    }
-
-    /**
-     * @return The amount of data written from the provided InputStream.
-     */
-    private long writeStream(@NonNull InputStream inputStream) throws IOException {
-      try {
-        Conversions.intToByteArray(iv, 0, counter++);
-        cipher.init(Cipher.ENCRYPT_MODE, new SecretKeySpec(cipherKey, "AES"), new IvParameterSpec(iv));
-        mac.update(iv);
-
-        byte[] buffer = new byte[8192];
-        long   total  = 0;
-
-        int read;
-
-        while ((read = inputStream.read(buffer)) != -1) {
-          byte[] ciphertext = cipher.update(buffer, 0, read);
-
-          if (ciphertext != null) {
-            outputStream.write(ciphertext);
-            mac.update(ciphertext);
-          }
-
-          total += read;
-        }
-
-        byte[] remainder = cipher.doFinal();
-        outputStream.write(remainder);
-        mac.update(remainder);
-
-        byte[] attachmentDigest = mac.doFinal();
-        outputStream.write(attachmentDigest, 0, 10);
-
-        return total;
-      } catch (InvalidKeyException | InvalidAlgorithmParameterException | IllegalBlockSizeException | BadPaddingException e) {
-        throw new AssertionError(e);
-      }
-    }
-
-    private void write(@NonNull OutputStream out, @NonNull BackupFrame frame) throws IOException {
-      try {
-        Conversions.intToByteArray(iv, 0, counter++);
-        cipher.init(Cipher.ENCRYPT_MODE, new SecretKeySpec(cipherKey, "AES"), new IvParameterSpec(iv));
-
-        byte[] frameCiphertext = cipher.doFinal(frame.encode());
-        byte[] frameMac        = mac.doFinal(frameCiphertext);
-        byte[] length          = Conversions.intToByteArray(frameCiphertext.length + 10);
-
-        out.write(length);
-        out.write(frameCiphertext);
-        out.write(frameMac, 0, 10);
-        frames++;
-      } catch (InvalidKeyException | InvalidAlgorithmParameterException | IllegalBlockSizeException | BadPaddingException e) {
-        throw new AssertionError(e);
-      }
-    }
-
-
-    public void close() throws IOException {
-      outputStream.flush();
-      outputStream.close();
-    }
-  }
-
-=======
->>>>>>> c82ed473
   public interface PostProcessor {
     int postProcess(@NonNull Cursor cursor, int count) throws IOException;
   }
