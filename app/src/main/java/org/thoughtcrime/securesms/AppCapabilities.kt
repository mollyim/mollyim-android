package org.thoughtcrime.securesms

import org.whispersystems.signalservice.api.account.AccountAttributes

object AppCapabilities {
  /**
   * @param storageCapable Whether or not the user can use storage service. This is another way of
   * asking if the user has set a Signal PIN or not.
   */
  @JvmStatic
  fun getCapabilities(storageCapable: Boolean): AccountAttributes.Capabilities {
    return AccountAttributes.Capabilities(
      storage = storageCapable,
      senderKey = true,
      announcementGroup = true,
      changeNumber = true,
      stories = true,
<<<<<<< HEAD
      giftBadges = false,
      pni = FeatureFlags.phoneNumberPrivacy(),
      paymentActivation = false,
=======
      giftBadges = true,
      pni = true,
      paymentActivation = true
>>>>>>> 1222c307
    )
  }
}<|MERGE_RESOLUTION|>--- conflicted
+++ resolved
@@ -15,15 +15,9 @@
       announcementGroup = true,
       changeNumber = true,
       stories = true,
-<<<<<<< HEAD
       giftBadges = false,
-      pni = FeatureFlags.phoneNumberPrivacy(),
+      pni = true,
       paymentActivation = false,
-=======
-      giftBadges = true,
-      pni = true,
-      paymentActivation = true
->>>>>>> 1222c307
     )
   }
 }