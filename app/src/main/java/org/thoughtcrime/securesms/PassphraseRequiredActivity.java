--- conflicted
+++ resolved
@@ -82,13 +82,8 @@
   protected void onResume() {
     super.onResume();
 
-<<<<<<< HEAD
     if (networkAccess != null && networkAccess.isCensored(this)) {
-      ApplicationDependencies.getJobManager().add(new PushNotificationReceiveJob(this));
-=======
-    if (networkAccess.isCensored(this)) {
       ApplicationDependencies.getJobManager().add(new PushNotificationReceiveJob());
->>>>>>> 2be30686
     }
   }
 
@@ -100,18 +95,12 @@
 
   @Override
   public void onMasterSecretCleared() {
-<<<<<<< HEAD
     Log.d(TAG, "[" + Log.tag(getClass()) + "] onMasterSecretCleared()");
     if (Build.VERSION.SDK_INT >= Build.VERSION_CODES.LOLLIPOP) {
       finishAndRemoveTask();
     } else {
       finish();
     }
-=======
-    Log.d(TAG, "onMasterSecretCleared()");
-    if (ApplicationDependencies.getAppForegroundObserver().isForegrounded()) routeApplicationState(true);
-    else                                                                     finish();
->>>>>>> 2be30686
   }
 
   protected <T extends Fragment> T initFragment(@IdRes int target,
@@ -202,9 +191,7 @@
   }
 
   private Intent getPromptPassphraseIntent() {
-    Intent intent = getRoutedIntent(PassphrasePromptActivity.class, getIntent());
-    intent.putExtra(PassphrasePromptActivity.FROM_FOREGROUND, ApplicationDependencies.getAppForegroundObserver().isForegrounded());
-    return intent;
+    return getRoutedIntent(PassphrasePromptActivity.class, getIntent());
   }
 
   private Intent getUiBlockingUpgradeIntent() {
