--- conflicted
+++ resolved
@@ -128,19 +128,12 @@
   }
 
   private void routeApplicationState(boolean locked) {
-<<<<<<< HEAD
-    Intent intent = getIntentForState(getApplicationState(locked));
+    final int applicationState = getApplicationState(locked);
+    Intent    intent           = getIntentForState(applicationState);
     if (intent == null || (intent.getComponent() != null && getLocalClassName().equals(intent.getComponent().getClassName()))) {
       return;
-=======
-    final int applicationState = getApplicationState(locked);
-    Intent    intent           = getIntentForState(applicationState);
-    if (intent != null) {
-      Log.d(TAG, "routeApplicationState(), intent: " + intent.getComponent());
-      startActivity(intent);
-      finish();
->>>>>>> da43ff1e
-    }
+    }
+    Log.d(TAG, "routeApplicationState(), intent: " + intent.getComponent());
     startActivity(intent);
     finish();
   }
