package org.thoughtcrime.securesms.net;

import androidx.annotation.NonNull;

import org.signal.core.util.logging.Log;
import org.thoughtcrime.securesms.dependencies.AppDependencies;
import org.thoughtcrime.securesms.keyvalue.SignalStore;

import java.io.IOException;

import okhttp3.Interceptor;
import okhttp3.Protocol;
import okhttp3.Response;
import okhttp3.ResponseBody;

/**
 * Provide a way to block network access while performing a device transfer.
 */
public final class DeviceTransferBlockingInterceptor implements Interceptor {

  private static final String TAG = Log.tag(DeviceTransferBlockingInterceptor.class);

  private static final DeviceTransferBlockingInterceptor INSTANCE = new DeviceTransferBlockingInterceptor();

  private volatile boolean blockNetworking;

  public static DeviceTransferBlockingInterceptor getInstance() {
    return INSTANCE;
  }

  public DeviceTransferBlockingInterceptor() {
    this.blockNetworking = SignalStore.misc().isOldDeviceTransferLocked();
  }

  @Override
  public @NonNull Response intercept(@NonNull Chain chain) throws IOException {
    if (!blockNetworking) {
      return chain.proceed(chain.request());
    }

    Log.w(TAG, "Preventing request because in transfer mode.");
    return new Response.Builder().request(chain.request())
                                 .protocol(Protocol.HTTP_1_1)
                                 .receivedResponseAtMillis(System.currentTimeMillis())
                                 .message("")
                                 .body(ResponseBody.create(null, ""))
                                 .code(500)
                                 .build();
  }

  public boolean isBlockingNetwork() {
    return blockNetworking;
  }

  public void blockNetwork() {
    blockNetworking = true;
<<<<<<< HEAD
    SignalWebSocket.setCanConnect(false);
    AppDependencies.resetNetwork(false);
=======
    AppDependencies.resetNetwork();
>>>>>>> 556bcda5
  }

  public void unblockNetwork() {
    blockNetworking = false;
<<<<<<< HEAD
    SignalWebSocket.setCanConnect(true);
    AppDependencies.resetNetwork(true);
=======
    AppDependencies.startNetwork();
>>>>>>> 556bcda5
  }
}<|MERGE_RESOLUTION|>--- conflicted
+++ resolved
@@ -54,21 +54,11 @@
 
   public void blockNetwork() {
     blockNetworking = true;
-<<<<<<< HEAD
-    SignalWebSocket.setCanConnect(false);
     AppDependencies.resetNetwork(false);
-=======
-    AppDependencies.resetNetwork();
->>>>>>> 556bcda5
   }
 
   public void unblockNetwork() {
     blockNetworking = false;
-<<<<<<< HEAD
-    SignalWebSocket.setCanConnect(true);
     AppDependencies.resetNetwork(true);
-=======
-    AppDependencies.startNetwork();
->>>>>>> 556bcda5
   }
 }