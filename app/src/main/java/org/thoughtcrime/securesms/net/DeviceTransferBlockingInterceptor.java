package org.thoughtcrime.securesms.net;

import androidx.annotation.NonNull;

import org.signal.core.util.concurrent.SignalExecutors;
import org.signal.core.util.logging.Log;
import org.thoughtcrime.securesms.dependencies.AppDependencies;
import org.thoughtcrime.securesms.keyvalue.SignalStore;

import java.io.IOException;

import okhttp3.Interceptor;
import okhttp3.Protocol;
import okhttp3.Response;
import okhttp3.ResponseBody;

/**
 * Provide a way to block network access while performing a device transfer.
 */
public final class DeviceTransferBlockingInterceptor implements Interceptor {

  private static final String TAG = Log.tag(DeviceTransferBlockingInterceptor.class);

  private static final DeviceTransferBlockingInterceptor INSTANCE = new DeviceTransferBlockingInterceptor();

  private volatile boolean blockNetworking;

  public static DeviceTransferBlockingInterceptor getInstance() {
    return INSTANCE;
  }

  public DeviceTransferBlockingInterceptor() {
    this.blockNetworking = SignalStore.misc().isOldDeviceTransferLocked();
  }

  @Override
  public @NonNull Response intercept(@NonNull Chain chain) throws IOException {
    if (!blockNetworking) {
      return chain.proceed(chain.request());
    }

    Log.w(TAG, "Preventing request because in transfer mode.");
    return new Response.Builder().request(chain.request())
                                 .protocol(Protocol.HTTP_1_1)
                                 .receivedResponseAtMillis(System.currentTimeMillis())
                                 .message("")
                                 .body(ResponseBody.create(null, ""))
                                 .code(500)
                                 .build();
  }

  public boolean isBlockingNetwork() {
    return blockNetworking;
  }

  public void blockNetwork() {
    blockNetworking = true;
    AppDependencies.resetNetwork(false);
  }

  public void unblockNetwork() {
    blockNetworking = false;
<<<<<<< HEAD
    AppDependencies.resetNetwork(true);
=======
    SignalExecutors.UNBOUNDED.execute(AppDependencies::startNetwork);
>>>>>>> 3b657ea7
  }
}<|MERGE_RESOLUTION|>--- conflicted
+++ resolved
@@ -55,15 +55,11 @@
 
   public void blockNetwork() {
     blockNetworking = true;
-    AppDependencies.resetNetwork(false);
+    SignalExecutors.UNBOUNDED.execute(() -> AppDependencies.resetNetwork(false));
   }
 
   public void unblockNetwork() {
     blockNetworking = false;
-<<<<<<< HEAD
-    AppDependencies.resetNetwork(true);
-=======
-    SignalExecutors.UNBOUNDED.execute(AppDependencies::startNetwork);
->>>>>>> 3b657ea7
+    SignalExecutors.UNBOUNDED.execute(() -> AppDependencies.resetNetwork(true));
   }
 }