package org.thoughtcrime.securesms.net;

import android.app.Application;

import androidx.annotation.NonNull;

import org.greenrobot.eventbus.EventBus;
import org.signal.core.util.ThreadUtil;
import org.signal.core.util.logging.Log;
import org.thoughtcrime.securesms.dependencies.ApplicationDependencies;
import org.thoughtcrime.securesms.events.ReminderUpdateEvent;
import org.thoughtcrime.securesms.util.TextSecurePreferences;
import org.whispersystems.libsignal.util.guava.Preconditions;
import org.whispersystems.signalservice.api.SignalWebSocket;
import org.whispersystems.signalservice.api.util.SleepTimer;
import org.whispersystems.signalservice.api.websocket.HealthMonitor;
import org.whispersystems.signalservice.api.websocket.WebSocketConnectionState;
import org.whispersystems.signalservice.internal.websocket.WebSocketConnection;

import java.util.concurrent.Executor;
import java.util.concurrent.Executors;
import java.util.concurrent.TimeUnit;

import io.reactivex.rxjava3.schedulers.Schedulers;

/**
 * Monitors the health of the identified and unidentified WebSockets. If either one appears to be
 * unhealthy, will trigger restarting both.
 * <p>
 * The monitor is also responsible for sending heartbeats/keep-alive messages to prevent
 * timeouts.
 */
public final class SignalWebSocketHealthMonitor implements HealthMonitor {

  private static final String TAG = Log.tag(SignalWebSocketHealthMonitor.class);

  private static final long KEEP_ALIVE_SEND_CADENCE              = TimeUnit.SECONDS.toMillis(WebSocketConnection.KEEPALIVE_TIMEOUT_SECONDS);
  private static final long MAX_TIME_SINCE_SUCCESSFUL_KEEP_ALIVE = KEEP_ALIVE_SEND_CADENCE * 3;

  private final Executor executor = ThreadUtil.trace(Executors.newSingleThreadExecutor());

  private final Application     context;
  private       SignalWebSocket signalWebSocket;
  private final SleepTimer      sleepTimer;

  private KeepAliveSender keepAliveSender;

  private final HealthState identified   = new HealthState();
  private final HealthState unidentified = new HealthState();

  public SignalWebSocketHealthMonitor(@NonNull Application context, @NonNull SleepTimer sleepTimer) {
    this.context    = context;
    this.sleepTimer = sleepTimer;
  }

  public void monitor(@NonNull SignalWebSocket signalWebSocket) {
    executor.execute(() -> {
      Preconditions.checkNotNull(signalWebSocket);
      Preconditions.checkArgument(this.signalWebSocket == null, "monitor can only be called once");

      this.signalWebSocket = signalWebSocket;

      //noinspection ResultOfMethodCallIgnored
      signalWebSocket.getWebSocketState()
                     .subscribeOn(Schedulers.computation())
                     .observeOn(Schedulers.computation())
                     .distinctUntilChanged()
                     .subscribe(s -> onStateChange(s, identified));

      //noinspection ResultOfMethodCallIgnored
      signalWebSocket.getUnidentifiedWebSocketState()
                     .subscribeOn(Schedulers.computation())
                     .observeOn(Schedulers.computation())
                     .distinctUntilChanged()
                     .subscribe(s -> onStateChange(s, unidentified));
    });
  }

<<<<<<< HEAD
  private synchronized void onStateChange(WebSocketConnectionState connectionState, HealthState healthState) {
    switch (connectionState) {
      case CONNECTED:
        TextSecurePreferences.setUnauthorizedReceived(context, false);
        break;
      case AUTHENTICATION_FAILED:
        TextSecurePreferences.setUnauthorizedReceived(context, true);
        EventBus.getDefault().post(new ReminderUpdateEvent());
        break;
      case FAILED:
        break;
    }
=======
  private void onStateChange(WebSocketConnectionState connectionState, HealthState healthState) {
    executor.execute(() -> {
      switch (connectionState) {
        case CONNECTED:
          TextSecurePreferences.setUnauthorizedReceived(context, false);
          break;
        case AUTHENTICATION_FAILED:
          TextSecurePreferences.setUnauthorizedReceived(context, true);
          EventBus.getDefault().post(new ReminderUpdateEvent());
          break;
        case FAILED:
          if (SignalStore.proxy().isProxyEnabled()) {
            Log.w(TAG, "Encountered an error while we had a proxy set! Terminating the connection to prevent retry spam.");
            ApplicationDependencies.closeConnections();
          }
          break;
      }
>>>>>>> a0235cbc

      healthState.needsKeepAlive = connectionState == WebSocketConnectionState.CONNECTED;

      if (keepAliveSender == null && isKeepAliveNecessary()) {
        keepAliveSender = new KeepAliveSender();
        keepAliveSender.start();
      } else if (keepAliveSender != null && !isKeepAliveNecessary()) {
        keepAliveSender.shutdown();
        keepAliveSender = null;
      }
    });
  }

  @Override
  public void onKeepAliveResponse(long sentTimestamp, boolean isIdentifiedWebSocket) {
    executor.execute(() -> {
      if (isIdentifiedWebSocket) {
        identified.lastKeepAliveReceived = System.currentTimeMillis();
      } else {
        unidentified.lastKeepAliveReceived = System.currentTimeMillis();
      }
    });
  }

  @Override
  public void onMessageError(int status, boolean isIdentifiedWebSocket) {
    executor.execute(() -> {
      if (status == 409) {
        HealthState healthState = (isIdentifiedWebSocket ? identified : unidentified);
        if (healthState.mismatchErrorTracker.addSample(System.currentTimeMillis())) {
          Log.w(TAG, "Received too many mismatch device errors, forcing new websockets.");
          signalWebSocket.forceNewWebSockets();
        }
      }
    });
  }

  private boolean isKeepAliveNecessary() {
    return identified.needsKeepAlive || unidentified.needsKeepAlive;
  }

  private static class HealthState {
    private final HttpErrorTracker mismatchErrorTracker = new HttpErrorTracker(5, TimeUnit.MINUTES.toMillis(1));

    private volatile boolean needsKeepAlive;
    private volatile long    lastKeepAliveReceived;
  }

  /**
   * Sends periodic heartbeats/keep-alives over both WebSockets to prevent connection timeouts. If
   * either WebSocket fails 3 times to get a return heartbeat both are forced to be recreated.
   */
  private class KeepAliveSender extends Thread {

    private volatile boolean shouldKeepRunning = true;

    public void run() {
      identified.lastKeepAliveReceived   = System.currentTimeMillis();
      unidentified.lastKeepAliveReceived = System.currentTimeMillis();

      while (shouldKeepRunning && isKeepAliveNecessary()) {
        try {
          sleepTimer.sleep(KEEP_ALIVE_SEND_CADENCE);

          if (shouldKeepRunning && isKeepAliveNecessary()) {
            long keepAliveRequiredSinceTime = System.currentTimeMillis() - MAX_TIME_SINCE_SUCCESSFUL_KEEP_ALIVE;

            if (identified.lastKeepAliveReceived < keepAliveRequiredSinceTime || unidentified.lastKeepAliveReceived < keepAliveRequiredSinceTime) {
              Log.w(TAG, "Missed keep alives, identified last: " + identified.lastKeepAliveReceived +
                         " unidentified last: " + unidentified.lastKeepAliveReceived +
                         " needed by: " + keepAliveRequiredSinceTime);
              signalWebSocket.forceNewWebSockets();
            } else {
              signalWebSocket.sendKeepAlive();
            }
          }
        } catch (Throwable e) {
          Log.w(TAG, e);
        }
      }
    }

    public void shutdown() {
      shouldKeepRunning = false;
    }
  }
}<|MERGE_RESOLUTION|>--- conflicted
+++ resolved
@@ -76,20 +76,6 @@
     });
   }
 
-<<<<<<< HEAD
-  private synchronized void onStateChange(WebSocketConnectionState connectionState, HealthState healthState) {
-    switch (connectionState) {
-      case CONNECTED:
-        TextSecurePreferences.setUnauthorizedReceived(context, false);
-        break;
-      case AUTHENTICATION_FAILED:
-        TextSecurePreferences.setUnauthorizedReceived(context, true);
-        EventBus.getDefault().post(new ReminderUpdateEvent());
-        break;
-      case FAILED:
-        break;
-    }
-=======
   private void onStateChange(WebSocketConnectionState connectionState, HealthState healthState) {
     executor.execute(() -> {
       switch (connectionState) {
@@ -101,13 +87,8 @@
           EventBus.getDefault().post(new ReminderUpdateEvent());
           break;
         case FAILED:
-          if (SignalStore.proxy().isProxyEnabled()) {
-            Log.w(TAG, "Encountered an error while we had a proxy set! Terminating the connection to prevent retry spam.");
-            ApplicationDependencies.closeConnections();
-          }
           break;
       }
->>>>>>> a0235cbc
 
       healthState.needsKeepAlive = connectionState == WebSocketConnectionState.CONNECTED;
 
