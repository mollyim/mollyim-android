--- conflicted
+++ resolved
@@ -287,17 +287,13 @@
   }
 
   @Override
-<<<<<<< HEAD
   protected void onAuthenticationCancel() {
     onBackPressed();
   }
 
   @Override
-  public void onPictureInPictureModeChanged(boolean isInPictureInPictureMode, Configuration newConfig) {
-=======
   public void onPictureInPictureModeChanged(boolean isInPictureInPictureMode) {
     super.onPictureInPictureModeChanged(isInPictureInPictureMode);
->>>>>>> a457d1f5
     viewModel.setIsInPipMode(isInPictureInPictureMode);
     participantUpdateWindow.setEnabled(!isInPictureInPictureMode);
   }
