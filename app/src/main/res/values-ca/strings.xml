--- conflicted
+++ resolved
@@ -2119,12 +2119,8 @@
   <string name="preferences__slow">Lent</string>
   <string name="preferences__help">Ajuda</string>
   <string name="preferences__advanced">Avançat</string>
-<<<<<<< HEAD
   <string name="preferences__donate_to_signal">Feu una donació a Molly</string>
-=======
-  <string name="preferences__donate_to_signal">Feu una donació a Signal</string>
   <!--Preference label when someone is already a subscriber-->
->>>>>>> c4bc2162
   <string name="preferences__subscription">Subscripció</string>
   <!--Preference label for making a monthly donation to Signal-->
   <string name="preferences__monthly_donation">Donació mensual</string>
