<?xml version="1.0" encoding="UTF-8"?>
<!-- smartling.instruction_comments_enabled = on -->
<resources>
  <!-- Removed by excludeNonTranslatables <string name="app_name" translatable="false">Signal</string> -->

  <!-- Removed by excludeNonTranslatables <string name="install_url" translatable="false">https://signal.org/install</string> -->
  <!-- Removed by excludeNonTranslatables <string name="donate_url" translatable="false">https://signal.org/donate</string> -->
  <!-- Removed by excludeNonTranslatables <string name="backup_support_url" translatable="false">https://support.signal.org/hc/articles/360007059752</string> -->
  <!-- Removed by excludeNonTranslatables <string name="transfer_support_url" translatable="false">https://support.signal.org/hc/articles/360007059752</string> -->
  <!-- Removed by excludeNonTranslatables <string name="support_center_url" translatable="false">https://support.signal.org/</string> -->
  <!-- Removed by excludeNonTranslatables <string name="terms_and_privacy_policy_url" translatable="false">https://signal.org/legal</string> -->
  <!-- Removed by excludeNonTranslatables <string name="google_pay_url" translatable="false">https://pay.google.com</string> -->
  <!-- Removed by excludeNonTranslatables <string name="donation_decline_code_error_url" translatable="false">https://support.signal.org/hc/articles/4408365318426#errors</string> -->
  <!-- Removed by excludeNonTranslatables <string name="sms_export_url" translatable="false">https://support.signal.org/hc/articles/360007321171</string> -->
  <!-- Removed by excludeNonTranslatables <string name="signal_me_username_url" translatable="false">https://signal.me/#u/%1$s</string> -->
  <!-- Removed by excludeNonTranslatables <string name="signal_me_username_url_no_scheme" translatable="false">signal.me/#u/%1$s</string> -->
  <!-- Removed by excludeNonTranslatables <string name="username_support_url" translatable="false">https://support.signal.org/hc/articles/5389476324250</string> -->

    <string name="yes">Sí</string>
    <string name="no">No</string>
    <string name="delete">Esborra</string>
    <string name="please_wait">Espereu, si us plau…</string>
    <string name="save">Desa</string>
    <string name="note_to_self">Notes personals</string>

    <!-- AlbumThumbnailView -->
  <!-- Removed by excludeNonTranslatables <string name="AlbumThumbnailView_plus" translatable="false">\+%d</string> -->

    <!-- ApplicationMigrationActivity -->
    <string name="ApplicationMigrationActivity__signal_is_updating">El Molly s\'actualitza…</string>

    <!-- ApplicationPreferencesActivity -->
    <string name="ApplicationPreferenceActivity_you_havent_set_a_passphrase_yet">Encara no heu establert cap contrasenya.</string>
    <string name="ApplicationPreferencesActivity_disable_passphrase">Voleu desactivar la contrasenya?</string>
    <string name="ApplicationPreferencesActivity_this_will_permanently_unlock_signal_and_message_notifications">El Molly i les notificacions es desblocaran permanentment.</string>
    <string name="ApplicationPreferencesActivity_disable">Desactiva</string>
    <string name="ApplicationPreferencesActivity_disable_signal_messages_and_calls">Voleu desactivarr els missatges i les trucades del Molly?</string>
    <string name="ApplicationPreferencesActivity_disable_signal_messages_and_calls_by_unregistering">Desactiveu els missatges i les trucades del Molly cancel·lant el registre del servidor. Haureu de tornar a registrar el número de telèfon per usar-los de nou.</string>
    <string name="ApplicationPreferencesActivity_error_connecting_to_server">S\'ha produït un error en connectar amb el servidor.</string>
    <string name="ApplicationPreferencesActivity_pins_are_required_for_registration_lock">Els PIN són necessaris per al bloqueig de registre. Per desactivar-los, primer desactiveu el bloqueig de registre.</string>
    <string name="ApplicationPreferencesActivity_pin_created">PIN creat.</string>
    <string name="ApplicationPreferencesActivity_pin_disabled">PIN desactivat.</string>
    <string name="ApplicationPreferencesActivity_record_payments_recovery_phrase">Registra la frase de recuperació de pagaments</string>
    <string name="ApplicationPreferencesActivity_record_phrase">Registra la frase</string>
    <string name="ApplicationPreferencesActivity_before_you_can_disable_your_pin">Abans de poder desactivar el PIN, heu de registrar la frase de recuperació de pagaments per assegurar-vos que podeu recuperar el compte de pagaments.</string>

    <!-- NumericKeyboardView -->
  <!-- Removed by excludeNonTranslatables <string name="NumericKeyboardView__1" translatable="false">1</string> -->
  <!-- Removed by excludeNonTranslatables <string name="NumericKeyboardView__2" translatable="false">2</string> -->
  <!-- Removed by excludeNonTranslatables <string name="NumericKeyboardView__3" translatable="false">3</string> -->
  <!-- Removed by excludeNonTranslatables <string name="NumericKeyboardView__4" translatable="false">4</string> -->
  <!-- Removed by excludeNonTranslatables <string name="NumericKeyboardView__5" translatable="false">5</string> -->
  <!-- Removed by excludeNonTranslatables <string name="NumericKeyboardView__6" translatable="false">6</string> -->
  <!-- Removed by excludeNonTranslatables <string name="NumericKeyboardView__7" translatable="false">7</string> -->
  <!-- Removed by excludeNonTranslatables <string name="NumericKeyboardView__8" translatable="false">8</string> -->
  <!-- Removed by excludeNonTranslatables <string name="NumericKeyboardView__9" translatable="false">9</string> -->
  <!-- Removed by excludeNonTranslatables <string name="NumericKeyboardView__0" translatable="false">0</string> -->
    <!-- Back button on numeric keyboard -->
    <string name="NumericKeyboardView__backspace">Retrocés</string>

    <!-- DraftDatabase -->
    <string name="DraftDatabase_Draft_image_snippet">(imatge)</string>
    <string name="DraftDatabase_Draft_audio_snippet">(àudio)</string>
    <string name="DraftDatabase_Draft_video_snippet">(vídeo)</string>
    <string name="DraftDatabase_Draft_location_snippet">(ubicació)</string>
    <string name="DraftDatabase_Draft_quote_snippet">(reposta)</string>
    <string name="DraftDatabase_Draft_voice_note">(Missatge de veu)</string>

    <!-- AttachmentKeyboard -->
    <string name="AttachmentKeyboard_gallery">Galeria</string>
    <string name="AttachmentKeyboard_file">Fitxer</string>
    <string name="AttachmentKeyboard_contact">Contacte</string>
    <string name="AttachmentKeyboard_location">Ubicació</string>
    <string name="AttachmentKeyboard_Signal_needs_permission_to_show_your_photos_and_videos">El Molly necessita permís per mostrar les vostres fotografies i vídeos.</string>
    <string name="AttachmentKeyboard_give_access">Permet-hi l\'accés</string>
    <string name="AttachmentKeyboard_payment">Pagament</string>

    <!-- AttachmentManager -->
    <string name="AttachmentManager_cant_open_media_selection">No s\'ha trobat cap aplicació compatible.</string>
    <string name="AttachmentManager_signal_requires_the_external_storage_permission_in_order_to_attach_photos_videos_or_audio">El Molly necessita el permís de l\'emmagatzematge per tal d\'adjuntar fotografies, vídeos o àudio, però s\'ha denegat permanentment. Si us plau, continueu cap al menú de configuració de l\'aplicació, seleccioneu Permisos i activeu-hi l\'emmagatzematge.</string>
    <string name="AttachmentManager_signal_requires_contacts_permission_in_order_to_attach_contact_information">El Molly necessita el permís de l\'aplicació dels contactes per tal d\'adjuntar-ne informació, però s\'ha denegat permanentment. Si us plau, continueu cap al menú de configuració de l\'aplicació, seleccioneu Permisos i activeu-hi els contactes.</string>
    <string name="AttachmentManager_signal_requires_location_information_in_order_to_attach_a_location">El Molly necessita el permís de la ubicació per tal d\'adjuntar-ne informació, però s\'ha denegat permanentment. Si us plau, continueu cap al menú de configuració de l\'aplicació, seleccioneu Permisos i activeu-hi la ubicació.</string>
    <!-- Alert dialog title to show the recipient has not activated payments -->
    <string name="AttachmentManager__not_activated_payments">%1$s no ha activat Pagaments </string>
    <!-- Alert dialog description to send the recipient a request to activate payments -->
    <string name="AttachmentManager__request_to_activate_payments">Vols enviar-li una sol·licitud per activar Pagaments?</string>
    <!-- Alert dialog button to send request -->
    <string name="AttachmentManager__send_request">Enviar sol·licitud</string>
    <!-- Alert dialog button to cancel dialog -->
    <string name="AttachmentManager__cancel">Cancel·la</string>

    <!-- AttachmentUploadJob -->
    <string name="AttachmentUploadJob_uploading_media">Es penja el contingut…</string>
    <string name="AttachmentUploadJob_compressing_video_start">Es comprimeix el vídeo…</string>

    <!-- BackgroundMessageRetriever -->
    <string name="BackgroundMessageRetriever_checking_for_messages">Es comprova si hi ha missatges…</string>

    <!-- BlockedUsersActivity -->
    <string name="BlockedUsersActivity__blocked_users">Usuaris bloquejats</string>
    <string name="BlockedUsersActivity__add_blocked_user">Afegeix un usuari bloquejat</string>
    <string name="BlockedUsersActivity__blocked_users_will">Els usuaris bloquejats no podran trucar-te ni enviar-te missatges.</string>
    <string name="BlockedUsersActivity__no_blocked_users">Sense usuaris bloquejats</string>
    <string name="BlockedUsersActivity__block_user">Vols bloquejar l\'usuari?</string>
    <string name="BlockedUserActivity__s_will_not_be_able_to">%1$s no us podrà trucar ni enviar missatges.</string>
    <string name="BlockedUsersActivity__block">Bloquejar</string>

    <!-- CreditCardFragment -->
    <!-- Title of fragment detailing the donation amount for one-time donation, displayed above the credit card text fields -->
    <string name="CreditCardFragment__donation_amount_s">Import de la donació: %1$s</string>
    <!-- Title of fragment detailing the donation amount for monthly donation, displayed above the credit card text fields -->
    <string name="CreditCardFragment__donation_amount_s_per_month">Import de la donació: %1$s/mes</string>
    <!-- Explanation of how to fill in the form, displayed above the credit card text fields -->
    <!-- Explanation of how to fill in the form and a note about pii, displayed above the credit card text fields -->
    <string name="CreditCardFragment__enter_your_card_details">Introdueix la informació de la teva targeta. Signal no recopila ni emmagatzema la teva informació personal.</string>
    <!-- Displayed as a hint in the card number text field -->
    <string name="CreditCardFragment__card_number">Número de targeta</string>
    <!-- Displayed as a hint in the card expiry text field -->
    <string name="CreditCardFragment__mm_yy">MM/AA</string>
    <!-- Displayed as a hint in the card cvv text field -->
    <string name="CreditCardFragment__cvv">CVV</string>
    <!-- Error displayed under the card number text field when there is an invalid card number entered -->
    <string name="CreditCardFragment__invalid_card_number">Número de targeta no vàlid</string>
    <!-- Error displayed under the card expiry text field when the card is expired -->
    <string name="CreditCardFragment__card_has_expired">La targeta ha vençut.</string>
    <!-- Error displayed under the card cvv text field when the cvv is too short -->
    <string name="CreditCardFragment__code_is_too_short">El codi és massa curt</string>
    <!-- Error displayed under the card cvv text field when the cvv is too long -->
    <string name="CreditCardFragment__code_is_too_long">El codi és massa llarg</string>
    <!-- Error displayed under the card cvv text field when the cvv is invalid -->
    <string name="CreditCardFragment__invalid_code">Codi no vàlid</string>
    <!-- Error displayed under the card expiry text field when the expiry month is invalid -->
    <string name="CreditCardFragment__invalid_month">Mes no vàlid</string>
    <!-- Error displayed under the card expiry text field when the expiry is missing the year -->
    <string name="CreditCardFragment__year_required">Has d\'introduir l\'any</string>
    <!-- Error displayed under the card expiry text field when the expiry year is invalid -->
    <string name="CreditCardFragment__invalid_year">Any no vàlid</string>
    <!-- Button label to confirm credit card input and proceed with payment -->
    <string name="CreditCardFragment__continue">Continuar</string>

    <!-- BlockUnblockDialog -->
    <string name="BlockUnblockDialog_block_and_leave_s">Vols bloquejar i abandonar %1$s?</string>
    <string name="BlockUnblockDialog_block_s">Vols bloquejar %1$s?</string>
    <string name="BlockUnblockDialog_you_will_no_longer_receive_messages_or_updates">Ja no rebreu cap més missatge ni novetat d\'aquest grup i els membres no us hi podran tornar a afegir.</string>
    <string name="BlockUnblockDialog_group_members_wont_be_able_to_add_you">Els membres del grup no us hi podran tornar a afegir.</string>
    <string name="BlockUnblockDialog_group_members_will_be_able_to_add_you">Els membres del grup us podran afegir a aquest grup un altre cop.</string>
    <!-- Text that is shown when unblocking a Signal contact -->
    <string name="BlockUnblockDialog_you_will_be_able_to_call_and_message_each_other">Us podreu enviar missatges i fer trucades, i compartireu el nom i la fotografia.</string>
    <!-- Text that is shown when unblocking an SMS contact -->
    <string name="BlockUnblockDialog_you_will_be_able_to_message_each_other">Podreu enviar-vos missatges mútuament.</string>
    <string name="BlockUnblockDialog_blocked_people_wont_be_able_to_call_you_or_send_you_messages">Les persones bloquejades no et podran trucar ni enviar missatges.</string>
    <string name="BlockUnblockDialog_blocked_people_wont_be_able_to_send_you_messages">Les persones bloquejades no et podran enviar missatges.</string>
    <!-- Message shown on block dialog when blocking the Signal release notes recipient -->
    <string name="BlockUnblockDialog_block_getting_signal_updates_and_news">Bloqueja rebre actualitzacions i notícies del Signal.</string>
    <!-- Message shown on unblock dialog when unblocking the Signal release notes recipient -->
    <string name="BlockUnblockDialog_resume_getting_signal_updates_and_news">Continua rebent actualitzacions i notícies del Signal.</string>
    <string name="BlockUnblockDialog_unblock_s">Vols desbloquejar %1$s?</string>
    <string name="BlockUnblockDialog_block">Bloquejar</string>
    <string name="BlockUnblockDialog_block_and_leave">Bloqueja i abandona</string>
    <string name="BlockUnblockDialog_report_spam_and_block">Informa\'n com a spam i bloqueja-ho</string>

    <!-- BucketedThreadMedia -->
    <string name="BucketedThreadMedia_Today">Avui</string>
    <string name="BucketedThreadMedia_Yesterday">Ahir</string>
    <string name="BucketedThreadMedia_This_week">Aquesta setmana</string>
    <string name="BucketedThreadMedia_This_month">Aquest mes</string>
    <string name="BucketedThreadMedia_Large">Grossa</string>
    <string name="BucketedThreadMedia_Medium">Mitjana</string>
    <string name="BucketedThreadMedia_Small">Petita</string>

    <!-- CameraXFragment -->
    <string name="CameraXFragment_tap_for_photo_hold_for_video">Un toc per fer una fotografia, pressió contínua per fer vídeo</string>
    <string name="CameraXFragment_capture_description">Captura</string>
    <string name="CameraXFragment_change_camera_description">Canvia la càmera</string>
    <string name="CameraXFragment_open_gallery_description">Obre la galeria</string>

    <!-- CameraContacts -->
    <string name="CameraContacts_recent_contacts">Contactes recents</string>
    <string name="CameraContacts_signal_contacts">Contactes de Signal</string>
    <string name="CameraContacts_signal_groups">Grups de Signal</string>
    <string name="CameraContacts_you_can_share_with_a_maximum_of_n_conversations">Podeu compartir un màxim de %1$d converses.</string>
    <string name="CameraContacts_select_signal_recipients">Seleccioneu els destinataris de Signal</string>
    <string name="CameraContacts_no_signal_contacts">No hi ha contactes de Signal</string>
    <string name="CameraContacts_you_can_only_use_the_camera_button">Només podeu usar el botó de la càmera per enviar fotografies a contactes de Signal. </string>
    <string name="CameraContacts_cant_find_who_youre_looking_for">No trobeu qui busqueu?</string>
    <string name="CameraContacts_invite_a_contact_to_join_signal">Convideu un contacte a Molly</string>
    <string name="CameraContacts__menu_search">Cerca</string>

    <!-- Censorship Circumvention Megaphone -->
    <!-- Title for an alert that shows at the bottom of the chat list letting people know that circumvention is no longer needed -->
    <string name="CensorshipCircumventionMegaphone_turn_off_censorship_circumvention">Voleu desactivar l\'elusió de la censura?</string>
    <!-- Body for an alert that shows at the bottom of the chat list letting people know that circumvention is no longer needed -->
    <string name="CensorshipCircumventionMegaphone_you_can_now_connect_to_the_signal_service">Ara us podeu connectar directament al servei del Signal per obtenir una millor experiència.</string>
    <!-- Action to prompt the user to disable circumvention since it is no longer needed -->
    <string name="CensorshipCircumventionMegaphone_turn_off">Desactiva</string>
    <!-- Action to prompt the user to dismiss the alert at the bottom of the chat list -->
    <string name="CensorshipCircumventionMegaphone_no_thanks">No, gràcies.</string>

    <!-- ClearProfileActivity -->
    <string name="ClearProfileActivity_remove">Suprimeix</string>
    <string name="ClearProfileActivity_remove_profile_photo">Vols suprimir la foto de perfil?</string>
    <string name="ClearProfileActivity_remove_group_photo">Vols suprimir la foto del grup?</string>

    <!-- ClientDeprecatedActivity -->
    <string name="ClientDeprecatedActivity_update_signal">Actualitza el Molly</string>
    <string name="ClientDeprecatedActivity_this_version_of_the_app_is_no_longer_supported">Aquesta versió de l\'aplicació ja no té assistència. Per continuar enviant i rebent missatges, actualitzeu-la a la darrera versió.</string>
    <string name="ClientDeprecatedActivity_update">Actualitza-la</string>
    <string name="ClientDeprecatedActivity_dont_update">No l\'actualitzis</string>
    <string name="ClientDeprecatedActivity_warning">Advertiment</string>
    <string name="ClientDeprecatedActivity_your_version_of_signal_has_expired_you_can_view_your_message_history">La versió de Signal ha vençut. Podràs veure l\'historial de missatges però no Podràs enviar-ne ni rebre\'n fins que l\'actualitzis.</string>

    <!-- CommunicationActions -->
    <string name="CommunicationActions_no_browser_found">No s\'ha trobat cap navegador web.</string>
    <string name="CommunicationActions_send_email">Envia el correu</string>
    <string name="CommunicationActions_a_cellular_call_is_already_in_progress">Ja hi ha una de mòbil en curs.</string>
    <string name="CommunicationActions_start_voice_call">Inicio la trucada de veu?</string>
    <string name="CommunicationActions_cancel">Cancel·la</string>
    <string name="CommunicationActions_call">Truca</string>
    <string name="CommunicationActions_insecure_call">Trucada no segura</string>
    <string name="CommunicationActions_carrier_charges_may_apply">Es poden aplicar despeses del servei de telefonia. El número que marqueu no està registrat al Signal. Aquesta trucada es farà mitjançant el vostre operador de telefonia mòbil, no a través d’Internet.</string>

    <!-- ConfirmIdentityDialog -->

    <!-- ContactsCursorLoader -->
    <string name="ContactsCursorLoader_recent_chats">Converses recents</string>
    <string name="ContactsCursorLoader_contacts">Contactes</string>
    <string name="ContactsCursorLoader_groups">Grups</string>
    <!-- Contact search header for individuals who the user has not started a conversation with but is in a group with -->
    <string name="ContactsCursorLoader_group_members">Membres del grup</string>
    <string name="ContactsCursorLoader_phone_number_search">Cerca de número de telèfon</string>
    <!-- Header for username search -->
    <string name="ContactsCursorLoader_find_by_username">Cerca per nom d\'usuari</string>
    <!-- Label for my stories when selecting who to send media to -->
    <string name="ContactsCursorLoader_my_stories">Les meves històries</string>
    <!-- Text for a button that brings up a bottom sheet to create a new story. -->
    <string name="ContactsCursorLoader_new">Nova</string>
    <!-- Header for conversation search section labeled "Chats" -->
    <string name="ContactsCursorLoader__chats">Xats</string>
    <!-- Header for conversation search section labeled "Messages" -->
    <string name="ContactsCursorLoader__messages">Missatges</string>

    <!-- ContactsDatabase -->
    <string name="ContactsDatabase_message_s">Missatge %1$s</string>
    <string name="ContactsDatabase_signal_call_s">Trucada del Signal %1$s</string>

    <!-- ContactNameEditActivity -->
    <!-- Toolbar title for contact name edit activity -->
    <string name="ContactNameEditActivity_given_name">Nom</string>
    <string name="ContactNameEditActivity_family_name">Cognom</string>
    <string name="ContactNameEditActivity_prefix">Prefix</string>
    <string name="ContactNameEditActivity_suffix">Sufix</string>
    <string name="ContactNameEditActivity_middle_name">Segon nom de pila</string>

    <!-- ContactShareEditActivity -->
    <!-- ContactShareEditActivity toolbar title -->
    <string name="ContactShareEditActivity__send_contact">Enviar contacte</string>
    <string name="ContactShareEditActivity_type_home">Casa</string>
    <string name="ContactShareEditActivity_type_mobile">Mòbil</string>
    <string name="ContactShareEditActivity_type_work">Feina</string>
    <string name="ContactShareEditActivity_type_missing">Altres</string>
    <string name="ContactShareEditActivity_invalid_contact">El contacte seleccionat no és vàlid.</string>
    <!-- Content descrption for name edit button on contact share edit activity -->
    <string name="ContactShareEditActivity__edit_name">Editar nom</string>
    <!-- Content description for user avatar in edit activity -->
    <string name="ContactShareEditActivity__avatar">Avatar</string>

    <!-- ConversationItem -->
    <string name="ConversationItem_error_not_sent_tap_for_details">No enviat. Toqueu per saber-ne més.</string>
    <string name="ConversationItem_error_partially_not_delivered">Parcialment enviat, toca per més informació</string>
    <string name="ConversationItem_error_network_not_delivered">L\'enviament ha fallat</string>
    <string name="ConversationItem_received_key_exchange_message_tap_to_process">S\'ha rebut el missatge de l\'intercanvi de la clau, toqueu per processar-lo.</string>
    <string name="ConversationItem_group_action_left">%1$s ha abandonat el grup.</string>
    <string name="ConversationItem_send_paused">Enviament interromput</string>
    <string name="ConversationItem_click_to_approve_unencrypted">Ha fallat l\'enviament. Toqueu per al mode no segur.</string>
    <string name="ConversationItem_click_to_approve_unencrypted_sms_dialog_title">Voleu canviar a SMS sense encriptar?</string>
    <string name="ConversationItem_click_to_approve_unencrypted_mms_dialog_title">Voleu canviar a MMS sense encriptar?</string>
    <string name="ConversationItem_click_to_approve_unencrypted_dialog_message">Aquest missatge <b>no</b> s\'encriptarà perquè el destinatari ja no és usuari del Signal.\n\nVoleu enviar un missatge no segur?</string>
    <string name="ConversationItem_unable_to_open_media">No s\'ha trobat una aplicació que pugui obrir aquest fitxer.</string>
    <string name="ConversationItem_copied_text">S\'ha copiat %1$s</string>
    <string name="ConversationItem_from_s">de %1$s</string>
    <string name="ConversationItem_to_s">a %1$s</string>
    <string name="ConversationItem_read_more">  Més informació</string>
    <string name="ConversationItem_download_more">  Baixa\'n més</string>
    <string name="ConversationItem_pending">  Pendent</string>
    <string name="ConversationItem_this_message_was_deleted">Aquest missatge s\'ha esborrat.</string>
    <string name="ConversationItem_you_deleted_this_message">Has esborrat aquest missatge.</string>
    <!-- Dialog error message shown when user can\'t download a message from someone else due to a permanent failure (e.g., unable to decrypt), placeholder is other\'s name -->
    <string name="ConversationItem_cant_download_message_s_will_need_to_send_it_again">No es pot descarregar el missatge. %1$s haurà de tornar-lo a enviar.</string>
    <!-- Dialog error message shown when user can\'t download an image message from someone else due to a permanent failure (e.g., unable to decrypt), placeholder is other\'s name -->
    <string name="ConversationItem_cant_download_image_s_will_need_to_send_it_again">No es pot descarregar la imatge. %1$s haurà de tornar-la a enviar.</string>
    <!-- Dialog error message shown when user can\'t download a video message from someone else due to a permanent failure (e.g., unable to decrypt), placeholder is other\'s name -->
    <string name="ConversationItem_cant_download_video_s_will_need_to_send_it_again">No es pot descarregar el vídeo. %1$s haurà de tornar-lo a enviar.</string>
    <!-- Dialog error message shown when user can\'t download a their own message via a linked device due to a permanent failure (e.g., unable to decrypt) -->
    <string name="ConversationItem_cant_download_message_you_will_need_to_send_it_again">No es pot descarregar el missatge. Hauràs de tornar-lo a enviar.</string>
    <!-- Dialog error message shown when user can\'t download a their own image message via a linked device due to a permanent failure (e.g., unable to decrypt) -->
    <string name="ConversationItem_cant_download_image_you_will_need_to_send_it_again">No es pot descarregar la imatge. Hauràs de tornar-la a enviar.</string>
    <!-- Dialog error message shown when user can\'t download a their own video message via a linked device due to a permanent failure (e.g., unable to decrypt) -->
    <string name="ConversationItem_cant_download_video_you_will_need_to_send_it_again">No es pot descarregar el vídeo. Hauràs de tornar-lo a enviar.</string>

    <!-- ConversationActivity -->
    <string name="ConversationActivity_add_attachment">Afegeix un adjunt</string>
    <string name="ConversationActivity_select_contact_info">Seleccioneu informació del contacte</string>
    <string name="ConversationActivity_compose_message">Escriviu un missatge</string>
    <string name="ConversationActivity_sorry_there_was_an_error_setting_your_attachment">S\'ha produït un error en afegir el fitxer adjunt.</string>
    <string name="ConversationActivity_recipient_is_not_a_valid_sms_or_email_address_exclamation">El destinatari no és una adreça electrònica o SMS vàlid!</string>
    <string name="ConversationActivity_message_is_empty_exclamation">El missatge és buit.</string>
    <string name="ConversationActivity_group_members">Membres del grup</string>
    <string name="ConversationActivity__tap_here_to_start_a_group_call">Toqueu aquí per iniciar una trucada de grup</string>

    <string name="ConversationActivity_invalid_recipient">Destinatari no vàlid.</string>
    <string name="ConversationActivity_added_to_home_screen">S\'ha afegit a la pantalla d\'inici.</string>
    <string name="ConversationActivity_calls_not_supported">Trucades no compatibles</string>
    <string name="ConversationActivity_this_device_does_not_appear_to_support_dial_actions">Aquest dispositiu sembla no suportar accions de trucada.</string>
    <string name="ConversationActivity_transport_insecure_sms">SMS no segur</string>
    <!-- A title for the option to send an SMS with a placeholder to put the name of their SIM card -->
    <string name="ConversationActivity_transport_insecure_sms_with_sim">SMS no segur (%1$s)</string>
    <string name="ConversationActivity_transport_insecure_mms">MMS no segur</string>
    <!-- A title for the option to send an SMS with a placeholder to put the name of their SIM card -->
    <string name="ConversationActivity_transport_signal">Missatge del Signal</string>
    <string name="ConversationActivity_lets_switch_to_signal">Canviem al Molly, %1$s</string>
    <string name="ConversationActivity_specify_recipient">Trieu un contacte</string>
    <string name="ConversationActivity_unblock">Desbloquejar</string>
    <string name="ConversationActivity_attachment_exceeds_size_limits">El fitxer adjunt excedeix la mida màxima per a aquest tipus de missatges.</string>
    <string name="ConversationActivity_unable_to_record_audio">No s\'ha pogut enregistrar l\'àudio.</string>
    <string name="ConversationActivity_you_cant_send_messages_to_this_group">No podeu enviar missatges a aquest grup perquè ja no en sou membre.</string>
    <string name="ConversationActivity_only_s_can_send_messages">Només els %1$s poden enviar missatges.</string>
    <string name="ConversationActivity_admins">administradors</string>
    <string name="ConversationActivity_message_an_admin">Envia un missatge a un administrador</string>
    <string name="ConversationActivity_cant_start_group_call">No es pot iniciar la trucada de grup.</string>
    <string name="ConversationActivity_only_admins_of_this_group_can_start_a_call">Només els administradors d\'aquest grup poden iniciar una trucada.</string>
    <string name="ConversationActivity_there_is_no_app_available_to_handle_this_link_on_your_device">No hi ha cap aplicació que pugui obrir aquest enllaç.</string>
    <string name="ConversationActivity_your_request_to_join_has_been_sent_to_the_group_admin">La sol·licitud per afegir-vos-hi s\'ha enviat a l\'administrador/a del grup. Rebreu una notificació quan la resolguin.</string>
    <string name="ConversationActivity_cancel_request">Cancel·la la sol·licitud</string>

    <string name="ConversationActivity_to_send_audio_messages_allow_signal_access_to_your_microphone">Per enviar missatges d\'àudio, permeteu que el Molly tingui accés al micròfon.</string>
    <string name="ConversationActivity_signal_requires_the_microphone_permission_in_order_to_send_audio_messages">El Molly necessita el permís del micròfon per tal d\'enviar missatges d\'àudio, però s\'ha denegat permanentment. Si us plau, continueu cap al menú de configuració de l\'aplicació, seleccioneu Permisos i activeu-hi el micròfon.</string>
    <string name="ConversationActivity_signal_needs_the_microphone_and_camera_permissions_in_order_to_call_s">El Molly necessita el permís del micròfon i de la càmera per tal de trucar a %1$s, però s\'han denegat permanentment. Si us plau, continueu cap al menú de configuració de l\'aplicació, seleccioneu Permisos i activeu-hi el micròfon i la càmera.</string>
    <string name="ConversationActivity_to_capture_photos_and_video_allow_signal_access_to_the_camera">Per captar fotografies i vídeos, permeteu que el Molly tingui accés a la càmera.</string>
    <string name="ConversationActivity_signal_needs_the_camera_permission_to_take_photos_or_video">El Molly necessita el permís de la càmera per tal de fer fotografies i vídeos, però s\'ha denegat permanentment. Si us plau, continueu cap al menú de configuració de l\'aplicació, seleccioneu Permisos i activeu-hi la càmera.</string>
    <string name="ConversationActivity_signal_needs_camera_permissions_to_take_photos_or_video">El Molly necessita el permís de la càmera per fer fotografies i vídeos.</string>
    <string name="ConversationActivity_enable_the_microphone_permission_to_capture_videos_with_sound">Activeu el permís del micròfon per capturar vídeos amb so.</string>
    <string name="ConversationActivity_signal_needs_the_recording_permissions_to_capture_video">El Molly necessita el permís del micròfon per gravar vídeos, però s\'han denegat. Si us plau, continueu cap al menú de configuració de l\'aplicació, seleccioneu Permisos i activeu-hi el micròfon i la càmera.</string>
    <string name="ConversationActivity_signal_needs_recording_permissions_to_capture_video">El Molly necessita el permís del telèfon per gravar vídeos.</string>

    <string name="ConversationActivity_quoted_contact_message">%1$s %2$s</string>
    <string name="ConversationActivity_signal_cannot_sent_sms_mms_messages_because_it_is_not_your_default_sms_app">El Signal no pot enviar missatges SMS / MMS perquè no és la vostra aplicació d\'SMS predeterminada. Voleu canviar-ho a la configuració d\'Android?</string>
    <string name="ConversationActivity_yes">Sí</string>
    <string name="ConversationActivity_no">No</string>
    <string name="ConversationActivity_search_position">%1$d de %2$d</string>
    <string name="ConversationActivity_no_results">No hi ha cap resultat.</string>

    <string name="ConversationActivity_sticker_pack_installed">Paquet d\'adhesius instal·lat</string>
    <string name="ConversationActivity_new_say_it_with_stickers">Nou! Digueu-ho amb adhesius.</string>

    <string name="ConversationActivity_cancel">Cancel·la</string>
    <string name="ConversationActivity_delete_conversation">Vols esborrar la conversa?</string>
    <string name="ConversationActivity_delete_and_leave_group">Vols esborrar i sortir del grup?</string>
    <string name="ConversationActivity_this_conversation_will_be_deleted_from_all_of_your_devices">Aquesta conversa s\'esborrarà de tots els dispositius.</string>
    <string name="ConversationActivity_you_will_leave_this_group_and_it_will_be_deleted_from_all_of_your_devices">Abandonaràs aquest grup i s\'esborrarà de tots els dispositius.</string>
    <string name="ConversationActivity_delete">Esborra</string>
    <string name="ConversationActivity_delete_and_leave">Esborra i surt</string>
    <string name="ConversationActivity__to_call_s_signal_needs_access_to_your_microphone">Per trucar a %1$s, el Molly necessita accés al micròfon.</string>


    <string name="ConversationActivity_join">Afegeix-m\'hi</string>
    <string name="ConversationActivity_full">Ple</string>

    <string name="ConversationActivity_error_sending_media">Error en enviar contingut</string>

    <string name="ConversationActivity__reported_as_spam_and_blocked">Se n\'ha informat com a spam i s\'ha bloquejat.</string>

    <!-- Message shown when opening an SMS conversation with SMS disabled and they have unexported sms messages -->
    <string name="ConversationActivity__sms_messaging_is_currently_disabled_you_can_export_your_messages_to_another_app_on_your_phone">La missatjería SMS està desactivada. Pots exportar els teus missatges a una altra app del teu telèfon.</string>
    <!-- Message shown when opening an SMS conversation with SMS disabled and they have unexported sms messages -->
    <string name="ConversationActivity__sms_messaging_is_no_longer_supported_in_signal_you_can_export_your_messages_to_another_app_on_your_phone">Els missatges SMS ja no són compatibles amb Signal. Pots exportar els teus missatges a una altra app del teu telèfon.</string>
    <!-- Action button shown when in sms conversation, sms is disabled, and unexported sms messages are present -->
    <string name="ConversationActivity__export_sms_messages">Exportar missatges SMS</string>
    <!-- Message shown when opening an SMS conversation with SMS disabled and there are no exported messages -->
    <string name="ConversationActivity__sms_messaging_is_currently_disabled_invite_s_to_to_signal_to_keep_the_conversation_here">La missatjería SMS està desactivada. Convida %1$s a Signal per mantenir la conversa aquí.</string>
    <!-- Message shown when opening an SMS conversation with SMS disabled and there are no exported messages -->
    <string name="ConversationActivity__sms_messaging_is_no_longer_supported_in_signal_invite_s_to_to_signal_to_keep_the_conversation_here">Els missatges SMS ja no són compatibles amb Signal. Convida %1$s a Signal per mantenir la conversa aquí.</string>
    <!-- Action button shown when opening an SMS conversation with SMS disabled and there are no exported messages -->
    <string name="ConversationActivity__invite_to_signal">Convida al Signal</string>
    <!-- Snackbar message shown after dismissing the full screen sms export megaphone indicating we\'ll do it again soon -->
    <string name="ConversationActivity__you_will_be_reminded_again_soon">Aviat t\'ho tornarem a recordar.</string>

    <!-- ConversationAdapter -->
    <plurals name="ConversationAdapter_n_unread_messages">
        <item quantity="one">%1$d missatge sense llegir</item>
        <item quantity="other">%1$d missatges sense llegir</item>
    </plurals>

    <!-- ConversationFragment -->
    <!-- Toast text when contacts activity is not found -->
    <string name="ConversationFragment__contacts_app_not_found">No s\'han trobat els contactes de l\'app.</string>
    <plurals name="ConversationFragment_delete_selected_messages">
        <item quantity="one">Vols suprimir el missatge seleccionat?</item>
        <item quantity="other">Vols suprimir els missatges seleccionats?</item>
    </plurals>
    <string name="ConversationFragment_save_to_sd_card">Voleu desar-ho a l\'emmagatzematge?</string>
    <plurals name="ConversationFragment_saving_n_media_to_storage_warning">
        <item quantity="one">Desar aquest fitxer a l\'emmagatzematge permetrà que qualsevol altra aplicació del dispositiu també hi pugui accedir.\n\nVols continuar?</item>
        <item quantity="other">Desar els %1$d fitxers a l\'emmagatzematge permetrà que qualsevol altra aplicació del dispositiu també hi pugui accedir.\n\nVols continuar?</item>
    </plurals>
    <plurals name="ConversationFragment_error_while_saving_attachments_to_sd_card">
        <item quantity="one">Error al desar el fitxer adjunt a l\'emmagatzematge!</item>
        <item quantity="other">Error en desar els fitxers adjunts a l\'emmagatzematge.</item>
    </plurals>
    <string name="ConversationFragment_unable_to_write_to_sd_card_exclamation">No s\'ha pogut desar a l\'emmagatzematge.</string>
    <plurals name="ConversationFragment_saving_n_attachments">
        <item quantity="one">Desant fitxer</item>
        <item quantity="other">Desant %1$d fitxers</item>
    </plurals>
    <plurals name="ConversationFragment_saving_n_attachments_to_sd_card">
        <item quantity="one">Desant fitxer a l\'emmagatzematge…</item>
        <item quantity="other">Desant %1$d fitxers a l\'emmagatzematge…</item>
    </plurals>
    <string name="ConversationFragment_pending">Pendent…</string>
    <string name="ConversationFragment_push">Dades (Signal)</string>
    <string name="ConversationFragment_mms">MMS</string>
    <string name="ConversationFragment_sms">SMS</string>
    <string name="ConversationFragment_deleting">Se suprimeix</string>
    <string name="ConversationFragment_deleting_messages">Se suprimeixen missatges…</string>
    <string name="ConversationFragment_delete_for_me">Esborrar per a mi</string>
    <string name="ConversationFragment_delete_for_everyone">Esborrar per a tothom</string>
    <!-- Dialog button for deleting one or more note-to-self messages only on this device, leaving that same message intact on other devices. -->
    <string name="ConversationFragment_delete_on_this_device">Suprimir en aquest dispositiu</string>
    <!-- Dialog button for deleting one or more note-to-self messages on all linked devices. -->
    <string name="ConversationFragment_delete_everywhere">Suprimir a tot arreu</string>
    <string name="ConversationFragment_this_message_will_be_deleted_for_everyone_in_the_conversation">Aquest missatge s\'esborrarà per a tothom que sigui a la conversa si tenen una versió recent de Signal. Podran veure que heu suprimit un missatge.</string>
    <string name="ConversationFragment_quoted_message_not_found">No s\'ha trobat el missatge original.</string>
    <string name="ConversationFragment_quoted_message_no_longer_available">El missatge original ja no està disponible.</string>
    <string name="ConversationFragment_failed_to_open_message">Ha fallat obrir el missatge.</string>
    <string name="ConversationFragment_you_can_swipe_to_the_right_reply">Podeu lliscar cap a la dreta en qualsevol missatge per respondre ràpidament.</string>
    <string name="ConversationFragment_you_can_swipe_to_the_left_reply">Podeu lliscar cap a l’esquerra en qualsevol missatge per respondre ràpidament.</string>
    <string name="ConversationFragment_outgoing_view_once_media_files_are_automatically_removed">Els fitxers multimèdia d\'una sola visualització se suprimeixen automàticament un cop enviats.</string>
    <string name="ConversationFragment_you_already_viewed_this_message">Ja heu vist aquest missatge.</string>
    <string name="ConversationFragment__you_can_add_notes_for_yourself_in_this_conversation">Podeu afegir notes per a vosaltres mateixos en aquesta conversa.\nSi el compte té dispositius enllaçats, s\'hi sincronitzaran les notes noves.</string>
    <string name="ConversationFragment__d_group_members_have_the_same_name">%1$d membres del grup tenen el mateix nom.</string>
    <string name="ConversationFragment__tap_to_review">Feu un toc per revisar-ho</string>
    <string name="ConversationFragment__review_requests_carefully">Reviseu les sol·licituds amb atenció.</string>
    <string name="ConversationFragment__signal_found_another_contact_with_the_same_name">El Molly ha trobat un altre contacte amb el mateix nom.</string>
    <string name="ConversationFragment_contact_us">Contacteu-nos</string>
    <string name="ConversationFragment_verify">Verificació</string>
    <string name="ConversationFragment_not_now">Ara no</string>
    <string name="ConversationFragment_your_safety_number_with_s_changed">El vostre número de seguretat amb %1$s ha canviat.</string>
    <string name="ConversationFragment_your_safety_number_with_s_changed_likey_because_they_reinstalled_signal">El número de segurtat amb %1$s ha canviat, probablement perquè s\'ha reinstal·lat el Signal o els dispositius han canviat. Toqueu Verifica per confirmar el número de seguretat nou. És opcional.</string>
    <!-- Message shown to indicate which notification profile is on/active -->
    <string name="ConversationFragment__s_on">%1$s actiu</string>
    <!-- Dialog title for block group link join requests -->
    <string name="ConversationFragment__block_request">Bloqueig de la sol·licitud?</string>
    <!-- Dialog message for block group link join requests -->
    <string name="ConversationFragment__s_will_not_be_able_to_join_or_request_to_join_this_group_via_the_group_link">%1$s no es podrà afegir ni sol·licitar-ho a aquest grup mitjançant l\'enllaç de grup. Encara es poden afegir al grup manualment.</string>
    <!-- Dialog confirm block request button -->
    <string name="ConversationFragment__block_request_button">Bloqueja la sol·licitud</string>
    <!-- Dialog cancel block request button -->
    <string name="ConversationFragment__cancel">Cancel·la</string>
    <!-- Message shown after successfully blocking join requests for a user -->
    <string name="ConversationFragment__blocked">Bloquejat</string>
    <!-- Label for a button displayed in conversation list to clear the chat filter -->
    <string name="ConversationListFragment__clear_filter">Restablir filtres</string>
    <!-- Notice on chat list when no unread chats are available, centered on display -->
    <string name="ConversationListFragment__no_unread_chats">No hi ha xats sense llegir</string>
    <plurals name="ConversationListFragment_delete_selected_conversations">
        <item quantity="one">Vols suprimir la conversa seleccionada?</item>
        <item quantity="other">Vols suprimir les converses seleccionades?</item>
    </plurals>
    <plurals name="ConversationListFragment_this_will_permanently_delete_all_n_selected_conversations">
        <item quantity="one">Aquesta acció suprimirà la conversa seleccionada permanentment.</item>
        <item quantity="other">Aquesta acció esborrarà les %1$d converses seleccionades permanentment.</item>
    </plurals>
    <string name="ConversationListFragment_deleting">Se suprimeix</string>
    <string name="ConversationListFragment_deleting_selected_conversations">Se suprimeixen les converses seleccionades…</string>
    <plurals name="ConversationListFragment_conversations_archived">
        <item quantity="one">Conversa arxivada</item>
        <item quantity="other">%1$d converses arxivades</item>
    </plurals>
    <string name="ConversationListFragment_undo">Desfés</string>
    <plurals name="ConversationListFragment_moved_conversations_to_inbox">
        <item quantity="one">S\'ha mogut la conversa a la safata d\'entrada</item>
        <item quantity="other">S\'han mogut %1$d converses a la safata d\'entrada</item>
    </plurals>
    <plurals name="ConversationListFragment_read_plural">
        <item quantity="one">Llegit</item>
        <item quantity="other">Llegits</item>
    </plurals>
    <plurals name="ConversationListFragment_unread_plural">
        <item quantity="one">No llegit</item>
        <item quantity="other">No llegits</item>
    </plurals>
    <plurals name="ConversationListFragment_pin_plural">
        <item quantity="one">Fixat</item>
        <item quantity="other">Fixats</item>
    </plurals>
    <plurals name="ConversationListFragment_unpin_plural">
        <item quantity="one">No fixat</item>
        <item quantity="other">No fixats</item>
    </plurals>
    <plurals name="ConversationListFragment_mute_plural">
        <item quantity="one">Silenciat</item>
        <item quantity="other">Silenciats</item>
    </plurals>
    <plurals name="ConversationListFragment_unmute_plural">
        <item quantity="one">No silenciat</item>
        <item quantity="other">No silenciats</item>
    </plurals>
    <string name="ConversationListFragment_select">Selecció</string>
    <plurals name="ConversationListFragment_archive_plural">
        <item quantity="one">Arxivat</item>
        <item quantity="other">Arxivats</item>
    </plurals>
    <plurals name="ConversationListFragment_unarchive_plural">
        <item quantity="one">No arxivat</item>
        <item quantity="other">No arxivats</item>
    </plurals>
    <plurals name="ConversationListFragment_delete_plural">
        <item quantity="one">Suprimit</item>
        <item quantity="other">Suprimits</item>
    </plurals>
    <string name="ConversationListFragment_select_all">Selecciona-ho tot</string>
    <plurals name="ConversationListFragment_s_selected">
        <item quantity="one">%1$d de seleccionat</item>
        <item quantity="other">%1$d de seleccionats</item>
    </plurals>

    <!-- Show in conversation list overflow menu to open selection bottom sheet -->
    <string name="ConversationListFragment__notification_profile">Perfil de notificacions</string>
    <!-- Tooltip shown after you have created your first notification profile -->
    <string name="ConversationListFragment__turn_your_notification_profile_on_or_off_here">Activeu o desactiveu el perfil de notificacions aquí.</string>
    <!-- Message shown in top toast to indicate the named profile is on -->
    <string name="ConversationListFragment__s_on">%1$s actiu</string>

    <!-- ConversationListItem -->
    <string name="ConversationListItem_key_exchange_message">Missatge d\'intercanvi de clau</string>

    <!-- ConversationListItemAction -->
    <string name="ConversationListItemAction_archived_conversations_d">Converses arxivades (%1$d)</string>

    <!-- ConversationTitleView -->
    <string name="ConversationTitleView_verified">Verificat</string>
    <string name="ConversationTitleView_you">Vós</string>

    <!-- ConversationTypingView -->
    <string name="ConversationTypingView__plus_d">+%1$d</string>

    <!-- Title for a reminder bottom sheet to users who have re-registered that they need to go back to re-link their devices. -->
    <string name="RelinkDevicesReminderFragment__relink_your_devices">Torna a enllaçar els teus dispositius</string>
    <!-- Description for a reminder bottom sheet to users who have re-registered that they need to go back to re-link their devices. -->
    <string name="RelinkDevicesReminderFragment__the_devices_you_added_were_unlinked">Els dispositius que has afegit s\'han desenllaçat quan el teu dispositiu no estava registrat. Ves a Ajustos per tornar a enllaçar qualsevol dispositiu.</string>
    <!-- Button label for the re-link devices bottom sheet reminder to navigate to the Devices page in the settings. -->
    <string name="RelinkDevicesReminderFragment__open_settings">Obre els ajustos</string>
    <!-- Button label for the re-link devices bottom sheet reminder to dismiss the pop up. -->
    <string name="RelinkDevicesReminderFragment__later">Després</string>

    <!-- CreateGroupActivity -->
    <string name="CreateGroupActivity__select_members">Seleccioneu membres</string>

    <!-- ConversationListFilterPullView -->
    <!-- Note in revealable view before fully revealed -->
    <string name="ConversationListFilterPullView__pull_down_to_filter">Desplaçar-se cap avall per filtrar</string>
    <!-- Note in revealable view after fully revealed -->
    <string name="ConversationListFilterPullView__release_to_filter">Deixar anar per filtrar</string>

    <!-- CreateProfileActivity -->
    <string name="CreateProfileActivity__profile">Perfil</string>
    <string name="CreateProfileActivity_error_setting_profile_photo">Error en establir la foto del perfil</string>
    <string name="CreateProfileActivity_problem_setting_profile">Problema en establir el perfil</string>
    <string name="CreateProfileActivity_set_up_your_profile">Establiu el perfil</string>
    <string name="CreateProfileActivity_signal_profiles_are_end_to_end_encrypted">Els canvis que hi facis i el teu perfil, seran visibles per la gent a la qual enviïs un missatge, els teus contactes i els teus grups.</string>
    <string name="CreateProfileActivity_set_avatar_description">Estableix l\'avatar</string>

    <!-- ProfileCreateFragment -->
    <!-- Displayed at the top of the screen and explains how profiles can be viewed. -->
    <string name="ProfileCreateFragment__profiles_are_visible_to_contacts_and_people_you_message">Els perfils són visibles per la gent a la qual enviïs un missatge, els teus contactes i els teus grups.</string>
    <!-- Title of clickable row to select phone number privacy settings -->
    <string name="ProfileCreateFragment__who_can_find_me">Qui pot trobar-me a través del meu número?</string>

    <!-- WhoCanSeeMyPhoneNumberFragment -->
    <!-- Toolbar title for this screen -->
    <string name="WhoCanSeeMyPhoneNumberFragment__who_can_find_me_by_number">Qui pot trobar-me a través del meu número?</string>
    <!-- Description for radio item stating anyone can see your phone number -->
    <string name="WhoCanSeeMyPhoneNumberFragment__anyone_who_has">Qualsevol persona que tingui el teu número de telèfon guardat als seus contactes podrà veure\'t com a contacte a Signal. Les altres persones podran trobar-te realitzant una cerca amb el teu número.</string>
    <!-- Description for radio item stating no one will be able to see your phone number -->
    <string name="WhoCanSeeMyPhoneNumberFragment__nobody_on_signal">Ningú a Signal podrà trobar-te a través del teu número de telèfon.</string>

    <!-- ChooseBackupFragment -->
    <string name="ChooseBackupFragment__restore_from_backup">Voleu fer una restauració des d\'una còpia de seguretat?</string>
    <string name="ChooseBackupFragment__restore_your_messages_and_media">Restaureu els missatges i els continguts multimèdia des d\'una còpia de seguretat local. Si no ho feu ara, no ho podreu fer més tard.</string>
    <string name="ChooseBackupFragment__icon_content_description">Restaura des de la icona de còpia de seguretat</string>
    <string name="ChooseBackupFragment__choose_backup">Trieu la còpia de seguretat</string>
    <string name="ChooseBackupFragment__learn_more">Més informació</string>
    <string name="ChooseBackupFragment__no_file_browser_available">No hi ha gestor de fitxers disponible.</string>

    <!-- RestoreBackupFragment -->
    <string name="RestoreBackupFragment__restore_complete">Restauració completa</string>
    <string name="RestoreBackupFragment__to_continue_using_backups_please_choose_a_folder">Per continuar usant les còpies de seguretat, trieu una carpeta. S\'hi desaran les còpies noves.</string>
    <string name="RestoreBackupFragment__choose_folder">Trieu una carpeta</string>
    <string name="RestoreBackupFragment__not_now">Ara no</string>
    <!-- Couldn\'t find the selected backup -->
    <string name="RestoreBackupFragment__backup_not_found">No s\'ha trobat la còpia de seguretat.</string>
    <!-- Couldn\'t read the selected backup -->
    <string name="RestoreBackupFragment__backup_could_not_be_read">No s\'ha pogut llegir la còpia de seguretat.</string>
    <!-- Backup has an unsupported file extension -->
    <string name="RestoreBackupFragment__backup_has_a_bad_extension">La còpia de seguretat té una extensió incorrecta.</string>

    <!-- BackupsPreferenceFragment -->
    <string name="BackupsPreferenceFragment__chat_backups">Còpies de seguretat de converses</string>
    <string name="BackupsPreferenceFragment__backups_are_encrypted_with_a_passphrase">Les còpies de seguretat s\'encripten amb una contrasenya i es desen al dispositiu.</string>
    <string name="BackupsPreferenceFragment__create_backup">Crea una còpia de seguretat</string>
    <string name="BackupsPreferenceFragment__last_backup">Darrera còpia de seguretat: %1$s</string>
    <string name="BackupsPreferenceFragment__backup_folder">Carpeta de còpia de seguretat</string>
    <!-- Title for a preference item allowing the user to selected the hour of the day when their chats are backed up. -->
    <string name="BackupsPreferenceFragment__backup_time">Hora de la còpia de seguretat</string>
    <string name="BackupsPreferenceFragment__verify_backup_passphrase">Verifiqueu la contrasenya de còpia de seguretat</string>
    <string name="BackupsPreferenceFragment__test_your_backup_passphrase">Proveu la contrasenya de còpia de seguretat i verifiqueu que coincideix.</string>
    <string name="BackupsPreferenceFragment__turn_on">Activa</string>
    <string name="BackupsPreferenceFragment__turn_off">Desactiva</string>
    <string name="BackupsPreferenceFragment__to_restore_a_backup">"Per restaurar una còpia de seguretat, instal·leu una còpia del Molly. Obriu l\'aplicació i toqueu Restaura la còpia de seguretat. Indiqueu el fitxer de còpia de seguretat. %1$s"</string>
    <string name="BackupsPreferenceFragment__learn_more">Més informació</string>
    <string name="BackupsPreferenceFragment__in_progress">En curs…</string>
    <!-- Status text shown in backup preferences when verifying a backup -->
    <string name="BackupsPreferenceFragment__verifying_backup">Verificant la còpia de seguretat…</string>
    <string name="BackupsPreferenceFragment__d_so_far">%1$d fins ara…</string>
    <!-- Show percentage of completion of backup -->
    <string name="BackupsPreferenceFragment__s_so_far">%1$s%% fins ara…</string>
    <string name="BackupsPreferenceFragment_signal_requires_external_storage_permission_in_order_to_create_backups">El Molly necessita el permís de l\'emmagatzematge extern per tal de crear còpies de seguretat. Si us plau, continueu cap al menú de configuració de l\'aplicació, seleccioneu Permisos i activeu-hi l\'emmagatzematge.</string>


    <!-- CustomDefaultPreference -->
    <string name="CustomDefaultPreference_using_custom">Ús de la personalització: %1$s</string>
    <string name="CustomDefaultPreference_using_default">Per defecte: %1$s</string>
    <string name="CustomDefaultPreference_none">Cap</string>

    <!-- AvatarSelectionBottomSheetDialogFragment -->
    <string name="AvatarSelectionBottomSheetDialogFragment__taking_a_photo_requires_the_camera_permission">Fer una fotografia necessita permís de la càmera.</string>
    <string name="AvatarSelectionBottomSheetDialogFragment__viewing_your_gallery_requires_the_storage_permission">Veure la galeria necessita permís de l\'emmagatzematge.</string>

    <!-- DateUtils -->
    <string name="DateUtils_just_now">Ara</string>
    <string name="DateUtils_minutes_ago">%1$d min</string>
    <string name="DateUtils_today">Avui</string>
    <string name="DateUtils_yesterday">Ahir</string>
    <!-- When scheduling a message, %1$s replaced with either today, tonight, or tomorrow. %2$s replaced with the time. e.g. Tonight at 9:00pm -->
    <string name="DateUtils_schedule_at">%1$s a %2$s</string>
    <!-- Used when getting a time in the future. For example, Tomorrow at 9:00pm -->
    <string name="DateUtils_tomorrow">Demà</string>
    <!-- Used in the context: Tonight at 9:00pm for example. Specifically this is after 7pm -->
    <string name="DateUtils_tonight">Aquesta nit</string>

    <!-- Scheduled Messages -->
    <!-- Title for dialog that shows all the users scheduled messages for a chat -->
    <string name="ScheduledMessagesBottomSheet__schedules_messages">Missatges programats</string>
    <!-- Option when scheduling a message to select a specific date and time to send a message -->
    <string name="ScheduledMessages_pick_time">Triar data i hora</string>
    <!-- Title for dialog explaining to users how the scheduled messages work -->
    <string name="ScheduleMessageFTUXBottomSheet__title">Missatges programats</string>
    <!-- Disclaimer text for scheduled messages explaining to users that the scheduled messages will only send if connected to the internet -->
    <string name="ScheduleMessageFTUXBottomSheet__disclaimer">Quan enviïs un missatge programat, assegura\'t que el dispositiu estigui encès i connectat a Internet en el moment de l\'enviament. Si no, el missatge s\'enviarà quan el dispositiu es torni a connectar.</string>
    <!-- Confirmation button text acknowledging the user understands the disclaimer -->
    <string name="ScheduleMessageFTUXBottomSheet__okay">D\'acord</string>
    <!-- Title for section asking users to allow alarm permissions for scheduled messages -->
    <string name="ScheduleMessageFTUXBottomSheet_enable_title">Per habilitar la programació de missatges:</string>
    <!-- Title for dialog asking users to allow alarm permissions for scheduled messages -->
    <string name="ReenableScheduleMessagesDialogFragment_reenable_title">Per tornar a habilitar la programació de missatges:</string>
    <!-- Title of dialog with a calendar to select the date the user wants to schedule a message. -->
    <string name="ScheduleMessageTimePickerBottomSheet__select_date_title">Seleccionar data</string>
    <!-- Title of dialog with a clock to select the time at which the user wants to schedule a message. -->
    <string name="ScheduleMessageTimePickerBottomSheet__select_time_title">Seleccionar hora</string>
    <!-- Title of dialog that allows user to set the time and day that their message will be sent -->
    <string name="ScheduleMessageTimePickerBottomSheet__dialog_title">Programar missatge</string>
    <!-- Text for confirmation button when scheduling messages that allows the user to confirm and schedule the sending time -->
    <string name="ScheduleMessageTimePickerBottomSheet__schedule_send">Programar enviament</string>
    <!-- Disclaimer in message scheduling dialog. %1$s replaced with a GMT offset (e.g. GMT-05:00), and %2$s is replaced with the time zone name (e.g. Eastern Standard Time) -->
    <string name="ScheduleMessageTimePickerBottomSheet__timezone_disclaimer">Cada hora es mostra en (%1$s) %2$s</string>
    <!-- Warning dialog message text shown when select time for scheduled send is in the past resulting in an immediate send if scheduled. -->
    <string name="ScheduleMessageTimePickerBottomSheet__select_time_in_past_dialog_warning">L\'hora seleccionada ja ha passat. Això enviarà el missatge immediatament.</string>
    <!-- Positive button text for warning dialog shown when scheduled send is in the past -->
    <string name="ScheduleMessageTimePickerBottomSheet__select_time_in_past_dialog_positive_button">Enviar immediatament</string>

    <!-- Context menu option to send a scheduled message now -->
    <string name="ScheduledMessagesBottomSheet_menu_send_now">Envia ara</string>
    <!-- Context menu option to reschedule a selected message -->
    <string name="ScheduledMessagesBottomSheet_menu_reschedule">Reprogramar</string>
    <!-- Button in dialog asking user if they are sure they want to delete the selected scheduled message -->
    <string name="ScheduledMessagesBottomSheet_delete_dialog_action">Esborra</string>
    <!-- Button in dialog asking user if they are sure they want to delete the selected scheduled message -->
    <string name="ScheduledMessagesBottomSheet_delete_dialog_message">Vols suprimir el missatge programat seleccionat?</string>
    <!-- Progress message shown while deleting selected scheduled message -->
    <string name="ScheduledMessagesBottomSheet_deleting_progress_message">Eliminant missatge programat…</string>

    <!-- DecryptionFailedDialog -->
    <string name="DecryptionFailedDialog_chat_session_refreshed">S\'ha refrescat la sessió.</string>
    <string name="DecryptionFailedDialog_signal_uses_end_to_end_encryption">El Signal usa encriptació d\'extrem a extrem i és possible que de vegades hagi d’actualitzar la sessió de conversa. Això no n\'afecta la seguretat, però és possible que perdeu algun missatge d’aquest contacte. Podeu demanar que el torni a enviar.</string>

    <!-- DeviceListActivity -->
    <string name="DeviceListActivity_unlink_s">Voleu desenllaçar «%1$s»?</string>
    <string name="DeviceListActivity_by_unlinking_this_device_it_will_no_longer_be_able_to_send_or_receive">En desenllaçar aquest dispositiu, no es podran rebre ni enviar missatges.</string>
    <string name="DeviceListActivity_network_connection_failed">La connexió de xarxa ha fallat</string>
    <string name="DeviceListActivity_try_again">Torna a provar-ho</string>
    <string name="DeviceListActivity_unlinking_device">Es desenllaça el dispositiu…</string>
    <string name="DeviceListActivity_unlinking_device_no_ellipsis">Es desenllaça el dispositiu</string>
    <string name="DeviceListActivity_network_failed">La xarxa ha fallat!</string>

    <!-- DeviceListItem -->
    <string name="DeviceListItem_unnamed_device">Dispositiu sense nom</string>
    <string name="DeviceListItem_linked_s">%1$s enllaçat</string>
    <string name="DeviceListItem_last_active_s">Darrera activitat: %1$s</string>
    <string name="DeviceListItem_today">Avui</string>

    <!-- DocumentView -->
    <string name="DocumentView_unnamed_file">Fitxer sense nom</string>

    <!-- DozeReminder -->
    <string name="DozeReminder_optimize_for_missing_play_services">Optimitza per a la no presència dels Play Services</string>
    <string name="DozeReminder_this_device_does_not_support_play_services_tap_to_disable_system_battery">El dispositiu no és compatible amb Play Services. Toqueu per desactivar les optimitzacions de la bateria que impedeixen que el Molly rebi missatges quan estigui inactiu.</string>

    <!-- ExpiredBuildReminder -->
    <string name="ExpiredBuildReminder_this_version_of_signal_has_expired">Aquesta versió del Signal ha vençut. Actualitzeu-la ara per enviar i rebre missatges.</string>
    <string name="ExpiredBuildReminder_update_now">Actualitza-la ara</string>

    <!-- PendingGroupJoinRequestsReminder -->
    <plurals name="PendingGroupJoinRequestsReminder_d_pending_member_requests">
        <item quantity="one">%1$dsol·licitud d\'adhesió pendent</item>
        <item quantity="other">%1$d sol·licituds d\'adhesió pendents</item>
    </plurals>
    <string name="PendingGroupJoinRequestsReminder_view">Mostra</string>

    <!-- GcmRefreshJob -->
    <string name="GcmRefreshJob_Permanent_Signal_communication_failure">La comunicació del Signal falla contínuament!</string>
    <string name="GcmRefreshJob_Signal_was_unable_to_register_with_Google_Play_Services">El Molly no s\'ha pogut registrar al Google Play Services. Els missatges i les trucades del Molly s\'han desactivat, registreu-vos de nou a Configuració &gt; Avançada.</string>


    <!-- GiphyActivity -->
    <string name="GiphyActivity_error_while_retrieving_full_resolution_gif">S\'ha produït un error en recuperar el GIF a resolució completa</string>

    <!-- GiphyFragmentPageAdapter -->

    <!-- AddToGroupActivity -->
    <string name="AddToGroupActivity_add_member">Voleu afegir el membre?</string>
    <string name="AddToGroupActivity_add_s_to_s">Voleu afegir \"%1$s\" a \"%2$s\"?</string>
    <string name="AddToGroupActivity_s_added_to_s">\"%1$s\" s\'ha afegit a \"%2$s\".</string>
    <string name="AddToGroupActivity_add_to_group">Afegeix-lo al grup</string>
    <string name="AddToGroupActivity_add_to_groups">Afegeix-lo als grups</string>
    <string name="AddToGroupActivity_this_person_cant_be_added_to_legacy_groups">Aquesta persona no es pot afegir a grups de llegat.</string>
    <string name="AddToGroupActivity_add">Afegeix</string>
    <string name="AddToGroupActivity_add_to_a_group">Afegeix-lo a un grup</string>

    <!-- ChooseNewAdminActivity -->
    <string name="ChooseNewAdminActivity_choose_new_admin">Trieu un administrador nou</string>
    <string name="ChooseNewAdminActivity_done">Fet</string>
    <string name="ChooseNewAdminActivity_you_left">Heu abandonat %1$s.</string>

    <!-- GroupMembersDialog -->
    <string name="GroupMembersDialog_you">Vós</string>

    <!-- GV2 access levels -->
    <string name="GroupManagement_access_level_anyone">Qualsevol</string>
    <string name="GroupManagement_access_level_all_members">Tots els membres</string>
    <string name="GroupManagement_access_level_only_admins">Només els administradors</string>
    <string name="GroupManagement_access_level_no_one">Cap</string>
  <!-- Removed by excludeNonTranslatables <string name="GroupManagement_access_level_unknown" translatable="false">Unknown</string> -->
    <array name="GroupManagement_edit_group_membership_choices">
        <item>@string/GroupManagement_access_level_all_members</item>
        <item>@string/GroupManagement_access_level_only_admins</item>
    </array>
    <array name="GroupManagement_edit_group_info_choices">
        <item>@string/GroupManagement_access_level_all_members</item>
        <item>@string/GroupManagement_access_level_only_admins</item>
    </array>

    <!-- GV2 invites sent -->
    <plurals name="GroupManagement_invitation_sent">
        <item quantity="one">Invitació enviada</item>
        <item quantity="other">%1$d invitacions enviades</item>
    </plurals>
    <string name="GroupManagement_invite_single_user">No podeu afegir automàticament %1$s a aquest grup. \n\nHan estat convidats a afegir-s\'hi i no veuran cap missatge del grup fins que no ho acceptin.</string>
    <string name="GroupManagement_invite_multiple_users">No podeu afegir aquests usuaris automàticament a aquest grup.\n\nHan estat convidats a afegir-s\'hi i no veuran cap missatge del grup fins que ho acceptin.</string>

    <!-- GroupsV1MigrationLearnMoreBottomSheetDialogFragment -->
    <string name="GroupsV1MigrationLearnMore_what_are_new_groups">Què són els grups nous?</string>
    <string name="GroupsV1MigrationLearnMore_new_groups_have_features_like_mentions">Els grups nous tenen funcions com ara @mencions i administradors de grups, i admetran més funcions en el futur.</string>
    <string name="GroupsV1MigrationLearnMore_all_message_history_and_media_has_been_kept">S\'han conservat tot l\'historial de missatges i el contingut anteriors a l\'actualització.</string>
    <string name="GroupsV1MigrationLearnMore_you_will_need_to_accept_an_invite_to_join_this_group_again">Haureu d\'acceptar una invitació per tornar-vos a afegir al grup i no en rebreu missatges fins que no ho feu.</string>
    <plurals name="GroupsV1MigrationLearnMore_these_members_will_need_to_accept_an_invite">
        <item quantity="one">Aquest membre haurà d\'acceptar una invitació per tornar a afegir-se a aquest grup i no en rebrà missatges fins que no l\'accepti:</item>
        <item quantity="other">Aquests membres hauran d\'acceptar una invitació per tornar a afegir-se a aquest grup i no en rebran missatges fins que no l\'acceptin:</item>
    </plurals>
    <plurals name="GroupsV1MigrationLearnMore_these_members_were_removed_from_the_group">
        <item quantity="one">Aquest membre ha estat esborrat del grup i no podrà tornar a afegir-s\'hi fins que no l\'actualitzi:</item>
        <item quantity="other">Aquests membres s\'han esborrat del grup i no podran tornar a afegir-s\'hi fins que no l\'actualitzin:</item>
    </plurals>

    <!-- GroupsV1MigrationInitiationBottomSheetDialogFragment -->
    <string name="GroupsV1MigrationInitiation_upgrade_to_new_group">Actualitza a grup nou</string>
    <string name="GroupsV1MigrationInitiation_upgrade_this_group">Actualitza aquest grup</string>
    <string name="GroupsV1MigrationInitiation_new_groups_have_features_like_mentions">Els grups nous tenen funcions com ara @mencions i administradors de grups, i admetran més funcions en el futur.</string>
    <string name="GroupsV1MigrationInitiation_all_message_history_and_media_will_be_kept">Es conservaran tot l\'historial i tot el contingut d\'abans de l\'actualització.</string>
    <string name="GroupsV1MigrationInitiation_encountered_a_network_error">S\'ha trobat un error de xarxa. Torneu-ho a provar més tard.</string>
    <string name="GroupsV1MigrationInitiation_failed_to_upgrade">Ha fallat l\'actualització.</string>
    <plurals name="GroupsV1MigrationInitiation_these_members_will_need_to_accept_an_invite">
        <item quantity="one">Aquest membre haurà d\'acceptar una invitació per tornar a afegir-se a aquest grup i no en rebrà missatges fins que no l\'accepti:</item>
        <item quantity="other">Aquests membres hauran d\'acceptar una invitació per tornar a afegir-se a aquest grup i no en rebran missatges fins que no l\'acceptin:</item>
    </plurals>
    <plurals name="GroupsV1MigrationInitiation_these_members_are_not_capable_of_joining_new_groups">
        <item quantity="one">Aquest membre no és capaç d\'afegir-se als grups nous i serà esborrat del grup:</item>
        <item quantity="other">Aquests membres no són capaços d\'afegir-se als grups nous i seran esborrats del grup:</item>
    </plurals>

    <!-- GroupsV1MigrationSuggestionsReminder -->
    <plurals name="GroupsV1MigrationSuggestionsReminder_members_couldnt_be_added_to_the_new_group">
        <item quantity="one">%1$d membre no s\'ha pogut tornar a afegir al grup nou. Voleu afegir-l\'hi ara?</item>
        <item quantity="other">%1$d membres no s\'han pogut tornar a afegir al grup nou. Voleu afegir-los-hi ara?</item>
    </plurals>
    <plurals name="GroupsV1MigrationSuggestionsReminder_add_members">
        <item quantity="one">Afegeix-hi un membre</item>
        <item quantity="other">Afegeix-hi membres</item>
    </plurals>
    <string name="GroupsV1MigrationSuggestionsReminder_no_thanks">No, gràcies.</string>

    <!-- GroupsV1MigrationSuggestionsDialog -->
    <plurals name="GroupsV1MigrationSuggestionsDialog_add_members_question">
        <item quantity="one">Voleu afegir-hi un membre?</item>
        <item quantity="other">Voleu afegir-hi membres?</item>
    </plurals>
    <plurals name="GroupsV1MigrationSuggestionsDialog_these_members_couldnt_be_automatically_added">
        <item quantity="one">Aquest membre no s\'ha pogut afegir automàticament al grup nou al moment de l\'actualització:</item>
        <item quantity="other">Aquests membres no s\'han pogut afegir automàticament al grup nou al moment de l\'actualització:</item>
    </plurals>
    <plurals name="GroupsV1MigrationSuggestionsDialog_add_members">
        <item quantity="one">Afegeix-hi un membre</item>
        <item quantity="other">Afegeix-hi membres</item>
    </plurals>
    <plurals name="GroupsV1MigrationSuggestionsDialog_failed_to_add_members_try_again_later">
        <item quantity="one">Ha fallat afegir-hi un membre. Torneu-ho a provar més tard.</item>
        <item quantity="other">Ha fallat afegir-hi membres. Torneu-ho a provar més tard.</item>
    </plurals>
    <plurals name="GroupsV1MigrationSuggestionsDialog_cannot_add_members">
        <item quantity="one">No s\'hi pot afegir el membre.</item>
        <item quantity="other">No s\'hi poden afegir membres.</item>
    </plurals>

    <!-- LeaveGroupDialog -->
    <string name="LeaveGroupDialog_leave_group">Voleu abandonar el grup?</string>
    <string name="LeaveGroupDialog_you_will_no_longer_be_able_to_send_or_receive_messages_in_this_group">Ja no podreu enviar o rebre missatges d\'aquest grup.</string>
    <string name="LeaveGroupDialog_leave">Surt</string>
    <string name="LeaveGroupDialog_choose_new_admin">Trieu un administrador nou</string>
    <string name="LeaveGroupDialog_before_you_leave_you_must_choose_at_least_one_new_admin_for_this_group">Abans d\'abandonar-lo, heu de triar almenys un administrador nou per a aquest grup.</string>
    <string name="LeaveGroupDialog_choose_admin">Trieu un administrador</string>

    <!-- LinkPreviewView -->
    <string name="LinkPreviewView_no_link_preview_available">No hi ha previsualització d\'enllaç disponible.</string>
    <string name="LinkPreviewView_this_group_link_is_not_active">Aquest enllaç de grup no està actiu.</string>
    <string name="LinkPreviewView_domain_date">%1$s · %2$s</string>

    <!-- LinkPreviewRepository -->
    <plurals name="LinkPreviewRepository_d_members">
        <item quantity="one">%1$d membre</item>
        <item quantity="other">%1$d membres</item>
    </plurals>

    <!-- PendingMembersActivity -->
    <string name="PendingMembersActivity_pending_group_invites">Invitacions de grup pendents</string>
    <string name="PendingMembersActivity_requests">Sol·licituds</string>
    <string name="PendingMembersActivity_invites">Invitacions</string>
    <string name="PendingMembersActivity_people_you_invited">Persones que heu convidat</string>
    <string name="PendingMembersActivity_you_have_no_pending_invites">No teniu invitacions pendents.</string>
    <string name="PendingMembersActivity_invites_by_other_group_members">Invitacions d\'altres membres del grup</string>
    <string name="PendingMembersActivity_no_pending_invites_by_other_group_members">No hi ha invitacions pendents d\'altres membres del grup.</string>
    <string name="PendingMembersActivity_missing_detail_explanation">No es mostren els detalls de les persones convidades per altres membres del grup. Si trien afegir-s\'hi, la informació es compartirà amb el grup en aquell moment. No veuran cap missatge del grup fins que no s\'hi afegeixin.</string>

    <string name="PendingMembersActivity_revoke_invite">Rebutja la invitació</string>
    <string name="PendingMembersActivity_revoke_invites">Rebutja les invitacions</string>
    <plurals name="PendingMembersActivity_revoke_d_invites">
        <item quantity="one">Rebutjar invitació</item>
        <item quantity="other">Rebutjar %1$d invitacions</item>
    </plurals>
    <plurals name="PendingMembersActivity_error_revoking_invite">
        <item quantity="one">Error en rebutjar la invitació</item>
        <item quantity="other">Error en rebutjar invitacions</item>
    </plurals>

    <!-- RequestingMembersFragment -->
    <string name="RequestingMembersFragment_pending_member_requests">Sol·licituds d\'adhesió pendents</string>
    <string name="RequestingMembersFragment_no_member_requests_to_show">No hi ha cap sol·licitud d\'adhesió per mostrar.</string>
    <string name="RequestingMembersFragment_explanation">La gent d\'aquesta llista intenta afegir-se a aquest grup per l\'enllaç del grup.</string>
    <string name="RequestingMembersFragment_added_s">"S\'hi ha afegit %1$s"</string>
    <string name="RequestingMembersFragment_denied_s">"S\'ha rebutjat %1$s"</string>

    <!-- AddMembersActivity -->
    <string name="AddMembersActivity__done">Fet</string>
    <string name="AddMembersActivity__this_person_cant_be_added_to_legacy_groups">Aquesta persona no es pot afegir a grups de llegat.</string>
    <plurals name="AddMembersActivity__add_d_members_to_s">
        <item quantity="one">Afegir \"%1$s\" a \"%2$s\"?</item>
        <item quantity="other">Afegeix %3$d membres a \"%2$s\"?</item>
    </plurals>
    <string name="AddMembersActivity__add">Afegeix</string>
    <string name="AddMembersActivity__add_members">Afegeix-hi membres</string>

    <!-- AddGroupDetailsFragment -->
    <string name="AddGroupDetailsFragment__name_this_group">Poseu un nom al grup</string>
    <string name="AddGroupDetailsFragment__create_group">Crea un grup</string>
    <string name="AddGroupDetailsFragment__create">Crea</string>
    <string name="AddGroupDetailsFragment__members">Membres</string>
    <string name="AddGroupDetailsFragment__you_can_add_or_invite_friends_after_creating_this_group">Després de crear el grup podeu afegir-hi o convidar-hi amistats.</string>
    <string name="AddGroupDetailsFragment__group_name_required">Nom de grup (cal)</string>
    <string name="AddGroupDetailsFragment__group_name_optional">Nom de grup (opcional)</string>
    <string name="AddGroupDetailsFragment__this_field_is_required">Aquest camp és necessari.</string>
    <string name="AddGroupDetailsFragment__group_creation_failed">Ha fallat la creació del grup.</string>
    <string name="AddGroupDetailsFragment__try_again_later">Torneu-ho a provar més tard.</string>
    <string name="AddGroupDetailsFragment__remove">Suprimeix</string>
    <string name="AddGroupDetailsFragment__sms_contact">Contacte d\'SMS</string>
    <string name="AddGroupDetailsFragment__remove_s_from_this_group">Vols esborrar a %1$s d\'aquest grup?</string>
    <!-- Info message shown in the middle of the screen, displayed when adding group details to an MMS Group -->
    <string name="AddGroupDetailsFragment__youve_selected_a_contact_that_doesnt_support">Has seleccionat un contacte que no té habilitats els grups a Signal, així que aquest grup serà MMS. Només tu podràs veure els noms personalitzats i les fotos dels grups MMS.</string>
    <!-- Info message shown in the middle of the screen, displayed when adding group details to an MMS Group after SMS Phase 0 -->
    <string name="AddGroupDetailsFragment__youve_selected_a_contact_that_doesnt_support_signal_groups_mms_removal">Has seleccionat un contacte que no admet grups de Signal, per tant, aquest grup serà per MMS. Els noms i les fotos del grup MMS personalitzat només seran visibles per a tu. Els grups MMS aviat no seran compatibles, és hora de centrar-nos en la missatgeria encriptada.</string>

    <!-- ManageGroupActivity -->
    <string name="ManageGroupActivity_who_can_add_new_members">Qui pot afegir membres nous?</string>
    <string name="ManageGroupActivity_who_can_edit_this_groups_info">Qui pot editar la informació del grup?</string>

    <plurals name="ManageGroupActivity_added">
        <item quantity="one">%1$d membre afegit</item>
        <item quantity="other">%1$d membres afegits</item>
    </plurals>

    <string name="ManageGroupActivity_you_dont_have_the_rights_to_do_this">No teniu permís per fer això.</string>
    <string name="ManageGroupActivity_not_capable">Algú que heu afegit no admet grups nous i cal que actualitzi el Signal.</string>
    <string name="ManageGroupActivity_not_announcement_capable">Algú que heu afegit no admet els anuncis de grups i cal que actualitzi el Signal.</string>
    <string name="ManageGroupActivity_failed_to_update_the_group">Ha fallat actualitzar el grup.</string>
    <string name="ManageGroupActivity_youre_not_a_member_of_the_group">No sou membre del grup.</string>
    <string name="ManageGroupActivity_failed_to_update_the_group_please_retry_later">Ha fallat actualitzar el grup. Torneu-ho a provar més tard.</string>
    <string name="ManageGroupActivity_failed_to_update_the_group_due_to_a_network_error_please_retry_later">Ha fallat actualitzar el grup a causa d\'un error de xarxa. Torneu-ho a provar més tard.</string>

    <string name="ManageGroupActivity_edit_name_and_picture">Editeu el nom i la imatge</string>
    <string name="ManageGroupActivity_legacy_group">Grup de llegat</string>
    <string name="ManageGroupActivity_legacy_group_learn_more">Aquest és un grup de llegat. Característiques com ara els administradors de grup només estan disponibles per als grups nous.</string>
    <string name="ManageGroupActivity_legacy_group_upgrade">Aquest és un grup de llegat. Per accedir a funcions noves com ara les @mencions i als administradors,</string>
    <string name="ManageGroupActivity_legacy_group_too_large">Aquest grup de llegat no es pot actualitzar a un grup nou perquè és massa gros. La mida màxima d\'un grup és %1$d.</string>
    <string name="ManageGroupActivity_upgrade_this_group">actualitzeu aquest grup.</string>
    <string name="ManageGroupActivity_this_is_an_insecure_mms_group">Aquest és un grup d\'MMS no segur. Per conversar privadament, convideu els contactes al Signal.</string>
    <string name="ManageGroupActivity_invite_now">Convida ara</string>
    <string name="ManageGroupActivity_more">més</string>
    <string name="ManageGroupActivity_add_group_description">Afegiu-hi una descripció del grup.</string>

    <!-- GroupMentionSettingDialog -->
    <string name="GroupMentionSettingDialog_notify_me_for_mentions">Notifica\'m les mencions</string>
    <string name="GroupMentionSettingDialog_receive_notifications_when_youre_mentioned_in_muted_chats">Vols rebre notificacions quan se\'t mencioni en converses silenciades?</string>
    <string name="GroupMentionSettingDialog_always_notify_me">Notifica-m\'ho sempre</string>
    <string name="GroupMentionSettingDialog_dont_notify_me">No m\'ho notifiquis mai</string>

    <!-- ManageProfileFragment -->
    <string name="ManageProfileFragment_profile_name">Nom del perfil</string>
    <string name="ManageProfileFragment_username">Nom d\'usuari</string>
    <string name="ManageProfileFragment_about">Quant a</string>
    <string name="ManageProfileFragment_write_a_few_words_about_yourself">Escriviu alguna cosa sobre vosaltres.</string>
    <string name="ManageProfileFragment_your_name">El nom</string>
    <string name="ManageProfileFragment_your_username">El nom d\'usuari</string>
    <string name="ManageProfileFragment_failed_to_set_avatar">Ha fallat establir l\'avatar.</string>
    <string name="ManageProfileFragment_badges">Insígnies</string>
    <string name="ManageProfileFragment__edit_photo">Edita la fotografia</string>
    <!-- Snackbar message after creating username -->
    <string name="ManageProfileFragment__username_created">S\'ha creat el nom d\'usuari</string>
    <!-- Snackbar message after copying username -->
    <string name="ManageProfileFragment__username_copied">S\'ha copiat el nom d\'usuari</string>
    <!-- Snackbar message after network failure while trying to delete username -->
    <string name="ManageProfileFragment__couldnt_delete_username">No s\'ha pogut eliminar l\'àlies. Torna-ho a provar més tard.</string>
    <!-- Snackbar message after successful deletion of username -->
    <string name="ManageProfileFragment__username_deleted">Àlies eliminat</string>

    <!-- UsernameOutOfSyncReminder -->
    <!-- Displayed above the conversation list when a user needs to address an issue with their username -->
    <string name="UsernameOutOfSyncReminder__something_went_wrong">S\'ha produït un error amb el teu àlies, ja no està assignat al teu compte. Pots provar de configurar-lo de nou o triar-ne un de diferent.</string>
    <!-- Action text to navigate user to manually fix the issue with their username -->
    <string name="UsernameOutOfSyncReminder__fix_now">Reparar-ho ara</string>


    <!-- ManageRecipientActivity -->
    <string name="ManageRecipientActivity_no_groups_in_common">No hi ha grups en comú.</string>
    <plurals name="ManageRecipientActivity_d_groups_in_common">
        <item quantity="one">%1$d grup en comú</item>
        <item quantity="other">%1$d grups en comú</item>
    </plurals>

    <plurals name="GroupMemberList_invited">
        <item quantity="one">%1$s ha convidat 1 persona</item>
        <item quantity="other">%1$s ha convidat %2$d persones</item>
    </plurals>

    <!-- CustomNotificationsDialogFragment -->
    <string name="CustomNotificationsDialogFragment__custom_notifications">Notificacions personalitzades</string>
    <string name="CustomNotificationsDialogFragment__messages">Missatges</string>
    <string name="CustomNotificationsDialogFragment__use_custom_notifications">Usa notificacions personalitzades</string>
    <string name="CustomNotificationsDialogFragment__notification_sound">So de notificació</string>
    <string name="CustomNotificationsDialogFragment__vibrate">Vibra</string>
    <!-- Button text for customizing notification options -->
    <string name="CustomNotificationsDialogFragment__customize">Personalitza</string>
    <string name="CustomNotificationsDialogFragment__change_sound_and_vibration">Canvia el so i la vibració</string>
    <string name="CustomNotificationsDialogFragment__call_settings">Configuració de les trucades</string>
    <string name="CustomNotificationsDialogFragment__ringtone">To de trucada</string>
    <string name="CustomNotificationsDialogFragment__default">Per defecte</string>
    <string name="CustomNotificationsDialogFragment__unknown">Desconegut</string>

    <!-- ShareableGroupLinkDialogFragment -->
    <string name="ShareableGroupLinkDialogFragment__group_link">Enllaç del grup</string>
    <string name="ShareableGroupLinkDialogFragment__share">Compartir-lo</string>
    <string name="ShareableGroupLinkDialogFragment__reset_link">Restableix l\'enllaç</string>
    <string name="ShareableGroupLinkDialogFragment__approve_new_members">Aproveu membres nous</string>
    <string name="ShareableGroupLinkDialogFragment__require_an_admin_to_approve_new_members_joining_via_the_group_link">Requereix que un administrador aprovi els membres nous que s’afegeixin per l’enllaç del grup.</string>
    <string name="ShareableGroupLinkDialogFragment__are_you_sure_you_want_to_reset_the_group_link">Segur que voleu restablir l\'enllaç del grup? La gent ja no podrà afegir-se al grup amb l’enllaç actual.</string>

    <!-- GroupLinkShareQrDialogFragment -->
    <string name="GroupLinkShareQrDialogFragment__qr_code">Codi QR</string>
    <string name="GroupLinkShareQrDialogFragment__people_who_scan_this_code_will">Les persones que escanegin aquest codi podran afegir-se al grup. Els administradors encara hauran d\'aprovar els membres nous si teniu activada aquesta opció.</string>
    <string name="GroupLinkShareQrDialogFragment__share_code">Comparteix el codi</string>

    <!-- GV2 Invite Revoke confirmation dialog -->
    <string name="InviteRevokeConfirmationDialog_revoke_own_single_invite">Voleu rebutjar la invitació que heu enviat a %1$s?</string>
    <plurals name="InviteRevokeConfirmationDialog_revoke_others_invites">
        <item quantity="one">Vols rebutjar la invitació enviada per %1$s?</item>
        <item quantity="other">Vols rebutjar les %2$d invitacions enviades per %1$s?</item>
    </plurals>

    <!-- GroupJoinBottomSheetDialogFragment -->
    <string name="GroupJoinBottomSheetDialogFragment_you_are_already_a_member">Ja en sou membre.</string>
    <string name="GroupJoinBottomSheetDialogFragment_join">Afegeix-m\'hi</string>
    <string name="GroupJoinBottomSheetDialogFragment_request_to_join">Demaneu afegir-vos-hi</string>
    <string name="GroupJoinBottomSheetDialogFragment_unable_to_join_group_please_try_again_later">No es pot afegir al grup. Torneu-ho a provar és tard.</string>
    <string name="GroupJoinBottomSheetDialogFragment_encountered_a_network_error">Hi ha hagut un error de xarxa.</string>
    <string name="GroupJoinBottomSheetDialogFragment_this_group_link_is_not_active">Aquest enllaç de grup no està actiu.</string>
    <!-- Title shown when there was an known issue getting group information from a group link -->
    <string name="GroupJoinBottomSheetDialogFragment_cant_join_group">No es pot afegir al grup.</string>
    <!-- Message shown when you try to get information for a group via link but an admin has removed you -->
    <string name="GroupJoinBottomSheetDialogFragment_you_cant_join_this_group_via_the_group_link_because_an_admin_removed_you">No podeu afegir-vos-hi mitjançant l\'enllaç de grup perquè un administrador us ha esborrat.</string>
    <!-- Message shown when you try to get information for a group via link but the link is no longer valid -->
    <string name="GroupJoinBottomSheetDialogFragment_this_group_link_is_no_longer_valid">Aquest enllaç de grup ja no és vàlid.</string>
    <!-- Title shown when there was an unknown issue getting group information from a group link -->
    <string name="GroupJoinBottomSheetDialogFragment_link_error">Error de l\'enllaç</string>
    <!-- Message shown when you try to get information for a group via link but an unknown issue occurred -->
    <string name="GroupJoinBottomSheetDialogFragment_joining_via_this_link_failed_try_joining_again_later">Ha fallat accedir-hi amb aquest enllaç. Torneu-ho a provar més tard.</string>

    <string name="GroupJoinBottomSheetDialogFragment_direct_join">Voleu afegir-vos a aquest grup i compartir-hi el nom i la fotografia?</string>
    <string name="GroupJoinBottomSheetDialogFragment_admin_approval_needed">Un administrador d\'aquest grup ha d\'aprovar la sol·licitud abans de poder-vos afegir-hi. Quan demaneu afegir-vos-hi, el vostre nom i la fotografia es compartiran amb els seus membres.</string>
    <plurals name="GroupJoinBottomSheetDialogFragment_group_dot_d_members">
        <item quantity="one">Grup · %1$d membre</item>
        <item quantity="other">Grup · %1$d membres</item>
    </plurals>

    <!-- GroupJoinUpdateRequiredBottomSheetDialogFragment -->
    <string name="GroupJoinUpdateRequiredBottomSheetDialogFragment_update_signal_to_use_group_links">Actualitzeu el Signal per usar els enllaços de grup</string>
    <string name="GroupJoinUpdateRequiredBottomSheetDialogFragment_update_message">La versió del Signal que useu no admet aquest enllaç de grup. Actualitzeu-lo a la versió més recent per afegir-vos a aquest grup per l\'enllaç.</string>
    <string name="GroupJoinUpdateRequiredBottomSheetDialogFragment_update_signal">Actualitza el Signal</string>
    <string name="GroupJoinUpdateRequiredBottomSheetDialogFragment_group_link_is_not_valid">L\'enllaç de grup no és vàlid.</string>

    <!-- GroupInviteLinkEnableAndShareBottomSheetDialogFragment -->
    <string name="GroupInviteLinkEnableAndShareBottomSheetDialogFragment_invite_friends">Convideu-hi amistats</string>
    <string name="GroupInviteLinkEnableAndShareBottomSheetDialogFragment_share_a_link_with_friends_to_let_them_quickly_join_this_group">Compartiu un enllaç amb les amistats perquè s\'hi afegeixin ràpidament.</string>

    <string name="GroupInviteLinkEnableAndShareBottomSheetDialogFragment_enable_and_share_link">Habilita i comparteix l\'enllaç</string>
    <string name="GroupInviteLinkEnableAndShareBottomSheetDialogFragment_share_link">Compateix l\'enllaç</string>

    <string name="GroupInviteLinkEnableAndShareBottomSheetDialogFragment_unable_to_enable_group_link_please_try_again_later">No s\'ha pogut habilitar l\'enllaç del grup. Torneu-ho a intentar més tard.</string>
    <string name="GroupInviteLinkEnableAndShareBottomSheetDialogFragment_encountered_a_network_error">Hi ha hagut un error de xarxa.</string>
    <string name="GroupInviteLinkEnableAndShareBottomSheetDialogFragment_you_dont_have_the_right_to_enable_group_link">No teniu permís per a habilitar l\'enllaç del grup. Demaneu-ho a un administrador.</string>
    <string name="GroupInviteLinkEnableAndShareBottomSheetDialogFragment_you_are_not_currently_a_member_of_the_group">Actualment no sou membre del grup.</string>

    <!-- GV2 Request confirmation dialog -->
    <string name="RequestConfirmationDialog_add_s_to_the_group">Voleu afegir %1$s al grup?</string>
    <string name="RequestConfirmationDialog_deny_request_from_s">Voleu rebutjar la sol·licitud de %1$s?</string>
    <!-- Confirm dialog message shown when deny a group link join request and group link is enabled. -->
    <string name="RequestConfirmationDialog_deny_request_from_s_they_will_not_be_able_to_request">Voleu denegar la sol·licitud de %1$s? No podran tornar a sol·licitar afegir-s\'hi mitjançant l\'enllaç del grup.</string>
    <string name="RequestConfirmationDialog_add">Afegeix</string>
    <string name="RequestConfirmationDialog_deny">Rebutja-la</string>

    <!-- ImageEditorHud -->
    <string name="ImageEditorHud_blur_faces">Esfuma les cares</string>
    <string name="ImageEditorHud_new_blur_faces_or_draw_anywhere_to_blur">Nou: s\'esfumen les cares o dibuixeu a qualsevol lloc per esfumar-lo.</string>
    <string name="ImageEditorHud_draw_anywhere_to_blur">Dibuixeu a qualsevol lloc per esfumar-lo</string>
    <string name="ImageEditorHud_draw_to_blur_additional_faces_or_areas">Dibuixeu per esfumar cares o àrees addicionals</string>

    <!-- InputPanel -->
    <string name="InputPanel_tap_and_hold_to_record_a_voice_message_release_to_send">Manteniu-ho premut per enregistrar un missatge de veu, deixeu anar per enviar-lo</string>
    <!-- Message shown if the user tries to switch a conversation from Signal to SMS -->
    <string name="InputPanel__sms_messaging_is_no_longer_supported_in_signal">Els missatges SMS ja no són compatibles amb Signal.</string>

    <!-- InviteActivity -->
    <string name="InviteActivity_share">Comparteix</string>
    <string name="InviteActivity_share_with_contacts">Comparteix amb els contactes</string>
    <string name="InviteActivity_share_via">Comparteix mitjançant…</string>

    <string name="InviteActivity_cancel">Cancel·la</string>
    <string name="InviteActivity_sending">S\'envia…</string>
    <string name="InviteActivity_invitations_sent">Invitacions enviades!</string>
    <string name="InviteActivity_invite_to_signal">Convida al Molly</string>
    <string name="InviteActivity_send_sms">Envia SMS (%1$d)</string>
    <plurals name="InviteActivity_send_sms_invites">
        <item quantity="one">Voleu enviar %1$d invitació SMS?</item>
        <item quantity="other">Voleu enviar %1$d invitacions SMS?</item>
    </plurals>
    <string name="InviteActivity_lets_switch_to_signal">Canviem al Molly: %1$s</string>
    <string name="InviteActivity_no_app_to_share_to">Sembla que no teniu cap aplicació on compartir-ho.</string>

    <!-- LearnMoreTextView -->
    <string name="LearnMoreTextView_learn_more">Més informació</string>

    <string name="SpanUtil__read_more">Llegiu-ne més.</string>

    <!-- LongMessageActivity -->
    <string name="LongMessageActivity_unable_to_find_message">No s\'ha pogut trobar el missatge</string>
    <string name="LongMessageActivity_message_from_s">Missatge de %1$s</string>
    <string name="LongMessageActivity_your_message">El vostre missatge</string>

    <!-- MessageRetrievalService -->
    <string name="MessageRetrievalService_signal">Molly</string>
    <string name="MessageRetrievalService_background_connection_enabled">S\'ha activat la connexió en segon pla</string>

    <!-- MmsDownloader -->
    <string name="MmsDownloader_error_reading_mms_settings">S\'ha produït un error en llegir la configuració d\'MMS de l\'operador</string>

    <!-- MediaOverviewActivity -->
    <string name="MediaOverviewActivity_Media">Multimèdia</string>
    <string name="MediaOverviewActivity_Files">Fitxers</string>
    <string name="MediaOverviewActivity_Audio">Àudio</string>
    <string name="MediaOverviewActivity_All">Tot</string>
    <plurals name="MediaOverviewActivity_Media_delete_confirm_title">
        <item quantity="one">Vols esborrar l\'element seleccionat?</item>
        <item quantity="other">Vols esborrar els elements seleccionats?</item>
    </plurals>
    <plurals name="MediaOverviewActivity_Media_delete_confirm_message">
        <item quantity="one">Aquesta acció esborrarà permanentment el fitxer seleccionat. Qualsevol missatge de text que hi estigui associat també s\'esborrarà.</item>
        <item quantity="other">Aquesta acció esborrarà permanentment els %1$d fitxers seleccionats. Qualsevol missatge de text que hi estigui associat també s\'esborrarà.</item>
    </plurals>
    <string name="MediaOverviewActivity_Media_delete_progress_title">Se suprimeix</string>
    <string name="MediaOverviewActivity_Media_delete_progress_message">Se suprimeixen missatges…</string>
    <string name="MediaOverviewActivity_collecting_attachments">Es recopilen els adjunts…</string>
    <string name="MediaOverviewActivity_Sort_by">Ordena per</string>
    <string name="MediaOverviewActivity_Newest">El més nou</string>
    <string name="MediaOverviewActivity_Oldest">El més antic</string>
    <string name="MediaOverviewActivity_Storage_used">Emmagatzematge usat</string>
    <string name="MediaOverviewActivity_All_storage_use">Tot l\'ús de l\'emmagatzematge</string>
    <string name="MediaOverviewActivity_Grid_view_description">Vista de graella</string>
    <string name="MediaOverviewActivity_List_view_description">Vista de llista</string>
    <string name="MediaOverviewActivity_Selected_description">Seleccionat</string>
    <string name="MediaOverviewActivity_select_all">Selecciona-ho tot</string>
    <plurals name="MediaOverviewActivity_save_plural">
        <item quantity="one">Desat</item>
        <item quantity="other">Desats</item>
    </plurals>
    <plurals name="MediaOverviewActivity_delete_plural">
        <item quantity="one">Suprimit</item>
        <item quantity="other">Suprimits</item>
    </plurals>

    <plurals name="MediaOverviewActivity_d_selected_s">
        <item quantity="one">%1$d de seleccionat (%2$s)</item>
        <item quantity="other">%1$d de seleccionats (%2$s)</item>
    </plurals>
    <string name="MediaOverviewActivity_file">Fitxer</string>
    <string name="MediaOverviewActivity_audio">Àudio</string>
    <string name="MediaOverviewActivity_video">Vídeo</string>
    <string name="MediaOverviewActivity_image">Imatge</string>
  <!-- Removed by excludeNonTranslatables <string name="MediaOverviewActivity_detail_line_2_part" translatable="false">%1$s · %2$s</string> -->
  <!-- Removed by excludeNonTranslatables <string name="MediaOverviewActivity_detail_line_3_part" translatable="false">%1$s · %2$s · %3$s</string> -->

    <string name="MediaOverviewActivity_sent_by_s">Enviat per %1$s</string>
    <string name="MediaOverviewActivity_sent_by_you">Ho heu enviat</string>
    <string name="MediaOverviewActivity_sent_by_s_to_s">Enviat per %1$s a %2$s</string>
    <string name="MediaOverviewActivity_sent_by_you_to_s">Ho heu enviat a %1$s</string>

    <!-- Megaphones -->
    <string name="Megaphones_remind_me_later">Recorda-m\'ho més tard.</string>
    <string name="Megaphones_verify_your_signal_pin">Verifiqueu el PIN del Signal</string>
    <string name="Megaphones_well_occasionally_ask_you_to_verify_your_pin">De tant en tant us demanarem de verificar el PIN perquè el recordeu.</string>
    <string name="Megaphones_verify_pin">Verifica el PIN</string>
    <string name="Megaphones_get_started">Comenceu</string>
    <string name="Megaphones_new_group">Grup nou</string>
    <string name="Megaphones_invite_friends">Convideu-hi amistats</string>
    <string name="Megaphones_use_sms">Usa SMS</string>
    <string name="Megaphones_chat_colors">Colors del xat</string>
    <string name="Megaphones_add_a_profile_photo">Afegeix una fotografia de perfil</string>

    <!-- Title of a bottom sheet to render messages that all quote a specific message -->
    <string name="MessageQuotesBottomSheet_replies">Respostes</string>

    <!-- NotificationBarManager -->
    <string name="NotificationBarManager_signal_call_in_progress">Trucada del Signal en curs</string>
    <string name="NotificationBarManager__establishing_signal_call">S\'estableix la trucada del Signal</string>
    <string name="NotificationBarManager__incoming_signal_call">Trucada del Signal rebuda</string>
    <string name="NotificationBarManager__incoming_signal_group_call">Trucada de grup de Signal rebuda</string>
    <!-- Temporary notification shown when starting the calling service -->
    <string name="NotificationBarManager__starting_signal_call_service">Començar el servei de trucada de Molly</string>
    <string name="NotificationBarManager__stopping_signal_call_service">S\'atura el servei de trucades del Molly</string>
    <string name="NotificationBarManager__decline_call">Rebutja la trucada</string>
    <string name="NotificationBarManager__answer_call">Respon la trucada</string>
    <string name="NotificationBarManager__end_call">Acaba la trucada</string>
    <string name="NotificationBarManager__cancel_call">Cancel·la la trucada</string>
    <string name="NotificationBarManager__join_call">Afegeix-me a la trucada</string>

    <!-- NotificationsMegaphone -->
    <string name="NotificationsMegaphone_turn_on_notifications">Voleu activar les notificacions?</string>
    <string name="NotificationsMegaphone_never_miss_a_message">No us perdeu mai cap missatge dels contactes i dels grups.</string>
    <string name="NotificationsMegaphone_turn_on">Activa</string>
    <string name="NotificationsMegaphone_not_now">Ara no</string>

    <!-- NotificationMmsMessageRecord -->
    <string name="NotificationMmsMessageRecord_multimedia_message">Missatge multimèdia</string>
    <string name="NotificationMmsMessageRecord_downloading_mms_message">Es baixa el missatge MMS</string>
    <string name="NotificationMmsMessageRecord_error_downloading_mms_message">S\'ha produït un error en baixar el missatge MMS. Toqueu per tornar a intentar-ho</string>

    <!-- MediaPickerActivity -->
    <string name="MediaPickerActivity__menu_open_camera">Obre la càmera</string>

    <!-- MediaSendActivity -->
    <string name="MediaSendActivity_camera_unavailable">Càmera no disponible</string>

    <!-- MediaRepository -->
    <string name="MediaRepository_all_media">Tot el contingut</string>
    <string name="MediaRepository__camera">Càmera</string>

    <!-- MessageDecryptionUtil -->
    <string name="MessageDecryptionUtil_failed_to_decrypt_message">Ha fallat desencriptar el missatge.</string>
    <string name="MessageDecryptionUtil_tap_to_send_a_debug_log">Toqueu per enviar-ne un registre de depuració.</string>

    <!-- MessageRecord -->
    <string name="MessageRecord_unknown">Desconegut</string>
    <string name="MessageRecord_message_encrypted_with_a_legacy_protocol_version_that_is_no_longer_supported">S\'ha rebut un missatge encriptat amb una versió antiga del Signal que ja no s\'admet. Digueu-li a l\'emissor que l\'actualitzi a la versió més recent i torni a enviar el missatge.</string>
    <string name="MessageRecord_left_group">Heu abandonat el grup.</string>
    <string name="MessageRecord_you_updated_group">Heu actualitzat el grup.</string>
    <string name="MessageRecord_the_group_was_updated">S\'ha actualitzat el grup.</string>
    <!-- Update message shown when placing an outgoing 1:1 voice/audio call and it\'s answered by the other party -->
    <string name="MessageRecord_outgoing_voice_call">Trucada sortint</string>
    <!-- Update message shown when placing an outgoing 1:1 video call and it\'s answered by the other party -->
    <string name="MessageRecord_outgoing_video_call">Videotrucada sortint</string>
    <!-- Update message shown when placing an outgoing 1:1 voice/audio call and it\'s not answered by the other party -->
    <string name="MessageRecord_unanswered_voice_call">Trucada sense contestar</string>
    <!-- Update message shown when placing an outgoing 1:1 video call and it\'s not answered by the other party -->
    <string name="MessageRecord_unanswered_video_call">Videotrucada sense contestar</string>
    <!-- Update message shown when receiving an incoming 1:1 voice/audio call and it\'s answered -->
    <string name="MessageRecord_incoming_voice_call">Trucada entrant</string>
    <!-- Update message shown when receiving an incoming 1:1 video call and answered -->
    <string name="MessageRecord_incoming_video_call">Videotrucada entrant</string>
    <!-- Update message shown when receiving an incoming 1:1 voice/audio call and not answered -->
    <string name="MessageRecord_missed_voice_call">Trucada perduda</string>
    <!-- Update message shown when receiving an incoming 1:1 video call and not answered -->
    <string name="MessageRecord_missed_video_call">Videotrucada perduda</string>
    <!-- Update message shown when receiving an incoming 1:1 voice/audio call and explicitly declined -->
    <string name="MessageRecord_you_declined_a_voice_call">Has rebutjat una trucada</string>
    <!-- Update message shown when receiving an incoming 1:1 video call and explicitly declined -->
    <string name="MessageRecord_you_declined_a_video_call">Has rebutjat una videotrucada</string>
    <!-- Call update formatter string to place the update message next to a time stamp. e.g., \'Incoming voice call · 11:11am\' -->
    <string name="MessageRecord_call_message_with_date">%1$s · %2$s</string>
    <string name="MessageRecord_s_updated_group">%1$s ha actualitzat el grup.</string>
    <string name="MessageRecord_s_joined_signal">%1$s és al Signal!</string>
    <string name="MessageRecord_you_disabled_disappearing_messages">Heu desactivat els missatges efímers.</string>
    <string name="MessageRecord_s_disabled_disappearing_messages">%1$s ha desactivat els missatges efímers.</string>
    <string name="MessageRecord_you_set_disappearing_message_time_to_s">Heu establert el temporitzador dels missatges efímers a %1$s.</string>
    <string name="MessageRecord_s_set_disappearing_message_time_to_s">%1$s ha establert el temporitzador dels missatges efímers a %2$s.</string>
    <string name="MessageRecord_disappearing_message_time_set_to_s">S\'ha establert el temporitzador dels missatges efímers a %1$s.</string>
    <string name="MessageRecord_this_group_was_updated_to_a_new_group">Aquest grup s\'ha actualitzat a un grup nou.</string>
    <string name="MessageRecord_you_couldnt_be_added_to_the_new_group_and_have_been_invited_to_join">No se us ha pogut afegir al grup nou i se us ha convidat a afegir-vos-hi.</string>
    <string name="MessageRecord_chat_session_refreshed">S\'ha refrescat la sessió.</string>
    <plurals name="MessageRecord_members_couldnt_be_added_to_the_new_group_and_have_been_invited">
        <item quantity="one">Un membre no s\'ha pogut afegir al grup nou i se l\'ha convidat a afegir-s\'hi.</item>
        <item quantity="other">%1$s membres no s\'han pogut afegir al grup nou i se\'ls ha convidat a afegir-s\'hi.</item>
    </plurals>

    <plurals name="MessageRecord_members_couldnt_be_added_to_the_new_group_and_have_been_removed">
        <item quantity="one">Un membre no s\'ha pogut afegir al grup nou i ha estat esborrat.</item>
        <item quantity="other">%1$s membres no s\'han pogut afegir al grup nou i han estat esborrats.</item>
    </plurals>

    <!-- Profile change updates -->
    <string name="MessageRecord_changed_their_profile_name_to">%1$s ha canviat el nom del perfil a %2$s.</string>
    <string name="MessageRecord_changed_their_profile_name_from_to">%1$s ha canviat el nom del perfil de %2$s a %3$s.</string>
    <string name="MessageRecord_changed_their_profile">%1$s ha canviat el perfil.</string>

    <!-- GV2 specific -->
    <string name="MessageRecord_you_created_the_group">Heu creat el grup.</string>
    <string name="MessageRecord_group_updated">Grup actualitzat</string>
    <string name="MessageRecord_invite_friends_to_this_group">Convideu amistats a aquest grup amb un enllaç de grup.</string>

    <!-- GV2 member additions -->
    <string name="MessageRecord_you_added_s">Hi heu afegit %1$s.</string>
    <string name="MessageRecord_s_added_s">%1$s ha afegit %2$s.</string>
    <string name="MessageRecord_s_added_you">%1$s us ha afegit al grup.</string>
    <string name="MessageRecord_you_joined_the_group">Us heu afegit al grup.</string>
    <string name="MessageRecord_s_joined_the_group">%1$s s\'ha afegit al grup.</string>

    <!-- GV2 member removals -->
    <string name="MessageRecord_you_removed_s">Has esborrat a %1$s.</string>
    <string name="MessageRecord_s_removed_s">%1$s ha esborrat a %2$s.</string>
    <string name="MessageRecord_s_removed_you_from_the_group">%1$s us ha esborrat del grup.</string>
    <string name="MessageRecord_you_left_the_group">Heu abandonat el grup.</string>
    <string name="MessageRecord_s_left_the_group">%1$s ha abandonat el grup.</string>
    <string name="MessageRecord_you_are_no_longer_in_the_group">Ja no sou al grup.</string>
    <string name="MessageRecord_s_is_no_longer_in_the_group">%1$s ja no és al grup.</string>

    <!-- GV2 role change -->
    <string name="MessageRecord_you_made_s_an_admin">Heu fet que %1$s sigui administrador.</string>
    <string name="MessageRecord_s_made_s_an_admin">%1$s ha fet que %2$s sigui administrador.</string>
    <string name="MessageRecord_s_made_you_an_admin">%1$s us ha fet administrador.</string>
    <string name="MessageRecord_you_revoked_admin_privileges_from_s">Heu rebutjat els privilegis d\'administrador de %1$s.</string>
    <string name="MessageRecord_s_revoked_your_admin_privileges">%1$s us ha revocat els privilegis d\'administrador.</string>
    <string name="MessageRecord_s_revoked_admin_privileges_from_s">%1$s ha rebutjat els privilegis d\'administrador de %2$s.</string>
    <string name="MessageRecord_s_is_now_an_admin">%1$s ara és un administrador.</string>
    <string name="MessageRecord_you_are_now_an_admin">Ara sou un administrador.</string>
    <string name="MessageRecord_s_is_no_longer_an_admin">%1$s ja no és un administrador.</string>
    <string name="MessageRecord_you_are_no_longer_an_admin">Ja no sou un administrador.</string>

    <!-- GV2 invitations -->
    <string name="MessageRecord_you_invited_s_to_the_group">Heu convidat %1$s al grup.</string>
    <string name="MessageRecord_s_invited_you_to_the_group">%1$s us ha convidat al grup.</string>
    <plurals name="MessageRecord_s_invited_members">
        <item quantity="one">%1$s ha convidat 1 persona al grup.</item>
        <item quantity="other">%1$s ha convidat %2$d persones al grup.</item>
    </plurals>
    <string name="MessageRecord_you_were_invited_to_the_group">Heu estat convidat al grup.</string>
    <plurals name="MessageRecord_d_people_were_invited_to_the_group">
        <item quantity="one">S\'ha convidat 1 persona al grup.</item>
        <item quantity="other">S\'han convidat %1$d persones al grup.</item>
    </plurals>

    <!-- GV2 invitation revokes -->
    <plurals name="MessageRecord_you_revoked_invites">
        <item quantity="one">Has rebutjat 1 invitació al grup.</item>
        <item quantity="other">Has rebutjat %1$d invitacions al grup.</item>
    </plurals>
    <plurals name="MessageRecord_s_revoked_invites">
        <item quantity="one">%1$s ha rebutjat la invitació al grup.</item>
        <item quantity="other">%1$s ha rebutjat %2$d invitacions al grup.</item>
    </plurals>
    <string name="MessageRecord_someone_declined_an_invitation_to_the_group">Algú ha rebutjat una invitació al grup.</string>
    <string name="MessageRecord_you_declined_the_invitation_to_the_group">Heu rebutjat la invitació al grup.</string>
    <string name="MessageRecord_s_revoked_your_invitation_to_the_group">%1$s ha rebutjat la vostra invitació al grup.</string>
    <string name="MessageRecord_an_admin_revoked_your_invitation_to_the_group">Un administrador ha rebutjat la vostra invitació al grup.</string>
    <plurals name="MessageRecord_d_invitations_were_revoked">
        <item quantity="one">S\'ha rebutjat una invitació al grup.</item>
        <item quantity="other">S\'han rebutjat %1$d invitacions al grup.</item>
    </plurals>

    <!-- GV2 invitation acceptance -->
    <string name="MessageRecord_you_accepted_invite">Heu acceptat la invitació al grup.</string>
    <string name="MessageRecord_s_accepted_invite">%1$s ha acceptat una invitació al grup.</string>
    <string name="MessageRecord_you_added_invited_member_s">Hi heu afegit el membre convidat %1$s.</string>
    <string name="MessageRecord_s_added_invited_member_s">%1$s ha afegit el membre convidat %2$s.</string>

    <!-- GV2 title change -->
    <string name="MessageRecord_you_changed_the_group_name_to_s">Heu canviat el nom del grup a \"%1$s\".</string>
    <string name="MessageRecord_s_changed_the_group_name_to_s">%1$s ha canviat el nom del grup a \"%2$s\".</string>
    <string name="MessageRecord_the_group_name_has_changed_to_s">S\'ha canviat el nom del grup a \"%1$s\".</string>

    <!-- GV2 description change -->
    <string name="MessageRecord_you_changed_the_group_description">Heu canviat la descripció del grup.</string>
    <string name="MessageRecord_s_changed_the_group_description">%1$s ha canviat la descripció del grup.</string>
    <string name="MessageRecord_the_group_description_has_changed">S\'ha canviat la descripció del grup.</string>

    <!-- GV2 avatar change -->
    <string name="MessageRecord_you_changed_the_group_avatar">Heu canviat l\'avatar del grup.</string>
    <string name="MessageRecord_s_changed_the_group_avatar">%1$s ha canviat l\'avatar del grup.</string>
    <string name="MessageRecord_the_group_group_avatar_has_been_changed">S\'ha canviat l\'avatar del grup.</string>

    <!-- GV2 attribute access level change -->
    <string name="MessageRecord_you_changed_who_can_edit_group_info_to_s">Heu canviat qui pot editar la informació del grup a \"%1$s\".</string>
    <string name="MessageRecord_s_changed_who_can_edit_group_info_to_s">%1$s ha canviat qui pot editar la informació del grup a \"%2$s\".</string>
    <string name="MessageRecord_who_can_edit_group_info_has_been_changed_to_s">S\'ha canviat qui pot editar la informació del grup a \"%1$s\".</string>

    <!-- GV2 membership access level change -->
    <string name="MessageRecord_you_changed_who_can_edit_group_membership_to_s">Heu canviat qui pot editar els membres del grup a \"%1$s\".</string>
    <string name="MessageRecord_s_changed_who_can_edit_group_membership_to_s">%1$s ha canviat qui pot editar els membres del grup a \"%2$s\".</string>
    <string name="MessageRecord_who_can_edit_group_membership_has_been_changed_to_s">S\'ha canviat qui pot editar els membres del grup a \"%1$s\".</string>

    <!-- GV2 announcement group change -->
    <string name="MessageRecord_you_allow_all_members_to_send">Heu canviat la configuració del grup per permetre enviar missatges a tots els membres.</string>
    <string name="MessageRecord_you_allow_only_admins_to_send">Heu canviat la configuració del grup per permetre enviar missatges només als administradors.</string>
    <string name="MessageRecord_s_allow_all_members_to_send">%1$s ha canviat la configuració del grup per permetre enviar missatges a tots els membres.</string>
    <string name="MessageRecord_s_allow_only_admins_to_send">%1$s ha canviat la configuració del grup per permetre enviar missatges només als administradors.</string>
    <string name="MessageRecord_allow_all_members_to_send">La configuració del grup s\'ha canviat per permetre enviar missatges a tots els membres.</string>
    <string name="MessageRecord_allow_only_admins_to_send">La configuració del grup s\'ha canviat per permetre enviar missatges només als administradors.</string>

    <!-- GV2 group link invite access level change -->
    <string name="MessageRecord_you_turned_on_the_group_link_with_admin_approval_off">Heu activat l\'enllaç de grup amb l\'aprovació de l\'administrador desactivada.</string>
    <string name="MessageRecord_you_turned_on_the_group_link_with_admin_approval_on">Heu activat l\'enllaç de grup amb l\'aprovació de l\'administrador activada.</string>
    <string name="MessageRecord_you_turned_off_the_group_link">Heu desactivat l\'enllaç de grup.</string>
    <string name="MessageRecord_s_turned_on_the_group_link_with_admin_approval_off">%1$s ha activat l\'enllaç de grup amb l\'aprovació de l\'administrador desactivada.</string>
    <string name="MessageRecord_s_turned_on_the_group_link_with_admin_approval_on">%1$s ha activat l\'enllaç de grup amb l\'aprovació de l\'administrador activada.</string>
    <string name="MessageRecord_s_turned_off_the_group_link">%1$s ha desactivat l\'enllaç de grup.</string>
    <string name="MessageRecord_the_group_link_has_been_turned_on_with_admin_approval_off">S\'ha activat l\'enllaç de grup amb l\'aprovació de l\'administrador desactivada.</string>
    <string name="MessageRecord_the_group_link_has_been_turned_on_with_admin_approval_on">S\'ha activat l\'enllaç de grup amb l\'aprovació de l\'administrador activada.</string>
    <string name="MessageRecord_the_group_link_has_been_turned_off">S\'ha desactivat l\'enllaç de grup.</string>
    <string name="MessageRecord_you_turned_off_admin_approval_for_the_group_link">Heu desactivat l\'aprovació de l\'administrador per a l\'enllaç de grup.</string>
    <string name="MessageRecord_s_turned_off_admin_approval_for_the_group_link">%1$s ha desactivat l\'aprovació de l\'administrador per a l\'enllaç de grup.</string>
    <string name="MessageRecord_the_admin_approval_for_the_group_link_has_been_turned_off">S\'ha desactivat l\'aprovació de l\'administrador per a l\'enllaç de grup.</string>
    <string name="MessageRecord_you_turned_on_admin_approval_for_the_group_link">Heu activat l\'aprovació de l\'administrador per a l\'enllaç de grup.</string>
    <string name="MessageRecord_s_turned_on_admin_approval_for_the_group_link">%1$s ha activat l\'aprovació de l\'administrador per a l\'enllaç de grup.</string>
    <string name="MessageRecord_the_admin_approval_for_the_group_link_has_been_turned_on">S\'ha activat l\'aprovació de l\'administrador per a l\'enllaç de grup.</string>

    <!-- GV2 group link reset -->
    <string name="MessageRecord_you_reset_the_group_link">Heu restablert l\'enllaç de grup.</string>
    <string name="MessageRecord_s_reset_the_group_link">%1$s ha restablert l\'enllaç de grup.</string>
    <string name="MessageRecord_the_group_link_has_been_reset">S\'ha restablert l\'enllaç de grup.</string>

    <!-- GV2 group link joins -->
    <string name="MessageRecord_you_joined_the_group_via_the_group_link">Us heu afegit al grup per l\'enllaç de grup.</string>
    <string name="MessageRecord_s_joined_the_group_via_the_group_link">%1$s s\'ha afegit al grup per l\'enllaç de grup.</string>

    <!-- GV2 group link requests -->
    <string name="MessageRecord_you_sent_a_request_to_join_the_group">Heu enviat la sol·licitud per afegir-vos al grup.</string>
    <string name="MessageRecord_s_requested_to_join_via_the_group_link">%1$s ha demanat afegir-s\'hi per l\'enllaç de grup.</string>
    <!-- Update message shown when someone requests to join via group link and cancels the request back to back -->
    <plurals name="MessageRecord_s_requested_and_cancelled_their_request_to_join_via_the_group_link">
        <item quantity="one">%1$s ha sol·licitat i cancel·lat la seva sol·licitud per afegir-s\'hi mitjançant l\'enllaç del grup.</item>
        <item quantity="other">%1$s ha sol·licitat i cancel·lat %2$d sol·licituds per afegir-s\'hi mitjançant l\'enllaç del grup.</item>
    </plurals>

    <!-- GV2 group link approvals -->
    <string name="MessageRecord_s_approved_your_request_to_join_the_group">%1$s ha aprovat la sol·licitud per afegir-vos al grup.</string>
    <string name="MessageRecord_s_approved_a_request_to_join_the_group_from_s">%1$s ha aprovat una sol·licitud de %2$sper afegir-se al grup.</string>
    <string name="MessageRecord_you_approved_a_request_to_join_the_group_from_s">Heu aprovat una sol·licitud d\'adhesió al grup de %1$s.</string>
    <string name="MessageRecord_your_request_to_join_the_group_has_been_approved">S\'ha aprovat la sol·licitud per afegir-vos al grup.</string>
    <string name="MessageRecord_a_request_to_join_the_group_from_s_has_been_approved">S\'ha aprovat la sol·licitud de %1$sper afegir-se al grup.</string>

    <!-- GV2 group link deny -->
    <string name="MessageRecord_your_request_to_join_the_group_has_been_denied_by_an_admin">Un administrador ha rebutjat la sol·licitud per afegir-vos al grup.</string>
    <string name="MessageRecord_s_denied_a_request_to_join_the_group_from_s">%1$s ha rebutjat una sol·licitud de %2$sper afegir-se al grup.</string>
    <string name="MessageRecord_a_request_to_join_the_group_from_s_has_been_denied">S\'ha rebutjat la sol·licitud de %1$sper afegir-se al grup.</string>
    <string name="MessageRecord_you_canceled_your_request_to_join_the_group">Heu cancel·lat la sol·licitud per afegir-vos al grup.</string>
    <string name="MessageRecord_s_canceled_their_request_to_join_the_group">%1$s ha cancel·lat la sol·licitud per afegir-se al grup.</string>

    <!-- End of GV2 specific update messages -->

    <string name="MessageRecord_your_safety_number_with_s_has_changed">El número de seguretat amb %1$s ha canviat.</string>
    <string name="MessageRecord_you_marked_your_safety_number_with_s_verified">Heu verificat el número de seguretat amb %1$s</string>
    <string name="MessageRecord_you_marked_your_safety_number_with_s_verified_from_another_device">Heu verificat el número de seguretat amb %1$s des d\'un altre dispositiu</string>
    <string name="MessageRecord_you_marked_your_safety_number_with_s_unverified">Heu tret la verificació del número de seguretat amb %1$s</string>
    <string name="MessageRecord_you_marked_your_safety_number_with_s_unverified_from_another_device">Heu tret la verificació del número de seguretat amb %1$s des d\'un altre dispositiu</string>
    <string name="MessageRecord_a_message_from_s_couldnt_be_delivered">No s\'ha pogut lliurar un missatge de %1$s.</string>
    <string name="MessageRecord_s_changed_their_phone_number">%1$s ha canviat el número de telèfon.</string>
    <!-- Update item message shown in the release channel when someone is already a sustainer so we ask them if they want to boost. -->
    <string name="MessageRecord_like_this_new_feature_help_support_signal_with_a_one_time_donation">T\'agrada aquesta nova funció? Ajuda a Signal amb una donació puntual!</string>
    <!-- Update item message shown when we merge two threads together. First placeholder is a name, second placeholder is a phone number. -->
    <string name="MessageRecord_your_message_history_with_s_and_their_number_s_has_been_merged">El teu historial de missatges amb %1$s i el teu número %2$s s\'han combinat.</string>
    <!-- Update item message shown when we merge two threads together and we don\'t know the phone number of the other thread. The placeholder is a person\'s name. -->
    <string name="MessageRecord_your_message_history_with_s_and_another_chat_has_been_merged">El teu historial de missatges amb %1$s i un altre xat amb la mateixa persona s\'han combinat.</string>
    <!-- Update item message shown when you find out a phone number belongs to a person you had a conversation with. First placeholder is a phone number, second placeholder is a name. -->
    <string name="MessageRecord_s_belongs_to_s">%1$s pertany a %2$s</string>
    <!-- Message to notify sender that activate payments request has been sent to the recipient -->
    <string name="MessageRecord_you_sent_request">Has enviat una sol·licitud a %1$s perquè activi Pagaments</string>
    <!-- Request message from recipient to activate payments -->
    <string name="MessageRecord_wants_you_to_activate_payments">%1$s vol que activis Pagaments. Envia pagaments només a persones de confiança.</string>
    <!-- Message to inform user that payments was activated-->
    <string name="MessageRecord_you_activated_payments">Has activat Pagaments</string>
    <!-- Message to inform sender that recipient can now accept payments -->
    <string name="MessageRecord_can_accept_payments">%1$s ja pot acceptar Pagaments</string>

    <!-- Group Calling update messages -->
    <string name="MessageRecord_s_started_a_group_call_s">%1$s ha iniciat una trucada de grup · %2$s</string>
    <string name="MessageRecord_s_is_in_the_group_call_s">%1$s és a la trucada de grup · %2$s</string>
    <string name="MessageRecord_you_are_in_the_group_call_s1">Sou a la trucada de grup · %1$s</string>
    <string name="MessageRecord_s_and_s_are_in_the_group_call_s1">%1$s i %2$s són a la trucada de grup · %3$s</string>
    <string name="MessageRecord_group_call_s">Trucada de grup · %1$s</string>

    <string name="MessageRecord_s_started_a_group_call">%1$s ha iniciat una trucada de grup.</string>
    <string name="MessageRecord_s_is_in_the_group_call">%1$s és a la trucada de grup.</string>
    <string name="MessageRecord_you_are_in_the_group_call">Sou a la trucada de grup.</string>
    <string name="MessageRecord_s_and_s_are_in_the_group_call">%1$s i %2$s són a la trucada de grup.</string>
    <string name="MessageRecord_group_call">Trucada de grup</string>

    <string name="MessageRecord_you">Vós</string>

    <plurals name="MessageRecord_s_s_and_d_others_are_in_the_group_call_s">
        <item quantity="one">%1$s, %2$s i %3$d més són a la trucada de grup · %4$s</item>
        <item quantity="other">%1$s, %2$s i %3$d més són a la trucada de grup · %4$s</item>
    </plurals>

    <plurals name="MessageRecord_s_s_and_d_others_are_in_the_group_call">
        <item quantity="one">%1$s, %2$s i %3$d més són a la trucada de grup.</item>
        <item quantity="other">%1$s, %2$s i %3$d més són a la trucada de grup.</item>
    </plurals>

    <!-- In-conversation update message to indicate that the current contact is sms only and will need to migrate to signal to continue the conversation in signal. -->
    <string name="MessageRecord__you_will_no_longer_be_able_to_send_sms_messages_from_signal_soon">Aviat ja no podràs enviar missatges SMS a través de Signal. Convida %1$s a Signal per mantenir la conversa aquí.</string>
    <!-- In-conversation update message to indicate that the current contact is sms only and will need to migrate to signal to continue the conversation in signal. -->
    <string name="MessageRecord__you_can_no_longer_send_sms_messages_in_signal">Ja no pots enviar missatges SMS a través de Molly. Convida %1$s a Molly per mantenir la conversa aquí.</string>
    <!-- Body for quote when message being quoted is an in-app payment message -->
    <string name="MessageRecord__payment_s">Pagament: %1$s</string>

    <!-- MessageRequestBottomView -->
    <string name="MessageRequestBottomView_accept">Ho accepto</string>
    <string name="MessageRequestBottomView_continue">Continua</string>
    <string name="MessageRequestBottomView_delete">Esborra</string>
    <string name="MessageRequestBottomView_block">Bloquejar</string>
    <string name="MessageRequestBottomView_unblock">Desbloquejar</string>
    <string name="MessageRequestBottomView_do_you_want_to_let_s_message_you_they_wont_know_youve_seen_their_messages_until_you_accept">Voleu permetre que %1$s us envii missatges i compartir-hi el nom i la fotografia? No sabran que heu vist el missatge fins que no ho accepteu.</string>
    <!-- Shown in message request flow. Describes what will happen if you unblock a Signal user -->
    <string name="MessageRequestBottomView_do_you_want_to_let_s_message_you_wont_receive_any_messages_until_you_unblock_them">Vols permetre que %1$s t\'enviï missatges i compartir-hi el nom i la fotografia? No rebràs cap missatge fins que no el desbloquegis.</string>
    <!-- Shown in message request flow. Describes what will happen if you unblock an SMS user -->
    <string name="MessageRequestBottomView_do_you_want_to_let_s_message_you_wont_receive_any_messages_until_you_unblock_them_SMS">Vols permetre que %1$s t\'enviï missatges? No en rebràs cap missatge fins que no el desbloquegis.</string>
    <string name="MessageRequestBottomView_get_updates_and_news_from_s_you_wont_receive_any_updates_until_you_unblock_them">Vols rebre actualitzacions i notícies de %1$s? No en rebràs cap actualització fins que no les desbloquegis.</string>
    <string name="MessageRequestBottomView_continue_your_conversation_with_this_group_and_share_your_name_and_photo">Voleu continuar la conversa amb aquest grup i compartir-hi el nom i la fotografia?</string>
    <string name="MessageRequestBottomView_upgrade_this_group_to_activate_new_features">Actualitzeu aquest grup i activeu-ne les funcions noves com ara les @mencions i els administradors. Els membres que no hi han compartit el nom o la fotografia es convidaran a afegir-s\'hi.</string>
    <string name="MessageRequestBottomView_this_legacy_group_can_no_longer_be_used">Aquest grup de llegat ja no es pot usar perquè és massa gros. La mida màxima d\'un grup és %1$d.</string>
    <string name="MessageRequestBottomView_continue_your_conversation_with_s_and_share_your_name_and_photo">Voleu continuar aquesta conversa amb %1$s i compartir-hi el nom i la fotografia?</string>
    <string name="MessageRequestBottomView_do_you_want_to_join_this_group_they_wont_know_youve_seen_their_messages_until_you_accept">Voleu afegir-vos a aquest grup i compartir el nom i la fotografia amb els seus membres? No sabran que heu vist els seus missatges fins que no ho accepteu.</string>
    <string name="MessageRequestBottomView_do_you_want_to_join_this_group_you_wont_see_their_messages">Voleu afegir-vos a aquest grup i compartir el nom i la fotografia amb els seus membres? No veureu els seus missatges fins que no ho accepteu.</string>
    <string name="MessageRequestBottomView_join_this_group_they_wont_know_youve_seen_their_messages_until_you_accept">Voleu afegir-vos a aquest grup? No sabran que n\'heu vist els missatges fins que no ho accepteu.</string>
    <string name="MessageRequestBottomView_unblock_this_group_and_share_your_name_and_photo_with_its_members">Vols desbloquejar aquest grup i compartir el nom i la fotografia amb els seus membres? No rebràs cap missatge fins que no el desbloquegis.</string>
  <!-- Removed by excludeNonTranslatables <string name="MessageRequestBottomView_legacy_learn_more_url" translatable="false">https://support.signal.org/hc/articles/360007459591</string> -->
    <string name="MessageRequestProfileView_view">Mostra</string>
    <string name="MessageRequestProfileView_member_of_one_group">Membre de %1$s</string>
    <string name="MessageRequestProfileView_member_of_two_groups">Membre de %1$s i %2$s</string>
    <string name="MessageRequestProfileView_member_of_many_groups">Membre de %1$s, %2$s i %3$s</string>
    <plurals name="MessageRequestProfileView_members">
        <item quantity="one">%1$d membre</item>
        <item quantity="other">%1$d membres</item>
    </plurals>
    <!-- Describes the number of members in a group. The string MessageRequestProfileView_invited is nested in the parentheses. -->
    <plurals name="MessageRequestProfileView_members_and_invited">
        <item quantity="one">%1$d membre (%2$s)</item>
        <item quantity="other">%1$d membres (%2$s)</item>
    </plurals>
    <!-- Describes the number of people invited to a group. Nested inside of the string MessageRequestProfileView_members_and_invited -->
    <plurals name="MessageRequestProfileView_invited">
        <item quantity="one">+%1$d convidat</item>
        <item quantity="other">+%1$d convidats</item>
    </plurals>
    <plurals name="MessageRequestProfileView_member_of_d_additional_groups">
        <item quantity="one">%1$d grup addicional</item>
        <item quantity="other">%1$d grups addicionals</item>
    </plurals>

    <!-- PassphraseChangeActivity -->
    <string name="PassphraseChangeActivity_passphrases_dont_match_exclamation">Les contrasenyes no coincideixen!</string>
    <string name="PassphraseChangeActivity_incorrect_old_passphrase_exclamation">Contrasenya antiga incorrecta.</string>
    <string name="PassphraseChangeActivity_enter_new_passphrase_exclamation">Escriviu la contrasenya nova.</string>

    <!-- DeviceProvisioningActivity -->
    <string name="DeviceProvisioningActivity_link_this_device">Voleu enllaçar aquest dispositiu?</string>
    <string name="DeviceProvisioningActivity_continue">CONTINUA</string>

    <string name="DeviceProvisioningActivity_content_intro">Podrà</string>
    <string name="DeviceProvisioningActivity_content_bullets">
        • Llegir tots els vostres missatges \n• Enviar missatges al nom vostre
    </string>
    <string name="DeviceProvisioningActivity_content_progress_title">S\'enllaça el dispositiu</string>
    <string name="DeviceProvisioningActivity_content_progress_content">S\'enllaça un dispositiu nou…</string>
    <string name="DeviceProvisioningActivity_content_progress_success">Dispositiu aprovat!</string>
    <string name="DeviceProvisioningActivity_content_progress_no_device">No es troba cap dispositiu.</string>
    <string name="DeviceProvisioningActivity_content_progress_network_error">Error de xarxa.</string>
    <string name="DeviceProvisioningActivity_content_progress_key_error">Codi QR no vàlid.</string>
    <string name="DeviceProvisioningActivity_sorry_you_have_too_many_devices_linked_already">Teniu massa dispositius enllaçats, proveu de suprimir-ne algun.</string>
    <string name="DeviceActivity_sorry_this_is_not_a_valid_device_link_qr_code">Això no és un codi QR amb enllaç vàlid.</string>
    <string name="DeviceProvisioningActivity_link_a_signal_device">Voleu enllaçar un dispositiu de Signal?</string>
    <string name="DeviceProvisioningActivity_it_looks_like_youre_trying_to_link_a_signal_device_using_a_3rd_party_scanner">Sembla que esteu provant d\'enllaçar un dispositiu de Signal amb un escàner extern. Per seguretat, torneu a escanejar el codi dins del Signal.</string>

    <string name="DeviceActivity_signal_needs_the_camera_permission_in_order_to_scan_a_qr_code">El Molly necessita el permís de la càmera per tal d\'escanejar un codi QR, però s\'ha denegat permanentment. Si us plau, continueu cap al menú de configuració de l\'aplicació, seleccioneu Permisos i activeu-hi la càmera.</string>
    <string name="DeviceActivity_unable_to_scan_a_qr_code_without_the_camera_permission">No es pot escanejar un codi QR sense permís de la càmera.</string>

    <!-- OutdatedBuildReminder -->
    <string name="OutdatedBuildReminder_update_now">Actualitza-la ara</string>
    <string name="OutdatedBuildReminder_your_version_of_signal_will_expire_today">La vostra versió del Signal vencerà avui. Actualitzeu-la a la versió més recent.</string>
    <plurals name="OutdatedBuildReminder_your_version_of_signal_will_expire_in_n_days">
        <item quantity="one">Aquesta versió del Signal vencerà demà. Actualitza-la a la versió més recent.</item>
        <item quantity="other">Aquesta versió del Signal vencerà d\'aquí a %1$d dies. Actualitza-la a la versió més recent.</item>
    </plurals>

    <!-- PassphrasePromptActivity -->
    <string name="PassphrasePromptActivity_enter_passphrase">Escriviu la contrasenya</string>
    <string name="PassphrasePromptActivity_watermark_content_description">Icona del Molly</string>
    <string name="PassphrasePromptActivity_ok_button_content_description">Envia la contrasenya</string>
    <string name="PassphrasePromptActivity_invalid_passphrase_exclamation">Contrasenya incorrecta!</string>
    <string name="PassphrasePromptActivity_unlock_signal">Desbloca el Molly</string>
    <string name="PassphrasePromptActivity_signal_android_lock_screen">Molly Android - Bloca la pantalla</string>

    <!-- PlacePickerActivity -->
    <string name="PlacePickerActivity_title">Mapa</string>

    <string name="PlacePickerActivity_drop_pin">Marqueu el lloc</string>
    <string name="PlacePickerActivity_accept_address">Accepta l\'adreça</string>

    <!-- PlayServicesProblemFragment -->
    <string name="PlayServicesProblemFragment_the_version_of_google_play_services_you_have_installed_is_not_functioning">La versió del Google Play Services que hi ha instal·lada no funciona correctament. Reinstal·leu-lo i tornar a provar-ho.</string>

    <!-- PinRestoreEntryFragment -->
    <string name="PinRestoreEntryFragment_incorrect_pin">PIN incorrecte</string>
    <string name="PinRestoreEntryFragment_skip_pin_entry">Voleu ometre l\'entrada del PIN?</string>
    <string name="PinRestoreEntryFragment_need_help">Us cal ajuda?</string>
    <string name="PinRestoreEntryFragment_your_pin_is_a_d_digit_code">El PIN és un codi d\'un mínim de %1$d dígits que heu creat que pot ser numèric o alfanumèric.\n\nSi no recordeu el PIN, en podeu crear un de nou. Podeu registrar-vos i usar el vostre compte, però perdreu algunes configuracions desades, com ara la informació del perfil.</string>
    <string name="PinRestoreEntryFragment_if_you_cant_remember_your_pin">Si no recordeu el PIN, en podeu crear un de nou. Podeu registrar-vos i usar el compte, però perdreu algunes configuracions desades, com ara la informació del perfil.</string>
    <string name="PinRestoreEntryFragment_create_new_pin">Crea un PIN nou</string>
    <string name="PinRestoreEntryFragment_contact_support">Contacteu amb l\'Assistència</string>
    <string name="PinRestoreEntryFragment_cancel">Cancel·la</string>
    <string name="PinRestoreEntryFragment_skip">Omet</string>
    <plurals name="PinRestoreEntryFragment_you_have_d_attempt_remaining">
        <item quantity="one">Us resta %1$d intent. Si us quedeu sense intents, podeu crear un PIN nou. Podeu registrar-vos i usar el compte, però perdreu algunes configuracions desades, com ara la informació del perfil.</item>
        <item quantity="other">Us resten %1$d intents. Si us quedeu sense intents, podeu crear un PIN nou. Podeu registrar-vos i usar el compte, però perdreu algunes configuracions desades, com ara la informació del perfil.</item>
    </plurals>
    <string name="PinRestoreEntryFragment_signal_registration_need_help_with_pin">Registre del Signal - Cal ajuda amb el PIN per a Android</string>
    <string name="PinRestoreEntryFragment_enter_alphanumeric_pin">Escriviu un PIN alfanumèric</string>
    <string name="PinRestoreEntryFragment_enter_numeric_pin">Marqueu un PIN numèric</string>

    <!-- PinRestoreLockedFragment -->
    <string name="PinRestoreLockedFragment_create_your_pin">Creeu el PIN</string>
    <string name="PinRestoreLockedFragment_youve_run_out_of_pin_guesses">Se us han acabat els intents del PIN, però encara podeu accedir al compte del Signal creant un PIN nou. Per a la vostra privadesa i seguretat, el compte es restaurarà sense cap tipus d\'informació ni configuració de perfil.</string>
    <string name="PinRestoreLockedFragment_create_new_pin">Crea un PIN nou</string>
  <!-- Removed by excludeNonTranslatables <string name="PinRestoreLockedFragment_learn_more_url" translatable="false">https://support.signal.org/hc/articles/360007059792</string> -->

    <!-- Dialog button text indicating user wishes to send an sms code isntead of skipping it -->
    <string name="ReRegisterWithPinFragment_send_sms_code">Enviar codi per SMS</string>
    <!-- Email subject used when user contacts support about an issue with the reregister flow. -->
    <string name="ReRegisterWithPinFragment_support_email_subject">Registre a Signal - Ajuda per tornar a registrar-se amb el PIN a Android</string>
    <!-- Dialog message shown in reregister flow when tapping a informational button to to learn about pins or contact support for help -->
    <string name="ReRegisterWithPinFragment_need_help_local">El teu PIN és un codi creat per tu d\'almenys %1$d+ caràcters, i pot ser numèric o alfanumèric.\n\nSi no recordes el teu PIN, pots crear-ne un de nou.</string>
    <!-- Dialog message shown in reregister flow when user requests to skip this flow and return to the normal flow -->
    <string name="ReRegisterWithPinFragment_skip_local">Si no recordes el teu PIN, pots crear-ne un de nou.</string>
    <!-- Dialog message shown in reregister flow when user uses up all of their guesses for their pin and we are going to move on -->
    <string name="ReRegisterWithPinFragment_out_of_guesses_local">T\'has quedat sense intents per introduir el PIN, però encara pots accedir al teu compte de Signal creant un PIN nou.</string>

    <!-- PinOptOutDialog -->
    <string name="PinOptOutDialog_warning">Advertiment</string>
    <string name="PinOptOutDialog_if_you_disable_the_pin_you_will_lose_all_data">Si desactiveu el PIN, perdreu totes les dades quan torneu a registrar-vos al Signal, si no és que en feu una còpia de seguretat i una restauració manualment. No podeu activar el bloqueig de registre mentre el PIN estigui desactivat.</string>
    <string name="PinOptOutDialog_disable_pin">Desactiva el PIN</string>

    <!-- RatingManager -->
    <string name="RatingManager_rate_this_app">Valoreu l\'aplicació</string>
    <string name="RatingManager_if_you_enjoy_using_this_app_please_take_a_moment">Si gaudiu usant aquesta aplicació, podeu ajudar-nos valorant-la.</string>
    <string name="RatingManager_rate_now">Valora-la!</string>
    <string name="RatingManager_no_thanks">No, gràcies.</string>
    <string name="RatingManager_later">Després</string>

    <!-- ReactionsBottomSheetDialogFragment -->
    <string name="ReactionsBottomSheetDialogFragment_all">Tot · %1$d</string>

    <!-- ReactionsConversationView -->
    <string name="ReactionsConversationView_plus">+%1$d</string>

    <!-- ReactionsRecipientAdapter -->
    <string name="ReactionsRecipientAdapter_you">Vós</string>

    <!-- RecaptchaRequiredBottomSheetFragment -->
    <string name="RecaptchaRequiredBottomSheetFragment_verify_to_continue_messaging">Verifiqueu-ho per continuar la missatgeria</string>
    <string name="RecaptchaRequiredBottomSheetFragment_to_help_prevent_spam_on_signal">Per ajudar a prevenir el correu brossa al Molly, completeu la verificació.</string>
    <string name="RecaptchaRequiredBottomSheetFragment_after_verifying_you_can_continue_messaging">Després de verificar-ho, podeu continuar enviant missatges. Qualsevol missatge interromput s\'enviarà automàticament.</string>

    <!-- Recipient -->
    <string name="Recipient_you">Vós</string>
    <!-- Name of recipient representing user\'s \'My Story\' -->
    <string name="Recipient_my_story">La meva història</string>

    <!-- RecipientPreferencesActivity -->
    <string name="RecipientPreferenceActivity_block">Bloquejar</string>
    <string name="RecipientPreferenceActivity_unblock">Desbloquejar</string>

    <!-- RecipientProvider -->

    <!-- RedPhone -->
    <string name="RedPhone_answering">Resposta…</string>
    <string name="RedPhone_ending_call">S\'acaba la trucada…</string>
    <string name="RedPhone_ringing">Sona…</string>
    <string name="RedPhone_busy">Ocupat</string>
    <string name="RedPhone_recipient_unavailable">Destinatari no disponible</string>
    <string name="RedPhone_network_failed">La xarxa ha fallat!</string>
    <string name="RedPhone_number_not_registered">Número no registrat!</string>
    <string name="RedPhone_the_number_you_dialed_does_not_support_secure_voice">El número que heu marcat no pot rebre trucades de veu segures!</string>
    <string name="RedPhone_got_it">Entesos</string>

    <!-- Valentine\'s Day Megaphone -->
    <!-- Title text for the Valentine\'s Day donation megaphone. The placeholder will always be a heart emoji. Needs to be a placeholder for Android reasons. -->
    <!-- Body text for the Valentine\'s Day donation megaphone. -->

    <!-- WebRtcCallActivity -->
    <string name="WebRtcCallActivity__tap_here_to_turn_on_your_video">Toqueu aquí per activar el vídeo</string>
    <string name="WebRtcCallActivity__to_call_s_signal_needs_access_to_your_camera">Per trucar a %1$s, el Molly necessita accés a la càmera.</string>
    <string name="WebRtcCallActivity__signal_s">Trucada del Molly: %1$s</string>
    <string name="WebRtcCallActivity__calling">Es truca…</string>
    <string name="WebRtcCallActivity__group_is_too_large_to_ring_the_participants">El grup és massa gran per a trucar als participants.</string>
    <!-- Call status shown when an active call was disconnected (e.g., network hiccup) and is trying to reconnect -->
    <string name="WebRtcCallActivity__reconnecting">Es torna a connectar…</string>
    <!-- Title for dialog warning about lacking bluetooth permissions during a call -->
    <string name="WebRtcCallActivity__bluetooth_permission_denied">S\'ha denegat el permís del Bluetooth.</string>
    <!-- Message for dialog warning about lacking bluetooth permissions during a call and references the permission needed by name -->
    <string name="WebRtcCallActivity__please_enable_the_nearby_devices_permission_to_use_bluetooth_during_a_call">Activeu el permís \"Dispositius propers\" per usar el Bluetooth durant una trucada.</string>
    <!-- Positive action for bluetooth warning dialog to open settings -->
    <string name="WebRtcCallActivity__open_settings">Obre la configuració</string>
    <!-- Negative aciton for bluetooth warning dialog to dismiss dialog -->
    <string name="WebRtcCallActivity__not_now">Ara no</string>

    <!-- WebRtcCallView -->
    <string name="WebRtcCallView__signal_call">Trucada del Signal</string>
    <string name="WebRtcCallView__signal_video_call">Trucada de vídeo del Signal</string>
    <string name="WebRtcCallView__start_call">Inicia una trucada</string>
    <string name="WebRtcCallView__join_call">Afegeix-me a la trucada</string>
    <string name="WebRtcCallView__call_is_full">La trucada és plena</string>
    <string name="WebRtcCallView__the_maximum_number_of_d_participants_has_been_Reached_for_this_call">S\'ha assolit el nombre màxim de %1$d participants per a aquesta trucada. Torneu-ho a provar més tard.</string>
    <string name="WebRtcCallView__your_video_is_off">El vídeo està desactivat.</string>
    <string name="WebRtcCallView__reconnecting">Es torna a connectar…</string>
    <string name="WebRtcCallView__joining">S\'afegeix…</string>
    <string name="WebRtcCallView__disconnected">Desconnectat</string>

    <string name="WebRtcCallView__signal_will_ring_s">El Signal trucarà a %1$s</string>
    <string name="WebRtcCallView__signal_will_ring_s_and_s">El Signal trucarà a %1$s i %2$s</string>
    <plurals name="WebRtcCallView__signal_will_ring_s_s_and_d_others">
        <item quantity="one">El Signal trucarà a %1$s, %2$s i %3$d més</item>
        <item quantity="other">El Signal trucarà a %1$s, %2$s i %3$d més</item>
    </plurals>

    <string name="WebRtcCallView__s_will_be_notified">%1$s rebrà una notificació</string>
    <string name="WebRtcCallView__s_and_s_will_be_notified">%1$s i %2$s rebran una notificació</string>
    <plurals name="WebRtcCallView__s_s_and_d_others_will_be_notified">
        <item quantity="one">%1$s, %2$s i %3$d més rebran una notificació</item>
        <item quantity="other">%1$s, %2$s i %3$d més rebran una notificació</item>
    </plurals>

    <string name="WebRtcCallView__ringing_s">Es truca a %1$s</string>
    <string name="WebRtcCallView__ringing_s_and_s">Es truca a %1$s i %2$s</string>
    <plurals name="WebRtcCallView__ringing_s_s_and_d_others">
        <item quantity="one">Es truca a %1$s, %2$s i %3$d més</item>
        <item quantity="other">Es truca a %1$s, %2$s i %3$d més</item>
    </plurals>

    <string name="WebRtcCallView__s_is_calling_you">%1$s us està trucant</string>
    <string name="WebRtcCallView__s_is_calling_you_and_s">%1$sus truca a vós i a %2$s</string>
    <string name="WebRtcCallView__s_is_calling_you_s_and_s">%1$s us truca a vós, %2$s i %3$s</string>
    <plurals name="WebRtcCallView__s_is_calling_you_s_s_and_d_others">
        <item quantity="one">%1$s us truca a vós, a %2$s, a %3$s i a %4$d més</item>
        <item quantity="other">%1$s us truca a vós, a %2$s, a %3$s i a %4$d més</item>
    </plurals>

    <string name="WebRtcCallView__no_one_else_is_here">Aquí no hi ha ningú més.</string>
    <string name="WebRtcCallView__s_is_in_this_call">%1$s és en aquesta trucada.</string>
    <string name="WebRtcCallView__s_are_in_this_call">%1$s és en aquesta trucada</string>
    <string name="WebRtcCallView__s_and_s_are_in_this_call">%1$s i %2$s són en aquesta trucada.</string>

    <plurals name="WebRtcCallView__s_s_and_d_others_are_in_this_call">
        <item quantity="one">%1$s, %2$s i %3$d més són en aquesta trucada.</item>
        <item quantity="other">%1$s, %2$s i %3$d més són en aquesta trucada.</item>
    </plurals>

    <!-- Toggle label with hyphenation. Translation can use soft hyphen - Unicode U+00AD -->
    <string name="WebRtcCallView__flip">Canvia</string>
    <!-- Toggle label with hyphenation. Translation can use soft hyphen - Unicode U+00AD -->
    <string name="WebRtcCallView__speaker">Altaveu</string>
    <!-- Toggle label with hyphenation. Translation can use soft hyphen - Unicode U+00AD -->
    <string name="WebRtcCallView__camera">Càmera</string>
    <!-- Toggle label with hyphenation. Translation can use soft hyphen - Unicode U+00AD -->
    <string name="WebRtcCallView__unmute">No silenciats</string>
    <!-- Toggle label with hyphenation. Translation can use soft hyphen - Unicode U+00AD -->
    <string name="WebRtcCallView__mute">Silenci</string>
    <!-- Toggle label with hyphenation. Translation can use soft hyphen - Unicode U+00AD -->
    <string name="WebRtcCallView__ring">Truca</string>
    <!-- Label with hyphenation. Translation can use soft hyphen - Unicode U+00AD -->
    <string name="WebRtcCallView__end_call">Penja</string>

    <!-- CallParticipantsListDialog -->
    <plurals name="CallParticipantsListDialog_in_this_call_d_people">
        <item quantity="one">En aquesta trucada · %1$d persona</item>
        <item quantity="other">En aquesta trucada · %1$d persones</item>
    </plurals>

    <!-- CallParticipantView -->
    <string name="CallParticipantView__s_is_blocked">%1$s està bloquejat.</string>
    <string name="CallParticipantView__more_info">Més informació</string>
    <string name="CallParticipantView__you_wont_receive_their_audio_or_video">No en rebreu àudio ni vídeo ni rebran el vostre.</string>
    <string name="CallParticipantView__cant_receive_audio_video_from_s">No es pot rebre ni àudio ni vídeo de %1$s.</string>
    <string name="CallParticipantView__cant_receive_audio_and_video_from_s">No es pot rebre ni àudio ni vídeo de %1$s.</string>
    <string name="CallParticipantView__this_may_be_Because_they_have_not_verified_your_safety_number_change">Això pot ser degut al fet que no han verificat el canvi del teu número de seguretat, hi ha un problema al seu dispositiu o t\'han bloquejat.</string>

    <!-- CallToastPopupWindow -->
    <string name="CallToastPopupWindow__swipe_to_view_screen_share">Llisqueu per veure la compartició de pantalla</string>

    <!-- ProxyBottomSheetFragment -->
    <string name="ProxyBottomSheetFragment_proxy_server">Servidor intermediari</string>
    <string name="ProxyBottomSheetFragment_proxy_address">Adreça intermediària</string>
    <string name="ProxyBottomSheetFragment_do_you_want_to_use_this_proxy_address">Voleu usar aquesta adreça intermediària?</string>
    <string name="ProxyBottomSheetFragment_use_proxy">Usa un servidor intermediari</string>
    <string name="ProxyBottomSheetFragment_successfully_connected_to_proxy">Connexió correcta amb l\'intermediari</string>

    <!-- RecaptchaProofActivity -->
    <string name="RecaptchaProofActivity_failed_to_submit">Ha fallat l\'enviament.</string>
    <string name="RecaptchaProofActivity_complete_verification">Verificació completa</string>

    <!-- RegistrationActivity -->
    <string name="RegistrationActivity_select_your_country">Seleccioneu el país</string>
    <string name="RegistrationActivity_you_must_specify_your_country_code">Heu d\'especificar el codi de país
    </string>
    <string name="RegistrationActivity_please_enter_a_valid_phone_number_to_register">Marca un número de telèfon vàlid per registrar.</string>
    <string name="RegistrationActivity_invalid_number">Número no vàlid</string>
    <string name="RegistrationActivity_the_number_you_specified_s_is_invalid">El número que heu especificat (%1$s) no és vàlid.
    </string>
    <string name="RegistrationActivity_a_verification_code_will_be_sent_to">El codi de verificació s\'ha enviat a</string>
    <string name="RegistrationActivity_you_will_receive_a_call_to_verify_this_number">Rebreu una trucada per a verificar aquest número.</string>
    <string name="RegistrationActivity_is_your_phone_number_above_correct">Aquest número de telèfon és correcte?</string>
    <string name="RegistrationActivity_edit_number">Edita el número</string>
    <string name="RegistrationActivity_missing_google_play_services">No hi ha el Google Play Services.</string>
    <string name="RegistrationActivity_this_device_is_missing_google_play_services">Aquest dispositiu no té el Google Play Services. Encara podeu usar el Molly, però aquesta configuració pot resultar en una fiabilitat o un rendiment reduïts.\n\nSi no sou un usuari avançat, si no esteu fent servir una ROM d\'Android de mercat secundari o si creieu que esteu veient això com a error, si us plau, poseu-vos en contacte amb support@molly.im per a la resolució de problemes.</string>
    <string name="RegistrationActivity_i_understand">Ho entenc</string>
    <string name="RegistrationActivity_play_services_error">Error amb el Play Services</string>
    <string name="RegistrationActivity_google_play_services_is_updating_or_unavailable">El Google Play Services s\'està actualitzant o no està disponible. Torneu a provar-ho.</string>
    <string name="RegistrationActivity_terms_and_privacy">Termes i política de privadesa</string>
    <string name="RegistrationActivity_signal_needs_access_to_your_contacts_and_media_in_order_to_connect_with_friends">El Signal necessita els contactes i els permisos multimèdia per ajudar-vos a connectar-vos amb amics i enviar missatges. Els vostres contactes es carreguen mitjançant el descobriment de contactes privats del Signal, la qual cosa significa que estan encriptats d\'extrem a extrem i mai no són visibles per al servei de Signal.</string>
    <string name="RegistrationActivity_signal_needs_access_to_your_contacts_in_order_to_connect_with_friends">El Signal necessita el permís dels contactes per ajudar-vos a connectar-vos amb els amics. Els vostres contactes es carreguen mitjançant el descobriment de contactes privats del Signal, la qual cosa significa que estan encriptats d\'extrem a extrem i mai no són visibles per al servei de Signal.</string>
    <string name="RegistrationActivity_rate_limited_to_service">Heu fet massa intents per registrar aquest número. Si us plau, torneu-ho a provar més tard.</string>
    <!--    During registration, if the user attempts (and fails) to register, we display this error message with a number of minutes timer they are allowed to try again.-->
    <string name="RegistrationActivity_rate_limited_to_try_again">Has fet massa intents per registrar aquest número. Si us plau, torna-ho a provar en %1$s.</string>
    <string name="RegistrationActivity_unable_to_connect_to_service">No es pot connectar al servei. Si us plau, comproveu la connexió de xarxa i torneu-ho a provar.</string>
    <string name="RegistrationActivity_non_standard_number_format">Format de número no estàndard</string>
    <string name="RegistrationActivity_the_number_you_entered_appears_to_be_a_non_standard">El número que heu introduït (%1$s) sembla d\'un format no estàndard.\n\nVoleu dir %2$s?</string>
<<<<<<< HEAD
    <string name="RegistrationActivity_signal_android_phone_number_format">Molly d\'Android. Format del número de telèfon</string>
=======
    <string name="RegistrationActivity_signal_android_phone_number_format">Signal d\'Android. Format del número de telèfon</string>
    <!--    Small "toast" notification to the user confirming that they have requested a new code via voice call.-->
>>>>>>> f3c6f2e3
    <string name="RegistrationActivity_call_requested">Trucada sol·licitada</string>
    <!--    Small "toast" notification to the user confirming that they have requested a new code via SMS.-->
    <string name="RegistrationActivity_sms_requested">SMS sol·licitat</string>
    <!--    Small "toast" notification to the user confirming that they have requested a new code (through an unspecified channel).-->
    <string name="RegistrationActivity_code_requested">Codi de verificació sol·licitat</string>
    <plurals name="RegistrationActivity_debug_log_hint">
        <item quantity="one">Ara us queda %1$d pas per enviar un informe de depuració.</item>
        <item quantity="other">Ara us queden %1$d passos per enviar un informe de depuració.</item>
    </plurals>
    <string name="RegistrationActivity_we_need_to_verify_that_youre_human">Hem de verificar que sou una persona.</string>
    <string name="RegistrationActivity_next">Següent</string>
    <string name="RegistrationActivity_continue">Continua</string>
    <string name="RegistrationActivity_take_privacy_with_you_be_yourself_in_every_message">Porteu a sobre la privadesa.\nSigueu vosaltres mateixos a cada missatge.</string>
    <string name="RegistrationActivity_enter_your_phone_number">Marqueu el número de telèfon.</string>
    <string name="RegistrationActivity_you_will_receive_a_verification_code">Rebràs un codi de verificació.\nLa teva operadora podria aplicar algun càrrec.</string>
    <string name="RegistrationActivity_enter_the_code_we_sent_to_s">Marqueu el codi que hem enviat a %1$s</string>
    <string name="RegistrationActivity_make_sure_your_phone_has_a_cellular_signal">Assegureu-vos que el telèfon té cobertura per a rebre missatges SMS o trucades.</string>

    <string name="RegistrationActivity_phone_number_description">Número de telèfon</string>
    <string name="RegistrationActivity_country_code_description">Codi de país</string>
    <string name="RegistrationActivity_country_code_hint">País</string>
    <string name="RegistrationActivity_call">Truca</string>
    <string name="RegistrationActivity_verification_code">Codi de verificació</string>
    <string name="RegistrationActivity_resend_code">Torna a enviar el codi.</string>
    <!--    A title for a bottom sheet dialog offering to help a user having trouble entering their verification code.-->
    <string name="RegistrationActivity_support_bottom_sheet_title">Problemes per registrar-te?</string>
    <!--    A list of suggestions to try for a user having trouble entering their verification code.-->
    <string name="RegistrationActivity_support_bottom_sheet_body_suggestions">• Assegura\'t que el teu telèfon tingui senyal per rebre el teu SMS o trucada\n • Confirma que puguis rebre una trucada telefònica al número\n • Comprova que has introduït el teu número de telèfon correctament.</string>
    <!--    A call to action for a user having trouble entering the verification to seek further help. -->
    <string name="RegistrationActivity_support_bottom_sheet_body_call_to_action">Per obtenir més informació, segueix aquests passos de resolució de problemes o posa\'t en contacte amb el servei d\'assistència</string>
    <!--    A clickable piece of text that will take the user to our website with additional suggestions.-->
    <string name="RegistrationActivity_support_bottom_sheet_cta_troubleshooting_steps_substring">aquests passos de resolució de problemes</string>
    <!--    A clickable piece of text that will pre-fill a request for support email in the user\'s email app.-->
    <string name="RegistrationActivity_support_bottom_sheet_cta_contact_support_substring">Posar-se en contacte amb el servei d\'assistència</string>

    <!-- RegistrationLockV2Dialog -->
    <string name="RegistrationLockV2Dialog_turn_on_registration_lock">Voleu activar el bloqueig de registre?</string>
    <string name="RegistrationLockV2Dialog_turn_off_registration_lock">Voleu desactivar el bloqueig de registre?</string>
    <string name="RegistrationLockV2Dialog_if_you_forget_your_signal_pin_when_registering_again">Si heu oblidat el PIN quan us torneu a registrar al Signal, se us blocarà el compte durant 7 dies.</string>
    <string name="RegistrationLockV2Dialog_turn_on">Activa</string>
    <string name="RegistrationLockV2Dialog_turn_off">Desactiva</string>

    <!-- RevealableMessageView -->
    <string name="RevealableMessageView_view_photo">Mostra la fotografia</string>
    <string name="RevealableMessageView_view_video">Mostra el vídeo</string>
    <string name="RevealableMessageView_viewed">Vista</string>
    <string name="RevealableMessageView_media">Contingut</string>

    <!-- Search -->
    <string name="SearchFragment_no_results">No s\'ha trobat cap resultat per a «%1$s»</string>
    <string name="SearchFragment_header_conversations">Converses</string>
    <string name="SearchFragment_header_contacts">Contactes</string>
    <string name="SearchFragment_header_messages">Missatges</string>

    <!-- ShakeToReport -->
  <!-- Removed by excludeNonTranslatables <string name="ShakeToReport_shake_detected" translatable="false">Shake detected</string> -->
  <!-- Removed by excludeNonTranslatables <string name="ShakeToReport_submit_debug_log" translatable="false">Submit debug log?</string> -->
  <!-- Removed by excludeNonTranslatables <string name="ShakeToReport_submit" translatable="false">Submit</string> -->
  <!-- Removed by excludeNonTranslatables <string name="ShakeToReport_failed_to_submit" translatable="false">Failed to submit :(</string> -->
  <!-- Removed by excludeNonTranslatables <string name="ShakeToReport_success" translatable="false">Success!</string> -->
  <!-- Removed by excludeNonTranslatables <string name="ShakeToReport_share" translatable="false">Share</string> -->

    <!-- SharedContactDetailsActivity -->
    <string name="SharedContactDetailsActivity_add_to_contacts">Afegeix als contactes</string>
    <string name="SharedContactDetailsActivity_invite_to_signal">Convida al Molly</string>
    <string name="SharedContactDetailsActivity_signal_message">Missatge del Signal</string>
    <string name="SharedContactDetailsActivity_signal_call">Trucada del Signal</string>

    <!-- SharedContactView -->
    <string name="SharedContactView_add_to_contacts">Afegeix als contactes</string>
    <string name="SharedContactView_invite_to_signal">Convida al Molly</string>
    <string name="SharedContactView_message">Missatge del Signal</string>

    <!-- SignalBottomActionBar -->
    <string name="SignalBottomActionBar_more">Més</string>

    <!-- SignalPinReminders -->
    <string name="SignalPinReminders_well_remind_you_again_later">PIN verificat correctament. Us ho tornarem a recordar més tard.</string>
    <string name="SignalPinReminders_well_remind_you_again_tomorrow">PIN verificat correctament. Demà us ho tornarem a recordar.</string>
    <string name="SignalPinReminders_well_remind_you_again_in_a_few_days">PIN verificat correctament. Us ho tornarem a recordar d\'aquí a uns dies.</string>
    <string name="SignalPinReminders_well_remind_you_again_in_a_week">PIN verificat correctament. Us ho tornarem a recordar d\'aquí a una setmana.</string>
    <string name="SignalPinReminders_well_remind_you_again_in_a_couple_weeks">PIN verificat correctament. Us ho tornarem a recordar d\'aquí a un parell de setmanes.</string>
    <string name="SignalPinReminders_well_remind_you_again_in_a_month">PIN verificat correctament. Us ho tornarem a recordar d\'aquí a un mes.</string>

    <!-- Slide -->
    <string name="Slide_image">Imatge</string>
    <string name="Slide_sticker">Adhesiu</string>
    <string name="Slide_audio">Àudio</string>
    <string name="Slide_video">Vídeo</string>

    <!-- SmsMessageRecord -->
    <string name="SmsMessageRecord_received_corrupted_key_exchange_message">S\'ha rebut un missatge corromput d\'intercanvi de claus!
    </string>
    <string name="SmsMessageRecord_received_key_exchange_message_for_invalid_protocol_version">
        S\'ha rebut un missatge d\'intercanvi de claus per a una versió del protocol no vàlida.
    </string>
    <string name="SmsMessageRecord_received_message_with_new_safety_number_tap_to_process">S\'ha rebut un missatge amb un número de seguretat nou. Toqueu per processar-lo i mostrar-lo.</string>
    <string name="SmsMessageRecord_secure_session_reset">Heu restablit la sessió segura.</string>
    <string name="SmsMessageRecord_secure_session_reset_s">%1$s ha restablit la sessió segura.</string>
    <string name="SmsMessageRecord_duplicate_message">Missatge duplicat.</string>
    <string name="SmsMessageRecord_this_message_could_not_be_processed_because_it_was_sent_from_a_newer_version">No s’ha pogut processar aquest missatge perquè s’ha enviat des d’una versió més recent del Signal. Podeu demanar al vostre contacte que enviï aquest missatge un cop l\'hàgiu actualitzat.</string>
    <string name="SmsMessageRecord_error_handling_incoming_message">S\'ha produït un error en gestionar el missatge rebut.</string>

    <!-- StickerManagementActivity -->
    <string name="StickerManagementActivity_stickers">Adhesius</string>

    <!-- StickerManagementAdapter -->
    <string name="StickerManagementAdapter_installed_stickers">Adhesius instal·lats</string>
    <string name="StickerManagementAdapter_stickers_you_received">Adhesius que heu rebut</string>
    <string name="StickerManagementAdapter_signal_artist_series">Sèries d\'artistes de Signal</string>
    <string name="StickerManagementAdapter_no_stickers_installed">No hi ha adhesius instal·lats.</string>
    <string name="StickerManagementAdapter_stickers_from_incoming_messages_will_appear_here">Els adhesius dels missatges d\'entrada apareixeran aquí.</string>
    <string name="StickerManagementAdapter_untitled">Sense títol</string>
    <string name="StickerManagementAdapter_unknown">Desconegut</string>

    <!-- StickerPackPreviewActivity -->
    <string name="StickerPackPreviewActivity_untitled">Sense títol</string>
    <string name="StickerPackPreviewActivity_unknown">Desconegut</string>
    <string name="StickerPackPreviewActivity_install">Instal·la</string>
    <string name="StickerPackPreviewActivity_remove">Suprimeix</string>
    <string name="StickerPackPreviewActivity_stickers">Adhesius</string>
    <string name="StickerPackPreviewActivity_failed_to_load_sticker_pack">Ha fallat carregar el paquet d\'adhesius.</string>

    <!-- SubmitDebugLogActivity -->
    <string name="SubmitDebugLogActivity_edit">Edita</string>
    <string name="SubmitDebugLogActivity_done">Fet</string>
    <!-- Menu option to save a debug log file to disk. -->
    <string name="SubmitDebugLogActivity_save">Desats</string>
    <!-- Error that is show in a toast when we fail to save a debug log file to disk. -->
    <string name="SubmitDebugLogActivity_failed_to_save">No s\'ha pogut desar</string>
    <!-- Toast that is show to notify that we have saved the debug log file to disk. -->
    <string name="SubmitDebugLogActivity_save_complete">S\'ha acabat de desar</string>
    <string name="SubmitDebugLogActivity_tap_a_line_to_delete_it">Toqueu una línia per suprimir-la</string>
    <string name="SubmitDebugLogActivity_submit">Envia</string>
    <string name="SubmitDebugLogActivity_failed_to_submit_logs">Ha fallat enviar els registres.</string>
    <string name="SubmitDebugLogActivity_success">Acabat!</string>
    <string name="SubmitDebugLogActivity_copy_this_url_and_add_it_to_your_issue">Copieu aquest URL i afegiu-lo a l\'informe d\'error o al correu electrònic de suport:\n\n<b>%1$s</b></string>
    <string name="SubmitDebugLogActivity_share">Comparteix</string>
    <string name="SubmitDebugLogActivity_this_log_will_be_posted_publicly_online_for_contributors">Aquest registre es penjarà públicament en línia perquè els col·laboradors el vegin. Podeu examinar-lo abans de penjar-lo.</string>

    <!-- SupportEmailUtil -->
  <!-- Removed by excludeNonTranslatables <string name="SupportEmailUtil_support_email" translatable="false">support@molly.im</string> -->
    <string name="SupportEmailUtil_filter">Filtre:</string>
    <string name="SupportEmailUtil_device_info">Informació del dispositiu:</string>
    <string name="SupportEmailUtil_android_version">Versió d\'Android:</string>
    <string name="SupportEmailUtil_signal_version">Versió del Molly:</string>
    <string name="SupportEmailUtil_signal_package">Paquet del Molly:</string>
    <string name="SupportEmailUtil_registration_lock">Bloqueig de registre:</string>
    <string name="SupportEmailUtil_locale">Llengua:</string>

    <!-- ThreadRecord -->
    <string name="ThreadRecord_group_updated">S\'ha actualitzat el grup</string>
    <string name="ThreadRecord_left_the_group">Ha abandonat el grup</string>
    <string name="ThreadRecord_secure_session_reset">Restabliment de la sessió segura.</string>
    <string name="ThreadRecord_draft">Esborrany:</string>
    <string name="ThreadRecord_media_message">Missatge multimèdia</string>
    <string name="ThreadRecord_sticker">Adhesiu</string>
    <string name="ThreadRecord_view_once_photo">Fotografia d\'una sola visualització</string>
    <string name="ThreadRecord_view_once_video">Vídeo d\'una sola visualització</string>
    <string name="ThreadRecord_view_once_media">Contingut d\'una sola visualització</string>
    <string name="ThreadRecord_this_message_was_deleted">Aquest missatge s\'ha esborrat.</string>
    <string name="ThreadRecord_you_deleted_this_message">Has esborrat aquest missatge.</string>
    <!-- Displayed in the notification when the user sends a request to activate payments -->
    <string name="ThreadRecord_you_sent_request">Has enviat una sol·licitud perquè activi Pagaments</string>
    <!-- Displayed in the notification when the recipient wants to activate payments -->
    <string name="ThreadRecord_wants_you_to_activate_payments">%1$s vol que activis Pagaments</string>
    <!-- Displayed in the notification when the user activates payments -->
    <string name="ThreadRecord_you_activated_payments">Has activat Pagaments</string>
    <!-- Displayed in the notification when the recipient can accept payments -->
    <string name="ThreadRecord_can_accept_payments">%1$s ja pot acceptar Pagaments</string>
    <string name="ThreadRecord_s_is_on_signal">%1$s és al Signal!</string>
    <string name="ThreadRecord_disappearing_messages_disabled">Missatges efímers desactivats</string>
    <string name="ThreadRecord_disappearing_message_time_updated_to_s">El temps del missatge efímer s\'ha establit a %1$s</string>
    <string name="ThreadRecord_safety_number_changed">El número de seguretat ha canviat</string>
    <string name="ThreadRecord_your_safety_number_with_s_has_changed">El número de seguretat amb %1$s ha canviat.</string>
    <string name="ThreadRecord_you_marked_verified">Heu verificat</string>
    <string name="ThreadRecord_you_marked_unverified">Heu tret la verificació</string>
    <string name="ThreadRecord_message_could_not_be_processed">No s\'ha pogut processar el missatge.</string>
    <string name="ThreadRecord_delivery_issue">Problema de lliurament</string>
    <string name="ThreadRecord_message_request">Petició de missatge</string>
    <string name="ThreadRecord_photo">Foto</string>
    <string name="ThreadRecord_gif">GIF</string>
    <string name="ThreadRecord_voice_message">Missatge de veu</string>
    <string name="ThreadRecord_file">Fitxer</string>
    <string name="ThreadRecord_video">Vídeo</string>
    <string name="ThreadRecord_chat_session_refreshed">S\'ha refrescat la sessió.</string>
    <!-- Displayed in the notification when the user is sent a gift -->
    <string name="ThreadRecord__s_donated_for_you">%1$s ha fet una donació per tu</string>
    <!-- Displayed in the notification when the user sends a gift -->
    <string name="ThreadRecord__you_donated_for_s">Has fet una donació per %1$s</string>
    <!-- Displayed in the notification when the user has opened a received gift -->
    <string name="ThreadRecord__you_redeemed_a_badge">Has bescanviat una insígnia</string>
    <!-- Displayed in the conversation list when someone reacted to your story -->
    <string name="ThreadRecord__reacted_s_to_your_story">Ha reaccionat amb %1$s a la teva història</string>
    <!-- Displayed in the conversation list when you reacted to someone\'s story -->
    <string name="ThreadRecord__reacted_s_to_their_story">Ha reaccionat amb %1$s a la seva història</string>
    <!-- Displayed in the conversation list when your most recent message is a payment to or from the person the conversation is with -->
    <string name="ThreadRecord_payment">Pagament</string>
    <!-- Displayed in the conversation list when your only message in a conversation is a scheduled send. -->
    <string name="ThreadRecord_scheduled_message">Missatge programat</string>
    <!--  Displayed in the conversation list when your message history has been merged -->
    <string name="ThreadRecord_message_history_has_been_merged">El teu historial de missatges s\'ha combinat</string>
    <!--  Displayed in the conversation list when identities have been merged. The first placeholder is a phone number, and the second is a person\'s name -->
    <string name="ThreadRecord_s_belongs_to_s">%1$s pertany a %2$s</string>

    <!-- UpdateApkReadyListener -->
    <string name="UpdateApkReadyListener_Signal_update">Actualització del Molly</string>
    <string name="UpdateApkReadyListener_a_new_version_of_signal_is_available_tap_to_update">Hi ha disponible una versió nova del Molly. Toqueu per actualitzar-lo</string>

    <!-- UntrustedSendDialog -->
    <string name="UntrustedSendDialog_send_message">Voleu enviar el missatge?</string>
    <string name="UntrustedSendDialog_send">Envia</string>

    <!-- UnverifiedSendDialog -->
    <string name="UnverifiedSendDialog_send_message">Voleu enviar el missatge?</string>
    <string name="UnverifiedSendDialog_send">Envia</string>

    <!-- UsernameEditFragment -->
    <!-- Toolbar title when entering from registration -->
    <string name="UsernameEditFragment__add_a_username">Afegeix un nom d\'usuari</string>
    <!-- Instructional text at the top of the username edit screen -->
    <string name="UsernameEditFragment__choose_your_username">Tria un nom d\'usuari</string>
    <string name="UsernameEditFragment_username">Nom d\'usuari</string>
    <string name="UsernameEditFragment_delete">Suprimeix</string>
    <string name="UsernameEditFragment_successfully_removed_username">El nom d\'usuari s\'ha suprimit correctament.</string>
    <string name="UsernameEditFragment_encountered_a_network_error">Hi ha hagut un error de xarxa.</string>
    <string name="UsernameEditFragment_this_username_is_taken">Aquest nom d\'usuari ja està agafat.</string>
    <string name="UsernameEditFragment_usernames_can_only_include">Els noms d\'usuari solo poden incloure a-z, 0-9 i _.</string>
    <string name="UsernameEditFragment_usernames_cannot_begin_with_a_number">Els noms d\'usuari no poden començar amb un número.</string>
    <string name="UsernameEditFragment_username_is_invalid">El nom d\'usuari no és vàlid.</string>
    <string name="UsernameEditFragment_usernames_must_be_between_a_and_b_characters">Els noms d\'usuari han de tenir entre %1$d i %2$d caràcters.</string>
    <!-- Explanation about what usernames provide -->
    <string name="UsernameEditFragment__usernames_let_others_message">Els noms d\'usuari permeten a altres persones enviar-te un missatge sense necessitat del teu número de telèfon. Funcionen conjuntament amb una sèrie de dígits per ajudar-te a mantenir privada la teva adreça.</string>
    <!-- Dialog title for explanation about numbers at the end of the username -->
    <string name="UsernameEditFragment__what_is_this_number">Què és aquest número?</string>
    <string name="UsernameEditFragment__these_digits_help_keep">Aquests dígits ajudaran a mantenir el teu nom d\'usuari en privat per tal d\'evitar rebre missatges no desitjats. Comparteix el teu nom d\'usuari només amb aquelles persones i grups amb les que desitges parlar. Si canvies el teu nom d\'usuari, rebràs una nova sèrie de dígits.</string>
    <!-- Button to allow user to skip -->
    <string name="UsernameEditFragment__skip">Omet</string>
    <!-- Content description for done button -->
    <string name="UsernameEditFragment__done">Fet</string>

    <plurals name="UserNotificationMigrationJob_d_contacts_are_on_signal">
        <item quantity="one">%1$d contacte és al Signal!</item>
        <item quantity="other">%1$dcontactes són al Signal!</item>
    </plurals>

    <!-- UsernameShareBottomSheet -->
    <!-- Explanation of what the sheet enables the user to do -->
    <string name="UsernameShareBottomSheet__copy_or_share_a_username_link">Copiar o compartir un enllaç de nom d\'usuari</string>

    <!-- VerifyIdentityActivity -->
    <string name="VerifyIdentityActivity_your_contact_is_running_an_old_version_of_signal">El vostre contacte està fent servir una versió antiga del Signal. Demaneu-li que l\'actualitzi abans de verificar el número de seguretat.</string>
    <string name="VerifyIdentityActivity_your_contact_is_running_a_newer_version_of_Signal">El vostre contacte està fent servir una versió nova del Signal amb un format del codi QR no compatible. Actualitzeu-la per comparar-lo.</string>
    <string name="VerifyIdentityActivity_the_scanned_qr_code_is_not_a_correctly_formatted_safety_number">El codi QR escanejat no és un codi de verificació de seguretat correctament formatat. Torneu a escanejar-lo.</string>
    <string name="VerifyIdentityActivity_share_safety_number_via">Comparteix el número de seguretat per…</string>
    <string name="VerifyIdentityActivity_our_signal_safety_number">El nostre número de seguretat:</string>
    <string name="VerifyIdentityActivity_no_app_to_share_to">Sembla que no teniu cap aplicació on compartir-ho.</string>
    <string name="VerifyIdentityActivity_no_safety_number_to_compare_was_found_in_the_clipboard">No s\'ha trobat cap número de seguretat al porta-retalls</string>
    <string name="VerifyIdentityActivity_signal_needs_the_camera_permission_in_order_to_scan_a_qr_code_but_it_has_been_permanently_denied">El Molly necessita el permís de la càmera per tal d\'escanejar un codi QR, però s\'ha denegat permanentment. Si us plau, continueu cap al menú de configuració de l\'aplicació, seleccioneu Permisos i activeu-hi la càmera.</string>
    <string name="VerifyIdentityActivity_unable_to_scan_qr_code_without_camera_permission">No es pot escanejar un codi QR sense permís de la càmera.</string>
    <string name="VerifyIdentityActivity_you_must_first_exchange_messages_in_order_to_view">Primer heu d\'intercanviar missatges per tal de veure el número de seguretat de %1$s.</string>

    <!-- ViewOnceMessageActivity -->
  <!-- Removed by excludeNonTranslatables <string name="ViewOnceMessageActivity_video_duration" translatable="false">%1$02d:%2$02d</string> -->

    <!-- AudioView -->
  <!-- Removed by excludeNonTranslatables <string name="AudioView_duration" translatable="false">%1$d:%2$02d</string> -->

    <!-- MessageDisplayHelper -->
    <string name="MessageDisplayHelper_message_encrypted_for_non_existing_session">Missatge encriptat per a una sessió que no existeix</string>

    <!-- MmsMessageRecord -->
    <string name="MmsMessageRecord_bad_encrypted_mms_message">Missatge MMS mal encriptat</string>
    <string name="MmsMessageRecord_mms_message_encrypted_for_non_existing_session">Missatge MMS encriptat per a una sessió que no existeix</string>

    <!-- MuteDialog -->
    <string name="MuteDialog_mute_notifications">Silencia les notificacions</string>

    <!-- ApplicationMigrationService -->
    <string name="ApplicationMigrationService_import_in_progress">Importació en curs</string>
    <string name="ApplicationMigrationService_importing_text_messages">S\'importen missatges de text</string>
    <string name="ApplicationMigrationService_import_complete">Importació completada</string>
    <string name="ApplicationMigrationService_system_database_import_is_complete">La importació de la base de dades del sistema s\'ha completat.</string>

    <!-- KeyCachingService -->
    <string name="KeyCachingService_signal_passphrase_cached">Toqueu per obrir-ho.</string>
    <string name="KeyCachingService_passphrase_cached">S\'ha desblocat el Molly</string>
    <string name="KeyCachingService_lock">Bloca el Molly</string>

    <!-- MediaPreviewActivity -->
    <string name="MediaPreviewActivity_you">Jo</string>
    <string name="MediaPreviewActivity_unssuported_media_type">Tipus de fitxer no compatible</string>
    <string name="MediaPreviewActivity_draft">Esborrany</string>
    <string name="MediaPreviewActivity_signal_needs_the_storage_permission_in_order_to_write_to_external_storage_but_it_has_been_permanently_denied">El Molly necessita el permís de l\'emmagatzematge per tal de desar en un emmagatzematge extern, però s\'ha denegat permanentment. Si us plau, continueu cap al menú de configuració de l\'aplicació, seleccioneu Permisos i activeu-hi l\'emmagatzematge.</string>
    <string name="MediaPreviewActivity_unable_to_write_to_external_storage_without_permission">No es pot desar en un emmagatzematge extern sense permís.</string>
    <string name="MediaPreviewActivity_media_delete_confirmation_title">Vols esborrar el missatge?</string>
    <string name="MediaPreviewActivity_media_delete_confirmation_message">Aquest missatge s\'esborrarà permanentment.</string>
    <string name="MediaPreviewActivity_s_to_s">%1$s a %2$s</string>
    <!-- All media preview title when viewing media send by you to another recipient (allows changing of \'You\' based on context) -->
    <string name="MediaPreviewActivity_you_to_s">Vós a %1$s</string>
    <!-- All media preview title when viewing media sent by another recipient to you (allows changing of \'You\' based on context) -->
    <string name="MediaPreviewActivity_s_to_you">%1$s a vós</string>
    <string name="MediaPreviewActivity_media_no_longer_available">El contingut ja no està disponible.</string>
    <!-- Notifying the user that the device has encountered a technical issue and is unable to render a video. -->
    <string name="MediaPreviewActivity_unable_to_play_media">No s\'ha pogut reproduir l\'arxiu.</string>
    <string name="MediaPreviewActivity_error_finding_message">Error trobant el missatge.</string>
    <string name="MediaPreviewActivity_cant_find_an_app_able_to_share_this_media">No es pot trobar cap aplicació que pugui compartir aquest contingut.</string>
    <string name="MediaPreviewActivity_dismiss_due_to_error">Tanca</string>
    <string name="MediaPreviewFragment_edit_media_error">Error d\'arxius</string>
    <!-- This is displayed as a toast notification when we encounter an error deleting a message, including potentially on other people\'s devices -->
    <string name="MediaPreviewFragment_media_delete_error">Error en eliminar el missatge, el missatge encara pot existir</string>
    <!-- A suffix to be attached to truncated captions that the user may tap onto to view the entire text caption -->
    <string name="MediaPreviewFragment_see_more">%1$s… <b>Saber-ne més</b></string>

    <!-- MessageNotifier -->
    <string name="MessageNotifier_d_new_messages_in_d_conversations">%1$d missatges nous a %2$d converses</string>
    <string name="MessageNotifier_most_recent_from_s">Més recent de %1$s</string>
    <string name="MessageNotifier_locked_message">Missatge blocat</string>
    <string name="MessageNotifier_message_delivery_failed">El missatge no s\'ha pogut entregar.</string>
    <string name="MessageNotifier_failed_to_deliver_message">No s\'ha pogut entregar el missatge.</string>
    <string name="MessageNotifier_error_delivering_message">S\'ha produït un error en entregar el missatge.</string>
    <string name="MessageNotifier_message_delivery_paused">Lliurament de missatge interromput</string>
    <string name="MessageNotifier_verify_to_continue_messaging_on_signal">Verifiqueu-ho per continuar la missatgeria al Molly.</string>
    <string name="MessageNotifier_mark_all_as_read">Marca-ho tot com a llegit</string>
    <string name="MessageNotifier_mark_read">Marca\'l com a llegit</string>
    <string name="MessageNotifier_turn_off_these_notifications">Desactiva aquestes notificacions</string>
    <string name="MessageNotifier_view_once_photo">Fotografia d\'una sola visualització</string>
    <string name="MessageNotifier_view_once_video">Vídeo d\'una sola visualització</string>
    <string name="MessageNotifier_reply">Respon</string>
    <string name="MessageNotifier_signal_message">Missatge del Signal</string>
    <string name="MessageNotifier_unsecured_sms">SMS no segur</string>
    <string name="MessageNotifier_contact_message">%1$s %2$s</string>
    <string name="MessageNotifier_unknown_contact_message">Contacte</string>
    <string name="MessageNotifier_reacted_s_to_s">Ha reaccionat amb %1$s a: \"%2$s\".</string>
    <string name="MessageNotifier_reacted_s_to_your_video">Reacció al teu vídeo: %1$s</string>
    <string name="MessageNotifier_reacted_s_to_your_image">Reacció a la teva imatge: %1$s</string>
    <string name="MessageNotifier_reacted_s_to_your_gif">Reacció al teu GIF: %1$s</string>
    <string name="MessageNotifier_reacted_s_to_your_file">Reacció al teu arxiu: %1$s</string>
    <string name="MessageNotifier_reacted_s_to_your_audio">Reacció al teu àudio: %1$s.</string>
    <string name="MessageNotifier_reacted_s_to_your_view_once_media">Reacció al teu arxiu multimèdia d\'una visualització: %1$s.</string>
    <!-- Body of notification shown to user when someone they sent a payment to reacts to it. Placeholder is the emoji used in the reaction. -->
    <string name="MessageNotifier_reacted_s_to_your_payment">Reacted %1$s to your payment.</string>
    <string name="MessageNotifier_reacted_s_to_your_sticker">Reacció al teu sticker: %1$s.</string>
    <string name="MessageNotifier_this_message_was_deleted">Aquest missatge s\'ha esborrat.</string>

    <string name="TurnOffContactJoinedNotificationsActivity__turn_off_contact_joined_signal">Voleu desactivar les notificacions de contactes afegits al Signal? Les podeu tornar a activar a Signal &gt; Configuració &gt; Notificacions.</string>

    <!-- Notification Channels -->
    <string name="NotificationChannel_channel_messages">Missatges</string>
    <string name="NotificationChannel_calls">Trucades</string>
    <string name="NotificationChannel_failures">Fallades</string>
    <string name="NotificationChannel_backups">Còpies de seguretat</string>
    <string name="NotificationChannel_locked_status">Estat del bloqueig</string>
    <string name="NotificationChannel_app_updates">Actualitzacions de l\'aplicació</string>
    <string name="NotificationChannel_other">Altres</string>
    <string name="NotificationChannel_group_chats">Converses</string>
    <string name="NotificationChannel_missing_display_name">Desconegut</string>
    <string name="NotificationChannel_voice_notes">Notes de veu</string>
    <string name="NotificationChannel_contact_joined_signal">El contacte s\'ha afegit al Signal.</string>
    <string name="NotificationChannels__no_activity_available_to_open_notification_channel_settings">No hi ha activitat disponible per obrir la configuració del canal de notificacions.</string>
    <!-- Notification channel name for showing persistent background connection on devices without push notifications -->
    <string name="NotificationChannel_background_connection">Connexió en segon pla</string>
    <!-- Notification channel name for showing call status information (like connection, ongoing, etc.) Not ringing. -->
    <string name="NotificationChannel_call_status">Estat de la trucada</string>
    <!-- Notification channel name for occasional alerts to the user. Will appear in the system notification settings as the title of this notification channel. -->
    <string name="NotificationChannel_critical_app_alerts">Alertes d\'app crítiques</string>

    <!-- ProfileEditNameFragment -->

    <!-- QuickResponseService -->
    <string name="QuickResponseService_quick_response_unavailable_when_Signal_is_locked">La resposta ràpida no és disponible si el Molly està blocat!</string>
    <string name="QuickResponseService_problem_sending_message">S\'ha produït un problema en enviar el missatge!</string>

    <!-- SaveAttachmentTask -->
    <string name="SaveAttachmentTask_saved_to">Desat a %1$s</string>
    <string name="SaveAttachmentTask_saved">Desat</string>

    <!-- SearchToolbar -->
    <string name="SearchToolbar_search">Cerca</string>
    <!-- Hint when searching filtered chat content -->
    <string name="SearchToolbar_search_unread_chats">Buscar xats sense llegir</string>
    <string name="SearchToolbar_search_for_conversations_contacts_and_messages">Cerqueu converses, contactes i missatges</string>

    <!-- Material3 Search Toolbar -->
    <string name="Material3SearchToolbar__close">Tanca</string>
    <string name="Material3SearchToolbar__clear">Neteja</string>

    <!-- ShortcutLauncherActivity -->
    <string name="ShortcutLauncherActivity_invalid_shortcut">Drecera no vàlida</string>

    <!-- SingleRecipientNotificationBuilder -->
    <string name="SingleRecipientNotificationBuilder_signal">Molly</string>
    <string name="SingleRecipientNotificationBuilder_new_message">Missatge nou</string>
    <string name="SingleRecipientNotificationBuilder_message_request">Sol·licitud de missatge</string>
    <string name="SingleRecipientNotificationBuilder_you">Vós</string>
    <!-- Notification subtext for group stories -->
    <string name="SingleRecipientNotificationBuilder__s_dot_story">Història • %1$s</string>

    <!-- ThumbnailView -->
    <string name="ThumbnailView_Play_video_description">Reprodueix el vídeo</string>
    <string name="ThumbnailView_Has_a_caption_description">Té un títol</string>

    <!-- TransferControlView -->
    <plurals name="TransferControlView_n_items">
        <item quantity="one">%1$d element</item>
        <item quantity="other">%1$d elements</item>
    </plurals>

    <!-- UnauthorizedReminder -->
    <string name="UnauthorizedReminder_device_no_longer_registered">El dispositiu ja no està registrat.</string>
    <string name="UnauthorizedReminder_this_is_likely_because_you_registered_your_phone_number_with_Signal_on_a_different_device">Potser és així perquè vau registrar el número de telèfon al Signal des d\'un dispositiu diferent. Feu un toc per a tornar a registrar-lo.</string>

    <!-- Push notification when the app is forcibly logged out by the server. -->
    <string name="LoggedOutNotification_you_have_been_logged_out">S\'ha tancat la teva sessió de Signal en aquest dispositiu.</string>

    <!-- EnclaveFailureReminder -->
    <!-- Banner message to update app to use payments -->
    <string name="EnclaveFailureReminder_update_signal">Actualitza Signal per continuar fent pagaments. És possible que el teu saldo no estigui actualitzat.</string>
    <!-- Banner button to update now -->

    <!-- WebRtcCallActivity -->
    <string name="WebRtcCallActivity_to_answer_the_call_give_signal_access_to_your_microphone">Per respondre la trucada, permeteu que el Molly accedeixi al micròfon.</string>
    <string name="WebRtcCallActivity_to_answer_the_call_from_s_give_signal_access_to_your_microphone">Per respondre una trucada de %1$s, permeteu que el Molly tingui accés al micròfon.</string>
    <string name="WebRtcCallActivity_signal_requires_microphone_and_camera_permissions_in_order_to_make_or_receive_calls">El Molly necessita el permís del micròfon i de la càmera per tal de fer o rebre trucades, però s\'han denegat permanentment. Si us plau, continueu cap al menú de configuració de l\'aplicació, seleccioneu Permisos i activeu-hi el micròfon i la càmera.</string>
    <string name="WebRtcCallActivity__answered_on_a_linked_device">S\'ha respost en un dispositiu enllaçat.</string>
    <string name="WebRtcCallActivity__declined_on_a_linked_device">S\'ha rebutjat en un dispositiu enllaçat.</string>
    <string name="WebRtcCallActivity__busy_on_a_linked_device">Ocupat/da en un dispositiu enllaçat</string>

    <string name="GroupCallSafetyNumberChangeNotification__someone_has_joined_this_call_with_a_safety_number_that_has_changed">Algú s\'ha afegit a aquesta trucada amb un número de seguretat que ha canviat.</string>

    <!-- WebRtcCallScreen -->
    <string name="WebRtcCallScreen_swipe_up_to_change_views">Feu lliscar el dit amunt per canviar-ne la vista.</string>

    <!-- WebRtcCallScreen V2 -->
    <!-- Label with hyphenation. Translation can use soft hyphen - Unicode U+00AD -->
    <string name="WebRtcCallScreen__decline">Rebutja</string>
    <!-- Label with hyphenation. Translation can use soft hyphen - Unicode U+00AD -->
    <string name="WebRtcCallScreen__answer">Respon</string>
    <!-- Label with hyphenation. Translation can use soft hyphen - Unicode U+00AD -->
    <string name="WebRtcCallScreen__answer_without_video">Respon sense vídeo</string>

    <!-- WebRtcAudioOutputToggle -->
    <string name="WebRtcAudioOutputToggle__audio_output">Sortida d\'àudio</string>
    <string name="WebRtcAudioOutputToggle__phone_earpiece">Auricular del telèfon</string>
    <string name="WebRtcAudioOutputToggle__speaker">Altaveu</string>
    <string name="WebRtcAudioOutputToggle__bluetooth">Bluetooth</string>

    <string name="WebRtcCallControls_answer_call_description">Respon la trucada</string>
    <string name="WebRtcCallControls_reject_call_description">Rebutja la trucada</string>

    <!-- change_passphrase_activity -->
    <string name="change_passphrase_activity__old_passphrase">Contrasenya antiga</string>
    <string name="change_passphrase_activity__new_passphrase">Contrasenya nova</string>
    <string name="change_passphrase_activity__repeat_new_passphrase">Repetiu la contrasenya nova</string>

    <!-- contact_selection_activity -->
    <string name="contact_selection_activity__invite_to_signal">Convida al Molly</string>
    <string name="contact_selection_activity__new_group">Grup nou</string>

    <!-- contact_filter_toolbar -->
    <string name="contact_filter_toolbar__clear_entered_text_description">Neteja el text escrit</string>
    <string name="contact_filter_toolbar__show_keyboard_description">Mostra el teclat</string>
    <string name="contact_filter_toolbar__show_dial_pad_description">Mostra el teclat numèric</string>

    <!-- contact_selection_group_activity -->
    <string name="contact_selection_group_activity__no_contacts">No hi ha cap contacte.</string>
    <string name="contact_selection_group_activity__finding_contacts">Es carreguen els contactes…</string>

    <!-- single_contact_selection_activity -->
    <string name="SingleContactSelectionActivity_contact_photo">Foto del contacte</string>

    <!-- ContactSelectionListFragment-->
    <string name="ContactSelectionListFragment_signal_requires_the_contacts_permission_in_order_to_display_your_contacts">El Molly necessita el permís de l\'aplicació dels contactes per tal de mostrar-ne els vostres, però s\'ha denegat permanentment. Si us plau, continueu cap al menú de configuració de l\'aplicació, seleccioneu Permisos i activeu-hi els contactes.</string>
    <string name="ContactSelectionListFragment_error_retrieving_contacts_check_your_network_connection">Error en recuperar els contactes. Comproveu la connexió de xarxa.</string>
    <string name="ContactSelectionListFragment_username_not_found">No s\'ha trobat el nom d\'usuari.</string>
    <string name="ContactSelectionListFragment_s_is_not_a_signal_user">"%1$s no és un usuari del Signal. Si us plau, comproveu-ne el nom i torneu-ho a provar."</string>
    <string name="ContactSelectionListFragment_you_do_not_need_to_add_yourself_to_the_group">No cal que us afegiu al grup.</string>
    <string name="ContactSelectionListFragment_maximum_group_size_reached">S\'ha assolit la mida màxima del grup.</string>
    <string name="ContactSelectionListFragment_signal_groups_can_have_a_maximum_of_d_members">Els grups del Signal poden tenir un màxim de %1$d membres.</string>
    <string name="ContactSelectionListFragment_recommended_member_limit_reached">S\'ha assolit el límit màxim de membres recomanat.</string>
    <string name="ContactSelectionListFragment_signal_groups_perform_best_with_d_members_or_fewer">Els grups del Singal funcionen millor amb %1$d membres o menys. Afegir-hi més membres causarà retards d\'enviament i recepció de missatges.</string>
    <plurals name="ContactSelectionListFragment_d_members">
        <item quantity="one">%1$d membre</item>
        <item quantity="other">%1$d membres</item>
    </plurals>

    <!-- contact_selection_list_fragment -->
    <string name="contact_selection_list_fragment__signal_needs_access_to_your_contacts_in_order_to_display_them">El Molly necessita accés als contactes per tal de mostrar-los.</string>
    <string name="contact_selection_list_fragment__show_contacts">Mostra els contactes</string>

    <!-- contact_selection_list_item -->
    <plurals name="contact_selection_list_item__number_of_members">
        <item quantity="one">%1$d membre</item>
        <item quantity="other">%1$d membres</item>
    </plurals>
    <!-- Displays number of viewers for a story -->
    <plurals name="contact_selection_list_item__number_of_viewers">
        <item quantity="one">%1$despectadors</item>
        <item quantity="other">%1$despectadors</item>
    </plurals>

    <!-- conversation_activity -->
    <string name="conversation_activity__type_message_push">Missatge del Signal</string>
    <string name="conversation_activity__type_message_sms_insecure">SMS no segur</string>
    <string name="conversation_activity__type_message_mms_insecure">MMS no segur</string>
    <!-- Option in send button context menu to schedule the message instead of sending it directly -->
    <string name="conversation_activity__option_schedule_message">Programar missatge</string>
    <string name="conversation_activity__from_sim_name">Des de %1$s</string>
    <string name="conversation_activity__sim_n">SIM %1$d</string>
    <string name="conversation_activity__send">Envia</string>
    <string name="conversation_activity__compose_description">Cos del missatge</string>
    <string name="conversation_activity__emoji_toggle_description">Canvia al teclat d\'emojis</string>
    <string name="conversation_activity__attachment_thumbnail">Miniatura de l\'adjunt</string>
    <string name="conversation_activity__quick_attachment_drawer_toggle_camera_description">Desplega la pestanya d\'adjunts de càmera ràpida</string>
    <string name="conversation_activity__quick_attachment_drawer_record_and_send_audio_description">Enregistra i envia un àudio adjunt</string>
    <string name="conversation_activity__quick_attachment_drawer_lock_record_description">Bloqueja la gravació d\'un adjunt d\'àudio</string>
    <string name="conversation_activity__enable_signal_for_sms">Activa el Signal per als SMS</string>
    <string name="conversation_activity__message_could_not_be_sent">No s\'ha pogut enviar el missatge. Comproveu la connexió i torneu-ho a provar.</string>

    <!-- conversation_input_panel -->
    <string name="conversation_input_panel__slide_to_cancel">Llisqueu per cancel·lar-ho</string>
    <string name="conversation_input_panel__cancel">Cancel·la</string>

    <!-- conversation_item -->
    <string name="conversation_item__mms_image_description">Missatge multimèdia</string>
    <string name="conversation_item__secure_message_description">Missatge segur</string>

    <!-- conversation_item_sent -->
    <string name="conversation_item_sent__send_failed_indicator_description">Ha fallat l\'enviament.</string>
    <string name="conversation_item_sent__pending_approval_description">Pendent de validació</string>
    <string name="conversation_item_sent__delivered_description">Entregat</string>
    <string name="conversation_item_sent__message_read">Missatge llegit</string>

    <!-- conversation_item_received -->
    <string name="conversation_item_received__contact_photo_description">Foto del contacte</string>

    <!-- ConversationUpdateItem -->
    <string name="ConversationUpdateItem_loading">Es carrega</string>
    <string name="ConversationUpdateItem_learn_more">Més informació</string>
    <string name="ConversationUpdateItem_join_call">Afegeix-me a la trucada</string>
    <string name="ConversationUpdateItem_return_to_call">Torna a la trucada</string>
    <string name="ConversationUpdateItem_call_is_full">La trucada és plena</string>
    <string name="ConversationUpdateItem_invite_friends">Convideu-hi amistats</string>
    <string name="ConversationUpdateItem_enable_call_notifications">Activa les notificacions de trucada</string>
    <string name="ConversationUpdateItem_update_contact">Actualitza el contacte</string>
    <!-- Update item button text to show to block a recipient from requesting to join via group link -->
    <string name="ConversationUpdateItem_block_request">Bloqueja la sol·licitud</string>
    <string name="ConversationUpdateItem_no_groups_in_common_review_requests_carefully">Cap grup en comú. Reviseu les sol·licituds amb atenció.</string>
    <string name="ConversationUpdateItem_no_contacts_in_this_group_review_requests_carefully">Cap contacte en aquest grup. Reviseu les sol·licituds amb atenció.</string>
    <string name="ConversationUpdateItem_view">Vista</string>
    <string name="ConversationUpdateItem_the_disappearing_message_time_will_be_set_to_s_when_you_message_them">El temps de desaparició del missatge s\'establirà a %1$s quan els n\'envieu un.</string>
    <!-- Update item button text to show to boost a feature -->
    <string name="ConversationUpdateItem_donate">Fer una donació</string>
    <!-- Update item button text to send payment -->
    <string name="ConversationUpdateItem_send_payment">Envia el pagament</string>
    <!-- Update item button text to activate payments -->
    <string name="ConversationUpdateItem_activate_payments">Activa els pagaments</string>


    <!-- audio_view -->
    <string name="audio_view__play_pause_accessibility_description">Reprodueix… Pausa</string>
    <string name="audio_view__download_accessibility_description">Baixa</string>

    <!-- QuoteView -->
    <string name="QuoteView_audio">Àudio</string>
    <string name="QuoteView_video">Vídeo</string>
    <string name="QuoteView_photo">Foto</string>
    <string name="QuoteView_gif">GIF</string>
    <string name="QuoteView_view_once_media">Contingut d\'una sola visualització</string>
    <string name="QuoteView_sticker">Adhesiu</string>
    <string name="QuoteView_you">Jo</string>
    <string name="QuoteView_original_missing">No s\'ha trobat el missatge original.</string>
    <!-- Author formatting for group stories -->
    <string name="QuoteView_s_story">Història · %1$s</string>
    <!-- Label indicating that a quote is for a reply to a story you created -->
    <string name="QuoteView_your_story">Tu · Història</string>
    <!-- Label indicating that the story being replied to no longer exists -->
    <string name="QuoteView_no_longer_available">Ja no està disponible</string>
    <!-- Label for quoted gift -->
    <string name="QuoteView__donation_for_a_friend">Fer una donació per un amic</string>

    <!-- conversation_fragment -->
    <string name="conversation_fragment__scroll_to_the_bottom_content_description">Desplaça al final</string>

    <!-- BubbleOptOutTooltip -->
    <!-- Message to inform the user of what Android chat bubbles are -->
    <string name="BubbleOptOutTooltip__description">Les bombolles són una funció d\'Android que podeu desactivar per a les converses del Molly.</string>
    <!-- Button to dismiss the tooltip for opting out of using Android bubbles -->
    <string name="BubbleOptOutTooltip__not_now">Ara no</string>
    <!-- Button to move to the system settings to control the use of Android bubbles -->
    <string name="BubbleOptOutTooltip__turn_off">Desactiva</string>

    <!-- safety_number_change_dialog -->
    <string name="safety_number_change_dialog__safety_number_changes">Canvis en el número de seguretat</string>
    <string name="safety_number_change_dialog__accept">Ho accepto</string>
    <string name="safety_number_change_dialog__call_anyway">Truca-li tanmateix</string>
    <string name="safety_number_change_dialog__join_call">Afegeix-me a la trucada</string>
    <string name="safety_number_change_dialog__continue_call">Continua la trucada</string>
    <string name="safety_number_change_dialog__leave_call">Surt de la trucada</string>
    <string name="safety_number_change_dialog__the_following_people_may_have_reinstalled_or_changed_devices">Aquesta gent podria haver reinstallar o dispositius canviats. Comproveu vostre número de seguretat amb ells, per assegurar la privadesa.</string>
    <string name="safety_number_change_dialog__view">Mostra</string>
    <string name="safety_number_change_dialog__previous_verified">Verificat prèviament</string>

    <!-- EnableCallNotificationSettingsDialog__call_notifications_checklist -->
    <string name="EnableCallNotificationSettingsDialog__call_notifications_enabled">Les notificacions de trucades estan activades.</string>
    <string name="EnableCallNotificationSettingsDialog__enable_call_notifications">Activa les notificacions de trucada</string>
    <string name="EnableCallNotificationSettingsDialog__enable_background_activity">Activa l\'activitat en segon pla</string>
    <string name="EnableCallNotificationSettingsDialog__everything_looks_good_now">Ara tot està bé!</string>
    <string name="EnableCallNotificationSettingsDialog__to_receive_call_notifications_tap_here_and_turn_on_show_notifications">Per rebre notificacions de trucades, toqueu aquí i activeu Mostra notificacions.</string>
    <string name="EnableCallNotificationSettingsDialog__to_receive_call_notifications_tap_here_and_turn_on_notifications">Per rebre notificacions de trucades, toqueu aquí i activeu les notificacions i assegureu-vos que el so i les finestres emergents estiguin activades.</string>
    <string name="EnableCallNotificationSettingsDialog__to_receive_call_notifications_tap_here_and_enable_background_activity_in_battery_settings">Per rebre notificacions de trucades, toqueu aquí i activeu l\'activitat en segon pla a la configuració Bateria. </string>
    <string name="EnableCallNotificationSettingsDialog__settings">Configuració</string>
    <string name="EnableCallNotificationSettingsDialog__to_receive_call_notifications_tap_settings_and_turn_on_show_notifications">Per rebre notificacions de trucades, toqueu Configuració i activeu Mostra notificacions.</string>
    <string name="EnableCallNotificationSettingsDialog__to_receive_call_notifications_tap_settings_and_turn_on_notifications">Per rebre notificacions de trucades, toqueu Configuració i activeu les notificacions i assegureu-vos que el so i les finestres emergents estiguin activades.</string>
    <string name="EnableCallNotificationSettingsDialog__to_receive_call_notifications_tap_settings_and_enable_background_activity_in_battery_settings">Per rebre notificacions de trucades, toqueu Configuració i activeu l\'activitat en segon pla a la configuració Bateria.</string>

    <!-- country_selection_fragment -->
    <string name="country_selection_fragment__loading_countries">Es carreguen els països…</string>
    <string name="country_selection_fragment__search">Cerca</string>
    <string name="country_selection_fragment__no_matching_countries">No hi ha països coincidents.</string>

    <!-- device_add_fragment -->
    <string name="device_add_fragment__scan_the_qr_code_displayed_on_the_device_to_link">Escaneja el codi QR que es mostra al dispositiu a enllaçar</string>

    <!-- device_link_fragment -->
    <string name="device_link_fragment__link_device">Enllaça un dispositiu</string>

    <!-- device_list_fragment -->
    <string name="device_list_fragment__no_devices_linked">No hi ha cap dispositiu enllaçat.</string>
    <string name="device_list_fragment__link_new_device">Enllaça un dispositiu nou</string>

    <!-- expiration -->
    <string name="expiration_off">Inactiu</string>

    <plurals name="expiration_seconds">
        <item quantity="one">%1$d segon</item>
        <item quantity="other">%1$d segons</item>
    </plurals>

    <string name="expiration_seconds_abbreviated">%1$d s</string>

    <plurals name="expiration_minutes">
        <item quantity="one">%1$d minut</item>
        <item quantity="other">%1$d minuts</item>
    </plurals>

    <string name="expiration_minutes_abbreviated">%1$d min</string>

    <plurals name="expiration_hours">
        <item quantity="one">%1$d hora</item>
        <item quantity="other">%1$d hores</item>
    </plurals>

    <string name="expiration_hours_abbreviated">%1$d h</string>

    <plurals name="expiration_days">
        <item quantity="one">%1$d dia</item>
        <item quantity="other">%1$d dies</item>
    </plurals>

    <string name="expiration_days_abbreviated">%1$d d</string>

    <plurals name="expiration_weeks">
        <item quantity="one">%1$d setmana</item>
        <item quantity="other">%1$d setmanes</item>
    </plurals>

    <string name="expiration_weeks_abbreviated">%1$d set</string>
    <string name="expiration_combined">%1$s %2$s</string>

    <!-- unverified safety numbers -->
    <string name="IdentityUtil_unverified_banner_one">El número de seguretat amb %1$s ha canviat i ja no està verificat</string>
    <string name="IdentityUtil_unverified_banner_two">Els números de seguretat amb %1$s i %2$s ja no estan verificats</string>
    <string name="IdentityUtil_unverified_banner_many">Els números de seguretat amb %1$s, %2$s i %3$s ja no estan verificats</string>

    <string name="IdentityUtil_unverified_dialog_one">El número de seguretat amb %1$s ha canviat i ja no està verificat. Això pot significar o bé que algú està provant d\'interceptar la comunicació, o bé que %1$s ha reinstal·lat el Signal.</string>
    <string name="IdentityUtil_unverified_dialog_two">Els números de seguretat amb %1$s i %2$s ja no estan verificats. Això pot significar o bé que algú està provant d\'interceptar la comunicació, o bé que han reinstal·lat el Signal.</string>
    <string name="IdentityUtil_unverified_dialog_many">Els números de seguretat amb %1$s, %2$s i %3$s ja no estan verificats. Això pot significar o bé que algú està provant d\'interceptar la comunicació, o bé que han reinstal·lat el Signal.</string>

    <string name="IdentityUtil_untrusted_dialog_one">El número de seguretat amb %1$s ha canviat.</string>
    <string name="IdentityUtil_untrusted_dialog_two">Els números de seguretat amb %1$s i %2$s han canviat.</string>
    <string name="IdentityUtil_untrusted_dialog_many">Els números de seguretat amb %1$s, %2$s i %3$s han canviat.</string>

    <plurals name="identity_others">
        <item quantity="one">%1$d altre</item>
        <item quantity="other">%1$d més</item>
    </plurals>

    <!-- giphy_activity -->
    <string name="giphy_activity_toolbar__search_gifs">Cerca de GIF</string>

    <!-- giphy_fragment -->
    <string name="giphy_fragment__nothing_found">No s\'ha trobat res.</string>

    <!-- database_migration_activity -->
    <string name="database_migration_activity__would_you_like_to_import_your_existing_text_messages">Voleu importar els missatges de text existents a la base de dades encriptada del Signal?</string>
    <string name="database_migration_activity__the_default_system_database_will_not_be_modified">La base de dades predeterminada del sistema no es modificarà ni s\'alterarà de cap manera.</string>
    <string name="database_migration_activity__skip">Omet</string>
    <string name="database_migration_activity__import">Importa</string>
    <string name="database_migration_activity__this_could_take_a_moment_please_be_patient">Això pot trigar una mica. Tingueu paciència, us notificarem quan la importació hagi acabat.</string>
    <string name="database_migration_activity__importing">S\'IMPORTA</string>


    <!-- load_more_header -->
    <string name="load_more_header__see_full_conversation">Mostra tota la conversa</string>
    <string name="load_more_header__loading">Es carrega</string>

    <!-- media_overview_activity -->
    <string name="media_overview_activity__no_media">No hi ha cap contingut</string>

    <!-- message_recipients_list_item -->
    <string name="message_recipients_list_item__view">Vista</string>
    <string name="message_recipients_list_item__resend">Torna a enviar</string>

    <!-- Displayed in a toast when user long presses an item in MyStories -->
    <string name="MyStoriesFragment__copied_sent_timestamp_to_clipboard">S\'ha copiat la marca de temps enviada al porta-retalls.</string>
    <!-- Displayed when there are no outgoing stories -->
    <string name="MyStoriesFragment__updates_to_your_story_will_show_up_here">Les actualitzacions de la història la mostraran aquí.</string>

    <!-- GroupUtil -->
    <plurals name="GroupUtil_joined_the_group">
        <item quantity="one">%1$s s\'ha afegit al grup.</item>
        <item quantity="other">%1$s s\'han afegit al grup.</item>
    </plurals>
    <string name="GroupUtil_group_name_is_now">El nom del grup ara és «%1$s».</string>

    <!-- prompt_passphrase_activity -->
    <string name="prompt_passphrase_activity__unlock">Desbloca</string>

    <!-- prompt_mms_activity -->
    <string name="prompt_mms_activity__signal_requires_mms_settings_to_deliver_media_and_group_messages">El Signal requereix la configuració dels MMS per enviar fitxers i missatges de grup pel vostre operador telefònic. El dispositiu no facilita aquesta informació, fet de tant en tant cert per a dispositius blocats o altres configuracions restrictives.</string>
    <string name="prompt_mms_activity__to_send_media_and_group_messages_tap_ok">Per enviar fitxers i missatges als grups, premeu «D\'acord» i completeu la configuració demanada. Podeu trobar la configuració dels MMS del vostre operador telefònic si cerqueu «l\'APN del vostre operador». Només ho haureu de fer una vegada.</string>

    <!-- BadDecryptLearnMoreDialog -->
    <string name="BadDecryptLearnMoreDialog_delivery_issue">Problema de lliurament</string>
    <string name="BadDecryptLearnMoreDialog_couldnt_be_delivered_individual">No se t\'ha pogut entregar un missatge, sticker, reacció o confirmació de lectura de %1$s. És possible que hagin intentat enviar-t\'ho directament o a través d\'un grup.</string>
    <string name="BadDecryptLearnMoreDialog_couldnt_be_delivered_group">No se t\'ha pogut entregar un missatge, sticker, reacció o confirmació de lectura de %1$s.</string>

    <!-- profile_create_activity -->
    <string name="CreateProfileActivity_first_name_required">Nom (cal)</string>
    <string name="CreateProfileActivity_last_name_optional">Cognoms (opcional)</string>
    <string name="CreateProfileActivity_next">Següent</string>
    <string name="CreateProfileActivity_custom_mms_group_names_and_photos_will_only_be_visible_to_you">Els noms i les fotos del grup MMS personalitzat només seran visibles per a vós.</string>
    <string name="CreateProfileActivity_group_descriptions_will_be_visible_to_members_of_this_group_and_people_who_have_been_invited">Les descripcions del grup seran visibles per als membres d’aquest grup i per a les persones que hi hagin estat convidades.</string>

    <!-- EditAboutFragment -->
    <string name="EditAboutFragment_about">Quant a</string>
    <string name="EditAboutFragment_write_a_few_words_about_yourself">Escriviu alguna cosa sobre vosaltres…</string>
    <string name="EditAboutFragment_count">%1$d/%2$d</string>
    <string name="EditAboutFragment_speak_freely">Parleu lliurement</string>
    <string name="EditAboutFragment_encrypted">Encriptat</string>
    <string name="EditAboutFragment_be_kind">Sigueu amables</string>
    <string name="EditAboutFragment_coffee_lover">Amant del cafè</string>
    <string name="EditAboutFragment_free_to_chat">Lliure per conversar-hi</string>
    <string name="EditAboutFragment_taking_a_break">Faig un descans.</string>
    <string name="EditAboutFragment_working_on_something_new">Treballo en una cosa nova.</string>

    <!-- EditProfileFragment -->
    <string name="EditProfileFragment__edit_group">Edita el grup</string>
    <string name="EditProfileFragment__group_name">Nom del grup</string>
    <string name="EditProfileFragment__group_description">Descripció del grup</string>
  <!-- Removed by excludeNonTranslatables <string name="EditProfileFragment__support_link" translatable="false">https://support.signal.org/hc/articles/360007459591</string> -->

    <!-- EditProfileNameFragment -->
    <string name="EditProfileNameFragment_your_name">El nom</string>
    <string name="EditProfileNameFragment_first_name">Nom</string>
    <string name="EditProfileNameFragment_last_name_optional">Cognoms (opcional)</string>
    <string name="EditProfileNameFragment_save">Desa</string>
    <string name="EditProfileNameFragment_failed_to_save_due_to_network_issues_try_again_later">Ha fallat desar-ho per problemes de xarxa. Proveu-ho més tard.</string>

    <!-- recipient_preferences_activity -->
    <string name="recipient_preference_activity__shared_media">Contingut compartit</string>

    <!-- recipients_panel -->

    <!-- verify_display_fragment -->
    <string name="verify_display_fragment__to_verify_the_security_of_your_end_to_end_encryption_with_s"><![CDATA[Per verificar la seguretat de l\'encriptació d\'extrem a extrem amb %1$s, compareu els números anteriors amb el seu dispositiu. També podeu escanejar el codi del telèfon. <a href=\"https://signal.org/redirect/safety-numbers\">Més informació.</a>]]></string>
    <string name="verify_display_fragment__tap_to_scan">Feu un toc per escanejar</string>
    <string name="verify_display_fragment__successful_match">Coincidència correcta</string>
    <string name="verify_display_fragment__failed_to_verify_safety_number">Ha fallat verificar el número de seguretat.</string>
    <string name="verify_display_fragment__loading">Es carrega…</string>
    <string name="verify_display_fragment__mark_as_verified">Marca com a verificat</string>
    <string name="verify_display_fragment__clear_verification">Neteja la verificació</string>

    <!-- verify_identity -->
    <string name="verify_identity__share_safety_number">Comparteix el número de seguretat</string>

    <!-- verity_scan_fragment -->
    <string name="verify_scan_fragment__scan_the_qr_code_on_your_contact">Escanegeu el codi QR del dispositiu del contacte.</string>

    <!-- webrtc_answer_decline_button -->
    <string name="webrtc_answer_decline_button__swipe_up_to_answer">Llisqueu amunt per respondre</string>
    <string name="webrtc_answer_decline_button__swipe_down_to_reject">Llisqueu avall per rebutjar-la</string>

    <!-- message_details_header -->
    <string name="message_details_header__issues_need_your_attention">Certs problemes necessiten la vostra atenció.</string>
    <string name="message_details_header_sent">Enviat</string>
    <string name="message_details_header_received">Rebut</string>
    <string name="message_details_header_disappears">Desapareix</string>
    <string name="message_details_header_via">Per</string>

    <!-- message_details_recipient_header -->
    <string name="message_details_recipient_header__pending_send">Pendent</string>
    <string name="message_details_recipient_header__sent_to">Enviat a</string>
    <string name="message_details_recipient_header__sent_from">Enviat per</string>
    <string name="message_details_recipient_header__delivered_to">Lliurat a</string>
    <string name="message_details_recipient_header__read_by">Llegit per</string>
    <string name="message_details_recipient_header__not_sent">No enviat</string>
    <string name="message_details_recipient_header__viewed">Vist per</string>
    <string name="message_details_recipient_header__skipped">S\'ha omès</string>

    <!-- message_Details_recipient -->
    <string name="message_details_recipient__failed_to_send">No s\'ha pogut enviar.</string>
    <string name="message_details_recipient__new_safety_number">Número de seguretat nou</string>

    <!-- AndroidManifest.xml -->
    <string name="AndroidManifest__create_passphrase">Crea una contrasenya</string>
    <string name="AndroidManifest__select_contacts">Seleccioneu els contactes</string>
    <string name="AndroidManifest__change_passphrase">Canvia la contrasenya</string>
    <string name="AndroidManifest__verify_safety_number">Verifica el número de seguretat</string>
    <string name="AndroidManifest__media_preview">Previsualització multimèdia</string>
    <string name="AndroidManifest__message_details">Detalls del missatge</string>
    <string name="AndroidManifest__linked_devices">Dispositius enllaçats</string>
    <string name="AndroidManifest__invite_friends">Convideu-hi amistats</string>
    <string name="AndroidManifest_archived_conversations">Converses arxivades</string>
    <string name="AndroidManifest_remove_photo">Suprimeix la foto</string>

    <!-- Message Requests Megaphone -->
    <string name="MessageRequestsMegaphone__message_requests">Peticiions de missatges</string>
    <string name="MessageRequestsMegaphone__users_can_now_choose_to_accept">Ara els usuaris poden triar d\'acceptar una conversa nova. Els noms de perfil permeten saber qui envia els missatges.</string>
    <string name="MessageRequestsMegaphone__add_profile_name">Afegiu un nom de perfil</string>

    <!-- HelpFragment -->
    <string name="HelpFragment__have_you_read_our_faq_yet">Encara no heu llegit les PMF?</string>
    <string name="HelpFragment__next">Següent</string>
    <string name="HelpFragment__contact_us">Contacteu-nos</string>
    <string name="HelpFragment__tell_us_whats_going_on">Expliqueu-nos què hi ha.</string>
    <string name="HelpFragment__include_debug_log">Inclou el registre de depuració.</string>
    <string name="HelpFragment__whats_this">Què és això?</string>
    <string name="HelpFragment__how_do_you_feel">Com us sentiu? (opcional)</string>
    <string name="HelpFragment__tell_us_why_youre_reaching_out">Expliqueu-nos per què us poseu en contacte.</string>
  <!-- Removed by excludeNonTranslatables <string name="HelpFragment__emoji_5" translatable="false">emoji_5</string> -->
  <!-- Removed by excludeNonTranslatables <string name="HelpFragment__emoji_4" translatable="false">emoji_4</string> -->
  <!-- Removed by excludeNonTranslatables <string name="HelpFragment__emoji_3" translatable="false">emoji_3</string> -->
  <!-- Removed by excludeNonTranslatables <string name="HelpFragment__emoji_2" translatable="false">emoji_2</string> -->
  <!-- Removed by excludeNonTranslatables <string name="HelpFragment__emoji_1" translatable="false">emoji_1</string> -->
  <!-- Removed by excludeNonTranslatables <string name="HelpFragment__link__debug_info" translatable="false">https://support.signal.org/hc/articles/360007318591</string> -->
  <!-- Removed by excludeNonTranslatables <string name="HelpFragment__link__faq" translatable="false">https://support.signal.org</string> -->
    <string name="HelpFragment__support_info">Informació de suport</string>
    <string name="HelpFragment__signal_android_support_request">Petició de suport de Signal d\'Android</string>
    <string name="HelpFragment__debug_log">Informe de depuració:</string>
    <string name="HelpFragment__could_not_upload_logs">No s\'han pogut carregar els registres.</string>
    <string name="HelpFragment__please_be_as_descriptive_as_possible">Si us plau, expliqueu-ho de la manera més descriptiva possible per ajudar-nos a entendre el problema.</string>
    <string-array name="HelpFragment__categories_5">
        <item>\\-\\- Si us plau, selecciona una opció \\-\\-</item>
        <item>Alguna cosa no funciona</item>
        <item>Sol·licitud de funció</item>
        <item>Pregunta</item>
        <item>Feedback</item>
        <item>Altres</item>
        <item>Pagaments (MobileCoin)</item>
        <item>Donacions; Insígnies</item>
        <item>Exportació d\'SMS</item>
    </string-array>

    <!-- ReactWithAnyEmojiBottomSheetDialogFragment -->
    <string name="ReactWithAnyEmojiBottomSheetDialogFragment__this_message">Aquest missatge</string>
    <string name="ReactWithAnyEmojiBottomSheetDialogFragment__recently_used">Usat recentment</string>
    <string name="ReactWithAnyEmojiBottomSheetDialogFragment__smileys_and_people">Emoticones somrients i gent</string>
    <string name="ReactWithAnyEmojiBottomSheetDialogFragment__nature">Natura</string>
    <string name="ReactWithAnyEmojiBottomSheetDialogFragment__food">Menjar</string>
    <string name="ReactWithAnyEmojiBottomSheetDialogFragment__activities">Activitats</string>
    <string name="ReactWithAnyEmojiBottomSheetDialogFragment__places">Llocs</string>
    <string name="ReactWithAnyEmojiBottomSheetDialogFragment__objects">Objectes</string>
    <string name="ReactWithAnyEmojiBottomSheetDialogFragment__symbols">Símbols</string>
    <string name="ReactWithAnyEmojiBottomSheetDialogFragment__flags">Banderes</string>
    <string name="ReactWithAnyEmojiBottomSheetDialogFragment__emoticons">Emoticona</string>
    <string name="ReactWithAnyEmojiBottomSheetDialogFragment__no_results_found">No s\'ha trobat cap resultat.</string>

    <!-- arrays.xml -->
    <string name="arrays__use_default">Per defecte</string>
    <string name="arrays__use_custom">Personalitzat</string>

    <string name="arrays__mute_for_one_hour">Silencia-ho durant 1 hora</string>
    <string name="arrays__mute_for_eight_hours">Silencia-ho durant 8 hores</string>
    <string name="arrays__mute_for_one_day">Silencia-ho durant 1 dia</string>
    <string name="arrays__mute_for_seven_days">Silencia-ho durant 7 dies</string>
    <string name="arrays__always">Sempre</string>

    <string name="arrays__settings_default">Configuració predeterminada</string>
    <string name="arrays__enabled">Activat</string>
    <string name="arrays__disabled">Desactivat</string>

    <string name="arrays__name_and_message">Nom i missatge</string>
    <string name="arrays__name_only">Només el nom</string>
    <string name="arrays__no_name_or_message">Sense nom ni missatge</string>

    <string name="arrays__images">Imatges</string>
    <string name="arrays__audio">Àudio</string>
    <string name="arrays__video">Vídeo</string>
    <string name="arrays__documents">Documents</string>

    <string name="arrays__small">Petita</string>
    <string name="arrays__normal">Normal</string>
    <string name="arrays__large">Gran</string>
    <string name="arrays__extra_large">Molt gran</string>

    <string name="arrays__default">Per defecte</string>
    <string name="arrays__high">Alta</string>
    <string name="arrays__max">Màxima</string>

    <!-- plurals.xml -->
    <plurals name="hours_ago">
        <item quantity="one">%1$dh</item>
        <item quantity="other">%1$dh</item>
    </plurals>

    <!-- preferences.xml -->
    <string name="preferences_beta">Beta</string>
    <string name="preferences__sms_mms">SMS i MMS</string>
    <string name="preferences__pref_use_address_book_photos">Usa les fotos de l\'agenda de contactes</string>
    <string name="preferences__display_contact_photos_from_your_address_book_if_available">Mostra les fotos dels contactes de l\'agenda si estan disponibles</string>
    <!-- Preference menu item title for a toggle switch for preserving the archived state of muted chats. -->
    <string name="preferences__pref_keep_muted_chats_archived">Mantenir arxivades les converses silenciades</string>
    <!-- Preference menu item description for a toggle switch for preserving the archived state of muted chats. -->
    <string name="preferences__muted_chats_that_are_archived_will_remain_archived">Les converses silenciades que estiguin arxivades romandran arxivades quan arribi un missatge nou.</string>
    <string name="preferences__generate_link_previews">Genera previsualitzacions d\'enllaç</string>
    <string name="preferences__retrieve_link_previews_from_websites_for_messages">Recupereu les previsualitzacions d’enllaços directament des de qualsevol lloc web per als missatges que envieu.</string>
    <string name="preferences__change_passphrase">Canvia la contrasenya</string>
    <string name="preferences__change_your_passphrase">Canvia la contrasenya</string>
    <string name="preferences__enable_passphrase">Activa la contrasenya del blocatge de la pantalla</string>
    <string name="preferences__lock_signal_and_message_notifications_with_a_passphrase">Bloca la pantalla i les notificacions amb una contrasenya</string>
    <string name="preferences__screen_security">Seguretat de la pantalla</string>
    <string name="preferences__auto_lock_signal_after_a_specified_time_interval_of_inactivity">Bloca el Signal després d\'un temps d\'inactivitat</string>
    <string name="preferences__inactivity_timeout_passphrase">Contrasenya d\'inactivitat</string>
    <string name="preferences__inactivity_timeout_interval">Interval d\'inactivitat</string>
    <string name="preferences__notifications">Notificacions</string>
    <string name="preferences__led_color">Color del LED</string>
    <string name="preferences__led_color_unknown">Desconegut</string>
    <string name="preferences__pref_led_blink_title">Patró lluminós per al LED</string>
    <string name="preferences__customize">Personalitza</string>
    <string name="preferences__change_sound_and_vibration">Canvia el so i la vibració</string>
    <string name="preferences__sound">So</string>
    <string name="preferences__silent">Silenciós</string>
    <string name="preferences__default">Per defecte</string>
    <string name="preferences__repeat_alerts">Repeteix les alertes</string>
    <string name="preferences__never">Mai</string>
    <string name="preferences__one_time">1 vegada</string>
    <string name="preferences__two_times">2 vegades</string>
    <string name="preferences__three_times">3 vegades</string>
    <string name="preferences__five_times">5 vegades</string>
    <string name="preferences__ten_times">10 vegades</string>
    <string name="preferences__vibrate">Vibra</string>
    <string name="preferences__green">Verd</string>
    <string name="preferences__red">Vermell</string>
    <string name="preferences__blue">Blau</string>
    <string name="preferences__orange">Taronja</string>
    <string name="preferences__cyan">Cian</string>
    <string name="preferences__magenta">Magenta</string>
    <string name="preferences__white">Blanc</string>
    <string name="preferences__none">Cap</string>
    <string name="preferences__fast">Ràpid</string>
    <string name="preferences__normal">Normal</string>
    <string name="preferences__slow">Lent</string>
    <string name="preferences__help">Ajuda</string>
    <string name="preferences__advanced">Avançat</string>
    <string name="preferences__donate_to_signal">Fer una donació a Molly</string>
    <!-- Preference label for making one-time donations to Signal -->
    <string name="preferences__privacy">Privadesa</string>
    <!-- Preference label for stories -->
    <string name="preferences__stories">Històries</string>
    <string name="preferences__mms_user_agent">Agent usuari dels MMS</string>
    <string name="preferences__advanced_mms_access_point_names">Configuració manual dels MMS</string>
    <string name="preferences__mmsc_url">URL d\'MMSC</string>
    <string name="preferences__mms_proxy_host">Amfitrió intermedi d\'MMS</string>
    <string name="preferences__mms_proxy_port">Port Proxy d\'MMS</string>
    <string name="preferences__mmsc_username">Nom d\'usuari d\'MMSC</string>
    <string name="preferences__mmsc_password">Contrasenya de MMSC</string>
    <string name="preferences__sms_delivery_reports">Informes de lliurament d\'SMS</string>
    <string name="preferences__request_a_delivery_report_for_each_sms_message_you_send">Demana un informe de lliurament per cada missatge SMS que envieu.</string>
    <string name="preferences__data_and_storage">Dades i emmagatzematge</string>
    <string name="preferences__storage">Emmagatzematge</string>
    <string name="preferences__payments">Pagaments</string>
    <!-- Privacy settings payments section description -->
    <string name="preferences__payment_lock">Bloqueig de pagament</string>
    <string name="preferences__payments_beta">Pagaments (beta)</string>
    <string name="preferences__conversation_length_limit">Límit de la mida de la conversa</string>
    <string name="preferences__keep_messages">Mantén els missatges</string>
    <string name="preferences__clear_message_history">Neteja l\'historial dels missatges</string>
    <string name="preferences__linked_devices">Dispositius enllaçats</string>
    <string name="preferences__light_theme">Clar</string>
    <string name="preferences__dark_theme">Fosc</string>
    <string name="preferences__appearance">Aparença</string>
    <string name="preferences__theme">Tema</string>
    <string name="preferences__chat_color_and_wallpaper">Color i fons de la conversa</string>
    <string name="preferences__disable_pin">Desactiva el PIN</string>
    <string name="preferences__enable_pin">Activa el PIN</string>
    <string name="preferences__if_you_disable_the_pin_you_will_lose_all_data">Si desactiveu el PIN, perdreu totes les dades quan torneu a registrar-vos al Signal, si no és que en feu una còpia de seguretat i una restauració manualment. No podeu activar el bloqueig de registre mentre el PIN estigui desactivat.</string>
    <string name="preferences__pins_keep_information_stored_with_signal_encrypted_so_only_you_can_access_it">Els PIN mantenen encriptada la informació desada amb el Signal de manera que no hi pugui accedir ningú més. El perfil, la configuració i els contactes es restauraran quan el reinstal·leu. No necessitareu el PIN per obrir l\'aplicació.</string>
    <string name="preferences__system_default">Per defecte del sistema</string>
    <string name="preferences__language">Llengua</string>
    <string name="preferences__signal_messages_and_calls">Missatges i trucades del Signal</string>
    <string name="preferences__advanced_pin_settings">Configuració avançada del PIN</string>
    <string name="preferences__free_private_messages_and_calls">Missatges i trucades privades gratuïtes per als usuaris del Signal</string>
    <string name="preferences__submit_debug_log">Envia un registre de depuració</string>
    <string name="preferences__delete_account">Eliminar el compte</string>
    <string name="preferences__support_wifi_calling">Compatibilitat «Trucada per WiFi»</string>
    <string name="preferences__enable_if_your_device_supports_sms_mms_delivery_over_wifi">Activeu-ho si el dispositiu fa servir SMS / MMS per WiFi (feu-ho només si la «Trucada per WiFi» està activada al dispositiu)</string>
    <string name="preferences__incognito_keyboard">Teclat d\'incògnit</string>
    <string name="preferences__read_receipts">Confirmació de lectura</string>
    <string name="preferences__if_read_receipts_are_disabled_you_wont_be_able_to_see_read_receipts">Si les confirmacions de recepció estan desactivbades, no podreu veure les dels altres.</string>
    <string name="preferences__typing_indicators">Indicadors de tecleig</string>
    <string name="preferences__if_typing_indicators_are_disabled_you_wont_be_able_to_see_typing_indicators">Si els indicadors de tecleig estan desactivats, no podreu veure els indicadors de tecleig dels altres.</string>
    <string name="preferences__request_keyboard_to_disable">Sol·licita un teclat per desactivar l\'aprenentatge personalitzat.</string>
    <string name="preferences__this_setting_is_not_a_guarantee">Aquesta opció de configuració no és una garantia i és possible que el teclat l’ignori.</string>
  <!-- Removed by excludeNonTranslatables <string name="preferences__incognito_keyboard_learn_more" translatable="false">https://support.signal.org/hc/articles/360055276112</string> -->
    <string name="preferences_chats__when_using_mobile_data">En usar dades mòbils</string>
    <string name="preferences_chats__when_using_wifi">En usar Wi-Fi</string>
    <string name="preferences_chats__when_roaming">En itinerància</string>
    <string name="preferences_chats__media_auto_download">Baixada automàtica de contingut multimèdia</string>
    <string name="preferences_chats__message_history">Historial dels missatges</string>
    <string name="preferences_storage__storage_usage">Ús de l\'emmagatzematge</string>
    <string name="preferences_storage__photos">Fotografies</string>
    <string name="preferences_storage__videos">Vídeos</string>
    <string name="preferences_storage__files">Fitxers</string>
    <string name="preferences_storage__audio">Àudio</string>
    <string name="preferences_storage__review_storage">Revisa l\'emmagatzematge</string>
    <string name="preferences_storage__delete_older_messages">Vols esborrar els missatges més antics?</string>
    <string name="preferences_storage__clear_message_history">Vols netejar l\'historial dels missatges?</string>
    <string name="preferences_storage__this_will_permanently_delete_all_message_history_and_media">Això esborrarà permanentment l\'historial dels missatges i el contingut del dispositiu més antic de %1$s.</string>
    <string name="preferences_storage__this_will_permanently_trim_all_conversations_to_the_d_most_recent_messages">Això reduirà permanentment totes les converses als %1$s missatges més recents.</string>
    <string name="preferences_storage__this_will_delete_all_message_history_and_media_from_your_device">Això esborrarà permanentment tot l\'historial dels missatges i tot el contingut del dispositiu.</string>
    <string name="preferences_storage__are_you_sure_you_want_to_delete_all_message_history">Segur que vols esborrar tot l\'historial dels missatges?</string>
    <string name="preferences_storage__all_message_history_will_be_permanently_removed_this_action_cannot_be_undone">S\'esborrarà permanentment tot l\'historial dels missatges. Aquesta acció no es pot desfer.</string>
    <string name="preferences_storage__delete_all_now">Esborrar-ho tot ara</string>
    <string name="preferences_storage__forever">Per sempre</string>
    <string name="preferences_storage__one_year">1 any</string>
    <string name="preferences_storage__six_months">6 mesos</string>
    <string name="preferences_storage__thirty_days">30 dies</string>
    <string name="preferences_storage__none">Cap</string>
    <string name="preferences_storage__s_messages">%1$s missatges</string>
    <string name="preferences_storage__custom">Personalitzat</string>
    <string name="preferences_advanced__use_system_emoji">Usa els emoji del sistema</string>
    <string name="preferences_advanced__relay_all_calls_through_the_signal_server_to_avoid_revealing_your_ip_address">Retransmet totes les trucades a través del servidor del Signal per evitar revelar l\'adreça IP al contacte. Activar-ho reduirà la qualitat de la trucada.</string>
    <string name="preferences_advanced__always_relay_calls">Retransmet sempre les trucades</string>
    <string name="preferences_app_protection__who_can">Qui pot…</string>
    <!-- Privacy settings payments section title -->
    <string name="preferences_app_protection__payments">Pagaments</string>
    <string name="preferences_chats__chats">Converses</string>
    <string name="preferences_data_and_storage__manage_storage">Gestioneu l\'emmagatzematge</string>
    <string name="preferences_data_and_storage__use_less_data_for_calls">Usa menys dades per a les trucades</string>
    <string name="preferences_data_and_storage__never">Mai</string>
    <string name="preferences_data_and_storage__wifi_and_mobile_data">Sense fil i dades mòbils</string>
    <string name="preferences_data_and_storage__mobile_data_only">Només amb dades mòbils</string>
    <string name="preference_data_and_storage__using_less_data_may_improve_calls_on_bad_networks">L\'ús de menys dades pot millorar les trucades en xarxes amb poca capacitat.</string>
    <string name="preferences_notifications__in_chat_sounds">Sons de la conversa</string>
    <string name="preferences_notifications__show">Mostra</string>
    <string name="preferences_notifications__ringtone">To de trucada</string>
    <string name="preferences_chats__message_text_size">Mida de la lletra dels missatges</string>
    <string name="preferences_notifications__priority">Prioritat</string>
    <!-- Heading for the \'censorship circumvention\' section of privacy preferences -->
    <string name="preferences_communication__category_censorship_circumvention">Elusió de la censura</string>
    <!-- Title of the \'censorship circumvention\' toggle switch -->
    <string name="preferences_communication__censorship_circumvention">Elusió de la censura</string>
    <string name="preferences_communication__censorship_circumvention_if_enabled_signal_will_attempt_to_circumvent_censorship">En activar-ho, el Molly provarà d\'eludir la censura. No activeu aquesta característica si no sou a una ubicació on el Molly és censurat.</string>
    <!-- Summary text for \'censorship circumvention\' toggle. Indicates that we automatically enabled it because we believe you\'re in a censored country -->
    <string name="preferences_communication__censorship_circumvention_has_been_activated_based_on_your_accounts_phone_number">L\'elusió de la censura s\'ha activat basant-se en el número de telèfon del vostre compte.</string>
    <!-- Summary text for \'censorship circumvention\' toggle. Indicates that you disabled it even though we believe you\'re in a censored country -->
    <string name="preferences_communication__censorship_circumvention_you_have_manually_disabled">Heu desactivat manualment l’elusió de la censura.</string>
    <!-- Summary text for \'censorship circumvention\' toggle. Indicates that you cannot use it because you\'re already connected to the Signal service -->
    <string name="preferences_communication__censorship_circumvention_is_not_necessary_you_are_already_connected">L\'elusió de la censura no és necessària: ja esteu connectat al servei del Signal.</string>
    <!-- Summary text for \'censorship circumvention\' toggle. Indicates that you cannot use it because you\'re not connected to the internet -->
    <string name="preferences_communication__censorship_circumvention_can_only_be_activated_when_connected_to_the_internet">L\'elusió de la censura només es pot activar si esteu connectat a internet.</string>
    <string name="preferences_communication__category_sealed_sender">Remitent segellat</string>
    <string name="preferences_communication__sealed_sender_allow_from_anyone">Permet-ho per a tothom</string>
    <string name="preferences_communication__sealed_sender_allow_from_anyone_description">Activa el remitent segellat per a missatges rebuts de persones que no teniu als contactes o de persones amb qui no heu compartit el vostre perfil.</string>
    <string name="preferences_communication__sealed_sender_learn_more">Més informació</string>
    <string name="preferences_setup_a_username">Estableix un nom d\'usuari</string>
    <string name="preferences_proxy">Servidor intermediari</string>
    <string name="preferences_use_proxy">Usa un servidor intermediari</string>
    <string name="preferences_off">Inactiu</string>
    <string name="preferences_on">Actiu</string>
    <string name="preferences_proxy_address">Adreça intermediària</string>
    <string name="preferences_only_use_a_proxy_if">Useu un servidor intermediari només si no sou capaç de connectar-vos al Signal per les dades mòbils o sense fil.</string>
    <string name="preferences_share">Comparteix-lo</string>
    <string name="preferences_save">Desa</string>
    <string name="preferences_connecting_to_proxy">Es connecta amb l\'intermediari…</string>
    <string name="preferences_connected_to_proxy">Connectat amb l\'intermediari</string>
    <string name="preferences_connection_failed">Ha fallat la connexió.</string>
    <string name="preferences_couldnt_connect_to_the_proxy">No s\'ha pogut connectar amb l\'intermediari. Comproveu-ne l\'adreça i torneu-ho a provar.</string>
    <string name="preferences_you_are_connected_to_the_proxy">Esteu connectat amb l\'intermediari. Podeu desactivar-lo en qualsevol moment des de la configuració.</string>
    <string name="preferences_success">Correcte</string>
    <string name="preferences_failed_to_connect">Ha fallat la connexió.</string>
    <string name="preferences_enter_proxy_address">Introduïu l\'adreça del servidor intermediari</string>


    <string name="configurable_single_select__customize_option">Opció de personalització</string>

    <!-- Internal only preferences -->
  <!-- Removed by excludeNonTranslatables <string name="preferences__internal_preferences" translatable="false">Internal Preferences</string> -->
  <!-- Removed by excludeNonTranslatables <string name="preferences__internal_details" translatable="false">Internal Details</string> -->
  <!-- Removed by excludeNonTranslatables <string name="preferences__internal_stories_dialog_launcher" translatable="false">Stories dialog launcher</string> -->


    <!-- Payments -->
    <string name="PaymentsActivityFragment__all_activity">Tota l\'activitat</string>
    <string name="PaymentsAllActivityFragment__all">Tot</string>
    <string name="PaymentsAllActivityFragment__sent">Enviat</string>
    <string name="PaymentsAllActivityFragment__received">Rebut</string>

    <string name="PaymentsHomeFragment__introducing_payments">S\'introdueixen els pagaments (beta)</string>
    <string name="PaymentsHomeFragment__use_signal_to_send_and_receive">Utilitza Molly per enviar i rebre MobileCoin, una nova moneda digital amb la privacitat com a prioritat. Activa-ho per començar.</string>
    <string name="PaymentsHomeFragment__activate_payments">Activa els pagaments</string>
    <string name="PaymentsHomeFragment__activating_payments">S\'activen els pagaments…</string>
    <string name="PaymentsHomeFragment__restore_payments_account">Restaura el compte de pagaments</string>
    <string name="PaymentsHomeFragment__no_recent_activity_yet">Encara no hi ha activitat recent.</string>
    <string name="PaymentsHomeFragment__recent_activity">Activitat recent</string>
    <string name="PaymentsHomeFragment__see_all">Mostra-ho tot</string>
    <string name="PaymentsHomeFragment__add_funds">Afegeix fons</string>
    <string name="PaymentsHomeFragment__send">Envia</string>
    <string name="PaymentsHomeFragment__sent_s">Enviat: %1$s</string>
    <string name="PaymentsHomeFragment__received_s">Rebut: %1$s</string>
    <string name="PaymentsHomeFragment__transfer_to_exchange">Transferència d\'intercanvi</string>
    <string name="PaymentsHomeFragment__currency_conversion">Conversió de moneda</string>
    <string name="PaymentsHomeFragment__deactivate_payments">Desactiva els pagaments</string>
    <string name="PaymentsHomeFragment__recovery_phrase">Frase de recuperació</string>
    <string name="PaymentsHomeFragment__help">Ajuda</string>
    <string name="PaymentsHomeFragment__coin_cleanup_fee">Comissió de neteja de monedes</string>
    <string name="PaymentsHomeFragment__sent_payment">Pagament enviat</string>
    <string name="PaymentsHomeFragment__received_payment">Pagament rebut</string>
    <string name="PaymentsHomeFragment__processing_payment">Es processa el pagament</string>
    <string name="PaymentsHomeFragment__unknown_amount">---</string>
    <string name="PaymentsHomeFragment__currency_conversion_not_available">La conversió de moneda no està disponible</string>
    <string name="PaymentsHomeFragment__cant_display_currency_conversion">No es pot mostrar la conversió de moneda. Comprova la connexió del telèfon i torna-ho a provar.</string>
    <string name="PaymentsHomeFragment__payments_is_not_available_in_your_region">Els pagaments no estan disponibles a la vostra regió.</string>
    <string name="PaymentsHomeFragment__could_not_enable_payments">No s\'han pogut activar els pagaments. Torneu-ho a provar més tard.</string>
    <string name="PaymentsHomeFragment__deactivate_payments_question">Voleu desactivar els pagaments?</string>
    <string name="PaymentsHomeFragment__you_will_not_be_able_to_send">No podreu enviar ni rebre MobileCoin al Molly si desactiveu els pagaments.</string>
    <string name="PaymentsHomeFragment__deactivate">Desactiva\'ls</string>
    <string name="PaymentsHomeFragment__continue">Continua</string>
    <string name="PaymentsHomeFragment__balance_is_not_currently_available">El saldo actualment no està disponible.</string>
    <string name="PaymentsHomeFragment__payments_deactivated">Pagaments desactivats</string>
    <string name="PaymentsHomeFragment__payment_failed">Ha fallat el pagament.</string>
    <string name="PaymentsHomeFragment__details">Detalls</string>
  <!-- Removed by excludeNonTranslatables <string name="PaymentsHomeFragment__learn_more__activate_payments" translatable="false">https://support.signal.org/hc/articles/360057625692#payments_activate </string>
    <string name="PaymentsHomeFragment__you_can_use_signal_to_send">Podeu usar el Molly per enviar i rebre MobileCoin. Tots els pagaments estan subjectes a les Condicions d\'ús de MobileCoins i MobileCoin Wallet. Aquesta és una funció beta, de manera que és possible que tingueu problemes i que no es puguin recuperar pagaments o saldos que poguéssiu perdre. </string> -->
    <string name="PaymentsHomeFragment__activate">Activa\'ls</string>
    <string name="PaymentsHomeFragment__view_mobile_coin_terms">Vegeu els termes de MobileCoin</string>
    <string name="PaymentsHomeFragment__payments_not_available">Els pagaments al Molly ja no estan disponibles. Encara podeu transferir fons a un intercanvi, però ja no podeu enviar ni rebre pagaments ni afegir-hi fons.</string>

  <!-- Removed by excludeNonTranslatables <string name="PaymentsHomeFragment__mobile_coin_terms_url" translatable="false">https://www.mobilecoin.com/terms-of-use.html</string> -->
    <!-- Alert dialog title which shows up after a payment to turn on payment lock -->
    <string name="PaymentsHomeFragment__turn_on">Vols activar el bloqueig de pagament per a futurs enviaments?</string>
    <!-- Alert dialog description for why payment lock should be enabled before sending payments -->
    <string name="PaymentsHomeFragment__add_an_additional_layer">Afegeix una capa extra de seguretat i demana el bloqueig de pantalla d\'Android o l\'empremta dactilar per transferir fons.</string>
    <!-- Alert dialog button to enable payment lock -->
    <string name="PaymentsHomeFragment__enable">Activa</string>
    <!-- Alert dialog button to not enable payment lock for now -->
    <string name="PaymentsHomeFragment__not_now">Ara no</string>
    <!-- Alert dialog title which shows up to update app to send payments -->
    <string name="PaymentsHomeFragment__update_required">Actualització necessària</string>
    <!-- Alert dialog description that app update is required to send payments-->
    <string name="PaymentsHomeFragment__an_update_is_required">Cal una actualització per continuar enviant i rebent pagaments i per veure el teu saldo de pagaments actualitzat.</string>
    <!-- Alert dialog button to cancel -->
    <string name="PaymentsHomeFragment__cancel">Cancel·la</string>
    <!-- Alert dialog button to update now -->
    <string name="PaymentsHomeFragment__update_now">Actualitza-la ara</string>

    <!-- PaymentsSecuritySetupFragment -->
    <!-- Toolbar title -->
    <string name="PaymentsSecuritySetupFragment__security_setup">Configuració de seguretat</string>
    <!-- Title to enable payment lock -->
    <string name="PaymentsSecuritySetupFragment__protect_your_funds">Protegeix els teus fons</string>
    <!-- Description as to why payment lock is required -->
    <string name="PaymentsSecuritySetupFragment__help_prevent">Ajuda a evitar que una persona que tingui el teu telèfon pugui accedir als teus fons afegint una altra capa de seguretat. Pots desactivar aquesta opció a Ajustos.</string>
    <!-- Option to enable payment lock -->
    <string name="PaymentsSecuritySetupFragment__enable_payment_lock">Activar el bloqueig de pagament</string>
    <!-- Option to cancel -->
    <string name="PaymentsSecuritySetupFragment__not_now">Ara no</string>
    <!-- Dialog title to confirm skipping the step -->
    <string name="PaymentsSecuritySetupFragment__skip_this_step">Ometre aquest pas?</string>
    <!-- Dialog description to let users know why payment lock is required -->
    <string name="PaymentsSecuritySetupFragment__skipping_this_step">Si omets aquest pas, qualsevol persona que tingui accés físic al teu telèfon podrà transferir fons o veure la teva frase de recuperació.</string>
    <!-- Dialog option to cancel -->
    <string name="PaymentsSecuritySetupFragment__cancel">Cancel·la</string>
    <!-- Dialog option to skip -->
    <string name="PaymentsSecuritySetupFragment__skip">Omet</string>

    <!-- PaymentsAddMoneyFragment -->
    <string name="PaymentsAddMoneyFragment__add_funds">Afegeix fons</string>
    <string name="PaymentsAddMoneyFragment__your_wallet_address">La vostra adreça de cartera</string>
    <string name="PaymentsAddMoneyFragment__copy">Copia</string>
    <string name="PaymentsAddMoneyFragment__copied_to_clipboard">Copiat al porta-retalls</string>
    <string name="PaymentsAddMoneyFragment__to_add_funds">Per afegir-hi fons, envieu MobileCoin a la vostra adreça de cartera. Inicieu una transacció des del compte amb un intercanvi que admeti MobileCoin i, a continuació, escaneu el codi QR o copieu la vostra adreça de cartera.</string>
  <!-- Removed by excludeNonTranslatables <string name="PaymentsAddMoneyFragment__learn_more__information" translatable="false">https://support.signal.org/hc/articles/360057625692#payments_transfer_from_exchange</string> -->

    <!-- PaymentsDetailsFragment -->
    <string name="PaymentsDetailsFragment__details">Detalls</string>
    <string name="PaymentsDetailsFragment__status">Estat</string>
    <string name="PaymentsDetailsFragment__submitting_payment">Es fa el pagament…</string>
    <string name="PaymentsDetailsFragment__processing_payment">Es processa el pagament…</string>
    <string name="PaymentsDetailsFragment__payment_complete">Pagament fet</string>
    <string name="PaymentsDetailsFragment__payment_failed">Ha fallat el pagament.</string>
    <string name="PaymentsDetailsFragment__network_fee">Comissió de xarxa</string>
    <string name="PaymentsDetailsFragment__sent_by">Enviat per</string>
    <string name="PaymentsDetailsFragment__sent_to_s">Enviat a %1$s</string>
    <string name="PaymentsDetailsFragment__you_on_s_at_s">Vós a %1$s a %2$s</string>
    <string name="PaymentsDetailsFragment__s_on_s_at_s">%1$s a %2$s a %3$s</string>
    <string name="PaymentsDetailsFragment__to">A</string>
    <string name="PaymentsDetailsFragment__from">De</string>
    <string name="PaymentsDetailsFragment__information">Les dades de la transacció, inclosos l\'import del pagament i el moment de la transacció, formen part de MobileCoin Ledger.</string>
    <string name="PaymentsDetailsFragment__coin_cleanup_fee">Comissió de neteja de monedes</string>
    <string name="PaymentsDetailsFragment__coin_cleanup_information">Es cobra una comissió de neteja de monedes quan les monedes que teniu no es poden combinar per completar una transacció. La neteja us permetrà continuar enviant pagaments.</string>
    <string name="PaymentsDetailsFragment__no_details_available">No hi ha més detalls disponibles per a aquesta transacció.</string>
  <!-- Removed by excludeNonTranslatables <string name="PaymentsDetailsFragment__learn_more__information" translatable="false">https://support.signal.org/hc/articles/360057625692#payments_details</string> -->
  <!-- Removed by excludeNonTranslatables <string name="PaymentsDetailsFragment__learn_more__cleanup_fee" translatable="false">https://support.signal.org/hc/articles/360057625692#payments_details_fees</string> -->
    <string name="PaymentsDetailsFragment__sent_payment">Pagament enviat</string>
    <string name="PaymentsDetailsFragment__received_payment">Pagament rebut</string>
    <string name="PaymentsDeatilsFragment__payment_completed_s">Pagament fet: %1$s</string>
    <string name="PaymentsDetailsFragment__block_number">Número de bloqueig</string>

    <!-- PaymentsTransferFragment -->
    <string name="PaymentsTransferFragment__transfer">Transferència</string>
    <string name="PaymentsTransferFragment__scan_qr_code">Escaneja el codi QR</string>
    <string name="PaymentsTransferFragment__to_scan_or_enter_wallet_address">Per a: escanegeu o introduïu l\'adreça de la cartera</string>
    <string name="PaymentsTransferFragment__you_can_transfer">Podeu transferir els MobileCoin completant una transferència a l’adreça de cartera proporcionada per l’intercanvi. L’adreça de la cartera és la cadena de números i lletres que es troba més sovint a sota del codi QR.</string>
    <string name="PaymentsTransferFragment__next">Següent</string>
    <string name="PaymentsTransferFragment__invalid_address">Adreça no vàlida</string>
    <string name="PaymentsTransferFragment__check_the_wallet_address">Comproveu l\'adreça de cartera a la qual intenteu fer una transferència i torneu-ho a provar.</string>
    <string name="PaymentsTransferFragment__you_cant_transfer_to_your_own_signal_wallet_address">No podeu fer una transferència a la vostra adreça de cartera del Molly. Introduïu l\'adreça de la cartera des del compte amb un intercanvi compatible.</string>
    <string name="PaymentsTransferFragment__to_scan_a_qr_code_signal_needs">Per escanejar un codi QR, el Molly necessita accés a la càmera.</string>
    <string name="PaymentsTransferFragment__signal_needs_the_camera_permission_to_capture_qr_code_go_to_settings">El Molly necessita el permís de la càmera per capturar un codi QR. Aneu a la configuració, seleccioneu Permisos i activeu la càmera.</string>
    <string name="PaymentsTransferFragment__to_scan_a_qr_code_signal_needs_access_to_the_camera">Per escanejar un codi QR, el Molly necessita accés a la càmera.</string>
    <string name="PaymentsTransferFragment__settings">Configuració</string>

    <!-- PaymentsTransferQrScanFragment -->
    <string name="PaymentsTransferQrScanFragment__scan_address_qr_code">Escaneja el codi QR de l\'adreça</string>
    <string name="PaymentsTransferQrScanFragment__scan_the_address_qr_code_of_the_payee">Escaneja el codi QR de l\'adreça del beneficiari</string>

    <!-- CreatePaymentFragment -->
    <string name="CreatePaymentFragment__request">Sol·licitud</string>
    <string name="CreatePaymentFragment__pay">Paga</string>
    <string name="CreatePaymentFragment__available_balance_s">Saldo disponible: %1$s</string>
    <string name="CreatePaymentFragment__toggle_content_description">Commuta</string>
    <string name="CreatePaymentFragment__1">1</string>
    <string name="CreatePaymentFragment__2">2</string>
    <string name="CreatePaymentFragment__3">3</string>
    <string name="CreatePaymentFragment__4">4</string>
    <string name="CreatePaymentFragment__5">5</string>
    <string name="CreatePaymentFragment__6">6</string>
    <string name="CreatePaymentFragment__7">7</string>
    <string name="CreatePaymentFragment__8">8</string>
    <string name="CreatePaymentFragment__9">9</string>
    <string name="CreatePaymentFragment__decimal">.</string>
    <string name="CreatePaymentFragment__0">0</string>
    <string name="CreatePaymentFragment__lt">&lt;</string>
    <string name="CreatePaymentFragment__backspace">Retrocés</string>
    <string name="CreatePaymentFragment__add_note">Afegeix-hi una nota</string>
    <string name="CreatePaymentFragment__conversions_are_just_estimates">Les conversions són només estimacions i és possible que no siguin exactes.</string>
  <!-- Removed by excludeNonTranslatables <string name="CreatePaymentFragment__learn_more__conversions" translatable="false">https://support.signal.org/hc/articles/360057625692#payments_currency_conversion</string> -->

    <!-- EditNoteFragment -->
    <string name="EditNoteFragment_note">Nota</string>

    <!-- ConfirmPaymentFragment -->
    <string name="ConfirmPayment__confirm_payment">Confirmeu el pagament</string>
    <string name="ConfirmPayment__network_fee">Comissió de xarxa</string>
    <string name="ConfirmPayment__estimated_s">Estimació: %1$s</string>
    <string name="ConfirmPayment__to">A</string>
    <string name="ConfirmPayment__total_amount">Quantitat total</string>
    <string name="ConfirmPayment__balance_s">Saldo: %1$s</string>
    <string name="ConfirmPayment__submitting_payment">Es fa el pagament…</string>
    <string name="ConfirmPayment__processing_payment">Es processa el pagament…</string>
    <string name="ConfirmPayment__payment_complete">Pagament fet</string>
    <string name="ConfirmPayment__payment_failed">Ha fallat el pagament.</string>
    <string name="ConfirmPayment__payment_will_continue_processing">Es continuarà processant el pagament.</string>
    <string name="ConfirmPaymentFragment__invalid_recipient">Destinatari no vàlid</string>
    <!-- Title of a dialog show when we were unable to present the user\'s screenlock before sending a payment -->
    <string name="ConfirmPaymentFragment__failed_to_show_payment_lock">No s\'ha pogut mostrar el bloqueig de pagament</string>
    <!-- Body of a dialog show when we were unable to present the user\'s screenlock before sending a payment -->
    <string name="ConfirmPaymentFragment__you_enabled_payment_lock_in_the_settings">Has activat el bloqueig de pagament als Ajustos, però no es pot mostrar.</string>
    <!-- Button in a dialog that will take the user to the privacy settings -->
    <string name="ConfirmPaymentFragment__go_to_settings">Anar a ajustos</string>
    <string name="ConfirmPaymentFragment__this_person_has_not_activated_payments">Aquesta persona no ha activat els pagaments.</string>
    <string name="ConfirmPaymentFragment__unable_to_request_a_network_fee">No es pot sol·licitar una comissió de xarxa. Per continuar aquest pagament, toqueu D\'acord per tornar-ho a provar.</string>

    <!-- BiometricDeviceAuthentication -->
    <!-- Biometric/Device authentication prompt title -->
    <string name="BiometricDeviceAuthentication__signal">Signal</string>


    <!-- CurrencyAmountFormatter_s_at_s -->
    <string name="CurrencyAmountFormatter_s_at_s">%1$s a %2$s</string>

    <!-- SetCurrencyFragment -->
    <string name="SetCurrencyFragment__set_currency">Estableix la moneda</string>
    <string name="SetCurrencyFragment__all_currencies">Totes les monedes</string>

    <!-- **************************************** -->
    <!-- menus -->
    <!-- **************************************** -->

    <!-- contact_selection_list -->
    <string name="contact_selection_list__unknown_contact">Missatge nou per a…</string>
    <string name="contact_selection_list__unknown_contact_block">Bloqueja l\'usuari</string>
    <string name="contact_selection_list__unknown_contact_add_to_group">Afegeix-lo al grup</string>

    <!-- conversation_callable_insecure -->
    <string name="conversation_callable_insecure__menu_call">Truca</string>

    <!-- conversation_callable_secure -->
    <string name="conversation_callable_secure__menu_call">Trucada del Signal</string>
    <string name="conversation_callable_secure__menu_video">Trucada de vídeo del Signal</string>

    <!-- conversation_context -->

    <!-- Heading which shows how many messages are currently selected -->
    <plurals name="conversation_context__s_selected">
        <item quantity="one">%1$d de seleccionat</item>
        <item quantity="other">%1$d de seleccionats</item>
    </plurals>

    <!-- conversation_context_image -->
    <!-- Button to save a message attachment (image, file etc.) -->

    <!-- conversation_expiring_off -->
    <string name="conversation_expiring_off__disappearing_messages">Missatges efímers</string>

    <!-- conversation_selection -->
    <!-- Button to view detailed information for a message; Action item with hyphenation. Translation can use soft hyphen - Unicode U+00AD  -->
    <string name="conversation_selection__menu_message_details">Informació</string>
    <!-- Button to copy a message\'s text to the clipboard; Action item with hyphenation. Translation can use soft hyphen - Unicode U+00AD  -->
    <string name="conversation_selection__menu_copy">Copia</string>
    <!-- Button to delete a message; Action item with hyphenation. Translation can use soft hyphen - Unicode U+00AD  -->
    <string name="conversation_selection__menu_delete">Esborrar</string>
    <!-- Button to forward a message to another person or group chat; Action item with hyphenation. Translation can use soft hyphen - Unicode U+00AD  -->
    <string name="conversation_selection__menu_forward">Reenvia</string>
    <!-- Button to reply to a message; Action item with hyphenation. Translation can use soft hyphen - Unicode U+00AD -->
    <string name="conversation_selection__menu_reply">Respon</string>
    <!-- Button to save a message attachment (image, file etc.); Action item with hyphenation. Translation can use soft hyphen - Unicode U+00AD  -->
    <string name="conversation_selection__menu_save">Desats</string>
    <!-- Button to retry sending a message; Action item with hyphenation. Translation can use soft hyphen - Unicode U+00AD  -->
    <string name="conversation_selection__menu_resend_message">Torna a enviar</string>
    <!-- Button to select a message and enter selection mode; Action item with hyphenation. Translation can use soft hyphen - Unicode U+00AD  -->
    <string name="conversation_selection__menu_multi_select">Selecció</string>
    <!-- Button to view a in-chat payment message\'s full payment details; Action item with hyphenation. Translation can use soft hyphen - Unicode U+00AD  -->
    <string name="conversation_selection__menu_payment_details">Detalls de pagament</string>

    <!-- conversation_expiring_on -->

    <!-- conversation_insecure -->
    <string name="conversation_insecure__invite">Convida</string>

    <!-- conversation_list_batch -->

    <!-- conversation_list -->
    <string name="conversation_list_settings_shortcut">Drecera de configuració</string>
    <string name="conversation_list_search_description">Cerca</string>
    <string name="conversation_list__pinned">Fixat</string>
    <string name="conversation_list__chats">Converses</string>
    <string name="conversation_list__you_can_only_pin_up_to_d_chats">Només podeu fixar fins a %1$d converses.</string>

    <!-- conversation_list_item_view -->
    <string name="conversation_list_item_view__contact_photo_image">Fotografia del contacte</string>
    <string name="conversation_list_item_view__archived">Arxivat</string>


    <!-- conversation_list_fragment -->
    <string name="conversation_list_fragment__fab_content_description">Conversa nova</string>
    <string name="conversation_list_fragment__open_camera_description">Obre la càmera</string>
    <string name="conversation_list_fragment__no_chats_yet_get_started_by_messaging_a_friend">Encara no teniu cap conversa.\nComenceu enviant un missatge a algú.</string>


    <!-- conversation_secure_verified -->

    <!-- conversation_muted -->
    <string name="conversation_muted__unmute">No silenciïs</string>

    <!-- conversation_unmuted -->
    <string name="conversation_unmuted__mute_notifications">Silencia les notificacions</string>

    <!-- conversation -->
    <string name="conversation__menu_group_settings">Configuració del grup</string>
    <string name="conversation__menu_leave_group">Abandona el grup</string>
    <string name="conversation__menu_view_all_media">Tot el contingut</string>
    <string name="conversation__menu_conversation_settings">Configuració de la conversa</string>
    <string name="conversation__menu_add_shortcut">Afegeix a la pantalla d\'inici</string>
    <string name="conversation__menu_create_bubble">Crea una bombolla</string>

    <!-- conversation_popup -->
    <string name="conversation_popup__menu_expand_popup">Expandeix la finestra emergent</string>

    <!-- conversation_callable_insecure -->
    <string name="conversation_add_to_contacts__menu_add_to_contacts">Afegeix als contactes</string>

    <!-- conversation scheduled messages bar -->

    <!-- Label for button in a banner to show all messages currently scheduled -->
    <string name="conversation_scheduled_messages_bar__see_all">Mostra-ho tot</string>
    <!-- Body text for banner to show all scheduled messages for the chat that tells the user how many scheduled messages there are -->
    <plurals name="conversation_scheduled_messages_bar__number_of_messages">
        <item quantity="one">%1$d missatge programat</item>
        <item quantity="other">%1$d missatges programats</item>
    </plurals>

    <!-- conversation_group_options -->
    <string name="convesation_group_options__recipients_list">Llista de destinataris</string>
    <string name="conversation_group_options__delivery">Lliurament</string>
    <string name="conversation_group_options__conversation">Conversa</string>
    <string name="conversation_group_options__broadcast">Difusió</string>

    <!-- text_secure_normal -->
    <string name="text_secure_normal__menu_new_group">Grup nou</string>
    <string name="text_secure_normal__menu_settings">Configuració</string>
    <string name="text_secure_normal__menu_clear_passphrase">Bloca</string>
    <string name="text_secure_normal__mark_all_as_read">Marca-ho tot com a llegit</string>
    <string name="text_secure_normal__invite_friends">Convideu-hi amistats</string>
    <!-- Overflow menu entry to filter unread chats -->
    <string name="text_secure_normal__filter_unread_chats">Filtrar xats sense llegir</string>
    <!-- Overflow menu entry to disable unread chats filter -->
    <string name="text_secure_normal__clear_unread_filter">Deixar de filtrar els xats sense llegir</string>

    <!-- verify_display_fragment -->
    <string name="verify_display_fragment_context_menu__copy_to_clipboard">Copia al porta-retalls</string>
    <string name="verify_display_fragment_context_menu__compare_with_clipboard">Compara amb el porta-retalls</string>

    <!-- reminder_header -->
    <string name="reminder_header_sms_import_title">Importació dels SMS del sistema</string>
    <string name="reminder_header_sms_import_text">Premeu per copiar els missatges SMS del telèfon a la base de dades encriptada del Signal.</string>
    <string name="reminder_header_push_title">Activa els missatges i les trucades del Signal</string>
    <string name="reminder_header_push_text">Actualitza l\'experiència comunicativa.</string>
    <string name="reminder_header_service_outage_text">El Signal té problemes tècnics. Estem treballant per recuperar el servei tan ràpidament com sigui possible.</string>
    <string name="reminder_header_progress">%1$d%%</string>
    <!-- Body text of a banner that will show at the top of the chat list when we temporarily cannot process the user\'s contacts -->
    <string name="reminder_cds_warning_body">La funció de descobriment privat de contactes de Signal no pot processar temporalment els contactes del teu telèfon.</string>
    <!-- Label for a button in a banner to learn more about why we temporarily can\'t process the user\'s contacts -->
    <string name="reminder_cds_warning_learn_more">Més informació</string>
    <!-- Body text of a banner that will show at the top of the chat list when the user has so many contacts that we cannot ever process them -->
    <string name="reminder_cds_permanent_error_body">La funció de descobriment privat de contactes de Signal no pot processar els contactes del teu telèfon.</string>
    <!-- Label for a button in a banner to learn more about why we cannot process the user\'s contacts -->
    <string name="reminder_cds_permanent_error_learn_more">Més informació</string>

    <!-- media_preview -->
    <string name="media_preview__save_title">Desa</string>
    <string name="media_preview__edit_title">Edita</string>


    <!-- media_preview_activity -->
    <string name="media_preview_activity__media_content_description">Previsualització multimèdia</string>

    <!-- new_conversation_activity -->
    <string name="new_conversation_activity__refresh">Actualitza</string>
    <!-- redphone_audio_popup_menu -->

    <!-- Insights -->
    <string name="Insights__percent">%</string>
    <string name="Insights__title">Interior</string>
    <string name="InsightsDashboardFragment__title">Interior</string>
    <string name="InsightsDashboardFragment__signal_protocol_automatically_protected">El Protocol de Signal ha protegit automàticament %1$d%% dels missatges de sortida durant els darrers %2$d dies. Les converses entre usuaris del Signal sempre estan encriptades de cap a cap.</string>
    <string name="InsightsDashboardFragment__spread_the_word">Escampeu-ho</string>
    <string name="InsightsDashboardFragment__not_enough_data">Dades insuficients</string>
    <string name="InsightsDashboardFragment__your_insights_percentage_is_calculated_based_on">El percentatge d’Interior es calcula a partir dels missatges de sortida dels darrers %1$d dies que no han desaparegut ni s’han esborrat.</string>
    <string name="InsightsDashboardFragment__start_a_conversation">Comenceu una conversa</string>
    <string name="InsightsDashboardFragment__invite_your_contacts">Comenceu a comunicar-vos de manera segura i activeu funcions noves que vagin més enllà de les limitacions dels missatges d\'SMS no encriptats convidant més contactes a unir-se al Signal.</string>
    <string name="InsightsDashboardFragment__this_stat_was_generated_locally">Aquestes estadístiques es van generar localment al dispositiu i només vosaltres les podreu veure. Mai es transmeten enlloc.</string>
    <string name="InsightsDashboardFragment__encrypted_messages">Missatges encriptats</string>
    <string name="InsightsDashboardFragment__cancel">Cancel·la</string>
    <string name="InsightsDashboardFragment__send">Envia</string>
    <string name="InsightsModalFragment__title">S\'introdueix l\'Interior</string>
    <string name="InsightsModalFragment__description">Informeu-vos de quants dels vostres missatges de sortida es van enviar de forma segura i, després, convideu ràpidament nous contactes per augmentar el percentatge del Signal.</string>
    <string name="InsightsModalFragment__view_insights">Mostra l\'Interior</string>

    <string name="FirstInviteReminder__title">Convida al Signal</string>
    <string name="FirstInviteReminder__description">Podeu augmentar el nombre de missatges encriptats que envieu gràcies a %1$d%%</string>
    <string name="SecondInviteReminder__title">Dona una empenta a Signal</string>
    <string name="SecondInviteReminder__description">Convida %1$s</string>
    <string name="InsightsReminder__view_insights">Mostra l\'Interior</string>
    <string name="InsightsReminder__invite">Convida</string>

    <!-- Edit KBS Pin -->

    <!-- BaseKbsPinFragment -->
    <string name="BaseKbsPinFragment__next">Següent</string>
    <string name="BaseKbsPinFragment__create_alphanumeric_pin">Creeu un PIN alfanumèric</string>
    <string name="BaseKbsPinFragment__create_numeric_pin">Creeu un PIN numèric</string>
  <!-- Removed by excludeNonTranslatables <string name="BaseKbsPinFragment__learn_more_url" translatable="false">https://support.signal.org/hc/articles/360007059792</string> -->

    <!-- CreateKbsPinFragment -->
    <plurals name="CreateKbsPinFragment__pin_must_be_at_least_characters">
        <item quantity="one">El PIN ha de tenir %1$d caràcter com a mínim.</item>
        <item quantity="other">El PIN ha de tenir un mínim de %1$d caràcters.</item>
    </plurals>
    <plurals name="CreateKbsPinFragment__pin_must_be_at_least_digits">
        <item quantity="one">El PIN ha de tenir %1$d dígit com a mínim.</item>
        <item quantity="other">El PIN ha de tenir un mínim de %1$d dígits.</item>
    </plurals>
    <string name="CreateKbsPinFragment__create_a_new_pin">Crea un PIN nou</string>
    <string name="CreateKbsPinFragment__you_can_choose_a_new_pin_as_long_as_this_device_is_registered">Podeu canviar el PIN sempre que aquest dispositiu estigui registrat.</string>
    <string name="CreateKbsPinFragment__create_your_pin">Creeu el PIN</string>
    <string name="CreateKbsPinFragment__pins_can_help_you_restore_your_account">Els PINs et poden ajudar a restaurar el teu compte i mantenir la teva informació xifrada amb Signal. </string>
    <string name="CreateKbsPinFragment__choose_a_stronger_pin">Trieu un PIN més segur.</string>

    <!-- ConfirmKbsPinFragment -->
    <string name="ConfirmKbsPinFragment__pins_dont_match">Els codis no coincideixen. Torneu-ho a provar.</string>
    <!-- Prompt for the user to repeat entering the PIN in order to help them remember it correctly.   -->
    <string name="ConfirmKbsPinFragment__re_enter_the_pin_you_just_created">Torna a introduir el PIN que acabes de crear.</string>
    <string name="ConfirmKbsPinFragment__confirm_your_pin">Confirmeu el vostre PIN.</string>
    <string name="ConfirmKbsPinFragment__pin_creation_failed">Ha fallat crear el PIN.</string>
    <string name="ConfirmKbsPinFragment__your_pin_was_not_saved">El PIN no s\'ha desat. Us demanarem de crear-lo més tard.</string>
    <string name="ConfirmKbsPinFragment__pin_created">PIN creat.</string>
    <string name="ConfirmKbsPinFragment__re_enter_your_pin">Torneu a marcar el PIN.</string>
    <string name="ConfirmKbsPinFragment__creating_pin">Es crea un PIN…</string>

    <!-- KbsSplashFragment -->
    <string name="KbsSplashFragment__introducing_pins">S\'introdueixen els PIN</string>
    <string name="KbsSplashFragment__pins_keep_information_stored_with_signal_encrypted">Els PIN mantenen encriptada la informació desada amb el Signal de manera que no hi pugui accedir ningú més. El perfil, la configuració i els contactes es restauraran quan el reinstal·leu. No necessitareu el PIN per obrir l\'aplicació.</string>
    <string name="KbsSplashFragment__learn_more">Més informació</string>
  <!-- Removed by excludeNonTranslatables <string name="KbsSplashFragment__learn_more_link" translatable="false">https://support.signal.org/hc/articles/360007059792</string> -->
    <string name="KbsSplashFragment__registration_lock_equals_pin">Bloqueig de registre = PIN</string>
    <string name="KbsSplashFragment__your_registration_lock_is_now_called_a_pin">El bloqueig de registre ara s\'anomena PIN i serveix per a molt més. Actualitzeu-lo ara.</string>
    <string name="KbsSplashFragment__update_pin">Actualitza el PIN</string>
    <string name="KbsSplashFragment__create_your_pin">Creeu el PIN</string>
    <string name="KbsSplashFragment__learn_more_about_pins">Apreneu més coses sobre els PIN</string>
    <string name="KbsSplashFragment__disable_pin">Desactiva el PIN</string>

    <!-- KBS Reminder Dialog -->
    <string name="KbsReminderDialog__enter_your_signal_pin">Marqueu el PIN del Signal</string>
    <string name="KbsReminderDialog__to_help_you_memorize_your_pin">Per ajudar-vos a recordar el PIN, us el demanarem periòdicament. Amb el temps, ho farem menys.</string>
    <string name="KbsReminderDialog__skip">Omet</string>
    <string name="KbsReminderDialog__submit">Envia</string>
    <string name="KbsReminderDialog__forgot_pin">Heu oblidat el PIN?</string>
    <string name="KbsReminderDialog__incorrect_pin_try_again">PIN incorrecte. Torneu-ho a provar.</string>

    <!-- AccountLockedFragment -->
    <string name="AccountLockedFragment__account_locked">Compte blocat</string>
    <string name="AccountLockedFragment__your_account_has_been_locked_to_protect_your_privacy">Hem blocat el compte per protegir la vostra privadesa i seguretat. Al cap de %1$d dies d’inactivitat, podreu tornar a registrar aquest número de telèfon sense necessitar el PIN. Se n\'esborrarà tot el contingut.</string>
    <string name="AccountLockedFragment__next">Següent</string>
    <string name="AccountLockedFragment__learn_more">Més informació</string>
  <!-- Removed by excludeNonTranslatables <string name="AccountLockedFragment__learn_more_url" translatable="false">https://support.signal.org/hc/articles/360007059792</string> -->

    <!-- KbsLockFragment -->
    <string name="RegistrationLockFragment__enter_your_pin">Marqueu el PIN</string>
    <string name="RegistrationLockFragment__enter_the_pin_you_created">Marqueu el PIN que heu creat per al compte. Això és diferent del codi de verificació d\'SMS.</string>
    <!-- Info text shown above a pin entry text box describing what pin they should be entering. -->
    <string name="RegistrationLockFragment__enter_the_pin_you_created_for_your_account">Introdueix el PIN que has creat per al teu compte.</string>
    <string name="RegistrationLockFragment__enter_alphanumeric_pin">Escriviu un PIN alfanumèric</string>
    <string name="RegistrationLockFragment__enter_numeric_pin">Marqueu un PIN numèric</string>
    <string name="RegistrationLockFragment__incorrect_pin_try_again">PIN incorrecte. Torneu-ho a provar.</string>
    <string name="RegistrationLockFragment__forgot_pin">Heu oblidat el PIN?</string>
    <string name="RegistrationLockFragment__incorrect_pin">PIN incorrecte</string>
    <string name="RegistrationLockFragment__forgot_your_pin">Heu oblidat el PIN?</string>
    <string name="RegistrationLockFragment__not_many_tries_left">No resta cap intent!</string>
    <string name="RegistrationLockFragment__signal_registration_need_help_with_pin_for_android_v2_pin">Registre del Signal - Cal ajuda amb el PIN per a Android (PIN v2)</string>

    <plurals name="RegistrationLockFragment__for_your_privacy_and_security_there_is_no_way_to_recover">
        <item quantity="one">Per a la vostra privadesa i seguretat, no hi ha manera de recuperar el PIN. Si no el podeu recordar, podeu refer la verificació amb un SMS al cap de %1$d dia d\'inactivitat. En aquest cas, el compte s\'esborrarà i se\'n suprimirà el contingut.</item>
        <item quantity="other">Per a la vostra privadesa i seguretat, no hi ha manera de recuperar el PIN. Si no el podeu recordar, podeu refer la verificació amb un SMS al cap de %1$d dies d\'inactivitat. En aquest cas, el compte s\'esborrarà i se\'n suprimirà el contingut.</item>
    </plurals>

    <plurals name="RegistrationLockFragment__incorrect_pin_d_attempts_remaining">
        <item quantity="one">PIN incorrecte. Us resta %1$d intent.</item>
        <item quantity="other">PIN incorrecte. Us resten %1$d intents.</item>
    </plurals>

    <plurals name="RegistrationLockFragment__if_you_run_out_of_attempts_your_account_will_be_locked_for_d_days">
        <item quantity="one">Si no us resten intents, el compte es bloquejarà durant %1$d dia. Al cap de %1$d dia d\'inactivitat, podreu tornar a registrar-vos-hi sense el PIN. El compte s\'esborrarà i se\'n suprimirà tot el contingut.</item>
        <item quantity="other">Si no us resten intents, el compte es blocarà durant %1$d dies. Al cap de %1$d dies d\'inactivitat, podreu tornar a registrar-vos-hi sense el PIN. El compte s\'esborrarà i se\'n suprimirà tot el contingut.</item>
    </plurals>

    <plurals name="RegistrationLockFragment__you_have_d_attempts_remaining">
        <item quantity="one">Us resta %1$d intent.</item>
        <item quantity="other">Us resten %1$d intents.</item>
    </plurals>

    <plurals name="RegistrationLockFragment__d_attempts_remaining">
        <item quantity="one">Resta %1$d intent.</item>
        <item quantity="other">Resten %1$d intents.</item>
    </plurals>

    <!-- CalleeMustAcceptMessageRequestDialogFragment -->
    <string name="CalleeMustAcceptMessageRequestDialogFragment__s_will_get_a_message_request_from_you">%1$s rebrà una petició de missatge vostra. Podeu trucar-li un cop acceptada.</string>

    <!-- KBS Megaphone -->
    <string name="KbsMegaphone__create_a_pin">Crea un PIN</string>
    <string name="KbsMegaphone__pins_keep_information_thats_stored_with_signal_encrytped">Els PIN mantenen encriptada la informació desada amb el Signal.</string>
    <string name="KbsMegaphone__create_pin">Crea un PIN</string>

    <!-- transport_selection_list_item -->
    <string name="transport_selection_list_item__transport_icon">Icona de trànsit</string>
    <string name="ConversationListFragment_loading">Es carrega…</string>
    <string name="CallNotificationBuilder_connecting">Es connecta…</string>
    <string name="Permissions_permission_required">Cal permís</string>
    <string name="ConversationActivity_signal_needs_sms_permission_in_order_to_send_an_sms">El Signal necessita el permís d\'SMS per tal d\'enviar missatges SMS, però s\'ha denegat permanentment. Si us plau, continueu cap al menú de configuració de l\'aplicació, seleccioneu Permisos i activeu-hi l\'SMS.</string>
    <string name="Permissions_continue">Continua</string>
    <string name="Permissions_not_now">Ara no</string>
    <string name="conversation_activity__enable_signal_messages">ACTIVA ELS MISSATGES DEL SIGNAL</string>
    <string name="SQLCipherMigrationHelper_migrating_signal_database">Migració de la base de dades del Signal</string>
    <string name="PushDecryptJob_new_locked_message">Missatge blocat nou</string>
    <string name="PushDecryptJob_unlock_to_view_pending_messages">Desbloqueu-ho per veure els missatges pendents</string>
    <string name="enter_backup_passphrase_dialog__backup_passphrase">Contrasenya de la còpia de seguretat</string>
    <string name="backup_enable_dialog__backups_will_be_saved_to_external_storage_and_encrypted_with_the_passphrase_below_you_must_have_this_passphrase_in_order_to_restore_a_backup">Les còpies de seguretat es desaran a l\'emmagatzematge extern i s\'encriptaran amb la contrasenya següent. Heu de tenir aquesta contrasenya per tal de restaurar una còpia de seguretat.</string>
    <string name="backup_enable_dialog__you_must_have_this_passphrase">Heu de tenir aquesta contrasenya per restaurar una còpia de seguretat.</string>
    <string name="backup_enable_dialog__folder">Carpeta</string>
    <string name="backup_enable_dialog__i_have_written_down_this_passphrase">He anotat aquesta contrasenya. Sense, no podré restaurar cap còpia de seguretat.</string>
    <string name="registration_activity__restore_backup">Restaura la còpia de seguretat</string>
    <string name="registration_activity__transfer_or_restore_account">Transfereix o restaura el compte</string>
    <string name="registration_activity__transfer_account">Transfereix el compte</string>
    <string name="registration_activity__skip">Omet</string>
    <string name="preferences_chats__chat_backups">Còpies de seguretat de converses</string>
    <string name="preferences_chats__transfer_account">Transfereix el compte</string>
    <string name="preferences_chats__transfer_account_to_a_new_android_device">Transfereix el compte a un dispositiu d\'Android nou</string>
    <string name="RegistrationActivity_enter_backup_passphrase">Escriviu la contrasenya de la còpia de seguretat.</string>
    <string name="RegistrationActivity_restore">Restaura</string>
    <string name="RegistrationActivity_backup_failure_downgrade">No es poden importar còpies de seguretat de versions més noves del Signal.</string>
    <string name="RegistrationActivity_incorrect_backup_passphrase">Contrasenya de còpia de seguretat incorrecta</string>
    <string name="RegistrationActivity_checking">Es comprova…</string>
    <string name="RegistrationActivity_d_messages_so_far">%1$d missatges fins ara…</string>
    <string name="RegistrationActivity_restore_from_backup">Voleu fer una restauració des d\'una còpia de seguretat?</string>
    <string name="RegistrationActivity_restore_your_messages_and_media_from_a_local_backup">Restaureu els missatges i els continguts multimèdia des d\'una còpia de seguretat local. Si no ho feu ara, no ho podreu fer més tard.</string>
    <string name="RegistrationActivity_backup_size_s">Mida de la còpia de seguretat: %1$s</string>
    <string name="RegistrationActivity_backup_timestamp_s">Marca horària de la còpia de seguretat: %1$s</string>
    <string name="BackupDialog_enable_local_backups">Voleu activar les còpies de seguretat locals?</string>
    <string name="BackupDialog_enable_backups">Activa les còpies de seguretat</string>
    <string name="BackupDialog_please_acknowledge_your_understanding_by_marking_the_confirmation_check_box">Si us plau, reconeixeu que ho heu entès marcant la casella de confirmació.</string>
    <string name="BackupDialog_delete_backups">Voleu suprimir les còpies de seguretat?</string>
    <string name="BackupDialog_disable_and_delete_all_local_backups">Voleu desactivar i suprimir totes les còpies de seguretat locals?</string>
    <string name="BackupDialog_delete_backups_statement">Suprimeix les còpies de seguretat</string>
    <string name="BackupDialog_to_enable_backups_choose_a_folder">Per activar les còpies de seguretat, trieu una carpeta. Les còpies de seguretat s\'hi desaran.</string>
    <string name="BackupDialog_choose_folder">Trieu una carpeta</string>
    <string name="BackupDialog_copied_to_clipboard">Copiat al porta-retalls</string>
    <string name="BackupDialog_no_file_picker_available">No hi ha selector de fitxers disponible.</string>
    <string name="BackupDialog_enter_backup_passphrase_to_verify">Escriviu la contrasenya de còpia de seguretat per verificar-la.</string>
    <string name="BackupDialog_verify">Verificació</string>
    <string name="BackupDialog_you_successfully_entered_your_backup_passphrase">Heu escrit correctament la contrasenya de còpia de seguretat.</string>
    <string name="BackupDialog_passphrase_was_not_correct">La contrasenya no és correcta.</string>
    <string name="LocalBackupJob_creating_signal_backup">Es crea una còpia de seguretat del Molly…</string>
    <!-- Title for progress notification shown in a system notification while verifying a recent backup. -->
    <string name="LocalBackupJob_verifying_signal_backup">Verificant la còpia de seguretat de Molly…</string>
    <string name="LocalBackupJobApi29_backup_failed">Ha fallat la còpia de seguretat.</string>
    <string name="LocalBackupJobApi29_your_backup_directory_has_been_deleted_or_moved">El directori de còpia de seguretat s\'ha suprimit o s\'ha canviat de lloc.</string>
    <string name="LocalBackupJobApi29_your_backup_file_is_too_large">El fitxer de còpia de seguretat és massa gros per desar-lo en aquest volum.</string>
    <string name="LocalBackupJobApi29_there_is_not_enough_space">No hi ha prou espai per desar la còpia de seguretat.</string>
    <!-- Error message shown if a newly created backup could not be verified as accurate -->
    <string name="LocalBackupJobApi29_your_backup_could_not_be_verified">La teva darrera còpia de seguretat no s\'ha pogut crear i verificar. Si us plau, crea\'n una de nova.</string>
    <!-- Error message shown if a very large attachment is encountered during the backup creation and causes the backup to fail -->
    <string name="LocalBackupJobApi29_your_backup_contains_a_very_large_file">La teva còpia de seguretat conté un arxiu molt gran que no pot desar-se. Si us plau, suprimeix-lo i crea una nova còpia de seguretat.</string>
    <string name="LocalBackupJobApi29_tap_to_manage_backups">Toqueu per gestionar les còpies de seguretat.</string>
    <string name="RegistrationActivity_wrong_number">El número no és correcte?</string>
    <!--    Countdown to when the user can request a new code via phone call during registration.-->
    <string name="RegistrationActivity_call_me_instead_available_in">Truca\'m (%1$02d:%2$02d)</string>
    <!--    Countdown to when the user can request a new SMS code during registration.-->
    <string name="RegistrationActivity_resend_sms_available_in">Torna a enviar el codi (%1$02d:%2$02d)</string>
    <string name="RegistrationActivity_contact_signal_support">Contacteu amb el suport de Signal</string>
    <string name="RegistrationActivity_code_support_subject">Registre del Signal - Codi de verificació per a Android</string>
    <string name="RegistrationActivity_incorrect_code">Codi incorrecte</string>
    <string name="BackupUtil_never">Mai</string>
    <string name="BackupUtil_unknown">Desconegut</string>
    <string name="preferences_app_protection__see_my_phone_number">Mostra el meu número de telèfon</string>
    <string name="preferences_app_protection__find_me_by_phone_number">Troba\'m pel número de telèfon</string>
    <!-- Phone number heading displayed as a screen title -->
    <string name="preferences_app_protection__phone_number">Número de telèfon</string>
    <!-- Subtext below option to launch into phone number privacy settings screen -->
    <string name="preferences_app_protection__choose_who_can_see">Tria qui pot veure el teu número de telèfon i qui pot contactar-te a Signal a través d\'ell.</string>
    <!-- Section title above two radio buttons for enabling and disabling phone number display -->
    <string name="PhoneNumberPrivacySettingsFragment__who_can_see_my_number">Qui pot veure el meu número</string>
    <!-- Subtext below radio buttons when who can see my number is set to nobody -->
    <string name="PhoneNumberPrivacySettingsFragment__nobody_will_see">Ningú no veurà el teu número de telèfon a Signal</string>
    <!-- Section title above two radio buttons for enabling and disabling whether users can find me by my phone number  -->
    <string name="PhoneNumberPrivacySettingsFragment__who_can_find_me_by_number">Qui pot trobar-me a través del meu número</string>
    <!-- Subtext below radio buttons when who can see my number is set to everyone -->
    <string name="PhoneNumberPrivacySettingsFragment__your_phone_number">El teu número de telèfon serà visible per a totes les persones i grups als quals enviïs un missatge. Les persones que tinguin el teu número als contactes del telèfon també et veuran a Signal.</string>
    <string name="PhoneNumberPrivacy_everyone">Tothom</string>
    <string name="PhoneNumberPrivacy_my_contacts">Els meus contactes</string>
    <string name="PhoneNumberPrivacy_nobody">Ningú</string>
    <string name="PhoneNumberPrivacy_everyone_see_description">El vostre número de telèfon serà visible per a totes les persones i grups a qui envieu un missatge.</string>
    <string name="PhoneNumberPrivacy_everyone_find_description">Tothom que tingui el vostre número de telèfon als contactes us veurà com a contacte al Signal. La resta us podrà trobar a la cerca.</string>
    <string name="preferences_app_protection__screen_lock">Bloqueig de pantalla</string>
    <string name="preferences_app_protection__lock_signal_access_with_android_screen_lock_or_fingerprint">Bloca l\'accés al Signal amb el bloqueig de pantalla de l\'Android o amb l\'empremta.</string>
    <string name="preferences_app_protection__screen_lock_inactivity_timeout">Temps d\'inactivitat per al bloqueig de pantalla</string>
    <string name="preferences_app_protection__signal_pin">PIN del Signal</string>
    <string name="preferences_app_protection__create_a_pin">Crea un PIN</string>
    <string name="preferences_app_protection__change_your_pin">Canvieu el PIN</string>
    <string name="preferences_app_protection__pin_reminders">Recordatoris del PIN</string>
    <string name="preferences_app_protection__turn_off">Desactiva</string>
    <string name="preferences_app_protection__confirm_pin">Confirmeu-lo</string>
    <string name="preferences_app_protection__confirm_your_signal_pin">Confirmeu el PIN del Signal</string>
    <string name="preferences_app_protection__make_sure_you_memorize_or_securely_store_your_pin">Assegureu-vos de memoritzar o desar de forma segura el PIN, ja que no es pot recuperar. Si l\'oblideu, podríeu perdre dades quan torneu a registrar el compte del Signal.</string>
    <string name="preferences_app_protection__incorrect_pin_try_again">PIN incorrecte. Torneu-ho a provar.</string>
    <string name="preferences_app_protection__failed_to_enable_registration_lock">Ha fallat activar el bloqueig de registre.</string>
    <string name="preferences_app_protection__failed_to_disable_registration_lock">Ha fallat desactivar el bloqueig de registre.</string>
    <string name="AppProtectionPreferenceFragment_none">Cap</string>
    <string name="preferences_app_protection__registration_lock">Bloqueig del registre</string>
    <string name="RegistrationActivity_you_must_enter_your_registration_lock_PIN">Heu d\'escriure el PIN de bloqueig del registre</string>
    <string name="RegistrationActivity_your_pin_has_at_least_d_digits_or_characters">El PIN té un mínim de %1$d dígits o caràcters.</string>
    <string name="RegistrationActivity_too_many_attempts">Massa intents</string>
    <string name="RegistrationActivity_you_have_made_too_many_incorrect_registration_lock_pin_attempts_please_try_again_in_a_day">Heu marcat un PIN de bloqueig de registre incorrecte massa vegades. Si us plau, torneu-ho a provar d\'aquí a un dia.</string>
    <string name="RegistrationActivity_you_have_made_too_many_attempts_please_try_again_later">Massa intents. Si us plau, torneu-ho a provar més tard.</string>
    <string name="RegistrationActivity_error_connecting_to_service">Error en connectar al servei</string>
    <string name="preferences_chats__backups">Còpies de seguretat</string>
    <string name="prompt_passphrase_activity__signal_is_locked">El Molly està blocat</string>
    <string name="prompt_passphrase_activity__tap_to_unlock">TOQUEU PER DESBLOCAR-LO</string>
    <string name="Recipient_unknown">Desconegut</string>

    <!-- TransferOrRestoreFragment -->
    <string name="TransferOrRestoreFragment__transfer_or_restore_account">Transfereix o restaura el compte</string>
    <string name="TransferOrRestoreFragment__if_you_have_previously_registered_a_signal_account">Si prèviament heu registrat un compte del Signal, podeu transferir o restaurar el compte i els missatges.</string>
    <string name="TransferOrRestoreFragment__transfer_from_android_device">Transfereix des d\'un dispositiu d\'Android</string>
    <string name="TransferOrRestoreFragment__transfer_your_account_and_messages_from_your_old_android_device">Transfereix el compte i els missatges des del dispositiu d\'Android antic. Cal accés al dispositiu antic.</string>
    <string name="TransferOrRestoreFragment__you_need_access_to_your_old_device">Us cal accés al dispositiu antic.</string>
    <string name="TransferOrRestoreFragment__restore_from_backup">Restaura des d\'una còpia de seguretat</string>
    <string name="TransferOrRestoreFragment__restore_your_messages_from_a_local_backup">Restaureu els missatges des d\'una còpia de seguretat local. Si no la restaureu ara, no podreu restaurar-la més tard.</string>

    <!-- NewDeviceTransferInstructionsFragment -->
    <string name="NewDeviceTransferInstructions__open_signal_on_your_old_android_phone">Obriu el Signal a l\'antic telèfon Android.</string>
    <string name="NewDeviceTransferInstructions__continue">Continua</string>
    <string name="NewDeviceTransferInstructions__first_bullet">1.</string>
    <string name="NewDeviceTransferInstructions__tap_on_your_profile_photo_in_the_top_left_to_open_settings">Toqueu la foto del perfil a la part superior esquerra per obrir-ne la Configuració.</string>
    <string name="NewDeviceTransferInstructions__second_bullet">2.</string>
    <string name="NewDeviceTransferInstructions__tap_on_account">"Toqueu Compte"</string>
    <string name="NewDeviceTransferInstructions__third_bullet">3.</string>
    <string name="NewDeviceTransferInstructions__tap_transfer_account_and_then_continue_on_both_devices">"Toqueu Transfereix el compte i, a continuació, Continua, als dos dispositius."</string>

    <!-- NewDeviceTransferSetupFragment -->
    <string name="NewDeviceTransferSetup__preparing_to_connect_to_old_android_device">Es prepara la connexió amb un dispositiu Android antic…</string>
    <string name="NewDeviceTransferSetup__take_a_moment_should_be_ready_soon">Un moment, hauria d’estar llest aviat…</string>
    <string name="NewDeviceTransferSetup__waiting_for_old_device_to_connect">S\'espera que el dispositiu Android antic es connecti…</string>
    <string name="NewDeviceTransferSetup__signal_needs_the_location_permission_to_discover_and_connect_with_your_old_device">El Molly necessita el permís d’ubicació per descobrir i connectar-se al dispositiu antic d\'Android.</string>
    <string name="NewDeviceTransferSetup__signal_needs_location_services_enabled_to_discover_and_connect_with_your_old_device">El Molly necessita els serveis d’ubicació habilitats per descobrir i connectar-se al dispositiu antic d\'Android.</string>
    <string name="NewDeviceTransferSetup__signal_needs_wifi_on_to_discover_and_connect_with_your_old_device">El Molly necessita la connexió Wi-Fi per descobrir i connectar-se al dispositiu antic d\'Android. La Wi-Fi ha d’estar activa, però no ha d’estar connectat a una xarxa Wi-Fi.</string>
    <string name="NewDeviceTransferSetup__sorry_it_appears_your_device_does_not_support_wifi_direct">Sembla que aquest dispositiu no admet Wi-Fi Direct. El Molly usa Wi-Fi Direct per descobrir i connectar-se al dispositiu antic d\'Android. Encara podeu restaurar una còpia de seguretat per restaurar el compte des del dispositiu d\'Android antic.</string>
    <string name="NewDeviceTransferSetup__restore_a_backup">Restaura una còpia de seguretat</string>
    <string name="NewDeviceTransferSetup__an_unexpected_error_occurred_while_attempting_to_connect_to_your_old_device">S\'ha produït un error inesperat en intentar connectar al dispositiu d\'Android antic.</string>

    <!-- OldDeviceTransferSetupFragment -->
    <string name="OldDeviceTransferSetup__searching_for_new_android_device">Se cerca un dispositiu d\'Android nou…</string>
    <string name="OldDeviceTransferSetup__signal_needs_the_location_permission_to_discover_and_connect_with_your_new_device">El Molly necessita el permís d’ubicació per descobrir i connectar-se al dispositiu d\'Android nou.</string>
    <string name="OldDeviceTransferSetup__signal_needs_location_services_enabled_to_discover_and_connect_with_your_new_device">El Molly necessita els serveis d’ubicació habilitats per descobrir i connectar-se al dispositiu d\'Android nou.</string>
    <string name="OldDeviceTransferSetup__signal_needs_wifi_on_to_discover_and_connect_with_your_new_device">El Molly necessita la connexió Wi-Fi per descobrir i connectar-se al dispositiu d\'Android nou. La Wi-Fi ha d’estar activa, però no ha d’estar connectat a una xarxa Wi-Fi.</string>
    <string name="OldDeviceTransferSetup__sorry_it_appears_your_device_does_not_support_wifi_direct">Sembla que aquest dispositiu no admet Wi-Fi Direct. El Molly usa Wi-Fi Direct per descobrir i connectar-se al dispositiu d\'Android nou. Encara podeu restaurar una còpia de seguretat per restaurar el compte des del dispositiu d\'Android nou.</string>
    <string name="OldDeviceTransferSetup__create_a_backup">Crea una còpia de seguretat</string>
    <string name="OldDeviceTransferSetup__an_unexpected_error_occurred_while_attempting_to_connect_to_your_old_device">S\'ha produït un error inesperat en intentar connectar al dispositiu d\'Android nou.</string>

    <!-- DeviceTransferSetupFragment -->
    <string name="DeviceTransferSetup__unable_to_open_wifi_settings">No es pot obrir la configuració de la Wi-Fi. Activeu-la manualment.</string>
    <string name="DeviceTransferSetup__grant_location_permission">Concedeix el permís d\'ubicació</string>
    <string name="DeviceTransferSetup__turn_on_location_services">Activa els serveis d\'ubicació</string>
    <string name="DeviceTransferSetup__turn_on_wifi">Activa la Wi-Fi</string>
    <string name="DeviceTransferSetup__error_connecting">Error en connectar</string>
    <string name="DeviceTransferSetup__retry">Troneu a provar-ho</string>
    <string name="DeviceTransferSetup__submit_debug_logs">Envieu registres de depuració</string>
    <string name="DeviceTransferSetup__verify_code">Verifiqueu el codi</string>
    <string name="DeviceTransferSetup__verify_that_the_code_below_matches_on_both_of_your_devices">Verifiqueu que el codi següent coincideixi als dos dispositius. A continuació, toqueu Continuar.</string>
    <string name="DeviceTransferSetup__the_numbers_do_not_match">Els números no coincideixen.</string>
    <string name="DeviceTransferSetup__continue">Continua</string>
    <string name="DeviceTransferSetup__if_the_numbers_on_your_devices_do_not_match_its_possible_you_connected_to_the_wrong_device">Si els números dels dispositius no coincideixen, és possible que us connecteu al dispositiu equivocat. Per solucionar-ho, atureu la transferència i torneu-ho a provar i manteniu els dos dispositius a prop.</string>
    <string name="DeviceTransferSetup__stop_transfer">Atura la trasnferència</string>
    <string name="DeviceTransferSetup__unable_to_discover_old_device">No es pot descobrir el dispositiu antic.</string>
    <string name="DeviceTransferSetup__unable_to_discover_new_device">No es pot descobrir el dispositiu nou.</string>
    <string name="DeviceTransferSetup__make_sure_the_following_permissions_are_enabled">Assegureu-vos que els permisos i serveis següents estiguin habilitats:</string>
    <string name="DeviceTransferSetup__location_permission">Permís d\'ubicació</string>
    <string name="DeviceTransferSetup__location_services">Serveis d\'ubicació</string>
    <string name="DeviceTransferSetup__wifi">Wi-Fi</string>
    <string name="DeviceTransferSetup__on_the_wifi_direct_screen_remove_all_remembered_groups_and_unlink_any_invited_or_connected_devices">A la pantalla de WiFi Direct, suprimeix tots els grups guardats a la memòria i desenllaceu els dispositius convidats o connectats.</string>
    <string name="DeviceTransferSetup__wifi_direct_screen">Pantalla de WiFi Direct</string>
    <string name="DeviceTransferSetup__try_turning_wifi_off_and_on_on_both_devices">Proveu de desactivar i activar la Wi-Fi en tots dos dispositius.</string>
    <string name="DeviceTransferSetup__make_sure_both_devices_are_in_transfer_mode">Assegureu-vos que tots dos dispositius estiguin en mode de transferència.</string>
    <string name="DeviceTransferSetup__go_to_support_page">Ves a la pàgina d\'assistència</string>
    <string name="DeviceTransferSetup__try_again">Torna a provar-ho</string>
    <string name="DeviceTransferSetup__waiting_for_other_device">S\'espera un altre dispositiu</string>
    <string name="DeviceTransferSetup__tap_continue_on_your_other_device_to_start_the_transfer">Toqueu Continua a l’altre dispositiu per iniciar la transferència.</string>
    <string name="DeviceTransferSetup__tap_continue_on_your_other_device">Toqueu Continua a l’altre dispositiu…</string>

    <!-- NewDeviceTransferFragment -->
    <string name="NewDeviceTransfer__cannot_transfer_from_a_newer_version_of_signal">No es pot fer la transferència des de versions més recents del Signal.</string>

    <!-- DeviceTransferFragment -->
    <string name="DeviceTransfer__transferring_data">Es transfereixen dades</string>
    <string name="DeviceTransfer__keep_both_devices_near_each_other">Mantingueu els dos dispositius a prop l’un de l’altre. No els apagueu i mantingueu el Molly obert. Les transferències estan encriptades d\'extrem a extrem.</string>
    <string name="DeviceTransfer__d_messages_so_far">%1$d missatges fins ara…</string>
    <!-- Filled in with total percentage of messages transferred -->
    <string name="DeviceTransfer__s_of_messages_so_far">%1$s%% de missatges fins ara…</string>
    <string name="DeviceTransfer__cancel">Cancel·la</string>
    <string name="DeviceTransfer__try_again">Torna a provar-ho</string>
    <string name="DeviceTransfer__stop_transfer">Atura la trasnferència</string>
    <string name="DeviceTransfer__all_transfer_progress_will_be_lost">Tot el progrés de la transferència es perdrà.</string>
    <string name="DeviceTransfer__transfer_failed">Ha fallat la transferència.</string>
    <string name="DeviceTransfer__unable_to_transfer">No es pot fer la transferència.</string>

    <!-- OldDeviceTransferInstructionsFragment -->
    <string name="OldDeviceTransferInstructions__transfer_account">Transfereix el compte</string>
    <string name="OldDeviceTransferInstructions__first_bullet">1.</string>
    <string name="OldDeviceTransferInstructions__download_signal_on_your_new_android_device">Baixeu el Molly al dispositiu d\'Android nou.</string>
    <string name="OldDeviceTransferInstructions__second_bullet">2.</string>
    <string name="OldDeviceTransferInstructions__tap_on_transfer_or_restore_account">"Toqueu Transfereix o restaura el compte"</string>
    <string name="OldDeviceTransferInstructions__third_bullet">3.</string>
    <string name="OldDeviceTransferInstructions__select_transfer_from_android_device_when_prompted_and_then_continue">"Seleccioneu Transfereix des del dispositiu Android, quan se us demani i, a continuació, Continua. Mantingueu els dos dispositius a prop."</string>
    <string name="OldDeviceTransferInstructions__continue">Continua</string>

    <!-- OldDeviceTransferComplete -->
    <string name="OldDeviceTransferComplete__go_to_your_new_device">Aneu al dispositiu nou.</string>
    <string name="OldDeviceTransferComplete__your_signal_data_has_Been_transferred_to_your_new_device">Les dades del Signal s\'han transferit al dispositiu nou. Per completar el procés de transferència, heu de continuar registrant-vos al dispositiu nou.</string>
    <string name="OldDeviceTransferComplete__close">Tanca</string>

    <!-- NewDeviceTransferComplete -->
    <string name="NewDeviceTransferComplete__transfer_successful">Transferència correcta</string>
    <string name="NewDeviceTransferComplete__transfer_complete">Transferència completa</string>
    <string name="NewDeviceTransferComplete__to_complete_the_transfer_process_you_must_continue_registration">Per completar el procés de transferència, heu de continuar el registre.</string>
    <string name="NewDeviceTransferComplete__continue_registration">Continua el registre</string>

    <!-- DeviceToDeviceTransferService -->
    <string name="DeviceToDeviceTransferService_content_title">Transferència del compte</string>
    <string name="DeviceToDeviceTransferService_status_ready">Es prepara la connexió amb l\'altre dispositiu d\'Android…</string>
    <string name="DeviceToDeviceTransferService_status_starting_up">Es prepara la connexió amb l\'altre dispositiu d\'Android…</string>
    <string name="DeviceToDeviceTransferService_status_discovery">Se cerca un altre dispositiu d\'Android…</string>
    <string name="DeviceToDeviceTransferService_status_network_connected">Es connecta a un altre dispositiu d\'Android…</string>
    <string name="DeviceToDeviceTransferService_status_verification_required">Cal verificació</string>
    <string name="DeviceToDeviceTransferService_status_service_connected">Es transfereix el compte…</string>

    <!-- OldDeviceTransferLockedDialog -->
    <string name="OldDeviceTransferLockedDialog__complete_registration_on_your_new_device">Completeu el registre al dispositiu nou.</string>
    <string name="OldDeviceTransferLockedDialog__your_signal_account_has_been_transferred_to_your_new_device">El compte de Signal s\'ha transferit al dispositiu nou, però heu de completar el registre per continuar. El Signal estarà inactiu en aquest dispositiu.</string>
    <string name="OldDeviceTransferLockedDialog__done">Fet</string>
    <string name="OldDeviceTransferLockedDialog__cancel_and_activate_this_device">Cancel·la-ho i activa aquest dispositiu</string>

    <!-- AdvancedPreferenceFragment -->

    <!-- RecipientBottomSheet -->
    <string name="RecipientBottomSheet_block">Bloquejar</string>
    <string name="RecipientBottomSheet_unblock">Desbloquejar</string>
    <string name="RecipientBottomSheet_add_to_contacts">Afegeix als contactes</string>
    <!-- Error message that displays when a user tries to tap to view system contact details but has no app that supports it -->
    <string name="RecipientBottomSheet_unable_to_open_contacts">No trobo cap aplicació que pugui obrir contactes.</string>
    <string name="RecipientBottomSheet_add_to_a_group">Afegeix-lo a un grup</string>
    <string name="RecipientBottomSheet_add_to_another_group">Afegeix-lo a un altre grup</string>
    <string name="RecipientBottomSheet_view_safety_number">Mostra el número de seguretat</string>
    <string name="RecipientBottomSheet_make_admin">Fes adminstrador</string>
    <string name="RecipientBottomSheet_remove_as_admin">Suprimeix com a administrador</string>
    <string name="RecipientBottomSheet_remove_from_group">Suprimeix del grup</string>

    <string name="RecipientBottomSheet_remove_s_as_group_admin">Vols esborrar a %1$s com a administrador del grup?</string>
    <string name="RecipientBottomSheet_s_will_be_able_to_edit_group">"%1$s podrà editar aquest grup i els seus membres."</string>

    <string name="RecipientBottomSheet_remove_s_from_the_group">Vols esborrar a %1$s d\'aquest grup?</string>
    <!-- Dialog message shown when removing someone from a group with group link being active to indicate they will not be able to rejoin -->
    <string name="RecipientBottomSheet_remove_s_from_the_group_they_will_not_be_able_to_rejoin">Vols esborrar a %1$s del grup? No s\'hi podran tornar a afegir mitjançant l\'enllaç del grup.</string>
    <string name="RecipientBottomSheet_remove">Esborrar</string>
    <string name="RecipientBottomSheet_copied_to_clipboard">Copiat al porta-retalls</string>

    <string name="GroupRecipientListItem_admin">Administrador</string>
    <string name="GroupRecipientListItem_approve_description">Aprova-la</string>
    <string name="GroupRecipientListItem_deny_description">Rebutja-la</string>


    <!-- GroupsLearnMoreBottomSheetDialogFragment -->
    <string name="GroupsLearnMore_legacy_vs_new_groups">Grups de llegat vs. grups nous</string>
    <string name="GroupsLearnMore_what_are_legacy_groups">Què són els grups de llegat?</string>
    <string name="GroupsLearnMore_paragraph_1">Els grups de llegat són grups que no són compatibles amb les funcions dels grups nous com ara els administradors i les actualitzacions més descriptives.</string>
    <string name="GroupsLearnMore_can_i_upgrade_a_legacy_group">Puc actualitzar un grup de llegat?</string>
    <string name="GroupsLearnMore_paragraph_2">Els grups de llegat no es poden actualitzar a grups nous, però podeu crear un grup nou amb els mateixos membres sempre que tinguin la darrera versió del Signal.</string>
    <string name="GroupsLearnMore_paragraph_3">El Signal oferirà una manera d\'actualitzar els grups de llegat més endavant.</string>

    <!-- GroupLinkBottomSheetDialogFragment -->
    <string name="GroupLinkBottomSheet_share_hint_requiring_approval">Qualsevol persona amb aquest enllaç pot veure el nom i la fotografia del grup i sol·licitar afegir-s\'hi. Compartiu-lo amb gent en qui confieu.</string>
    <string name="GroupLinkBottomSheet_share_hint_not_requiring_approval">Qualsevol persona amb aquest enllaç pot veure el nom i la fotografia del grup i sol·licitar afegir-s\'hi. Compartiu-lo amb gent en qui confieu.</string>
    <string name="GroupLinkBottomSheet_share_via_signal">Comparteix per Molly</string>
    <string name="GroupLinkBottomSheet_copy">Copia</string>
    <string name="GroupLinkBottomSheet_qr_code">Codi QR</string>
    <string name="GroupLinkBottomSheet_share">Compartir-lo</string>
    <string name="GroupLinkBottomSheet_copied_to_clipboard">Copiat al porta-retalls</string>
    <string name="GroupLinkBottomSheet_the_link_is_not_currently_active">Ara l\'enllaç no està actiu.</string>

    <!-- VoiceNotePlaybackPreparer -->
    <string name="VoiceNotePlaybackPreparer__failed_to_play_voice_message">Ha fallat reproduir el missatge de veu.</string>

    <!-- VoiceNoteMediaDescriptionCompatFactory -->
    <string name="VoiceNoteMediaItemFactory__voice_message">Missatge de veu · %1$s</string>
    <string name="VoiceNoteMediaItemFactory__s_to_s">%1$s a %2$s</string>

    <!-- StorageUtil -->
    <string name="StorageUtil__s_s">%1$s/%2$s</string>
    <string name="BlockedUsersActivity__s_has_been_blocked">S\'ha blocat %1$s.</string>
    <string name="BlockedUsersActivity__failed_to_block_s">Ha fallat bloquejar %1$s.</string>
    <string name="BlockedUsersActivity__s_has_been_unblocked">S\'ha desbloquejat a %1$s.</string>

    <!-- ReviewCardDialogFragment -->
    <string name="ReviewCardDialogFragment__review_members">Reviseu els mebres</string>
    <string name="ReviewCardDialogFragment__review_request">Reviseu la sol·licitud</string>
    <string name="ReviewCardDialogFragment__d_group_members_have_the_same_name">%1$d membres del grup tenen el mateix nom. Reviseu els membres que es mostren a continuació.</string>
    <string name="ReviewCardDialogFragment__if_youre_not_sure">Si no esteu segur de qui prové la sol·licitud, reviseu els contactes que hi ha a continuació.</string>
    <string name="ReviewCardDialogFragment__no_other_groups_in_common">Cap altre grup en comú</string>
    <string name="ReviewCardDialogFragment__no_groups_in_common">Cap grup en comú</string>
    <plurals name="ReviewCardDialogFragment__d_other_groups_in_common">
        <item quantity="one">%1$d grup en comú</item>
        <item quantity="other">%1$d grups en comú</item>
    </plurals>
    <plurals name="ReviewCardDialogFragment__d_groups_in_common">
        <item quantity="one">%1$d grup en comú</item>
        <item quantity="other">%1$d grups en comú</item>
    </plurals>
    <string name="ReviewCardDialogFragment__remove_s_from_group">Vols esborrar a %1$s del grup?</string>
    <string name="ReviewCardDialogFragment__remove">Esborrar</string>
    <string name="ReviewCardDialogFragment__failed_to_remove_group_member">No s\'ha pogut esborrar el membre del grup.</string>

    <!-- ReviewCard -->
    <string name="ReviewCard__member">Membre</string>
    <string name="ReviewCard__request">Sol·licitud</string>
    <string name="ReviewCard__your_contact">Contacte</string>
    <string name="ReviewCard__remove_from_group">Esborrar del grup</string>
    <string name="ReviewCard__update_contact">Actualitza el contacte</string>
    <string name="ReviewCard__block">Bloquejar</string>
    <string name="ReviewCard__delete">Esborrar</string>
    <string name="ReviewCard__recently_changed">Recentment han canviat el nom del perfil de %1$s a %2$s.</string>

    <!-- CallParticipantsListUpdatePopupWindow -->
    <string name="CallParticipantsListUpdatePopupWindow__s_joined">%1$s s\'hi ha afegit.</string>
    <string name="CallParticipantsListUpdatePopupWindow__s_and_s_joined">%1$s i %2$s s\'hi han afegit.</string>
    <string name="CallParticipantsListUpdatePopupWindow__s_s_and_s_joined">%1$s, %2$s i %3$s s\'hi han afegit.</string>
    <string name="CallParticipantsListUpdatePopupWindow__s_s_and_d_others_joined">%1$s, %2$s i %3$d més s\'hi han afegit.</string>
    <string name="CallParticipantsListUpdatePopupWindow__s_left">%1$s n\'ha sortit.</string>
    <string name="CallParticipantsListUpdatePopupWindow__s_and_s_left">%1$s i %2$s n\'han sortit.</string>
    <string name="CallParticipantsListUpdatePopupWindow__s_s_and_s_left">%1$s, %2$s i %3$s n\'han sortit.</string>
    <string name="CallParticipantsListUpdatePopupWindow__s_s_and_d_others_left">%1$s, %2$s i %3$d més n\'han sortit.</string>

    <string name="CallParticipant__you">Vós</string>
    <string name="CallParticipant__you_on_another_device">Vós (en un altre dispositiu)</string>
    <string name="CallParticipant__s_on_another_device">%1$s (en un altre dispositiu)</string>

    <!-- WifiToCellularPopupWindow -->
    <!-- Message shown during a call when the WiFi network is unusable, and cellular data starts to be used for the call instead. -->
    <string name="WifiToCellularPopupWindow__weak_wifi_switched_to_cellular">La connexió Wi-Fi és feble. S\'ha canviat a dades del telèfon.</string>

    <!-- DeleteAccountFragment -->
    <string name="DeleteAccountFragment__deleting_your_account_will">Eliminar el compte comportarà el següent:</string>
    <string name="DeleteAccountFragment__enter_your_phone_number">Marqueu el número de telèfon.</string>
    <string name="DeleteAccountFragment__delete_account">Eliminar el compte</string>
    <string name="DeleteAccountFragment__delete_your_account_info_and_profile_photo">Eliminar la informació del compte i la fotografia del perfil.</string>
    <string name="DeleteAccountFragment__delete_all_your_messages">Eliminar tots els missatges</string>
    <string name="DeleteAccountFragment__delete_s_in_your_payments_account">Suprimeix %1$s del compte de pagaments</string>
    <string name="DeleteAccountFragment__no_country_code">No s\'ha especificat el codi del país.</string>
    <string name="DeleteAccountFragment__no_number">No s\'ha especificat el número.</string>
    <string name="DeleteAccountFragment__the_phone_number">El número de telèfon marcat no coincideix amb el del compte.</string>
    <string name="DeleteAccountFragment__are_you_sure">Segur que vols suprimir el compte?</string>
    <string name="DeleteAccountFragment__this_will_delete_your_signal_account">Això eliminarà el compte del Signal i restablirà l\'aplicació. L\'aplicació es tancarà quan acabi el procés.</string>
    <string name="DeleteAccountFragment__failed_to_delete_local_data">No s\'han pogut suprimir les dades locals. Les podeu suprimir manualment des de la configuració del sistema.</string>
    <string name="DeleteAccountFragment__launch_app_settings">Obre la configuració de l\'aplicació</string>
    <!-- Title of progress dialog shown when a user deletes their account and the process is leaving all groups -->
    <string name="DeleteAccountFragment__leaving_groups">Es deixen els grups…</string>
    <!-- Title of progress dialog shown when a user deletes their account and the process has left all groups -->
    <string name="DeleteAccountFragment__deleting_account">Se suprimeix el compte…</string>
    <!-- Message of progress dialog shown when a user deletes their account and the process is canceling their subscription -->
    <string name="DeleteAccountFragment__canceling_your_subscription">Cancel·lant la subscripció…</string>
    <!-- Message of progress dialog shown when a user deletes their account and the process is leaving groups -->
    <string name="DeleteAccountFragment__depending_on_the_number_of_groups">Segons el nombre de grups en què us trobeu, això pot trigar uns quants minuts.</string>
    <!-- Message of progress dialog shown when a user deletes their account and the process has left all groups -->
    <string name="DeleteAccountFragment__deleting_all_user_data_and_resetting">Se suprimeixen les dades de l\'usuari i es restableix l\'aplicació</string>
    <!-- Title of error dialog shown when a network error occurs during account deletion -->
    <string name="DeleteAccountFragment__account_not_deleted">No s\'ha suprimit el compte</string>
    <!-- Message of error dialog shown when a network error occurs during account deletion -->
    <string name="DeleteAccountFragment__there_was_a_problem">S\'ha produït un problema en completar el procés de supressió. Comproveu la connexió de xarxa i torneu-ho a provar.</string>

    <!-- DeleteAccountCountryPickerFragment -->
    <string name="DeleteAccountCountryPickerFragment__search_countries">Cerca països</string>

    <!-- CreateGroupActivity -->
    <string name="CreateGroupActivity__skip">Omet</string>
    <plurals name="CreateGroupActivity__d_members">
        <item quantity="one">%1$d membre</item>
        <item quantity="other">%1$d membres</item>
    </plurals>

    <!-- ShareActivity -->
    <string name="ShareActivity__share">Compartir-lo</string>
    <string name="ShareActivity__send">Envia</string>
    <string name="ShareActivity__comma_s">, %1$s</string>
    <!-- Toast when the incoming intent is invalid -->
    <string name="ShareActivity__could_not_get_share_data_from_intent">No s\'han pogut compartir les dades.</string>

    <!-- MultiShareDialogs -->
    <string name="MultiShareDialogs__failed_to_send_to_some_users">Ha fallat l\'enviament a alguns usuaris.</string>
    <string name="MultiShareDialogs__you_can_only_share_with_up_to">Només podeu compartir fins a %1$d converses.</string>

    <!-- ChatWallpaperActivity -->

    <!-- ChatWallpaperFragment -->
    <string name="ChatWallpaperFragment__chat_color">Color de la conversa</string>
    <string name="ChatWallpaperFragment__reset_chat_colors">Restableix els colors de la conversa</string>
    <string name="ChatWallpaperFragment__reset_chat_color">Restableix el color de la conversa</string>
    <string name="ChatWallpaperFragment__reset_chat_color_question">Voleu restablir el color de la conversa?</string>
    <string name="ChatWallpaperFragment__set_wallpaper">Estableix el fons</string>
    <string name="ChatWallpaperFragment__dark_mode_dims_wallpaper">El mode fosc enfosqueix el fons.</string>
    <string name="ChatWallpaperFragment__contact_name">Nom de contacte</string>
    <string name="ChatWallpaperFragment__reset">Restableix</string>
    <string name="ChatWallpaperFragment__wallpaper_preview_description">Previsualització del fons</string>
    <string name="ChatWallpaperFragment__would_you_like_to_override_all_chat_colors">Voleu substituir tots els colors de la conversa?</string>
    <string name="ChatWallpaperFragment__would_you_like_to_override_all_wallpapers">Voleu substituir tots els fons?</string>
    <string name="ChatWallpaperFragment__reset_default_colors">Restableix els colors per defecte</string>
    <string name="ChatWallpaperFragment__reset_all_colors">Restableix tots els colors</string>
    <string name="ChatWallpaperFragment__reset_default_wallpaper">Restableix el fons per defecte</string>
    <string name="ChatWallpaperFragment__reset_all_wallpapers">Restableix tots els fons</string>
    <string name="ChatWallpaperFragment__reset_wallpapers">Restableix els fons</string>
    <string name="ChatWallpaperFragment__reset_wallpaper">Restableix el fons</string>
    <string name="ChatWallpaperFragment__reset_wallpaper_question">Voleu restablir el fons?</string>

    <!-- ChatWallpaperSelectionFragment -->
    <string name="ChatWallpaperSelectionFragment__choose_from_photos">Trieu des de les fotografies</string>
    <string name="ChatWallpaperSelectionFragment__presets">Valors per defecte</string>

    <!-- ChatWallpaperPreviewActivity -->
    <string name="ChatWallpaperPreviewActivity__preview">Previsualitza</string>
    <string name="ChatWallpaperPreviewActivity__set_wallpaper">Estableix el fons</string>
    <string name="ChatWallpaperPreviewActivity__swipe_to_preview_more_wallpapers">Llisqueu per previsualitzar més fons.</string>
    <string name="ChatWallpaperPreviewActivity__set_wallpaper_for_all_chats">Estableix el fons per a totes les converses</string>
    <string name="ChatWallpaperPreviewActivity__set_wallpaper_for_s">Estableix el fons per a %1$s</string>
    <string name="ChatWallpaperPreviewActivity__viewing_your_gallery_requires_the_storage_permission">Veure la galeria necessita permís de l\'emmagatzematge.</string>

    <!-- WallpaperImageSelectionActivity -->

    <!-- WallpaperCropActivity -->
    <string name="WallpaperCropActivity__pinch_to_zoom_drag_to_adjust">Pessigueu per ampliar i arrossegueu per ajustar.</string>
    <string name="WallpaperCropActivity__set_wallpaper_for_all_chats">Estableix el fons per a totes les converses.</string>
    <string name="WallpaperCropActivity__set_wallpaper_for_s">Estableix el fons per a %1$s.</string>
    <string name="WallpaperCropActivity__error_setting_wallpaper">Error en establir el fons.</string>
    <string name="WallpaperCropActivity__blur_photo">Difumina la fotografia</string>

    <!-- InfoCard -->
    <string name="payment_info_card_about_mobilecoin">Quant a MobileCoin</string>
    <string name="payment_info_card_mobilecoin_is_a_new_privacy_focused_digital_currency">MobileCoin és una nova moneda digital amb la privacitat com a prioritat.</string>
    <string name="payment_info_card_adding_funds">Afegir-hi fons</string>
    <string name="payment_info_card_you_can_add_funds_for_use_in">Podeu afegir fons per usar-los al Molly enviant MobileCoin a la vostra adreça de cartera.</string>
    <string name="payment_info_card_cashing_out">Passar per caixa</string>
    <string name="payment_info_card_you_can_cash_out_mobilecoin">Podeu cobrar els MobileCoin en qualsevol moment amb un intercanvi que admeti MobileCoin. Només heu de fer una transferència al vostre compte amb aquest intercanvi.</string>
    <string name="payment_info_card_hide_this_card">Voleu amagar aquesta targeta?</string>
    <string name="payment_info_card_hide">Amaga</string>
    <!-- Title of save recovery phrase card -->
    <string name="payment_info_card_save_recovery_phrase">Desar la frase de recuperació</string>
    <string name="payment_info_card_your_recovery_phrase_gives_you">La frase de recuperació us ofereix una altra manera de restaurar el compte de pagaments.</string>
    <!-- Button in save recovery phrase card -->
    <string name="payment_info_card_save_your_phrase">Desa la teva frase</string>
    <string name="payment_info_card_update_your_pin">Actualitzeu el PIN</string>
    <string name="payment_info_card_with_a_high_balance">Amb un saldo elevat, és possible que vulgueu passar a un PIN alfanumèric per afegir més protecció al compte.</string>
    <string name="payment_info_card_update_pin">Actualitza el PIN</string>

  <!-- Removed by excludeNonTranslatables <string name="payment_info_card__learn_more__about_mobilecoin" translatable="false">https://support.signal.org/hc/articles/360057625692#payments_which_ones</string> -->
  <!-- Removed by excludeNonTranslatables <string name="payment_info_card__learn_more__adding_to_your_wallet" translatable="false">https://support.signal.org/hc/articles/360057625692#payments_transfer_from_exchange</string> -->
  <!-- Removed by excludeNonTranslatables <string name="payment_info_card__learn_more__cashing_out" translatable="false">https://support.signal.org/hc/articles/360057625692#payments_transfer_to_exchange</string> -->

    <!-- DeactivateWalletFragment -->
    <string name="DeactivateWalletFragment__deactivate_wallet">Desactiva la cartera</string>
    <string name="DeactivateWalletFragment__your_balance">El saldo</string>
<<<<<<< HEAD
    <string name="DeactivateWalletFragment__its_recommended_that_you">Es recomana transferir els fons a una altra adreça de cartera abans de desactivar els pagaments. Si decidiu no transferir els fons ara, quedaran a la cartera enllaçada al Molly si reactiveu els pagaments.</string>
=======
    <string name="DeactivateWalletFragment__its_recommended_that_you">Es recomana transferir els fons a una altra adreça de cartera abans de desactivar els pagaments. Si decideixes no transferir els fons ara, quedaran a la cartera enllaçada al Signal si reactives els pagaments.</string>
>>>>>>> f3c6f2e3
    <string name="DeactivateWalletFragment__transfer_remaining_balance">Transfereix el saldo restant</string>
    <string name="DeactivateWalletFragment__deactivate_without_transferring">Desactiveu-ho sense transferència</string>
    <string name="DeactivateWalletFragment__deactivate">Desactiva\'ls</string>
    <string name="DeactivateWalletFragment__deactivate_without_transferring_question">Voleu desactivar els fons sense transferir-los?</string>
<<<<<<< HEAD
    <string name="DeactivateWalletFragment__your_balance_will_remain">El saldo es mantindrà a la cartera enllaçada amb el Molly si decidiu reactivar els pagaments.</string>
=======
    <string name="DeactivateWalletFragment__your_balance_will_remain">El saldo es mantindrà a la cartera enllaçada amb Signal si decideixes reactivar els pagaments.</string>
>>>>>>> f3c6f2e3
    <string name="DeactivateWalletFragment__error_deactivating_wallet">Error en desactivar la cartera</string>
  <!-- Removed by excludeNonTranslatables <string name="DeactivateWalletFragment__learn_more__we_recommend_transferring_your_funds" translatable="false">https://support.signal.org/hc/articles/360057625692#payments_deactivate</string> -->

    <!-- PaymentsRecoveryStartFragment -->
    <string name="PaymentsRecoveryStartFragment__recovery_phrase">Frase de recuperació</string>
    <string name="PaymentsRecoveryStartFragment__view_recovery_phrase">Mostra la frase de recuperació</string>
    <!-- Title in save recovery phrase screen -->
    <string name="PaymentsRecoveryStartFragment__save_recovery_phrase">Desa la teva frase</string>
    <string name="PaymentsRecoveryStartFragment__enter_recovery_phrase">Introduïu la frase de recuperació</string>
    <plurals name="PaymentsRecoveryStartFragment__your_balance_will_automatically_restore">
        <item quantity="one">El saldo es restaurarà automàticament quan tornis a instal·lar Signal si confirmes el PIN de Signal. També pots restaurar el saldo mitjançant una frase de recuperació, que és una frase de %1$d paraules exclusiva. Anota-la i guarda-la en un lloc segur.</item>
        <item quantity="other">El saldo es restaurarà automàticament quan tornis a instal·lar Signal si confirmes el PIN del Signal. També pots restaurar el saldo mitjançant una frase de recuperació, que és una frase de %1$d paraules exclusiva. Anota-la i guarda-la en un lloc segur.</item>
    </plurals>
    <!-- Description in save recovery phrase screen which shows up when user has non zero balance -->
    <string name="PaymentsRecoveryStartFragment__got_balance">Tens saldo! És hora de desar la teva frase de recuperació: una clau de 24 paraules que podràs utilitzar per restaurar el teu saldo.</string>
    <!-- Description in save recovery phrase screen which shows up when user navigates from info card -->
    <string name="PaymentsRecoveryStartFragment__time_to_save">És hora de desar la teva frase de recuperació: una clau de 24 paraules que podràs utilitzar per restaurar el teu saldo. Més informació</string>
    <string name="PaymentsRecoveryStartFragment__your_recovery_phrase_is_a">La vostra frase de recuperació és una frase de %1$d paraules exclusiva. Useu aquesta frase per restablir el saldo.</string>
    <string name="PaymentsRecoveryStartFragment__start">Inicia</string>
    <string name="PaymentsRecoveryStartFragment__enter_manually">Introducció manual</string>
    <string name="PaymentsRecoveryStartFragment__paste_from_clipboard">Enganxa del porta-retalls</string>
    <!-- Alert dialog title which asks before going back if user wants to save recovery phrase -->
    <string name="PaymentsRecoveryStartFragment__continue_without_saving">Vols continuar sense desar?</string>
    <!-- Alert dialog description to let user know why recovery phrase needs to be saved -->
    <string name="PaymentsRecoveryStartFragment__your_recovery_phrase">La teva frase de recuperació et permetrà restaurar el saldo en el pitjor dels casos. Et recomanem que la guardis.</string>
    <!-- Alert dialog option to skip recovery phrase -->
    <string name="PaymentsRecoveryStartFragment__skip_recovery_phrase">Saltar frase de recuperació</string>
    <!-- Alert dialog option to cancel dialog-->
    <string name="PaymentsRecoveryStartFragment__cancel">Cancel·la</string>

    <!-- PaymentsRecoveryPasteFragment -->
    <string name="PaymentsRecoveryPasteFragment__paste_recovery_phrase">Enganxeu la frase de recuperació</string>
    <string name="PaymentsRecoveryPasteFragment__recovery_phrase">Frase de recuperació</string>
    <string name="PaymentsRecoveryPasteFragment__next">Següent</string>
    <string name="PaymentsRecoveryPasteFragment__invalid_recovery_phrase">Frase de recuperació no vàlida</string>
    <string name="PaymentsRecoveryPasteFragment__make_sure">Assegureu-vos que heu introduït %1$d paraules i torneu-ho a provar.</string>

  <!-- Removed by excludeNonTranslatables <string name="PaymentsRecoveryStartFragment__learn_more__view" translatable="false">https://support.signal.org/hc/articles/360057625692#payments_wallet_view_passphrase</string> -->
  <!-- Removed by excludeNonTranslatables <string name="PaymentsRecoveryStartFragment__learn_more__restore" translatable="false">https://support.signal.org/hc/articles/360057625692#payments_wallet_restore_passphrase</string> -->

    <!-- PaymentsRecoveryPhraseFragment -->
    <string name="PaymentsRecoveryPhraseFragment__next">Següent</string>
    <string name="PaymentsRecoveryPhraseFragment__edit">Edita</string>
    <string name="PaymentsRecoveryPhraseFragment__your_recovery_phrase">La vostra frase de recuperació</string>
    <string name="PaymentsRecoveryPhraseFragment__write_down_the_following_d_words">Escriviu les següents %1$dparaules en ordre. Deseu la llista en un lloc segur.</string>
    <string name="PaymentsRecoveryPhraseFragment__make_sure_youve_entered">Assegureu-vos que l\'heu escrita correctament.</string>
    <string name="PaymentsRecoveryPhraseFragment__do_not_screenshot_or_send_by_email">No en feu cap captura ni ho envieu per correu.</string>
    <string name="PaymentsRecoveryPhraseFragment__payments_account_restored">Compte de pagament restaurat</string>
    <string name="PaymentsRecoveryPhraseFragment__invalid_recovery_phrase">Frase de recuperació no vàlida.</string>
    <string name="PaymentsRecoveryPhraseFragment__make_sure_youve_entered_your_phrase_correctly_and_try_again">Assegureu-vos que l\'heu escrita correctament i torneu-ho a provar.</string>
    <string name="PaymentsRecoveryPhraseFragment__copy_to_clipboard">Es copia al porta-retalls?</string>
    <string name="PaymentsRecoveryPhraseFragment__if_you_choose_to_store">Si decidiu emmagatzemar la frase de recuperació de manera digital, assegureu-vos que estigui desada de manera segura en algun lloc de confiança.</string>
    <string name="PaymentsRecoveryPhraseFragment__copy">Copia</string>

    <!-- PaymentsRecoveryPhraseConfirmFragment -->
    <string name="PaymentRecoveryPhraseConfirmFragment__confirm_recovery_phrase">Confirmeu la frase de recuperació</string>
    <string name="PaymentRecoveryPhraseConfirmFragment__enter_the_following_words">Escriviu les paraules següents de la frase de recuperació.</string>
    <string name="PaymentRecoveryPhraseConfirmFragment__word_d">Paraula %1$d</string>
    <string name="PaymentRecoveryPhraseConfirmFragment__see_phrase_again">Vegeu la frase un altre cop</string>
    <string name="PaymentRecoveryPhraseConfirmFragment__done">Fet</string>
    <string name="PaymentRecoveryPhraseConfirmFragment__recovery_phrase_confirmed">Frase de recuperació confirmada</string>

    <!-- PaymentsRecoveryEntryFragment -->
    <string name="PaymentsRecoveryEntryFragment__enter_recovery_phrase">Introduïu la frase de recuperació</string>
    <string name="PaymentsRecoveryEntryFragment__enter_word_d">Escriviu la paraula %1$d</string>
    <string name="PaymentsRecoveryEntryFragment__word_d">Paraula %1$d</string>
    <string name="PaymentsRecoveryEntryFragment__next">Següent</string>
    <string name="PaymentsRecoveryEntryFragment__invalid_word">Paraula no vàlida</string>

    <!-- ClearClipboardAlarmReceiver -->

    <!-- PaymentNotificationsView -->
    <string name="PaymentNotificationsView__view">Mostra</string>

    <!-- UnreadPayments -->
    <string name="UnreadPayments__s_sent_you_s">%1$s us ha enviat %2$s</string>
    <string name="UnreadPayments__d_new_payment_notifications">%1$d notificacions de pagament noves</string>

    <!-- CanNotSendPaymentDialog -->
    <string name="CanNotSendPaymentDialog__cant_send_payment">No es pot enviar el pagament.</string>
    <string name="CanNotSendPaymentDialog__to_send_a_payment_to_this_user">Per enviar un pagament a aquest usuari, han d’acceptar la sol·licitud de missatge. Envieu-li un missatge per crear una sol·licitud de missatge.</string>
    <string name="CanNotSendPaymentDialog__send_a_message">Envia un missatge</string>

    <!-- GroupsInCommonMessageRequest -->
    <string name="GroupsInCommonMessageRequest__you_have_no_groups_in_common_with_this_person">No teniu cap grup en comú amb aquesta persona. Reviseu les sol·licituds amb atenció abans d’acceptar-les per evitar missatges no desitjats.</string>
    <string name="GroupsInCommonMessageRequest__none_of_your_contacts_or_people_you_chat_with_are_in_this_group">Cap dels vostres contactes o persones amb qui converseu no forma part d\'aquest grup. Reviseu les sol·licituds amb atenció abans d’acceptar-les per evitar missatges no desitjats.</string>
    <string name="GroupsInCommonMessageRequest__about_message_requests">Quant a les sol·licituds de missatges</string>
    <string name="GroupsInCommonMessageRequest__okay">D\'acord</string>
  <!-- Removed by excludeNonTranslatables <string name="GroupsInCommonMessageRequest__support_article" translatable="false">https://support.signal.org/hc/articles/360007459591</string> -->
    <string name="ChatColorSelectionFragment__heres_a_preview_of_the_chat_color">Aquí teniu una previsualització del color de la conversa.</string>
    <string name="ChatColorSelectionFragment__the_color_is_visible_to_only_you">El color només el veieu vós.</string>

    <!-- GroupDescriptionDialog -->
    <string name="GroupDescriptionDialog__group_description">Descripció del grup</string>

    <!-- QualitySelectorBottomSheetDialog -->
    <string name="QualitySelectorBottomSheetDialog__standard">Estàndard</string>
    <string name="QualitySelectorBottomSheetDialog__faster_less_data">Més ràpid, menys dades</string>
    <string name="QualitySelectorBottomSheetDialog__high">Alta</string>
    <string name="QualitySelectorBottomSheetDialog__slower_more_data">Més lent, més dades</string>
    <string name="QualitySelectorBottomSheetDialog__photo_quality">Qualitat de la fotografia</string>

    <!-- AppSettingsFragment -->
    <string name="AppSettingsFragment__invite_your_friends">Convideu-hi amistats</string>
    <string name="AppSettingsFragment__copied_subscriber_id_to_clipboard">S\'ha copiat l\'identificador del subscriptor al porta-retalls.</string>

    <!-- AccountSettingsFragment -->
    <string name="AccountSettingsFragment__account">Compte</string>
    <string name="AccountSettingsFragment__youll_be_asked_less_frequently">Amb el temps se us demanarà amb menys freqüència</string>
    <string name="AccountSettingsFragment__require_your_signal_pin">Sol·licita el PIN del Signal per tornar-hi a registrar el número de telèfon</string>
    <string name="AccountSettingsFragment__change_phone_number">Canvia el número de telèfon</string>

    <!-- ChangeNumberFragment -->
    <string name="ChangeNumberFragment__use_this_to_change_your_current_phone_number_to_a_new_phone_number">Useu-ho per canviar el número de telèfon actual per un número nou. No podeu desfer aquest canvi. \n\nAbans de continuar, assegureu-vos que el número nou pugui rebre SMS o trucades.</string>
    <string name="ChangeNumberFragment__continue">Continua</string>
    <!-- Message shown on dialog after your number has been changed successfully. -->
    <string name="ChangeNumber__your_phone_number_has_changed_to_s">S\'ha canviat el número de telèfon a %1$s.</string>
    <!-- Confirmation button to dismiss number changed dialog -->
    <string name="ChangeNumber__okay">D\'acord</string>

    <!-- ChangeNumberEnterPhoneNumberFragment -->
    <string name="ChangeNumberEnterPhoneNumberFragment__change_number">Canvia el número</string>
    <string name="ChangeNumberEnterPhoneNumberFragment__your_old_number">El número antic</string>
    <string name="ChangeNumberEnterPhoneNumberFragment__old_phone_number">Número de telèfon antic</string>
    <string name="ChangeNumberEnterPhoneNumberFragment__your_new_number">El número de telèfon nou</string>
    <string name="ChangeNumberEnterPhoneNumberFragment__new_phone_number">Número de telèfon nou</string>
    <string name="ChangeNumberEnterPhoneNumberFragment__the_phone_number_you_entered_doesnt_match_your_accounts">El número de telèfon marcat no coincideix amb el del compte.</string>
    <string name="ChangeNumberEnterPhoneNumberFragment__you_must_specify_your_old_number_country_code">Heu d\'especificar el codi de país del número antic.</string>
    <string name="ChangeNumberEnterPhoneNumberFragment__you_must_specify_your_old_phone_number">Heu d\'especificar el número de telèfon antic.</string>
    <string name="ChangeNumberEnterPhoneNumberFragment__you_must_specify_your_new_number_country_code">Heu d\'especificar el codi de país del número nou.</string>
    <string name="ChangeNumberEnterPhoneNumberFragment__you_must_specify_your_new_phone_number">Heu d\'especificar el número de telèfon nou.</string>

    <!-- ChangeNumberVerifyFragment -->
    <string name="ChangeNumberVerifyFragment__change_number">Canvia el número</string>
    <string name="ChangeNumberVerifyFragment__verifying_s">Es verifica %1$s</string>
    <string name="ChangeNumberVerifyFragment__captcha_required">Cal CAPTCHA</string>

    <!-- ChangeNumberConfirmFragment -->
    <string name="ChangeNumberConfirmFragment__change_number">Canvia el número</string>
    <string name="ChangeNumberConfirmFragment__you_are_about_to_change_your_phone_number_from_s_to_s">Esteu a punt de canviar el número de telèfon de %1$s a %2$s. \n\n Abans de continuar, verifiqueu que el número següent sigui correcte.</string>
    <string name="ChangeNumberConfirmFragment__edit_number">Edita el número</string>

    <!-- ChangeNumberRegistrationLockFragment -->
    <string name="ChangeNumberRegistrationLockFragment__signal_change_number_need_help_with_pin_for_android_v2_pin">Canvi de número del Signal. Cal ajuda amb el PIN per a Android (v2 PIN)</string>

    <!-- ChangeNumberPinDiffersFragment -->
    <string name="ChangeNumberPinDiffersFragment__pins_do_not_match">Els números PIN no coincideixen.</string>
    <string name="ChangeNumberPinDiffersFragment__the_pin_associated_with_your_new_number_is_different_from_the_pin_associated_with_your_old_one">El PIN associat al número nou és diferent del PIN associat al número anterior. Voleu conservar el PIN anterior o actualitzar-lo?</string>
    <string name="ChangeNumberPinDiffersFragment__keep_old_pin">Conserva l\'antic</string>
    <string name="ChangeNumberPinDiffersFragment__update_pin">Actualitza el PIN</string>
    <string name="ChangeNumberPinDiffersFragment__keep_old_pin_question">Voleu conservar el PIN antic?</string>

    <!-- ChangeNumberLockActivity -->
    <!-- Info message shown to user if something crashed the app during the change number attempt and we were unable to confirm the change so we force them into this screen to check before letting them use the app -->
    <string name="ChangeNumberLockActivity__it_looks_like_you_tried_to_change_your_number_but_we_were_unable_to_determine_if_it_was_successful_rechecking_now">Sembla que heu intentat canviar el número però no hem pogut determinar si s\'ha fet correctament.\n\nEs torna a comprovar ara…</string>
    <!-- Dialog title shown if we were able to confirm your change number status (meaning we now know what the server thinks our number is) after a crash during the regular flow -->
    <string name="ChangeNumberLockActivity__change_status_confirmed">Canvi d\'estat confirmat</string>
    <!-- Dialog message shown if we were able to confirm your change number status (meaning we now know what the server thinks our number is) after a crash during the regular flow -->
    <string name="ChangeNumberLockActivity__your_number_has_been_confirmed_as_s">El número s\'ha confirmat com a %1$s. Si aquest no és el vostre número nou, reinicieu el procés de canvi de número.</string>
    <!-- Dialog title shown if we were not able to confirm your phone number with the server and thus cannot let leave the change flow yet after a crash during the regular flow -->
    <string name="ChangeNumberLockActivity__change_status_unconfirmed">Canvi d\'estat no confirmat</string>
    <!-- Dialog message shown when we can\'t verify the phone number on the server, only shown if there was a network error communicating with the server after a crash during the regular flow -->
    <string name="ChangeNumberLockActivity__we_could_not_determine_the_status_of_your_change_number_request">No hem pogut determinar l\'estat de la vostra sol·licitud de canvi de número. \n\n(Error: %1$s)</string>
    <!-- Dialog button to retry confirming the number on the server -->
    <string name="ChangeNumberLockActivity__retry">Torneu a provar-ho</string>
    <!-- Dialog button shown to leave the app when in the unconfirmed change status after a crash in the regular flow -->
    <string name="ChangeNumberLockActivity__leave">Surt</string>
    <string name="ChangeNumberLockActivity__submit_debug_log">Envia un registre de depuració</string>

    <!-- ChatsSettingsFragment -->
    <string name="ChatsSettingsFragment__keyboard">Teclat</string>
    <string name="ChatsSettingsFragment__enter_key_sends">S\'envia amb la tecla de Retorn</string>

    <!--SmsSettingsFragment -->
    <string name="SmsSettingsFragment__use_as_default_sms_app">Usa-la com a aplicació d\'SMS predeterminada</string>
    <!-- Preference title to export sms -->
    <string name="SmsSettingsFragment__export_sms_messages">Exportar missatges SMS</string>
    <!-- Preference title to re-export sms -->
    <string name="SmsSettingsFragment__export_sms_messages_again">Tornar a exportar missatges SMS</string>
    <!-- Preference title to delete sms -->
    <string name="SmsSettingsFragment__remove_sms_messages">Esborrar missatges SMS</string>
    <!-- Snackbar text to confirm deletion -->
    <string name="SmsSettingsFragment__removing_sms_messages_from_signal">Eliminant els missatges SMS de Signal…</string>
    <!-- Snackbar text to indicate can delete later -->
    <string name="SmsSettingsFragment__you_can_remove_sms_messages_from_signal_in_settings">Pots esborrar els missatges SMS de Signal en qualsevol moment des d\'Ajustos.</string>
    <!-- Description for export sms preference -->
    <string name="SmsSettingsFragment__you_can_export_your_sms_messages_to_your_phones_sms_database">Pots exportar els teus missatges SMS a la base de dades d\'SMS del teu telèfon</string>
    <!-- Description for re-export sms preference -->
    <string name="SmsSettingsFragment__exporting_again_can_result_in_duplicate_messages">Si tornes a exportar, es poden produir missatges duplicats.</string>
    <!-- Description for remove sms preference -->
    <string name="SmsSettingsFragment__remove_sms_messages_from_signal_to_clear_up_storage_space">Esborrar els missatges SMS de Signal per a alliberar espai d\'emmagatzematge.</string>
    <!-- Information message shown at the top of sms settings to indicate it is being removed soon. -->
    <string name="SmsSettingsFragment__sms_support_will_be_removed_soon_to_focus_on_encrypted_messaging">Els SMS aviat no seran compatibles, ja que ha arribat l\'hora de centrar-nos en la missatgeria encriptada.</string>

    <!-- NotificationsSettingsFragment -->
    <string name="NotificationsSettingsFragment__messages">Missatges</string>
    <string name="NotificationsSettingsFragment__calls">Trucades</string>
    <string name="NotificationsSettingsFragment__notify_when">Notifica quan…</string>
    <string name="NotificationsSettingsFragment__contact_joins_signal">El contacte s\'afegeix al Signal</string>
    <!-- Notification preference header -->
    <string name="NotificationsSettingsFragment__notification_profiles">Perfils de notificacions</string>
    <!-- Notification preference option header -->
    <string name="NotificationsSettingsFragment__profiles">Perfils</string>
    <!-- Notification preference summary text -->
    <string name="NotificationsSettingsFragment__create_a_profile_to_receive_notifications_only_from_people_and_groups_you_choose">Creeu un perfil per rebre notificacions només de les persones i els grups que trieu.</string>

    <!-- NotificationProfilesFragment -->
    <!-- Title for notification profiles screen that shows all existing profiles; Title with hyphenation. Translation can use soft hyphen - Unicode U+00AD -->
    <string name="NotificationProfilesFragment__notification_profiles">Perfils de notificacions</string>
    <!-- Button text to create a notification profile -->
    <string name="NotificationProfilesFragment__create_profile">Crea un perfil</string>

    <!-- PrivacySettingsFragment -->
    <string name="PrivacySettingsFragment__blocked">Bloquejat</string>
    <string name="PrivacySettingsFragment__d_contacts">%1$d contactes</string>
    <string name="PrivacySettingsFragment__messaging">Missatges</string>
    <string name="PrivacySettingsFragment__disappearing_messages">Missatges efímers</string>
    <string name="PrivacySettingsFragment__app_security">Seguretat de l\'aplicació</string>
    <string name="PrivacySettingsFragment__block_screenshots_in_the_recents_list_and_inside_the_app">Bloqueja les captures de pantalla a les llistes de recents i dins de l\'aplicació</string>
    <string name="PrivacySettingsFragment__signal_message_and_calls">Missatges i trucades del Signal: sempre retransmissió de trucades i remitent segellat</string>
    <string name="PrivacySettingsFragment__default_timer_for_new_changes">Temporitzador per defecte per a les converses noves</string>
    <string name="PrivacySettingsFragment__set_a_default_disappearing_message_timer_for_all_new_chats_started_by_you">Establiu un temporitzador per defecte de desaparició de missatges per a totes les converses noves que hàgiu iniciat.</string>
    <!-- Summary for stories preference to launch into story privacy settings -->
    <string name="PrivacySettingsFragment__payment_lock_require_lock">Demana el bloqueig de pantalla d\'Android o l\'empremta dactilar per transferir fons.</string>
    <!-- Alert dialog title when payment lock cannot be enabled -->
    <string name="PrivacySettingsFragment__cant_enable_title">No s\'ha pogut activar el bloqueig de pagament</string>
    <!-- Alert dialog description to setup screen lock or fingerprint in phone settings -->
    <string name="PrivacySettingsFragment__cant_enable_description">Per fer servir el bloqueig de pagament, abans has d\'activar el bloqueig de pantalla o la identificació amb empremta dactilar als Ajustos del teu telèfon.</string>
    <!-- Shown in a toast when we can\'t navigate to the user\'s system fingerprint settings -->
    <string name="PrivacySettingsFragment__failed_to_navigate_to_system_settings">No s\'ha pogut anar als Ajustos del sistema</string>
    <!-- Alert dialog button to go to phone settings -->
    <!-- Alert dialog button to cancel the dialog -->

    <!-- AdvancedPrivacySettingsFragment -->
  <!-- Removed by excludeNonTranslatables <string name="AdvancedPrivacySettingsFragment__sealed_sender_link" translatable="false">https://signal.org/blog/sealed-sender</string> -->
    <string name="AdvancedPrivacySettingsFragment__show_status_icon">Mostra la icona d\'estat</string>
    <string name="AdvancedPrivacySettingsFragment__show_an_icon">Mostra una icona als detalls del missatge quan es lliuri mitjançant un remitent segellat.</string>

    <!-- ExpireTimerSettingsFragment -->
    <string name="ExpireTimerSettingsFragment__when_enabled_new_messages_sent_and_received_in_new_chats_started_by_you_will_disappear_after_they_have_been_seen">Quan s\'activa, els missatges enviats i rebuts nous en converses noves que hàgiu iniciat desapareixeran després de ser vistos.</string>
    <string name="ExpireTimerSettingsFragment__when_enabled_new_messages_sent_and_received_in_this_chat_will_disappear_after_they_have_been_seen">Quan s\'activa, els missatges nous enviats i rebuts en aquesta conversa desapareixeran després de ser vistos.</string>
    <string name="ExpireTimerSettingsFragment__off">Inactiu</string>
    <string name="ExpireTimerSettingsFragment__4_weeks">4 setmanes</string>
    <string name="ExpireTimerSettingsFragment__1_week">1 setmana</string>
    <string name="ExpireTimerSettingsFragment__1_day">1 dia</string>
    <string name="ExpireTimerSettingsFragment__8_hours">8 hores</string>
    <string name="ExpireTimerSettingsFragment__1_hour">1 hora</string>
    <string name="ExpireTimerSettingsFragment__5_minutes">5 minuts</string>
    <string name="ExpireTimerSettingsFragment__30_seconds">30 segons</string>
    <string name="ExpireTimerSettingsFragment__custom_time">Temps personalitzat</string>
    <string name="ExpireTimerSettingsFragment__set">Estableix</string>
    <string name="ExpireTimerSettingsFragment__save">Desa</string>

    <string name="CustomExpireTimerSelectorView__seconds">segons</string>
    <string name="CustomExpireTimerSelectorView__minutes">minuts</string>
    <string name="CustomExpireTimerSelectorView__hours">hores</string>
    <string name="CustomExpireTimerSelectorView__days">dies</string>
    <string name="CustomExpireTimerSelectorView__weeks">setmanes</string>

    <!-- HelpSettingsFragment -->
    <string name="HelpSettingsFragment__support_center">Centre d\'assistència</string>
    <string name="HelpSettingsFragment__contact_us">Contacteu-nos</string>
    <string name="HelpSettingsFragment__version">Versió</string>
    <string name="HelpSettingsFragment__debug_log">Registre de depuració</string>
    <string name="HelpSettingsFragment__terms_amp_privacy_policy">Termes i política de privadesa</string>
    <string name="HelpFragment__copyright_signal_messenger">Copyright Molly Messenger</string>
    <string name="HelpFragment__licenced_under_the_gplv3">Amb llicència de GPLv3</string>

    <!-- DataAndStorageSettingsFragment -->
    <string name="DataAndStorageSettingsFragment__media_quality">Qualitat dels mitjans</string>
    <string name="DataAndStorageSettingsFragment__sent_media_quality">Qualitat dels mitjans enviats</string>
    <string name="DataAndStorageSettingsFragment__sending_high_quality_media_will_use_more_data">L’enviament de mitjans d’alta qualitat usarà més dades.</string>
    <string name="DataAndStorageSettingsFragment__high">Alta</string>
    <string name="DataAndStorageSettingsFragment__standard">Estàndard</string>
    <string name="DataAndStorageSettingsFragment__calls">Trucades</string>

    <!-- ChatColorSelectionFragment -->
    <string name="ChatColorSelectionFragment__auto">Automàtic</string>
    <string name="ChatColorSelectionFragment__use_custom_colors">Usa els colors personalitzats</string>
    <string name="ChatColorSelectionFragment__chat_color">Color de la conversa</string>
    <string name="ChatColorSelectionFragment__edit">Edita</string>
    <string name="ChatColorSelectionFragment__duplicate">Duplica</string>
    <string name="ChatColorSelectionFragment__delete">Suprimeix</string>
    <string name="ChatColorSelectionFragment__delete_color">Suprimeix el color</string>
    <plurals name="ChatColorSelectionFragment__this_custom_color_is_used">
        <item quantity="one">Aquest color personalitzat s\'utilitza en %1$d conversa. Voleu suprimir-lo per a totes?</item>
        <item quantity="other">Aquest color personalitzat s\'utilitza en %1$d converses. Voleu suprimir-lo per a totes?</item>
    </plurals>
    <string name="ChatColorSelectionFragment__delete_chat_color">Vols suprimir el color de la conversa?</string>

    <!-- CustomChatColorCreatorFragment -->
    <string name="CustomChatColorCreatorFragment__solid">Sòlid</string>
    <string name="CustomChatColorCreatorFragment__gradient">Gradient</string>
    <string name="CustomChatColorCreatorFragment__hue">Tonalitat</string>
    <string name="CustomChatColorCreatorFragment__saturation">Saturació</string>

    <!-- CustomChatColorCreatorFragmentPage -->
    <string name="CustomChatColorCreatorFragmentPage__save">Desa</string>
    <string name="CustomChatColorCreatorFragmentPage__edit_color">Edita el color</string>
    <plurals name="CustomChatColorCreatorFragmentPage__this_color_is_used">
        <item quantity="one">Aquest color s\'usa en %1$d conversa. Voleu desar els canvis per a totes?</item>
        <item quantity="other">Aquest color s\'usa en %1$d converses. Voleu desar els canvis per a totes?</item>
    </plurals>

    <!-- ChatColorGradientTool -->

    <!-- Title text for prompt to donate. Shown in a popup at the bottom of the chat list. -->
    <string name="Donate2022Q2Megaphone_donate_to_signal">Fer una donació a Signal</string>
    <!-- Body text for prompt to donate. Shown in a popup at the bottom of the chat list. -->
    <string name="Donate2022Q2Megaphone_signal_is_powered_by_people_like_you">Signal és una associació impulsada per persones com tu. Fes una donació mensual i rebràs una insígnia.</string>
    <!-- Button label that brings a user to the donate screen. Shown in a popup at the bottom of the chat list. -->
    <string name="Donate2022Q2Megaphone_donate">Fer una donació</string>
    <!-- Button label that dismissed a prompt to donate. Shown in a popup at the bottom of the chat list. -->
    <string name="Donate2022Q2Megaphone_not_now">Ara no</string>

    <!-- EditReactionsFragment -->
    <string name="EditReactionsFragment__customize_reactions">Personalització de reaccions</string>
    <string name="EditReactionsFragment__tap_to_replace_an_emoji">Feu un toc per substituir l\'emoticona</string>
    <string name="EditReactionsFragment__reset">Restableix</string>
    <string name="EditReactionsFragment_save">Desa</string>
    <string name="ChatColorSelectionFragment__auto_matches_the_color_to_the_wallpaper">Coincidència automàtica del color amb el fons</string>
    <string name="CustomChatColorCreatorFragment__drag_to_change_the_direction_of_the_gradient">Arrossegueu-ho per canviar la direcció del gradient.</string>

    <!-- AddAProfilePhotoMegaphone -->
    <string name="AddAProfilePhotoMegaphone__add_a_profile_photo">Afegiu una fotografia de perfil</string>
    <string name="AddAProfilePhotoMegaphone__choose_a_look_and_color">Trieu un aspecte i un color o personalitzeu les vostres inicials.</string>
    <string name="AddAProfilePhotoMegaphone__not_now">Ara no</string>
    <string name="AddAProfilePhotoMegaphone__add_photo">Afegiu-hi una fotografia</string>

    <!-- BecomeASustainerMegaphone -->
    <string name="BecomeASustainerMegaphone__become_a_sustainer">Converteix-te en donant</string>
    <!-- Displayed in the Become a Sustainer megaphone -->
    <string name="BecomeASustainerMegaphone__signal_is_powered_by">Signal es manté gràcies a persones com tu. Fes una donació i rep una insígnia.</string>
    <string name="BecomeASustainerMegaphone__not_now">Ara no</string>
    <string name="BecomeASustainerMegaphone__donate">Fer una donació</string>

    <!-- KeyboardPagerFragment -->
    <string name="KeyboardPagerFragment_emoji">Emoticones</string>
    <string name="KeyboardPagerFragment_open_emoji_search">Obre la cerca d\'emoticones</string>
    <string name="KeyboardPagerFragment_open_sticker_search">Obre la cerca d\'adhesius</string>
    <string name="KeyboardPagerFragment_open_gif_search">Obre la cerca de GIF</string>
    <string name="KeyboardPagerFragment_stickers">Adhesius</string>
    <string name="KeyboardPagerFragment_backspace">Retrocés</string>
    <string name="KeyboardPagerFragment_gifs">GIF</string>
    <string name="KeyboardPagerFragment_search_emoji">Cerca d\'emoticones</string>
    <string name="KeyboardPagerfragment_back_to_emoji">Torna a les emoticones</string>
    <string name="KeyboardPagerfragment_clear_search_entry">Neteja l\'entrada de la cerca</string>
    <string name="KeyboardPagerFragment_search_giphy">Cerca de GIPHY</string>

    <!-- StickerSearchDialogFragment -->
    <string name="StickerSearchDialogFragment_search_stickers">Cerca d\'adhesius</string>
    <string name="StickerSearchDialogFragment_no_results_found">No s\'ha trobat cap resultat.</string>
    <string name="EmojiSearchFragment__no_results_found">No s\'ha trobat cap resultat.</string>
    <string name="NotificationsSettingsFragment__unknown_ringtone">To desconegut</string>

    <!-- ConversationSettingsFragment -->
    <!-- Dialog title displayed when non-admin tries to add a story to an audience group -->
    <string name="ConversationSettingsFragment__cant_add_to_group_story">No es pot afegir a la història de grup</string>
    <!-- Dialog message displayed when non-admin tries to add a story to an audience group -->
    <string name="ConversationSettingsFragment__only_admins_of_this_group_can_add_to_its_story">Només els administradors d\'aquest grup poden afegir a aquesta història</string>
    <!-- Error toasted when no activity can handle the add contact intent -->
    <string name="ConversationSettingsFragment__contacts_app_not_found">No s\'ha trobat l\'app de contactes</string>
    <string name="ConversationSettingsFragment__start_video_call">Inicia una trucada de vídeo</string>
    <string name="ConversationSettingsFragment__start_audio_call">Inicia una trucada d\'àudio</string>
    <!-- Button label with hyphenation. Translation can use soft hyphen - Unicode U+00AD -->
    <string name="ConversationSettingsFragment__story">Història</string>
    <!-- Button label with hyphenation. Translation can use soft hyphen - Unicode U+00AD -->
    <string name="ConversationSettingsFragment__message">Missatge</string>
    <!-- Button label with hyphenation. Translation can use soft hyphen - Unicode U+00AD -->
    <string name="ConversationSettingsFragment__video">Vídeo</string>
    <!-- Button label with hyphenation. Translation can use soft hyphen - Unicode U+00AD -->
    <string name="ConversationSettingsFragment__audio">Àudio</string>
    <!-- Button label with hyphenation. Translation can use soft hyphen - Unicode U+00AD -->
    <string name="ConversationSettingsFragment__call">Truca</string>
    <!-- Button label with hyphenation. Translation can use soft hyphen - Unicode U+00AD -->
    <string name="ConversationSettingsFragment__mute">Silenci</string>
    <!-- Button label with hyphenation. Translation can use soft hyphen - Unicode U+00AD -->
    <string name="ConversationSettingsFragment__muted">Silenciat</string>
    <!-- Button label with hyphenation. Translation can use soft hyphen - Unicode U+00AD -->
    <string name="ConversationSettingsFragment__search">Cerca</string>
    <string name="ConversationSettingsFragment__disappearing_messages">Missatges efímers</string>
    <string name="ConversationSettingsFragment__sounds_and_notifications">Sons i notificacions</string>
  <!-- Removed by excludeNonTranslatables <string name="ConversationSettingsFragment__internal_details" translatable="false">Internal details</string> -->
    <string name="ConversationSettingsFragment__contact_details">Detalls del contacte</string>
    <string name="ConversationSettingsFragment__view_safety_number">Mostra el número de seguretat</string>
    <string name="ConversationSettingsFragment__block">Bloquejar</string>
    <string name="ConversationSettingsFragment__block_group">Bloca el grup</string>
    <string name="ConversationSettingsFragment__unblock">Desbloquejar</string>
    <string name="ConversationSettingsFragment__unblock_group">Desbloquejar el grup</string>
    <string name="ConversationSettingsFragment__add_to_a_group">Afegeix-lo a un grup</string>
    <string name="ConversationSettingsFragment__see_all">Mostra-ho tot</string>
    <string name="ConversationSettingsFragment__add_members">Afegeix-hi membres</string>
    <string name="ConversationSettingsFragment__permissions">Permisos</string>
    <string name="ConversationSettingsFragment__requests_and_invites">Sol·licituds i invitacions</string>
    <string name="ConversationSettingsFragment__group_link">Enllaç del grup</string>
    <string name="ConversationSettingsFragment__add_as_a_contact">Afegeix com a contacte</string>
    <string name="ConversationSettingsFragment__unmute">No la silenciïs</string>
    <string name="ConversationSettingsFragment__conversation_muted_until_s">Conversa silenciada fins %1$s</string>
    <string name="ConversationSettingsFragment__conversation_muted_forever">Conversa silenciada per sempre</string>
    <string name="ConversationSettingsFragment__copied_phone_number_to_clipboard">S\'ha copiat el número de telèfon al porta-retalls.</string>
    <string name="ConversationSettingsFragment__phone_number">Número de telèfon</string>
    <string name="ConversationSettingsFragment__get_badges">Aconsegueix insígnies per al perfil donant suport a Signal. Toca una insígnia per obtenir-ne més informació.</string>

    <!-- PermissionsSettingsFragment -->
    <string name="PermissionsSettingsFragment__add_members">Afegeix-hi membres</string>
    <string name="PermissionsSettingsFragment__edit_group_info">Edita la informació del grup</string>
    <string name="PermissionsSettingsFragment__send_messages">Enviament de missatges</string>
    <string name="PermissionsSettingsFragment__all_members">Tots els membres</string>
    <string name="PermissionsSettingsFragment__only_admins">Només els administradors</string>
    <string name="PermissionsSettingsFragment__who_can_add_new_members">Qui pot afegir membres nous?</string>
    <string name="PermissionsSettingsFragment__who_can_edit_this_groups_info">Qui pot editar la informació del grup?</string>
    <string name="PermissionsSettingsFragment__who_can_send_messages">Qui pot enviar missatges?</string>

    <!-- SoundsAndNotificationsSettingsFragment -->
    <string name="SoundsAndNotificationsSettingsFragment__mute_notifications">Silencia les notificacions</string>
    <string name="SoundsAndNotificationsSettingsFragment__not_muted">No silenciat</string>
    <string name="SoundsAndNotificationsSettingsFragment__mentions">Mencions</string>
    <string name="SoundsAndNotificationsSettingsFragment__always_notify">Notifica-m\'ho sempre</string>
    <string name="SoundsAndNotificationsSettingsFragment__do_not_notify">No m\'ho notifiquis mai</string>
    <string name="SoundsAndNotificationsSettingsFragment__custom_notifications">Notificacions personalitzades</string>

    <!-- StickerKeyboard -->
    <string name="StickerKeyboard__recently_used">Usat recentment</string>

    <!-- PlaybackSpeedToggleTextView -->
    <string name="PlaybackSpeedToggleTextView__p5x">.5x</string>
    <string name="PlaybackSpeedToggleTextView__1x">1x</string>
    <string name="PlaybackSpeedToggleTextView__1p5x">1.5x</string>
    <string name="PlaybackSpeedToggleTextView__2x">2x</string>

    <!-- PaymentRecipientSelectionFragment -->
    <string name="PaymentRecipientSelectionFragment__new_payment">Pagament nou</string>

    <!-- NewConversationActivity -->
    <string name="NewConversationActivity__new_message">Missatge nou</string>
    <!-- Context menu item message -->
    <string name="NewConversationActivity__message">Missatge</string>
    <!-- Context menu item audio call -->
    <string name="NewConversationActivity__audio_call">Trucada</string>
    <!-- Context menu item video call -->
    <string name="NewConversationActivity__video_call">Trucada de vídeo</string>
    <!-- Context menu item remove -->
    <string name="NewConversationActivity__remove">Suprimeix</string>
    <!-- Context menu item block -->
    <string name="NewConversationActivity__block">Bloquejar</string>
    <!-- Dialog title when removing a contact -->
    <string name="NewConversationActivity__remove_s">Vols suprimir %1$s?</string>
    <!-- Dialog message when removing a contact -->
    <string name="NewConversationActivity__you_wont_see_this_person">No veuràs aquesta persona durant les teves cerques. Rebràs una sol·licitud de missatge si t\'envia un missatge en el futur.</string>
    <!-- Snackbar message after removing a contact -->
    <string name="NewConversationActivity__s_has_been_removed">S\'ha esborrat a %1$s.</string>
    <!-- Snackbar message after blocking a contact -->
    <string name="NewConversationActivity__s_has_been_blocked">S\'ha bloquejat a %1$s.</string>
    <!-- Dialog title when remove target contact is in system contacts -->
    <string name="NewConversationActivity__unable_to_remove_s">No s\'ha pogut esborrar a %1$s</string>
    <!-- Dialog message when remove target contact is in system contacts -->
    <string name="NewConversationActivity__this_person_is_saved_to_your">Aquesta persona és als contactes del teu telèfon. Suprimeix-la dels teus contactes i torna-ho a provar.</string>
    <!-- Dialog action to view contact when they can\'t be removed otherwise -->
    <string name="NewConversationActivity__view_contact">Veure contacte</string>
    <!-- Error message shown when looking up a person by phone number and that phone number is not associated with a signal account -->
    <string name="NewConversationActivity__s_is_not_a_signal_user">%1$s no fa servir Signal.</string>

    <!-- ContactFilterView -->
    <string name="ContactFilterView__search_name_or_number">Cerqueu un nom o un número</string>

    <!-- VoiceNotePlayerView -->
    <string name="VoiceNotePlayerView__dot_s">· %1$s</string>
    <string name="VoiceNotePlayerView__stop_voice_message">Atura el missatge de veu</string>
    <string name="VoiceNotePlayerView__change_voice_message_speed">Canvia la velocitat del missatge de veu</string>
    <string name="VoiceNotePlayerView__pause_voice_message">Interromp el missatge de veu</string>
    <string name="VoiceNotePlayerView__play_voice_message">Reprodueix el missatge de veu</string>
    <string name="VoiceNotePlayerView__navigate_to_voice_message">Navega fins al missatge de veu</string>


    <!-- AvatarPickerFragment -->
    <string name="AvatarPickerFragment__avatar_preview">Previsualització de l\'avatar</string>
    <string name="AvatarPickerFragment__camera">Càmera</string>
    <string name="AvatarPickerFragment__take_a_picture">Fes una fotografia</string>
    <string name="AvatarPickerFragment__choose_a_photo">Trieu una fotografia</string>
    <string name="AvatarPickerFragment__photo">Foto</string>
    <string name="AvatarPickerFragment__text">Text</string>
    <string name="AvatarPickerFragment__save">Desa</string>
    <string name="AvatarPickerFragment__clear_avatar">Neteja l\'avatar</string>
    <string name="AvatarPickerRepository__failed_to_save_avatar">Ha fallat desar l\'avatar.</string>

    <!-- TextAvatarCreationFragment -->
    <string name="TextAvatarCreationFragment__preview">Previsualitza</string>
    <string name="TextAvatarCreationFragment__done">Fet</string>
    <string name="TextAvatarCreationFragment__text">Text</string>
    <string name="TextAvatarCreationFragment__color">Color</string>

    <!-- VectorAvatarCreationFragment -->
    <string name="VectorAvatarCreationFragment__select_a_color">Seleccioneu un color</string>

    <!-- ContactSelectionListItem -->
    <string name="ContactSelectionListItem__sms">SMS</string>
    <string name="ContactSelectionListItem__dot_s">· %1$s</string>

    <!-- Displayed in the toolbar when externally sharing text to multiple recipients -->
    <string name="ShareInterstitialActivity__share">Comparteix-lo</string>

    <!-- DSLSettingsToolbar -->
    <string name="DSLSettingsToolbar__navigate_up">Amunt</string>
    <string name="MultiselectForwardFragment__forward_to">Reenvia a</string>
    <!-- Displayed when sharing content via the fragment -->
    <string name="MultiselectForwardFragment__share_with">Comparteix amb</string>
    <string name="MultiselectForwardFragment__add_a_message">Afegiu-hi un missatge</string>
    <string name="MultiselectForwardFragment__faster_forwards">Reenviaments més ràpids</string>
    <!-- Displayed when user selects a video that will be clipped before sharing to a story -->
    <string name="MultiselectForwardFragment__videos_will_be_trimmed">Els vídeos es retallaran en clips de 30 segons i es pujaran com múltiples Històries.</string>
    <!-- Displayed when user selects a video that cannot be sent as a story -->
    <string name="MultiselectForwardFragment__videos_sent_to_stories_cant">Els vídeos que pugis a Històries no poden durar més de 30 segons.</string>
    <string name="MultiselectForwardFragment__forwarded_messages_are_now">Ara els missatges reenviats s\'envien immediatament.</string>
    <plurals name="MultiselectForwardFragment_send_d_messages">
        <item quantity="one">Envia %1$d missatge</item>
        <item quantity="other">Envia %1$d missatges</item>
    </plurals>
    <plurals name="MultiselectForwardFragment_messages_sent">
        <item quantity="one">Missatge enviat</item>
        <item quantity="other">Missatges enviats</item>
    </plurals>
    <plurals name="MultiselectForwardFragment_messages_failed_to_send">
        <item quantity="one">Ha fallat enviar el missatge.</item>
        <item quantity="other">Ha fallat enviar els missatges.</item>
    </plurals>
    <plurals name="MultiselectForwardFragment__couldnt_forward_messages">
        <item quantity="one">No s\'ha pogut reenviar el missatge perquè ja no està disponible.</item>
        <item quantity="other">No s\'han pogut reenviar els missatges perquè ja no estan disponibles.</item>
    </plurals>
    <!-- Error message shown when attempting to select a group to forward/share but it\'s announcement only and you are not an admin -->
    <string name="MultiselectForwardFragment__only_admins_can_send_messages_to_this_group">Només els administradors poden enviar missatges a aquest grup.</string>
    <string name="MultiselectForwardFragment__limit_reached">S\'ha arribat al límit.</string>

    <!-- Media V2 -->
    <!-- Dialog message when sending a story via an add to group story button -->
    <string name="MediaReviewFragment__add_to_the_group_story">Afegir a la història de grup \"%1$s\"</string>
    <!-- Positive dialog action when sending a story via an add to group story button -->
    <string name="MediaReviewFragment__add_to_story">Afegeix-ho a la història</string>
    <string name="MediaReviewFragment__add_a_message">Afegiu-hi un missatge</string>
    <string name="MediaReviewFragment__add_a_reply">Afegiu-hi una resposta</string>
    <string name="MediaReviewFragment__send_to">Enviar a</string>
    <string name="MediaReviewFragment__view_once_message">Mostra el missatge un cop</string>
    <string name="MediaReviewFragment__one_or_more_items_were_too_large">Un o més elements eren massa grossos.</string>
    <string name="MediaReviewFragment__one_or_more_items_were_invalid">Un o més elements no eren vàlids.</string>
    <string name="MediaReviewFragment__too_many_items_selected">Massa elements seleccionats</string>

    <string name="ImageEditorHud__cancel">Cancel·la</string>
    <string name="ImageEditorHud__draw">Dibuix</string>
    <string name="ImageEditorHud__write_text">Escriptura de text</string>
    <string name="ImageEditorHud__add_a_sticker">Afegiu-hi un adhesiu</string>
    <string name="ImageEditorHud__blur">Difumina</string>
    <string name="ImageEditorHud__done_editing">Edició feta</string>
    <string name="ImageEditorHud__clear_all">Neteja-ho tot</string>
    <string name="ImageEditorHud__undo">Desfés</string>
    <string name="ImageEditorHud__toggle_between_marker_and_highlighter">Canvia entre el marcador i el ressaltador</string>
    <string name="ImageEditorHud__toggle_between_text_styles">Canvia entre estils de text</string>

    <string name="MediaCountIndicatorButton__send">Envia</string>

    <string name="MediaReviewSelectedItem__tap_to_remove">Toqueu per suprimir</string>
    <string name="MediaReviewSelectedItem__tap_to_select">Feu un toc per seleccionar-ho</string>

    <string name="MediaReviewImagePageFragment__discard">Descarta</string>
    <string name="MediaReviewImagePageFragment__discard_changes">Voleu descartar-ne els canvis?</string>
    <string name="MediaReviewImagePageFragment__youll_lose_any_changes">Perdreu qualsevol canvi que hàgiu fet en aquesta fotografia.</string>


    <string name="BadgesOverviewFragment__my_badges">Les meves insígnies</string>
    <string name="BadgesOverviewFragment__featured_badge">Insígnia inclosa</string>
    <string name="BadgesOverviewFragment__display_badges_on_profile">Mostra les insígnies al perfil</string>
    <string name="BadgesOverviewFragment__failed_to_update_profile">Ha fallat actualitzar el perfil.</string>



    <string name="SelectFeaturedBadgeFragment__select_a_badge">Selecciona una insígnia</string>
    <string name="SelectFeaturedBadgeFragment__you_must_select_a_badge">Has de seleccionar una insígnia</string>
    <string name="SelectFeaturedBadgeFragment__failed_to_update_profile">Ha fallat actualitzar el perfil.</string>

    <!-- Displayed on primary button in the bottom sheet as a call-to-action to launch into the donation flow -->
    <string name="ViewBadgeBottomSheetDialogFragment__donate_now">Fer donació ara</string>
    <!-- Title of a page in the bottom sheet. Placeholder is a user\'s short-name -->
    <string name="ViewBadgeBottomSheetDialogFragment__s_supports_signal">%1$s dona suport a Signal</string>
    <!-- Description of a page in the bottom sheet of a monthly badge. Placeholder is a user\'s short-name -->
    <string name="ViewBadgeBottomSheetDialogFragment__s_supports_signal_with_a_monthly">%1$s col·labora amb una donació mensual a Signal. Signal és una organització sense ànim de lucre sense anunciants ni inversors, que se sustenta gràcies al suport de persones com tu.</string>
    <!-- Description of a page in the bottom sheet of a one-time badge. Placeholder is a user\'s short-name -->
    <string name="ViewBadgeBottomSheetDialogFragment__s_supports_signal_with_a_donation">%1$s col·labora amb una donació a Signal. Signal és una organització sense ànim de lucre sense anunciants ni inversors, que se sustenta gràcies al suport de persones com tu.</string>

    <string name="ImageView__badge">Insígnia</string>

    <string name="SubscribeFragment__cancel_subscription">Cancel·la la subscripció</string>
    <string name="SubscribeFragment__confirm_cancellation">Confirmar la cancel·lació?</string>
    <string name="SubscribeFragment__you_wont_be_charged_again">No se\'t tornarà a cobrar. La insígnia se suprimirà del perfil al final del període de facturació.</string>
    <string name="SubscribeFragment__not_now">Ara no</string>
    <string name="SubscribeFragment__confirm">Confirmació</string>
    <string name="SubscribeFragment__update_subscription">Actualitza la subscripció</string>
    <string name="SubscribeFragment__your_subscription_has_been_cancelled">S\'ha cancel·lat la subscripció.</string>
    <string name="SubscribeFragment__update_subscription_question">Vols actualitzar la subscripció?</string>
    <string name="SubscribeFragment__update">Actualitza-la</string>
    <string name="SubscribeFragment__you_will_be_charged_the_full_amount_s_of">Se\'t cobrarà l\'import total (%1$s) del preu de la subscripció nova avui. La subscripció es renovarà mensualment.</string>

    <string name="Subscription__s_per_month">%1$s/ mes</string>
    <!-- Shown when a subscription is active and isn\'t going to expire at the end of the term -->
    <string name="Subscription__renews_s">Renovacions %1$s</string>
    <!-- Shown when a subscription is active and is going to expire at the end of the term -->
    <string name="Subscription__expires_s">Venciment: %1$s</string>

    <!-- Title of learn more sheet -->
    <string name="SubscribeLearnMoreBottomSheetDialogFragment__signal_is_different">Signal és diferent.</string>
    <!-- First small text blurb on learn more sheet -->
    <string name="SubscribeLearnMoreBottomSheetDialogFragment__private_messaging">Missatgeria privada. Sense anuncis, ni rastrejadors, ni vigilància.</string>
    <!-- Second small text blurb on learn more sheet -->
    <string name="SubscribeLearnMoreBottomSheetDialogFragment__signal_is_supported_by">Signal es manté amb les teves donacions, o sigui que la teva privacitat és sempre la nostra prioritat. Signal està dissenyada per a tu, no per a les teves dades o per obtenir beneficis.</string>
    <!-- Third small text blurb on learn more sheet -->
    <string name="SubscribeLearnMoreBottomSheetDialogFragment__if_you_can">Si pots, fes una donació avui perquè Signal continuï sent un espai divertit, fiable i disponible per a tothom.</string>

    <string name="SubscribeThanksForYourSupportBottomSheetDialogFragment__thanks_for_your_support">Gràcies pel vostre suport!</string>
    <!-- Subtext underneath the dialog title on the thanks sheet -->
    <string name="SubscribeThanksForYourSupportBottomSheetDialogFragment__youve_earned_a_donor_badge">Has guanyat una insígnia de donant de Signal! Mostra-la al teu perfil per mostrar el teu suport.</string>
    <string name="SubscribeThanksForYourSupportBottomSheetDialogFragment__you_can_also">També podeu</string>
    <string name="SubscribeThanksForYourSupportBottomSheetDialogFragment__become_a_montly_sustainer">converteix-te en donant mensual.</string>
    <string name="SubscribeThanksForYourSupportBottomSheetDialogFragment__display_on_profile">Mostra-ho al perfil</string>
    <string name="SubscribeThanksForYourSupportBottomSheetDialogFragment__make_featured_badge">Destaca una insígnia</string>
    <string name="SubscribeThanksForYourSupportBottomSheetDialogFragment__continue">Continuar</string>
    <string name="ThanksForYourSupportBottomSheetFragment__when_you_have_more">Quan tinguis més d\'una insígnia, pots triar-ne una per mostrar-la perquè altres la vegin al perfil.</string>

    <string name="BecomeASustainerFragment__get_badges">Aconsegueix insígnies per al perfil donant suport a Signal.</string>
    <string name="BecomeASustainerFragment__signal_is_a_non_profit">El Signal és una organització sense ànim de lucre sense anunciants ni inversors, amb el suport només de persones com vós.</string>

    <!-- Button label for creating a donation -->
    <string name="ManageDonationsFragment__donate_to_signal">Fer una donació a Signal</string>
    <!-- Heading for more area of manage subscriptions page -->
    <string name="ManageDonationsFragment__more">Més</string>
    <!-- Heading for receipts area of manage subscriptions page -->
    <!-- Heading for my subscription area of manage subscriptions page -->
    <string name="ManageDonationsFragment__my_support">Suport</string>
    <string name="ManageDonationsFragment__manage_subscription">Gestiona la subscripció</string>
    <!-- Label for Donation Receipts button -->
    <string name="ManageDonationsFragment__donation_receipts">Rebuts de donació</string>
    <string name="ManageDonationsFragment__badges">Insígnies</string>
    <string name="ManageDonationsFragment__subscription_faq">PMF de la subscripció</string>
    <!-- Preference heading for other ways to donate -->
    <string name="ManageDonationsFragment__other_ways_to_give">Altres maneres de fer-hi una donació</string>
    <!-- Preference label to launch badge gifting -->
    <string name="ManageDonationsFragment__donate_for_a_friend">Fer una donació per un amic</string>

    <string name="Boost__enter_custom_amount">Introdueix la quantitat personalitzada</string>
    <string name="Boost__one_time_contribution">Contribució d\'un cop</string>
    <!-- Error label when the amount is smaller than what we can accept -->
    <string name="Boost__the_minimum_amount_you_can_donate_is_s">La quantitat mínima que pots donar és de %1$s</string>

    <string name="MySupportPreference__s_per_month">%1$s/ mes</string>
    <string name="MySupportPreference__renews_s">Renovacions %1$s</string>
    <string name="MySupportPreference__processing_transaction">Es processa la transacció…</string>
    <!-- Displayed on "My Support" screen when user badge failed to be added to their account -->
    <string name="MySupportPreference__couldnt_add_badge_s">No s\'ha pogut afegir la insígnia. %1$s</string>
    <string name="MySupportPreference__please_contact_support">Poseu-vos en contacte amb l\'assistència.</string>

    <!-- Title of expiry sheet when boost badge falls off profile unexpectedly. -->
    <string name="ExpiredBadgeBottomSheetDialogFragment__boost_badge_expired">Insígnia Boost vençuda</string>
    <!-- Displayed in the bottom sheet if a monthly donation badge unexpectedly falls off the user\'s profile -->
    <string name="ExpiredBadgeBottomSheetDialogFragment__monthly_donation_cancelled">Donació mensual cancel·lada</string>
    <!-- Displayed in the bottom sheet when a boost badge expires -->
    <string name="ExpiredBadgeBottomSheetDialogFragment__your_boost_badge_has_expired_and">La teva insígnia Boost ha vençut i ja no és visible al perfil.</string>
    <string name="ExpiredBadgeBottomSheetDialogFragment__you_can_reactivate">Pots reactivar la insígnia Boost durant 30 dies més amb una aportació única.</string>
    <!-- Displayed when we do not think the user is a subscriber when their boost expires -->
    <string name="ExpiredBadgeBottomSheetDialogFragment__you_can_keep">Pots continuar utilitzant Signal, però per donar suport a la tecnologia creada per a tu, considera convertir-te en donant fent-hi una donació mensual.</string>
    <string name="ExpiredBadgeBottomSheetDialogFragment__become_a_sustainer">Converteix-te en donant</string>
    <string name="ExpiredBadgeBottomSheetDialogFragment__add_a_boost">Afegir Boost</string>
    <string name="ExpiredBadgeBottomSheetDialogFragment__not_now">Ara no</string>
    <!-- Copy displayed when badge expires after user inactivity -->
    <string name="ExpiredBadgeBottomSheetDialogFragment__your_recurring_monthly_donation_was_automatically">La donació mensual recurrent ha estat cancel·lada automàticament perquè vas estar massa temps inactiu. La insígnia %1$s ja no es podrà veure al teu perfil.</string>
    <!-- Copy displayed when badge expires after payment failure -->
    <string name="ExpiredBadgeBottomSheetDialogFragment__your_recurring_monthly_donation_was_canceled">La donació mensual recurrent ha estat cancel·lada perquè no hem pogut processar el pagament. La insígnia ja no es podrà veure al teu perfil.</string>
    <!-- Copy displayed when badge expires after a payment failure and we have a displayable charge failure reason -->
    <string name="ExpiredBadgeBottomSheetDialogFragment__your_recurring_monthly_donation_was_canceled_s">La teva donació mensual recurrent ha estat cancel·lada. %1$s La teva insígnia %2$s ja no es podrà veure al teu perfil.</string>
    <string name="ExpiredBadgeBottomSheetDialogFragment__you_can">Pots continuar utilitzant Signal, però per donar suport a l\'aplicació i reactivar la insígnia, renova-la ara.</string>
    <string name="ExpiredBadgeBottomSheetDialogFragment__renew_subscription">Renova la subscripció</string>
    <!-- Button label to send user to Google Pay website -->
    <string name="ExpiredBadgeBottomSheetDialogFragment__go_to_google_pay">Ves a Google Pay</string>

    <string name="CantProcessSubscriptionPaymentBottomSheetDialogFragment__cant_process_subscription_payment">No es pot processar el pagament de la subscripció.</string>
    <string name="CantProcessSubscriptionPaymentBottomSheetDialogFragment__were_having_trouble">Tenim problemes per cobrar el pagament de donant del Signal. Assegureu-vos que el mètode de pagament estigui actualitzat. Si no és així, actualitzeu-lo a Google Pay. Signal intentarà processar el pagament de nou d\'aquí a uns dies.</string>
    <string name="CantProcessSubscriptionPaymentBottomSheetDialogFragment__dont_show_this_again">No ho tornis a mostrar</string>

    <string name="Subscription__contact_support">Contacteu amb l\'Assistència</string>
    <string name="Subscription__get_a_s_badge">Obtenir una insígnia %1$s</string>

    <string name="SubscribeFragment__processing_payment">Es processa el pagament…</string>
    <!-- Displayed in notification when user payment fails to process on Stripe -->
    <string name="DonationsErrors__error_processing_payment">S\'ha produït un error en processar el pagament.</string>
    <!-- Displayed on "My Support" screen when user subscription payment method failed. -->
    <string name="DonationsErrors__error_processing_payment_s">S\'ha produït un error en processar el pagament. %1$s</string>
    <string name="DonationsErrors__your_payment">El pagament no s\'ha pogut processar i no se t\'ha cobrat. Si us plau, torna-ho a provar.</string>
    <string name="DonationsErrors__still_processing">Encara en procés</string>
    <string name="DonationsErrors__couldnt_add_badge">No s\'ha pogut afegir la insígnia.</string>
    <!-- Displayed when badge credential couldn\'t be verified -->
    <string name="DonationsErrors__failed_to_validate_badge">No s\'ha pogut validar la insígnia.</string>
    <!-- Displayed when badge credential couldn\'t be verified -->
    <string name="DonationsErrors__could_not_validate">No s\'ha pogut validar la resposta del servidor. Poseu-vos en contacte amb el servei d\'assistència.</string>
    <!-- Displayed as title when some generic error happens during sending donation on behalf of another user -->
    <string name="DonationsErrors__donation_failed">Donació fallida</string>
    <!-- Displayed as message when some generic error happens during sending donation on behalf of another user -->
    <string name="DonationsErrors__your_payment_was_processed_but">El teu pagament ha estat processat, però Signal no ha pogut enviar el teu missatge de donació. Posa\'t en contacte amb el servei tècnic.</string>
    <string name="DonationsErrors__your_badge_could_not">La insígnia no s\'ha pogut afegir al compte, però és possible que se t\'hagi cobrat. Posa\'t en contacte amb el servei d\'assistència.</string>
    <string name="DonationsErrors__your_payment_is_still">El pagament encara s\'està processant. Això pot trigar uns quants minuts segons la connexió.</string>
    <string name="DonationsErrors__failed_to_cancel_subscription">No s\'ha pogut cancel·lar la subscripció.</string>
    <string name="DonationsErrors__subscription_cancellation_requires_an_internet_connection">La cancel·lació de la subscripció requereix una connexió a Internet.</string>
    <string name="ViewBadgeBottomSheetDialogFragment__your_device_doesn_t_support_google_pay_so_you_can_t_subscribe_to_earn_a_badge_you_can_still_support_signal_by_making_a_donation_on_our_website">El teu dispositiu no és compatible amb Google Pay, de manera que no t\'hi pots subscriure per guanyar una insígnia. Pots donar suport al Signal fent una donació al nostre lloc web.</string>
    <string name="NetworkFailure__network_error_check_your_connection_and_try_again">Error de connexió. Comproveu la connexió i torneu-ho a provar.</string>
    <string name="NetworkFailure__retry">Torneu a provar-ho</string>
    <!-- Displayed as a dialog title when the selected recipient for a gift doesn\'t support gifting -->
    <string name="DonationsErrors__cannot_send_donation">No es pot enviar la donació</string>
    <!-- Displayed as a dialog message when the selected recipient for a gift doesn\'t support gifting -->
    <string name="DonationsErrors__this_user_cant_receive_donations_until">Aquesta persona no pot rebre donacions fins que no actualitzi Signal.</string>
    <!-- Displayed as a dialog message when the user\'s profile could not be fetched, likely due to lack of internet -->
    <string name="DonationsErrors__your_donation_could_not_be_sent">No s\'ha pogut enviar la teva donació a causa d\'un error de la xarxa. Comprova la connexió i torna-ho a provar.</string>

    <!-- Gift message view title -->
    <string name="GiftMessageView__donation_on_behalf_of_s">Donació en nom de %1$s</string>
    <!-- Gift message view title for incoming donations -->
    <string name="GiftMessageView__s_donated_to_signal_on">%1$s ha fet una donació a Signal en nom teu</string>
    <!-- Gift badge redeem action label -->
    <string name="GiftMessageView__redeem">Bescanvia</string>
    <!-- Gift badge view action label -->
    <string name="GiftMessageView__view">Vista</string>
    <!-- Gift badge redeeming action label -->
    <string name="GiftMessageView__redeeming">Es bescanvia…</string>
    <!-- Gift badge redeemed label -->
    <string name="GiftMessageView__redeemed">Bescanviat</string>


    <!-- Stripe decline code generic_failure -->
    <string name="DeclineCode__try_another_payment_method_or_contact_your_bank">Proveu un altre mètode de pagament o poseu-vos en contacte amb el banc per obtenir-ne més informació.</string>
    <!-- Stripe decline code verify on Google Pay and try again -->
    <string name="DeclineCode__verify_your_payment_method_is_up_to_date_in_google_pay_and_try_again">Verifiqueu que la forma de pagament estigui actualitzada a Google Pay i torneu-ho a provar.</string>
    <!-- Stripe decline code learn more action label -->
    <string name="DeclineCode__learn_more">Més informació</string>
    <!-- Stripe decline code contact issuer -->
    <string name="DeclineCode__verify_your_payment_method_is_up_to_date_in_google_pay_and_try_again_if_the_problem">Verifiqueu que la forma de pagament estigui actualitzada a Google Pay i torneu-ho a provar. Si el problema continua, poseu-vos en contacte amb el banc.</string>
    <!-- Stripe decline code purchase not supported -->
    <string name="DeclineCode__your_card_does_not_support_this_type_of_purchase">La targeta no admet aquest tipus de compra. Proveu una altra forma de pagament.</string>
    <!-- Stripe decline code your card has expired -->
    <string name="DeclineCode__your_card_has_expired">La targeta ha vençut. Actualitzeu la forma de pagament a Google Pay i torneu-ho a provar.</string>
    <!-- Stripe decline code go to google pay action label -->
    <string name="DeclineCode__go_to_google_pay">Ves a Google Pay</string>
    <!-- Stripe decline code try credit card again action label -->
    <string name="DeclineCode__try">Torna a provar-ho</string>
    <!-- Stripe decline code incorrect card number -->
    <string name="DeclineCode__your_card_number_is_incorrect">El número de targeta és incorrecte. Actualitzeu-lo a Google Pay i torneu-ho a provar.</string>
    <!-- Stripe decline code incorrect cvc -->
    <string name="DeclineCode__your_cards_cvc_number_is_incorrect">El número CVC de la targeta és incorrecte. Actualitzeu-lo a Google Pay i torneu-ho a provar.</string>
    <!-- Stripe decline code insufficient funds -->
    <string name="DeclineCode__your_card_does_not_have_sufficient_funds">La targeta no té prou fons per completar aquesta compra. Proveu una altra forma de pagament.</string>
    <!-- Stripe decline code incorrect expiration month -->
    <string name="DeclineCode__the_expiration_month">El mes de venciment de la forma de pagament és incorrecte. Actualitzeu-lo a Google Pay i torneu-ho a provar.</string>
    <!-- Stripe decline code incorrect expiration year -->
    <string name="DeclineCode__the_expiration_year">L\'any de venciment del mètode de pagament és incorrecte. Actualitzeu-lo a Google Pay i torneu-lo a provar.</string>
    <!-- Stripe decline code issuer not available -->
    <string name="DeclineCode__try_completing_the_payment_again">Proveu de tornar a completar el pagament o poseu-vos en contacte amb el banc per obtenir-ne més informació.</string>
    <!-- Stripe decline code processing error -->
    <string name="DeclineCode__try_again">Torneu-ho a provar o contacteu amb el banc per obtenir-ne més informació.</string>

    <!-- Credit Card decline code error strings -->
    <!-- Stripe decline code approve_with_id for credit cards displayed in a notification or dialog -->
    <string name="DeclineCode__verify_your_card_details_are_correct_and_try_again">Verifica que les dades de la teva targeta siguin correctes i torna-ho a provar.</string>
    <!-- Stripe decline code call_issuer for credit cards displayed in a notification or dialog -->
    <string name="DeclineCode__verify_your_card_details_are_correct_and_try_again_if_the_problem_continues">Verifica que les dades de la teva targeta siguin correctes i torna-ho a provar. Si el problema continua, posa\'t en contacte amb el teu banc.</string>
    <!-- Stripe decline code expired_card for credit cards displayed in a notification or dialog -->
    <string name="DeclineCode__your_card_has_expired_verify_your_card_details">La teva targeta ha vençut. Verifica que les dades de la teva targeta siguin correctes i torna-ho a provar.</string>
    <!-- Stripe decline code incorrect_cvc and invalid_cvc for credit cards displayed in a notification or dialog -->
    <string name="DeclineCode__your_cards_cvc_number_is_incorrect_verify_your_card_details">El número CVV de la teva targeta no és correcte. Verifica que les dades de la teva targeta siguin correctes i torna-ho a provar.</string>
    <!-- Stripe decline code invalid_expiry_month for credit cards displayed in a notification or dialog -->
    <string name="DeclineCode__the_expiration_month_on_your_card_is_incorrect">El mes de venciment de la teva targeta no és correcte. Verifica que les dades de la teva targeta siguin correctes i torna-ho a provar.</string>
    <!-- Stripe decline code invalid_expiry_year for credit cards displayed in a notification or dialog -->
    <string name="DeclineCode__the_expiration_year_on_your_card_is_incorrect">L\'any de venciment de la teva targeta no és correcte. Verifica que les dades de la teva targeta siguin correctes i torna-ho a provar.</string>
    <!-- Stripe decline code incorrect_number and invalid_number for credit cards displayed in a notification or dialog -->
    <string name="DeclineCode__your_card_number_is_incorrect_verify_your_card_details">El teu número de targeta no és correcte. Verifica que les dades de la teva targeta siguin correctes i torna-ho a provar.</string>

    <!-- Title of create notification profile screen -->
    <string name="EditNotificationProfileFragment__name_your_profile">Nom del perfil</string>
    <!-- Hint text for create/edit notification profile name -->
    <string name="EditNotificationProfileFragment__profile_name">Nom del perfil</string>
    <!-- Name has a max length, this shows how many characters are used out of the max -->
    <string name="EditNotificationProfileFragment__count">%1$d/%2$d</string>
    <!-- Call to action button to continue to the next step -->
    <string name="EditNotificationProfileFragment__next">Següent</string>
    <!-- Call to action button once the profile is named to create the profile and continue to the customization steps -->
    <string name="EditNotificationProfileFragment__create">Crea</string>
    <!-- Call to action button once the profile name is edited -->
    <string name="EditNotificationProfileFragment__save">Desats</string>
    <!-- Title of edit notification profile screen -->
    <string name="EditNotificationProfileFragment__edit_this_profile">Edita aquest perfil</string>
    <!-- Error message shown when attempting to create or edit a profile name to an existing profile name -->
    <string name="EditNotificationProfileFragment__a_profile_with_this_name_already_exists">Ja existeix un perfil amb aquest nom.</string>
    <!-- Preset selectable name for a profile name, shown as list in edit/create screen -->
    <string name="EditNotificationProfileFragment__work">Feina</string>
    <!-- Preset selectable name for a profile name, shown as list in edit/create screen -->
    <string name="EditNotificationProfileFragment__sleep">Dormint</string>
    <!-- Preset selectable name for a profile name, shown as list in edit/create screen -->
    <string name="EditNotificationProfileFragment__driving">Conduint</string>
    <!-- Preset selectable name for a profile name, shown as list in edit/create screen -->
    <string name="EditNotificationProfileFragment__downtime">Temps d\'inactivitat</string>
    <!-- Preset selectable name for a profile name, shown as list in edit/create screen -->
    <string name="EditNotificationProfileFragment__focus">Focus</string>
    <!-- Error message shown when attempting to next/save without a profile name -->
    <string name="EditNotificationProfileFragment__profile_must_have_a_name">Ha de tenir un nom.</string>

    <!-- Title for add recipients to notification profile screen in create flow -->
    <string name="AddAllowedMembers__allowed_notifications">Notificacions permeses</string>
    <!-- Description of what the user should be doing with this screen -->
    <string name="AddAllowedMembers__add_people_and_groups_you_want_notifications_and_calls_from_when_this_profile_is_on">Afegiu persones i grups dels quals rebre notificacions i trucades quan aquest perfil estigui activat.</string>
    <!-- Button text that launches the contact picker to select from -->
    <string name="AddAllowedMembers__add_people_or_groups">Afegeix persones o grups</string>

    <!-- Call to action button on contact picker for adding to profile -->
    <string name="SelectRecipientsFragment__add">Afegeix</string>

    <!-- Notification profiles home fragment, shown when no profiles have been created yet -->
    <string name="NotificationProfilesFragment__create_a_profile_to_receive_notifications_and_calls_only_from_the_people_and_groups_you_want_to_hear_from">Creeu un perfil per rebre notificacions i trucades només de les persones i grups de qui voleu notícies.</string>
    <!-- Header shown above list of all notification profiles -->
    <string name="NotificationProfilesFragment__profiles">Perfils</string>
    <!-- Button that starts the create new notification profile flow -->
    <string name="NotificationProfilesFragment__new_profile">Perfil nou</string>
    <!-- Profile active status, indicating the current profile is on for an unknown amount of time -->
    <string name="NotificationProfilesFragment__on">Actiu</string>

    <!-- Button use to permanently delete a notification profile -->
    <string name="NotificationProfileDetails__delete_profile">Suprimeix el perfil</string>
    <!-- Snakbar message shown when removing a recipient from a profile -->
    <string name="NotificationProfileDetails__s_removed">\"%1$s\" suprimit.</string>
    <!-- Snackbar button text that will undo the recipient remove -->
    <string name="NotificationProfileDetails__undo">Desfés</string>
    <!-- Dialog message shown to confirm deleting a profile -->
    <string name="NotificationProfileDetails__permanently_delete_profile">Voleu suprimir el perfil permanentment?</string>
    <!-- Dialog button to delete profile -->
    <string name="NotificationProfileDetails__delete">Suprimits</string>
    <!-- Title/accessibility text for edit icon to edit profile emoji/name -->
    <string name="NotificationProfileDetails__edit_notification_profile">Edita el perfil de notificacions</string>
    <!-- Schedule description if all days are selected -->
    <string name="NotificationProfileDetails__everyday">Cada dia</string>
    <!-- Profile status on if it is the active profile -->
    <string name="NotificationProfileDetails__on">Actiu</string>
    <!-- Profile status on if it is not the active profile -->
    <string name="NotificationProfileDetails__off">Inactiu</string>
    <!-- Description of hours for schedule (start to end) times -->
    <string name="NotificationProfileDetails__s_to_s">%1$s a %2$s</string>
    <!-- Section header for exceptions to the notification profile -->
    <string name="NotificationProfileDetails__exceptions">Excepcions</string>
    <!-- Profile exception to allow all calls through the profile restrictions -->
    <string name="NotificationProfileDetails__allow_all_calls">Permet totes les trucades</string>
    <!-- Profile exception to allow all @mentions through the profile restrictions -->
    <string name="NotificationProfileDetails__notify_for_all_mentions">Notifica totes les mencions</string>
    <!-- Section header for showing schedule information -->
    <string name="NotificationProfileDetails__schedule">Programació</string>
    <!-- If member list is long, will truncate the list and show an option to then see all when tapped -->
    <string name="NotificationProfileDetails__see_all">Mostra-ho tot</string>

    <!-- Title for add schedule to profile in create flow -->
    <string name="EditNotificationProfileSchedule__add_a_schedule">Afegeix-hi una programació</string>
    <!-- Descriptor text indicating what the user can do with this screen -->
    <string name="EditNotificationProfileSchedule__set_up_a_schedule_to_enable_this_notification_profile_automatically">Configureu una programació per habilitar aquest perfil de notificació automàticament.</string>
    <!-- Text shown next to toggle switch to enable/disable schedule -->
    <string name="EditNotificationProfileSchedule__schedule">Programació</string>
    <!-- Label for showing the start time for the schedule -->
    <string name="EditNotificationProfileSchedule__start">Inicia</string>
    <!-- Label for showing the end time for the schedule -->
    <string name="EditNotificationProfileSchedule__end">Finalitza</string>
    <!-- First letter of Sunday -->
    <string name="EditNotificationProfileSchedule__sunday_first_letter">Dg</string>
    <!-- First letter of Monday -->
    <string name="EditNotificationProfileSchedule__monday_first_letter">Dl</string>
    <!-- First letter of Tuesday -->
    <string name="EditNotificationProfileSchedule__tuesday_first_letter">Dt</string>
    <!-- First letter of Wednesday -->
    <string name="EditNotificationProfileSchedule__wednesday_first_letter">Dc</string>
    <!-- First letter of Thursday -->
    <string name="EditNotificationProfileSchedule__thursday_first_letter">Dj</string>
    <!-- First letter of Friday -->
    <string name="EditNotificationProfileSchedule__friday_first_letter">Dv</string>
    <!-- First letter of Saturday -->
    <string name="EditNotificationProfileSchedule__saturday_first_letter">Ds</string>
    <!-- Title of select time dialog shown when setting start time for schedule -->
    <string name="EditNotificationProfileSchedule__set_start_time">Estableix l\'hora d\'inici</string>
    <!-- Title of select time dialog shown when setting end time for schedule -->
    <string name="EditNotificationProfileSchedule__set_end_time">Estableix l\'hora d\'acabar</string>
    <!-- If in edit mode, call to action button text show to save schedule to profile -->
    <string name="EditNotificationProfileSchedule__save">Desats</string>
    <!-- If in create mode, call to action button text to show to skip enabling a schedule -->
    <string name="EditNotificationProfileSchedule__skip">Omet</string>
    <!-- If in create mode, call to action button text to show to use the enabled schedule and move to the next screen -->
    <string name="EditNotificationProfileSchedule__next">Següent</string>
    <!-- Error message shown if trying to save/use a schedule with no days selected -->
    <string name="EditNotificationProfileSchedule__schedule_must_have_at_least_one_day">El programa ha de tenir almenys un dia.</string>

    <!-- Title for final screen shown after completing a profile creation -->
    <string name="NotificationProfileCreated__profile_created">Perfil creat</string>
    <!-- Call to action button to press to close the created screen and move to the profile details screen -->
    <string name="NotificationProfileCreated__done">Fet</string>
    <!-- Descriptor text shown to indicate how to manually turn a profile on/off -->
    <string name="NotificationProfileCreated__you_can_turn_your_profile_on_or_off_manually_via_the_menu_on_the_chat_list">Podeu activar o desactivar el perfil manualment mitjançant el menú de la llista de converses.</string>
    <!-- Descriptor text shown to indicate you can add a schedule later since you did not add one during create flow -->
    <string name="NotificationProfileCreated__add_a_schedule_in_settings_to_automate_your_profile">Afegiu una programació a la configuració per automatitzar el perfil.</string>
    <!-- Descriptor text shown to indicate your profile will follow the schedule set during create flow -->
    <string name="NotificationProfileCreated__your_profile_will_turn_on_and_off_automatically_according_to_your_schedule">El perfil s\'activarà i es desactivarà automàticament segons la programació.</string>

    <!-- Button text shown in profile selection bottom sheet to create a new profile -->
    <string name="NotificationProfileSelection__new_profile">Perfil nou</string>
    <!-- Manual enable option to manually enable a profile for 1 hour -->
    <string name="NotificationProfileSelection__for_1_hour">Durant 1 hora</string>
    <!-- Manual enable option to manually enable a profile until a set time (currently 6pm or 8am depending on what is next) -->
    <string name="NotificationProfileSelection__until_s">Fins a %1$s</string>
    <!-- Option to view profile details -->
    <string name="NotificationProfileSelection__view_settings">Mostra\'n la configuració</string>
    <!-- Descriptor text indicating how long a profile will be on when there is a time component associated with it -->
    <string name="NotificationProfileSelection__on_until_s">Actiu fins %1$s</string>

    <!-- Displayed in a toast when we fail to open the ringtone picker -->
    <string name="NotificationSettingsFragment__failed_to_open_picker">Ha fallat obrir el selector.</string>

    <!-- Description shown for the Signal Release Notes channel -->
    <string name="ReleaseNotes__signal_release_notes_and_news">Notes de la versió del Signal i Notícies</string>

    <!-- Donation receipts activity title -->
    <string name="DonationReceiptListFragment__all_activity">Tota l\'activitat</string>
    <!-- Donation receipts all tab label -->
    <string name="DonationReceiptListFragment__all">Tot</string>
    <!-- Donation receipts recurring tab label -->
    <string name="DonationReceiptListFragment__recurring">Recurrent</string>
    <!-- Donation receipts one-time tab label -->
    <string name="DonationReceiptListFragment__one_time">Única</string>
    <!-- Donation receipts gift tab label -->
    <string name="DonationReceiptListFragment__donation_for_a_friend">Fer una donació per un amic</string>
    <!-- Donation receipts boost row label -->
    <!-- Donation receipts details title -->
    <!-- Donation receipts donation type heading -->
    <string name="DonationReceiptDetailsFragment__donation_type">Tipus de donació</string>
    <!-- Donation receipts date paid heading -->
    <string name="DonationReceiptDetailsFragment__date_paid">Data de pagament</string>
    <!-- Donation receipts share PNG -->
    <string name="DonationReceiptDetailsFragment__share_receipt">Compartició del rebut</string>
    <!-- Donation receipts list end note -->
    <string name="DonationReceiptListFragment__if_you_have">Si has tornat a instal·lar Signal, els rebuts de donacions anteriors no estaran disponibles.</string>
    <!-- Donation receipts document title -->
    <string name="DonationReceiptDetailsFragment__donation_receipt">Rebut de la donació</string>
    <!-- Donation receipts amount title -->
    <string name="DonationReceiptDetailsFragment__amount">Quantitat</string>
    <!-- Donation receipts thanks -->
    <string name="DonationReceiptDetailsFragment__thank_you_for_supporting">Gràcies per donar suport al Signal. La vostra contribució ajuda a impulsar la missió de desenvolupar una tecnologia de privadesa de codi obert que protegeix la llibertat d\'expressió i permet una comunicació global segura per a milions de persones a tot el món. Si sou resident als Estats Units, conserveu aquest rebut per als registres fiscals. Signal Technology Foundation és una organització sense ànim de lucre exempta d\'impostos als Estats Units segons la secció 501c3 de l\'Internal Revenue Code. El nostre número d\'identificació fiscal federal és el 82–4506840.</string>
    <!-- Donation receipt type -->
    <string name="DonationReceiptDetailsFragment__s_dash_s">%1$s - %2$s</string>
    <!-- Donation reciepts screen empty state title -->
    <string name="DonationReceiptListFragment__no_receipts">Sense rebuts</string>

    <!-- region "Stories Tab" -->

    <!-- Label for Chats tab in home app screen -->
    <string name="ConversationListTabs__chats">Converses</string>
    <!-- Label for Stories tab in home app screen -->
    <string name="ConversationListTabs__stories">Històries</string>
    <!-- String for counts above 99 in conversation list tabs -->
    <string name="ConversationListTabs__99p">99 +</string>
    <!-- Menu item on stories landing page -->
    <string name="StoriesLandingFragment__story_privacy">Privacitat de la història</string>
    <!-- Title for "My Stories" row item in Stories landing page -->
    <string name="StoriesLandingFragment__my_stories">Les meves històries</string>
    <!-- Subtitle for "My Stories" row item when user has not added stories -->
    <string name="StoriesLandingFragment__tap_to_add">Toca per afegir</string>
    <!-- Displayed when there are no stories to display -->
    <string name="StoriesLandingFragment__no_recent_updates_to_show_right_now">No hi ha actualitzacions recents per mostrar ara mateix.</string>
    <!-- Context menu option to hide a story -->
    <string name="StoriesLandingItem__hide_story">Oculta la història</string>
    <!-- Context menu option to unhide a story -->
    <string name="StoriesLandingItem__unhide_story">Mostra la història</string>
    <!-- Context menu option to forward a story -->
    <string name="StoriesLandingItem__forward">Reenvia</string>
    <!-- Context menu option to share a story -->
    <string name="StoriesLandingItem__share">Comparteix…</string>
    <!-- Context menu option to go to story chat -->
    <string name="StoriesLandingItem__go_to_chat">Ves a la conversa</string>
    <!-- Context menu option to go to story info -->
    <string name="StoriesLandingItem__info">Informació</string>
    <!-- Label when a story is pending sending -->
    <string name="StoriesLandingItem__sending">S\'envia…</string>
    <!-- Label when multiple stories are pending sending -->
    <string name="StoriesLandingItem__sending_d">S\'envia %1$d…</string>
    <!-- Label when a story fails to send due to networking -->
    <string name="StoriesLandingItem__send_failed">L\'enviament ha fallat</string>
    <!-- Label when a story fails to send due to identity mismatch -->
    <string name="StoriesLandingItem__partially_sent">Enviat parcialment</string>
    <!-- Status label when a story fails to send indicating user action to retry -->
    <string name="StoriesLandingItem__tap_to_retry">Toqueu aquí per tornar-ho a provar</string>
    <!-- Title of dialog confirming decision to hide a story -->
    <string name="StoriesLandingFragment__hide_story">Vols ocultar la història?</string>
    <!-- Message of dialog confirming decision to hide a story -->
    <string name="StoriesLandingFragment__new_story_updates">Les actualitzacions d\'històries noves de %1$s ja no apareixeran al capdamunt de la llista d\'històries.</string>
    <!-- Positive action of dialog confirming decision to hide a story -->
    <string name="StoriesLandingFragment__hide">Amaga</string>
    <!-- Displayed in Snackbar after story is hidden -->
    <string name="StoriesLandingFragment__story_hidden">Història amagada</string>
    <!-- Section header for hidden stories -->
    <string name="StoriesLandingFragment__hidden_stories">Històries amagades</string>
    <!-- Displayed on each sent story under My Stories -->
    <plurals name="MyStories__d_views">
        <item quantity="one">%1$d visualització</item>
        <item quantity="other">%1$d visualitzacions</item>
    </plurals>
    <!-- Forward story label, displayed in My Stories context menu -->
    <string name="MyStories_forward">Reenvia</string>
    <!-- Label for stories for a single user. Format is {given name}\'s Story -->
    <string name="MyStories__ss_story">Història de %1$s</string>
    <!-- Title of dialog to confirm deletion of story -->
    <string name="MyStories__delete_story">Vols suprimir la història?</string>
    <!-- Message of dialog to confirm deletion of story -->
    <string name="MyStories__this_story_will_be_deleted">Aquesta història se suprimirà per a tu i per a tots els que l\'han rebut.</string>
    <!-- Toast shown when story media cannot be saved -->
    <string name="MyStories__unable_to_save">No s\'ha pogut guardar</string>
    <!-- Displayed at bottom of story viewer when current item has views -->
    <plurals name="StoryViewerFragment__d_views">
        <item quantity="one">%1$d visualització</item>
        <item quantity="other">%1$d visualitzacions</item>
    </plurals>
    <!-- Displayed at bottom of story viewer when current item has replies -->
    <plurals name="StoryViewerFragment__d_replies">
        <item quantity="one">%1$d resposta</item>
        <item quantity="other">%1$d respostes</item>
    </plurals>
    <!-- Label on group stories to add a story -->
    <string name="StoryViewerPageFragment__add">Afegeix</string>
    <!-- Used when view receipts are disabled -->
    <string name="StoryViewerPageFragment__views_off">Visualitzacions desactivades</string>
    <!-- Used to join views and replies when both exist on a story item -->
    <string name="StoryViewerFragment__s_s">%1$s %2$s</string>
    <!-- Displayed when viewing a post you sent -->
    <string name="StoryViewerPageFragment__you">Vós</string>
    <!-- Displayed when viewing a post displayed to a group -->
    <string name="StoryViewerPageFragment__s_to_s">%1$s a %2$s</string>
    <!-- Displayed when viewing a post from another user with no replies -->
    <string name="StoryViewerPageFragment__reply">Respon</string>
    <!-- Displayed when viewing a post that has failed to send to some users -->
    <string name="StoryViewerPageFragment__partially_sent">Enviat parcialment. Toca per saber-ne més</string>
    <!-- Displayed when viewing a post that has failed to send -->
    <string name="StoryViewerPageFragment__send_failed">No s\'ha pogut enviar. Toca aquí per tornar-ho a provar</string>
    <!-- Label for the reply button in story viewer, which will launch the group story replies bottom sheet. -->
    <string name="StoryViewerPageFragment__reply_to_group">Respon al grup</string>
    <!-- Displayed when a story has no views -->
    <string name="StoryViewsFragment__no_views_yet">Encara no té visualitzacions</string>
    <!-- Displayed when user has disabled receipts -->
    <string name="StoryViewsFragment__enable_view_receipts_to_see_whos_viewed_your_story">Activa les confirmacions de visualització per veure qui ha vist les teves històries.</string>
    <!-- Button label displayed when user has disabled receipts -->
    <string name="StoryViewsFragment__go_to_settings">Anar a ajustos</string>
    <!-- Dialog action to remove viewer from a story -->
    <string name="StoryViewsFragment__remove">Suprimeix</string>
    <!-- Dialog title when removing a viewer from a story -->
    <string name="StoryViewsFragment__remove_viewer">Suprimir espectador?</string>
    <!-- Dialog message when removing a viewer from a story -->
    <string name="StoryViewsFragment__s_will_still_be_able">%1$s Encara podràs veure aquesta publicació, però no podràs veure cap futura publicació que comparteixis amb %2$s</string>
    <!-- Story View context menu action to remove them from a story -->
    <string name="StoryViewItem__remove_viewer">Suprimir espectador</string>
    <!-- Displayed when a story has no replies yet -->
    <string name="StoryGroupReplyFragment__no_replies_yet">Encara no té respostes</string>
    <!-- Displayed when no longer a group member -->
    <string name="StoryGroupReplyFragment__you_cant_reply">No pots respondre a aquesta història perquè ja no pertanys a aquest grup.</string>
    <!-- Displayed for each user that reacted to a story when viewing replies -->
    <string name="StoryGroupReactionReplyItem__reacted_to_the_story">Ha reaccionat a la història</string>
    <!-- Label for story views tab -->
    <string name="StoryViewsAndRepliesDialogFragment__views">Visualitzacions</string>
    <!-- Label for story replies tab -->
    <string name="StoryViewsAndRepliesDialogFragment__replies">Respostes</string>
    <!-- Description of action for reaction button -->
    <string name="StoryReplyComposer__react_to_this_story">Reaccionar a aquesta història</string>
    <!-- Displayed when the user is replying privately to someone who replied to one of their stories -->
    <string name="StoryReplyComposer__replying_privately_to_s">Es respon privadament a %1$s</string>
    <!-- Displayed when the user is replying privately to someone who replied to one of their stories -->
    <string name="StoryReplyComposer__reply_to_s">Respondre a %1$s</string>
    <!-- Context menu item to privately reply to a story response -->
    <!-- Context menu item to copy a story response -->
    <string name="StoryGroupReplyItem__copy">Copia</string>
    <!-- Context menu item to delete a story response -->
    <string name="StoryGroupReplyItem__delete">Suprimits</string>
    <!-- Page title for My Story options -->
    <string name="MyStorySettingsFragment__my_story">La meva història</string>
    <!-- Number of total signal connections displayed in "All connections" row item -->
    <plurals name="MyStorySettingsFragment__viewers">
        <item quantity="one">%1$despectadors</item>
        <item quantity="other">%1$despectadors</item>
    </plurals>
    <!-- Button on all signal connections row to view all signal connections. Please keep as short as possible. -->
    <string name="MyStorySettingsFragment__view">Vista</string>
    <!-- Section heading for story visibility -->
    <string name="MyStorySettingsFragment__who_can_view_this_story">Qui pot veure aquesta història</string>
    <!-- Clickable option for selecting people to hide your story from -->
    <!-- Privacy setting title for sending stories to all your signal connections -->
    <string name="MyStorySettingsFragment__all_signal_connections">Tots els contactes de Signal</string>
    <!-- Privacy setting description for sending stories to all your signal connections -->
    <!-- Privacy setting title for sending stories to all except the specified connections -->
    <string name="MyStorySettingsFragment__all_except">Tothom excepte…</string>
    <!-- Privacy setting description for sending stories to all except the specified connections -->
    <string name="MyStorySettingsFragment__hide_your_story_from_specific_people">Oculta la teva història a persones en concret</string>
    <!-- Summary of clickable option displaying how many people you have excluded from your story -->
    <plurals name="MyStorySettingsFragment__d_people_excluded">
        <item quantity="one">%1$d persona exclosa</item>
        <item quantity="other">%1$d persones excloses</item>
    </plurals>
    <!-- Privacy setting title for only sharing your story with specified connections -->
    <string name="MyStorySettingsFragment__only_share_with">Compartir només amb…</string>
    <!-- Privacy setting description for only sharing your story with specified connections -->
    <string name="MyStorySettingsFragment__only_share_with_selected_people">Compartir només amb les persones seleccionades</string>
    <!-- Summary of clickable option displaying how many people you have included to send to in your story -->
    <plurals name="MyStorySettingsFragment__d_people">
        <item quantity="one">%1$d persona</item>
        <item quantity="other">%1$d persones</item>
    </plurals>
    <!-- My story privacy fine print about what the privacy settings are for -->
    <string name="MyStorySettingsFragment__choose_who_can_view_your_story">Tria qui pot veure la teva història. Aquests canvis no afectaran les històries que ja hagis pujat.</string>
    <!-- Section header for options related to replies and reactions -->
    <string name="MyStorySettingsFragment__replies_amp_reactions">Respostes i reaccions</string>
    <!-- Switchable option for allowing replies and reactions on your stories -->
    <string name="MyStorySettingsFragment__allow_replies_amp_reactions">Permetre respostes i reaccions</string>
    <!-- Summary for switchable option allowing replies and reactions on your story -->
    <string name="MyStorySettingsFragment__let_people_who_can_view_your_story_react_and_reply">Permet que les persones que poden veure la història hi reaccionin i hi responguin.</string>
    <!-- Signal connections bolded text in the Signal Connections sheet -->
    <string name="SignalConnectionsBottomSheet___signal_connections">Contactes de Signal</string>
    <!-- Displayed at the top of the signal connections sheet. Please remember to insert strong tag as required. -->
    <string name="SignalConnectionsBottomSheet__signal_connections_are_people">Els contactes de Signal són aquelles persones en les quals has indicat que confies, ja sigui:</string>
    <!-- Signal connections sheet bullet point 1 -->
    <string name="SignalConnectionsBottomSheet__starting_a_conversation">començar una conversa</string>
    <!-- Signal connections sheet bullet point 2 -->
    <string name="SignalConnectionsBottomSheet__accepting_a_message_request">acceptar un missatge de sol·icitud</string>
    <!-- Signal connections sheet bullet point 3 -->
    <string name="SignalConnectionsBottomSheet__having_them_in_your_system_contacts">tenir-les als contactes del sistema</string>
    <!-- Note at the bottom of the Signal connections sheet -->
    <string name="SignalConnectionsBottomSheet__your_connections_can_see_your_name">"Els teus contactes poden veure el teu nom i la fotografia, i poden veure les publicacions a \"La meva història\" tret que decideixis ocultar-les-hi."</string>
    <!-- Clickable option to add a viewer to a custom story -->
    <string name="PrivateStorySettingsFragment__add_viewer">Afegiu-hi un espectador</string>
    <!-- Clickable option to delete a custom story -->
    <string name="PrivateStorySettingsFragment__delete_custom_story">Suprimir història personalitzada</string>
    <!-- Dialog title when attempting to remove someone from a custom story -->
    <string name="PrivateStorySettingsFragment__remove_s">Voleu suprimir %1$s?</string>
    <!-- Dialog message when attempting to remove someone from a custom story -->
    <string name="PrivateStorySettingsFragment__this_person_will_no_longer">Aquesta persona ja no veurà la teva història.</string>
    <!-- Positive action label when attempting to remove someone from a custom story -->
    <string name="PrivateStorySettingsFragment__remove">Suprimeix</string>
    <!-- Dialog title when deleting a custom story -->
    <!-- Dialog message when deleting a custom story -->
    <!-- Page title for editing a custom story name -->
    <string name="EditPrivateStoryNameFragment__edit_story_name">Edita el nom de la història</string>
    <!-- Input field hint when editing a custom story name -->
    <string name="EditPrivateStoryNameFragment__story_name">Nom de la història</string>
    <!-- Save button label when editing a custom story name -->
    <!-- Displayed in text post creator before user enters text -->
    <string name="TextStoryPostCreationFragment__tap_to_add_text">Feu-hi un toc per afegir-hi text</string>
    <!-- Button label for changing font when creating a text post -->
    <!-- Displayed in text post creator when prompting user to enter text -->
    <string name="TextStoryPostTextEntryFragment__add_text">Afegiu-hi text</string>
    <!-- Content description for \'done\' button when adding text to a story post -->
    <string name="TextStoryPostTextEntryFragment__done_adding_text">Text afgegit</string>
    <!-- Text label for media selection toggle -->
    <string name="MediaSelectionActivity__text">Text</string>
    <!-- Camera label for media selection toggle -->
    <string name="MediaSelectionActivity__camera">Càmera</string>
    <!-- Hint for entering a URL for a text post -->
    <string name="TextStoryPostLinkEntryFragment__type_or_paste_a_url">Escriviu o enganxeu-hi un URL</string>
    <!-- Displayed prior to the user entering a URL for a text post -->
    <string name="TextStoryPostLinkEntryFragment__share_a_link_with_viewers_of_your_story">Comparteix un enllaç amb els espectadors de la història</string>
    <!-- Hint text for searching for a story text post recipient. -->
    <string name="TextStoryPostSendFragment__search">Cerca</string>
    <!-- Toast shown when an unexpected error occurs while sending a text story -->
    <!-- Toast shown when a trying to add a link preview to a text story post and the link/url is not valid (e.g., missing .com at the end) -->
    <string name="TextStoryPostSendFragment__please_enter_a_valid_link">Si us plau, introdueix un enllaç vàlid.</string>
    <!-- Title for screen allowing user to exclude "My Story" entries from specific people -->
    <string name="ChangeMyStoryMembershipFragment__all_except">Tothom excepte…</string>
    <!-- Title for screen allowing user to only share "My Story" entries with specific people -->
    <string name="ChangeMyStoryMembershipFragment__only_share_with">Compartir només amb…</string>
    <!-- Done button label for hide story from screen -->
    <string name="HideStoryFromFragment__done">Fet</string>
    <!-- Dialog title for removing a group story -->
    <string name="StoryDialogs__remove_group_story">Vols esborrar aquesta història de grup?</string>
    <!-- Dialog message for removing a group story -->
    <string name="StoryDialogs__s_will_be_removed">S\'esborrarà \"%1$s\".</string>
    <!-- Dialog positive action for removing a group story -->
    <string name="StoryDialogs__remove">Suprimeix</string>
    <!-- Dialog title for deleting a custom story -->
    <string name="StoryDialogs__delete_custom_story">Suprimir la història personalitzada?</string>
    <!-- Dialog message for deleting a custom story -->
    <string name="StoryDialogs__s_and_updates_shared">S\'esborrarà \"%1$s\" i totes les actualitzacions compartides en aquesta història.</string>
    <!-- Dialog positive action for deleting a custom story -->
    <string name="StoryDialogs__delete">Suprimeix</string>
    <!-- Dialog title for first time sending something to a beta story -->
    <!-- Dialog message for first time sending something to a beta story -->
    <!-- Dialog title for first time adding something to a story -->
    <!-- Dialog message for first time adding something to a story -->
    <!-- First time share to story dialog: Positive action to go ahead and add to story -->
    <!-- First time share to story dialog: Neutral action to edit who can view "My Story" -->
    <!-- Error message shown when a failure occurs during story send -->
    <string name="StoryDialogs__story_could_not_be_sent">No s\'ha pogut enviar la història. Comprova la connexió i torna-ho a provar.</string>
    <!-- Error message dialog button to resend a previously failed story send -->
    <string name="StoryDialogs__send">Envia</string>
    <!-- Action button for turning off stories when stories are present on the device -->
    <string name="StoryDialogs__turn_off_and_delete">Desactivar i suprimir</string>
    <!-- Privacy Settings toggle title for stories -->
    <!-- Privacy Settings toggle summary for stories -->
    <!-- New story viewer selection screen title -->
    <string name="CreateStoryViewerSelectionFragment__choose_viewers">Trieu espectadors</string>
    <!-- New story viewer selection action button label -->
    <string name="CreateStoryViewerSelectionFragment__next">Següent</string>
    <!-- New story viewer selection screen title as recipients are selected -->
    <plurals name="SelectViewersFragment__d_viewers">
        <item quantity="one">%1$despectador</item>
        <item quantity="other">%1$despectadors</item>
    </plurals>
    <!-- Name story screen title -->
    <string name="CreateStoryWithViewersFragment__name_story">Nom de la història</string>
    <!-- Name story screen note under text field -->
    <string name="CreateStoryWithViewersFragment__only_you_can">Només tu pots veure el nom d\'aquesta història.</string>
    <!-- Name story screen label hint -->
    <string name="CreateStoryWithViewersFragment__story_name_required">Nom de la història (obligatori)</string>
    <!-- Name story screen viewers subheading -->
    <string name="CreateStoryWithViewersFragment__viewers">Espectadors</string>
    <!-- Name story screen create button label -->
    <string name="CreateStoryWithViewersFragment__create">Crea</string>
    <!-- Name story screen error when save attempted with no label -->
    <string name="CreateStoryWithViewersFragment__this_field_is_required">Aquest camp és necessari.</string>
    <!-- Name story screen error when save attempted but label is duplicate -->
    <string name="CreateStoryWithViewersFragment__there_is_already_a_story_with_this_name">Ja hi ha una història amb aquest nom.</string>
    <!-- Text for select all action when editing recipients for a story -->
    <string name="BaseStoryRecipientSelectionFragment__select_all">Selecciona-ho tot</string>
    <!-- Choose story type bottom sheet title -->
    <string name="ChooseStoryTypeBottomSheet__choose_your_story_type">Tria el tipus d\'història</string>
    <!-- Choose story type bottom sheet new story row title -->
    <string name="ChooseStoryTypeBottomSheet__new_custom_story">Nova història personalitzada</string>
    <!-- Choose story type bottom sheet new story row summary -->
    <string name="ChooseStoryTypeBottomSheet__visible_only_to">Visible només per a persones específiques</string>
    <!-- Choose story type bottom sheet group story title -->
    <string name="ChooseStoryTypeBottomSheet__group_story">Història del grup</string>
    <!-- Choose story type bottom sheet group story summary -->
    <string name="ChooseStoryTypeBottomSheet__share_to_an_existing_group">Compartiu-la amb un grup existent</string>
    <!-- Choose groups bottom sheet title -->
    <string name="ChooseGroupStoryBottomSheet__choose_groups">Trieu els grups</string>
    <!-- Displayed when copying group story reply text to clipboard -->
    <string name="StoryGroupReplyFragment__copied_to_clipboard">Copiat al porta-retalls</string>
    <!-- Displayed in story caption when content is longer than 5 lines -->
    <string name="StoryViewerPageFragment__see_more">Més…</string>
    <!-- Displayed in toast after sending a direct reply -->
    <string name="StoryDirectReplyDialogFragment__sending_reply">S\'envia la resposta…</string>
    <!-- Displayed in the viewer when a story is no longer available -->
    <string name="StorySlateView__this_story_is_no_longer_available">Aquesta història ja no està disponible.</string>
    <!-- Displayed in the viewer when a story has permanently failed to download. -->
    <string name="StorySlateView__cant_download_story_s_will_need_to_share_it_again">No es pot descarregar la història. %1$s haurà de tornar-la a compartir.</string>
    <!-- Displayed in the viewer when the network is not available -->
    <string name="StorySlateView__no_internet_connection">No hi ha connexió a Internet</string>
    <!-- Displayed in the viewer when network is available but content could not be downloaded -->
    <string name="StorySlateView__couldnt_load_content">No s\'ha pogut carregar el contingut.</string>
    <!-- Toasted when the user externally shares to a text story successfully -->
    <string name="TextStoryPostCreationFragment__sent_story">Història enviada</string>
    <!-- Toasted when the user external share to a text story fails -->
    <string name="TextStoryPostCreationFragment__failed_to_send_story">No s\'ha pogut enviar la història.</string>
    <!-- Displayed in a dialog to let the user select a given users story -->
    <string name="StoryDialogs__view_story">Mostra la història</string>
    <!-- Displayed in a dialog to let the user select a given users profile photo -->
    <string name="StoryDialogs__view_profile_photo">Mostra la fotografia del perfil</string>

    <!-- Title for a notification at the bottom of the chat list suggesting that the user disable censorship circumvention because the service has become reachable -->
    <!-- Body for a notification at the bottom of the chat list suggesting that the user disable censorship circumvention because the service has become reachable -->
    <!-- Label for a button to dismiss a notification at the bottom of the chat list suggesting that the user disable censorship circumvention because the service has become reachable -->
    <!-- Label for a button in a notification at the bottom of the chat list to turn off censorship circumvention -->

    <!-- Conversation Item label for when you react to someone else\'s story -->
    <string name="ConversationItem__you_reacted_to_s_story">Has reaccionat a la història de %1$s</string>
    <!-- Conversation Item label for reactions to your story -->
    <string name="ConversationItem__reacted_to_your_story">Ha reaccionat a la teva història</string>
    <!-- Conversation Item label for reactions to an unavailable story -->
    <string name="ConversationItem__reacted_to_a_story">Ha reaccionat a una història</string>

    <!-- endregion -->
    <!-- Content description for expand contacts chevron -->
    <string name="ExpandModel__view_more">Mostra\'n més</string>
    <string name="StoriesLinkPopup__visit_link">Obre l\'enllaç</string>

    <!-- Gift price and duration, formatted as: {price} dot {n} day duration -->
    <plurals name="GiftRowItem_s_dot_d_day_duration">
        <item quantity="one">%1$s · %2$d dia de duració</item>
        <item quantity="other">%1$s · %2$d dies de duració</item>
    </plurals>
    <!-- Headline text on start fragment for gifting a badge -->
    <string name="GiftFlowStartFragment__donate_for_a_friend">Fer una donació per un amic</string>
    <!-- Description text on start fragment for gifting a badge -->
    <plurals name="GiftFlowStartFragment__support_signal_by">
        <item quantity="one">Dona suport a Signal fent una donació en nom d\'un amic o familiar que utilitzi Signal. Rebran una insígnia per mostrar al seu perfil durant %1$d dia</item>
        <item quantity="other">Dona suport a Signal fent una donació en nom d\'un amic o familiar que utilitzi Signal. Rebran una insígnia per mostrar al seu perfil durant %1$d dies</item>
    </plurals>
    <!-- Action button label for start fragment for gifting a badge -->
    <string name="GiftFlowStartFragment__next">Següent</string>
    <!-- Title text on choose recipient page for badge gifting -->
    <string name="GiftFlowRecipientSelectionFragment__choose_recipient">Trieu-ne el destinatari</string>
    <!-- Title text on confirm gift page -->
    <string name="GiftFlowConfirmationFragment__confirm_donation">Confirmar la donació</string>
    <!-- Heading text specifying who the gift will be sent to -->
    <string name="GiftFlowConfirmationFragment__send_to">Enviar a</string>
    <!-- Text explaining that gift will be sent to the chosen recipient -->
    <string name="GiftFlowConfirmationFragment__the_recipient_will_be_notified">El destinatari serà notificat de la donació en un missatge privat. Afegeix el teu missatge personalitzat a continuació.</string>
    <!-- Text explaining that this gift is a one time donation -->
    <string name="GiftFlowConfirmationFragment__one_time_donation">Donació única</string>
    <!-- Hint for add message input -->
    <string name="GiftFlowConfirmationFragment__add_a_message">Afegiu-hi un missatge</string>
    <!-- Displayed in the dialog while verifying the chosen recipient -->
    <string name="GiftFlowConfirmationFragment__verifying_recipient">Es verifica el destinatari…</string>
    <!-- Title for sheet shown when opening a redeemed gift -->
    <string name="ViewReceivedGiftBottomSheet__s_made_a_donation_for_you">%1$s ha fet una donació per tu</string>
    <!-- Title for sheet shown when opening a sent gift -->
    <string name="ViewSentGiftBottomSheet__thanks_for_your_support">Gràcies pel vostre suport!</string>
    <!-- Description for sheet shown when opening a redeemed gift -->
    <string name="ViewReceivedGiftBottomSheet__s_made_a_donation_to_signal">%1$s ha fet una donació a Signal en nom teu! Demostra el teu suport a Signal al teu perfil.</string>
    <!-- Description for sheet shown when opening a sent gift -->
    <string name="ViewSentGiftBottomSheet__youve_made_a_donation_to_signal">Has fet una donació a Signal en nom de %1$s. Se\'ls donarà l\'opció de mostrar el seu suport al seu perfil.</string>
    <!-- Primary action for pending gift sheet to redeem badge now -->
    <string name="ViewReceivedGiftSheet__redeem">Bescanvia</string>
    <!-- Primary action for pending gift sheet to redeem badge later -->
    <string name="ViewReceivedGiftSheet__not_now">Ara no</string>
    <!-- Dialog text while redeeming a gift -->
    <string name="ViewReceivedGiftSheet__redeeming_badge">Bescanviant una insígnia…</string>
    <!-- Snackbar text when user presses "not now" on redemption sheet -->
    <string name="ConversationFragment__you_can_redeem_your_badge_later">Pots bescanviar la insígnia més tard.</string>
    <!-- Description text in gift thanks sheet -->
    <string name="GiftThanksSheet__youve_made_a_donation">Has fet una donació a Signal en nom de %1$s. Se\'ls donarà l\'opció de mostrar el seu suport al seu perfil.</string>
    <!-- Expired gift sheet title -->
    <string name="ExpiredGiftSheetConfiguration__your_badge_has_expired">La insígnia ha caducat</string>
    <!-- Expired gift sheet top description text -->
    <string name="ExpiredGiftSheetConfiguration__your_badge_has_expired_and_is">La teva insígnia ha caducat i ja no és visible al perfil per a altres usuaris.</string>
    <!-- Expired gift sheet bottom description text -->
    <string name="ExpiredGiftSheetConfiguration__to_continue">Per continuar donant suport a la tecnologia creada per a vós, considereu convertir-vos en un donant mensual.</string>
    <!-- Expired gift sheet make a monthly donation button -->
    <string name="ExpiredGiftSheetConfiguration__make_a_monthly_donation">Fer una donació mensual</string>
    <!-- Expired gift sheet not now button -->
    <string name="ExpiredGiftSheetConfiguration__not_now">Ara no</string>
    <!-- My Story label designating that we will only share with the selected viewers. -->
    <string name="ContactSearchItems__only_share_with">Compartir només amb</string>
    <!-- Label under name for custom stories -->
    <plurals name="ContactSearchItems__custom_story_d_viewers">
        <item quantity="one">Història personalitzada · %1$d espectador</item>
        <item quantity="other">Història personalitzada · %1$d espectadors</item>
    </plurals>
    <!-- Label under name for group stories -->
    <plurals name="ContactSearchItems__group_story_d_viewers">
        <item quantity="one">Història de grup · %1$d espectador</item>
        <item quantity="other">Història de grup · %1$d espectadors</item>
    </plurals>
    <!-- Label under name for groups -->
    <plurals name="ContactSearchItems__group_d_members">
        <item quantity="one">%1$d membre</item>
        <item quantity="other">%1$d membres</item>
    </plurals>
    <!-- Label under name for my story -->
    <plurals name="ContactSearchItems__my_story_s_dot_d_viewers">
        <item quantity="one">%1$s · %2$d espectador</item>
        <item quantity="other">%1$s · %2$d espectadors</item>
    </plurals>
    <!-- Label under name for my story -->
    <plurals name="ContactSearchItems__my_story_s_dot_d_excluded">
        <item quantity="one">%1$s · %2$d persona exclosa</item>
        <item quantity="other">%1$s · %2$d persones excloses</item>
    </plurals>
    <!-- Label under name for My Story when first sending to my story -->
    <string name="ContactSearchItems__tap_to_choose_your_viewers">Toca per triar els teus espectadors</string>
    <!-- Label for context menu item to open story settings -->
    <string name="ContactSearchItems__story_settings">Configuració de la història</string>
    <!-- Label for context menu item to remove a group story from contact results -->
    <string name="ContactSearchItems__remove_story">Esborrar història</string>
    <!-- Label for context menu item to delete a custom story -->
    <string name="ContactSearchItems__delete_story">Suprimir història</string>
    <!-- Dialog title for removing a group story -->
    <string name="ContactSearchMediator__remove_group_story">Vols esborrar aquesta història de grup?</string>
    <!-- Dialog message for removing a group story -->
    <string name="ContactSearchMediator__this_will_remove">Aquesta acció esborrarà la teva història d\'aquesta llista. Encara podràs veure històries d\'aquest grup.</string>
    <!-- Dialog action item for removing a group story -->
    <string name="ContactSearchMediator__remove">Suprimeix</string>
    <!-- Dialog title for deleting a custom story -->
    <string name="ContactSearchMediator__delete_story">Vols suprimir la història?</string>
    <!-- Dialog message for deleting a custom story -->
    <string name="ContactSearchMediator__delete_the_custom">Suprimir la història privada \"%1$s\"?</string>
    <!-- Dialog action item for deleting a custom story -->
    <string name="ContactSearchMediator__delete">Suprimits</string>
    <!-- Donation for a friend expiry days remaining -->
    <plurals name="Gifts__d_days_remaining">
        <item quantity="one">%1$d dia restant</item>
        <item quantity="other">%1$d dies restants</item>
    </plurals>
    <!-- Donation for a friend expiry hours remaining -->
    <plurals name="Gifts__d_hours_remaining">
        <item quantity="one">%1$d hora restant</item>
        <item quantity="other">%1$d hores restants</item>
    </plurals>
    <!-- Gift expiry minutes remaining -->
    <plurals name="Gifts__d_minutes_remaining">
        <item quantity="one">%1$d minut restant</item>
        <item quantity="other">%1$d minuts restants</item>
    </plurals>
    <!-- Donation for a friend expiry expired -->
    <string name="Gifts__expired">Ha vençut</string>

    <!-- Label indicating that a user can tap to advance to the next post in a story -->
    <string name="StoryFirstTimeNavigationView__tap_to_advance">Toca per avançar</string>
    <!-- Label indicating swipe direction to skip current story -->
    <string name="StoryFirstTimeNavigationView__swipe_up_to_skip">Llisca cap amunt per saltar</string>
    <!-- Label indicating swipe direction to exit story viewer -->
    <string name="StoryFirstTimeNavigationView__swipe_right_to_exit">Llisca cap a la dreta per sortir</string>
    <!-- Button label to confirm understanding of story navigation -->
    <string name="StoryFirstTimeNagivationView__got_it">Entesos</string>
    <!-- Content description for vertical context menu button in safety number sheet rows -->
    <string name="SafetyNumberRecipientRowItem__open_context_menu">Obrir el menú de context</string>
    <!-- Sub-line when a user is verified. -->
    <string name="SafetyNumberRecipientRowItem__s_dot_verified">%1$s · Verificat</string>
    <!-- Sub-line when a user is verified. -->
    <string name="SafetyNumberRecipientRowItem__verified">Verificat</string>
    <!-- Title of safety number changes bottom sheet when showing individual records -->
    <string name="SafetyNumberBottomSheetFragment__safety_number_changes">Canvis al número de seguretat</string>
    <!-- Message of safety number changes bottom sheet when showing individual records -->
    <string name="SafetyNumberBottomSheetFragment__the_following_people">Les següents persones pot ser que hagin reinstal·lat Signal o canviat de dispositiu. Toca sobre un contacte per a confirmar el seu nou número de seguretat. És opcional.</string>
    <!-- Title of safety number changes bottom sheet when not showing individual records -->
    <string name="SafetyNumberBottomSheetFragment__safety_number_checkup">Revisió del número de seguretat</string>
    <!-- Title of safety number changes bottom sheet when not showing individual records and user has seen review screen -->
    <string name="SafetyNumberBottomSheetFragment__safety_number_checkup_complete">Revisió del número de seguretat completada</string>
    <!-- Message of safety number changes bottom sheet when not showing individual records and user has seen review screen -->
    <string name="SafetyNumberBottomSheetFragment__all_connections_have_been_reviewed">S\'han revisat tots els contactes, toca enviar per a continuar.</string>
    <!-- Message of safety number changes bottom sheet when not showing individual records -->
    <string name="SafetyNumberBottomSheetFragment__you_have_d_connections">Tens %1$d contactes que pot ser que hagin reinstal·lat Signal o canviat de dispositiu. Abans de compartir la teva història amb ells, revisa els seus números de seguretat o pensa si vols eliminar-los de la teva història.</string>
    <!-- Menu action to launch safety number verification screen -->
    <string name="SafetyNumberBottomSheetFragment__verify_safety_number">Verifica el número de seguretat</string>
    <!-- Menu action to remove user from story -->
    <string name="SafetyNumberBottomSheetFragment__remove_from_story">Suprimir de la història</string>
    <!-- Action button at bottom of SafetyNumberBottomSheetFragment to send anyway -->
    <string name="SafetyNumberBottomSheetFragment__send_anyway">Envia\'l tanmateix</string>
    <!-- Action button at bottom of SafetyNumberBottomSheetFragment to review connections -->
    <string name="SafetyNumberBottomSheetFragment__review_connections">Revisar contactes</string>
    <!-- Empty state copy for SafetyNumberBottomSheetFragment -->
    <string name="SafetyNumberBottomSheetFragment__no_more_recipients_to_show">No hi ha més contactes per mostrar</string>
    <!-- Done button on safety number review fragment -->
    <string name="SafetyNumberReviewConnectionsFragment__done">Fet</string>
    <!-- Title of safety number review fragment -->
    <string name="SafetyNumberReviewConnectionsFragment__safety_number_changes">Canvis al número de seguretat</string>
    <!-- Message of safety number review fragment -->
    <plurals name="SafetyNumberReviewConnectionsFragment__d_recipients_may_have">
        <item quantity="one">%1$d destinatari pot haver reinstal·lat Signal o canviat de dispositiu. Toca sobre un destinatari per a confirmar el nou número de seguretat. Aquest pas és opcional.</item>
        <item quantity="other">%1$ddestinataris poden haver reinstal·lat Signal o canviat de dispositiu. Toca sobre un destinatari per a confirmar el nou número de seguretat. Aquest pas és opcional.</item>
    </plurals>
    <!-- Section header for 1:1 contacts in review fragment -->
    <string name="SafetyNumberBucketRowItem__contacts">Contactes</string>
    <!-- Context menu label for distribution list headers in review fragment -->
    <string name="SafetyNumberReviewConnectionsFragment__remove_all">Suprimir-ho tot</string>
    <!-- Context menu label for 1:1 contacts to remove from send -->
    <string name="SafetyNumberReviewConnectionsFragment__remove">Suprimeix</string>

    <!-- Title of initial My Story settings configuration shown when sending to My Story for the first time -->
    <string name="ChooseInitialMyStoryMembershipFragment__my_story_privacy">Privacitat de la meva història</string>
    <!-- Subtitle of initial My Story settings configuration shown when sending to My Story for the first time -->
    <string name="ChooseInitialMyStoryMembershipFragment__choose_who_can_see_posts_to_my_story_you_can_always_make_changes_in_settings">Tria qui pot veure el que puges a La meva història. Sempre pots canviar les teves preferències a ajustos.</string>
    <!-- All connections option for initial My Story settings configuration shown when sending to My Story for the first time -->
    <string name="ChooseInitialMyStoryMembershipFragment__all_signal_connections">Totes les connexions de Signal</string>
    <!-- All connections except option for initial My Story settings configuration shown when sending to My Story for the first time -->
    <string name="ChooseInitialMyStoryMembershipFragment__all_except">Tothom excepte…</string>
    <!-- Only with selected connections option for initial My Story settings configuration shown when sending to My Story for the first time -->
    <string name="ChooseInitialMyStoryMembershipFragment__only_share_with">Compartir només amb…</string>

    <!-- Story info header sent heading -->
    <string name="StoryInfoHeader__sent">Enviat</string>
    <!-- Story info header received heading -->
    <string name="StoryInfoHeader__received">Rebut</string>
    <!-- Story info header file size heading -->
    <string name="StoryInfoHeader__file_size">Mida de l\'arxiu</string>
    <!-- Story info "Sent to" header -->
    <!-- Story info "Sent from" header -->
    <!-- Story info "Failed" header -->
    <!-- Story Info context menu label -->

    <!-- StoriesPrivacySettingsFragment -->
    <!-- Explanation about how stories are deleted and managed -->
    <string name="StoriesPrivacySettingsFragment__story_updates_automatically_disappear">Les actualitzacions d\'històries desapareixeran automàticament després de 24 hores. Tria qui pot veure la teva història o crea noves històries amb espectadors o grups específics.</string>
    <!-- Preference title to turn off stories -->
    <string name="StoriesPrivacySettingsFragment__turn_off_stories">Desactivar històries</string>
    <!-- Preference summary to turn off stories -->
    <string name="StoriesPrivacySettingsFragment__if_you_opt_out">Si decideixes desactivar les històries, ja no podràs compartir o visualitzar històries.</string>
    <!-- Preference title to turn on stories -->
    <string name="StoriesPrivacySettingsFragment__turn_on_stories">Activar històries</string>
    <!-- Preference summary to turn on stories -->
    <string name="StoriesPrivacySettingsFragment__share_and_view">Comparteix i visualitza històries d\'altres. Les històries desapareixeran automàticament després de 24 hores.</string>
    <!-- Dialog title to turn off stories -->
    <string name="StoriesPrivacySettingsFragment__turn_off_stories_question">Desactivar històries?</string>
    <!-- Dialog message to turn off stories -->
    <string name="StoriesPrivacySettingsFragment__you_will_no_longer_be_able_to_share">Ja no podràs compartir o veure històries. Les històries que hagis compartit recentment també seran esborrades.</string>
    <!-- Page title when launched from stories landing screen -->
    <string name="StoriesPrivacySettingsFragment__story_privacy">Privacitat de la història</string>
    <!-- Header for section that lists out stories -->
    <string name="StoriesPrivacySettingsFragment__stories">Històries</string>
    <!-- Story views header -->
    <!-- Story view receipts toggle title -->
    <string name="StoriesPrivacySettingsFragment__view_receipts">Veure rebuts</string>
    <!-- Story view receipts toggle message -->
    <string name="StoriesPrivacySettingsFragment__see_and_share">Veu i comparteix quan es visualitzen les teves històries. Si ho desactives, no veuràs quan altres persones vegin la teva història.</string>

    <!-- NewStoryItem -->
    <string name="NewStoryItem__new_story">Nova història</string>

    <!-- GroupStorySettingsFragment -->
    <!-- Section header for who can view a group story -->
    <string name="GroupStorySettingsFragment__who_can_view_this_story">Qui pot veure aquesta història</string>
    <!-- Explanation of who can view a group story -->
    <string name="GroupStorySettingsFragment__members_of_the_group_s">"Els membres del grup \"%1$s\" poden veure i respondre a aquesta història. Pots actualitzar l\'afiliació a aquest xat a través del grup."</string>
    <!-- Preference label for removing this group story -->
    <string name="GroupStorySettingsFragment__remove_group_story">Suprimir història de grup</string>

    <!-- Generic title for overflow menus -->
    <string name="OverflowMenu__overflow_menu">Menú desplegable</string>

    <!-- SMS Export Service -->
    <!-- Displayed in the notification while export is running -->
    <string name="SignalSmsExportService__exporting_messages">Exportant missatges</string>
    <!-- Displayed in the notification title when export completes -->
    <string name="SignalSmsExportService__signal_sms_export_complete">Exportació d\'SMS a Signal completada</string>
    <!-- Displayed in the notification message when export completes -->
    <string name="SignalSmsExportService__tap_to_return_to_signal">Toca per tornar a Signal</string>

    <!-- ExportYourSmsMessagesFragment -->
    <!-- Title of the screen -->
    <string name="ExportYourSmsMessagesFragment__export_your_sms_messages">Exportar els teus missatges SMS</string>
    <!-- Message of the screen -->
    <string name="ExportYourSmsMessagesFragment__you_can_export_your_sms_messages_to_your_phones_sms_database_and_youll_have_the_option_to_keep_or_remove_them_from_signal">Pots exportar els teus missatges SMS a la base de dades d\'SMS del teu telèfon i tindràs l\'opció de conservar-los o esborrar-los de Signal. Això permetrà que altres apps d\'SMS del teu telèfon puguin importar-los. Aquesta acció no crearà un arxiu compartible del teu historial d\'SMS.</string>
    <!-- Button label to begin export -->
    <string name="ExportYourSmsMessagesFragment__continue">Continuar</string>

    <!-- ExportingSmsMessagesFragment -->
    <!-- Title of the screen -->
    <string name="ExportingSmsMessagesFragment__exporting_sms_messages">Exportant missatges SMS</string>
    <!-- Message of the screen when exporting sms messages -->
    <string name="ExportingSmsMessagesFragment__this_may_take_awhile">Això pot trigar una estona</string>
    <!-- Progress indicator for export -->
    <plurals name="ExportingSmsMessagesFragment__exporting_d_of_d">
        <item quantity="one">Exportant %1$d de %2$d…</item>
        <item quantity="other">Exportant %1$d de %2$d…</item>
    </plurals>
    <!-- Alert dialog title shown when we think a user may not have enough local storage available to export sms messages -->
    <string name="ExportingSmsMessagesFragment__you_may_not_have_enough_disk_space">És possible que no tinguis prou espai al disc</string>
    <!-- Alert dialog message shown when we think a user may not have enough local storage available to export sms messages, placeholder is the file size, e.g., 128kB -->
    <string name="ExportingSmsMessagesFragment__you_need_approximately_s_to_export_your_messages_ensure_you_have_enough_space_before_continuing">Necessites aproximadament %1$s per exportar els teus missatges, assegura\'t de tenir prou espai abans de continuar.</string>
    <!-- Alert dialog button to continue with exporting sms after seeing the lack of storage warning -->
    <string name="ExportingSmsMessagesFragment__continue_anyway">Continuar de totes maneres</string>
    <!-- Dialog text shown when Signal isn\'t granted the sms permission needed to export messages, different than being selected as the sms app -->
    <string name="ExportingSmsMessagesFragment__signal_needs_the_sms_permission_to_be_able_to_export_your_sms_messages">Signal necessita el permís d\'SMS per importar els teus missatges d\'SMS.</string>

    <!-- ChooseANewDefaultSmsAppFragment -->
    <!-- Title of the screen -->
    <string name="ChooseANewDefaultSmsAppFragment__choose_a_new">Triar una nova app de SMS per defecte</string>
    <!-- Button label to launch picker -->
    <string name="ChooseANewDefaultSmsAppFragment__continue">Continuar</string>
    <!-- Button label for when done with changing default SMS app -->
    <string name="ChooseANewDefaultSmsAppFragment__done">Fet</string>
    <!-- First step number/bullet for choose new default sms app instructions -->
    <string name="ChooseANewDefaultSmsAppFragment__bullet_1">1</string>
    <!-- Second step number/bullet for choose new default sms app instructions -->
    <string name="ChooseANewDefaultSmsAppFragment__bullet_2">2</string>
    <!-- Third step number/bullet for choose new default sms app instructions -->
    <string name="ChooseANewDefaultSmsAppFragment__bullet_3">3</string>
    <!-- Fourth step number/bullet for choose new default sms app instructions -->
    <string name="ChooseANewDefaultSmsAppFragment__bullet_4">4</string>
    <!-- Instruction step for choosing a new default sms app -->
    <string name="ChooseANewDefaultSmsAppFragment__tap_continue_to_open_the_defaults_apps_screen_in_settings">Toca \"Continua\" per obrir la pantalla \"Apps predeterminades\" a Ajustos</string>
    <!-- Instruction step for choosing a new default sms app -->
    <string name="ChooseANewDefaultSmsAppFragment__select_sms_app_from_the_list">Selecciona \"App SMS\" de la llista</string>
    <!-- Instruction step for choosing a new default sms app -->
    <string name="ChooseANewDefaultSmsAppFragment__choose_another_app_to_use_for_sms_messaging">Tria una altra aplicació per utilitzar-la per als missatges SMS</string>
    <!-- Instruction step for choosing a new default sms app -->
    <string name="ChooseANewDefaultSmsAppFragment__return_to_signal">Torna a Signal</string>
    <!-- Instruction step for choosing a new default sms app -->
    <string name="ChooseANewDefaultSmsAppFragment__open_your_phones_settings_app">Obre els Ajustos del teu telèfon</string>
    <!-- Instruction step for choosing a new default sms app -->
    <string name="ChooseANewDefaultSmsAppFragment__navigate_to_apps_default_apps_sms_app">Ves a \"Apps\" &gt; \"Apps predeterminades\" &gt; \"App SMS\"</string>

    <!-- RemoveSmsMessagesDialogFragment -->
    <!-- Action button to keep messages -->
    <string name="RemoveSmsMessagesDialogFragment__keep_messages">Mantenir els missatges</string>
    <!-- Action button to remove messages -->
    <string name="RemoveSmsMessagesDialogFragment__remove_messages">Suprimir els missatges</string>
    <!-- Title of dialog -->
    <string name="RemoveSmsMessagesDialogFragment__remove_sms_messages">Suprimir els missatges SMS de Signal?</string>
    <!-- Message of dialog -->
    <string name="RemoveSmsMessagesDialogFragment__you_can_now_remove_sms_messages_from_signal">Pots esborrar els missatges SMS de Signal per a alliberar espai d\'emmagatzematge. Continuaran estant disponibles per a altres aplicacions d\'SMS del teu telèfon encara que els esborris.</string>

    <!-- ReExportSmsMessagesDialogFragment -->
    <!-- Action button to re-export messages -->
    <string name="ReExportSmsMessagesDialogFragment__continue">Continuar</string>
    <!-- Action button to cancel re-export process -->
    <string name="ReExportSmsMessagesDialogFragment__cancel">Cancel·la</string>
    <!-- Title of dialog -->
    <string name="ReExportSmsMessagesDialogFragment__export_sms_again">¿Tornar a exportar SMS?</string>
    <!-- Message of dialog -->
    <string name="ReExportSmsMessagesDialogFragment__you_already_exported_your_sms_messages">Ja has exportat els teus missatges SMS.\nATENCIÓ: Si continueu, és possible que acabis amb missatges duplicats.</string>

    <!-- SetSignalAsDefaultSmsAppFragment -->
    <!-- Title of the screen -->
    <string name="SetSignalAsDefaultSmsAppFragment__set_signal_as_the_default_sms_app">Estableix Signal com la teva app de SMS per defecte</string>
    <!-- Message of the screen -->
    <string name="SetSignalAsDefaultSmsAppFragment__to_export_your_sms_messages">Per exportar els teus missatges SMS, has de configurar Signal com la teva app de SMS predeterminada.</string>
    <!-- Button label to start export -->
    <string name="SetSignalAsDefaultSmsAppFragment__next">Següent</string>

    <!-- BackupSchedulePermission Megaphone -->
    <!-- The title on an alert window that explains to the user that we are unable to backup their messages -->
    <string name="BackupSchedulePermissionMegaphone__cant_back_up_chats">No es pot fer una còpia de seguretat dels xats</string>
    <!-- The body text of an alert window that tells the user that we are unable to backup their messages -->
    <string name="BackupSchedulePermissionMegaphone__your_chats_are_no_longer_being_automatically_backed_up">Ja no es farà una còpia de seguretat automàtica dels teus xats.</string>
    <!-- The text on a button in an alert window that, when clicked, will take the user to a screen to re-enable backups -->
    <string name="BackupSchedulePermissionMegaphone__back_up_chats">Còpia de seguretat dels xats</string>
    <!-- The text on a button in an alert window that, when clicked, will take the user to a screen to re-enable backups -->
    <string name="BackupSchedulePermissionMegaphone__not_now">Ara no</string>
    <!-- Re-enable backup permission bottom sheet title -->
    <string name="BackupSchedulePermissionMegaphone__to_reenable_backups">Per tornar a habilitar les còpies de seguretat:</string>
    <!-- Re-enable backups permission bottom sheet instruction 1 text -->
    <string name="BackupSchedulePermissionMegaphone__tap_the_go_to_settings_button_below">Toca el botó \"Anar a Ajustos\" a continuació</string>
    <!-- Re-enable backups permission bottom sheet instruction 2 text -->
    <string name="BackupSchedulePermissionMegaphone__turn_on_allow_settings_alarms_and_reminders">Activa \"Permet la configuració d\'alarmes i recordatoris\".</string>
    <!-- Re-enable backups permission bottom sheet call to action button to open settings -->
    <string name="BackupSchedulePermissionMegaphone__go_to_settings">Anar a ajustos</string>

    <!-- SmsExportMegaphoneActivity -->
    <!-- Phase 2 title of full screen megaphone indicating sms will no longer be supported in the near future -->
    <string name="SmsExportMegaphoneActivity__signal_will_no_longer_support_sms">Signal ja no admetrà SMS</string>
    <!-- Phase 3 title of full screen megaphone indicating sms is longer supported  -->
    <string name="SmsExportMegaphoneActivity__signal_no_longer_supports_sms">Signal ja no admet SMS</string>
    <!-- Phase 2 message describing that sms is going away soon -->
    <string name="SmsExportMegaphoneActivity__signal_will_soon_remove_support_for_sending_sms_messages">Enviar missatges SMS a través de Signal aviat no serà possible, ja que, a diferència de la missatgeria SMS, Signal ofereix encriptació d\'extrem a extrem i una sòlida privacitat. Això també ens permetrà millorar l\'experiència de missatgeria de Signal.</string>
    <!-- Phase 3 message describing that sms has gone away -->
    <string name="SmsExportMegaphoneActivity__signal_has_removed_support_for_sending_sms_messages">Enviar missatges SMS a través de Signal ja no és possible, ja que, a diferència de la missatgeria SMS, Signal ofereix encriptació d\'extrem a extrem i una sòlida privacitat. Això també ens permetrà millorar l\'experiència de missatgeria de Signal.</string>
    <!-- The text on a button in a popup that, when clicked, will take the user to a screen to export their SMS messages -->
    <string name="SmsExportMegaphoneActivity__export_sms">Exportar SMS</string>
    <!-- The text on a button in a popup that, when clicked, will dismiss the popup and schedule the prompt to occur at a later time. -->
    <string name="SmsExportMegaphoneActivity__remind_me_later">Recorda-m\'ho més tard.</string>
    <!-- The text on a button in a popup that, when clicked, will navigate the user to a web article on SMS removal -->
    <string name="SmsExportMegaphoneActivity__learn_more">Més informació</string>

    <!-- Phase 1 Small megaphone title indicating sms is going away -->
    <string name="SmsExportMegaphone__sms_support_going_away">Ja no podràs enviar SMS</string>
    <!-- Phase 1 small megaphone description indicating sms is going away -->
    <string name="SmsExportMegaphone__dont_worry_encrypted_signal_messages_will_continue_to_work">No et preocupis, els missatges xifrats de Signal continuaran funcionant.</string>
    <!-- Phase 1 small megaphone button that takes the user to the sms export flow -->
    <string name="SmsExportMegaphone__continue">Continuar</string>
    <!-- Title for screen shown after sms export has completed -->
    <string name="ExportSmsCompleteFragment__export_complete">Exportació completada</string>
    <!-- Button to continue to next screen -->
    <string name="ExportSmsCompleteFragment__next">Següent</string>
    <!-- Message showing summary of sms export counts -->
    <plurals name="ExportSmsCompleteFragment__d_of_d_messages_exported">
        <item quantity="one">S\'ha exportat %1$d de %2$d missatges</item>
        <item quantity="other">S\'han exportat %1$d de %2$d missatges</item>
    </plurals>

    <!-- Title of screen shown when some sms messages did not export -->
    <string name="ExportSmsPartiallyComplete__export_partially_complete">Exportació parcialment completada</string>
    <!-- Debug step 1 on screen shown when some sms messages did not export -->
    <string name="ExportSmsPartiallyComplete__ensure_you_have_an_additional_s_free_on_your_phone_to_export_your_messages">Assegura\'t de tenir un %1$s addicional gratuït al telèfon per exportar els teus missatges</string>
    <!-- Debug step 2 on screen shown when some sms messages dit not export -->
    <string name="ExportSmsPartiallyComplete__retry_export_which_will_only_retry_messages_that_have_not_yet_been_exported">Torna a provar l\'exportació, que només tornarà a intentar-se amb els missatges que encara no s\'hagin exportat</string>
    <!-- Partial sentence for Debug step 3 on screen shown when some sms messages did not export, is combined with \'contact us\' -->
    <string name="ExportSmsPartiallyComplete__if_the_problem_persists">Si el problema persisteix, </string>
    <!-- Partial sentence for deubg step 3 on screen shown when some sms messages did not export, combined with \'If the problem persists\', link text to open contact support view -->
    <string name="ExportSmsPartiallyComplete__contact_us">Contacteu-nos</string>
    <!-- Button text to retry sms export -->
    <string name="ExportSmsPartiallyComplete__retry">Troneu a provar-ho</string>
    <!-- Button text to continue sms export flow and not retry failed message exports -->
    <string name="ExportSmsPartiallyComplete__continue_anyway">Continuar de totes maneres</string>
    <!-- Title of screen shown when all sms messages failed to export -->
    <string name="ExportSmsFullError__error_exporting_sms_messages">S\'ha produït un error en exportar els missatges SMS</string>
    <!-- Helper text shown when all sms messages failed to export -->
    <string name="ExportSmsFullError__please_try_again_if_the_problem_persists">Si us plau, torna-ho a provar. Si el problema persisteix, </string>


    <!-- DonateToSignalFragment -->
    <!-- Title below avatar -->
    <string name="DonateToSignalFragment__privacy_over_profit">Privacitat per sobre dels beneficis</string>
    <!-- Continue button label -->
    <string name="DonateToSignalFragment__continue">Continuar</string>
    <!-- Description below title -->
    <string name="DonateToSignalFragment__private_messaging">Missatgeria privada, finançada per tu. Sense anuncis, ni rastrejadors, ni compromís. Fes ja una donació per ajudar a Signal.</string>
    <!-- Donation pill toggle monthly text -->
    <string name="DonationPillToggle__monthly">Mensual</string>
    <!-- Donation pill toggle one-time text -->
    <string name="DonationPillToggle__one_time">Única</string>

    <!-- GatewaySelectorBottomSheet -->
    <!-- Sheet title when subscribing -->
    <string name="GatewaySelectorBottomSheet__donate_s_month_to_signal">Fes una donació de %1$s/mes a Signal</string>
    <!-- Sheet summary when subscribing -->
    <string name="GatewaySelectorBottomSheet__get_a_s_badge">Obtenir una insígnia %1$s</string>
    <!-- Sheet title when giving a one-time donation -->
    <string name="GatewaySelectorBottomSheet__donate_s_to_signal">Fes una donació de %1$s a Signal</string>
    <!-- Sheet summary when giving a one-time donation -->
    <plurals name="GatewaySelectorBottomSheet__get_a_s_badge_for_d_days">
        <item quantity="one">Aconsegueix una insígnia %1$s durant %2$d dia</item>
        <item quantity="other">Aconsegueix una insígnia %1$s durant %2$d dies</item>
    </plurals>
    <!-- Button label for paying with a credit card -->
    <string name="GatewaySelectorBottomSheet__credit_or_debit_card">Targeta de crèdit o dèbit</string>
    <!-- Sheet summary when giving donating for a friend -->
    <string name="GatewaySelectorBottomSheet__donate_for_a_friend">Fer una donació per un amic</string>

    <!-- StripePaymentInProgressFragment -->
    <string name="StripePaymentInProgressFragment__cancelling">Cancel·lant…</string>

    <!-- The title of a bottom sheet dialog that tells the user we temporarily can\'t process their contacts. -->
    <string name="CdsTemporaryErrorBottomSheet_title">S\'han processat massa contactes</string>
    <!-- The first part of the body text in a bottom sheet dialog that tells the user we temporarily can\'t process their contacts. The placeholder represents the number of days the user will have to wait until they can again. -->
    <plurals name="CdsTemporaryErrorBottomSheet_body1">
        <item quantity="one">Es farà un altre intent de processar els teus contactes d\'aquí a %1$d dia.</item>
        <item quantity="other">Es farà un altre intent de processar els teus contactes d\'aquí a %1$d dies.</item>
    </plurals>
    <!-- The second part of the body text in a bottom sheet dialog that advises the user to remove contacts from their phone to fix the issue. -->
    <string name="CdsTemporaryErrorBottomSheet_body2">Per resoldre aquest problema el més aviat possible, considera la possibilitat d\'eliminar els contactes o els comptes del teu telèfon que estan sincronitzant molts contactes.</string>
    <!-- A button label in a bottom sheet that will navigate the user to their contacts settings. -->
    <!-- A toast that will be shown if we are unable to open the user\'s default contacts app. -->

    <!-- The title of a bottom sheet dialog that tells the user we can\'t process their contacts. -->
    <string name="CdsPermanentErrorBottomSheet_title">No es poden processar els teus contactes</string>
    <!-- The first part of the body text in a bottom sheet dialog that tells the user we can\'t process their contacts. -->
    <string name="CdsPermanentErrorBottomSheet_body">El nombre de contactes del teu telèfon supera el límit que Signal pot processar. Per trobar contactes a Signal, considera la possibilitat d\'eliminar els contactes o els comptes del teu telèfon que estan sincronitzant molts contactes.</string>
    <!-- The first part of the body text in a bottom sheet dialog that tells the user we can\'t process their contacts. -->
    <string name="CdsPermanentErrorBottomSheet_learn_more">Més informació</string>
    <!-- A button label in a bottom sheet that will navigate the user to their contacts settings. -->
    <string name="CdsPermanentErrorBottomSheet_contacts_button">Obrir contactes</string>
    <!-- A toast that will be shown if we are unable to open the user\'s default contacts app. -->
    <string name="CdsPermanentErrorBottomSheet_no_contacts_toast">No s\'ha trobat cap app de contactes</string>

    <!-- PaymentMessageView -->
    <!-- In-chat conversation message shown when you sent a payment to another person, placeholder is the other person name -->
    <string name="PaymentMessageView_you_sent_s">Has enviat a %1$s</string>
    <!-- In-chat conversation message shown when another person sent a payment to you, placeholder is the other person name -->
    <string name="PaymentMessageView_s_sent_you">%1$s t\'ha enviat</string>

    <!-- YourInformationIsPrivateBottomSheet -->
    <string name="YourInformationIsPrivateBottomSheet__your_information_is_private">La teva informació és privada</string>
    <string name="YourInformationIsPrivateBottomSheet__signal_does_not_collect">Signal no recopila ni emmagatzema la teva informació personal quan fas una donació.</string>
    <string name="YourInformationIsPrivateBottomSheet__we_use_stripe">Utilitzem Stripe com a processador de pagaments per rebre les teves donacions. No accedim, emmagatzemem ni desem cap de la informació que els proporciones.</string>
    <string name="YourInformationIsPrivateBottomSheet__signal_does_not_and_cannot">Signal no connecta i no pot connectar la teva donació al teu compte de Signal.</string>
    <string name="YourInformationIsPrivateBottomSheet__thank_you">Gràcies per ajudar-nos!</string>

    <!-- GroupStoryEducationSheet -->
    <!-- Displayed as the title of the education bottom sheet -->
    <string name="GroupStoryEducationSheet__introducing_group_stories">Ja són aquí les trucades de grup!</string>
    <!-- Line item on the sheet explaining group stories -->
    <string name="GroupStoryEducationSheet__share_story_updates_to">Comparteix actualitzacions de la història a un xat de grup al qual pertanyis.</string>
    <!-- Line item on the sheet explaining that anyone in the group can share to group stories -->
    <string name="GroupStoryEducationSheet__anyone_in_the_group">Qualsevol persona del xat de grup pot afegir a la història.</string>
    <!-- Line item on the sheet explaining that anyone in the group can view replies -->
    <string name="GroupStoryEducationSheet__all_group_chat_members">Totes les persones del xat de grup poden veure les respostes a la història.</string>
    <!-- Button label to dismiss sheet -->
    <string name="GroupStoryEducationSheet__next">Següent</string>
    <string name="Registration_country_code_entry_hint">+0</string>

    <!-- PaypalCompleteOrderBottomSheet -->
    <string name="PaypalCompleteOrderBottomSheet__donate">Fer una donació</string>
    <string name="PaypalCompleteOrderBottomSheet__payment">Pagament</string>

    <!-- ChatFilter -->
    <!-- Displayed in a pill at the top of the chat list when it is filtered by unread messages -->
    <string name="ChatFilter__filtered_by_unread">Filtrar per no llegit(s)</string>
    <!-- Displayed underneath the filter circle at the top of the chat list when the user pulls at a very low velocity -->
    <string name="ChatFilter__pull_to_filter">Desplaçar-se per filtrar</string>
    <!-- Displayed in the "clear filter" item in the chat feed if the user opened the filter from the overflow menu -->
    <string name="ChatFilter__tip_pull_down">Truc: desplaça\'t cap avall a la llista de xats per filtrar</string>

    <!-- Title for screen describing that sms support is going to be removed soon -->
    <string name="SmsRemoval_title_going_away">Ja no podràs enviar SMS</string>
    <!-- Bullet point message shown on describing screen as first bullet why sms is being removed, placeholder with be date of removal (e.g., March 21st) -->
    <string name="SmsRemoval_info_bullet_1_s">La missatgeria SMS aviat deixarà de ser compatible amb l\'app de Signal per a %1$s.</string>
    <!-- Bullet point message shown on describing screen as second bullet why sms is being removed -->
    <string name="SmsRemoval_info_bullet_2">Els missatges SMS són diferents dels missatges de Signal. <b>Això no afectarà els missatges xifrats de Signal, els quals continuaran funcionant.</b></string>
    <!-- Bullet point message shown on describing screen as third bullet why sms is being removed -->
    <string name="SmsRemoval_info_bullet_3">Pots exportar els teus missatges SMS i triar una nova app d\'SMS.</string>
    <!-- Bullet point message shown on describing screen as first bullet variant why sms is being removed when user is locked out of sms -->
    <string name="SmsRemoval_info_bullet_1_phase_3">Signal ha suprimit la compatibilitat amb l\'enviament de missatges SMS.</string>
    <!-- Button label on sms removal info/megaphone to start the export SMS flow -->
    <string name="SmsRemoval_export_sms">Exportar SMS</string>

    <!-- Set up your username megaphone -->
    <!-- Displayed as a title on a megaphone which prompts user to set up a username -->
    <string name="SetUpYourUsername__set_up_your_signal_username">Configura el teu àlies de Signal</string>
    <!-- Displayed as a description on a megaphone which prompts user to set up a username -->
    <string name="SetUpYourUsername__usernames_let_others">Els àlies permeten a altres persones enviar-te un missatge sense necessitat del teu número de telèfon.</string>
    <!-- Displayed as an action on a megaphone which prompts user to set up a username -->
    <string name="SetUpYourUsername__not_now">Ara no</string>
    <!-- Displayed as an action on a megaphone which prompts user to set up a username -->
    <string name="SetUpYourUsername__continue">Continuar</string>

    <!-- Text Formatting -->
    <!-- Popup menu label for applying bold style -->
    <string name="TextFormatting_bold">Negreta</string>
    <!-- Popup menu label for applying italic style -->
    <string name="TextFormatting_italic">Cursiva</string>
    <!-- Popup menu label for applying strikethrough style -->
    <string name="TextFormatting_strikethrough">Ratllat</string>
    <!-- Popup menu label for applying monospace font style -->
    <string name="TextFormatting_monospace">Monoespai</string>

    <!-- UsernameEducationFragment -->
    <!-- Continue button which takes the user to the add a username screen -->
    <string name="UsernameEducationFragment__continue">Continuar</string>
    <!-- Displayed as a title on the username education screen -->
    <string name="UsernameEducationFragment__set_up_your_signal_username">Configura el teu àlies de Signal</string>

    <!-- Username edit dialog -->
    <!-- Option to open username editor displayed as a list item in a dialog -->
    <string name="UsernameEditDialog__edit_username">Editar àlies</string>
    <!-- Option to delete username displayed as a list item in a dialog -->
    <string name="UsernameEditDialog__delete_username">Suprimir àlies</string>

    <!-- Time duration picker -->
    <!-- Shown in a time duration picker for selecting duration in hours and minutes, label shown after the user input value for hour, e.g., 12h -->
    <string name="TimeDurationPickerDialog_single_letter_hour_abbreviation">h</string>
    <!-- Shown in a time duration picker for selecting duration in hours and minutes, label shown after the user input value for minute, e.g., 24m -->
    <string name="TimeDurationPickerDialog_single_letter_minute_abbreviation">min</string>
    <!-- Shown in a time duration picker for selecting duration in hours and minutes, label for button that will apply the setting -->
    <string name="TimeDurationPickerDialog_positive_button">Estableix</string>
    <!-- Shown in a time duration picker for selecting duration in hours and minutes, helper text indicating minimum allowable duration -->
    <string name="TimeDurationPickerDialog_minimum_duration_warning">El temps mínim abans que s\'apliqui el bloqueig de pantalla és d\'1 minut.</string>

    <!-- EOF -->
</resources><|MERGE_RESOLUTION|>--- conflicted
+++ resolved
@@ -1804,12 +1804,8 @@
     <string name="RegistrationActivity_unable_to_connect_to_service">No es pot connectar al servei. Si us plau, comproveu la connexió de xarxa i torneu-ho a provar.</string>
     <string name="RegistrationActivity_non_standard_number_format">Format de número no estàndard</string>
     <string name="RegistrationActivity_the_number_you_entered_appears_to_be_a_non_standard">El número que heu introduït (%1$s) sembla d\'un format no estàndard.\n\nVoleu dir %2$s?</string>
-<<<<<<< HEAD
     <string name="RegistrationActivity_signal_android_phone_number_format">Molly d\'Android. Format del número de telèfon</string>
-=======
-    <string name="RegistrationActivity_signal_android_phone_number_format">Signal d\'Android. Format del número de telèfon</string>
     <!--    Small "toast" notification to the user confirming that they have requested a new code via voice call.-->
->>>>>>> f3c6f2e3
     <string name="RegistrationActivity_call_requested">Trucada sol·licitada</string>
     <!--    Small "toast" notification to the user confirming that they have requested a new code via SMS.-->
     <string name="RegistrationActivity_sms_requested">SMS sol·licitat</string>
@@ -3473,15 +3469,15 @@
     <!-- Phone number heading displayed as a screen title -->
     <string name="preferences_app_protection__phone_number">Número de telèfon</string>
     <!-- Subtext below option to launch into phone number privacy settings screen -->
-    <string name="preferences_app_protection__choose_who_can_see">Tria qui pot veure el teu número de telèfon i qui pot contactar-te a Signal a través d\'ell.</string>
+    <string name="preferences_app_protection__choose_who_can_see">Tria qui pot veure el teu número de telèfon i qui pot contactar-te a Molly a través d\'ell.</string>
     <!-- Section title above two radio buttons for enabling and disabling phone number display -->
     <string name="PhoneNumberPrivacySettingsFragment__who_can_see_my_number">Qui pot veure el meu número</string>
     <!-- Subtext below radio buttons when who can see my number is set to nobody -->
-    <string name="PhoneNumberPrivacySettingsFragment__nobody_will_see">Ningú no veurà el teu número de telèfon a Signal</string>
+    <string name="PhoneNumberPrivacySettingsFragment__nobody_will_see">Ningú no veurà el teu número de telèfon a Molly</string>
     <!-- Section title above two radio buttons for enabling and disabling whether users can find me by my phone number  -->
     <string name="PhoneNumberPrivacySettingsFragment__who_can_find_me_by_number">Qui pot trobar-me a través del meu número</string>
     <!-- Subtext below radio buttons when who can see my number is set to everyone -->
-    <string name="PhoneNumberPrivacySettingsFragment__your_phone_number">El teu número de telèfon serà visible per a totes les persones i grups als quals enviïs un missatge. Les persones que tinguin el teu número als contactes del telèfon també et veuran a Signal.</string>
+    <string name="PhoneNumberPrivacySettingsFragment__your_phone_number">El teu número de telèfon serà visible per a totes les persones i grups als quals enviïs un missatge. Les persones que tinguin el teu número als contactes del telèfon també et veuran a Molly.</string>
     <string name="PhoneNumberPrivacy_everyone">Tothom</string>
     <string name="PhoneNumberPrivacy_my_contacts">Els meus contactes</string>
     <string name="PhoneNumberPrivacy_nobody">Ningú</string>
@@ -3860,20 +3856,12 @@
     <!-- DeactivateWalletFragment -->
     <string name="DeactivateWalletFragment__deactivate_wallet">Desactiva la cartera</string>
     <string name="DeactivateWalletFragment__your_balance">El saldo</string>
-<<<<<<< HEAD
-    <string name="DeactivateWalletFragment__its_recommended_that_you">Es recomana transferir els fons a una altra adreça de cartera abans de desactivar els pagaments. Si decidiu no transferir els fons ara, quedaran a la cartera enllaçada al Molly si reactiveu els pagaments.</string>
-=======
-    <string name="DeactivateWalletFragment__its_recommended_that_you">Es recomana transferir els fons a una altra adreça de cartera abans de desactivar els pagaments. Si decideixes no transferir els fons ara, quedaran a la cartera enllaçada al Signal si reactives els pagaments.</string>
->>>>>>> f3c6f2e3
+    <string name="DeactivateWalletFragment__its_recommended_that_you">Es recomana transferir els fons a una altra adreça de cartera abans de desactivar els pagaments. Si decideixes no transferir els fons ara, quedaran a la cartera enllaçada al Molly si reactives els pagaments.</string>
     <string name="DeactivateWalletFragment__transfer_remaining_balance">Transfereix el saldo restant</string>
     <string name="DeactivateWalletFragment__deactivate_without_transferring">Desactiveu-ho sense transferència</string>
     <string name="DeactivateWalletFragment__deactivate">Desactiva\'ls</string>
     <string name="DeactivateWalletFragment__deactivate_without_transferring_question">Voleu desactivar els fons sense transferir-los?</string>
-<<<<<<< HEAD
-    <string name="DeactivateWalletFragment__your_balance_will_remain">El saldo es mantindrà a la cartera enllaçada amb el Molly si decidiu reactivar els pagaments.</string>
-=======
-    <string name="DeactivateWalletFragment__your_balance_will_remain">El saldo es mantindrà a la cartera enllaçada amb Signal si decideixes reactivar els pagaments.</string>
->>>>>>> f3c6f2e3
+    <string name="DeactivateWalletFragment__your_balance_will_remain">El saldo es mantindrà a la cartera enllaçada amb Molly si decideixes reactivar els pagaments.</string>
     <string name="DeactivateWalletFragment__error_deactivating_wallet">Error en desactivar la cartera</string>
   <!-- Removed by excludeNonTranslatables <string name="DeactivateWalletFragment__learn_more__we_recommend_transferring_your_funds" translatable="false">https://support.signal.org/hc/articles/360057625692#payments_deactivate</string> -->
 
