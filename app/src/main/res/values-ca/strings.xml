--- conflicted
+++ resolved
@@ -1344,13 +1344,8 @@
   <string name="RegistrationActivity_play_services_error">Error amb el Play Services</string>
   <string name="RegistrationActivity_google_play_services_is_updating_or_unavailable">El Google Play Services s\'està actualitzant o no està disponible. Torneu a provar-ho.</string>
   <string name="RegistrationActivity_terms_and_privacy">Termes i política de privadesa</string>
-<<<<<<< HEAD
-  <string name="RegistrationActivity_signal_needs_access_to_your_contacts_and_media_in_order_to_connect_with_friends">El Molly necessita accés als contactes i als continguts multimèdia per tal de connectar amb amistats, intercanviar-hi missatges i fer trucades amb seguretat.</string>
-  <string name="RegistrationActivity_signal_needs_access_to_your_contacts_in_order_to_connect_with_friends">El Molly necessita accés als contactes per tal de connectar amb amistats, intercanviar-hi missatges i fer trucades amb seguretat.</string>
-=======
   <string name="RegistrationActivity_signal_needs_access_to_your_contacts_and_media_in_order_to_connect_with_friends">El Signal necessita els contactes i els permisos multimèdia per ajudar-vos a connectar-vos amb amics i enviar missatges. Els vostres contactes es carreguen mitjançant el descobriment de contactes privats del Signal, la qual cosa significa que estan encriptats d\'extrem a extrem i mai no són visibles per al servei de Signal.</string>
   <string name="RegistrationActivity_signal_needs_access_to_your_contacts_in_order_to_connect_with_friends">El Signal necessita el permís dels contactes per ajudar-vos a connectar-vos amb els amics. Els vostres contactes es carreguen mitjançant el descobriment de contactes privats del Signal, la qual cosa significa que estan encriptats d\'extrem a extrem i mai no són visibles per al servei de Signal.</string>
->>>>>>> a0235cbc
   <string name="RegistrationActivity_rate_limited_to_service">Heu fet massa intents per registrar aquest número. Si us plau, torneu-ho a provar més tard.</string>
   <string name="RegistrationActivity_unable_to_connect_to_service">No es pot connectar al servei. Si us plau, comproveu la connexió de xarxa i torneu-ho a provar.</string>
   <string name="RegistrationActivity_non_standard_number_format">Format de número no estàndard</string>
@@ -1745,7 +1740,7 @@
   <string name="conversation_fragment__scroll_to_the_bottom_content_description">Desplaça al final</string>
   <!--BubbleOptOutTooltip-->
   <!--Message to inform the user of what Android chat bubbles are-->
-  <string name="BubbleOptOutTooltip__description">Les bombolles són una funció d\'Android que podeu desactivar per a les converses del Signal.</string>
+  <string name="BubbleOptOutTooltip__description">Les bombolles són una funció d\'Android que podeu desactivar per a les converses del Molly.</string>
   <!--Button to dismiss the tooltip for opting out of using Android bubbles-->
   <string name="BubbleOptOutTooltip__not_now">Ara no</string>
   <!--Button to move to the system settings to control the use of Android bubbles-->
