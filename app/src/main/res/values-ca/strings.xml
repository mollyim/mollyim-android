<?xml version='1.0' encoding='UTF-8'?>
<resources>
  <string name="yes">Sí</string>
  <string name="no">No</string>
  <string name="delete">Suprimeix</string>
  <string name="please_wait">Espereu, si us plau…</string>
  <string name="save">Desa</string>
  <string name="note_to_self">Notifica-m\'ho</string>
  <!--AbstractNotificationBuilder-->
  <string name="AbstractNotificationBuilder_new_message">Missatge nou</string>
  <!--AlbumThumbnailView-->
  <!--ApplicationMigrationActivity-->
  <string name="ApplicationMigrationActivity__signal_is_updating">El Molly s\'actualitza…</string>
  <!--ApplicationPreferencesActivity-->
  <string name="ApplicationPreferencesActivity_currently_s">Actualment: %s</string>
  <string name="ApplicationPreferenceActivity_you_havent_set_a_passphrase_yet">Encara no heu establert cap contrasenya.</string>
  <string name="ApplicationPreferencesActivity_disable_passphrase">Voleu desactivar la contrasenya?</string>
  <string name="ApplicationPreferencesActivity_this_will_permanently_unlock_signal_and_message_notifications">El Molly i les notificacions es desblocaran permanentment.</string>
  <string name="ApplicationPreferencesActivity_disable">Desactiva</string>
  <string name="ApplicationPreferencesActivity_unregistering">Cancel·lació del registre</string>
  <string name="ApplicationPreferencesActivity_unregistering_from_signal_messages_and_calls">Es cancel·la el registre per als missatges i les trucades del Molly…</string>
  <string name="ApplicationPreferencesActivity_disable_signal_messages_and_calls">Voleu desactivarr els missatges i les trucades del Molly?</string>
  <string name="ApplicationPreferencesActivity_disable_signal_messages_and_calls_by_unregistering">Desactiveu els missatges i les trucades del Molly cancel·lant el registre del servidor. Haureu de tornar a registrar el número de telèfon per usar-los de nou.</string>
  <string name="ApplicationPreferencesActivity_error_connecting_to_server">S\'ha produït un error en connectar amb el servidor.</string>
  <string name="ApplicationPreferencesActivity_sms_enabled">SMS activats</string>
  <string name="ApplicationPreferencesActivity_touch_to_change_your_default_sms_app">Toqueu per canviar l\'aplicació d\'SMS predeterminada</string>
  <string name="ApplicationPreferencesActivity_sms_disabled">SMS desactivats</string>
  <string name="ApplicationPreferencesActivity_touch_to_make_signal_your_default_sms_app">Toqueu perquè el Signal sigui l\'aplicació d\'SMS predeterminada</string>
  <string name="ApplicationPreferencesActivity_on">actiu</string>
  <string name="ApplicationPreferencesActivity_On">Actiu</string>
  <string name="ApplicationPreferencesActivity_off">inactiu</string>
  <string name="ApplicationPreferencesActivity_Off">Inactiu</string>
  <string name="ApplicationPreferencesActivity_sms_mms_summary">SMS %1$s, MMS %2$s</string>
  <string name="ApplicationPreferencesActivity_privacy_summary">Bloqueig de pantalla %1$s, bloqueig del registre %2$s</string>
  <string name="ApplicationPreferencesActivity_appearance_summary">Tema: %1$s, Llengua: %2$s</string>
  <string name="ApplicationPreferencesActivity_pins_are_required_for_registration_lock">Els PIN són necessaris per al bloqueig de registre. Per desactivar-los, primer desactiveu el bloqueig de registre.</string>
  <string name="ApplicationPreferencesActivity_pin_created">PIN creat.</string>
  <string name="ApplicationPreferencesActivity_pin_disabled">PIN desactivat.</string>
  <string name="ApplicationPreferencesActivity_hide">Amaga</string>
  <string name="ApplicationPreferencesActivity_hide_reminder">Amago el recordatori?</string>
  <string name="ApplicationPreferencesActivity_record_payments_recovery_phrase">Registra la frase de recuperació de pagaments</string>
  <string name="ApplicationPreferencesActivity_record_phrase">Registra la frase</string>
  <string name="ApplicationPreferencesActivity_before_you_can_disable_your_pin">Abans de poder desactivar el PIN, heu de registrar la frase de recuperació de pagaments per assegurar-vos que podeu recuperar el compte de pagaments.</string>
  <!--NumericKeyboardView-->
  <!--Back button on numeric keyboard-->
  <string name="NumericKeyboardView__backspace">Retrocés</string>
  <!--AppProtectionPreferenceFragment-->
  <plurals name="AppProtectionPreferenceFragment_minutes">
    <item quantity="one">%d minute</item>
    <item quantity="other">%d minuts</item>
  </plurals>
  <!--DraftDatabase-->
  <string name="DraftDatabase_Draft_image_snippet">(imatge)</string>
  <string name="DraftDatabase_Draft_audio_snippet">(àudio)</string>
  <string name="DraftDatabase_Draft_video_snippet">(vídeo)</string>
  <string name="DraftDatabase_Draft_location_snippet">(ubicació)</string>
  <string name="DraftDatabase_Draft_quote_snippet">(reposta)</string>
  <string name="DraftDatabase_Draft_voice_note">(Missatge de veu)</string>
  <!--AttachmentKeyboard-->
  <string name="AttachmentKeyboard_gallery">Galeria</string>
  <string name="AttachmentKeyboard_file">Fitxer</string>
  <string name="AttachmentKeyboard_contact">Contacte</string>
  <string name="AttachmentKeyboard_location">Ubicació</string>
  <string name="AttachmentKeyboard_Signal_needs_permission_to_show_your_photos_and_videos">El Molly necessita permís per mostrar les vostres fotografies i vídeos.</string>
  <string name="AttachmentKeyboard_give_access">Permet-hi l\'accés</string>
  <string name="AttachmentKeyboard_payment">Pagament</string>
  <!--AttachmentManager-->
  <string name="AttachmentManager_cant_open_media_selection">No s\'ha trobat cap aplicació compatible.</string>
  <string name="AttachmentManager_signal_requires_the_external_storage_permission_in_order_to_attach_photos_videos_or_audio">El Molly necessita el permís de l\'emmagatzematge per tal d\'adjuntar fotografies, vídeos o àudio, però s\'ha denegat permanentment. Si us plau, continueu cap al menú de configuració de l\'aplicació, seleccioneu Permisos i activeu-hi l\'emmagatzematge.</string>
  <string name="AttachmentManager_signal_requires_contacts_permission_in_order_to_attach_contact_information">El Molly necessita el permís de l\'aplicació dels contactes per tal d\'adjuntar-ne informació, però s\'ha denegat permanentment. Si us plau, continueu cap al menú de configuració de l\'aplicació, seleccioneu Permisos i activeu-hi els contactes.</string>
  <string name="AttachmentManager_signal_requires_location_information_in_order_to_attach_a_location">El Molly necessita el permís de la ubicació per tal d\'adjuntar-ne informació, però s\'ha denegat permanentment. Si us plau, continueu cap al menú de configuració de l\'aplicació, seleccioneu Permisos i activeu-hi la ubicació.</string>
  <!--AttachmentUploadJob-->
  <string name="AttachmentUploadJob_uploading_media">Es penja el contingut…</string>
  <string name="AttachmentUploadJob_compressing_video_start">Es comprimeix el vídeo…</string>
  <!--BackgroundMessageRetriever-->
  <string name="BackgroundMessageRetriever_checking_for_messages">Es comprova si hi ha missatges…</string>
  <!--BlockedUsersActivity-->
  <string name="BlockedUsersActivity__blocked_users">Usuaris blocats</string>
  <string name="BlockedUsersActivity__add_blocked_user">Afegeix un usuari blocat</string>
  <string name="BlockedUsersActivity__blocked_users_will">Els usuaris blocats no podran trucar-vos ni enviar-vos missatges.</string>
  <string name="BlockedUsersActivity__no_blocked_users">Sense usuaris blocats</string>
  <string name="BlockedUsersActivity__block_user">Voleu blocar l\'usuari?</string>
  <string name="BlockedUserActivity__s_will_not_be_able_to">%1$s no us podrà trucar ni enviar missatges.</string>
  <string name="BlockedUsersActivity__block">Bloca</string>
  <string name="BlockedUsersActivity__unblock_user">Voleu desblocar l\'usuari?</string>
  <string name="BlockedUsersActivity__do_you_want_to_unblock_s">Voleu desblocar %1$s?</string>
  <string name="BlockedUsersActivity__unblock">Desbloca</string>
  <!--BlockUnblockDialog-->
  <string name="BlockUnblockDialog_block_and_leave_s">Voleu blocar i abandonar %1$s?</string>
  <string name="BlockUnblockDialog_block_s">Voleu blocar %1$s?</string>
  <string name="BlockUnblockDialog_you_will_no_longer_receive_messages_or_updates">Ja no rebreu cap més missatge ni novetat d\'aquest grup i els membres no us hi podran tornar a afegir.</string>
  <string name="BlockUnblockDialog_group_members_wont_be_able_to_add_you">Els membres del grup no us hi podran tornar a afegir.</string>
  <string name="BlockUnblockDialog_group_members_will_be_able_to_add_you">Els membres del grup us podran afegir a aquest grup un altre cop.</string>
  <!--Text that is shown when unblocking a Signal contact-->
  <string name="BlockUnblockDialog_you_will_be_able_to_call_and_message_each_other">Us podreu enviar missatges i fer trucades, i compartireu el nom i la fotografia.</string>
  <!--Text that is shown when unblocking an SMS contact-->
  <string name="BlockUnblockDialog_you_will_be_able_to_message_each_other">Podreu enviar-vos missatges mútuament.</string>
  <string name="BlockUnblockDialog_blocked_people_wont_be_able_to_call_you_or_send_you_messages">Les persones blocades no us podran trucar ni enviar missatges.</string>
  <string name="BlockUnblockDialog_blocked_people_wont_be_able_to_send_you_messages">Les persones blocades no us podran enviar missatges.</string>
  <!--Message shown on block dialog when blocking the Signal release notes recipient-->
  <string name="BlockUnblockDialog_block_getting_signal_updates_and_news">Bloca rebre actualitzacions i notícies del Signal.</string>
  <!--Message shown on unblock dialog when unblocking the Signal release notes recipient-->
  <string name="BlockUnblockDialog_resume_getting_signal_updates_and_news">Continua rebent actualitzacions i notícies del Signal.</string>
  <string name="BlockUnblockDialog_unblock_s">Voleu desblocar %1$s?</string>
  <string name="BlockUnblockDialog_block">Bloca</string>
  <string name="BlockUnblockDialog_block_and_leave">Bloca i abandona</string>
  <string name="BlockUnblockDialog_report_spam_and_block">Informa\'n com a brossa i bloca-ho</string>
  <!--BucketedThreadMedia-->
  <string name="BucketedThreadMedia_Today">Avui</string>
  <string name="BucketedThreadMedia_Yesterday">Ahir</string>
  <string name="BucketedThreadMedia_This_week">Aquesta setmana</string>
  <string name="BucketedThreadMedia_This_month">Aquest mes</string>
  <string name="BucketedThreadMedia_Large">Grossa</string>
  <string name="BucketedThreadMedia_Medium">Mitjana</string>
  <string name="BucketedThreadMedia_Small">Petita</string>
  <!--CameraXFragment-->
  <string name="CameraXFragment_tap_for_photo_hold_for_video">Un toc per fer una fotografia, pressió contínua per fer vídeo</string>
  <string name="CameraXFragment_capture_description">Captura</string>
  <string name="CameraXFragment_change_camera_description">Canvia la càmera</string>
  <string name="CameraXFragment_open_gallery_description">Obre la galeria</string>
  <!--CameraContacts-->
  <string name="CameraContacts_recent_contacts">Contactes recents</string>
  <string name="CameraContacts_signal_contacts">Contactes de Signal</string>
  <string name="CameraContacts_signal_groups">Grups de Signal</string>
  <string name="CameraContacts_you_can_share_with_a_maximum_of_n_conversations">Podeu compartir un màxim de %d converses.</string>
  <string name="CameraContacts_select_signal_recipients">Seleccioneu els destinataris de Signal</string>
  <string name="CameraContacts_no_signal_contacts">No hi ha contactes de Signal</string>
  <string name="CameraContacts_you_can_only_use_the_camera_button">Només podeu usar el botó de la càmera per enviar fotografies a contactes de Signal.</string>
  <string name="CameraContacts_cant_find_who_youre_looking_for">No trobeu qui busqueu?</string>
  <string name="CameraContacts_invite_a_contact_to_join_signal">Convideu un contacte a Molly</string>
  <string name="CameraContacts__menu_search">Cerca</string>
  <!--Censorship Circumvention Megaphone-->
  <!--Title for an alert that shows at the bottom of the chat list letting people know that circumvention is no longer needed-->
  <string name="CensorshipCircumventionMegaphone_turn_off_censorship_circumvention">Voleu desactivar l\'elusió de la censura?</string>
  <!--Body for an alert that shows at the bottom of the chat list letting people know that circumvention is no longer needed-->
  <string name="CensorshipCircumventionMegaphone_you_can_now_connect_to_the_signal_service">Ara us podeu connectar directament al servei del Signal per obtenir una millor experiència.</string>
  <!--Action to prompt the user to disable circumvention since it is no longer needed-->
  <string name="CensorshipCircumventionMegaphone_turn_off">Desactiva</string>
  <!--Action to prompt the user to dismiss the alert at the bottom of the chat list-->
  <string name="CensorshipCircumventionMegaphone_no_thanks">No, gràcies.</string>
  <!--ClearProfileActivity-->
  <string name="ClearProfileActivity_remove">Suprimeix</string>
  <string name="ClearProfileActivity_remove_profile_photo">Voleu suprimir la foto de perfil?</string>
  <string name="ClearProfileActivity_remove_group_photo">Voleu suprimir la foto del grup?</string>
  <!--ClientDeprecatedActivity-->
  <string name="ClientDeprecatedActivity_update_signal">Actualitza el Molly</string>
  <string name="ClientDeprecatedActivity_this_version_of_the_app_is_no_longer_supported">Aquesta versió de l\'aplicació ja no té assistència. Per continuar enviant i rebent missatges, actualitzeu-la a la darrera versió.</string>
  <string name="ClientDeprecatedActivity_update">Actualitza-la</string>
  <string name="ClientDeprecatedActivity_dont_update">No l\'actualitzis</string>
  <string name="ClientDeprecatedActivity_warning">Advertiment</string>
  <string name="ClientDeprecatedActivity_your_version_of_signal_has_expired_you_can_view_your_message_history">La versió del Signal ha vençut. Podeu veure l\'historial de missatges però no podreu enviar-ne ni rebre\'n fins que l\'actualitzeu.</string>
  <!--CommunicationActions-->
  <string name="CommunicationActions_no_browser_found">No s\'ha trobat cap navegador web.</string>
  <string name="CommunicationActions_send_email">Envia el correu</string>
  <string name="CommunicationActions_a_cellular_call_is_already_in_progress">Ja hi ha una de mòbil en curs.</string>
  <string name="CommunicationActions_start_voice_call">Inicio la trucada de veu?</string>
  <string name="CommunicationActions_cancel">Cancel·la</string>
  <string name="CommunicationActions_call">Truca</string>
  <string name="CommunicationActions_insecure_call">Trucada no segura</string>
  <string name="CommunicationActions_carrier_charges_may_apply">Es poden aplicar despeses del servei de telefonia. El número que marqueu no està registrat al Signal. Aquesta trucada es farà mitjançant el vostre operador de telefonia mòbil, no a través d’Internet.</string>
  <!--ConfirmIdentityDialog-->
  <string name="ConfirmIdentityDialog_your_safety_number_with_s_has_changed">El número de seguretat amb %1$s ha canviat. Això pot significar o bé que algú està provant d\'interceptar la comunicació, o bé que %2$s ha reinstal·lat el Signal.</string>
  <string name="ConfirmIdentityDialog_you_may_wish_to_verify_your_safety_number_with_this_contact">Potser voleu verificar el número de seguretat amb aquest contacte.</string>
  <string name="ConfirmIdentityDialog_accept">Accepta</string>
  <!--ContactsCursorLoader-->
  <string name="ContactsCursorLoader_recent_chats">Converses recents</string>
  <string name="ContactsCursorLoader_contacts">Contactes</string>
  <string name="ContactsCursorLoader_groups">Grups</string>
  <string name="ContactsCursorLoader_phone_number_search">Cerca de número de telèfon</string>
  <string name="ContactsCursorLoader_username_search">Cerca de nom d\'usuari</string>
  <!--Label for my stories when selecting who to send media to-->
  <string name="ContactsCursorLoader_my_stories">Les meves històries</string>
  <!--Action for creating a new story-->
  <string name="ContactsCursorLoader_new_story">Nova història</string>
  <!--ContactsDatabase-->
  <string name="ContactsDatabase_message_s">Missatge %s</string>
  <string name="ContactsDatabase_signal_call_s">Trucada del Signal %s</string>
  <!--ContactNameEditActivity-->
  <!--Toolbar title for contact name edit activity-->
  <string name="ContactNameEditActivity__edit_name">Editar nom</string>
  <string name="ContactNameEditActivity_given_name">Nom</string>
  <string name="ContactNameEditActivity_family_name">Cognom</string>
  <string name="ContactNameEditActivity_prefix">Prefix</string>
  <string name="ContactNameEditActivity_suffix">Sufix</string>
  <string name="ContactNameEditActivity_middle_name">Segon nom de pila</string>
  <!--ContactShareEditActivity-->
  <!--ContactShareEditActivity toolbar title-->
  <string name="ContactShareEditActivity__send_contact">Enviar contacte</string>
  <string name="ContactShareEditActivity_type_home">Casa</string>
  <string name="ContactShareEditActivity_type_mobile">Mòbil</string>
  <string name="ContactShareEditActivity_type_work">Feina</string>
  <string name="ContactShareEditActivity_type_missing">Altres</string>
  <string name="ContactShareEditActivity_invalid_contact">El contacte seleccionat no és vàlid.</string>
  <!--Content descrption for name edit button on contact share edit activity-->
  <string name="ContactShareEditActivity__edit_name">Editar nom</string>
  <!--Content description for user avatar in edit activity-->
  <string name="ContactShareEditActivity__avatar">Avatar</string>
  <!--ConversationItem-->
  <string name="ConversationItem_error_not_sent_tap_for_details">No enviat. Toqueu per saber-ne més.</string>
  <string name="ConversationItem_error_partially_not_delivered">Parcialment enviat, toca per més informació</string>
  <string name="ConversationItem_error_network_not_delivered">L\'enviament ha fallat</string>
  <string name="ConversationItem_received_key_exchange_message_tap_to_process">S\'ha rebut el missatge de l\'intercanvi de la clau, toqueu per processar-lo.</string>
  <string name="ConversationItem_group_action_left">%1$s ha abandonat el grup.</string>
  <string name="ConversationItem_send_paused">Enviament interromput</string>
  <string name="ConversationItem_click_to_approve_unencrypted">Ha fallat l\'enviament. Toqueu per al mode no segur.</string>
  <string name="ConversationItem_click_to_approve_unencrypted_sms_dialog_title">Voleu canviar a SMS sense encriptar?</string>
  <string name="ConversationItem_click_to_approve_unencrypted_mms_dialog_title">Voleu canviar a MMS sense encriptar?</string>
  <string name="ConversationItem_click_to_approve_unencrypted_dialog_message">Aquest missatge <b>no</b> s\'encriptarà perquè el destinatari ja no és usuari del Signal.\n\nVoleu enviar un missatge no segur?</string>
  <string name="ConversationItem_unable_to_open_media">No s\'ha trobat una aplicació que pugui obrir aquest fitxer.</string>
  <string name="ConversationItem_copied_text">S\'ha copiat %s</string>
  <string name="ConversationItem_from_s">de %s</string>
  <string name="ConversationItem_to_s">a %s</string>
  <string name="ConversationItem_read_more">  Més informació</string>
  <string name="ConversationItem_download_more">  Baixa\'n més</string>
  <string name="ConversationItem_pending">  Pendent</string>
  <string name="ConversationItem_this_message_was_deleted">Aquest missatge s\'ha suprimit.</string>
  <string name="ConversationItem_you_deleted_this_message">Heu suprimit aquest missatge.</string>
  <!--ConversationActivity-->
  <string name="ConversationActivity_add_attachment">Afegeix un adjunt</string>
  <string name="ConversationActivity_select_contact_info">Seleccioneu informació del contacte</string>
  <string name="ConversationActivity_compose_message">Escriviu un missatge</string>
  <string name="ConversationActivity_sorry_there_was_an_error_setting_your_attachment">S\'ha produït un error en afegir el fitxer adjunt.</string>
  <string name="ConversationActivity_recipient_is_not_a_valid_sms_or_email_address_exclamation">El destinatari no és una adreça electrònica o SMS vàlid!</string>
  <string name="ConversationActivity_message_is_empty_exclamation">El missatge és buit.</string>
  <string name="ConversationActivity_group_members">Membres del grup</string>
  <string name="ConversationActivity__tap_here_to_start_a_group_call">Toqueu aquí per iniciar una trucada de grup</string>
  <string name="ConversationActivity_invalid_recipient">Destinatari no vàlid.</string>
  <string name="ConversationActivity_added_to_home_screen">S\'ha afegit a la pantalla d\'inici.</string>
  <string name="ConversationActivity_calls_not_supported">Trucades no compatibles</string>
  <string name="ConversationActivity_this_device_does_not_appear_to_support_dial_actions">Aquest dispositiu sembla no suportar accions de trucada.</string>
  <string name="ConversationActivity_transport_insecure_sms">SMS no segur</string>
  <!--A title for the option to send an SMS with a placeholder to put the name of their SIM card-->
  <string name="ConversationActivity_transport_insecure_sms_with_sim">SMS no segur (%1$s)</string>
  <string name="ConversationActivity_transport_insecure_mms">MMS no segur</string>
  <!--A title for the option to send an SMS with a placeholder to put the name of their SIM card-->
  <string name="ConversationActivity_transport_insecure_mms_with_sim">MMS no segur (%1$s)</string>
  <string name="ConversationActivity_transport_signal">Missatge del Signal</string>
  <string name="ConversationActivity_lets_switch_to_signal">Canviem al Molly, %1$s</string>
  <string name="ConversationActivity_specify_recipient">Trieu un contacte</string>
  <string name="ConversationActivity_unblock">Desbloca</string>
  <string name="ConversationActivity_attachment_exceeds_size_limits">El fitxer adjunt excedeix la mida màxima per a aquest tipus de missatges.</string>
  <string name="ConversationActivity_unable_to_record_audio">No s\'ha pogut enregistrar l\'àudio.</string>
  <string name="ConversationActivity_you_cant_send_messages_to_this_group">No podeu enviar missatges a aquest grup perquè ja no en sou membre.</string>
  <string name="ConversationActivity_only_s_can_send_messages">Només els %1$s poden enviar missatges. </string>
  <string name="ConversationActivity_admins">administradors</string>
  <string name="ConversationActivity_message_an_admin">Envia un missatge a un administrador</string>
  <string name="ConversationActivity_cant_start_group_call">No es pot iniciar la trucada de grup.</string>
  <string name="ConversationActivity_only_admins_of_this_group_can_start_a_call">Només els administradors d\'aquest grup poden iniciar una trucada.</string>
  <string name="ConversationActivity_there_is_no_app_available_to_handle_this_link_on_your_device">No hi ha cap aplicació que pugui obrir aquest enllaç.</string>
  <string name="ConversationActivity_your_request_to_join_has_been_sent_to_the_group_admin">La sol·licitud per afegir-vos-hi s\'ha enviat a l\'administrador/a del grup. Rebreu una notificació quan la resolguin.</string>
  <string name="ConversationActivity_cancel_request">Cancel·la la sol·licitud</string>
  <string name="ConversationActivity_to_send_audio_messages_allow_signal_access_to_your_microphone">Per enviar missatges d\'àudio, permeteu que el Molly tingui accés al micròfon.</string>
  <string name="ConversationActivity_signal_requires_the_microphone_permission_in_order_to_send_audio_messages">El Molly necessita el permís del micròfon per tal d\'enviar missatges d\'àudio, però s\'ha denegat permanentment. Si us plau, continueu cap al menú de configuració de l\'aplicació, seleccioneu Permisos i activeu-hi el micròfon.</string>
  <string name="ConversationActivity_signal_needs_the_microphone_and_camera_permissions_in_order_to_call_s">El Molly necessita el permís del micròfon i de la càmera per tal de trucar a %s, però s\'han denegat permanentment. Si us plau, continueu cap al menú de configuració de l\'aplicació, seleccioneu Permisos i activeu-hi el micròfon i la càmera.</string>
  <string name="ConversationActivity_to_capture_photos_and_video_allow_signal_access_to_the_camera">Per captar fotografies i vídeos, permeteu que el Molly tingui accés a la càmera.</string>
  <string name="ConversationActivity_signal_needs_the_camera_permission_to_take_photos_or_video">El Molly necessita el permís de la càmera per tal de fer fotografies i vídeos, però s\'ha denegat permanentment. Si us plau, continueu cap al menú de configuració de l\'aplicació, seleccioneu Permisos i activeu-hi la càmera.</string>
  <string name="ConversationActivity_signal_needs_camera_permissions_to_take_photos_or_video">El Molly necessita el permís de la càmera per fer fotografies i vídeos.</string>
  <string name="ConversationActivity_enable_the_microphone_permission_to_capture_videos_with_sound">Activeu el permís del micròfon per capturar vídeos amb so.</string>
  <string name="ConversationActivity_signal_needs_the_recording_permissions_to_capture_video">El Molly necessita el permís del micròfon per gravar vídeos, però s\'han denegat. Si us plau, continueu cap al menú de configuració de l\'aplicació, seleccioneu Permisos i activeu-hi el micròfon i la càmera.</string>
  <string name="ConversationActivity_signal_needs_recording_permissions_to_capture_video">El Molly necessita el permís del telèfon per gravar vídeos.</string>
  <string name="ConversationActivity_quoted_contact_message">%1$s %2$s</string>
  <string name="ConversationActivity_signal_cannot_sent_sms_mms_messages_because_it_is_not_your_default_sms_app">El Signal no pot enviar missatges SMS / MMS perquè no és la vostra aplicació d\'SMS predeterminada. Voleu canviar-ho a la configuració d\'Android?</string>
  <string name="ConversationActivity_yes">Sí</string>
  <string name="ConversationActivity_no">No</string>
  <string name="ConversationActivity_search_position">%1$d de %2$d</string>
  <string name="ConversationActivity_no_results">No hi ha cap resultat.</string>
  <string name="ConversationActivity_sticker_pack_installed">Paquet d\'adhesius instal·lat</string>
  <string name="ConversationActivity_new_say_it_with_stickers">Nou! Digueu-ho amb adhesius.</string>
  <string name="ConversationActivity_cancel">Cancel·la</string>
  <string name="ConversationActivity_delete_conversation">Voleu eliminar la conversa?</string>
  <string name="ConversationActivity_delete_and_leave_group">Voleu suprimir i abandonar el grup?</string>
  <string name="ConversationActivity_this_conversation_will_be_deleted_from_all_of_your_devices">Aquesta conversa se suprimirà de tots els dispositius.</string>
  <string name="ConversationActivity_you_will_leave_this_group_and_it_will_be_deleted_from_all_of_your_devices">Abandonareu aquest grup i se suprimirà de tots els dispositius.</string>
  <string name="ConversationActivity_delete">Suprimeix</string>
  <string name="ConversationActivity_delete_and_leave">Suprimeix-lo i abandona\'l</string>
  <string name="ConversationActivity__to_call_s_signal_needs_access_to_your_microphone">Per trucar a %1$s, el Molly necessita accés al micròfon.</string>
  <string name="ConversationActivity__more_options_now_in_group_settings">Ara hi ha més opcions a la configuració del grup.</string>
  <string name="ConversationActivity_join">Afegeix-m\'hi</string>
  <string name="ConversationActivity_full">Ple</string>
  <string name="ConversationActivity_error_sending_media">Error en enviar contingut</string>
  <string name="ConversationActivity__reported_as_spam_and_blocked">Se n\'ha informat com a brossa i s\'ha blocat.</string>
  <!--ConversationAdapter-->
  <plurals name="ConversationAdapter_n_unread_messages">
    <item quantity="one">%d missatge sense llegir</item>
    <item quantity="other">%d missatges sense llegir</item>
  </plurals>
  <!--ConversationFragment-->
  <!--Toast text when contacts activity is not found-->
  <string name="ConversationFragment__contacts_app_not_found">No s\'han trobat els contactes de l\'app.</string>
  <plurals name="ConversationFragment_delete_selected_messages">
    <item quantity="one">Voleu suprimir el missatge seleccionat?</item>
    <item quantity="other">Voleu suprimir els missatges seleccionats?</item>
  </plurals>
  <string name="ConversationFragment_save_to_sd_card">Voleu desar-ho a l\'emmagatzematge?</string>
  <plurals name="ConversationFragment_saving_n_media_to_storage_warning">
    <item quantity="one">Desar aquest mitjà a emmagatzematge permetrà que qualsevol altra aplicació del dispositiu també hi pugui accedir.\n\nVoleu continuar?</item>
    <item quantity="other">Desar els %1$d fitxers a l\'emmagatzematge permetrà que qualsevol altra aplicació del dispositiu també hi pugui accedir.\n\nVoleu continuar?</item>
  </plurals>
  <plurals name="ConversationFragment_error_while_saving_attachments_to_sd_card">
    <item quantity="one">Error al desar el fitxer adjunt a l\'emmagatzematge!</item>
    <item quantity="other">Error en desar els fitxers adjunts a l\'emmagatzematge.</item>
  </plurals>
  <string name="ConversationFragment_unable_to_write_to_sd_card_exclamation">No s\'ha pogut desar a l\'emmagatzematge.</string>
  <plurals name="ConversationFragment_saving_n_attachments">
    <item quantity="one">Es desa el fitxer</item>
    <item quantity="other">Es desen %1$d fitxers</item>
  </plurals>
  <plurals name="ConversationFragment_saving_n_attachments_to_sd_card">
    <item quantity="one">Es desa l\'adjunt a l\'emmagatzematge…</item>
    <item quantity="other">Es desen %1$d adjunts a l\'emmagatzematge…</item>
  </plurals>
  <string name="ConversationFragment_pending">Pendent…</string>
  <string name="ConversationFragment_push">Dades (Signal)</string>
  <string name="ConversationFragment_mms">MMS</string>
  <string name="ConversationFragment_sms">SMS</string>
  <string name="ConversationFragment_deleting">Se suprimeix</string>
  <string name="ConversationFragment_deleting_messages">Se suprimeixen missatges…</string>
  <string name="ConversationFragment_delete_for_me">Suprimeix per a mi</string>
  <string name="ConversationFragment_delete_for_everyone">Suprimeix per a tothom</string>
  <string name="ConversationFragment_this_message_will_be_deleted_for_everyone_in_the_conversation">Aquest missatge se suprimirà per a tothom que sigui a la conversa si tenen una versió recent del Signal. Podran veure que heu suprimit un missatge.</string>
  <string name="ConversationFragment_quoted_message_not_found">No s\'ha trobat el missatge original.</string>
  <string name="ConversationFragment_quoted_message_no_longer_available">El missatge original ja no està disponible.</string>
  <string name="ConversationFragment_failed_to_open_message">Ha fallat obrir el missatge.</string>
  <string name="ConversationFragment_you_can_swipe_to_the_right_reply">Podeu lliscar cap a la dreta en qualsevol missatge per respondre ràpidament.</string>
  <string name="ConversationFragment_you_can_swipe_to_the_left_reply">Podeu lliscar cap a l’esquerra en qualsevol missatge per respondre ràpidament.</string>
  <string name="ConversationFragment_outgoing_view_once_media_files_are_automatically_removed">Els fitxers multimèdia d\'una sola visualització se suprimeixen automàticament un cop enviats.</string>
  <string name="ConversationFragment_you_already_viewed_this_message">Ja heu vist aquest missatge.</string>
  <string name="ConversationFragment__you_can_add_notes_for_yourself_in_this_conversation">Podeu afegir notes per a vosaltres mateixos en aquesta conversa.\nSi el compte té dispositius enllaçats, s\'hi sincronitzaran les notes noves.</string>
  <string name="ConversationFragment__d_group_members_have_the_same_name">%1$d membres del grup tenen el mateix nom.</string>
  <string name="ConversationFragment__tap_to_review">Feu un toc per revisar-ho</string>
  <string name="ConversationFragment__review_requests_carefully">Reviseu les sol·licituds amb atenció.</string>
  <string name="ConversationFragment__signal_found_another_contact_with_the_same_name">El Molly ha trobat un altre contacte amb el mateix nom.</string>
  <string name="ConversationFragment_contact_us">Contacteu-nos</string>
  <string name="ConversationFragment_verify">Verificació</string>
  <string name="ConversationFragment_not_now">Ara no</string>
  <string name="ConversationFragment_your_safety_number_with_s_changed">El vostre número de seguretat amb %s ha canviat.</string>
  <string name="ConversationFragment_your_safety_number_with_s_changed_likey_because_they_reinstalled_signal">El número de segurtat amb %s ha canviat, probablement perquè s\'ha reinstal·lat el Signal o els dispositius han canviat. Toqueu Verifica per confirmar el número de seguretat nou. És opcional.</string>
  <!--Message shown to indicate which notification profile is on/active-->
  <string name="ConversationFragment__s_on">%1$s actiu</string>
  <!--Dialog title for block group link join requests-->
  <string name="ConversationFragment__block_request">Bloqueig de la sol·licitud?</string>
  <!--Dialog message for block group link join requests-->
  <string name="ConversationFragment__s_will_not_be_able_to_join_or_request_to_join_this_group_via_the_group_link">%1$s no es podrà afegir ni sol·licitar-ho a aquest grup mitjançant l\'enllaç de grup. Encara es poden afegir al grup manualment.</string>
  <!--Dialog confirm block request button-->
  <string name="ConversationFragment__block_request_button">Bloca la sol·licitud</string>
  <!--Dialog cancel block request button-->
  <string name="ConversationFragment__cancel">Cancel·la</string>
  <!--Message shown after successfully blocking join requests for a user-->
  <string name="ConversationFragment__blocked">Blocat</string>
  <plurals name="ConversationListFragment_delete_selected_conversations">
    <item quantity="one">Voleu suprimir la conversa seleccionada?</item>
    <item quantity="other">Voleu suprimir les converses seleccionades?</item>
  </plurals>
  <plurals name="ConversationListFragment_this_will_permanently_delete_all_n_selected_conversations">
    <item quantity="one">Se suprimirà permanentment la conversa seleccionada.</item>
    <item quantity="other">Se suprimiran permanentment les %1$d converses seleccionades.</item>
  </plurals>
  <string name="ConversationListFragment_deleting">Se suprimeix</string>
  <string name="ConversationListFragment_deleting_selected_conversations">Se suprimeixen les converses seleccionades…</string>
  <plurals name="ConversationListFragment_conversations_archived">
    <item quantity="one">Conversa arxivada</item>
    <item quantity="other">%d converses arxivades</item>
  </plurals>
  <string name="ConversationListFragment_undo">Desfés</string>
  <plurals name="ConversationListFragment_moved_conversations_to_inbox">
    <item quantity="one">S\'ha mogut la conversa a la safata d\'entrada</item>
    <item quantity="other">S\'han mogut %d converses a la safata d\'entrada</item>
  </plurals>
  <plurals name="ConversationListFragment_read_plural">
    <item quantity="one">Llegit</item>
    <item quantity="other">Llegits</item>
  </plurals>
  <plurals name="ConversationListFragment_unread_plural">
    <item quantity="one">No llegit</item>
    <item quantity="other">No llegits</item>
  </plurals>
  <plurals name="ConversationListFragment_pin_plural">
    <item quantity="one">Fixat</item>
    <item quantity="other">Fixats</item>
  </plurals>
  <plurals name="ConversationListFragment_unpin_plural">
    <item quantity="one">No fixat</item>
    <item quantity="other">No fixats</item>
  </plurals>
  <plurals name="ConversationListFragment_mute_plural">
    <item quantity="one">Silenciat</item>
    <item quantity="other">Silenciats</item>
  </plurals>
  <plurals name="ConversationListFragment_unmute_plural">
    <item quantity="one">No silenciat</item>
    <item quantity="other">No silenciats</item>
  </plurals>
  <string name="ConversationListFragment_select">Selecció</string>
  <plurals name="ConversationListFragment_archive_plural">
    <item quantity="one">Arxivat</item>
    <item quantity="other">Arxivats</item>
  </plurals>
  <plurals name="ConversationListFragment_unarchive_plural">
    <item quantity="one">No arxivat</item>
    <item quantity="other">No arxivats</item>
  </plurals>
  <plurals name="ConversationListFragment_delete_plural">
    <item quantity="one">Suprimit</item>
    <item quantity="other">Suprimits</item>
  </plurals>
  <string name="ConversationListFragment_select_all">Selecciona-ho tot</string>
  <plurals name="ConversationListFragment_s_selected">
    <item quantity="one">%d de seleccionat</item>
    <item quantity="other">%d de seleccionats</item>
  </plurals>
  <!--Show in conversation list overflow menu to open selection bottom sheet-->
  <string name="ConversationListFragment__notification_profile">Perfil de notificacions</string>
  <!--Tooltip shown after you have created your first notification profile-->
  <string name="ConversationListFragment__turn_your_notification_profile_on_or_off_here">Activeu o desactiveu el perfil de notificacions aquí.</string>
  <!--Message shown in top toast to indicate the named profile is on-->
  <string name="ConversationListFragment__s_on">%1$s actiu</string>
  <!--ConversationListItem-->
  <string name="ConversationListItem_key_exchange_message">Missatge d\'intercanvi de clau</string>
  <!--ConversationListItemAction-->
  <string name="ConversationListItemAction_archived_conversations_d">Converses arxivades (%d)</string>
  <!--ConversationTitleView-->
  <string name="ConversationTitleView_verified">Verificat</string>
  <string name="ConversationTitleView_you">Vós</string>
  <!--ConversationTypingView-->
  <string name="ConversationTypingView__plus_d">+%1$d</string>
  <!--CreateGroupActivity-->
  <string name="CreateGroupActivity__select_members">Seleccioneu membres</string>
  <!--CreateProfileActivity-->
  <string name="CreateProfileActivity__profile">Perfil</string>
  <string name="CreateProfileActivity_error_setting_profile_photo">Error en establir la foto del perfil</string>
  <string name="CreateProfileActivity_problem_setting_profile">Problema en establir el perfil</string>
  <string name="CreateProfileActivity_set_up_your_profile">Establiu el perfil</string>
  <string name="CreateProfileActivity_signal_profiles_are_end_to_end_encrypted">Els canvis que hi facis i el teu perfil, seran visibles per la gent a la qual enviïs un missatge, els teus contactes i els teus grups.</string>
  <string name="CreateProfileActivity_set_avatar_description">Estableix l\'avatar</string>
  <!--ProfileCreateFragment-->
  <!--Displayed at the top of the screen and explains how profiles can be viewed.-->
  <string name="ProfileCreateFragment__profiles_are_visible_to_contacts_and_people_you_message">Els perfils són visibles per la gent a la qual enviïs un missatge, els teus contactes i els teus grups.</string>
  <!--Title of clickable row to select phone number privacy settings-->
  <string name="ProfileCreateFragment__who_can_find_me">Qui pot trobar-me a través del meu número?</string>
  <!--WhoCanSeeMyPhoneNumberFragment-->
  <!--Toolbar title for this screen-->
  <string name="WhoCanSeeMyPhoneNumberFragment__who_can_find_me_by_number">Qui pot trobar-me a través del meu número?</string>
  <!--Description for radio item stating anyone can see your phone number-->
  <string name="WhoCanSeeMyPhoneNumberFragment__anyone_who_has">Qualsevol persona que tingui el teu número de telèfon guardat als seus contactes podrà veure\'t com a contacte a Signal. Les altres persones podran trobar-te realitzant una cerca amb el teu número.</string>
  <!--Description for radio item stating no one will be able to see your phone number-->
  <string name="WhoCanSeeMyPhoneNumberFragment__nobody_on_signal">Ningú a Signal podrà trobar-te a través del teu número de telèfon.</string>
  <!--ChooseBackupFragment-->
  <string name="ChooseBackupFragment__restore_from_backup">Voleu fer una restauració des d\'una còpia de seguretat?</string>
  <string name="ChooseBackupFragment__restore_your_messages_and_media">Restaureu els missatges i els continguts multimèdia des d\'una còpia de seguretat local. Si no ho feu ara, no ho podreu fer més tard.</string>
  <string name="ChooseBackupFragment__icon_content_description">Restaura des de la icona de còpia de seguretat</string>
  <string name="ChooseBackupFragment__choose_backup">Trieu la còpia de seguretat</string>
  <string name="ChooseBackupFragment__learn_more">Més informació</string>
  <string name="ChooseBackupFragment__no_file_browser_available">No hi ha gestor de fitxers disponible.</string>
  <!--RestoreBackupFragment-->
  <string name="RestoreBackupFragment__restore_complete">Restauració completa</string>
  <string name="RestoreBackupFragment__to_continue_using_backups_please_choose_a_folder">Per continuar usant les còpies de seguretat, trieu una carpeta. S\'hi desaran les còpies noves.</string>
  <string name="RestoreBackupFragment__choose_folder">Trieu una carpeta</string>
  <string name="RestoreBackupFragment__not_now">Ara no</string>
  <!--Couldn\'t find the selected backup-->
  <string name="RestoreBackupFragment__backup_not_found">No s\'ha trobat la còpia de seguretat.</string>
  <!--Couldn\'t read the selected backup-->
  <string name="RestoreBackupFragment__backup_could_not_be_read">No s\'ha pogut llegir la còpia de seguretat.</string>
  <!--Backup has an unsupported file extension-->
  <string name="RestoreBackupFragment__backup_has_a_bad_extension">La còpia de seguretat té una extensió incorrecta.</string>
  <!--BackupsPreferenceFragment-->
  <string name="BackupsPreferenceFragment__chat_backups">Còpies de seguretat de converses</string>
  <string name="BackupsPreferenceFragment__backups_are_encrypted_with_a_passphrase">Les còpies de seguretat s\'encripten amb una contrasenya i es desen al dispositiu.</string>
  <string name="BackupsPreferenceFragment__create_backup">Crea una còpia de seguretat</string>
  <string name="BackupsPreferenceFragment__last_backup">Darrera còpia de seguretat: %1$s</string>
  <string name="BackupsPreferenceFragment__backup_folder">Carpeta de còpia de seguretat</string>
  <string name="BackupsPreferenceFragment__verify_backup_passphrase">Verifiqueu la contrasenya de còpia de seguretat</string>
  <string name="BackupsPreferenceFragment__test_your_backup_passphrase">Proveu la contrasenya de còpia de seguretat i verifiqueu que coincideix.</string>
  <string name="BackupsPreferenceFragment__turn_on">Activa</string>
  <string name="BackupsPreferenceFragment__turn_off">Desactiva</string>
  <string name="BackupsPreferenceFragment__to_restore_a_backup">Per restaurar una còpia de seguretat, instal·leu una còpia del Molly. Obriu l\'aplicació i toqueu Restaura la còpia de seguretat. Indiqueu el fitxer de còpia de seguretat. %1$s</string>
  <string name="BackupsPreferenceFragment__learn_more">Més informació</string>
  <string name="BackupsPreferenceFragment__in_progress">En curs…</string>
  <!--Status text shown in backup preferences when verifying a backup-->
  <string name="BackupsPreferenceFragment__verifying_backup">Verificant la còpia de seguretat…</string>
  <string name="BackupsPreferenceFragment__d_so_far">%1$d fins ara…</string>
  <!--Show percentage of completion of backup-->
  <string name="BackupsPreferenceFragment__s_so_far">%1$s%% fins ara…</string>
  <string name="BackupsPreferenceFragment_signal_requires_external_storage_permission_in_order_to_create_backups">El Molly necessita el permís de l\'emmagatzematge extern per tal de crear còpies de seguretat. Si us plau, continueu cap al menú de configuració de l\'aplicació, seleccioneu Permisos i activeu-hi l\'emmagatzematge.</string>
  <!--CustomDefaultPreference-->
  <string name="CustomDefaultPreference_using_custom">Ús de la personalització: %s</string>
  <string name="CustomDefaultPreference_using_default">Per defecte: %s</string>
  <string name="CustomDefaultPreference_none">Cap</string>
  <!--AvatarSelectionBottomSheetDialogFragment-->
  <string name="AvatarSelectionBottomSheetDialogFragment__choose_photo">Trieu una fotografia</string>
  <string name="AvatarSelectionBottomSheetDialogFragment__take_photo">Feu una fotografia</string>
  <string name="AvatarSelectionBottomSheetDialogFragment__choose_from_gallery">Trieu-ne una de la galeria</string>
  <string name="AvatarSelectionBottomSheetDialogFragment__remove_photo">Suprimeix la foto</string>
  <string name="AvatarSelectionBottomSheetDialogFragment__taking_a_photo_requires_the_camera_permission">Fer una fotografia necessita permís de la càmera.</string>
  <string name="AvatarSelectionBottomSheetDialogFragment__viewing_your_gallery_requires_the_storage_permission">Veure la galeria necessita permís de l\'emmagatzematge.</string>
  <!--DateUtils-->
  <string name="DateUtils_just_now">Ara</string>
  <string name="DateUtils_minutes_ago">%d min</string>
  <string name="DateUtils_today">Avui</string>
  <string name="DateUtils_yesterday">Ahir</string>
  <!--DecryptionFailedDialog-->
  <string name="DecryptionFailedDialog_chat_session_refreshed">S\'ha refrescat la sessió.</string>
  <string name="DecryptionFailedDialog_signal_uses_end_to_end_encryption">El Signal usa encriptació d\'extrem a extrem i és possible que de vegades hagi d’actualitzar la sessió de conversa. Això no n\'afecta la seguretat, però és possible que perdeu algun missatge d’aquest contacte. Podeu demanar que el torni a enviar.</string>
  <!--DeviceListActivity-->
  <string name="DeviceListActivity_unlink_s">Voleu desenllaçar «%s»?</string>
  <string name="DeviceListActivity_by_unlinking_this_device_it_will_no_longer_be_able_to_send_or_receive">En desenllaçar aquest dispositiu, no es podran rebre ni enviar missatges.</string>
  <string name="DeviceListActivity_network_connection_failed">La connexió de xarxa ha fallat</string>
  <string name="DeviceListActivity_try_again">Torna a provar-ho</string>
  <string name="DeviceListActivity_unlinking_device">Es desenllaça el dispositiu…</string>
  <string name="DeviceListActivity_unlinking_device_no_ellipsis">Es desenllaça el dispositiu</string>
  <string name="DeviceListActivity_network_failed">La xarxa ha fallat!</string>
  <!--DeviceListItem-->
  <string name="DeviceListItem_unnamed_device">Dispositiu sense nom</string>
  <string name="DeviceListItem_linked_s">%s enllaçat</string>
  <string name="DeviceListItem_last_active_s">Darrera activitat: %s</string>
  <string name="DeviceListItem_today">Avui</string>
  <!--DocumentView-->
  <string name="DocumentView_unnamed_file">Fitxer sense nom</string>
  <!--DozeReminder-->
  <string name="DozeReminder_optimize_for_missing_play_services">Optimitza per a la no presència dels Play Services</string>
  <string name="DozeReminder_this_device_does_not_support_play_services_tap_to_disable_system_battery">El dispositiu no és compatible amb Play Services. Toqueu per desactivar les optimitzacions de la bateria que impedeixen que el Molly rebi missatges quan estigui inactiu.</string>
  <!--ExpiredBuildReminder-->
  <string name="ExpiredBuildReminder_this_version_of_signal_has_expired">Aquesta versió del Signal ha vençut. Actualitzeu-la ara per enviar i rebre missatges.</string>
  <string name="ExpiredBuildReminder_update_now">Actualitza-la ara</string>
  <!--PendingGroupJoinRequestsReminder-->
  <plurals name="PendingGroupJoinRequestsReminder_d_pending_member_requests">
    <item quantity="one">%dsol·licitud d\'adhesió pendent</item>
    <item quantity="other">%d sol·licituds d\'adhesió pendents</item>
  </plurals>
  <string name="PendingGroupJoinRequestsReminder_view">Mostra</string>
  <!--GcmRefreshJob-->
  <string name="GcmRefreshJob_Permanent_Signal_communication_failure">La comunicació del Signal falla contínuament!</string>
  <string name="GcmRefreshJob_Signal_was_unable_to_register_with_Google_Play_Services">El Molly no s\'ha pogut registrar al Google Play Services. Els missatges i les trucades del Molly s\'han desactivat, registreu-vos de nou a Configuració &gt; Avançada.</string>
  <!--GiphyActivity-->
  <string name="GiphyActivity_error_while_retrieving_full_resolution_gif">S\'ha produït un error en recuperar el GIF a resolució completa</string>
  <!--GiphyFragmentPageAdapter-->
  <string name="GiphyFragmentPagerAdapter_gifs">GIF</string>
  <string name="GiphyFragmentPagerAdapter_stickers">Adhesius</string>
  <!--AddToGroupActivity-->
  <string name="AddToGroupActivity_add_member">Voleu afegir el membre?</string>
  <string name="AddToGroupActivity_add_s_to_s">Voleu afegir \"%1$s\" a \"%2$s\"?</string>
  <string name="AddToGroupActivity_s_added_to_s">\"%1$s\" s\'ha afegit a \"%2$s\".</string>
  <string name="AddToGroupActivity_add_to_group">Afegeix-lo al grup</string>
  <string name="AddToGroupActivity_add_to_groups">Afegeix-lo als grups</string>
  <string name="AddToGroupActivity_this_person_cant_be_added_to_legacy_groups">Aquesta persona no es pot afegir a grups de llegat.</string>
  <string name="AddToGroupActivity_add">Afegeix</string>
  <string name="AddToGroupActivity_add_to_a_group">Afegeix-lo a un grup</string>
  <!--ChooseNewAdminActivity-->
  <string name="ChooseNewAdminActivity_choose_new_admin">Trieu un administrador nou</string>
  <string name="ChooseNewAdminActivity_done">Fet</string>
  <string name="ChooseNewAdminActivity_you_left">Heu abandonat %1$s.</string>
  <!--GroupMembersDialog-->
  <string name="GroupMembersDialog_you">Vós</string>
  <!--GV2 access levels-->
  <string name="GroupManagement_access_level_anyone">Qualsevol</string>
  <string name="GroupManagement_access_level_all_members">Tots els membres</string>
  <string name="GroupManagement_access_level_only_admins">Només els administradors</string>
  <string name="GroupManagement_access_level_no_one">Cap</string>
  <!--GV2 invites sent-->
  <plurals name="GroupManagement_invitation_sent">
    <item quantity="one">Invitació enviada</item>
    <item quantity="other">%d invitacions enviades</item>
  </plurals>
  <string name="GroupManagement_invite_single_user">No podeu afegir automàticament %1$s a aquest grup. \n\nHan estat convidats a afegir-s\'hi i no veuran cap missatge del grup fins que no ho acceptin.</string>
  <string name="GroupManagement_invite_multiple_users">No podeu afegir aquests usuaris automàticament a aquest grup.\n\nHan estat convidats a afegir-s\'hi i no veuran cap missatge del grup fins que ho acceptin.</string>
  <!--GroupsV1MigrationLearnMoreBottomSheetDialogFragment-->
  <string name="GroupsV1MigrationLearnMore_what_are_new_groups">Què són els grups nous?</string>
  <string name="GroupsV1MigrationLearnMore_new_groups_have_features_like_mentions">Els grups nous tenen funcions com ara @mencions i administradors de grups, i admetran més funcions en el futur.</string>
  <string name="GroupsV1MigrationLearnMore_all_message_history_and_media_has_been_kept">S\'han conservat tot l\'historial de missatges i el contingut anteriors a l\'actualització.</string>
  <string name="GroupsV1MigrationLearnMore_you_will_need_to_accept_an_invite_to_join_this_group_again">Haureu d\'acceptar una invitació per tornar-vos a afegir al grup i no en rebreu missatges fins que no ho feu.</string>
  <plurals name="GroupsV1MigrationLearnMore_these_members_will_need_to_accept_an_invite">
    <item quantity="one">Aquest membre haurà d\'acceptar una invitació per tornar a afegir-se a aquest grup i no en rebrà missatges fins que no l\'accepti:</item>
    <item quantity="other">Aquests membres hauran d\'acceptar una invitació per tornar a afegir-se a aquest grup i no en rebran missatges fins que no l\'acceptin:</item>
  </plurals>
  <plurals name="GroupsV1MigrationLearnMore_these_members_were_removed_from_the_group">
    <item quantity="one">Aquest membre s\'ha suprimit del grup i no podrà tornar a afegir-s\'hi fins que no l\'actualitzi:</item>
    <item quantity="other">Aquests membres s\'han suprimit del grup i no podran tornar a afegir-s\'hi fins que no l\'actualitzin:</item>
  </plurals>
  <!--GroupsV1MigrationInitiationBottomSheetDialogFragment-->
  <string name="GroupsV1MigrationInitiation_upgrade_to_new_group">Actualitza a grup nou</string>
  <string name="GroupsV1MigrationInitiation_upgrade_this_group">Actualitza aquest grup</string>
  <string name="GroupsV1MigrationInitiation_new_groups_have_features_like_mentions">Els grups nous tenen funcions com ara @mencions i administradors de grups, i admetran més funcions en el futur.</string>
  <string name="GroupsV1MigrationInitiation_all_message_history_and_media_will_be_kept">Es conservaran tot l\'historial i tot el contingut d\'abans de l\'actualització.</string>
  <string name="GroupsV1MigrationInitiation_encountered_a_network_error">S\'ha trobat un error de xarxa. Torneu-ho a provar més tard.</string>
  <string name="GroupsV1MigrationInitiation_failed_to_upgrade">Ha fallat l\'actualització.</string>
  <plurals name="GroupsV1MigrationInitiation_these_members_will_need_to_accept_an_invite">
    <item quantity="one">Aquest membre haurà d\'acceptar una invitació per tornar a afegir-se a aquest grup i no en rebrà missatges fins que no l\'accepti:</item>
    <item quantity="other">Aquests membres hauran d\'acceptar una invitació per tornar a afegir-se a aquest grup i no en rebran missatges fins que no l\'acceptin:</item>
  </plurals>
  <plurals name="GroupsV1MigrationInitiation_these_members_are_not_capable_of_joining_new_groups">
    <item quantity="one">Aquest membre no és capaç d\'afegir-se als grups nous i se suprimirà del grup:</item>
    <item quantity="other">Aquests membres no són capaços d\'afegir-se als grups nous i se suprimiran del grup:</item>
  </plurals>
  <!--GroupsV1MigrationSuggestionsReminder-->
  <plurals name="GroupsV1MigrationSuggestionsReminder_members_couldnt_be_added_to_the_new_group">
    <item quantity="one">%1$d membre no s\'ha pogut tornar a afegir al grup nou. Voleu afegir-l\'hi ara?</item>
    <item quantity="other">%1$d membres no s\'han pogut tornar a afegir al grup nou. Voleu afegir-los-hi ara?</item>
  </plurals>
  <plurals name="GroupsV1MigrationSuggestionsReminder_add_members">
    <item quantity="one">Afegeix-hi un membre</item>
    <item quantity="other">Afegeix-hi membres</item>
  </plurals>
  <string name="GroupsV1MigrationSuggestionsReminder_no_thanks">No, gràcies.</string>
  <!--GroupsV1MigrationSuggestionsDialog-->
  <plurals name="GroupsV1MigrationSuggestionsDialog_add_members_question">
    <item quantity="one">Voleu afegir-hi un membre?</item>
    <item quantity="other">Voleu afegir-hi membres?</item>
  </plurals>
  <plurals name="GroupsV1MigrationSuggestionsDialog_these_members_couldnt_be_automatically_added">
    <item quantity="one">Aquest membre no s\'ha pogut afegir automàticament al grup nou al moment de l\'actualització:</item>
    <item quantity="other">Aquests membres no s\'han pogut afegir automàticament al grup nou al moment de l\'actualització:</item>
  </plurals>
  <plurals name="GroupsV1MigrationSuggestionsDialog_add_members">
    <item quantity="one">Afegeix-hi un membre</item>
    <item quantity="other">Afegeix-hi membres</item>
  </plurals>
  <plurals name="GroupsV1MigrationSuggestionsDialog_failed_to_add_members_try_again_later">
    <item quantity="one">Ha fallat afegir-hi un membre. Torneu-ho a provar més tard.</item>
    <item quantity="other">Ha fallat afegir-hi membres. Torneu-ho a provar més tard.</item>
  </plurals>
  <plurals name="GroupsV1MigrationSuggestionsDialog_cannot_add_members">
    <item quantity="one">No s\'hi pot afegir el membre.</item>
    <item quantity="other">No s\'hi poden afegir membres.</item>
  </plurals>
  <!--LeaveGroupDialog-->
  <string name="LeaveGroupDialog_leave_group">Voleu abandonar el grup?</string>
  <string name="LeaveGroupDialog_you_will_no_longer_be_able_to_send_or_receive_messages_in_this_group">Ja no podreu enviar o rebre missatges d\'aquest grup.</string>
  <string name="LeaveGroupDialog_leave">Surt</string>
  <string name="LeaveGroupDialog_choose_new_admin">Trieu un administrador nou</string>
  <string name="LeaveGroupDialog_before_you_leave_you_must_choose_at_least_one_new_admin_for_this_group">Abans d\'abandonar-lo, heu de triar almenys un administrador nou per a aquest grup.</string>
  <string name="LeaveGroupDialog_choose_admin">Trieu un administrador</string>
  <!--LinkPreviewView-->
  <string name="LinkPreviewView_no_link_preview_available">No hi ha previsualització d\'enllaç disponible.</string>
  <string name="LinkPreviewView_this_group_link_is_not_active">Aquest enllaç de grup no està actiu.</string>
  <string name="LinkPreviewView_domain_date">%1$s · %2$s</string>
  <!--LinkPreviewRepository-->
  <plurals name="LinkPreviewRepository_d_members">
    <item quantity="one">%1$d membre</item>
    <item quantity="other">%1$d membres</item>
  </plurals>
  <!--PendingMembersActivity-->
  <string name="PendingMembersActivity_pending_group_invites">Invitacions de grup pendents</string>
  <string name="PendingMembersActivity_requests">Sol·licituds</string>
  <string name="PendingMembersActivity_invites">Invitacions</string>
  <string name="PendingMembersActivity_people_you_invited">Persones que heu convidat</string>
  <string name="PendingMembersActivity_you_have_no_pending_invites">No teniu invitacions pendents.</string>
  <string name="PendingMembersActivity_invites_by_other_group_members">Invitacions d\'altres membres del grup</string>
  <string name="PendingMembersActivity_no_pending_invites_by_other_group_members">No hi ha invitacions pendents d\'altres membres del grup.</string>
  <string name="PendingMembersActivity_missing_detail_explanation">No es mostren els detalls de les persones convidades per altres membres del grup. Si trien afegir-s\'hi, la informació es compartirà amb el grup en aquell moment. No veuran cap missatge del grup fins que no s\'hi afegeixin.</string>
  <string name="PendingMembersActivity_revoke_invite">Rebutja la invitació</string>
  <string name="PendingMembersActivity_revoke_invites">Rebutja les invitacions</string>
  <plurals name="PendingMembersActivity_revoke_d_invites">
    <item quantity="one">Rebutja la invitació</item>
    <item quantity="other">Rebutja %1$d invitacions</item>
  </plurals>
  <plurals name="PendingMembersActivity_error_revoking_invite">
    <item quantity="one">Error en rebutjar la invitació</item>
    <item quantity="other">Error en rebutjar invitacions</item>
  </plurals>
  <!--RequestingMembersFragment-->
  <string name="RequestingMembersFragment_pending_member_requests">Sol·licituds d\'adhesió pendents</string>
  <string name="RequestingMembersFragment_no_member_requests_to_show">No hi ha cap sol·licitud d\'adhesió per mostrar.</string>
  <string name="RequestingMembersFragment_explanation">La gent d\'aquesta llista intenta afegir-se a aquest grup per l\'enllaç del grup.</string>
  <string name="RequestingMembersFragment_added_s">S\'hi ha afegit %1$s</string>
  <string name="RequestingMembersFragment_denied_s">S\'ha rebutjat %1$s</string>
  <!--AddMembersActivity-->
  <string name="AddMembersActivity__done">Fet</string>
  <string name="AddMembersActivity__this_person_cant_be_added_to_legacy_groups">Aquesta persona no es pot afegir a grups de llegat.</string>
  <string name="AddMembersActivity__this_person_cant_be_added_to_announcement_groups">Aquesta persona no es pot afegir als anuncis dels grups.</string>
  <plurals name="AddMembersActivity__add_d_members_to_s">
    <item quantity="one">Voleu afegir %1$s a \"%2$s\"?</item>
    <item quantity="other">Voleu afegir %3$d membres a \"%2$s\"?</item>
  </plurals>
  <string name="AddMembersActivity__add">Afegeix</string>
  <string name="AddMembersActivity__add_members">Afegeix-hi membres</string>
  <!--AddGroupDetailsFragment-->
  <string name="AddGroupDetailsFragment__name_this_group">Poseu un nom al grup</string>
  <string name="AddGroupDetailsFragment__create_group">Crea un grup</string>
  <string name="AddGroupDetailsFragment__create">Crea</string>
  <string name="AddGroupDetailsFragment__members">Membres</string>
  <string name="AddGroupDetailsFragment__you_can_add_or_invite_friends_after_creating_this_group">Després de crear el grup podeu afegir-hi o convidar-hi amistats.</string>
  <string name="AddGroupDetailsFragment__group_name_required">Nom de grup (cal)</string>
  <string name="AddGroupDetailsFragment__group_name_optional">Nom de grup (opcional)</string>
  <string name="AddGroupDetailsFragment__this_field_is_required">Aquest camp és necessari.</string>
  <string name="AddGroupDetailsFragment__group_creation_failed">Ha fallat la creació del grup.</string>
  <string name="AddGroupDetailsFragment__try_again_later">Torneu-ho a provar més tard.</string>
  <!--Displayed when adding group details to an MMS Group-->
  <string name="AddGroupDetailsFragment__youve_selected_a_contact_that_doesnt_support">Has seleccionat un contacte que no té habilitats els grups a Signal, així que aquest grup serà MMS. Només tu podràs veure els noms personalitzats i les fotos dels grups MMS.</string>
  <string name="AddGroupDetailsFragment__remove">Suprimeix</string>
  <string name="AddGroupDetailsFragment__sms_contact">Contacte d\'SMS</string>
  <string name="AddGroupDetailsFragment__remove_s_from_this_group">Voleu suprimir %1$s d\'aquest grup?</string>
  <!--ManageGroupActivity-->
  <string name="ManageGroupActivity_member_requests_and_invites">Sol·licituds d\'adhesió i invitacions</string>
  <string name="ManageGroupActivity_add_members">Afegiu-hi membres</string>
  <string name="ManageGroupActivity_edit_group_info">Edita la informació del grup</string>
  <string name="ManageGroupActivity_who_can_add_new_members">Qui pot afegir membres nous?</string>
  <string name="ManageGroupActivity_who_can_edit_this_groups_info">Qui pot editar la informació del grup?</string>
  <string name="ManageGroupActivity_group_link">Enllaç del grup</string>
  <string name="ManageGroupActivity_block_group">Bloca el grup</string>
  <string name="ManageGroupActivity_unblock_group">Desbloca el grup</string>
  <string name="ManageGroupActivity_leave_group">Abandona el grup</string>
  <string name="ManageGroupActivity_mute_notifications">Silencia les notificacions</string>
  <string name="ManageGroupActivity_custom_notifications">Notificacions personalitzades</string>
  <string name="ManageGroupActivity_mentions">Mencions</string>
  <string name="ManageGroupActivity_chat_color_and_wallpaper">Color i fons de la conversa</string>
  <string name="ManageGroupActivity_until_s">Fins a %1$s</string>
  <string name="ManageGroupActivity_always">Sempre</string>
  <string name="ManageGroupActivity_off">Inactiu</string>
  <string name="ManageGroupActivity_on">Actiu</string>
  <string name="ManageGroupActivity_view_all_members">Mostra\'n tots els membres</string>
  <string name="ManageGroupActivity_see_all">Mostra-ho tot</string>
  <plurals name="ManageGroupActivity_added">
    <item quantity="one">%d membre afegit</item>
    <item quantity="other">%d membres afegits</item>
  </plurals>
  <string name="ManageGroupActivity_only_admins_can_enable_or_disable_the_sharable_group_link">Només els administradors poden activar o desactivar l\'enllaç de grup que es pot compartir.</string>
  <string name="ManageGroupActivity_only_admins_can_enable_or_disable_the_option_to_approve_new_members">Només els administradors poden activar o desactivar l\'opció per aprovar membres nous.</string>
  <string name="ManageGroupActivity_only_admins_can_reset_the_sharable_group_link">Només els administradors poden restablir l\'enllaç de grup que es pot compartir.</string>
  <string name="ManageGroupActivity_you_dont_have_the_rights_to_do_this">No teniu permís per fer això.</string>
  <string name="ManageGroupActivity_not_capable">Algú que heu afegit no admet grups nous i cal que actualitzi el Signal.</string>
  <string name="ManageGroupActivity_not_announcement_capable">Algú que heu afegit no admet els anuncis de grups i cal que actualitzi el Signal.</string>
  <string name="ManageGroupActivity_failed_to_update_the_group">Ha fallat actualitzar el grup.</string>
  <string name="ManageGroupActivity_youre_not_a_member_of_the_group">No sou membre del grup.</string>
  <string name="ManageGroupActivity_failed_to_update_the_group_please_retry_later">Ha fallat actualitzar el grup. Torneu-ho a provar més tard.</string>
  <string name="ManageGroupActivity_failed_to_update_the_group_due_to_a_network_error_please_retry_later">Ha fallat actualitzar el grup a causa d\'un error de xarxa. Torneu-ho a provar més tard.</string>
  <string name="ManageGroupActivity_edit_name_and_picture">Editeu el nom i la imatge</string>
  <string name="ManageGroupActivity_legacy_group">Grup de llegat</string>
  <string name="ManageGroupActivity_legacy_group_learn_more">Aquest és un grup de llegat. Característiques com ara els administradors de grup només estan disponibles per als grups nous.</string>
  <string name="ManageGroupActivity_legacy_group_upgrade">Aquest és un grup de llegat. Per accedir a funcions noves com ara les @mencions i als administradors,</string>
  <string name="ManageGroupActivity_legacy_group_too_large">Aquest grup de llegat no es pot actualitzar a un grup nou perquè és massa gros. La mida màxima d\'un grup és %1$d.</string>
  <string name="ManageGroupActivity_upgrade_this_group">actualitzeu aquest grup.</string>
  <string name="ManageGroupActivity_this_is_an_insecure_mms_group">Aquest és un grup d\'MMS no segur. Per conversar privadament, convideu els contactes al Signal.</string>
  <string name="ManageGroupActivity_invite_now">Convida ara</string>
  <string name="ManageGroupActivity_more">més</string>
  <string name="ManageGroupActivity_add_group_description">Afegiu-hi una descripció del grup.</string>
  <!--GroupMentionSettingDialog-->
  <string name="GroupMentionSettingDialog_notify_me_for_mentions">Notifica\'m les mencions</string>
  <string name="GroupMentionSettingDialog_receive_notifications_when_youre_mentioned_in_muted_chats">Voleu rebre notificacions quan us mencionin en converses silenciades?</string>
  <string name="GroupMentionSettingDialog_always_notify_me">Notifica-m\'ho sempre</string>
  <string name="GroupMentionSettingDialog_dont_notify_me">No m\'ho notifiquis mai</string>
  <!--ManageProfileFragment-->
  <string name="ManageProfileFragment_profile_name">Nom del perfil</string>
  <string name="ManageProfileFragment_username">Nom d\'usuari</string>
  <string name="ManageProfileFragment_about">Quant a</string>
  <string name="ManageProfileFragment_write_a_few_words_about_yourself">Escriviu alguna cosa sobre vosaltres.</string>
  <string name="ManageProfileFragment_your_name">El nom</string>
  <string name="ManageProfileFragment_your_username">El nom d\'usuari</string>
  <string name="ManageProfileFragment_failed_to_set_avatar">Ha fallat establir l\'avatar.</string>
  <string name="ManageProfileFragment_badges">Insígnies</string>
  <string name="ManageProfileFragment__edit_photo">Edita la fotografia</string>
  <!--Snackbar message after creating username-->
  <string name="ManageProfileFragment__username_created">S\'ha creat el nom d\'usuari</string>
  <!--Snackbar message after copying username-->
  <string name="ManageProfileFragment__username_copied">S\'ha copiat el nom d\'usuari</string>
  <!--ManageRecipientActivity-->
  <string name="ManageRecipientActivity_no_groups_in_common">No hi ha grups en comú.</string>
  <plurals name="ManageRecipientActivity_d_groups_in_common">
    <item quantity="one">%d grup en comú</item>
    <item quantity="other">%d grups en comú</item>
  </plurals>
  <plurals name="GroupMemberList_invited">
    <item quantity="one">%1$s ha convidat 1 persona</item>
    <item quantity="other">%1$s ha convidat %2$d persones</item>
  </plurals>
  <!--CustomNotificationsDialogFragment-->
  <string name="CustomNotificationsDialogFragment__custom_notifications">Notificacions personalitzades</string>
  <string name="CustomNotificationsDialogFragment__messages">Missatges</string>
  <string name="CustomNotificationsDialogFragment__use_custom_notifications">Usa notificacions personalitzades</string>
  <string name="CustomNotificationsDialogFragment__notification_sound">So de notificació</string>
  <string name="CustomNotificationsDialogFragment__vibrate">Vibra</string>
  <!--Button text for customizing notification options-->
  <string name="CustomNotificationsDialogFragment__customize">Personalitza</string>
  <string name="CustomNotificationsDialogFragment__change_sound_and_vibration">Canvia el so i la vibració</string>
  <string name="CustomNotificationsDialogFragment__call_settings">Configuració de les trucades</string>
  <string name="CustomNotificationsDialogFragment__ringtone">To de trucada</string>
  <string name="CustomNotificationsDialogFragment__enabled">Activat</string>
  <string name="CustomNotificationsDialogFragment__disabled">Desactivat</string>
  <string name="CustomNotificationsDialogFragment__default">Per defecte</string>
  <string name="CustomNotificationsDialogFragment__unknown">Desconegut</string>
  <!--ShareableGroupLinkDialogFragment-->
  <string name="ShareableGroupLinkDialogFragment__shareable_group_link">Enllaç de grup que es pot compartir</string>
  <string name="ShareableGroupLinkDialogFragment__manage_and_share">Gestió i compartició</string>
  <string name="ShareableGroupLinkDialogFragment__group_link">Enllaç del grup</string>
  <string name="ShareableGroupLinkDialogFragment__share">Compartir-lo</string>
  <string name="ShareableGroupLinkDialogFragment__reset_link">Restableix l\'enllaç</string>
  <string name="ShareableGroupLinkDialogFragment__member_requests">Sol·licituds d\'adhesió</string>
  <string name="ShareableGroupLinkDialogFragment__approve_new_members">Aproveu membres nous</string>
  <string name="ShareableGroupLinkDialogFragment__require_an_admin_to_approve_new_members_joining_via_the_group_link">Requereix que un administrador aprovi els membres nous que s’afegeixin per l’enllaç del grup.</string>
  <string name="ShareableGroupLinkDialogFragment__are_you_sure_you_want_to_reset_the_group_link">Segur que voleu restablir l\'enllaç del grup? La gent ja no podrà afegir-se al grup amb l’enllaç actual.</string>
  <!--GroupLinkShareQrDialogFragment-->
  <string name="GroupLinkShareQrDialogFragment__qr_code">Codi QR</string>
  <string name="GroupLinkShareQrDialogFragment__people_who_scan_this_code_will">Les persones que escanegin aquest codi podran afegir-se al grup. Els administradors encara hauran d\'aprovar els membres nous si teniu activada aquesta opció.</string>
  <string name="GroupLinkShareQrDialogFragment__share_code">Comparteix el codi</string>
  <!--GV2 Invite Revoke confirmation dialog-->
  <string name="InviteRevokeConfirmationDialog_revoke_own_single_invite">Voleu rebutjar la invitació que heu enviat a %1$s?</string>
  <plurals name="InviteRevokeConfirmationDialog_revoke_others_invites">
    <item quantity="one">Voleu rebutjar la invitació enviada per %1$s?</item>
    <item quantity="other">Voleu rebutjar %2$d invitacions enviades per %1$s?</item>
  </plurals>
  <!--GroupJoinBottomSheetDialogFragment-->
  <string name="GroupJoinBottomSheetDialogFragment_you_are_already_a_member">Ja en sou membre.</string>
  <string name="GroupJoinBottomSheetDialogFragment_join">Afegeix-m\'hi</string>
  <string name="GroupJoinBottomSheetDialogFragment_request_to_join">Demaneu afegir-vos-hi</string>
  <string name="GroupJoinBottomSheetDialogFragment_unable_to_join_group_please_try_again_later">No es pot afegir al grup. Torneu-ho a provar és tard.</string>
  <string name="GroupJoinBottomSheetDialogFragment_encountered_a_network_error">Hi ha hagut un error de xarxa.</string>
  <string name="GroupJoinBottomSheetDialogFragment_this_group_link_is_not_active">Aquest enllaç de grup no està actiu.</string>
  <!--Title shown when there was an known issue getting group information from a group link-->
  <string name="GroupJoinBottomSheetDialogFragment_cant_join_group">No es pot afegir al grup.</string>
  <!--Message shown when you try to get information for a group via link but an admin has removed you-->
  <string name="GroupJoinBottomSheetDialogFragment_you_cant_join_this_group_via_the_group_link_because_an_admin_removed_you">No podeu afegir-vos-hi mitjançant l\'enllaç de grup perquè un administrador us n\'ha suprimit.</string>
  <!--Message shown when you try to get information for a group via link but the link is no longer valid-->
  <string name="GroupJoinBottomSheetDialogFragment_this_group_link_is_no_longer_valid">Aquest enllaç de grup ja no és vàlid.</string>
  <!--Title shown when there was an unknown issue getting group information from a group link-->
  <string name="GroupJoinBottomSheetDialogFragment_link_error">Error de l\'enllaç</string>
  <!--Message shown when you try to get information for a group via link but an unknown issue occurred-->
  <string name="GroupJoinBottomSheetDialogFragment_joining_via_this_link_failed_try_joining_again_later">Ha fallat accedir-hi amb aquest enllaç. Torneu-ho a provar més tard.</string>
  <string name="GroupJoinBottomSheetDialogFragment_direct_join">Voleu afegir-vos a aquest grup i compartir-hi el nom i la fotografia?</string>
  <string name="GroupJoinBottomSheetDialogFragment_admin_approval_needed">Un administrador d\'aquest grup ha d\'aprovar la sol·licitud abans de poder-vos afegir-hi. Quan demaneu afegir-vos-hi, el vostre nom i la fotografia es compartiran amb els seus membres.</string>
  <plurals name="GroupJoinBottomSheetDialogFragment_group_dot_d_members">
    <item quantity="one">Grup · %1$d membre</item>
    <item quantity="other">Grup · %1$d membres</item>
  </plurals>
  <!--GroupJoinUpdateRequiredBottomSheetDialogFragment-->
  <string name="GroupJoinUpdateRequiredBottomSheetDialogFragment_update_signal_to_use_group_links">Actualitzeu el Signal per usar els enllaços de grup</string>
  <string name="GroupJoinUpdateRequiredBottomSheetDialogFragment_update_message">La versió del Signal que useu no admet aquest enllaç de grup. Actualitzeu-lo a la versió més recent per afegir-vos a aquest grup per l\'enllaç.</string>
  <string name="GroupJoinUpdateRequiredBottomSheetDialogFragment_update_signal">Actualitza el Signal</string>
  <string name="GroupJoinUpdateRequiredBottomSheetDialogFragment_update_linked_device_message">Un o més dels vostres dispositius enllaçats executen una versió del Signal que no admet enllaços de grup. Actualitzeu el Signal dels dispositius enllaçats per afegir-vos a aquest grup.</string>
  <string name="GroupJoinUpdateRequiredBottomSheetDialogFragment_group_link_is_not_valid">L\'enllaç de grup no és vàlid.</string>
  <!--GroupInviteLinkEnableAndShareBottomSheetDialogFragment-->
  <string name="GroupInviteLinkEnableAndShareBottomSheetDialogFragment_invite_friends">Convideu-hi amistats</string>
  <string name="GroupInviteLinkEnableAndShareBottomSheetDialogFragment_share_a_link_with_friends_to_let_them_quickly_join_this_group">Compartiu un enllaç amb les amistats perquè s\'hi afegeixin ràpidament.</string>
  <string name="GroupInviteLinkEnableAndShareBottomSheetDialogFragment_enable_and_share_link">Habilita i comparteix l\'enllaç</string>
  <string name="GroupInviteLinkEnableAndShareBottomSheetDialogFragment_share_link">Compateix l\'enllaç</string>
  <string name="GroupInviteLinkEnableAndShareBottomSheetDialogFragment_unable_to_enable_group_link_please_try_again_later">No s\'ha pogut habilitar l\'enllaç del grup. Torneu-ho a intentar més tard.</string>
  <string name="GroupInviteLinkEnableAndShareBottomSheetDialogFragment_encountered_a_network_error">Hi ha hagut un error de xarxa.</string>
  <string name="GroupInviteLinkEnableAndShareBottomSheetDialogFragment_you_dont_have_the_right_to_enable_group_link">No teniu permís per a habilitar l\'enllaç del grup. Demaneu-ho a un administrador.</string>
  <string name="GroupInviteLinkEnableAndShareBottomSheetDialogFragment_you_are_not_currently_a_member_of_the_group">Actualment no sou membre del grup.</string>
  <!--GV2 Request confirmation dialog-->
  <string name="RequestConfirmationDialog_add_s_to_the_group">Voleu afegir %1$s al grup?</string>
  <string name="RequestConfirmationDialog_deny_request_from_s">Voleu rebutjar la sol·licitud de %1$s?</string>
  <!--Confirm dialog message shown when deny a group link join request and group link is enabled.-->
  <string name="RequestConfirmationDialog_deny_request_from_s_they_will_not_be_able_to_request">Voleu denegar la sol·licitud de %1$s? No podran tornar a sol·licitar afegir-s\'hi mitjançant l\'enllaç del grup.</string>
  <string name="RequestConfirmationDialog_add">Afegeix</string>
  <string name="RequestConfirmationDialog_deny">Rebutja-la</string>
  <!--ImageEditorHud-->
  <string name="ImageEditorHud_blur_faces">Esfuma les cares</string>
  <string name="ImageEditorHud_new_blur_faces_or_draw_anywhere_to_blur">Nou: s\'esfumen les cares o dibuixeu a qualsevol lloc per esfumar-lo.</string>
  <string name="ImageEditorHud_draw_anywhere_to_blur">Dibuixeu a qualsevol lloc per esfumar-lo</string>
  <string name="ImageEditorHud_draw_to_blur_additional_faces_or_areas">Dibuixeu per esfumar cares o àrees addicionals</string>
  <!--InputPanel-->
  <string name="InputPanel_tap_and_hold_to_record_a_voice_message_release_to_send">Manteniu-ho premut per enregistrar un missatge de veu, deixeu anar per enviar-lo</string>
  <!--InviteActivity-->
  <string name="InviteActivity_share">Comparteix</string>
  <string name="InviteActivity_share_with_contacts">Comparteix amb els contactes</string>
  <string name="InviteActivity_share_via">Comparteix mitjançant…</string>
  <string name="InviteActivity_cancel">Cancel·la</string>
  <string name="InviteActivity_sending">S\'envia…</string>
  <string name="InviteActivity_invitations_sent">Invitacions enviades!</string>
  <string name="InviteActivity_invite_to_signal">Convida al Molly</string>
  <string name="InviteActivity_send_sms">Envia SMS (%d)</string>
  <plurals name="InviteActivity_send_sms_invites">
    <item quantity="one">Voleu enviar %d invitació SMS?</item>
    <item quantity="other">Voleu enviar %d invitacions SMS?</item>
  </plurals>
  <string name="InviteActivity_lets_switch_to_signal">Canviem al Molly: %1$s</string>
  <string name="InviteActivity_no_app_to_share_to">Sembla que no teniu cap aplicació on compartir-ho.</string>
  <!--LearnMoreTextView-->
  <string name="LearnMoreTextView_learn_more">Més informació</string>
  <string name="SpanUtil__read_more">Llegiu-ne més.</string>
  <!--LongMessageActivity-->
  <string name="LongMessageActivity_unable_to_find_message">No s\'ha pogut trobar el missatge</string>
  <string name="LongMessageActivity_message_from_s">Missatge de %1$s</string>
  <string name="LongMessageActivity_your_message">El vostre missatge</string>
  <!--MessageRetrievalService-->
  <string name="MessageRetrievalService_signal">Molly</string>
  <string name="MessageRetrievalService_background_connection_enabled">S\'ha activat la connexió en segon pla</string>
  <!--MmsDownloader-->
  <string name="MmsDownloader_error_reading_mms_settings">S\'ha produït un error en llegir la configuració d\'MMS de l\'operador</string>
  <!--MediaOverviewActivity-->
  <string name="MediaOverviewActivity_Media">Multimèdia</string>
  <string name="MediaOverviewActivity_Files">Fitxers</string>
  <string name="MediaOverviewActivity_Audio">Àudio</string>
  <string name="MediaOverviewActivity_All">Tot</string>
  <plurals name="MediaOverviewActivity_Media_delete_confirm_title">
    <item quantity="one">Voleu suprimir l\'element seleccionat?</item>
    <item quantity="other">Voleu suprimir els elements seleccionats?</item>
  </plurals>
  <plurals name="MediaOverviewActivity_Media_delete_confirm_message">
    <item quantity="one">Això suprimirà permanentment el fitxer seleccionat. Qualsevol missatge de text que hi estigui associat també se suprimirà.</item>
    <item quantity="other">Això suprimirà permanentment tots els %1$d fitxers seleccionats. Qualsevol missatge de text que hi estigui associat també se suprimirà.</item>
  </plurals>
  <string name="MediaOverviewActivity_Media_delete_progress_title">Se suprimeix</string>
  <string name="MediaOverviewActivity_Media_delete_progress_message">Se suprimeixen missatges…</string>
  <string name="MediaOverviewActivity_Select_all">Selecciona-ho tot</string>
  <string name="MediaOverviewActivity_collecting_attachments">Es recopilen els adjunts…</string>
  <string name="MediaOverviewActivity_Sort_by">Ordena per</string>
  <string name="MediaOverviewActivity_Newest">El més nou</string>
  <string name="MediaOverviewActivity_Oldest">El més antic</string>
  <string name="MediaOverviewActivity_Storage_used">Emmagatzematge usat</string>
  <string name="MediaOverviewActivity_All_storage_use">Tot l\'ús de l\'emmagatzematge</string>
  <string name="MediaOverviewActivity_Grid_view_description">Vista de graella</string>
  <string name="MediaOverviewActivity_List_view_description">Vista de llista</string>
  <string name="MediaOverviewActivity_Selected_description">Seleccionat</string>
  <string name="MediaOverviewActivity_select_all">Selecciona-ho tot</string>
  <plurals name="MediaOverviewActivity_save_plural">
    <item quantity="one">Desat</item>
    <item quantity="other">Desats</item>
  </plurals>
  <plurals name="MediaOverviewActivity_delete_plural">
    <item quantity="one">Suprimit</item>
    <item quantity="other">Suprimits</item>
  </plurals>
  <plurals name="MediaOverviewActivity_d_selected_s">
    <item quantity="one">%1$d de seleccionat (%2$s)</item>
    <item quantity="other">%1$d de seleccionats  (%2$s)</item>
  </plurals>
  <string name="MediaOverviewActivity_file">Fitxer</string>
  <string name="MediaOverviewActivity_audio">Àudio</string>
  <string name="MediaOverviewActivity_video">Vídeo</string>
  <string name="MediaOverviewActivity_image">Imatge</string>
  <string name="MediaOverviewActivity_voice_message">Missatge de veu</string>
  <string name="MediaOverviewActivity_sent_by_s">Enviat per %1$s</string>
  <string name="MediaOverviewActivity_sent_by_you">Ho heu enviat</string>
  <string name="MediaOverviewActivity_sent_by_s_to_s">Enviat per %1$s a %2$s</string>
  <string name="MediaOverviewActivity_sent_by_you_to_s">Ho heu enviat a %1$s</string>
  <!--Megaphones-->
  <string name="Megaphones_remind_me_later">Recorda-m\'ho més tard.</string>
  <string name="Megaphones_verify_your_signal_pin">Verifiqueu el PIN del Signal</string>
  <string name="Megaphones_well_occasionally_ask_you_to_verify_your_pin">De tant en tant us demanarem de verificar el PIN perquè el recordeu.</string>
  <string name="Megaphones_verify_pin">Verifica el PIN</string>
  <string name="Megaphones_get_started">Comenceu</string>
  <string name="Megaphones_new_group">Grup nou</string>
  <string name="Megaphones_invite_friends">Convideu-hi amistats</string>
  <string name="Megaphones_use_sms">Usa SMS</string>
  <string name="Megaphones_appearance">Aparença</string>
  <string name="Megaphones_add_photo">Afegiu-hi una fotografia</string>
  <!--Title of a bottom sheet to render messages that all quote a specific message-->
  <string name="MessageQuotesBottomSheet_replies">Respostes</string>
  <!--NotificationBarManager-->
  <string name="NotificationBarManager_signal_call_in_progress">Trucada del Signal en curs</string>
  <string name="NotificationBarManager__establishing_signal_call">S\'estableix la trucada del Signal</string>
  <string name="NotificationBarManager__incoming_signal_call">Trucada del Signal rebuda</string>
  <string name="NotificationBarManager__incoming_signal_group_call">Trucada de grup de Signal rebuda</string>
  <!--Temporary notification shown when starting the calling service-->
  <string name="NotificationBarManager__starting_signal_call_service">Començar el servei de trucada de Molly</string>
  <string name="NotificationBarManager__stopping_signal_call_service">S\'atura el servei de trucades del Molly</string>
  <string name="NotificationBarManager__decline_call">Rebutja la trucada</string>
  <string name="NotificationBarManager__answer_call">Respon la trucada</string>
  <string name="NotificationBarManager__end_call">Acaba la trucada</string>
  <string name="NotificationBarManager__cancel_call">Cancel·la la trucada</string>
  <string name="NotificationBarManager__join_call">Afegeix-me a la trucada</string>
  <!--NotificationsMegaphone-->
  <string name="NotificationsMegaphone_turn_on_notifications">Voleu activar les notificacions?</string>
  <string name="NotificationsMegaphone_never_miss_a_message">No us perdeu mai cap missatge dels contactes i dels grups.</string>
  <string name="NotificationsMegaphone_turn_on">Activa</string>
  <string name="NotificationsMegaphone_not_now">Ara no</string>
  <!--NotificationMmsMessageRecord-->
  <string name="NotificationMmsMessageRecord_multimedia_message">Missatge multimèdia</string>
  <string name="NotificationMmsMessageRecord_downloading_mms_message">Es baixa el missatge MMS</string>
  <string name="NotificationMmsMessageRecord_error_downloading_mms_message">S\'ha produït un error en baixar el missatge MMS. Toqueu per tornar a intentar-ho</string>
  <!--MediaPickerActivity-->
  <string name="MediaPickerActivity_send_to">Envia-ho a %s</string>
  <string name="MediaPickerActivity__menu_open_camera">Obre la càmera</string>
  <!--MediaSendActivity-->
  <string name="MediaSendActivity_add_a_caption">Afegeix una descripció…</string>
  <string name="MediaSendActivity_an_item_was_removed_because_it_exceeded_the_size_limit">S\'ha suprimit un element perquè excedia el límit de la mida.</string>
  <string name="MediaSendActivity_an_item_was_removed_because_it_had_an_unknown_type">S\'ha suprimit un element perquè era d\'un tipus desconegut.</string>
  <string name="MediaSendActivity_an_item_was_removed_because_it_exceeded_the_size_limit_or_had_an_unknown_type">S\'ha suprimit un element perquè excedia el límit de la mida o era d\'un tipus desconegut.</string>
  <string name="MediaSendActivity_camera_unavailable">Càmera no disponible</string>
  <string name="MediaSendActivity_message_to_s">Missatge per a %s</string>
  <string name="MediaSendActivity_message">Missatge</string>
  <string name="MediaSendActivity_select_recipients">Seleccioneu destinataris</string>
  <string name="MediaSendActivity_signal_needs_access_to_your_contacts">El Molly necessita accés als contactes per tal de mostrar-los.</string>
  <string name="MediaSendActivity_signal_needs_contacts_permission_in_order_to_show_your_contacts_but_it_has_been_permanently_denied">El Molly necessita el permís de l\'aplicació de contactes per tal de mostrar-ne els vostres, però s\'ha denegat permanentment. Si us plau, continueu cap al menú de configuració de l\'aplicació, seleccioneu Permisos i activeu-hi els contactes.</string>
  <plurals name="MediaSendActivity_cant_share_more_than_n_items">
    <item quantity="one">No podeu compartir més de %d elements.</item>
    <item quantity="other">No podeu compartir més de %d elements.</item>
  </plurals>
  <string name="MediaSendActivity_select_recipients_description">Seleccioneu destinataris</string>
  <string name="MediaSendActivity_tap_here_to_make_this_message_disappear_after_it_is_viewed">Toqueu aquí per fer desaparèixer aquest missatge un cop vist.</string>
  <!--MediaRepository-->
  <string name="MediaRepository_all_media">Tot el contingut</string>
  <string name="MediaRepository__camera">Càmera</string>
  <!--MessageDecryptionUtil-->
  <string name="MessageDecryptionUtil_failed_to_decrypt_message">Ha fallat desencriptar el missatge.</string>
  <string name="MessageDecryptionUtil_tap_to_send_a_debug_log">Toqueu per enviar-ne un registre de depuració.</string>
  <!--MessageRecord-->
  <string name="MessageRecord_unknown">Desconegut</string>
  <string name="MessageRecord_message_encrypted_with_a_legacy_protocol_version_that_is_no_longer_supported">S\'ha rebut un missatge encriptat amb una versió antiga del Signal que ja no s\'admet. Digueu-li a l\'emissor que l\'actualitzi a la versió més recent i torni a enviar el missatge.</string>
  <string name="MessageRecord_left_group">Heu abandonat el grup.</string>
  <string name="MessageRecord_you_updated_group">Heu actualitzat el grup.</string>
  <string name="MessageRecord_the_group_was_updated">S\'ha actualitzat el grup.</string>
  <string name="MessageRecord_you_called_date">Heu trucat · %1$s</string>
  <string name="MessageRecord_missed_audio_call_date">Trucada d\'àudio perduda · %1$s</string>
  <string name="MessageRecord_missed_video_call_date">Trucada de vídeo perduda · %1$s</string>
  <string name="MessageRecord_s_updated_group">%s ha actualitzat el grup.</string>
  <string name="MessageRecord_s_called_you_date">%1$s us ha trucat · %2$s</string>
  <string name="MessageRecord_s_joined_signal">%s és al Signal!</string>
  <string name="MessageRecord_you_disabled_disappearing_messages">Heu desactivat els missatges efímers.</string>
  <string name="MessageRecord_s_disabled_disappearing_messages">%1$s ha desactivat els missatges efímers.</string>
  <string name="MessageRecord_you_set_disappearing_message_time_to_s">Heu establert el temporitzador dels missatges efímers a %1$s.</string>
  <string name="MessageRecord_s_set_disappearing_message_time_to_s">%1$s ha establert el temporitzador dels missatges efímers a %2$s.</string>
  <string name="MessageRecord_disappearing_message_time_set_to_s">S\'ha establert el temporitzador dels missatges efímers a %1$s.</string>
  <string name="MessageRecord_this_group_was_updated_to_a_new_group">Aquest grup s\'ha actualitzat a un grup nou.</string>
  <string name="MessageRecord_you_couldnt_be_added_to_the_new_group_and_have_been_invited_to_join">No se us ha pogut afegir al grup nou i se us ha convidat a afegir-vos-hi.</string>
  <string name="MessageRecord_chat_session_refreshed">S\'ha refrescat la sessió.</string>
  <plurals name="MessageRecord_members_couldnt_be_added_to_the_new_group_and_have_been_invited">
    <item quantity="one">Un membre no s\'ha pogut afegir al grup nou i s\'ha convidat a afegir-s\'hi.</item>
    <item quantity="other">%1$s membres no s\'han pogut afegir al grup nou i s\'han convidat a afegir-s\'hi.</item>
  </plurals>
  <plurals name="MessageRecord_members_couldnt_be_added_to_the_new_group_and_have_been_removed">
    <item quantity="one">Un membre no s\'ha pogut afegir al grup nou i s\'ha suprimit.</item>
    <item quantity="other">%1$s membres no s\'han pogut afegir al grup nou i s\'han suprimit.</item>
  </plurals>
  <!--Profile change updates-->
  <string name="MessageRecord_changed_their_profile_name_to">%1$s ha canviat el nom del perfil a %2$s.</string>
  <string name="MessageRecord_changed_their_profile_name_from_to">%1$s ha canviat el nom del perfil de %2$s a %3$s.</string>
  <string name="MessageRecord_changed_their_profile">%1$s ha canviat el perfil.</string>
  <!--GV2 specific-->
  <string name="MessageRecord_you_created_the_group">Heu creat el grup.</string>
  <string name="MessageRecord_group_updated">Grup actualitzat</string>
  <string name="MessageRecord_invite_friends_to_this_group">Convideu amistats a aquest grup amb un enllaç de grup.</string>
  <!--GV2 member additions-->
  <string name="MessageRecord_you_added_s">Hi heu afegit %1$s.</string>
  <string name="MessageRecord_s_added_s">%1$s ha afegit %2$s.</string>
  <string name="MessageRecord_s_added_you">%1$s us ha afegit al grup.</string>
  <string name="MessageRecord_you_joined_the_group">Us heu afegit al grup.</string>
  <string name="MessageRecord_s_joined_the_group">%1$s s\'ha afegit al grup.</string>
  <!--GV2 member removals-->
  <string name="MessageRecord_you_removed_s">Heu suprimit %1$s.</string>
  <string name="MessageRecord_s_removed_s">%1$s ha suprimit %2$s.</string>
  <string name="MessageRecord_s_removed_you_from_the_group">%1$s us ha suprimit del grup.</string>
  <string name="MessageRecord_you_left_the_group">Heu abandonat el grup.</string>
  <string name="MessageRecord_s_left_the_group">%1$s ha abandonat el grup.</string>
  <string name="MessageRecord_you_are_no_longer_in_the_group">Ja no sou al grup.</string>
  <string name="MessageRecord_s_is_no_longer_in_the_group">%1$s ja no és al grup.</string>
  <!--GV2 role change-->
  <string name="MessageRecord_you_made_s_an_admin">Heu fet que %1$s sigui administrador.</string>
  <string name="MessageRecord_s_made_s_an_admin">%1$s ha fet que %2$s sigui administrador.</string>
  <string name="MessageRecord_s_made_you_an_admin">%1$s us ha fet administrador.</string>
  <string name="MessageRecord_you_revoked_admin_privileges_from_s">Heu rebutjat els privilegis d\'administrador de %1$s.</string>
  <string name="MessageRecord_s_revoked_your_admin_privileges">%1$s us ha revocat els privilegis d\'administrador.</string>
  <string name="MessageRecord_s_revoked_admin_privileges_from_s">%1$s ha rebutjat els privilegis d\'administrador de %2$s.</string>
  <string name="MessageRecord_s_is_now_an_admin">%1$s ara és un administrador.</string>
  <string name="MessageRecord_you_are_now_an_admin">Ara sou un administrador.</string>
  <string name="MessageRecord_s_is_no_longer_an_admin">%1$s ja no és un administrador.</string>
  <string name="MessageRecord_you_are_no_longer_an_admin">Ja no sou un administrador.</string>
  <!--GV2 invitations-->
  <string name="MessageRecord_you_invited_s_to_the_group">Heu convidat %1$s al grup.</string>
  <string name="MessageRecord_s_invited_you_to_the_group">%1$s us ha convidat al grup.</string>
  <plurals name="MessageRecord_s_invited_members">
    <item quantity="one">%1$s ha convidat 1 persona al grup.</item>
    <item quantity="other">%1$s ha convidat %2$d persones al grup.</item>
  </plurals>
  <string name="MessageRecord_you_were_invited_to_the_group">Heu estat convidat al grup.</string>
  <plurals name="MessageRecord_d_people_were_invited_to_the_group">
    <item quantity="one">1 persona s\'ha convidat al grup.</item>
    <item quantity="other">%1$d persones s\'han convidat al grup.</item>
  </plurals>
  <!--GV2 invitation revokes-->
  <plurals name="MessageRecord_you_revoked_invites">
    <item quantity="one">Heu rebutjat una invitació al grup.</item>
    <item quantity="other">Heu rebutjat %1$d invitacions al grup.</item>
  </plurals>
  <plurals name="MessageRecord_s_revoked_invites">
    <item quantity="one">%1$s ha rebutjat una invitació al grup.</item>
    <item quantity="other">%1$s ha rebutjat %2$d invitacions al grup.</item>
  </plurals>
  <string name="MessageRecord_someone_declined_an_invitation_to_the_group">Algú ha rebutjat una invitació al grup.</string>
  <string name="MessageRecord_you_declined_the_invitation_to_the_group">Heu rebutjat la invitació al grup.</string>
  <string name="MessageRecord_s_revoked_your_invitation_to_the_group">%1$s ha rebutjat la vostra invitació al grup.</string>
  <string name="MessageRecord_an_admin_revoked_your_invitation_to_the_group">Un administrador ha rebutjat la vostra invitació al grup.</string>
  <plurals name="MessageRecord_d_invitations_were_revoked">
    <item quantity="one"> Una invitació al grup s\'ha rebutjat.</item>
    <item quantity="other">%1$d invitacions al grup s\'han rebutjat.</item>
  </plurals>
  <!--GV2 invitation acceptance-->
  <string name="MessageRecord_you_accepted_invite">Heu acceptat la invitació al grup.</string>
  <string name="MessageRecord_s_accepted_invite">%1$s ha acceptat una invitació al grup.</string>
  <string name="MessageRecord_you_added_invited_member_s">Hi heu afegit el membre convidat %1$s.</string>
  <string name="MessageRecord_s_added_invited_member_s">%1$s ha afegit el membre convidat %2$s.</string>
  <!--GV2 title change-->
  <string name="MessageRecord_you_changed_the_group_name_to_s">Heu canviat el nom del grup a \"%1$s\".</string>
  <string name="MessageRecord_s_changed_the_group_name_to_s">%1$s ha canviat el nom del grup a \"%2$s\".</string>
  <string name="MessageRecord_the_group_name_has_changed_to_s">S\'ha canviat el nom del grup a \"%1$s\".</string>
  <!--GV2 description change-->
  <string name="MessageRecord_you_changed_the_group_description">Heu canviat la descripció del grup.</string>
  <string name="MessageRecord_s_changed_the_group_description">%1$s ha canviat la descripció del grup. </string>
  <string name="MessageRecord_the_group_description_has_changed">S\'ha canviat la descripció del grup.</string>
  <!--GV2 avatar change-->
  <string name="MessageRecord_you_changed_the_group_avatar">Heu canviat l\'avatar del grup.</string>
  <string name="MessageRecord_s_changed_the_group_avatar">%1$s ha canviat l\'avatar del grup.</string>
  <string name="MessageRecord_the_group_group_avatar_has_been_changed">S\'ha canviat l\'avatar del grup.</string>
  <!--GV2 attribute access level change-->
  <string name="MessageRecord_you_changed_who_can_edit_group_info_to_s">Heu canviat qui pot editar la informació del grup a \"%1$s\".</string>
  <string name="MessageRecord_s_changed_who_can_edit_group_info_to_s">%1$s ha canviat qui pot editar la informació del grup a \"%2$s\".</string>
  <string name="MessageRecord_who_can_edit_group_info_has_been_changed_to_s">S\'ha canviat qui pot editar la informació del grup a \"%1$s\".</string>
  <!--GV2 membership access level change-->
  <string name="MessageRecord_you_changed_who_can_edit_group_membership_to_s">Heu canviat qui pot editar els membres del grup a \"%1$s\".</string>
  <string name="MessageRecord_s_changed_who_can_edit_group_membership_to_s">%1$s ha canviat qui pot editar els membres del grup a \"%2$s\".</string>
  <string name="MessageRecord_who_can_edit_group_membership_has_been_changed_to_s">S\'ha canviat qui pot editar els membres del grup a \"%1$s\".</string>
  <!--GV2 announcement group change-->
  <string name="MessageRecord_you_allow_all_members_to_send">Heu canviat la configuració del grup per permetre enviar missatges a tots els membres.</string>
  <string name="MessageRecord_you_allow_only_admins_to_send">Heu canviat la configuració del grup per permetre enviar missatges només als administradors.</string>
  <string name="MessageRecord_s_allow_all_members_to_send">%1$s ha canviat la configuració del grup per permetre enviar missatges a tots els membres.</string>
  <string name="MessageRecord_s_allow_only_admins_to_send">%1$s ha canviat la configuració del grup per permetre enviar missatges només als administradors.</string>
  <string name="MessageRecord_allow_all_members_to_send">La configuració del grup s\'ha canviat per permetre enviar missatges a tots els membres.</string>
  <string name="MessageRecord_allow_only_admins_to_send">La configuració del grup s\'ha canviat per permetre enviar missatges només als administradors.</string>
  <!--GV2 group link invite access level change-->
  <string name="MessageRecord_you_turned_on_the_group_link_with_admin_approval_off">Heu activat l\'enllaç de grup amb l\'aprovació de l\'administrador desactivada.</string>
  <string name="MessageRecord_you_turned_on_the_group_link_with_admin_approval_on">Heu activat l\'enllaç de grup amb l\'aprovació de l\'administrador activada.</string>
  <string name="MessageRecord_you_turned_off_the_group_link">Heu desactivat l\'enllaç de grup.</string>
  <string name="MessageRecord_s_turned_on_the_group_link_with_admin_approval_off">%1$s ha activat l\'enllaç de grup amb l\'aprovació de l\'administrador desactivada.</string>
  <string name="MessageRecord_s_turned_on_the_group_link_with_admin_approval_on">%1$s ha activat l\'enllaç de grup amb l\'aprovació de l\'administrador activada.</string>
  <string name="MessageRecord_s_turned_off_the_group_link">%1$s ha desactivat l\'enllaç de grup.</string>
  <string name="MessageRecord_the_group_link_has_been_turned_on_with_admin_approval_off">S\'ha activat l\'enllaç de grup amb l\'aprovació de l\'administrador desactivada.</string>
  <string name="MessageRecord_the_group_link_has_been_turned_on_with_admin_approval_on">S\'ha activat l\'enllaç de grup amb l\'aprovació de l\'administrador activada.</string>
  <string name="MessageRecord_the_group_link_has_been_turned_off">S\'ha desactivat l\'enllaç de grup.</string>
  <string name="MessageRecord_you_turned_off_admin_approval_for_the_group_link">Heu desactivat l\'aprovació de l\'administrador per a l\'enllaç de grup.</string>
  <string name="MessageRecord_s_turned_off_admin_approval_for_the_group_link">%1$s ha desactivat l\'aprovació de l\'administrador per a l\'enllaç de grup.</string>
  <string name="MessageRecord_the_admin_approval_for_the_group_link_has_been_turned_off">S\'ha desactivat l\'aprovació de l\'administrador per a l\'enllaç de grup.</string>
  <string name="MessageRecord_you_turned_on_admin_approval_for_the_group_link">Heu activat l\'aprovació de l\'administrador per a l\'enllaç de grup.</string>
  <string name="MessageRecord_s_turned_on_admin_approval_for_the_group_link">%1$s ha activat l\'aprovació de l\'administrador per a l\'enllaç de grup.</string>
  <string name="MessageRecord_the_admin_approval_for_the_group_link_has_been_turned_on">S\'ha activat l\'aprovació de l\'administrador per a l\'enllaç de grup.</string>
  <!--GV2 group link reset-->
  <string name="MessageRecord_you_reset_the_group_link">Heu restablert l\'enllaç de grup.</string>
  <string name="MessageRecord_s_reset_the_group_link">%1$s ha restablert l\'enllaç de grup.</string>
  <string name="MessageRecord_the_group_link_has_been_reset">S\'ha restablert l\'enllaç de grup.</string>
  <!--GV2 group link joins-->
  <string name="MessageRecord_you_joined_the_group_via_the_group_link">Us heu afegit al grup per l\'enllaç de grup.</string>
  <string name="MessageRecord_s_joined_the_group_via_the_group_link">%1$s s\'ha afegit al grup per l\'enllaç de grup.</string>
  <!--GV2 group link requests-->
  <string name="MessageRecord_you_sent_a_request_to_join_the_group">Heu enviat la sol·licitud per afegir-vos al grup.</string>
  <string name="MessageRecord_s_requested_to_join_via_the_group_link">%1$s ha demanat afegir-s\'hi per l\'enllaç de grup.</string>
  <!--Update message shown when someone requests to join via group link and cancels the request back to back-->
  <plurals name="MessageRecord_s_requested_and_cancelled_their_request_to_join_via_the_group_link">
    <item quantity="one">%1$s ha sol·licitat i cancel·lat la sol·licitud per afegir-s\'hi mitjançant l\'enllaç del grup.</item>
    <item quantity="other">%1$sha sol·licitat i cancel·lat %2$d sol·licituds per afegir-s\'hi mitjançant l\'enllaç del grup.</item>
  </plurals>
  <!--GV2 group link approvals-->
  <string name="MessageRecord_s_approved_your_request_to_join_the_group">%1$s ha aprovat la sol·licitud per afegir-vos al grup.</string>
  <string name="MessageRecord_s_approved_a_request_to_join_the_group_from_s">%1$s ha aprovat una sol·licitud de %2$sper afegir-se al grup.</string>
  <string name="MessageRecord_you_approved_a_request_to_join_the_group_from_s">Heu aprovat una sol·licitud d\'adhesió al grup de %1$s.</string>
  <string name="MessageRecord_your_request_to_join_the_group_has_been_approved">S\'ha aprovat la sol·licitud per afegir-vos al grup.</string>
  <string name="MessageRecord_a_request_to_join_the_group_from_s_has_been_approved">S\'ha aprovat la sol·licitud de %1$sper afegir-se al grup.</string>
  <!--GV2 group link deny-->
  <string name="MessageRecord_your_request_to_join_the_group_has_been_denied_by_an_admin">Un administrador ha rebutjat la sol·licitud per afegir-vos al grup.</string>
  <string name="MessageRecord_s_denied_a_request_to_join_the_group_from_s">%1$s ha rebutjat una sol·licitud de %2$sper afegir-se al grup.</string>
  <string name="MessageRecord_a_request_to_join_the_group_from_s_has_been_denied">S\'ha rebutjat la sol·licitud de %1$sper afegir-se al grup.</string>
  <string name="MessageRecord_you_canceled_your_request_to_join_the_group">Heu cancel·lat la sol·licitud per afegir-vos al grup.</string>
  <string name="MessageRecord_s_canceled_their_request_to_join_the_group">%1$s ha cancel·lat la sol·licitud per afegir-se al grup.</string>
  <!--End of GV2 specific update messages-->
  <string name="MessageRecord_your_safety_number_with_s_has_changed">El número de seguretat amb %s ha canviat.</string>
  <string name="MessageRecord_you_marked_your_safety_number_with_s_verified">Heu verificat el número de seguretat amb %s</string>
  <string name="MessageRecord_you_marked_your_safety_number_with_s_verified_from_another_device">Heu verificat el número de seguretat amb %s des d\'un altre dispositiu</string>
  <string name="MessageRecord_you_marked_your_safety_number_with_s_unverified">Heu tret la verificació del número de seguretat amb %s</string>
  <string name="MessageRecord_you_marked_your_safety_number_with_s_unverified_from_another_device">Heu tret la verificació del número de seguretat amb %s des d\'un altre dispositiu</string>
  <string name="MessageRecord_a_message_from_s_couldnt_be_delivered">No s\'ha pogut lliurar un missatge de %s.</string>
  <string name="MessageRecord_s_changed_their_phone_number">%1$s ha canviat el número de telèfon.</string>
  <!--Update item message shown in the release channel when someone is already a sustainer so we ask them if they want to boost.-->
  <string name="MessageRecord_like_this_new_feature_help_support_signal_with_a_one_time_donation">T\'agrada aquesta nova funció? Ajuda a Signal amb una donació puntual!</string>
  <!--Group Calling update messages-->
  <string name="MessageRecord_s_started_a_group_call_s">%1$s ha iniciat una trucada de grup · %2$s</string>
  <string name="MessageRecord_s_is_in_the_group_call_s">%1$s és a la trucada de grup · %2$s</string>
  <string name="MessageRecord_you_are_in_the_group_call_s1">Sou a la trucada de grup · %1$s</string>
  <string name="MessageRecord_s_and_s_are_in_the_group_call_s1">%1$s i %2$s són a la trucada de grup · %3$s</string>
  <string name="MessageRecord_group_call_s">Trucada de grup · %1$s</string>
  <string name="MessageRecord_s_started_a_group_call">%1$s ha iniciat una trucada de grup.</string>
  <string name="MessageRecord_s_is_in_the_group_call">%1$s és a la trucada de grup.</string>
  <string name="MessageRecord_you_are_in_the_group_call">Sou a la trucada de grup.</string>
  <string name="MessageRecord_s_and_s_are_in_the_group_call">%1$s i %2$s són a la trucada de grup.</string>
  <string name="MessageRecord_group_call">Trucada de grup</string>
  <string name="MessageRecord_you">Vós</string>
  <plurals name="MessageRecord_s_s_and_d_others_are_in_the_group_call_s">
    <item quantity="one">%1$s, %2$s i %3$d més són a la trucada de grup · %4$s</item>
    <item quantity="other">%1$s, %2$s i  %3$d més són a la trucada de grup · %4$s</item>
  </plurals>
  <plurals name="MessageRecord_s_s_and_d_others_are_in_the_group_call">
    <item quantity="one">%1$s, %2$s i  %3$d més són a la trucada de grup.</item>
    <item quantity="other">%1$s, %2$s i  %3$d més són a la trucada de grup.</item>
  </plurals>
  <!--MessageRequestBottomView-->
  <string name="MessageRequestBottomView_accept">Ho accepto</string>
  <string name="MessageRequestBottomView_continue">Continua</string>
  <string name="MessageRequestBottomView_delete">Suprimeix</string>
  <string name="MessageRequestBottomView_block">Bloca</string>
  <string name="MessageRequestBottomView_unblock">Desbloca</string>
  <string name="MessageRequestBottomView_do_you_want_to_let_s_message_you_they_wont_know_youve_seen_their_messages_until_you_accept">Voleu permetre que %1$s us envii missatges i compartir-hi el nom i la fotografia? No sabran que heu vist el missatge fins que no ho accepteu.</string>
  <!--Shown in message request flow. Describes what will happen if you unblock a Signal user-->
  <string name="MessageRequestBottomView_do_you_want_to_let_s_message_you_wont_receive_any_messages_until_you_unblock_them">Voleu permetre que %1$s us envii missatges i compartir-hi el nom i la fotografia? No rebreu cap missatge fins que no el desbloqueu.</string>
  <!--Shown in message request flow. Describes what will happen if you unblock an SMS user-->
  <string name="MessageRequestBottomView_do_you_want_to_let_s_message_you_wont_receive_any_messages_until_you_unblock_them_SMS">Voleu permetre que %1$s us enviï missatges? No en rebreu cap missatge fins que no el desbloqueu.</string>
  <string name="MessageRequestBottomView_get_updates_and_news_from_s_you_wont_receive_any_updates_until_you_unblock_them">Voleu rebre actualitzacions i notícies de %1$s? No en rebreu cap actualització fins que no les desbloqueu.</string>
  <string name="MessageRequestBottomView_continue_your_conversation_with_this_group_and_share_your_name_and_photo">Voleu continuar la conversa amb aquest grup i compartir-hi el nom i la fotografia?</string>
  <string name="MessageRequestBottomView_upgrade_this_group_to_activate_new_features">Actualitzeu aquest grup i activeu-ne les funcions noves com ara les @mencions i els administradors. Els membres que no hi han compartit el nom o la fotografia es convidaran a afegir-s\'hi.</string>
  <string name="MessageRequestBottomView_this_legacy_group_can_no_longer_be_used">Aquest grup de llegat ja no es pot usar perquè és massa gros. La mida màxima d\'un grup és %1$d.</string>
  <string name="MessageRequestBottomView_continue_your_conversation_with_s_and_share_your_name_and_photo">Voleu continuar aquesta conversa amb %1$s i compartir-hi el nom i la fotografia?</string>
  <string name="MessageRequestBottomView_do_you_want_to_join_this_group_they_wont_know_youve_seen_their_messages_until_you_accept">Voleu afegir-vos a aquest grup i compartir el nom i la fotografia amb els seus membres? No sabran que heu vist els seus missatges fins que no ho accepteu.</string>
  <string name="MessageRequestBottomView_do_you_want_to_join_this_group_you_wont_see_their_messages">Voleu afegir-vos a aquest grup i compartir el nom i la fotografia amb els seus membres? No veureu els seus missatges fins que no ho accepteu.</string>
  <string name="MessageRequestBottomView_join_this_group_they_wont_know_youve_seen_their_messages_until_you_accept">Voleu afegir-vos a aquest grup? No sabran que n\'heu vist els missatges fins que no ho accepteu.</string>
  <string name="MessageRequestBottomView_unblock_this_group_and_share_your_name_and_photo_with_its_members">Voleu desblocar aquest grup i compartir el nom i la fotografia amb els seus membres? No rebreu cap missatge fins que no el desbloqueu.</string>
  <string name="MessageRequestProfileView_view">Mostra</string>
  <string name="MessageRequestProfileView_member_of_one_group">Membre de %1$s</string>
  <string name="MessageRequestProfileView_member_of_two_groups">Membre de %1$s i %2$s</string>
  <string name="MessageRequestProfileView_member_of_many_groups">Membre de %1$s, %2$s i %3$s</string>
  <plurals name="MessageRequestProfileView_members">
    <item quantity="one">%1$d membre</item>
    <item quantity="other">%1$d membres</item>
  </plurals>
  <!--Describes the number of members in a group. The string MessageRequestProfileView_invited is nested in the parentheses.-->
  <plurals name="MessageRequestProfileView_members_and_invited">
    <item quantity="one">%1$d membre (%2$s)</item>
    <item quantity="other">%1$d membres (%2$s)</item>
  </plurals>
  <!--Describes the number of people invited to a group. Nested inside of the string MessageRequestProfileView_members_and_invited-->
  <plurals name="MessageRequestProfileView_invited">
    <item quantity="one">+%1$d convidat</item>
    <item quantity="other">+%1$d convidats</item>
  </plurals>
  <plurals name="MessageRequestProfileView_member_of_d_additional_groups">
    <item quantity="one">%d grup addicional</item>
    <item quantity="other">%d grups addicionals</item>
  </plurals>
  <!--PassphraseChangeActivity-->
  <string name="PassphraseChangeActivity_passphrases_dont_match_exclamation">Les contrasenyes no coincideixen!</string>
  <string name="PassphraseChangeActivity_incorrect_old_passphrase_exclamation">Contrasenya antiga incorrecta.</string>
  <string name="PassphraseChangeActivity_enter_new_passphrase_exclamation">Escriviu la contrasenya nova.</string>
  <!--DeviceProvisioningActivity-->
  <string name="DeviceProvisioningActivity_link_this_device">Voleu enllaçar aquest dispositiu?</string>
  <string name="DeviceProvisioningActivity_continue">CONTINUA</string>
  <string name="DeviceProvisioningActivity_content_intro">Podrà</string>
  <string name="DeviceProvisioningActivity_content_bullets">
• Llegir tots els vostres missatges
\n• Enviar missatges al nom vostre</string>
  <string name="DeviceProvisioningActivity_content_progress_title">S\'enllaça el dispositiu</string>
  <string name="DeviceProvisioningActivity_content_progress_content">S\'enllaça un dispositiu nou…</string>
  <string name="DeviceProvisioningActivity_content_progress_success">Dispositiu aprovat!</string>
  <string name="DeviceProvisioningActivity_content_progress_no_device">No es troba cap dispositiu.</string>
  <string name="DeviceProvisioningActivity_content_progress_network_error">Error de xarxa.</string>
  <string name="DeviceProvisioningActivity_content_progress_key_error">Codi QR no vàlid.</string>
  <string name="DeviceProvisioningActivity_sorry_you_have_too_many_devices_linked_already">Teniu massa dispositius enllaçats, proveu de suprimir-ne algun.</string>
  <string name="DeviceActivity_sorry_this_is_not_a_valid_device_link_qr_code">Això no és un codi QR amb enllaç vàlid.</string>
  <string name="DeviceProvisioningActivity_link_a_signal_device">Voleu enllaçar un dispositiu de Signal?</string>
  <string name="DeviceProvisioningActivity_it_looks_like_youre_trying_to_link_a_signal_device_using_a_3rd_party_scanner">Sembla que esteu provant d\'enllaçar un dispositiu de Signal amb un escàner extern. Per seguretat, torneu a escanejar el codi dins del Signal.</string>
  <string name="DeviceActivity_signal_needs_the_camera_permission_in_order_to_scan_a_qr_code">El Molly necessita el permís de la càmera per tal d\'escanejar un codi QR, però s\'ha denegat permanentment. Si us plau, continueu cap al menú de configuració de l\'aplicació, seleccioneu Permisos i activeu-hi la càmera.</string>
  <string name="DeviceActivity_unable_to_scan_a_qr_code_without_the_camera_permission">No es pot escanejar un codi QR sense permís de la càmera.</string>
  <!--OutdatedBuildReminder-->
  <string name="OutdatedBuildReminder_update_now">Actualitza-la ara</string>
  <string name="OutdatedBuildReminder_your_version_of_signal_will_expire_today">La vostra versió del Signal vencerà avui. Actualitzeu-la a la versió més recent.</string>
  <plurals name="OutdatedBuildReminder_your_version_of_signal_will_expire_in_n_days">
    <item quantity="one">Aquesta versió del Signal vencerà demà. Actualitzeu-la a la versió més recent.</item>
    <item quantity="other">Aquesta versió del Signal vencerà d\'aquí a %d dies. Actualitzeu-la a la versió més recent.</item>
  </plurals>
  <!--PassphrasePromptActivity-->
  <string name="PassphrasePromptActivity_enter_passphrase">Escriviu la contrasenya</string>
  <string name="PassphrasePromptActivity_watermark_content_description">Icona del Molly</string>
  <string name="PassphrasePromptActivity_ok_button_content_description">Envia la contrasenya</string>
  <string name="PassphrasePromptActivity_invalid_passphrase_exclamation">Contrasenya incorrecta!</string>
  <string name="PassphrasePromptActivity_unlock_signal">Desbloca el Molly</string>
  <string name="PassphrasePromptActivity_signal_android_lock_screen">Molly Android - Bloca la pantalla</string>
  <!--PlacePickerActivity-->
  <string name="PlacePickerActivity_title">Mapa</string>
  <string name="PlacePickerActivity_drop_pin">Marqueu el lloc</string>
  <string name="PlacePickerActivity_accept_address">Accepta l\'adreça</string>
  <!--PlayServicesProblemFragment-->
  <string name="PlayServicesProblemFragment_the_version_of_google_play_services_you_have_installed_is_not_functioning">La versió del Google Play Services que hi ha instal·lada no funciona correctament. Reinstal·leu-lo i tornar a provar-ho.</string>
  <!--PinRestoreEntryFragment-->
  <string name="PinRestoreEntryFragment_incorrect_pin">PIN incorrecte</string>
  <string name="PinRestoreEntryFragment_skip_pin_entry">Voleu ometre l\'entrada del PIN?</string>
  <string name="PinRestoreEntryFragment_need_help">Us cal ajuda?</string>
  <string name="PinRestoreEntryFragment_your_pin_is_a_d_digit_code">El PIN és un codi d\'un mínim de %1$d dígits que heu creat que pot ser numèric o alfanumèric.\n\nSi no recordeu el PIN, en podeu crear un de nou. Podeu registrar-vos i usar el vostre compte, però perdreu algunes configuracions desades, com ara la informació del perfil.</string>
  <string name="PinRestoreEntryFragment_if_you_cant_remember_your_pin">Si no recordeu el PIN, en podeu crear un de nou. Podeu registrar-vos i usar el compte, però perdreu algunes configuracions desades, com ara la informació del perfil.</string>
  <string name="PinRestoreEntryFragment_create_new_pin">Crea un PIN nou</string>
  <string name="PinRestoreEntryFragment_contact_support">Contacteu amb l\'Assistència</string>
  <string name="PinRestoreEntryFragment_cancel">Cancel·la</string>
  <string name="PinRestoreEntryFragment_skip">Omet</string>
  <plurals name="PinRestoreEntryFragment_you_have_d_attempt_remaining">
    <item quantity="one">Us resta %1$d intent. Si us quedeu sense intents, podeu crear un PIN nou. Podeu registrar-vos i usar el compte, però perdreu algunes configuracions desades, com ara la informació del perfil.</item>
    <item quantity="other">Us resten %1$d intents. Si us quedeu sense intents, podeu crear un PIN nou. Podeu registrar-vos i usar el compte, però perdreu algunes configuracions desades, com ara la informació del perfil.</item>
  </plurals>
  <string name="PinRestoreEntryFragment_signal_registration_need_help_with_pin">Registre del Signal - Cal ajuda amb el PIN per a Android</string>
  <string name="PinRestoreEntryFragment_enter_alphanumeric_pin">Escriviu un PIN alfanumèric</string>
  <string name="PinRestoreEntryFragment_enter_numeric_pin">Marqueu un PIN numèric</string>
  <!--PinRestoreLockedFragment-->
  <string name="PinRestoreLockedFragment_create_your_pin">Creeu el PIN</string>
  <string name="PinRestoreLockedFragment_youve_run_out_of_pin_guesses">Se us han acabat els intents del PIN, però encara podeu accedir al compte del Signal creant un PIN nou. Per a la vostra privadesa i seguretat, el compte es restaurarà sense cap tipus d\'informació ni configuració de perfil.</string>
  <string name="PinRestoreLockedFragment_create_new_pin">Crea un PIN nou</string>
  <!--PinOptOutDialog-->
  <string name="PinOptOutDialog_warning">Advertiment</string>
  <string name="PinOptOutDialog_if_you_disable_the_pin_you_will_lose_all_data">Si desactiveu el PIN, perdreu totes les dades quan torneu a registrar-vos al Signal, si no és que en feu una còpia de seguretat i una restauració manualment. No podeu activar el bloqueig de registre mentre el PIN estigui desactivat.</string>
  <string name="PinOptOutDialog_disable_pin">Desactiva el PIN</string>
  <!--RatingManager-->
  <string name="RatingManager_rate_this_app">Valoreu l\'aplicació</string>
  <string name="RatingManager_if_you_enjoy_using_this_app_please_take_a_moment">Si gaudiu usant aquesta aplicació, podeu ajudar-nos valorant-la.</string>
  <string name="RatingManager_rate_now">Valora-la!</string>
  <string name="RatingManager_no_thanks">No, gràcies.</string>
  <string name="RatingManager_later">Després</string>
  <!--ReactionsBottomSheetDialogFragment-->
  <string name="ReactionsBottomSheetDialogFragment_all">Tot · %1$d</string>
  <!--ReactionsConversationView-->
  <string name="ReactionsConversationView_plus">+%1$d</string>
  <!--ReactionsRecipientAdapter-->
  <string name="ReactionsRecipientAdapter_you">Vós</string>
  <!--RecaptchaRequiredBottomSheetFragment-->
  <string name="RecaptchaRequiredBottomSheetFragment_verify_to_continue_messaging">Verifiqueu-ho per continuar la missatgeria</string>
  <string name="RecaptchaRequiredBottomSheetFragment_to_help_prevent_spam_on_signal">Per ajudar a prevenir el correu brossa al Molly, completeu la verificació.</string>
  <string name="RecaptchaRequiredBottomSheetFragment_after_verifying_you_can_continue_messaging">Després de verificar-ho, podeu continuar enviant missatges. Qualsevol missatge interromput s\'enviarà automàticament.</string>
  <!--Recipient-->
  <string name="Recipient_you">Vós</string>
  <!--Name of recipient representing user\'s \'My Story\'-->
  <string name="Recipient_my_story">La meva història</string>
  <!--RecipientPreferencesActivity-->
  <string name="RecipientPreferenceActivity_block">Bloca</string>
  <string name="RecipientPreferenceActivity_unblock">Desbloca</string>
  <!--RecipientProvider-->
  <string name="RecipientProvider_unnamed_group">Grup sense nom</string>
  <!--RedPhone-->
  <string name="RedPhone_answering">Resposta…</string>
  <string name="RedPhone_ending_call">S\'acaba la trucada…</string>
  <string name="RedPhone_ringing">Sona…</string>
  <string name="RedPhone_busy">Ocupat</string>
  <string name="RedPhone_recipient_unavailable">Destinatari no disponible</string>
  <string name="RedPhone_network_failed">La xarxa ha fallat! </string>
  <string name="RedPhone_number_not_registered">Número no registrat!</string>
  <string name="RedPhone_the_number_you_dialed_does_not_support_secure_voice">El número que heu marcat no pot rebre trucades de veu segures!</string>
  <string name="RedPhone_got_it">Entesos</string>
  <!--Valentine\'s Day Megaphone-->
  <!--Title text for the Valentine\'s Day donation megaphone. The placeholder will always be a heart emoji. Needs to be a placeholder for Android reasons.-->
  <string name="ValentinesDayMegaphone_happy_heart_day">Feliç dia 💜!</string>
  <!--Body text for the Valentine\'s Day donation megaphone.-->
  <string name="ValentinesDayMegaphone_show_your_affection">Mostra afecte convertint-te en un donant del Molly.</string>
  <!--WebRtcCallActivity-->
  <string name="WebRtcCallActivity__tap_here_to_turn_on_your_video">Toqueu aquí per activar el vídeo</string>
  <string name="WebRtcCallActivity__to_call_s_signal_needs_access_to_your_camera">Per trucar a %1$s, el Molly necessita accés a la càmera.</string>
  <string name="WebRtcCallActivity__signal_s">Trucada del Molly: %1$s</string>
  <string name="WebRtcCallActivity__calling">Es truca…</string>
  <string name="WebRtcCallActivity__group_is_too_large_to_ring_the_participants">El grup és massa gran per a trucar als participants.</string>
  <!--Call status shown when an active call was disconnected (e.g., network hiccup) and is trying to reconnect-->
  <string name="WebRtcCallActivity__reconnecting">Es torna a connectar…</string>
  <!--Title for dialog warning about lacking bluetooth permissions during a call-->
  <string name="WebRtcCallActivity__bluetooth_permission_denied">S\'ha denegat el permís del Bluetooth.</string>
  <!--Message for dialog warning about lacking bluetooth permissions during a call and references the permission needed by name-->
  <string name="WebRtcCallActivity__please_enable_the_nearby_devices_permission_to_use_bluetooth_during_a_call">Activeu el permís \"Dispositius propers\" per usar el Bluetooth durant una trucada.</string>
  <!--Positive action for bluetooth warning dialog to open settings-->
  <string name="WebRtcCallActivity__open_settings">Obre la configuració</string>
  <!--Negative aciton for bluetooth warning dialog to dismiss dialog-->
  <string name="WebRtcCallActivity__not_now">Ara no</string>
  <!--WebRtcCallView-->
  <string name="WebRtcCallView__signal_call">Trucada del Signal</string>
  <string name="WebRtcCallView__signal_video_call">Trucada de vídeo del Signal</string>
  <string name="WebRtcCallView__start_call">Inicia una trucada</string>
  <string name="WebRtcCallView__join_call">Afegeix-me a la trucada</string>
  <string name="WebRtcCallView__call_is_full">La trucada és plena</string>
  <string name="WebRtcCallView__the_maximum_number_of_d_participants_has_been_Reached_for_this_call">S\'ha assolit el nombre màxim de %1$d participants per a aquesta trucada. Torneu-ho a provar més tard.</string>
  <string name="WebRtcCallView__view_participants_list">Mostra els participants</string>
  <string name="WebRtcCallView__your_video_is_off">El vídeo està desactivat.</string>
  <string name="WebRtcCallView__reconnecting">Es torna a connectar…</string>
  <string name="WebRtcCallView__joining">S\'afegeix…</string>
  <string name="WebRtcCallView__disconnected">Desconnectat</string>
  <string name="WebRtcCallView__signal_will_ring_s">El Signal trucarà a %1$s</string>
  <string name="WebRtcCallView__signal_will_ring_s_and_s">El Signal trucarà a %1$s i %2$s</string>
  <plurals name="WebRtcCallView__signal_will_ring_s_s_and_d_others">
    <item quantity="one">El Signal trucarà a %1$s, %2$s i %3$d més </item>
    <item quantity="other">El Signal trucarà a %1$s, %2$s i %3$d més </item>
  </plurals>
  <string name="WebRtcCallView__s_will_be_notified">%1$s rebrà una notificació</string>
  <string name="WebRtcCallView__s_and_s_will_be_notified">%1$s i %2$s rebran una notificació</string>
  <plurals name="WebRtcCallView__s_s_and_d_others_will_be_notified">
    <item quantity="one">%1$s, %2$s i %3$d més rebran una notificació</item>
    <item quantity="other">%1$s, %2$s i %3$d més rebran una notificació</item>
  </plurals>
  <string name="WebRtcCallView__ringing_s">Es truca a %1$s</string>
  <string name="WebRtcCallView__ringing_s_and_s">Es truca a %1$s i %2$s</string>
  <plurals name="WebRtcCallView__ringing_s_s_and_d_others">
    <item quantity="one">Es truca a %1$s, %2$s i %3$d més</item>
    <item quantity="other">Es truca a %1$s, %2$s i %3$d més</item>
  </plurals>
  <string name="WebRtcCallView__s_is_calling_you">%1$s us està trucant</string>
  <string name="WebRtcCallView__s_is_calling_you_and_s">%1$sus truca a vós i a %2$s</string>
  <string name="WebRtcCallView__s_is_calling_you_s_and_s">%1$s us truca a vós, %2$s i %3$s</string>
  <plurals name="WebRtcCallView__s_is_calling_you_s_s_and_d_others">
    <item quantity="one">%1$s us truca a vós, a %2$s, a %3$s i a %4$d més</item>
    <item quantity="other">%1$s us truca a vós, a %2$s, a %3$s i a %4$d més</item>
  </plurals>
  <string name="WebRtcCallView__no_one_else_is_here">Aquí no hi ha ningú més.</string>
  <string name="WebRtcCallView__s_is_in_this_call">%1$s és en aquesta trucada.</string>
  <string name="WebRtcCallView__s_are_in_this_call">%1$s és en aquesta trucada</string>
  <string name="WebRtcCallView__s_and_s_are_in_this_call">%1$s i %2$s són en aquesta trucada.</string>
  <string name="WebRtcCallView__s_is_presenting">%1$s fa la presentació</string>
  <plurals name="WebRtcCallView__s_s_and_d_others_are_in_this_call">
    <item quantity="one">%1$s, %2$s i %3$d més són en aquesta trucada.</item>
    <item quantity="other">%1$s, %2$s i %3$d més són en aquesta trucada.</item>
  </plurals>
  <string name="WebRtcCallView__flip">Canvia</string>
  <string name="WebRtcCallView__speaker">Altaveu</string>
  <string name="WebRtcCallView__camera">Càmera</string>
  <string name="WebRtcCallView__unmute">No silenciats</string>
  <string name="WebRtcCallView__mute">Silenci</string>
  <string name="WebRtcCallView__ring">Truca</string>
  <string name="WebRtcCallView__end_call">Penja</string>
  <!--CallParticipantsListDialog-->
  <plurals name="CallParticipantsListDialog_in_this_call_d_people">
    <item quantity="one">En aquesta trucada · %1$d persona</item>
    <item quantity="other">En aquesta trucada · %1$d persones</item>
  </plurals>
  <!--CallParticipantView-->
  <string name="CallParticipantView__s_is_blocked">%1$s està blocat.</string>
  <string name="CallParticipantView__more_info">Més informació</string>
  <string name="CallParticipantView__you_wont_receive_their_audio_or_video">No en rebreu àudio ni vídeo ni rebran el vostre.</string>
  <string name="CallParticipantView__cant_receive_audio_video_from_s">No es pot rebre ni àudio ni vídeo de %1$s.</string>
  <string name="CallParticipantView__cant_receive_audio_and_video_from_s">No es pot rebre ni àudio ni vídeo de %1$s.</string>
  <string name="CallParticipantView__this_may_be_Because_they_have_not_verified_your_safety_number_change">Això pot ser degut al fet que no han verificat el canvi del vostre número de seguretat, hi ha un problema al seu dispositiu o us han blocat.</string>
  <!--CallToastPopupWindow-->
  <string name="CallToastPopupWindow__swipe_to_view_screen_share">Llisqueu per veure la compartició de pantalla</string>
  <!--ProxyBottomSheetFragment-->
  <string name="ProxyBottomSheetFragment_proxy_server">Servidor intermediari</string>
  <string name="ProxyBottomSheetFragment_proxy_address">Adreça intermediària</string>
  <string name="ProxyBottomSheetFragment_do_you_want_to_use_this_proxy_address">Voleu usar aquesta adreça intermediària?</string>
  <string name="ProxyBottomSheetFragment_use_proxy">Usa un servidor intermediari</string>
  <string name="ProxyBottomSheetFragment_successfully_connected_to_proxy">Connexió correcta amb l\'intermediari</string>
  <!--RecaptchaProofActivity-->
  <string name="RecaptchaProofActivity_failed_to_submit">Ha fallat l\'enviament.</string>
  <string name="RecaptchaProofActivity_complete_verification">Verificació completa</string>
  <!--RegistrationActivity-->
  <string name="RegistrationActivity_select_your_country">Seleccioneu el país</string>
  <string name="RegistrationActivity_you_must_specify_your_country_code">Heu d\'especificar el
codi de país</string>
  <string name="RegistrationActivity_you_must_specify_your_phone_number">Heu d\'especificar el
número de telèfon</string>
  <string name="RegistrationActivity_invalid_number">Número no vàlid</string>
  <string name="RegistrationActivity_the_number_you_specified_s_is_invalid">El número que heu
especificat (%s) no és vàlid.</string>
  <string name="RegistrationActivity_a_verification_code_will_be_sent_to">El codi de verificació s\'ha enviat a </string>
  <string name="RegistrationActivity_you_will_receive_a_call_to_verify_this_number">Rebreu una trucada per a verificar aquest número.</string>
  <string name="RegistrationActivity_is_your_phone_number_above_correct">Aquest número de telèfon és correcte?</string>
  <string name="RegistrationActivity_edit_number">Edita el número</string>
  <string name="RegistrationActivity_missing_google_play_services">No hi ha el Google Play Services.</string>
  <string name="RegistrationActivity_this_device_is_missing_google_play_services">Aquest dispositiu no té el Google Play Services. Encara podeu usar el Molly, però aquesta configuració pot resultar en una fiabilitat o un rendiment reduïts.\n\nSi no sou un usuari avançat, si no esteu fent servir una ROM d\'Android de mercat secundari o si creieu que esteu veient això com a error, si us plau, poseu-vos en contacte amb support@molly.im per a la resolució de problemes.</string>
  <string name="RegistrationActivity_i_understand">Ho entenc</string>
  <string name="RegistrationActivity_play_services_error">Error amb el Play Services</string>
  <string name="RegistrationActivity_google_play_services_is_updating_or_unavailable">El Google Play Services s\'està actualitzant o no està disponible. Torneu a provar-ho.</string>
  <string name="RegistrationActivity_terms_and_privacy">Termes i política de privadesa</string>
  <string name="RegistrationActivity_signal_needs_access_to_your_contacts_and_media_in_order_to_connect_with_friends">El Signal necessita els contactes i els permisos multimèdia per ajudar-vos a connectar-vos amb amics i enviar missatges. Els vostres contactes es carreguen mitjançant el descobriment de contactes privats del Signal, la qual cosa significa que estan encriptats d\'extrem a extrem i mai no són visibles per al servei de Signal.</string>
  <string name="RegistrationActivity_signal_needs_access_to_your_contacts_in_order_to_connect_with_friends">El Signal necessita el permís dels contactes per ajudar-vos a connectar-vos amb els amics. Els vostres contactes es carreguen mitjançant el descobriment de contactes privats del Signal, la qual cosa significa que estan encriptats d\'extrem a extrem i mai no són visibles per al servei de Signal.</string>
  <string name="RegistrationActivity_rate_limited_to_service">Heu fet massa intents per registrar aquest número. Si us plau, torneu-ho a provar més tard.</string>
  <string name="RegistrationActivity_unable_to_connect_to_service">No es pot connectar al servei. Si us plau, comproveu la connexió de xarxa i torneu-ho a provar.</string>
  <string name="RegistrationActivity_non_standard_number_format">Format de número no estàndard</string>
  <string name="RegistrationActivity_the_number_you_entered_appears_to_be_a_non_standard">El número que heu introduït (%1$s) sembla d\'un format no estàndard.\n\nVoleu dir %2$s?</string>
  <string name="RegistrationActivity_signal_android_phone_number_format">Molly d\'Android. Format del número de telèfon</string>
  <string name="RegistrationActivity_call_requested">Trucada sol·licitada</string>
  <plurals name="RegistrationActivity_debug_log_hint">
    <item quantity="one">Ara us queda %d pas per enviar un informe de depuració.</item>
    <item quantity="other">Ara us queden %d passos per enviar un informe de depuració.</item>
  </plurals>
  <string name="RegistrationActivity_we_need_to_verify_that_youre_human">Hem de verificar que sou una persona.</string>
  <string name="RegistrationActivity_next">Següent</string>
  <string name="RegistrationActivity_continue">Continua</string>
  <string name="RegistrationActivity_take_privacy_with_you_be_yourself_in_every_message">Porteu a sobre la privadesa.\nSigueu vosaltres mateixos a cada missatge.</string>
  <string name="RegistrationActivity_enter_your_phone_number_to_get_started">Per començar, marqueu el número de telèfon.</string>
  <string name="RegistrationActivity_enter_your_phone_number">Marqueu el número de telèfon.</string>
  <string name="RegistrationActivity_you_will_receive_a_verification_code">Rebreu un codi de verificació. La vostra operadora podria aplicar algun càrrec.</string>
  <string name="RegistrationActivity_enter_the_code_we_sent_to_s">Marqueu el codi que hem enviat a %s</string>
  <string name="RegistrationActivity_make_sure_your_phone_has_a_cellular_signal">Assegureu-vos que el telèfon té cobertura per a rebre missatges SMS o trucades.</string>
  <string name="RegistrationActivity_phone_number_description">Número de telèfon</string>
  <string name="RegistrationActivity_country_code_description">Codi de país</string>
  <string name="RegistrationActivity_call">Truca</string>
  <!--RegistrationLockV2Dialog-->
  <string name="RegistrationLockV2Dialog_turn_on_registration_lock">Voleu activar el bloqueig de registre?</string>
  <string name="RegistrationLockV2Dialog_turn_off_registration_lock">Voleu desactivar el bloqueig de registre?</string>
  <string name="RegistrationLockV2Dialog_if_you_forget_your_signal_pin_when_registering_again">Si heu oblidat el PIN quan us torneu a registrar al Signal, se us blocarà el compte durant 7 dies.</string>
  <string name="RegistrationLockV2Dialog_turn_on">Activa</string>
  <string name="RegistrationLockV2Dialog_turn_off">Desactiva</string>
  <!--RevealableMessageView-->
  <string name="RevealableMessageView_view_photo">Mostra la fotografia</string>
  <string name="RevealableMessageView_view_video">Mostra el vídeo</string>
  <string name="RevealableMessageView_viewed">Vista</string>
  <string name="RevealableMessageView_media">Contingut</string>
  <!--Search-->
  <string name="SearchFragment_no_results">No s\'ha trobat cap resultat per a «%s»</string>
  <string name="SearchFragment_header_conversations">Converses</string>
  <string name="SearchFragment_header_contacts">Contactes</string>
  <string name="SearchFragment_header_messages">Missatges</string>
  <!--ShakeToReport-->
  <!--SharedContactDetailsActivity-->
  <string name="SharedContactDetailsActivity_add_to_contacts">Afegeix als contactes</string>
  <string name="SharedContactDetailsActivity_invite_to_signal">Convida al Molly</string>
  <string name="SharedContactDetailsActivity_signal_message">Missatge del Signal</string>
  <string name="SharedContactDetailsActivity_signal_call">Trucada del Signal</string>
  <!--SharedContactView-->
  <string name="SharedContactView_add_to_contacts">Afegeix als contactes</string>
  <string name="SharedContactView_invite_to_signal">Convida al Molly</string>
  <string name="SharedContactView_message">Missatge del Signal</string>
  <!--SignalBottomActionBar-->
  <string name="SignalBottomActionBar_more">Més</string>
  <!--SignalPinReminders-->
  <string name="SignalPinReminders_well_remind_you_again_later">PIN verificat correctament. Us ho tornarem a recordar més tard.</string>
  <string name="SignalPinReminders_well_remind_you_again_tomorrow">PIN verificat correctament. Demà us ho tornarem a recordar.</string>
  <string name="SignalPinReminders_well_remind_you_again_in_a_few_days">PIN verificat correctament. Us ho tornarem a recordar d\'aquí a uns dies.</string>
  <string name="SignalPinReminders_well_remind_you_again_in_a_week">PIN verificat correctament. Us ho tornarem a recordar d\'aquí a una setmana.</string>
  <string name="SignalPinReminders_well_remind_you_again_in_a_couple_weeks">PIN verificat correctament. Us ho tornarem a recordar d\'aquí a un parell de setmanes.</string>
  <string name="SignalPinReminders_well_remind_you_again_in_a_month">PIN verificat correctament. Us ho tornarem a recordar d\'aquí a un mes.</string>
  <!--Slide-->
  <string name="Slide_image">Imatge</string>
  <string name="Slide_sticker">Adhesiu</string>
  <string name="Slide_audio">Àudio</string>
  <string name="Slide_video">Vídeo</string>
  <!--SmsMessageRecord-->
  <string name="SmsMessageRecord_received_corrupted_key_exchange_message">S\'ha rebut un missatge corromput
d\'intercanvi de claus!</string>
  <string name="SmsMessageRecord_received_key_exchange_message_for_invalid_protocol_version">
S\'ha rebut un missatge d\'intercanvi de claus per a una versió del protocol no vàlida.</string>
  <string name="SmsMessageRecord_received_message_with_new_safety_number_tap_to_process">S\'ha rebut un missatge amb un número de seguretat nou. Toqueu per processar-lo i mostrar-lo.</string>
  <string name="SmsMessageRecord_secure_session_reset">Heu restablit la sessió segura.</string>
  <string name="SmsMessageRecord_secure_session_reset_s">%s ha restablit la sessió segura.</string>
  <string name="SmsMessageRecord_duplicate_message">Missatge duplicat.</string>
  <string name="SmsMessageRecord_this_message_could_not_be_processed_because_it_was_sent_from_a_newer_version">No s’ha pogut processar aquest missatge perquè s’ha enviat des d’una versió més recent del Signal. Podeu demanar al vostre contacte que enviï aquest missatge un cop l\'hàgiu actualitzat.  </string>
  <string name="SmsMessageRecord_error_handling_incoming_message">S\'ha produït un error en gestionar el missatge rebut.</string>
  <!--StickerManagementActivity-->
  <string name="StickerManagementActivity_stickers">Adhesius</string>
  <!--StickerManagementAdapter-->
  <string name="StickerManagementAdapter_installed_stickers">Adhesius instal·lats</string>
  <string name="StickerManagementAdapter_stickers_you_received">Adhesius que heu rebut</string>
  <string name="StickerManagementAdapter_signal_artist_series">Sèries d\'artistes de Signal</string>
  <string name="StickerManagementAdapter_no_stickers_installed">No hi ha adhesius instal·lats.</string>
  <string name="StickerManagementAdapter_stickers_from_incoming_messages_will_appear_here">Els adhesius dels missatges d\'entrada apareixeran aquí.</string>
  <string name="StickerManagementAdapter_untitled">Sense títol</string>
  <string name="StickerManagementAdapter_unknown">Desconegut</string>
  <!--StickerPackPreviewActivity-->
  <string name="StickerPackPreviewActivity_untitled">Sense títol</string>
  <string name="StickerPackPreviewActivity_unknown">Desconegut</string>
  <string name="StickerPackPreviewActivity_install">Instal·la</string>
  <string name="StickerPackPreviewActivity_remove">Suprimeix</string>
  <string name="StickerPackPreviewActivity_stickers">Adhesius</string>
  <string name="StickerPackPreviewActivity_failed_to_load_sticker_pack">Ha fallat carregar el paquet d\'adhesius.</string>
  <!--SubmitDebugLogActivity-->
  <string name="SubmitDebugLogActivity_edit">Edita</string>
  <string name="SubmitDebugLogActivity_done">Fet</string>
  <!--Menu option to save a debug log file to disk.-->
  <string name="SubmitDebugLogActivity_save">Desats</string>
  <!--Error that is show in a toast when we fail to save a debug log file to disk.-->
  <string name="SubmitDebugLogActivity_failed_to_save">No s\'ha pogut desar</string>
  <!--Toast that is show to notify that we have saved the debug log file to disk.-->
  <string name="SubmitDebugLogActivity_save_complete">S\'ha acabat de desar</string>
  <string name="SubmitDebugLogActivity_tap_a_line_to_delete_it">Toqueu una línia per suprimir-la</string>
  <string name="SubmitDebugLogActivity_submit">Envia</string>
  <string name="SubmitDebugLogActivity_failed_to_submit_logs">Ha fallat enviar els registres.</string>
  <string name="SubmitDebugLogActivity_success">Acabat!</string>
  <string name="SubmitDebugLogActivity_copy_this_url_and_add_it_to_your_issue">Copieu aquest URL i afegiu-lo a l\'informe d\'error o al correu electrònic de suport:\n\n<b>%1$s</b></string>
  <string name="SubmitDebugLogActivity_share">Comparteix</string>
  <string name="SubmitDebugLogActivity_this_log_will_be_posted_publicly_online_for_contributors">Aquest registre es penjarà públicament en línia perquè els col·laboradors el vegin. Podeu examinar-lo abans de penjar-lo.</string>
  <!--SupportEmailUtil-->
  <string name="SupportEmailUtil_filter">Filtre:</string>
  <string name="SupportEmailUtil_device_info">Informació del dispositiu:</string>
  <string name="SupportEmailUtil_android_version">Versió d\'Android:</string>
  <string name="SupportEmailUtil_signal_version">Versió del Molly:</string>
  <string name="SupportEmailUtil_signal_package">Paquet del Molly:</string>
  <string name="SupportEmailUtil_registration_lock">Bloqueig de registre:</string>
  <string name="SupportEmailUtil_locale">Llengua:</string>
  <!--ThreadRecord-->
  <string name="ThreadRecord_group_updated">S\'ha actualitzat el grup</string>
  <string name="ThreadRecord_left_the_group">Ha abandonat el grup</string>
  <string name="ThreadRecord_secure_session_reset">Restabliment de la sessió segura.</string>
  <string name="ThreadRecord_draft">Esborrany:</string>
  <string name="ThreadRecord_called">Heu trucat</string>
  <string name="ThreadRecord_called_you">Us ha trucat</string>
  <string name="ThreadRecord_missed_audio_call">Trucada d\'àudio perduda</string>
  <string name="ThreadRecord_missed_video_call">Trucada de vídeo perduda</string>
  <string name="ThreadRecord_media_message">Missatge multimèdia</string>
  <string name="ThreadRecord_sticker">Adhesiu</string>
  <string name="ThreadRecord_view_once_photo">Fotografia d\'una sola visualització</string>
  <string name="ThreadRecord_view_once_video">Vídeo d\'una sola visualització</string>
  <string name="ThreadRecord_view_once_media">Contingut d\'una sola visualització</string>
  <string name="ThreadRecord_this_message_was_deleted">Aquest missatge s\'ha suprimit.</string>
  <string name="ThreadRecord_you_deleted_this_message">Heu suprimit aquest missatge.</string>
  <string name="ThreadRecord_s_is_on_signal">%s és al Signal!</string>
  <string name="ThreadRecord_disappearing_messages_disabled">Missatges efímers desactivats</string>
  <string name="ThreadRecord_disappearing_message_time_updated_to_s">El temps del missatge efímer s\'ha establit a %s</string>
  <string name="ThreadRecord_safety_number_changed">El número de seguretat ha canviat</string>
  <string name="ThreadRecord_your_safety_number_with_s_has_changed">El número de seguretat amb %s ha canviat.</string>
  <string name="ThreadRecord_you_marked_verified">Heu verificat</string>
  <string name="ThreadRecord_you_marked_unverified">Heu tret la verificació</string>
  <string name="ThreadRecord_message_could_not_be_processed">No s\'ha pogut processar el missatge.</string>
  <string name="ThreadRecord_delivery_issue">Problema de lliurament</string>
  <string name="ThreadRecord_message_request">Petició de missatge</string>
  <string name="ThreadRecord_photo">Foto</string>
  <string name="ThreadRecord_gif">GIF</string>
  <string name="ThreadRecord_voice_message">Missatge de veu</string>
  <string name="ThreadRecord_file">Fitxer</string>
  <string name="ThreadRecord_video">Vídeo</string>
  <string name="ThreadRecord_chat_session_refreshed">S\'ha refrescat la sessió.</string>
  <!--Displayed in the notification when the user is sent a gift-->
  <string name="ThreadRecord__you_received_a_gift">Heu rebut un regal.</string>
  <!--Displayed in the notification when the user sends a gift-->
  <string name="ThreadRecord__you_sent_a_gift">Heu enviat un regal.</string>
  <!--Displayed in the notification when the user has opened a received gift-->
  <string name="ThreadRecord__you_redeemed_a_gift_badge">Heu bescanviat una insígnia de regal.</string>
  <!--Displayed in the conversation list when someone reacted to your story-->
  <string name="ThreadRecord__reacted_s_to_your_story">Ha reaccionat amb %1$s a la teva història</string>
  <!--Displayed in the conversation list when you reacted to someone\'s story-->
  <string name="ThreadRecord__reacted_s_to_their_story">Ha reaccionat amb %1$s a la seva història</string>
  <!--UpdateApkReadyListener-->
  <string name="UpdateApkReadyListener_Signal_update">Actualització del Molly</string>
  <string name="UpdateApkReadyListener_a_new_version_of_signal_is_available_tap_to_update">Hi ha disponible una versió nova del Molly. Toqueu per actualitzar-lo</string>
  <!--UntrustedSendDialog-->
  <string name="UntrustedSendDialog_send_message">Voleu enviar el missatge?</string>
  <string name="UntrustedSendDialog_send">Envia</string>
  <!--UnverifiedSendDialog-->
  <string name="UnverifiedSendDialog_send_message">Voleu enviar el missatge?</string>
  <string name="UnverifiedSendDialog_send">Envia</string>
  <!--UsernameEditFragment-->
  <!--Instructional text at the top of the username edit screen-->
  <string name="UsernameEditFragment__choose_your_username">Tria un nom d\'usuari</string>
  <string name="UsernameEditFragment_username">Nom d\'usuari</string>
  <string name="UsernameEditFragment_delete">Suprimeix</string>
  <string name="UsernameEditFragment_successfully_set_username">El nom d\'usuari s\'ha establert correctament.</string>
  <string name="UsernameEditFragment_successfully_removed_username">El nom d\'usuari s\'ha suprimit correctament.</string>
  <string name="UsernameEditFragment_encountered_a_network_error">Hi ha hagut un error de xarxa.</string>
  <string name="UsernameEditFragment_this_username_is_taken">Aquest nom d\'usuari ja està agafat.</string>
  <string name="UsernameEditFragment_this_username_is_available">Aquest nom d\'usuari està disponible.</string>
  <string name="UsernameEditFragment_usernames_can_only_include">Els noms d\'usuari solo poden incloure a-z, 0-9 i _.</string>
  <string name="UsernameEditFragment_usernames_cannot_begin_with_a_number">Els noms d\'usuari no poden començar amb un número.</string>
  <string name="UsernameEditFragment_username_is_invalid">El nom d\'usuari no és vàlid.</string>
  <string name="UsernameEditFragment_usernames_must_be_between_a_and_b_characters">Els noms d\'usuari han de tenir entre %1$d i %2$d caràcters.</string>
  <!--Explanation about what usernames provide-->
  <string name="UsernameEditFragment__usernames_let_others_message">Els noms d\'usuari permeten a altres persones enviar-te un missatge sense necessitat del teu número de telèfon. Funcionen conjuntament amb una sèrie de dígits per ajudar-te a mantenir privada la teva adreça.</string>
  <!--Dialog title for explanation about numbers at the end of the username-->
  <string name="UsernameEditFragment__what_is_this_number">Què és aquest número?</string>
  <string name="UsernameEditFragment__these_digits_help_keep">Aquests dígits ajudaran a mantenir el teu nom d\'usuari en privat per tal d\'evitar rebre missatges no desitjats. Comparteix el teu nom d\'usuari només amb aquelles persones i grups amb les que desitges parlar. Si canvies el teu nom d\'usuari, rebràs una nova sèrie de dígits.</string>
  <plurals name="UserNotificationMigrationJob_d_contacts_are_on_signal">
    <item quantity="one">%d contacte és al Signal!</item>
    <item quantity="other">%dcontactes són al Signal!</item>
  </plurals>
  <!--UsernameShareBottomSheet-->
  <!--Explanation of what the sheet enables the user to do-->
  <string name="UsernameShareBottomSheet__copy_or_share_a_username_link">Copiar o compartir un enllaç de nom d\'usuari</string>
  <!--VerifyIdentityActivity-->
  <string name="VerifyIdentityActivity_your_contact_is_running_an_old_version_of_signal">El vostre contacte està fent servir una versió antiga del Signal. Demaneu-li que l\'actualitzi abans de verificar el número de seguretat.</string>
  <string name="VerifyIdentityActivity_your_contact_is_running_a_newer_version_of_Signal">El vostre contacte està fent servir una versió nova del Signal amb un format del codi QR no compatible. Actualitzeu-la per comparar-lo.</string>
  <string name="VerifyIdentityActivity_the_scanned_qr_code_is_not_a_correctly_formatted_safety_number">El codi QR escanejat no és un codi de verificació de seguretat correctament formatat. Torneu a escanejar-lo.</string>
  <string name="VerifyIdentityActivity_share_safety_number_via">Comparteix el número de seguretat per…</string>
  <string name="VerifyIdentityActivity_our_signal_safety_number">El nostre número de seguretat:</string>
  <string name="VerifyIdentityActivity_no_app_to_share_to">Sembla que no teniu cap aplicació on compartir-ho.</string>
  <string name="VerifyIdentityActivity_no_safety_number_to_compare_was_found_in_the_clipboard">No s\'ha trobat cap número de seguretat al porta-retalls</string>
  <string name="VerifyIdentityActivity_signal_needs_the_camera_permission_in_order_to_scan_a_qr_code_but_it_has_been_permanently_denied">El Molly necessita el permís de la càmera per tal d\'escanejar un codi QR, però s\'ha denegat permanentment. Si us plau, continueu cap al menú de configuració de l\'aplicació, seleccioneu Permisos i activeu-hi la càmera.</string>
  <string name="VerifyIdentityActivity_unable_to_scan_qr_code_without_camera_permission">No es pot escanejar un codi QR sense permís de la càmera.</string>
  <string name="VerifyIdentityActivity_you_must_first_exchange_messages_in_order_to_view">Primer heu d\'intercanviar missatges per tal de veure el número de seguretat de %1$s.</string>
  <!--ViewOnceMessageActivity-->
  <!--AudioView-->
  <!--MessageDisplayHelper-->
  <string name="MessageDisplayHelper_message_encrypted_for_non_existing_session">Missatge encriptat per a una sessió que no existeix</string>
  <!--MmsMessageRecord-->
  <string name="MmsMessageRecord_bad_encrypted_mms_message">Missatge MMS mal encriptat</string>
  <string name="MmsMessageRecord_mms_message_encrypted_for_non_existing_session">Missatge MMS encriptat per a una sessió que no existeix</string>
  <!--MuteDialog-->
  <string name="MuteDialog_mute_notifications">Silencia les notificacions</string>
  <!--ApplicationMigrationService-->
  <string name="ApplicationMigrationService_import_in_progress">Importació en curs</string>
  <string name="ApplicationMigrationService_importing_text_messages">S\'importen missatges de text</string>
  <string name="ApplicationMigrationService_import_complete">Importació completada</string>
  <string name="ApplicationMigrationService_system_database_import_is_complete">La importació de la base de dades del sistema s\'ha completat.</string>
  <!--KeyCachingService-->
  <string name="KeyCachingService_signal_passphrase_cached">Toqueu per obrir-ho.</string>
  <string name="KeyCachingService_passphrase_cached">S\'ha desblocat el Molly</string>
  <string name="KeyCachingService_lock">Bloca el Molly</string>
  <!--MediaPreviewActivity-->
  <string name="MediaPreviewActivity_you">Jo</string>
  <string name="MediaPreviewActivity_unssuported_media_type">Tipus de fitxer no compatible</string>
  <string name="MediaPreviewActivity_draft">Esborrany</string>
  <string name="MediaPreviewActivity_signal_needs_the_storage_permission_in_order_to_write_to_external_storage_but_it_has_been_permanently_denied">El Molly necessita el permís de l\'emmagatzematge per tal de desar en un emmagatzematge extern, però s\'ha denegat permanentment. Si us plau, continueu cap al menú de configuració de l\'aplicació, seleccioneu Permisos i activeu-hi l\'emmagatzematge.</string>
  <string name="MediaPreviewActivity_unable_to_write_to_external_storage_without_permission">No es pot desar en un emmagatzematge extern sense permís.</string>
  <string name="MediaPreviewActivity_media_delete_confirmation_title">Voleu suprimir el missatge?</string>
  <string name="MediaPreviewActivity_media_delete_confirmation_message">Aquest missatge se suprimirà permanentment.</string>
  <string name="MediaPreviewActivity_s_to_s">%1$s a %2$s</string>
  <!--All media preview title when viewing media send by you to another recipient (allows changing of \'You\' based on context)-->
  <string name="MediaPreviewActivity_you_to_s">Vós a %1$s</string>
  <!--All media preview title when viewing media sent by another recipient to you (allows changing of \'You\' based on context)-->
  <string name="MediaPreviewActivity_s_to_you">%1$s a vós</string>
  <string name="MediaPreviewActivity_media_no_longer_available">El contingut ja no està disponible.</string>
  <string name="MediaPreviewActivity_cant_find_an_app_able_to_share_this_media">No es pot trobar cap aplicació que pugui compartir aquest contingut.</string>
  <!--MessageNotifier-->
  <string name="MessageNotifier_d_new_messages_in_d_conversations">%1$d missatges nous a %2$d converses</string>
  <string name="MessageNotifier_most_recent_from_s">Més recent de %1$s</string>
  <string name="MessageNotifier_locked_message">Missatge blocat</string>
  <string name="MessageNotifier_message_delivery_failed">El missatge no s\'ha pogut entregar.</string>
  <string name="MessageNotifier_failed_to_deliver_message">No s\'ha pogut entregar el missatge.</string>
  <string name="MessageNotifier_error_delivering_message">S\'ha produït un error en entregar el missatge.</string>
  <string name="MessageNotifier_message_delivery_paused">Lliurament de missatge interromput</string>
  <string name="MessageNotifier_verify_to_continue_messaging_on_signal">Verifiqueu-ho per continuar la missatgeria al Molly.</string>
  <string name="MessageNotifier_mark_all_as_read">Marca-ho tot com a llegit</string>
  <string name="MessageNotifier_mark_read">Marca\'l com a llegit</string>
  <string name="MessageNotifier_turn_off_these_notifications">Desactiva aquestes notificacions</string>
  <string name="MessageNotifier_view_once_photo">Fotografia d\'una sola visualització</string>
  <string name="MessageNotifier_view_once_video">Vídeo d\'una sola visualització</string>
  <string name="MessageNotifier_reply">Respon</string>
  <string name="MessageNotifier_signal_message">Missatge del Signal</string>
  <string name="MessageNotifier_unsecured_sms">SMS no segur</string>
  <string name="MessageNotifier_you_may_have_new_messages">Potser teniu missatges nous.</string>
  <string name="MessageNotifier_open_signal_to_check_for_recent_notifications">Obre el Molly per comprovar si hi ha notificacions noves.</string>
  <string name="MessageNotifier_contact_message">%1$s %2$s</string>
  <string name="MessageNotifier_unknown_contact_message">Contacte</string>
  <string name="MessageNotifier_reacted_s_to_s">%1$s ha reaccionat a : \"%2$s\".</string>
  <string name="MessageNotifier_reacted_s_to_your_video">%1$s ha reaccionat al vostre vídeo.</string>
  <string name="MessageNotifier_reacted_s_to_your_image">%1$s ha reaccionat al vostre missatge.</string>
  <string name="MessageNotifier_reacted_s_to_your_gif">%1$s ha reaccionat al vostre GIF.</string>
  <string name="MessageNotifier_reacted_s_to_your_file">%1$s ha reaccionat al vostre fitxer.</string>
  <string name="MessageNotifier_reacted_s_to_your_audio">%1$s ha reaccionat al vostre àudio.</string>
  <string name="MessageNotifier_reacted_s_to_your_view_once_media">%1$s ha reaccionat al vostre contingut d\'una visualització.</string>
  <string name="MessageNotifier_reacted_s_to_your_sticker">%1$s ha reaccionat al vostre adhesiu.</string>
  <string name="MessageNotifier_this_message_was_deleted">Aquest missatge s\'ha suprimit.</string>
  <string name="TurnOffContactJoinedNotificationsActivity__turn_off_contact_joined_signal">Voleu desactivar les notificacions de contactes afegits al Signal? Les podeu tornar a activar a Signal &gt; Configuració &gt; Notificacions.</string>
  <!--Notification Channels-->
  <string name="NotificationChannel_channel_messages">Missatges</string>
  <string name="NotificationChannel_calls">Trucades</string>
  <string name="NotificationChannel_failures">Fallades</string>
  <string name="NotificationChannel_backups">Còpies de seguretat</string>
  <string name="NotificationChannel_locked_status">Estat del bloqueig</string>
  <string name="NotificationChannel_app_updates">Actualitzacions de l\'aplicació</string>
  <string name="NotificationChannel_other">Altres</string>
  <string name="NotificationChannel_group_chats">Converses</string>
  <string name="NotificationChannel_missing_display_name">Desconegut</string>
  <string name="NotificationChannel_voice_notes">Notes de veu</string>
  <string name="NotificationChannel_contact_joined_signal">El contacte s\'ha afegit al Signal.</string>
  <string name="NotificationChannels__no_activity_available_to_open_notification_channel_settings">No hi ha activitat disponible per obrir la configuració del canal de notificacions.</string>
  <!--Notification channel name for showing persistent background connection on devices without push notifications-->
  <string name="NotificationChannel_background_connection">Connexió en segon pla</string>
  <!--Notification channel name for showing call status information (like connection, ongoing, etc.) Not ringing.-->
  <string name="NotificationChannel_call_status">Estat de la trucada</string>
  <!--ProfileEditNameFragment-->
  <!--QuickResponseService-->
  <string name="QuickResponseService_quick_response_unavailable_when_Signal_is_locked">La resposta ràpida no és disponible si el Molly està blocat!</string>
  <string name="QuickResponseService_problem_sending_message">S\'ha produït un problema en enviar el missatge!</string>
  <!--SaveAttachmentTask-->
  <string name="SaveAttachmentTask_saved_to">Desat a %s</string>
  <string name="SaveAttachmentTask_saved">Desat</string>
  <!--SearchToolbar-->
  <string name="SearchToolbar_search">Cerca</string>
  <string name="SearchToolbar_search_for_conversations_contacts_and_messages">Cerqueu converses, contactes i missatges</string>
  <!--Material3 Search Toolbar-->
  <string name="Material3SearchToolbar__close">Tanca</string>
  <string name="Material3SearchToolbar__clear">Neteja</string>
  <!--ShortcutLauncherActivity-->
  <string name="ShortcutLauncherActivity_invalid_shortcut">Drecera no vàlida</string>
  <!--SingleRecipientNotificationBuilder-->
  <string name="SingleRecipientNotificationBuilder_signal">Molly</string>
  <string name="SingleRecipientNotificationBuilder_new_message">Missatge nou</string>
  <string name="SingleRecipientNotificationBuilder_message_request">Sol·licitud de missatge</string>
  <string name="SingleRecipientNotificationBuilder_you">Vós</string>
  <!--Notification subtext for group stories-->
  <string name="SingleRecipientNotificationBuilder__s_dot_story">Història • %1$s</string>
  <!--ThumbnailView-->
  <string name="ThumbnailView_Play_video_description">Reprodueix el vídeo</string>
  <string name="ThumbnailView_Has_a_caption_description">Té un títol</string>
  <!--TransferControlView-->
  <plurals name="TransferControlView_n_items">
    <item quantity="one">%d element</item>
    <item quantity="other">%d elements</item>
  </plurals>
  <!--UnauthorizedReminder-->
  <string name="UnauthorizedReminder_device_no_longer_registered">El dispositiu ja no està registrat.</string>
  <string name="UnauthorizedReminder_this_is_likely_because_you_registered_your_phone_number_with_Signal_on_a_different_device">Potser és així perquè vau registrar el número de telèfon al Signal des d\'un dispositiu diferent. Feu un toc per a tornar a registrar-lo.</string>
  <!--WebRtcCallActivity-->
  <string name="WebRtcCallActivity_to_answer_the_call_give_signal_access_to_your_microphone">Per respondre la trucada, permeteu que el Molly accedeixi al micròfon.</string>
  <string name="WebRtcCallActivity_to_answer_the_call_from_s_give_signal_access_to_your_microphone">Per respondre una trucada de %s, permeteu que el Molly tingui accés al micròfon.</string>
  <string name="WebRtcCallActivity_signal_requires_microphone_and_camera_permissions_in_order_to_make_or_receive_calls">El Molly necessita el permís del micròfon i de la càmera per tal de fer o rebre trucades, però s\'han denegat permanentment. Si us plau, continueu cap al menú de configuració de l\'aplicació, seleccioneu Permisos i activeu-hi el micròfon i la càmera.</string>
  <string name="WebRtcCallActivity__answered_on_a_linked_device">S\'ha respost en un dispositiu enllaçat.</string>
  <string name="WebRtcCallActivity__declined_on_a_linked_device">S\'ha rebutjat en un dispositiu enllaçat.</string>
  <string name="WebRtcCallActivity__busy_on_a_linked_device">Ocupat/da en un dispositiu enllaçat</string>
  <string name="GroupCallSafetyNumberChangeNotification__someone_has_joined_this_call_with_a_safety_number_that_has_changed">Algú s\'ha afegit a aquesta trucada amb un número de seguretat que ha canviat.</string>
  <!--WebRtcCallScreen-->
  <string name="WebRtcCallScreen_swipe_up_to_change_views">Feu lliscar el dit amunt per canviar-ne la vista.</string>
  <!--WebRtcCallScreen V2-->
  <string name="WebRtcCallScreen__decline">Rebutja</string>
  <string name="WebRtcCallScreen__answer">Respon</string>
  <string name="WebRtcCallScreen__answer_without_video">Respon sense vídeo</string>
  <!--WebRtcAudioOutputToggle-->
  <string name="WebRtcAudioOutputToggle__audio_output">Sortida d\'àudio</string>
  <string name="WebRtcAudioOutputToggle__phone_earpiece">Auricular del telèfon</string>
  <string name="WebRtcAudioOutputToggle__speaker">Altaveu</string>
  <string name="WebRtcAudioOutputToggle__bluetooth">Bluetooth</string>
  <string name="WebRtcCallControls_answer_call_description">Respon la trucada</string>
  <string name="WebRtcCallControls_reject_call_description">Rebutja la trucada</string>
  <!--change_passphrase_activity-->
  <string name="change_passphrase_activity__old_passphrase">Contrasenya antiga</string>
  <string name="change_passphrase_activity__new_passphrase">Contrasenya nova</string>
  <string name="change_passphrase_activity__repeat_new_passphrase">Repetiu la contrasenya nova</string>
  <!--contact_selection_activity-->
  <string name="contact_selection_activity__enter_name_or_number">Escriviu un nom o un número</string>
  <string name="contact_selection_activity__invite_to_signal">Convida al Molly</string>
  <string name="contact_selection_activity__new_group">Grup nou</string>
  <!--contact_filter_toolbar-->
  <string name="contact_filter_toolbar__clear_entered_text_description">Neteja el text escrit</string>
  <string name="contact_filter_toolbar__show_keyboard_description">Mostra el teclat</string>
  <string name="contact_filter_toolbar__show_dial_pad_description">Mostra el teclat numèric</string>
  <!--contact_selection_group_activity-->
  <string name="contact_selection_group_activity__no_contacts">No hi ha cap contacte.</string>
  <string name="contact_selection_group_activity__finding_contacts">Es carreguen els contactes…</string>
  <!--single_contact_selection_activity-->
  <string name="SingleContactSelectionActivity_contact_photo">Foto del contacte</string>
  <!--ContactSelectionListFragment-->
  <string name="ContactSelectionListFragment_signal_requires_the_contacts_permission_in_order_to_display_your_contacts">El Molly necessita el permís de l\'aplicació dels contactes per tal de mostrar-ne els vostres, però s\'ha denegat permanentment. Si us plau, continueu cap al menú de configuració de l\'aplicació, seleccioneu Permisos i activeu-hi els contactes.</string>
  <string name="ContactSelectionListFragment_error_retrieving_contacts_check_your_network_connection">Error en recuperar els contactes. Comproveu la connexió de xarxa.</string>
  <string name="ContactSelectionListFragment_username_not_found">No s\'ha trobat el nom d\'usuari.</string>
  <string name="ContactSelectionListFragment_s_is_not_a_signal_user">%1$s no és un usuari del Signal. Si us plau, comproveu-ne el nom i torneu-ho a provar.</string>
  <string name="ContactSelectionListFragment_you_do_not_need_to_add_yourself_to_the_group">No cal que us afegiu al grup.</string>
  <string name="ContactSelectionListFragment_maximum_group_size_reached">S\'ha assolit la mida màxima del grup.</string>
  <string name="ContactSelectionListFragment_signal_groups_can_have_a_maximum_of_d_members">Els grups del Signal poden tenir un màxim de %1$d membres.</string>
  <string name="ContactSelectionListFragment_recommended_member_limit_reached">S\'ha assolit el límit màxim de membres recomanat.</string>
  <string name="ContactSelectionListFragment_signal_groups_perform_best_with_d_members_or_fewer">Els grups del Singal funcionen millor amb %1$d membres o menys. Afegir-hi més membres causarà retards d\'enviament i recepció de missatges.</string>
  <plurals name="ContactSelectionListFragment_d_members">
    <item quantity="one">%1$d membre</item>
    <item quantity="other">%1$d membres</item>
  </plurals>
  <!--contact_selection_list_fragment-->
  <string name="contact_selection_list_fragment__signal_needs_access_to_your_contacts_in_order_to_display_them">El Molly necessita accés als contactes per tal de mostrar-los.</string>
  <string name="contact_selection_list_fragment__show_contacts">Mostra els contactes</string>
  <!--contact_selection_list_item-->
  <plurals name="contact_selection_list_item__number_of_members">
    <item quantity="one">%1$d membre</item>
    <item quantity="other">%1$d membres</item>
  </plurals>
  <!--Displays number of viewers for a story-->
  <plurals name="contact_selection_list_item__number_of_viewers">
    <item quantity="one">%1$despectadors</item>
    <item quantity="other">%1$despectadors</item>
  </plurals>
  <!--conversation_activity-->
  <string name="conversation_activity__type_message_push">Missatge del Signal</string>
  <string name="conversation_activity__type_message_sms_insecure">SMS no segur</string>
  <string name="conversation_activity__type_message_mms_insecure">MMS no segur</string>
  <string name="conversation_activity__from_sim_name">Des de %1$s</string>
  <string name="conversation_activity__sim_n">SIM %1$d</string>
  <string name="conversation_activity__send">Envia</string>
  <string name="conversation_activity__compose_description">Cos del missatge</string>
  <string name="conversation_activity__emoji_toggle_description">Canvia al teclat d\'emojis</string>
  <string name="conversation_activity__attachment_thumbnail">Miniatura de l\'adjunt</string>
  <string name="conversation_activity__quick_attachment_drawer_toggle_camera_description">Desplega la pestanya d\'adjunts de càmera ràpida</string>
  <string name="conversation_activity__quick_attachment_drawer_record_and_send_audio_description">Enregistra i envia un àudio adjunt</string>
  <string name="conversation_activity__quick_attachment_drawer_lock_record_description">Bloqueja la gravació d\'un adjunt d\'àudio</string>
  <string name="conversation_activity__enable_signal_for_sms">Activa el Signal per als SMS</string>
  <string name="conversation_activity__message_could_not_be_sent">No s\'ha pogut enviar el missatge. Comproveu la connexió i torneu-ho a provar.</string>
  <!--conversation_input_panel-->
  <string name="conversation_input_panel__slide_to_cancel">Llisqueu per cancel·lar-ho</string>
  <string name="conversation_input_panel__cancel">Cancel·la</string>
  <!--conversation_item-->
  <string name="conversation_item__mms_image_description">Missatge multimèdia</string>
  <string name="conversation_item__secure_message_description">Missatge segur</string>
  <!--conversation_item_sent-->
  <string name="conversation_item_sent__send_failed_indicator_description">Ha fallat l\'enviament.</string>
  <string name="conversation_item_sent__pending_approval_description">Pendent de validació</string>
  <string name="conversation_item_sent__delivered_description">Entregat</string>
  <string name="conversation_item_sent__message_read">Missatge llegit</string>
  <!--conversation_item_received-->
  <string name="conversation_item_received__contact_photo_description">Foto del contacte</string>
  <!--ConversationUpdateItem-->
  <string name="ConversationUpdateItem_loading">Es carrega</string>
  <string name="ConversationUpdateItem_learn_more">Més informació</string>
  <string name="ConversationUpdateItem_join_call">Afegeix-me a la trucada</string>
  <string name="ConversationUpdateItem_return_to_call">Torna a la trucada</string>
  <string name="ConversationUpdateItem_call_is_full">La trucada és plena</string>
  <string name="ConversationUpdateItem_invite_friends">Convideu-hi amistats</string>
  <string name="ConversationUpdateItem_enable_call_notifications">Activa les notificacions de trucada</string>
  <string name="ConversationUpdateItem_update_contact">Actualitza el contacte</string>
  <!--Update item button text to show to block a recipient from requesting to join via group link-->
  <string name="ConversationUpdateItem_block_request">Bloca la sol·licitud</string>
  <string name="ConversationUpdateItem_no_groups_in_common_review_requests_carefully">Cap grup en comú. Reviseu les sol·licituds amb atenció.</string>
  <string name="ConversationUpdateItem_no_contacts_in_this_group_review_requests_carefully">Cap contacte en aquest grup. Reviseu les sol·licituds amb atenció.</string>
  <string name="ConversationUpdateItem_view">Vista</string>
  <string name="ConversationUpdateItem_the_disappearing_message_time_will_be_set_to_s_when_you_message_them">El temps de desaparició del missatge s\'establirà a %1$s quan els n\'envieu un.</string>
  <!--Update item button text to show to boost a feature-->
  <string name="ConversationUpdateItem_donate">Feu una donació</string>
  <!--audio_view-->
  <string name="audio_view__play_pause_accessibility_description">Reprodueix… Pausa</string>
  <string name="audio_view__download_accessibility_description">Baixa</string>
  <!--QuoteView-->
  <string name="QuoteView_audio">Àudio</string>
  <string name="QuoteView_video">Vídeo</string>
  <string name="QuoteView_photo">Foto</string>
  <string name="QuoteView_gif">GIF</string>
  <string name="QuoteView_view_once_media">Contingut d\'una sola visualització</string>
  <string name="QuoteView_sticker">Adhesiu</string>
  <string name="QuoteView_you">Jo</string>
  <string name="QuoteView_original_missing">No s\'ha trobat el missatge original.</string>
  <!--Author formatting for group stories-->
  <string name="QuoteView_s_story">Història · %1$s</string>
  <!--Label indicating that a quote is for a reply to a story you created-->
  <string name="QuoteView_your_story">Vós · Història</string>
  <!--Label indicating that the story being replied to no longer exists-->
  <string name="QuoteView_no_longer_available">Ja no està disponible</string>
  <!--Label for quoted gift-->
  <string name="QuoteView__gift">Regal</string>
  <!--conversation_fragment-->
  <string name="conversation_fragment__scroll_to_the_bottom_content_description">Desplaça al final</string>
  <!--BubbleOptOutTooltip-->
  <!--Message to inform the user of what Android chat bubbles are-->
  <string name="BubbleOptOutTooltip__description">Les bombolles són una funció d\'Android que podeu desactivar per a les converses del Molly.</string>
  <!--Button to dismiss the tooltip for opting out of using Android bubbles-->
  <string name="BubbleOptOutTooltip__not_now">Ara no</string>
  <!--Button to move to the system settings to control the use of Android bubbles-->
  <string name="BubbleOptOutTooltip__turn_off">Desactiva</string>
  <!--safety_number_change_dialog-->
  <string name="safety_number_change_dialog__safety_number_changes">Canvis en el número de seguretat</string>
  <string name="safety_number_change_dialog__accept">Ho accepto</string>
  <string name="safety_number_change_dialog__send_anyway">Envia\'l tanmateix</string>
  <string name="safety_number_change_dialog__call_anyway">Truca-li tanmateix</string>
  <string name="safety_number_change_dialog__join_call">Afegeix-me a la trucada</string>
  <string name="safety_number_change_dialog__continue_call">Continua la trucada</string>
  <string name="safety_number_change_dialog__leave_call">Surt de la trucada</string>
  <string name="safety_number_change_dialog__the_following_people_may_have_reinstalled_or_changed_devices">Aquesta gent podria haver reinstallar o dispositius canviats. Comproveu vostre número de seguretat amb ells, per assegurar la privadesa.</string>
  <string name="safety_number_change_dialog__view">Mostra</string>
  <string name="safety_number_change_dialog__previous_verified">Verificat prèviament</string>
  <!--EnableCallNotificationSettingsDialog__call_notifications_checklist-->
  <string name="EnableCallNotificationSettingsDialog__call_notifications_enabled">Les notificacions de trucades estan activades.</string>
  <string name="EnableCallNotificationSettingsDialog__enable_call_notifications">Activa les notificacions de trucada</string>
  <string name="EnableCallNotificationSettingsDialog__enable_background_activity">Activa l\'activitat en segon pla</string>
  <string name="EnableCallNotificationSettingsDialog__everything_looks_good_now">Ara tot està bé!</string>
  <string name="EnableCallNotificationSettingsDialog__to_receive_call_notifications_tap_here_and_turn_on_show_notifications">Per rebre notificacions de trucades, toqueu aquí i activeu Mostra notificacions.</string>
  <string name="EnableCallNotificationSettingsDialog__to_receive_call_notifications_tap_here_and_turn_on_notifications">Per rebre notificacions de trucades, toqueu aquí i activeu les notificacions i assegureu-vos que el so i les finestres emergents estiguin activades.</string>
  <string name="EnableCallNotificationSettingsDialog__to_receive_call_notifications_tap_here_and_enable_background_activity_in_battery_settings">Per rebre notificacions de trucades, toqueu aquí i activeu l\'activitat en segon pla a la configuració Bateria.</string>
  <string name="EnableCallNotificationSettingsDialog__settings">Configuració</string>
  <string name="EnableCallNotificationSettingsDialog__to_receive_call_notifications_tap_settings_and_turn_on_show_notifications">Per rebre notificacions de trucades, toqueu Configuració i activeu Mostra notificacions.</string>
  <string name="EnableCallNotificationSettingsDialog__to_receive_call_notifications_tap_settings_and_turn_on_notifications">Per rebre notificacions de trucades, toqueu Configuració i activeu les notificacions i assegureu-vos que el so i les finestres emergents estiguin activades.</string>
  <string name="EnableCallNotificationSettingsDialog__to_receive_call_notifications_tap_settings_and_enable_background_activity_in_battery_settings">Per rebre notificacions de trucades, toqueu Configuració i activeu l\'activitat en segon pla a la configuració Bateria.</string>
  <!--country_selection_fragment-->
  <string name="country_selection_fragment__loading_countries">Es carreguen els països…</string>
  <string name="country_selection_fragment__search">Cerca</string>
  <string name="country_selection_fragment__no_matching_countries">No hi ha països coincidents.</string>
  <!--device_add_fragment-->
  <string name="device_add_fragment__scan_the_qr_code_displayed_on_the_device_to_link">Escaneja el codi QR que es mostra al dispositiu a enllaçar</string>
  <!--device_link_fragment-->
  <string name="device_link_fragment__link_device">Enllaça un dispositiu</string>
  <!--device_list_fragment-->
  <string name="device_list_fragment__no_devices_linked">No hi ha cap dispositiu enllaçat.</string>
  <string name="device_list_fragment__link_new_device">Enllaça un dispositiu nou</string>
  <!--expiration-->
  <string name="expiration_off">Inactiu</string>
  <plurals name="expiration_seconds">
    <item quantity="one">%d segon</item>
    <item quantity="other">%d segons</item>
  </plurals>
  <string name="expiration_seconds_abbreviated">%d s</string>
  <plurals name="expiration_minutes">
    <item quantity="one">%d minut</item>
    <item quantity="other">%d minuts</item>
  </plurals>
  <string name="expiration_minutes_abbreviated">%d min</string>
  <plurals name="expiration_hours">
    <item quantity="one">%d hora</item>
    <item quantity="other">%d hores</item>
  </plurals>
  <string name="expiration_hours_abbreviated">%d h</string>
  <plurals name="expiration_days">
    <item quantity="one">%d dia</item>
    <item quantity="other">%d dies</item>
  </plurals>
  <string name="expiration_days_abbreviated">%d d</string>
  <plurals name="expiration_weeks">
    <item quantity="one">%d setmana</item>
    <item quantity="other">%d setmanes</item>
  </plurals>
  <string name="expiration_weeks_abbreviated">%d set</string>
  <string name="expiration_combined">%1$s %2$s</string>
  <!--unverified safety numbers-->
  <string name="IdentityUtil_unverified_banner_one">El número de seguretat amb %s ha canviat i ja no està verificat</string>
  <string name="IdentityUtil_unverified_banner_two">Els números de seguretat amb %1$s i %2$s ja no estan verificats</string>
  <string name="IdentityUtil_unverified_banner_many">Els números de seguretat amb %1$s, %2$s i %3$s ja no estan verificats</string>
  <string name="IdentityUtil_unverified_dialog_one">El número de seguretat amb %1$s ha canviat i ja no està verificat. Això pot significar o bé que algú està provant d\'interceptar la comunicació, o bé que %1$s ha reinstal·lat el Signal.</string>
  <string name="IdentityUtil_unverified_dialog_two">Els números de seguretat amb %1$s i %2$s ja no estan verificats. Això pot significar o bé que algú està provant d\'interceptar la comunicació, o bé que han reinstal·lat el Signal.</string>
  <string name="IdentityUtil_unverified_dialog_many">Els números de seguretat amb %1$s, %2$s i %3$s ja no estan verificats. Això pot significar o bé que algú està provant d\'interceptar la comunicació, o bé que han reinstal·lat el Signal.</string>
  <string name="IdentityUtil_untrusted_dialog_one">El número de seguretat amb %s ha canviat.</string>
  <string name="IdentityUtil_untrusted_dialog_two">Els números de seguretat amb %1$s i %2$s han canviat.</string>
  <string name="IdentityUtil_untrusted_dialog_many">Els números de seguretat amb %1$s, %2$s i %3$s han canviat.</string>
  <plurals name="identity_others">
    <item quantity="one">%d altre</item>
    <item quantity="other">%d més</item>
  </plurals>
  <!--giphy_activity-->
  <string name="giphy_activity_toolbar__search_gifs">Cerca de GIF</string>
  <!--giphy_fragment-->
  <string name="giphy_fragment__nothing_found">No s\'ha trobat res.</string>
  <!--database_migration_activity-->
  <string name="database_migration_activity__would_you_like_to_import_your_existing_text_messages">Voleu importar els missatges de text existents a la base de dades encriptada del Signal?</string>
  <string name="database_migration_activity__the_default_system_database_will_not_be_modified">La base de dades predeterminada del sistema no es modificarà ni  s\'alterarà de cap manera.</string>
  <string name="database_migration_activity__skip">Omet</string>
  <string name="database_migration_activity__import">Importa</string>
  <string name="database_migration_activity__this_could_take_a_moment_please_be_patient">Això pot trigar una mica. Tingueu paciència, us notificarem quan la importació hagi acabat.</string>
  <string name="database_migration_activity__importing">S\'IMPORTA</string>
  <!--load_more_header-->
  <string name="load_more_header__see_full_conversation">Mostra tota la conversa</string>
  <string name="load_more_header__loading">Es carrega</string>
  <!--media_overview_activity-->
  <string name="media_overview_activity__no_media">No hi ha cap contingut</string>
  <!--message_recipients_list_item-->
  <string name="message_recipients_list_item__view">Vista</string>
  <string name="message_recipients_list_item__resend">Torna a enviar</string>
  <!--Displayed in a toast when user long presses an item in MyStories-->
  <string name="MyStoriesFragment__copied_sent_timestamp_to_clipboard">S\'ha copiat la marca de temps enviada al porta-retalls.</string>
  <!--Displayed when there are no outgoing stories-->
  <string name="MyStoriesFragment__updates_to_your_story_will_show_up_here">Les actualitzacions de la història la mostraran aquí.</string>
  <!--GroupUtil-->
  <plurals name="GroupUtil_joined_the_group">
    <item quantity="one">%1$s s\'ha afegit al grup.</item>
    <item quantity="other">%1$s s\'han afegit al grup.</item>
  </plurals>
  <string name="GroupUtil_group_name_is_now">El nom del grup ara és «%1$s».</string>
  <!--prompt_passphrase_activity-->
  <string name="prompt_passphrase_activity__unlock">Desbloca</string>
  <!--prompt_mms_activity-->
  <string name="prompt_mms_activity__signal_requires_mms_settings_to_deliver_media_and_group_messages">El Signal requereix la configuració dels MMS per enviar fitxers i missatges de grup pel vostre operador telefònic. El dispositiu no facilita aquesta informació, fet de tant en tant cert per a dispositius blocats o altres configuracions restrictives.</string>
  <string name="prompt_mms_activity__to_send_media_and_group_messages_tap_ok">Per enviar fitxers i missatges als grups, premeu «D\'acord» i completeu la configuració demanada. Podeu trobar la configuració dels MMS del vostre operador telefònic si cerqueu «l\'APN del vostre operador». Només ho haureu de fer una vegada.</string>
  <!--BadDecryptLearnMoreDialog-->
  <string name="BadDecryptLearnMoreDialog_delivery_issue">Problema de lliurament</string>
  <string name="BadDecryptLearnMoreDialog_couldnt_be_delivered_individual">No se us ha pogut lliurar un missatge, adhesiu, reacció o rebut de lectura de %s. És possible que hagin intentat enviar-vos-ho directament o en grup.</string>
  <string name="BadDecryptLearnMoreDialog_couldnt_be_delivered_group">No se us ha pogut lliurar un missatge, adhesiu, reacció o rebut de lectura de %s.</string>
  <!--profile_create_activity-->
  <string name="CreateProfileActivity_first_name_required">Nom (cal)</string>
  <string name="CreateProfileActivity_last_name_optional">Cognoms (opcional)</string>
  <string name="CreateProfileActivity_next">Següent</string>
  <string name="CreateProfileActivity__username">Nom d\'usuari</string>
  <string name="CreateProfileActivity__create_a_username">Creeu un nom d\'usuari</string>
  <string name="CreateProfileActivity_custom_mms_group_names_and_photos_will_only_be_visible_to_you">Els noms i les fotos del grup MMS personalitzat només seran visibles per  a vós.</string>
  <string name="CreateProfileActivity_group_descriptions_will_be_visible_to_members_of_this_group_and_people_who_have_been_invited">Les descripcions del grup seran visibles per als membres d’aquest grup i per a les persones que hi hagin estat convidades.</string>
  <!--EditAboutFragment-->
  <string name="EditAboutFragment_about">Quant a</string>
  <string name="EditAboutFragment_write_a_few_words_about_yourself">Escriviu alguna cosa sobre vosaltres…</string>
  <string name="EditAboutFragment_count">%1$d/%2$d</string>
  <string name="EditAboutFragment_speak_freely">Parleu lliurement</string>
  <string name="EditAboutFragment_encrypted">Encriptat</string>
  <string name="EditAboutFragment_be_kind">Sigueu amables</string>
  <string name="EditAboutFragment_coffee_lover">Amant del cafè</string>
  <string name="EditAboutFragment_free_to_chat">Lliure per conversar-hi</string>
  <string name="EditAboutFragment_taking_a_break">Faig un descans.</string>
  <string name="EditAboutFragment_working_on_something_new">Treballo en una cosa nova.</string>
  <!--EditProfileFragment-->
  <string name="EditProfileFragment__edit_group">Edita el grup</string>
  <string name="EditProfileFragment__group_name">Nom del grup</string>
  <string name="EditProfileFragment__group_description">Descripció del grup</string>
  <!--EditProfileNameFragment-->
  <string name="EditProfileNameFragment_your_name">El nom</string>
  <string name="EditProfileNameFragment_first_name">Nom</string>
  <string name="EditProfileNameFragment_last_name_optional">Cognoms (opcional)</string>
  <string name="EditProfileNameFragment_save">Desa</string>
  <string name="EditProfileNameFragment_failed_to_save_due_to_network_issues_try_again_later">Ha fallat desar-ho per problemes de xarxa. Proveu-ho més tard.</string>
  <!--recipient_preferences_activity-->
  <string name="recipient_preference_activity__shared_media">Contingut compartit</string>
  <!--recipients_panel-->
  <string name="recipients_panel__to"><small>Escriviu un nom o un número</small></string>
  <!--verify_display_fragment-->
  <string name="verify_display_fragment__to_verify_the_security_of_your_end_to_end_encryption_with_s"><![CDATA[Per verificar la seguretat de l\'encriptació d\'extrem a extrem amb %s, compareu els números anteriors amb el seu dispositiu. També podeu escanejar el codi del telèfon. <a href="https://signal.org/redirect/safety-numbers">Més informació.</a>]]></string>
  <string name="verify_display_fragment__tap_to_scan">Feu un toc per escanejar</string>
  <string name="verify_display_fragment__successful_match">Coincidència correcta</string>
  <string name="verify_display_fragment__failed_to_verify_safety_number">Ha fallat verificar el número de seguretat.</string>
  <string name="verify_display_fragment__loading">Es carrega…</string>
  <string name="verify_display_fragment__mark_as_verified">Marca com a verificat</string>
  <string name="verify_display_fragment__clear_verification">Neteja la verificació</string>
  <!--verify_identity-->
  <string name="verify_identity__share_safety_number">Comparteix el número de seguretat</string>
  <!--verity_scan_fragment-->
  <string name="verify_scan_fragment__scan_the_qr_code_on_your_contact">Escanegeu el codi QR del dispositiu del contacte.</string>
  <!--webrtc_answer_decline_button-->
  <string name="webrtc_answer_decline_button__swipe_up_to_answer">Llisqueu amunt per respondre</string>
  <string name="webrtc_answer_decline_button__swipe_down_to_reject">Llisqueu avall per rebutjar-la</string>
  <!--message_details_header-->
  <string name="message_details_header__issues_need_your_attention">Certs problemes necessiten la vostra atenció.</string>
  <string name="message_details_header_sent">Enviat</string>
  <string name="message_details_header_received">Rebut</string>
  <string name="message_details_header_disappears">Desapareix</string>
  <string name="message_details_header_via">Per</string>
  <!--message_details_recipient_header-->
  <string name="message_details_recipient_header__pending_send">Pendent</string>
  <string name="message_details_recipient_header__sent_to">Enviat a</string>
  <string name="message_details_recipient_header__sent_from">Enviat per</string>
  <string name="message_details_recipient_header__delivered_to">Lliurat a</string>
  <string name="message_details_recipient_header__read_by">Llegit per</string>
  <string name="message_details_recipient_header__not_sent">No enviat</string>
  <string name="message_details_recipient_header__viewed">Vist per</string>
  <string name="message_details_recipient_header__skipped">S\'ha omès</string>
  <!--message_Details_recipient-->
  <string name="message_details_recipient__failed_to_send">No s\'ha pogut enviar.</string>
  <string name="message_details_recipient__new_safety_number">Número de seguretat nou</string>
  <!--AndroidManifest.xml-->
  <string name="AndroidManifest__create_passphrase">Crea una contrasenya</string>
  <string name="AndroidManifest__select_contacts">Seleccioneu els contactes</string>
  <string name="AndroidManifest__change_passphrase">Canvia la contrasenya</string>
  <string name="AndroidManifest__verify_safety_number">Verifica el número de seguretat</string>
  <string name="AndroidManifest__log_submit">Envia un registre de depuració</string>
  <string name="AndroidManifest__media_preview">Previsualització multimèdia</string>
  <string name="AndroidManifest__message_details">Detalls del missatge</string>
  <string name="AndroidManifest__linked_devices">Dispositius enllaçats</string>
  <string name="AndroidManifest__invite_friends">Convideu-hi amistats</string>
  <string name="AndroidManifest_archived_conversations">Converses arxivades</string>
  <string name="AndroidManifest_remove_photo">Suprimeix la foto</string>
  <!--Message Requests Megaphone-->
  <string name="MessageRequestsMegaphone__message_requests">Peticiions de missatges</string>
  <string name="MessageRequestsMegaphone__users_can_now_choose_to_accept">Ara els usuaris poden triar d\'acceptar una conversa nova. Els noms de perfil permeten saber qui envia els missatges.</string>
  <string name="MessageRequestsMegaphone__add_profile_name">Afegiu un nom de perfil</string>
  <!--HelpFragment-->
  <string name="HelpFragment__have_you_read_our_faq_yet">Encara no heu llegit les PMF?</string>
  <string name="HelpFragment__next">Següent</string>
  <string name="HelpFragment__contact_us">Contacteu-nos</string>
  <string name="HelpFragment__tell_us_whats_going_on">Expliqueu-nos què hi ha.</string>
  <string name="HelpFragment__include_debug_log">Inclou el registre de depuració.</string>
  <string name="HelpFragment__whats_this">Què és això?</string>
  <string name="HelpFragment__how_do_you_feel">Com us sentiu? (opcional)</string>
  <string name="HelpFragment__tell_us_why_youre_reaching_out">Expliqueu-nos per què us poseu en contacte.</string>
  <string name="HelpFragment__support_info">Informació de suport</string>
  <string name="HelpFragment__signal_android_support_request">Petició de suport de Signal d\'Android</string>
  <string name="HelpFragment__debug_log">Informe de depuració:</string>
  <string name="HelpFragment__could_not_upload_logs">No s\'han pogut carregar els registres.</string>
  <string name="HelpFragment__please_be_as_descriptive_as_possible">Si us plau, expliqueu-ho de la manera més descriptiva possible per ajudar-nos a entendre el problema.</string>
  <string-array name="HelpFragment__categories_4">
    <item>\-\- Si us plau, selecciona una opció \-\-</item>
    <item>Alguna cosa no funciona</item>
    <item>Sol·licitud de funció</item>
    <item>Pregunta</item>
    <item>Feedback</item>
    <item>Altres</item>
    <item>Pagaments (MobileCoin)</item>
    <item>Donacions; Insígnies</item>
  </string-array>
  <!--ReactWithAnyEmojiBottomSheetDialogFragment-->
  <string name="ReactWithAnyEmojiBottomSheetDialogFragment__this_message">Aquest missatge</string>
  <string name="ReactWithAnyEmojiBottomSheetDialogFragment__recently_used">Usat recentment</string>
  <string name="ReactWithAnyEmojiBottomSheetDialogFragment__smileys_and_people">Emoticones somrients i gent</string>
  <string name="ReactWithAnyEmojiBottomSheetDialogFragment__nature">Natura</string>
  <string name="ReactWithAnyEmojiBottomSheetDialogFragment__food">Menjar</string>
  <string name="ReactWithAnyEmojiBottomSheetDialogFragment__activities">Activitats</string>
  <string name="ReactWithAnyEmojiBottomSheetDialogFragment__places">Llocs</string>
  <string name="ReactWithAnyEmojiBottomSheetDialogFragment__objects">Objectes</string>
  <string name="ReactWithAnyEmojiBottomSheetDialogFragment__symbols">Símbols</string>
  <string name="ReactWithAnyEmojiBottomSheetDialogFragment__flags">Banderes</string>
  <string name="ReactWithAnyEmojiBottomSheetDialogFragment__emoticons">Emoticona</string>
  <string name="ReactWithAnyEmojiBottomSheetDialogFragment__no_results_found">No s\'ha trobat cap resultat.</string>
  <!--arrays.xml-->
  <string name="arrays__use_default">Per defecte</string>
  <string name="arrays__use_custom">Personalitzat</string>
  <string name="arrays__mute_for_one_hour">Silencia-ho durant 1 hora</string>
  <string name="arrays__mute_for_eight_hours">Silencia-ho durant 8 hores</string>
  <string name="arrays__mute_for_one_day">Silencia-ho durant 1 dia</string>
  <string name="arrays__mute_for_seven_days">Silencia-ho durant 7 dies</string>
  <string name="arrays__always">Sempre</string>
  <string name="arrays__settings_default">Configuració predeterminada</string>
  <string name="arrays__enabled">Activat</string>
  <string name="arrays__disabled">Desactivat</string>
  <string name="arrays__name_and_message">Nom i missatge</string>
  <string name="arrays__name_only">Només el nom</string>
  <string name="arrays__no_name_or_message">Sense nom ni missatge</string>
  <string name="arrays__images">Imatges</string>
  <string name="arrays__audio">Àudio</string>
  <string name="arrays__video">Vídeo</string>
  <string name="arrays__documents">Documents</string>
  <string name="arrays__small">Petita</string>
  <string name="arrays__normal">Normal</string>
  <string name="arrays__large">Gran</string>
  <string name="arrays__extra_large">Molt gran</string>
  <string name="arrays__default">Per defecte</string>
  <string name="arrays__high">Alta</string>
  <string name="arrays__max">Màxima</string>
  <!--plurals.xml-->
  <plurals name="hours_ago">
    <item quantity="one">%dh</item>
    <item quantity="other">%dh</item>
  </plurals>
  <!--preferences.xml-->
  <string name="preferences_beta">Beta</string>
  <string name="preferences__sms_mms">SMS i MMS</string>
  <string name="preferences__pref_all_sms_title">Rep tots els SMS</string>
  <string name="preferences__pref_all_mms_title">Rep tots els MMS</string>
  <string name="preferences__use_signal_for_viewing_and_storing_all_incoming_text_messages">Fes servir el Signal per a tots els missatges de text d\'entrada</string>
  <string name="preferences__use_signal_for_viewing_and_storing_all_incoming_multimedia_messages">Fes servir el Signal per a tots els missatges multimèdia d\'entrada</string>
  <string name="preferences__pref_enter_sends_title">S\'envia amb la tecla de Retorn</string>
  <string name="preferences__pressing_the_enter_key_will_send_text_messages">En prémer Retorn s\'envia el missatge de text</string>
  <string name="preferences__pref_use_address_book_photos">Usa les fotos de l\'agenda de contactes</string>
  <string name="preferences__display_contact_photos_from_your_address_book_if_available">Mostra les fotos dels contactes de l\'agenda si estan disponibles</string>
  <string name="preferences__generate_link_previews">Genera previsualitzacions d\'enllaç</string>
  <string name="preferences__retrieve_link_previews_from_websites_for_messages">Recupereu les previsualitzacions d’enllaços directament des de qualsevol lloc web per als missatges que envieu.</string>
  <string name="preferences__choose_identity">Trieu la identitat a usar</string>
  <string name="preferences__choose_your_contact_entry_from_the_contacts_list">Trieu els contactes de la llista de contactes.</string>
  <string name="preferences__change_passphrase">Canvia la contrasenya</string>
  <string name="preferences__change_your_passphrase">Canvia la contrasenya</string>
  <string name="preferences__enable_passphrase">Activa la contrasenya del blocatge de la pantalla</string>
  <string name="preferences__lock_signal_and_message_notifications_with_a_passphrase">Bloca la pantalla i les notificacions amb una contrasenya</string>
  <string name="preferences__screen_security">Seguretat de la pantalla</string>
  <string name="preferences__disable_screen_security_to_allow_screen_shots">Bloca les captures de pantalla a les llistes de recents i dins de l\'aplicació</string>
  <string name="preferences__auto_lock_signal_after_a_specified_time_interval_of_inactivity">Bloca el Signal després d\'un temps d\'inactivitat</string>
  <string name="preferences__inactivity_timeout_passphrase">Contrasenya d\'inactivitat</string>
  <string name="preferences__inactivity_timeout_interval">Interval d\'inactivitat</string>
  <string name="preferences__notifications">Notificacions</string>
  <string name="preferences__led_color">Color del LED</string>
  <string name="preferences__led_color_unknown">Desconegut</string>
  <string name="preferences__pref_led_blink_title">Patró lluminós per al LED</string>
  <string name="preferences__customize">Personalitza</string>
  <string name="preferences__change_sound_and_vibration">Canvia el so i la vibració</string>
  <string name="preferences__sound">So</string>
  <string name="preferences__silent">Silenciós</string>
  <string name="preferences__default">Per defecte</string>
  <string name="preferences__repeat_alerts">Repeteix les alertes</string>
  <string name="preferences__never">Mai</string>
  <string name="preferences__one_time">1 vegada</string>
  <string name="preferences__two_times">2 vegades</string>
  <string name="preferences__three_times">3 vegades</string>
  <string name="preferences__five_times">5 vegades</string>
  <string name="preferences__ten_times">10 vegades</string>
  <string name="preferences__vibrate">Vibra</string>
  <string name="preferences__green">Verd</string>
  <string name="preferences__red">Vermell</string>
  <string name="preferences__blue">Blau</string>
  <string name="preferences__orange">Taronja</string>
  <string name="preferences__cyan">Cian</string>
  <string name="preferences__magenta">Magenta</string>
  <string name="preferences__white">Blanc</string>
  <string name="preferences__none">Cap</string>
  <string name="preferences__fast">Ràpid</string>
  <string name="preferences__normal">Normal</string>
  <string name="preferences__slow">Lent</string>
  <string name="preferences__help">Ajuda</string>
  <string name="preferences__advanced">Avançat</string>
  <string name="preferences__donate_to_signal">Feu una donació a Molly</string>
  <!--Preference label for making one-time donations to Signal-->
  <string name="preferences__one_time_donation">Donació única</string>
  <string name="preferences__privacy">Privadesa</string>
  <!--Preference label for stories-->
  <string name="preferences__stories">Històries</string>
  <string name="preferences__mms_user_agent">Agent usuari dels MMS</string>
  <string name="preferences__advanced_mms_access_point_names">Configuració manual dels MMS</string>
  <string name="preferences__mmsc_url">URL d\'MMSC</string>
  <string name="preferences__mms_proxy_host">Amfitrió intermedi d\'MMS</string>
  <string name="preferences__mms_proxy_port">Port Proxy d\'MMS</string>
  <string name="preferences__mmsc_username">Nom d\'usuari d\'MMSC</string>
  <string name="preferences__mmsc_password">Contrasenya de MMSC</string>
  <string name="preferences__sms_delivery_reports">Informes de lliurament d\'SMS</string>
  <string name="preferences__request_a_delivery_report_for_each_sms_message_you_send">Demana un informe de lliurament per cada missatge SMS que envieu.</string>
  <string name="preferences__data_and_storage">Dades i emmagatzematge</string>
  <string name="preferences__storage">Emmagatzematge</string>
  <string name="preferences__payments">Pagaments</string>
  <!--Privacy settings payments section description-->
  <string name="preferences__payment_lock">Bloqueig de pagament</string>
  <string name="preferences__payments_beta">Pagaments (beta)</string>
  <string name="preferences__conversation_length_limit">Límit de la mida de la conversa</string>
  <string name="preferences__keep_messages">Mantén els missatges</string>
  <string name="preferences__clear_message_history">Neteja l\'historial dels missatges</string>
  <string name="preferences__linked_devices">Dispositius enllaçats</string>
  <string name="preferences__light_theme">Clar</string>
  <string name="preferences__dark_theme">Fosc</string>
  <string name="preferences__appearance">Aparença</string>
  <string name="preferences__theme">Tema</string>
  <string name="preferences__chat_wallpaper">Fons de la conversa</string>
  <string name="preferences__chat_color_and_wallpaper">Color i fons de la conversa</string>
  <string name="preferences__disable_pin">Desactiva el PIN</string>
  <string name="preferences__enable_pin">Activa el PIN</string>
  <string name="preferences__if_you_disable_the_pin_you_will_lose_all_data">Si desactiveu el PIN, perdreu totes les dades quan torneu a registrar-vos al Signal, si no és que en feu una còpia de seguretat i una restauració manualment. No podeu activar el bloqueig de registre mentre el PIN estigui desactivat.</string>
  <string name="preferences__pins_keep_information_stored_with_signal_encrypted_so_only_you_can_access_it">Els PIN mantenen encriptada la informació desada amb el Signal de manera que no hi pugui accedir ningú més. El perfil, la configuració i els contactes es restauraran quan el reinstal·leu. No necessitareu el PIN per obrir l\'aplicació.</string>
  <string name="preferences__system_default">Per defecte del sistema</string>
  <string name="preferences__language">Llengua</string>
  <string name="preferences__signal_messages_and_calls">Missatges i trucades del Signal</string>
  <string name="preferences__advanced_pin_settings">Configuració avançada del PIN</string>
  <string name="preferences__free_private_messages_and_calls">Missatges i trucades privades gratuïtes per als usuaris del Signal </string>
  <string name="preferences__submit_debug_log">Envia un registre de depuració</string>
  <string name="preferences__delete_account">Suprimeix el compte</string>
  <string name="preferences__support_wifi_calling">Compatibilitat «Trucada per WiFi»</string>
  <string name="preferences__enable_if_your_device_supports_sms_mms_delivery_over_wifi">Activeu-ho si el dispositiu fa servir SMS / MMS per WiFi (feu-ho només si la «Trucada per WiFi» està activada al dispositiu)</string>
  <string name="preferences__incognito_keyboard">Teclat d\'incògnit</string>
  <string name="preferences__read_receipts">Confirmació de lectura</string>
  <string name="preferences__if_read_receipts_are_disabled_you_wont_be_able_to_see_read_receipts">Si les confirmacions de recepció estan desactivbades, no podreu veure les dels altres.</string>
  <string name="preferences__typing_indicators">Indicadors de tecleig</string>
  <string name="preferences__if_typing_indicators_are_disabled_you_wont_be_able_to_see_typing_indicators">Si els indicadors de tecleig estan desactivats, no podreu veure els indicadors de tecleig dels altres.</string>
  <string name="preferences__request_keyboard_to_disable">Sol·licita un teclat per desactivar l\'aprenentatge personalitzat.</string>
  <string name="preferences__this_setting_is_not_a_guarantee">Aquesta opció de configuració no és una garantia i és possible que el teclat l’ignori.</string>
  <string name="preferences_app_protection__blocked_users">Usuaris blocats</string>
  <string name="preferences_chats__when_using_mobile_data">En usar dades mòbils</string>
  <string name="preferences_chats__when_using_wifi">En usar Wi-Fi</string>
  <string name="preferences_chats__when_roaming">En itinerància</string>
  <string name="preferences_chats__media_auto_download">Baixada automàtica de contingut multimèdia</string>
  <string name="preferences_chats__message_history">Historial dels missatges</string>
  <string name="preferences_storage__storage_usage">Ús de l\'emmagatzematge</string>
  <string name="preferences_storage__photos">Fotografies</string>
  <string name="preferences_storage__videos">Vídeos</string>
  <string name="preferences_storage__files">Fitxers</string>
  <string name="preferences_storage__audio">Àudio</string>
  <string name="preferences_storage__review_storage">Revisa l\'emmagatzematge</string>
  <string name="preferences_storage__delete_older_messages">Voleu suprimir els missatges més antics?</string>
  <string name="preferences_storage__clear_message_history">Voleu netejar l\'historial dels missatges?</string>
  <string name="preferences_storage__this_will_permanently_delete_all_message_history_and_media">Això suprimirà permanentment l\'historial dels missatges i el contingut del dispositiu més antic de %1$s.</string>
  <string name="preferences_storage__this_will_permanently_trim_all_conversations_to_the_d_most_recent_messages">Això reduirà permanentment totes les converses als %1$s missatges més recents.</string>
  <string name="preferences_storage__this_will_delete_all_message_history_and_media_from_your_device">Això suprimirà permanentment tot l\'historial dels missatges i tot el contingut del dispositiu.</string>
  <string name="preferences_storage__are_you_sure_you_want_to_delete_all_message_history">Segur que voleu suprimir tot l\'historial dels missatges?</string>
  <string name="preferences_storage__all_message_history_will_be_permanently_removed_this_action_cannot_be_undone">Se suprimirà permanentment tot l\'historial dels missatges. Aquesta acció no es pot desfer.</string>
  <string name="preferences_storage__delete_all_now">Suprimeix-ho tot ara</string>
  <string name="preferences_storage__forever">Per sempre</string>
  <string name="preferences_storage__one_year">1 any</string>
  <string name="preferences_storage__six_months">6 mesos</string>
  <string name="preferences_storage__thirty_days">30 dies</string>
  <string name="preferences_storage__none">Cap</string>
  <string name="preferences_storage__s_messages">%1$s missatges</string>
  <string name="preferences_storage__custom">Personalitzat</string>
  <string name="preferences_advanced__use_system_emoji">Usa els emoji del sistema</string>
  <string name="preferences_advanced__disable_signal_built_in_emoji_support">Desactiva els emojis inclosos al Signal</string>
  <string name="preferences_advanced__relay_all_calls_through_the_signal_server_to_avoid_revealing_your_ip_address">Retransmet totes les trucades a través del servidor del Signal per evitar revelar l\'adreça IP al contacte. Activar-ho reduirà la qualitat de la trucada.</string>
  <string name="preferences_advanced__always_relay_calls">Retransmet sempre les trucades</string>
  <string name="preferences_app_protection__who_can">Qui pot…</string>
  <string name="preferences_app_protection__app_access">Accés de l\'aplicació</string>
  <string name="preferences_app_protection__communication">Comunicació</string>
  <!--Privacy settings payments section title-->
  <string name="preferences_app_protection__payments">Pagaments</string>
  <string name="preferences_chats__chats">Converses</string>
  <string name="preferences_data_and_storage__manage_storage">Gestioneu l\'emmagatzematge</string>
  <string name="preferences_data_and_storage__calls">Trucades</string>
  <string name="preferences_data_and_storage__use_less_data_for_calls">Usa menys dades per a les trucades</string>
  <string name="preferences_data_and_storage__never">Mai</string>
  <string name="preferences_data_and_storage__wifi_and_mobile_data">Sense fil i dades mòbils</string>
  <string name="preferences_data_and_storage__mobile_data_only">Només amb dades mòbils</string>
  <string name="preference_data_and_storage__using_less_data_may_improve_calls_on_bad_networks">L\'ús de menys dades pot millorar les trucades en xarxes amb poca capacitat.</string>
  <string name="preferences_notifications__messages">Missatges</string>
  <string name="preferences_notifications__events">Esdeveniments</string>
  <string name="preferences_notifications__in_chat_sounds">Sons de la conversa</string>
  <string name="preferences_notifications__show">Mostra</string>
  <string name="preferences_notifications__calls">Trucades</string>
  <string name="preferences_notifications__ringtone">To de trucada</string>
  <string name="preferences_chats__show_invitation_prompts">Mostra els avisos d\'invitacions</string>
  <string name="preferences_chats__display_invitation_prompts_for_contacts_without_signal">Mostra els avisos d\'invitacions per als contactes sense Signal</string>
  <string name="preferences_chats__message_text_size">Mida de la lletra dels missatges</string>
  <string name="preferences_events__contact_joined_signal">El contacte s\'ha afegit al Signal.</string>
  <string name="preferences_notifications__priority">Prioritat</string>
  <!--Heading for the \'censorship circumvention\' section of privacy preferences-->
  <string name="preferences_communication__category_censorship_circumvention">Elusió de la censura</string>
  <!--Title of the \'censorship circumvention\' toggle switch-->
  <string name="preferences_communication__censorship_circumvention">Elusió de la censura</string>
  <string name="preferences_communication__censorship_circumvention_if_enabled_signal_will_attempt_to_circumvent_censorship">En activar-ho, el Signal provarà d\'eludir la censura. No activeu aquesta característica si no sou a una ubicació on el Signal és censurat.</string>
  <!--Summary text for \'censorship circumvention\' toggle. Indicates that we automatically enabled it because we believe you\'re in a censored country-->
  <string name="preferences_communication__censorship_circumvention_has_been_activated_based_on_your_accounts_phone_number">L\'elusió de la censura s\'ha activat basant-se en el número de telèfon del vostre compte.</string>
  <!--Summary text for \'censorship circumvention\' toggle. Indicates that you disabled it even though we believe you\'re in a censored country-->
  <string name="preferences_communication__censorship_circumvention_you_have_manually_disabled">Heu desactivat manualment l’elusió de la censura.</string>
  <!--Summary text for \'censorship circumvention\' toggle. Indicates that you cannot use it because you\'re already connected to the Signal service-->
  <string name="preferences_communication__censorship_circumvention_is_not_necessary_you_are_already_connected">L\'elusió de la censura no és necessària: ja esteu connectat al servei del Signal.</string>
  <!--Summary text for \'censorship circumvention\' toggle. Indicates that you cannot use it because you\'re not connected to the internet-->
  <string name="preferences_communication__censorship_circumvention_can_only_be_activated_when_connected_to_the_internet">L\'elusió de la censura només es pot activar si esteu connectat a internet.</string>
  <string name="preferences_communication__category_sealed_sender">Remitent segellat</string>
  <string name="preferences_communication__sealed_sender_display_indicators">Indicadors de pantalla</string>
  <string name="preferences_communication__sealed_sender_display_indicators_description">Mostra una icona d\'estat si seleccioneu «Detalls del missatge» als missatges que s\'han entregat usant el remitent segellat.</string>
  <string name="preferences_communication__sealed_sender_allow_from_anyone">Permet-ho per a tothom</string>
  <string name="preferences_communication__sealed_sender_allow_from_anyone_description">Activa el remitent segellat per a missatges rebuts de persones que no teniu als contactes o de persones amb qui no heu compartit el vostre perfil.</string>
  <string name="preferences_communication__sealed_sender_learn_more">Més informació</string>
  <string name="preferences_setup_a_username">Estableix un nom d\'usuari</string>
  <string name="preferences_proxy">Servidor intermediari</string>
  <string name="preferences_use_proxy">Usa un servidor intermediari</string>
  <string name="preferences_off">Inactiu</string>
  <string name="preferences_on">Actiu</string>
  <string name="preferences_proxy_address">Adreça intermediària</string>
  <string name="preferences_only_use_a_proxy_if">Useu un servidor intermediari només si no sou capaç de connectar-vos al Signal per les dades mòbils o sense fil.</string>
  <string name="preferences_share">Comparteix-lo</string>
  <string name="preferences_save">Desa</string>
  <string name="preferences_connecting_to_proxy">Es connecta amb l\'intermediari…</string>
  <string name="preferences_connected_to_proxy">Connectat amb l\'intermediari</string>
  <string name="preferences_connection_failed">Ha fallat la connexió.</string>
  <string name="preferences_couldnt_connect_to_the_proxy">No s\'ha pogut connectar amb l\'intermediari. Comproveu-ne l\'adreça i torneu-ho a provar.</string>
  <string name="preferences_you_are_connected_to_the_proxy">Esteu connectat amb l\'intermediari. Podeu desactivar-lo en qualsevol moment des de la configuració.</string>
  <string name="preferences_success">Correcte</string>
  <string name="preferences_failed_to_connect">Ha fallat la connexió.</string>
  <string name="preferences_enter_proxy_address">Introduïu l\'adreça del servidor intermediari</string>
  <string name="configurable_single_select__customize_option">Opció de personalització</string>
  <!--Internal only preferences-->
  <!--Payments-->
  <string name="PaymentsActivityFragment__all_activity">Tota l\'activitat</string>
  <string name="PaymentsAllActivityFragment__all">Tot</string>
  <string name="PaymentsAllActivityFragment__sent">Enviat</string>
  <string name="PaymentsAllActivityFragment__received">Rebut</string>
  <string name="PaymentsHomeFragment__introducing_payments">S\'introdueixen els pagaments (beta)</string>
  <string name="PaymentsHomeFragment__use_signal_to_send_and_receive">Useu el Molly per enviar i rebre MobileCoin, una moneda digital nova centrada en la privadesa. Activeu-ho per començar.</string>
  <string name="PaymentsHomeFragment__activate_payments">Activa els pagaments</string>
  <string name="PaymentsHomeFragment__activating_payments">S\'activen els pagaments…</string>
  <string name="PaymentsHomeFragment__restore_payments_account">Restaura el compte de pagaments</string>
  <string name="PaymentsHomeFragment__no_recent_activity_yet">Encara no hi ha activitat recent.</string>
  <string name="PaymentsHomeFragment__pending_requests">Sol·licituds pendents</string>
  <string name="PaymentsHomeFragment__recent_activity">Activitat recent</string>
  <string name="PaymentsHomeFragment__see_all">Mostra-ho tot</string>
  <string name="PaymentsHomeFragment__add_funds">Afegeix fons</string>
  <string name="PaymentsHomeFragment__send">Envia</string>
  <string name="PaymentsHomeFragment__sent_s">Enviat: %1$s</string>
  <string name="PaymentsHomeFragment__received_s">Rebut: %1$s</string>
  <string name="PaymentsHomeFragment__transfer_to_exchange">Transferència d\'intercanvi</string>
  <string name="PaymentsHomeFragment__currency_conversion">Conversió de moneda</string>
  <string name="PaymentsHomeFragment__deactivate_payments">Desactiva els pagaments</string>
  <string name="PaymentsHomeFragment__recovery_phrase">Frase de recuperació</string>
  <string name="PaymentsHomeFragment__help">Ajuda</string>
  <string name="PaymentsHomeFragment__coin_cleanup_fee">Comissió de neteja de monedes</string>
  <string name="PaymentsHomeFragment__sent_payment">Pagament enviat</string>
  <string name="PaymentsHomeFragment__received_payment">Pagament rebut</string>
  <string name="PaymentsHomeFragment__processing_payment">Es processa el pagament</string>
  <string name="PaymentsHomeFragment__unknown_amount">---</string>
  <string name="PaymentsHomeFragment__currency_conversion_not_available">La conversió de moneda no està disponible.</string>
  <string name="PaymentsHomeFragment__cant_display_currency_conversion">No es pot mostrar la conversió de moneda. Comproveu la connexió del telèfon i torneu-ho a provar.</string>
  <string name="PaymentsHomeFragment__payments_is_not_available_in_your_region">Els pagaments no estan disponibles a la vostra regió.</string>
  <string name="PaymentsHomeFragment__could_not_enable_payments">No s\'han pogut activar els pagaments. Torneu-ho a provar més tard.</string>
  <string name="PaymentsHomeFragment__deactivate_payments_question">Voleu desactivar els pagaments?</string>
  <string name="PaymentsHomeFragment__you_will_not_be_able_to_send">No podreu enviar ni rebre MobileCoin al Molly si desactiveu els pagaments.</string>
  <string name="PaymentsHomeFragment__deactivate">Desactiva\'ls</string>
  <string name="PaymentsHomeFragment__continue">Continua</string>
  <string name="PaymentsHomeFragment__balance_is_not_currently_available">El saldo actualment no està disponible.</string>
  <string name="PaymentsHomeFragment__payments_deactivated">Pagaments desactivats</string>
  <string name="PaymentsHomeFragment__payment_failed">Ha fallat el pagament.</string>
  <string name="PaymentsHomeFragment__details">Detalls</string>
  <string name="PaymentsHomeFragment__you_can_use_signal_to_send">Podeu usar el Molly per enviar i rebre MobileCoin. Tots els pagaments estan subjectes a les Condicions d\'ús de MobileCoins i MobileCoin Wallet. Aquesta és una funció beta, de manera que és possible que tingueu problemes i que no es puguin recuperar pagaments o saldos que poguéssiu perdre.</string>
  <string name="PaymentsHomeFragment__activate">Activa\'ls</string>
  <string name="PaymentsHomeFragment__view_mobile_coin_terms">Vegeu els termes de MobileCoin</string>
<<<<<<< HEAD
  <string name="PaymentsHomeFragment__payments_not_available">Els pagaments al Molly ja no estan disponibles. Encara podeu transferir fons a un intercanvi, però ja no podeu enviar ni rebre pagaments ni afegir-hi fons.</string>
=======
  <string name="PaymentsHomeFragment__payments_not_available">Els pagaments al Signal ja no estan disponibles. Encara podeu transferir fons a un intercanvi, però ja no podeu enviar ni rebre pagaments ni afegir-hi fons.</string>
  <!--Alert dialog title which shows up after a payment to turn on payment lock-->
  <string name="PaymentsHomeFragment__turn_on">Vols activar el bloqueig de pagament per a futurs enviaments?</string>
  <!--Alert dialog description for why payment lock should be enabled before sending payments-->
  <string name="PaymentsHomeFragment__add_an_additional_layer">Afegeix una capa extra de seguretat i demana el bloqueig de pantalla d\'Android o l\'empremta dactilar per transferir fons.</string>
  <!--Alert dialog button to enable payment lock-->
  <string name="PaymentsHomeFragment__enable">Activa</string>
  <!--Alert dialog button to not enable payment lock for now-->
  <string name="PaymentsHomeFragment__not_now">Ara no</string>
>>>>>>> e379cf61
  <!--PaymentsAddMoneyFragment-->
  <string name="PaymentsAddMoneyFragment__add_funds">Afegeix fons</string>
  <string name="PaymentsAddMoneyFragment__your_wallet_address">La vostra adreça de cartera</string>
  <string name="PaymentsAddMoneyFragment__copy">Copia</string>
  <string name="PaymentsAddMoneyFragment__copied_to_clipboard">Copiat al porta-retalls</string>
  <string name="PaymentsAddMoneyFragment__to_add_funds">Per afegir-hi fons, envieu MobileCoin a la vostra adreça de cartera. Inicieu una transacció des del compte amb un intercanvi que admeti MobileCoin i, a continuació, escaneu el codi QR o copieu la vostra adreça de cartera.</string>
  <!--PaymentsDetailsFragment-->
  <string name="PaymentsDetailsFragment__details">Detalls</string>
  <string name="PaymentsDetailsFragment__status">Estat</string>
  <string name="PaymentsDetailsFragment__submitting_payment">Es fa el pagament…</string>
  <string name="PaymentsDetailsFragment__processing_payment">Es processa el pagament…</string>
  <string name="PaymentsDetailsFragment__payment_complete">Pagament fet</string>
  <string name="PaymentsDetailsFragment__payment_failed">Ha fallat el pagament.</string>
  <string name="PaymentsDetailsFragment__network_fee">Comissió de xarxa</string>
  <string name="PaymentsDetailsFragment__sent_by">Enviat per</string>
  <string name="PaymentsDetailsFragment__sent_to_s">Enviat a %1$s</string>
  <string name="PaymentsDetailsFragment__you_on_s_at_s">Vós a %1$s a %2$s</string>
  <string name="PaymentsDetailsFragment__s_on_s_at_s">%1$s a %2$s a %3$s</string>
  <string name="PaymentsDetailsFragment__to">A</string>
  <string name="PaymentsDetailsFragment__from">De</string>
  <string name="PaymentsDetailsFragment__information">Les dades de la transacció, inclosos l\'import del pagament i el moment de la transacció, formen part de MobileCoin Ledger.</string>
  <string name="PaymentsDetailsFragment__coin_cleanup_fee">Comissió de neteja de monedes</string>
  <string name="PaymentsDetailsFragment__coin_cleanup_information">Es cobra una comissió de neteja de monedes quan les monedes que teniu no es poden combinar per completar una transacció. La neteja us permetrà continuar enviant pagaments.</string>
  <string name="PaymentsDetailsFragment__no_details_available">No hi ha més detalls disponibles per a aquesta transacció.</string>
  <string name="PaymentsDetailsFragment__sent_payment">Pagament enviat</string>
  <string name="PaymentsDetailsFragment__received_payment">Pagament rebut</string>
  <string name="PaymentsDeatilsFragment__payment_completed_s">Pagament fet: %1$s</string>
  <string name="PaymentsDetailsFragment__block_number">Número de bloc</string>
  <!--PaymentsTransferFragment-->
  <string name="PaymentsTransferFragment__transfer">Transferència</string>
  <string name="PaymentsTransferFragment__scan_qr_code">Escaneja el codi QR</string>
  <string name="PaymentsTransferFragment__to_scan_or_enter_wallet_address">Per a: escanegeu o introduïu l\'adreça de la cartera</string>
  <string name="PaymentsTransferFragment__you_can_transfer">Podeu transferir els MobileCoin completant una transferència a l’adreça de cartera proporcionada per l’intercanvi. L’adreça de la cartera és la cadena de números i lletres que es troba més sovint a sota del codi QR.</string>
  <string name="PaymentsTransferFragment__next">Següent</string>
  <string name="PaymentsTransferFragment__invalid_address">Adreça no vàlida</string>
  <string name="PaymentsTransferFragment__check_the_wallet_address">Comproveu l\'adreça de cartera a la qual intenteu fer una transferència i torneu-ho a provar.</string>
  <string name="PaymentsTransferFragment__you_cant_transfer_to_your_own_signal_wallet_address">No podeu fer una transferència a la vostra adreça de cartera del Molly. Introduïu l\'adreça de la cartera des del compte amb un intercanvi compatible.</string>
  <string name="PaymentsTransferFragment__to_scan_a_qr_code_signal_needs">Per escanejar un codi QR, el Molly necessita accés a la càmera.</string>
  <string name="PaymentsTransferFragment__signal_needs_the_camera_permission_to_capture_qr_code_go_to_settings">El Molly necessita el permís de la càmera per capturar un codi QR. Aneu a la configuració, seleccioneu Permisos i activeu la càmera.</string>
  <string name="PaymentsTransferFragment__to_scan_a_qr_code_signal_needs_access_to_the_camera">Per escanejar un codi QR, el Molly necessita accés a la càmera.</string>
  <string name="PaymentsTransferFragment__settings">Configuració</string>
  <!--PaymentsTransferQrScanFragment-->
  <string name="PaymentsTransferQrScanFragment__scan_address_qr_code">Escaneja el codi QR de l\'adreça</string>
  <string name="PaymentsTransferQrScanFragment__scan_the_address_qr_code_of_the_payee">Escaneja el codi QR de l\'adreça del beneficiari</string>
  <!--CreatePaymentFragment-->
  <string name="CreatePaymentFragment__request">Sol·licitud</string>
  <string name="CreatePaymentFragment__pay">Paga</string>
  <string name="CreatePaymentFragment__available_balance_s">Saldo disponible: %1$s</string>
  <string name="CreatePaymentFragment__toggle_content_description">Commuta</string>
  <string name="CreatePaymentFragment__1">1</string>
  <string name="CreatePaymentFragment__2">2</string>
  <string name="CreatePaymentFragment__3">3</string>
  <string name="CreatePaymentFragment__4">4</string>
  <string name="CreatePaymentFragment__5">5</string>
  <string name="CreatePaymentFragment__6">6</string>
  <string name="CreatePaymentFragment__7">7</string>
  <string name="CreatePaymentFragment__8">8</string>
  <string name="CreatePaymentFragment__9">9</string>
  <string name="CreatePaymentFragment__decimal">.</string>
  <string name="CreatePaymentFragment__0">0</string>
  <string name="CreatePaymentFragment__lt">&lt;</string>
  <string name="CreatePaymentFragment__backspace">Retrocés</string>
  <string name="CreatePaymentFragment__add_note">Afegeix-hi una nota</string>
  <string name="CreatePaymentFragment__conversions_are_just_estimates">Les conversions són només estimacions i és possible que no siguin exactes.</string>
  <!--EditNoteFragment-->
  <string name="EditNoteFragment_note">Nota</string>
  <!--ConfirmPaymentFragment-->
  <string name="ConfirmPayment__confirm_payment">Confirmeu el pagament</string>
  <string name="ConfirmPayment__network_fee">Comissió de xarxa</string>
  <string name="ConfirmPayment__error_getting_fee">Error en obtenir la comissió</string>
  <string name="ConfirmPayment__estimated_s">Estimació: %1$s</string>
  <string name="ConfirmPayment__to">A</string>
  <string name="ConfirmPayment__total_amount">Quantitat total</string>
  <string name="ConfirmPayment__balance_s">Saldo: %1$s</string>
  <string name="ConfirmPayment__submitting_payment">Es fa el pagament…</string>
  <string name="ConfirmPayment__processing_payment">Es processa el pagament…</string>
  <string name="ConfirmPayment__payment_complete">Pagament fet</string>
  <string name="ConfirmPayment__payment_failed">Ha fallat el pagament.</string>
  <string name="ConfirmPayment__payment_will_continue_processing">Es continuarà processant el pagament.</string>
  <string name="ConfirmPaymentFragment__invalid_recipient">Destinatari no vàlid</string>
  <!--Biometric/Device authentication prompt title which comes up before sending a payment-->
  <string name="ConfirmPaymentFragment__unlock_to_send_payment">Desbloquejar per a enviar pagament</string>
  <!--Title of a dialog show when we were unable to present the user\'s screenlock before sending a payment-->
  <string name="ConfirmPaymentFragment__failed_to_show_payment_lock">No s\'ha pogut mostrar el bloqueig de pagament</string>
  <!--Body of a dialog show when we were unable to present the user\'s screenlock before sending a payment-->
  <string name="ConfirmPaymentFragment__you_enabled_payment_lock_in_the_settings">Has activat el bloqueig de pagament als Ajustos, però no es pot mostrar.</string>
  <!--Button in a dialog that will take the user to the privacy settings-->
  <string name="ConfirmPaymentFragment__go_to_settings">Anar a ajustos</string>
  <string name="ConfirmPaymentFragment__this_person_has_not_activated_payments">Aquesta persona no ha activat els pagaments.</string>
  <string name="ConfirmPaymentFragment__unable_to_request_a_network_fee">No es pot sol·licitar una comissió de xarxa. Per continuar aquest pagament, toqueu D\'acord per tornar-ho a provar.</string>
  <!--CurrencyAmountFormatter_s_at_s-->
  <string name="CurrencyAmountFormatter_s_at_s">%1$s a %2$s</string>
  <!--SetCurrencyFragment-->
  <string name="SetCurrencyFragment__set_currency">Estableix la moneda</string>
  <string name="SetCurrencyFragment__all_currencies">Totes les monedes</string>
  <!--****************************************-->
  <!--menus-->
  <!--****************************************-->
  <!--contact_selection_list-->
  <string name="contact_selection_list__unknown_contact">Missatge nou per a…</string>
  <string name="contact_selection_list__unknown_contact_block">Bloca l\'usuari</string>
  <string name="contact_selection_list__unknown_contact_add_to_group">Afegeix-lo al grup</string>
  <!--conversation_callable_insecure-->
  <string name="conversation_callable_insecure__menu_call">Truca</string>
  <!--conversation_callable_secure-->
  <string name="conversation_callable_secure__menu_call">Trucada del Signal</string>
  <string name="conversation_callable_secure__menu_video">Trucada de vídeo del Signal</string>
  <!--conversation_context-->
  <!--Heading which shows how many messages are currently selected-->
  <plurals name="conversation_context__s_selected">
    <item quantity="one">%d de seleccionat</item>
    <item quantity="other">%d de seleccionats</item>
  </plurals>
  <!--conversation_context_image-->
  <!--Button to save a message attachment (image, file etc.)-->
  <string name="conversation_context_image__save_attachment">Desats</string>
  <!--conversation_expiring_off-->
  <string name="conversation_expiring_off__disappearing_messages">Missatges efímers</string>
  <!--conversation_selection-->
  <!--Button to view detailed information for a message-->
  <string name="conversation_selection__menu_message_details">Informació</string>
  <!--Button to copy a message\'s text to the clipboard-->
  <string name="conversation_selection__menu_copy">Copia</string>
  <!--Button to delete a message-->
  <string name="conversation_selection__menu_delete">Suprimits</string>
  <!--Button to forward a message to another person or group chat-->
  <string name="conversation_selection__menu_forward">Reenvia</string>
  <!--Button to reply to a message-->
  <string name="conversation_selection__menu_reply">Respon</string>
  <!--Button to save a message attachment (image, file etc.)-->
  <string name="conversation_selection__menu_save">Desats</string>
  <!--Button to retry sending a message-->
  <string name="conversation_selection__menu_resend_message">Torna a enviar</string>
  <!--Button to select a message and enter selection mode-->
  <string name="conversation_selection__menu_multi_select">Selecció</string>
  <!--conversation_expiring_on-->
  <!--conversation_insecure-->
  <string name="conversation_insecure__invite">Convida</string>
  <!--conversation_list_batch-->
  <string name="conversation_list_batch__menu_delete_selected">Suprimeix la selecció</string>
  <string name="conversation_list_batch__menu_pin_selected">Fixa la selecció</string>
  <string name="conversation_list_batch__menu_unpin_selected">No fixis la selecció</string>
  <string name="conversation_list_batch__menu_select_all">Selecciona-ho tot</string>
  <string name="conversation_list_batch_archive__menu_archive_selected">Arxiva la selecció</string>
  <string name="conversation_list_batch_unarchive__menu_unarchive_selected">No arxivis la selecció</string>
  <string name="conversation_list_batch__menu_mark_as_read">Marca com a llegit</string>
  <string name="conversation_list_batch__menu_mark_as_unread">Marca com a no llegit</string>
  <!--conversation_list-->
  <string name="conversation_list_settings_shortcut">Drecera de configuració</string>
  <string name="conversation_list_search_description">Cerca</string>
  <string name="conversation_list__pinned">Fixat</string>
  <string name="conversation_list__chats">Converses</string>
  <string name="conversation_list__you_can_only_pin_up_to_d_chats">Només podeu fixar fins a %1$d converses.</string>
  <!--conversation_list_item_view-->
  <string name="conversation_list_item_view__contact_photo_image">Fotografia del contacte</string>
  <string name="conversation_list_item_view__archived">Arxivat</string>
  <!--conversation_list_fragment-->
  <string name="conversation_list_fragment__fab_content_description">Conversa nova</string>
  <string name="conversation_list_fragment__open_camera_description">Obre la càmera</string>
  <string name="conversation_list_fragment__no_chats_yet_get_started_by_messaging_a_friend">Encara no teniu cap conversa.\nComenceu enviant un missatge a algú.</string>
  <!--conversation_secure_verified-->
  <string name="conversation_secure_verified__menu_reset_secure_session">Restableix la sessió segura</string>
  <!--conversation_muted-->
  <string name="conversation_muted__unmute">No silenciïs</string>
  <!--conversation_unmuted-->
  <string name="conversation_unmuted__mute_notifications">Silencia les notificacions</string>
  <!--conversation-->
  <string name="conversation__menu_group_settings">Configuració del grup</string>
  <string name="conversation__menu_leave_group">Abandona el grup</string>
  <string name="conversation__menu_view_all_media">Tot el contingut</string>
  <string name="conversation__menu_conversation_settings">Configuració de la conversa</string>
  <string name="conversation__menu_add_shortcut">Afegeix a la pantalla d\'inici</string>
  <string name="conversation__menu_create_bubble">Crea una bombolla</string>
  <!--conversation_popup-->
  <string name="conversation_popup__menu_expand_popup">Expandeix la finestra emergent</string>
  <!--conversation_callable_insecure-->
  <string name="conversation_add_to_contacts__menu_add_to_contacts">Afegeix als contactes</string>
  <!--conversation_group_options-->
  <string name="convesation_group_options__recipients_list">Llista de destinataris</string>
  <string name="conversation_group_options__delivery">Lliurament</string>
  <string name="conversation_group_options__conversation">Conversa</string>
  <string name="conversation_group_options__broadcast">Difusió</string>
  <!--text_secure_normal-->
  <string name="text_secure_normal__menu_new_group">Grup nou</string>
  <string name="text_secure_normal__menu_settings">Configuració</string>
  <string name="text_secure_normal__menu_clear_passphrase">Bloca</string>
  <string name="text_secure_normal__mark_all_as_read">Marca-ho tot com a llegit</string>
  <string name="text_secure_normal__invite_friends">Convideu-hi amistats</string>
  <!--verify_display_fragment-->
  <string name="verify_display_fragment_context_menu__copy_to_clipboard">Copia al porta-retalls</string>
  <string name="verify_display_fragment_context_menu__compare_with_clipboard">Compara amb el porta-retalls</string>
  <!--reminder_header-->
  <string name="reminder_header_sms_import_title">Importació dels SMS del sistema</string>
  <string name="reminder_header_sms_import_text">Premeu per copiar els missatges SMS del telèfon a la base de dades encriptada del Signal.</string>
  <string name="reminder_header_push_title">Activa els missatges i les trucades del Signal</string>
  <string name="reminder_header_push_text">Actualitza l\'experiència comunicativa.</string>
  <string name="reminder_header_service_outage_text">El Signal té problemes tècnics. Estem treballant per recuperar el servei tan ràpidament com sigui possible.</string>
  <string name="reminder_header_progress">%1$d%%</string>
  <!--media_preview-->
  <string name="media_preview__save_title">Desa</string>
  <string name="media_preview__forward_title">Reenvia</string>
  <string name="media_preview__share_title">Compartir-lo</string>
  <string name="media_preview__all_media_title">Tot el contingut</string>
  <!--media_preview_activity-->
  <string name="media_preview_activity__media_content_description">Previsualització multimèdia</string>
  <!--new_conversation_activity-->
  <string name="new_conversation_activity__refresh">Actualitza</string>
  <!--redphone_audio_popup_menu-->
  <!--Insights-->
  <string name="Insights__percent">%</string>
  <string name="Insights__title">Interior</string>
  <string name="InsightsDashboardFragment__title">Interior</string>
  <string name="InsightsDashboardFragment__signal_protocol_automatically_protected">El Protocol de Signal ha protegit automàticament %1$d%% dels missatges de sortida durant els darrers %2$d dies. Les converses entre usuaris del Signal sempre estan encriptades de cap a cap.</string>
  <string name="InsightsDashboardFragment__spread_the_word">Escampeu-ho</string>
  <string name="InsightsDashboardFragment__not_enough_data">Dades insuficients</string>
  <string name="InsightsDashboardFragment__your_insights_percentage_is_calculated_based_on">El percentatge d’Interior es calcula a partir dels missatges de sortida dels darrers %1$d dies que no han desaparegut ni s’han suprimit.</string>
  <string name="InsightsDashboardFragment__start_a_conversation">Comenceu una conversa</string>
  <string name="InsightsDashboardFragment__invite_your_contacts">Comenceu a comunicar-vos de manera segura i activeu funcions noves que vagin més enllà de les limitacions dels missatges d\'SMS no encriptats convidant més contactes a unir-se al Signal.</string>
  <string name="InsightsDashboardFragment__this_stat_was_generated_locally">Aquestes estadístiques es van generar localment al dispositiu i només vosaltres les podreu veure. Mai es transmeten enlloc.</string>
  <string name="InsightsDashboardFragment__encrypted_messages">Missatges encriptats</string>
  <string name="InsightsDashboardFragment__cancel">Cancel·la</string>
  <string name="InsightsDashboardFragment__send">Envia</string>
  <string name="InsightsModalFragment__title">S\'introdueix l\'Interior</string>
  <string name="InsightsModalFragment__description">Informeu-vos de quants dels vostres missatges de sortida es van enviar de forma segura i, després, convideu ràpidament nous contactes per augmentar el percentatge del Signal.</string>
  <string name="InsightsModalFragment__view_insights">Mostra l\'Interior</string>
  <string name="FirstInviteReminder__title">Convida al Signal</string>
  <string name="FirstInviteReminder__description">Podeu augmentar el nombre de missatges encriptats que envieu gràcies a %1$d%%</string>
  <string name="SecondInviteReminder__title">Doneu una empenta al Signal</string>
  <string name="SecondInviteReminder__description">Convida %1$s</string>
  <string name="InsightsReminder__view_insights">Mostra l\'Interior</string>
  <string name="InsightsReminder__invite">Convida</string>
  <!--Edit KBS Pin-->
  <!--BaseKbsPinFragment-->
  <string name="BaseKbsPinFragment__next">Següent</string>
  <string name="BaseKbsPinFragment__create_alphanumeric_pin">Creeu un PIN alfanumèric</string>
  <string name="BaseKbsPinFragment__create_numeric_pin">Creeu un PIN numèric</string>
  <!--CreateKbsPinFragment-->
  <plurals name="CreateKbsPinFragment__pin_must_be_at_least_characters">
    <item quantity="one">El PIN ha de tenir %1$d caràcter com a mínim.</item>
    <item quantity="other">El PIN ha de tenir un mínim de %1$d caràcters.</item>
  </plurals>
  <plurals name="CreateKbsPinFragment__pin_must_be_at_least_digits">
    <item quantity="one">El PIN ha de tenir %1$d dígit com a mínim.</item>
    <item quantity="other">El PIN ha de tenir un mínim de %1$d dígits.</item>
  </plurals>
  <string name="CreateKbsPinFragment__create_a_new_pin">Crea un PIN nou</string>
  <string name="CreateKbsPinFragment__you_can_choose_a_new_pin_as_long_as_this_device_is_registered">Podeu canviar el PIN sempre que aquest dispositiu estigui registrat.</string>
  <string name="CreateKbsPinFragment__create_your_pin">Creeu el PIN</string>
  <string name="CreateKbsPinFragment__pins_keep_information_stored_with_signal_encrypted">Els PIN mantenen encriptada la informació desada amb el Signal de manera que no hi pugui accedir ningú més. El perfil, la configuració i els contactes es restauraran quan el reinstal·leu. No necessitareu el PIN per obrir l\'aplicació.</string>
  <string name="CreateKbsPinFragment__choose_a_stronger_pin">Trieu un PIN més segur.</string>
  <!--ConfirmKbsPinFragment-->
  <string name="ConfirmKbsPinFragment__pins_dont_match">Els codis no coincideixen. Torneu-ho a provar.</string>
  <string name="ConfirmKbsPinFragment__confirm_your_pin">Confirmeu el vostre PIN.</string>
  <string name="ConfirmKbsPinFragment__pin_creation_failed">Ha fallat crear el PIN.</string>
  <string name="ConfirmKbsPinFragment__your_pin_was_not_saved">El PIN no s\'ha desat. Us demanarem de crear-lo més tard.</string>
  <string name="ConfirmKbsPinFragment__pin_created">PIN creat.</string>
  <string name="ConfirmKbsPinFragment__re_enter_your_pin">Torneu a marcar el PIN.</string>
  <string name="ConfirmKbsPinFragment__creating_pin">Es crea un PIN…</string>
  <!--KbsSplashFragment-->
  <string name="KbsSplashFragment__introducing_pins">S\'introdueixen els PIN</string>
  <string name="KbsSplashFragment__pins_keep_information_stored_with_signal_encrypted">Els PIN mantenen encriptada la informació desada amb el Signal de manera que no hi pugui accedir ningú més. El perfil, la configuració i els contactes es restauraran quan el reinstal·leu. No necessitareu el PIN per obrir l\'aplicació.</string>
  <string name="KbsSplashFragment__learn_more">Més informació</string>
  <string name="KbsSplashFragment__registration_lock_equals_pin">Bloqueig de registre = PIN</string>
  <string name="KbsSplashFragment__your_registration_lock_is_now_called_a_pin">El bloqueig de registre ara s\'anomena PIN i serveix per a molt més. Actualitzeu-lo ara.</string>
  <string name="KbsSplashFragment__update_pin">Actualitza el PIN</string>
  <string name="KbsSplashFragment__create_your_pin">Creeu el PIN</string>
  <string name="KbsSplashFragment__learn_more_about_pins">Apreneu més coses sobre els PIN</string>
  <string name="KbsSplashFragment__disable_pin">Desactiva el PIN</string>
  <!--KBS Reminder Dialog-->
  <string name="KbsReminderDialog__enter_your_signal_pin">Marqueu el PIN del Signal</string>
  <string name="KbsReminderDialog__to_help_you_memorize_your_pin">Per ajudar-vos a recordar el PIN, us el demanarem periòdicament. Amb el temps, ho farem menys.</string>
  <string name="KbsReminderDialog__skip">Omet</string>
  <string name="KbsReminderDialog__submit">Envia</string>
  <string name="KbsReminderDialog__forgot_pin">Heu oblidat el PIN?</string>
  <string name="KbsReminderDialog__incorrect_pin_try_again">PIN incorrecte. Torneu-ho a provar.</string>
  <!--AccountLockedFragment-->
  <string name="AccountLockedFragment__account_locked">Compte blocat</string>
  <string name="AccountLockedFragment__your_account_has_been_locked_to_protect_your_privacy">Hem blocat el compte per protegir la vostra privadesa i seguretat. Al cap de %1$d dies d’inactivitat, podreu tornar a registrar aquest número de telèfon sense necessitar el PIN. Se n\'esborrarà tot el contingut.</string>
  <string name="AccountLockedFragment__next">Següent</string>
  <string name="AccountLockedFragment__learn_more">Més informació</string>
  <!--KbsLockFragment-->
  <string name="RegistrationLockFragment__enter_your_pin">Marqueu el PIN</string>
  <string name="RegistrationLockFragment__enter_the_pin_you_created">Marqueu el PIN que heu creat per al compte. Això és diferent del codi de verificació d\'SMS.</string>
  <string name="RegistrationLockFragment__enter_alphanumeric_pin">Escriviu un PIN alfanumèric</string>
  <string name="RegistrationLockFragment__enter_numeric_pin">Marqueu un PIN numèric</string>
  <string name="RegistrationLockFragment__incorrect_pin_try_again">PIN incorrecte. Torneu-ho a provar.</string>
  <string name="RegistrationLockFragment__forgot_pin">Heu oblidat el PIN?</string>
  <string name="RegistrationLockFragment__incorrect_pin">PIN incorrecte</string>
  <string name="RegistrationLockFragment__forgot_your_pin">Heu oblidat el PIN?</string>
  <string name="RegistrationLockFragment__not_many_tries_left">No resta cap intent!</string>
  <string name="RegistrationLockFragment__signal_registration_need_help_with_pin_for_android_v1_pin">Registre del Signal - Cal ajuda amb el PIN per a Android (PIN v1)</string>
  <string name="RegistrationLockFragment__signal_registration_need_help_with_pin_for_android_v2_pin">Registre del Signal - Cal ajuda amb el PIN per a Android (PIN v2)</string>
  <plurals name="RegistrationLockFragment__for_your_privacy_and_security_there_is_no_way_to_recover">
    <item quantity="one">Per a la vostra privadesa i seguretat, no hi ha manera de recuperar el PIN. Si no el podeu recordar, podeu refer la verificació amb un SMS al cap de %1$d dia d\'inactivitat. En aquest cas, el compte s\'esborrarà i se\'n suprimirà el contingut.</item>
    <item quantity="other">Per a la vostra privadesa i seguretat, no hi ha manera de recuperar el PIN. Si no el podeu recordar, podeu refer la verificació amb un SMS al cap de %1$d dies d\'inactivitat. En aquest cas, el compte s\'esborrarà i se\'n suprimirà el contingut.</item>
  </plurals>
  <plurals name="RegistrationLockFragment__incorrect_pin_d_attempts_remaining">
    <item quantity="one">PIN incorrecte.  Us resta %1$d intent.</item>
    <item quantity="other">PIN incorrecte.  Us resten %1$d intents.</item>
  </plurals>
  <plurals name="RegistrationLockFragment__if_you_run_out_of_attempts_your_account_will_be_locked_for_d_days">
    <item quantity="one">Si no us resten intents, el compte es bloquejarà durant %1$d dia. Al cap de %1$d dia d\'inactivitat, podreu tornar a registrar-vos-hi sense el PIN. El compte s\'esborrarà i se\'n suprimirà tot el contingut.</item>
    <item quantity="other">Si no us resten intents, el compte es blocarà durant %1$d dies. Al cap de %1$d dies d\'inactivitat, podreu tornar a registrar-vos-hi sense el PIN. El compte s\'esborrarà i se\'n suprimirà tot el contingut.</item>
  </plurals>
  <plurals name="RegistrationLockFragment__you_have_d_attempts_remaining">
    <item quantity="one">Us resta %1$d intent.</item>
    <item quantity="other">Us resten %1$d intents.</item>
  </plurals>
  <plurals name="RegistrationLockFragment__d_attempts_remaining">
    <item quantity="one">Resta %1$d intent.</item>
    <item quantity="other">Resten %1$d intents.</item>
  </plurals>
  <!--CalleeMustAcceptMessageRequestDialogFragment-->
  <string name="CalleeMustAcceptMessageRequestDialogFragment__s_will_get_a_message_request_from_you">%1$s rebrà una petició de missatge vostra. Podeu trucar-li un cop acceptada.</string>
  <!--KBS Megaphone-->
  <string name="KbsMegaphone__create_a_pin">Crea un PIN</string>
  <string name="KbsMegaphone__pins_keep_information_thats_stored_with_signal_encrytped">Els PIN mantenen encriptada la informació desada amb el Signal.</string>
  <string name="KbsMegaphone__create_pin">Crea un PIN</string>
  <!--transport_selection_list_item-->
  <string name="transport_selection_list_item__transport_icon">Icona de trànsit</string>
  <string name="ConversationListFragment_loading">Es carrega…</string>
  <string name="CallNotificationBuilder_connecting">Es connecta…</string>
  <string name="Permissions_permission_required">Cal permís</string>
  <string name="ConversationActivity_signal_needs_sms_permission_in_order_to_send_an_sms">El Signal necessita el permís d\'SMS per tal d\'enviar missatges SMS, però s\'ha denegat permanentment. Si us plau, continueu cap al menú de configuració de l\'aplicació, seleccioneu Permisos i activeu-hi l\'SMS.</string>
  <string name="Permissions_continue">Continua</string>
  <string name="Permissions_not_now">Ara no</string>
  <string name="conversation_activity__enable_signal_messages">ACTIVA ELS MISSATGES DEL SIGNAL</string>
  <string name="SQLCipherMigrationHelper_migrating_signal_database">Migració de la base de dades del Signal</string>
  <string name="PushDecryptJob_new_locked_message">Missatge blocat nou</string>
  <string name="PushDecryptJob_unlock_to_view_pending_messages">Desbloqueu-ho per veure els missatges pendents</string>
  <string name="enter_backup_passphrase_dialog__backup_passphrase">Contrasenya de la còpia de seguretat</string>
  <string name="backup_enable_dialog__backups_will_be_saved_to_external_storage_and_encrypted_with_the_passphrase_below_you_must_have_this_passphrase_in_order_to_restore_a_backup">Les còpies de seguretat es desaran a l\'emmagatzematge extern i s\'encriptaran amb la contrasenya següent. Heu de tenir aquesta contrasenya per tal de restaurar una còpia de seguretat.</string>
  <string name="backup_enable_dialog__you_must_have_this_passphrase">Heu de tenir aquesta contrasenya per restaurar una còpia de seguretat.</string>
  <string name="backup_enable_dialog__folder">Carpeta</string>
  <string name="backup_enable_dialog__i_have_written_down_this_passphrase">He anotat aquesta contrasenya. Sense, no podré restaurar cap còpia de seguretat.</string>
  <string name="registration_activity__restore_backup">Restaura la còpia de seguretat</string>
  <string name="registration_activity__transfer_or_restore_account">Transfereix o restaura el compte</string>
  <string name="registration_activity__transfer_account">Transfereix el compte</string>
  <string name="registration_activity__skip">Omet</string>
  <string name="preferences_chats__chat_backups">Còpies de seguretat de converses</string>
  <string name="preferences_chats__backup_chats_to_external_storage">Fes una còpia de seguretat de les converses a l\'emmagatzematge extern</string>
  <string name="preferences_chats__transfer_account">Transfereix el compte</string>
  <string name="preferences_chats__transfer_account_to_a_new_android_device">Transfereix el compte a un dispositiu d\'Android nou</string>
  <string name="RegistrationActivity_enter_backup_passphrase">Escriviu la contrasenya de la còpia de seguretat.</string>
  <string name="RegistrationActivity_restore">Restaura</string>
  <string name="RegistrationActivity_backup_failure_downgrade">No es poden importar còpies de seguretat de versions més noves del Signal.</string>
  <string name="RegistrationActivity_incorrect_backup_passphrase">Contrasenya de còpia de seguretat incorrecta</string>
  <string name="RegistrationActivity_checking">Es comprova…</string>
  <string name="RegistrationActivity_d_messages_so_far">%d missatges fins ara…</string>
  <string name="RegistrationActivity_restore_from_backup">Voleu fer una restauració des d\'una còpia de seguretat?</string>
  <string name="RegistrationActivity_restore_your_messages_and_media_from_a_local_backup">Restaureu els missatges i els continguts multimèdia des d\'una còpia de seguretat local. Si no ho feu ara, no ho podreu fer més tard.</string>
  <string name="RegistrationActivity_backup_size_s">Mida de la còpia de seguretat: %s</string>
  <string name="RegistrationActivity_backup_timestamp_s">Marca horària de la còpia de seguretat: %s</string>
  <string name="BackupDialog_enable_local_backups">Voleu activar les còpies de seguretat locals?</string>
  <string name="BackupDialog_enable_backups">Activa les còpies de seguretat</string>
  <string name="BackupDialog_please_acknowledge_your_understanding_by_marking_the_confirmation_check_box">Si us plau, reconeixeu que ho heu entès marcant la casella de confirmació.</string>
  <string name="BackupDialog_delete_backups">Voleu suprimir les còpies de seguretat?</string>
  <string name="BackupDialog_disable_and_delete_all_local_backups">Voleu desactivarr i suprimir totes les còpies de seguretat locals?</string>
  <string name="BackupDialog_delete_backups_statement">Suprimeix les còpies de seguretat</string>
  <string name="BackupDialog_to_enable_backups_choose_a_folder">Per activar les còpies de seguretat, trieu una carpeta. Les còpies de seguretat s\'hi desaran.</string>
  <string name="BackupDialog_choose_folder">Trieu una carpeta</string>
  <string name="BackupDialog_copied_to_clipboard">Copiat al porta-retalls</string>
  <string name="BackupDialog_no_file_picker_available">No hi ha selector de fitxers disponible.</string>
  <string name="BackupDialog_enter_backup_passphrase_to_verify">Escriviu la contrasenya de còpia de seguretat per verificar-la.</string>
  <string name="BackupDialog_verify">Verificació</string>
  <string name="BackupDialog_you_successfully_entered_your_backup_passphrase">Heu escrit correctament la contrasenya de còpia de seguretat.</string>
  <string name="BackupDialog_passphrase_was_not_correct">La contrasenya no és correcta.</string>
<<<<<<< HEAD
  <string name="LocalBackupJob_creating_signal_backup">Es crea una còpia de seguretat del Molly…</string>
=======
  <string name="LocalBackupJob_creating_signal_backup">Es crea una còpia de seguretat del Signal…</string>
  <!--Title for progress notification shown in a system notification while verifying a recent backup.-->
  <string name="LocalBackupJob_verifying_signal_backup">Verificant la còpia de seguretat de Signal…</string>
>>>>>>> e379cf61
  <string name="LocalBackupJobApi29_backup_failed">Ha fallat la còpia de seguretat.</string>
  <string name="LocalBackupJobApi29_your_backup_directory_has_been_deleted_or_moved">El directori de còpia de seguretat s\'ha suprimit o s\'ha canviat de lloc.</string>
  <string name="LocalBackupJobApi29_your_backup_file_is_too_large">El fitxer de còpia de seguretat és massa gros per desar-lo en aquest volum.</string>
  <string name="LocalBackupJobApi29_there_is_not_enough_space">No hi ha prou espai per desar la còpia de seguretat.</string>
  <!--Error message shown if a newly created backup could not be verified as accurate-->
  <string name="LocalBackupJobApi29_your_backup_could_not_be_verified">La teva darrera còpia de seguretat no s\'ha pogut crear i verificar. Si us plau, crea\'n una de nova. </string>
  <!--Error message shown if a very large attachment is encountered during the backup creation and causes the backup to fail-->
  <string name="LocalBackupJobApi29_your_backup_contains_a_very_large_file">La teva còpia de seguretat conté un arxiu molt gran que no pot desar-se. Si us plau, elimina\'l i crea una nova còpia de seguretat.</string>
  <string name="LocalBackupJobApi29_tap_to_manage_backups">Toqueu per gestionar les còpies de seguretat.</string>
  <string name="ProgressPreference_d_messages_so_far">%d missatges fins ara…</string>
  <string name="RegistrationActivity_wrong_number">Número no correcte</string>
  <string name="RegistrationActivity_call_me_instead_available_in">Millor que em truquis.\n (Disponible d\'aquí a %1$02d:%2$02d)</string>
  <string name="RegistrationActivity_contact_signal_support">Contacteu amb el suport de Signal</string>
  <string name="RegistrationActivity_code_support_subject">Registre del Signal - Codi de verificació per a Android</string>
  <string name="RegistrationActivity_incorrect_code">Codi incorrecte</string>
  <string name="BackupUtil_never">Mai</string>
  <string name="BackupUtil_unknown">Desconegut</string>
  <string name="preferences_app_protection__see_my_phone_number">Mostra el meu número de telèfon</string>
  <string name="preferences_app_protection__find_me_by_phone_number">Troba\'m pel número de telèfon</string>
  <string name="PhoneNumberPrivacy_everyone">Tothom</string>
  <string name="PhoneNumberPrivacy_my_contacts">Els meus contactes</string>
  <string name="PhoneNumberPrivacy_nobody">Ningú</string>
  <string name="PhoneNumberPrivacy_everyone_see_description">El vostre número de telèfon serà visible per a totes les persones i grups a qui envieu un missatge.</string>
  <string name="PhoneNumberPrivacy_everyone_find_description">Tothom que tingui el vostre número de telèfon als contactes us veurà com a contacte al Signal. La resta us podrà trobar a la cerca.</string>
  <string name="preferences_app_protection__screen_lock">Bloqueig de pantalla</string>
  <string name="preferences_app_protection__lock_signal_access_with_android_screen_lock_or_fingerprint">Bloca l\'accés al Signal amb el bloqueig de pantalla de l\'Android o amb l\'empremta.</string>
  <string name="preferences_app_protection__screen_lock_inactivity_timeout">Temps d\'inactivitat per al bloqueig de pantalla</string>
  <string name="preferences_app_protection__signal_pin">PIN del Signal</string>
  <string name="preferences_app_protection__create_a_pin">Crea un PIN</string>
  <string name="preferences_app_protection__change_your_pin">Canvieu el PIN</string>
  <string name="preferences_app_protection__pin_reminders">Recordatoris del PIN</string>
  <string name="preferences_app_protection__pins_keep_information_stored_with_signal_encrypted">Els PIN mantenen encriptada la informació desada amb el Signal de manera que no hi pugui accedir ningú més. El perfil, la configuració i els contactes es restauraran quan el reinstal·leu.</string>
  <string name="preferences_app_protection__add_extra_security_by_requiring_your_signal_pin_to_register">Afegiu-hi més seguretat fent que el PIN torni a registrar el número de telèfon al Signal.</string>
  <string name="preferences_app_protection__reminders_help_you_remember_your_pin">Els recordatoris us ajuden a recordar el PIN, ja que no es pot recuperar. Se us demanarà menys freqüentment amb el pas del temps.</string>
  <string name="preferences_app_protection__turn_off">Desactiva</string>
  <string name="preferences_app_protection__confirm_pin">Confirmeu-lo</string>
  <string name="preferences_app_protection__confirm_your_signal_pin">Confirmeu el PIN del Signal</string>
  <string name="preferences_app_protection__make_sure_you_memorize_or_securely_store_your_pin">Assegureu-vos de memoritzar o desar de forma segura el PIN, ja que no es pot recuperar. Si l\'oblideu, podríeu perdre dades quan torneu a registrar el compte del Signal.</string>
  <string name="preferences_app_protection__incorrect_pin_try_again">PIN incorrecte. Torneu-ho a provar.</string>
  <string name="preferences_app_protection__failed_to_enable_registration_lock">Ha fallat activar el bloqueig de registre.</string>
  <string name="preferences_app_protection__failed_to_disable_registration_lock">Ha fallat desactivar el bloqueig de registre.</string>
  <string name="AppProtectionPreferenceFragment_none">Cap</string>
  <string name="preferences_app_protection__registration_lock">Bloqueig del registre</string>
  <string name="RegistrationActivity_you_must_enter_your_registration_lock_PIN">Heu d\'escriure el PIN de bloqueig del registre</string>
  <string name="RegistrationActivity_your_pin_has_at_least_d_digits_or_characters">El PIN té un mínim de %d dígits o caràcters.</string>
  <string name="RegistrationActivity_too_many_attempts">Massa intents</string>
  <string name="RegistrationActivity_you_have_made_too_many_incorrect_registration_lock_pin_attempts_please_try_again_in_a_day">Heu marcat un PIN de bloqueig de registre incorrecte massa vegades. Si us plau, torneu-ho a provar d\'aquí a un dia.</string>
  <string name="RegistrationActivity_you_have_made_too_many_attempts_please_try_again_later">Massa intents. Si us plau, torneu-ho a provar més tard.</string>
  <string name="RegistrationActivity_error_connecting_to_service">Error en connectar al servei</string>
  <string name="preferences_chats__backups">Còpies de seguretat</string>
  <string name="prompt_passphrase_activity__signal_is_locked">El Molly està blocat</string>
  <string name="prompt_passphrase_activity__tap_to_unlock">TOQUEU PER DESBLOCAR-LO</string>
  <string name="Recipient_unknown">Desconegut</string>
  <!--TransferOrRestoreFragment-->
  <string name="TransferOrRestoreFragment__transfer_or_restore_account">Transfereix o restaura el compte</string>
  <string name="TransferOrRestoreFragment__if_you_have_previously_registered_a_signal_account">Si prèviament heu registrat un compte del Signal, podeu transferir o restaurar el compte i els missatges.</string>
  <string name="TransferOrRestoreFragment__transfer_from_android_device">Transfereix des d\'un dispositiu d\'Android</string>
  <string name="TransferOrRestoreFragment__transfer_your_account_and_messages_from_your_old_android_device">Transfereix el compte i els missatges des del dispositiu d\'Android antic. Cal accés al dispositiu antic.</string>
  <string name="TransferOrRestoreFragment__you_need_access_to_your_old_device">Us cal accés al dispositiu antic.</string>
  <string name="TransferOrRestoreFragment__restore_from_backup">Restaura des d\'una còpia de seguretat</string>
  <string name="TransferOrRestoreFragment__restore_your_messages_from_a_local_backup">Restaureu els missatges des d\'una còpia de seguretat local. Si no la restaureu ara, no podreu restaurar-la més tard.</string>
  <!--NewDeviceTransferInstructionsFragment-->
  <string name="NewDeviceTransferInstructions__open_signal_on_your_old_android_phone">Obriu el Signal a l\'antic telèfon Android.</string>
  <string name="NewDeviceTransferInstructions__continue">Continua</string>
  <string name="NewDeviceTransferInstructions__first_bullet">1.</string>
  <string name="NewDeviceTransferInstructions__tap_on_your_profile_photo_in_the_top_left_to_open_settings">Toqueu la foto del perfil a la part superior esquerra per obrir-ne la Configuració.</string>
  <string name="NewDeviceTransferInstructions__second_bullet">2.</string>
  <string name="NewDeviceTransferInstructions__tap_on_account">Toqueu Compte</string>
  <string name="NewDeviceTransferInstructions__third_bullet">3.</string>
  <string name="NewDeviceTransferInstructions__tap_transfer_account_and_then_continue_on_both_devices">Toqueu Transfereix el compte i, a continuació, Continua, als dos dispositius.</string>
  <!--NewDeviceTransferSetupFragment-->
  <string name="NewDeviceTransferSetup__preparing_to_connect_to_old_android_device">Es prepara la connexió amb un dispositiu Android antic…</string>
  <string name="NewDeviceTransferSetup__take_a_moment_should_be_ready_soon">Un moment, hauria d’estar llest aviat…</string>
  <string name="NewDeviceTransferSetup__waiting_for_old_device_to_connect">S\'espera que el dispositiu Android antic es connecti…</string>
  <string name="NewDeviceTransferSetup__signal_needs_the_location_permission_to_discover_and_connect_with_your_old_device">El Molly necessita el permís d’ubicació per descobrir i connectar-se al dispositiu antic d\'Android.</string>
  <string name="NewDeviceTransferSetup__signal_needs_location_services_enabled_to_discover_and_connect_with_your_old_device">El Molly necessita els serveis d’ubicació habilitats per descobrir i connectar-se al dispositiu antic d\'Android.</string>
  <string name="NewDeviceTransferSetup__signal_needs_wifi_on_to_discover_and_connect_with_your_old_device">El Molly necessita la connexió Wi-Fi per descobrir i connectar-se al dispositiu antic d\'Android. La Wi-Fi ha d’estar activa, però no ha d’estar connectat a una xarxa Wi-Fi.</string>
  <string name="NewDeviceTransferSetup__sorry_it_appears_your_device_does_not_support_wifi_direct">Sembla que aquest dispositiu no admet Wi-Fi Direct. El Molly usa Wi-Fi Direct per descobrir i connectar-se al dispositiu antic d\'Android. Encara podeu restaurar una còpia de seguretat per restaurar el compte des del dispositiu d\'Android antic.</string>
  <string name="NewDeviceTransferSetup__restore_a_backup">Restaura una còpia de seguretat</string>
  <string name="NewDeviceTransferSetup__an_unexpected_error_occurred_while_attempting_to_connect_to_your_old_device">S\'ha produït un error inesperat en intentar connectar al dispositiu d\'Android antic.</string>
  <!--OldDeviceTransferSetupFragment-->
  <string name="OldDeviceTransferSetup__searching_for_new_android_device">Se cerca un dispositiu d\'Android nou…</string>
  <string name="OldDeviceTransferSetup__signal_needs_the_location_permission_to_discover_and_connect_with_your_new_device">El Molly necessita el permís d’ubicació per descobrir i connectar-se al dispositiu d\'Android nou.</string>
  <string name="OldDeviceTransferSetup__signal_needs_location_services_enabled_to_discover_and_connect_with_your_new_device">El Molly necessita els serveis d’ubicació habilitats per descobrir i connectar-se al dispositiu d\'Android nou.</string>
  <string name="OldDeviceTransferSetup__signal_needs_wifi_on_to_discover_and_connect_with_your_new_device">El Molly necessita la connexió Wi-Fi per descobrir i connectar-se al dispositiu d\'Android nou. La Wi-Fi ha d’estar activa, però no ha d’estar connectat a una xarxa Wi-Fi.</string>
  <string name="OldDeviceTransferSetup__sorry_it_appears_your_device_does_not_support_wifi_direct">Sembla que aquest dispositiu no admet Wi-Fi Direct. El Molly usa Wi-Fi Direct per descobrir i connectar-se al dispositiu d\'Android nou. Encara podeu restaurar una còpia de seguretat per restaurar el compte des del dispositiu d\'Android nou.</string>
  <string name="OldDeviceTransferSetup__create_a_backup">Crea una còpia de seguretat</string>
  <string name="OldDeviceTransferSetup__an_unexpected_error_occurred_while_attempting_to_connect_to_your_old_device">S\'ha produït un error inesperat en intentar connectar al dispositiu d\'Android nou.</string>
  <!--DeviceTransferSetupFragment-->
  <string name="DeviceTransferSetup__unable_to_open_wifi_settings">No es pot obrir la configuració de la Wi-Fi. Activeu-la manualment.</string>
  <string name="DeviceTransferSetup__grant_location_permission">Concedeix el permís d\'ubicació</string>
  <string name="DeviceTransferSetup__turn_on_location_services">Activa els serveis d\'ubicació</string>
  <string name="DeviceTransferSetup__unable_to_open_location_settings">No es pot obrir la configuració d\'ubicació.</string>
  <string name="DeviceTransferSetup__turn_on_wifi">Activa la Wi-Fi</string>
  <string name="DeviceTransferSetup__error_connecting">Error en connectar</string>
  <string name="DeviceTransferSetup__retry">Troneu a provar-ho</string>
  <string name="DeviceTransferSetup__submit_debug_logs">Envieu registres de depuració</string>
  <string name="DeviceTransferSetup__verify_code">Verifiqueu el codi</string>
  <string name="DeviceTransferSetup__verify_that_the_code_below_matches_on_both_of_your_devices">Verifiqueu que el codi següent coincideixi als dos dispositius. A continuació, toqueu Continuar.</string>
  <string name="DeviceTransferSetup__the_numbers_do_not_match">Els números no coincideixen.</string>
  <string name="DeviceTransferSetup__continue">Continua</string>
  <string name="DeviceTransferSetup__number_is_not_the_same">El número no és el mateix.</string>
  <string name="DeviceTransferSetup__if_the_numbers_on_your_devices_do_not_match_its_possible_you_connected_to_the_wrong_device">Si els números dels dispositius no coincideixen, és possible que us connecteu al dispositiu equivocat. Per solucionar-ho, atureu la transferència i torneu-ho a provar i manteniu els dos dispositius a prop.</string>
  <string name="DeviceTransferSetup__stop_transfer">Atura la trasnferència</string>
  <string name="DeviceTransferSetup__unable_to_discover_old_device">No es pot descobrir el dispositiu antic.</string>
  <string name="DeviceTransferSetup__unable_to_discover_new_device">No es pot descobrir el dispositiu nou.</string>
  <string name="DeviceTransferSetup__make_sure_the_following_permissions_are_enabled">Assegureu-vos que els permisos i serveis següents estiguin habilitats:</string>
  <string name="DeviceTransferSetup__location_permission">Permís d\'ubicació</string>
  <string name="DeviceTransferSetup__location_services">Serveis d\'ubicació</string>
  <string name="DeviceTransferSetup__wifi">Wi-Fi</string>
  <string name="DeviceTransferSetup__on_the_wifi_direct_screen_remove_all_remembered_groups_and_unlink_any_invited_or_connected_devices">A la pantalla de WiFi Direct, elimineu tots els grups recordats i desenllaceu els dispositius convidats o connectats.</string>
  <string name="DeviceTransferSetup__wifi_direct_screen">Pantalla de WiFi Direct</string>
  <string name="DeviceTransferSetup__try_turning_wifi_off_and_on_on_both_devices">Proveu de desactivar i activar la Wi-Fi en tots dos dispositius.</string>
  <string name="DeviceTransferSetup__make_sure_both_devices_are_in_transfer_mode">Assegureu-vos que tots dos dispositius estiguin en mode de transferència.</string>
  <string name="DeviceTransferSetup__go_to_support_page">Ves a la pàgina d\'assistència</string>
  <string name="DeviceTransferSetup__try_again">Torna a provar-ho</string>
  <string name="DeviceTransferSetup__waiting_for_other_device">S\'espera un altre dispositiu</string>
  <string name="DeviceTransferSetup__tap_continue_on_your_other_device_to_start_the_transfer">Toqueu Continua a l’altre dispositiu per iniciar la transferència.</string>
  <string name="DeviceTransferSetup__tap_continue_on_your_other_device">Toqueu Continua a l’altre dispositiu…</string>
  <!--NewDeviceTransferFragment-->
  <string name="NewDeviceTransfer__cannot_transfer_from_a_newer_version_of_signal">No es pot fer la transferència des de versions més recents del Signal.</string>
  <!--DeviceTransferFragment-->
  <string name="DeviceTransfer__transferring_data">Es transfereixen dades</string>
  <string name="DeviceTransfer__keep_both_devices_near_each_other">Mantingueu els dos dispositius a prop l’un de l’altre. No els apagueu i mantingueu el Molly obert. Les transferències estan encriptades d\'extrem a extrem.</string>
  <string name="DeviceTransfer__d_messages_so_far">%1$d missatges fins ara…</string>
  <!--Filled in with total percentage of messages transferred-->
  <string name="DeviceTransfer__s_of_messages_so_far">%1$s%% de missatges fins ara…</string>
  <string name="DeviceTransfer__cancel">Cancel·la</string>
  <string name="DeviceTransfer__try_again">Torna a provar-ho</string>
  <string name="DeviceTransfer__stop_transfer_question">Aturo la transferència?</string>
  <string name="DeviceTransfer__stop_transfer">Atura la trasnferència</string>
  <string name="DeviceTransfer__all_transfer_progress_will_be_lost">Tot el progrés de la transferència es perdrà.</string>
  <string name="DeviceTransfer__transfer_failed">Ha fallat la transferència.</string>
  <string name="DeviceTransfer__unable_to_transfer">No es pot fer la transferència.</string>
  <!--OldDeviceTransferInstructionsFragment-->
  <string name="OldDeviceTransferInstructions__transfer_account">Transfereix el compte</string>
  <string name="OldDeviceTransferInstructions__you_can_transfer_your_signal_account_when_setting_up_signal_on_a_new_android_device">Podeu transferir el compte del Signal quan el configureu en un dispositiu d\'Android nou. Abans de continuar:</string>
  <string name="OldDeviceTransferInstructions__first_bullet">1.</string>
  <string name="OldDeviceTransferInstructions__download_signal_on_your_new_android_device">Baixeu el Molly al dispositiu d\'Android nou.</string>
  <string name="OldDeviceTransferInstructions__second_bullet">2.</string>
  <string name="OldDeviceTransferInstructions__tap_on_transfer_or_restore_account">Toqueu Transfereix o restaura el compte</string>
  <string name="OldDeviceTransferInstructions__third_bullet">3.</string>
  <string name="OldDeviceTransferInstructions__select_transfer_from_android_device_when_prompted_and_then_continue">Seleccioneu Transfereix des del dispositiu Android, quan se us demani i, a continuació, Continua. Mantingueu els dos dispositius a prop.</string>
  <string name="OldDeviceTransferInstructions__continue">Continua</string>
  <!--OldDeviceTransferComplete-->
  <string name="OldDeviceTransferComplete__transfer_complete">Transferència completa</string>
  <string name="OldDeviceTransferComplete__go_to_your_new_device">Aneu al dispositiu nou.</string>
  <string name="OldDeviceTransferComplete__your_signal_data_has_Been_transferred_to_your_new_device">Les dades del Signal s\'han transferit al dispositiu nou. Per completar el procés de transferència, heu de continuar registrant-vos al dispositiu nou.</string>
  <string name="OldDeviceTransferComplete__close">Tanca</string>
  <!--NewDeviceTransferComplete-->
  <string name="NewDeviceTransferComplete__transfer_successful">Transferència correcta</string>
  <string name="NewDeviceTransferComplete__transfer_complete">Transferència completa</string>
  <string name="NewDeviceTransferComplete__to_complete_the_transfer_process_you_must_continue_registration">Per completar el procés de transferència, heu de continuar el registre.</string>
  <string name="NewDeviceTransferComplete__continue_registration">Continua el registre</string>
  <!--DeviceToDeviceTransferService-->
  <string name="DeviceToDeviceTransferService_content_title">Transferència del compte</string>
  <string name="DeviceToDeviceTransferService_status_ready">Es prepara la connexió amb l\'altre dispositiu d\'Android…</string>
  <string name="DeviceToDeviceTransferService_status_starting_up">Es prepara la connexió amb l\'altre dispositiu d\'Android…</string>
  <string name="DeviceToDeviceTransferService_status_discovery">Se cerca un altre dispositiu d\'Android…</string>
  <string name="DeviceToDeviceTransferService_status_network_connected">Es connecta a un altre dispositiu d\'Android…</string>
  <string name="DeviceToDeviceTransferService_status_verification_required">Cal verificació</string>
  <string name="DeviceToDeviceTransferService_status_service_connected">Es transfereix el compte…</string>
  <!--OldDeviceTransferLockedDialog-->
  <string name="OldDeviceTransferLockedDialog__complete_registration_on_your_new_device">Completeu el registre al dispositiu nou.</string>
  <string name="OldDeviceTransferLockedDialog__your_signal_account_has_been_transferred_to_your_new_device">El compte de Signal s\'ha transferit al dispositiu nou, però heu de completar el registre per continuar. El Signal estarà inactiu en aquest dispositiu.</string>
  <string name="OldDeviceTransferLockedDialog__done">Fet</string>
  <string name="OldDeviceTransferLockedDialog__cancel_and_activate_this_device">Cancel·la-ho i activa aquest dispositiu</string>
  <!--AdvancedPreferenceFragment-->
  <string name="AdvancedPreferenceFragment__transfer_mob_balance">Voleu transferir el saldo de MOB?</string>
  <string name="AdvancedPreferenceFragment__you_have_a_balance_of_s">Teniu un saldo de %1$s. Si no transferiu els fons a una altra adreça de cartera abans de suprimir el compte, el perdreu per sempre.</string>
  <string name="AdvancedPreferenceFragment__dont_transfer">No el transfereixis</string>
  <string name="AdvancedPreferenceFragment__transfer">Transferència</string>
  <!--RecipientBottomSheet-->
  <string name="RecipientBottomSheet_block">Bloca</string>
  <string name="RecipientBottomSheet_unblock">Desbloca</string>
  <string name="RecipientBottomSheet_add_to_contacts">Afegeix als contactes</string>
  <!--Error message that displays when a user tries to tap to view system contact details but has no app that supports it-->
  <string name="RecipientBottomSheet_unable_to_open_contacts">No trobo cap aplicació que pugui obrir contactes.</string>
  <string name="RecipientBottomSheet_add_to_a_group">Afegeix-lo a un grup</string>
  <string name="RecipientBottomSheet_add_to_another_group">Afegeix-lo a un altre grup</string>
  <string name="RecipientBottomSheet_view_safety_number">Mostra el número de seguretat</string>
  <string name="RecipientBottomSheet_make_admin">Fes adminstrador</string>
  <string name="RecipientBottomSheet_remove_as_admin">Suprimeix com a administrador</string>
  <string name="RecipientBottomSheet_remove_from_group">Suprimeix del grup</string>
  <string name="RecipientBottomSheet_message_description">Missatge</string>
  <string name="RecipientBottomSheet_voice_call_description">Trucada de veu</string>
  <string name="RecipientBottomSheet_insecure_voice_call_description">Trucada de veu no segura</string>
  <string name="RecipientBottomSheet_video_call_description">Trucada de vídeo</string>
  <string name="RecipientBottomSheet_remove_s_as_group_admin">Voleu suprimir %1$s com a administrador del grup?</string>
  <string name="RecipientBottomSheet_s_will_be_able_to_edit_group">%1$s podrà editar aquest grup i els seus membres.</string>
  <string name="RecipientBottomSheet_remove_s_from_the_group">Voleu suprimir %1$s d\'aquest grup?</string>
  <!--Dialog message shown when removing someone from a group with group link being active to indicate they will not be able to rejoin-->
  <string name="RecipientBottomSheet_remove_s_from_the_group_they_will_not_be_able_to_rejoin">Voleu suprimir %1$s del grup? No s\'hi podran tornar a afegir mitjançant l\'enllaç del grup.</string>
  <string name="RecipientBottomSheet_remove">Suprimeix</string>
  <string name="RecipientBottomSheet_copied_to_clipboard">Copiat al porta-retalls</string>
  <string name="GroupRecipientListItem_admin">Administrador</string>
  <string name="GroupRecipientListItem_approve_description">Aprova-la</string>
  <string name="GroupRecipientListItem_deny_description">Rebutja-la</string>
  <!--GroupsLearnMoreBottomSheetDialogFragment-->
  <string name="GroupsLearnMore_legacy_vs_new_groups">Grups de llegat vs. grups nous</string>
  <string name="GroupsLearnMore_what_are_legacy_groups">Què són els grups de llegat?</string>
  <string name="GroupsLearnMore_paragraph_1">Els grups de llegat són grups que no són compatibles amb les funcions dels grups nous com ara els administradors i les actualitzacions més descriptives.</string>
  <string name="GroupsLearnMore_can_i_upgrade_a_legacy_group">Puc actualitzar un grup de llegat?</string>
  <string name="GroupsLearnMore_paragraph_2">Els grups de llegat no es poden actualitzar a grups nous, però podeu crear un grup nou amb els mateixos membres sempre que tinguin la darrera versió del Signal.</string>
  <string name="GroupsLearnMore_paragraph_3">El Signal oferirà una manera d\'actualitzar els grups de llegat més endavant.</string>
  <!--GroupLinkBottomSheetDialogFragment-->
  <string name="GroupLinkBottomSheet_share_hint_requiring_approval">Qualsevol persona amb aquest enllaç pot veure el nom i la fotografia del grup i sol·licitar afegir-s\'hi. Compartiu-lo amb gent en qui confieu.</string>
  <string name="GroupLinkBottomSheet_share_hint_not_requiring_approval">Qualsevol persona amb aquest enllaç pot veure el nom i la fotografia del grup i sol·licitar afegir-s\'hi. Compartiu-lo amb gent en qui confieu.</string>
  <string name="GroupLinkBottomSheet_share_via_signal">Comparteix per Molly</string>
  <string name="GroupLinkBottomSheet_copy">Copia</string>
  <string name="GroupLinkBottomSheet_qr_code">Codi QR</string>
  <string name="GroupLinkBottomSheet_share">Compartir-lo</string>
  <string name="GroupLinkBottomSheet_copied_to_clipboard">Copiat al porta-retalls</string>
  <string name="GroupLinkBottomSheet_the_link_is_not_currently_active">Ara l\'enllaç no està actiu.</string>
  <!--VoiceNotePlaybackPreparer-->
  <string name="VoiceNotePlaybackPreparer__failed_to_play_voice_message">Ha fallat reproduir el missatge de veu.</string>
  <!--VoiceNoteMediaDescriptionCompatFactory-->
  <string name="VoiceNoteMediaItemFactory__voice_message">Missatge de veu · %1$s</string>
  <string name="VoiceNoteMediaItemFactory__s_to_s">%1$s a %2$s</string>
  <!--StorageUtil-->
  <string name="StorageUtil__s_s">%1$s/%2$s</string>
  <string name="BlockedUsersActivity__s_has_been_blocked">S\'ha blocat %1$s.</string>
  <string name="BlockedUsersActivity__failed_to_block_s">Ha fallat blocar %1$s.</string>
  <string name="BlockedUsersActivity__s_has_been_unblocked">S\'ha desblocat %1$s.</string>
  <!--ReviewCardDialogFragment-->
  <string name="ReviewCardDialogFragment__review_members">Reviseu els mebres</string>
  <string name="ReviewCardDialogFragment__review_request">Reviseu la sol·licitud</string>
  <string name="ReviewCardDialogFragment__d_group_members_have_the_same_name">%1$d membres del grup tenen el mateix nom. Reviseu els membres que es mostren a continuació.</string>
  <string name="ReviewCardDialogFragment__if_youre_not_sure">Si no esteu segur de qui prové la sol·licitud, reviseu els contactes que hi ha a continuació.</string>
  <string name="ReviewCardDialogFragment__no_other_groups_in_common">Cap altre grup en comú</string>
  <string name="ReviewCardDialogFragment__no_groups_in_common">Cap grup en comú</string>
  <plurals name="ReviewCardDialogFragment__d_other_groups_in_common">
    <item quantity="one">%d grup en comú</item>
    <item quantity="other">%d grups en comú</item>
  </plurals>
  <plurals name="ReviewCardDialogFragment__d_groups_in_common">
    <item quantity="one">%d grup en comú</item>
    <item quantity="other">%d grups en comú</item>
  </plurals>
  <string name="ReviewCardDialogFragment__remove_s_from_group">Voleu suprimir %1$s del grup?</string>
  <string name="ReviewCardDialogFragment__remove">Suprimeix</string>
  <string name="ReviewCardDialogFragment__failed_to_remove_group_member">Ha fallat suprimir el membre del grup.</string>
  <!--ReviewCard-->
  <string name="ReviewCard__member">Membre</string>
  <string name="ReviewCard__request">Sol·licitud</string>
  <string name="ReviewCard__your_contact">Contacte</string>
  <string name="ReviewCard__remove_from_group">Suprimeix del grup</string>
  <string name="ReviewCard__update_contact">Actualitza el contacte</string>
  <string name="ReviewCard__block">Bloca</string>
  <string name="ReviewCard__delete">Suprimeix</string>
  <string name="ReviewCard__recently_changed">Recentment han canviat el nom del perfil de %1$s a %2$s.</string>
  <!--CallParticipantsListUpdatePopupWindow-->
  <string name="CallParticipantsListUpdatePopupWindow__s_joined">%1$s s\'hi ha afegit.</string>
  <string name="CallParticipantsListUpdatePopupWindow__s_and_s_joined">%1$s i %2$s s\'hi han afegit.</string>
  <string name="CallParticipantsListUpdatePopupWindow__s_s_and_s_joined">%1$s, %2$s i %3$s s\'hi han afegit.</string>
  <string name="CallParticipantsListUpdatePopupWindow__s_s_and_d_others_joined">%1$s, %2$s i %3$d més s\'hi han afegit.</string>
  <string name="CallParticipantsListUpdatePopupWindow__s_left">%1$s n\'ha sortit.</string>
  <string name="CallParticipantsListUpdatePopupWindow__s_and_s_left">%1$s i %2$s n\'han sortit.</string>
  <string name="CallParticipantsListUpdatePopupWindow__s_s_and_s_left">%1$s, %2$s i %3$s n\'han sortit.</string>
  <string name="CallParticipantsListUpdatePopupWindow__s_s_and_d_others_left">%1$s, %2$s i %3$d més n\'han sortit.</string>
  <string name="CallParticipant__you">Vós</string>
  <string name="CallParticipant__you_on_another_device">Vós (en un altre dispositiu)</string>
  <string name="CallParticipant__s_on_another_device">%1$s (en un altre dispositiu)</string>
  <!--WifiToCellularPopupWindow-->
  <!--Message shown during a call when the WiFi network is unusable, and cellular data starts to be used for the call instead.-->
  <string name="WifiToCellularPopupWindow__weak_wifi_switched_to_cellular">La connexió Wi-Fi és feble. S\'ha canviat a dades del telèfon.</string>
  <!--DeleteAccountFragment-->
  <string name="DeleteAccountFragment__deleting_your_account_will">Suprimir el compte comportarà el següent:</string>
  <string name="DeleteAccountFragment__enter_your_phone_number">Marqueu el número de telèfon.</string>
  <string name="DeleteAccountFragment__delete_account">Suprimeix el compte</string>
  <string name="DeleteAccountFragment__delete_your_account_info_and_profile_photo">Suprimeix la informació del compte i la fotografia del perfil.</string>
  <string name="DeleteAccountFragment__delete_all_your_messages">Suprimeix tots els missatges.</string>
  <string name="DeleteAccountFragment__delete_s_in_your_payments_account">Suprimeix %1$s del compte de pagaments</string>
  <string name="DeleteAccountFragment__no_country_code">No s\'ha especificat el codi del país.</string>
  <string name="DeleteAccountFragment__no_number">No s\'ha especificat el número.</string>
  <string name="DeleteAccountFragment__the_phone_number">El número de telèfon marcat no coincideix amb el del compte.</string>
  <string name="DeleteAccountFragment__are_you_sure">Segur que voleu suprimir el compte?</string>
  <string name="DeleteAccountFragment__this_will_delete_your_signal_account">Això suprimirà el compte del Signal i restablirà l\'aplicació. L\'aplicació es tancarà quan acabi el procés.</string>
  <string name="DeleteAccountFragment__failed_to_delete_account">Ha fallat suprimir el compte. Teniu connexió de xarxa?</string>
  <string name="DeleteAccountFragment__failed_to_delete_local_data">Ha fallat suprimir les dades locals. Les podeu suprimir manualment des de la configuració del sistema.</string>
  <string name="DeleteAccountFragment__launch_app_settings">Obre la configuració de l\'aplicació</string>
  <!--Title of progress dialog shown when a user deletes their account and the process is leaving all groups-->
  <string name="DeleteAccountFragment__leaving_groups">Es deixen els grups…</string>
  <!--Title of progress dialog shown when a user deletes their account and the process has left all groups-->
  <string name="DeleteAccountFragment__deleting_account">Se suprimeix el compte…</string>
  <!--Message of progress dialog shown when a user deletes their account and the process is canceling their subscription-->
  <string name="DeleteAccountFragment__canceling_your_subscription">Es cancel·la la subscripció…</string>
  <!--Message of progress dialog shown when a user deletes their account and the process is leaving groups-->
  <string name="DeleteAccountFragment__depending_on_the_number_of_groups">Segons el nombre de grups en què us trobeu, això pot trigar uns quants minuts.</string>
  <!--Message of progress dialog shown when a user deletes their account and the process has left all groups-->
  <string name="DeleteAccountFragment__deleting_all_user_data_and_resetting">Se suprimeixen les dades de l\'usuari i es restableix l\'aplicació</string>
  <!--Title of error dialog shown when a network error occurs during account deletion-->
  <string name="DeleteAccountFragment__account_not_deleted">Compte no suprimit</string>
  <!--Message of error dialog shown when a network error occurs during account deletion-->
  <string name="DeleteAccountFragment__there_was_a_problem">S\'ha produït un problema en completar el procés de supressió. Comproveu la connexió de xarxa i torneu-ho a provar.</string>
  <!--DeleteAccountCountryPickerFragment-->
  <string name="DeleteAccountCountryPickerFragment__search_countries">Cerca països</string>
  <!--CreateGroupActivity-->
  <string name="CreateGroupActivity__skip">Omet</string>
  <plurals name="CreateGroupActivity__d_members">
    <item quantity="one">%1$d membre</item>
    <item quantity="other">%1$d membres</item>
  </plurals>
  <!--ShareActivity-->
  <string name="ShareActivity__share">Compartir-lo</string>
  <string name="ShareActivity__send">Envia</string>
  <string name="ShareActivity__comma_s">, %1$s</string>
  <string name="ShareActivity__sharing_to_multiple_chats_is">La compartició amb converses múltiples només s\'admet per als missatges del Signal.</string>
  <!--Toast when the incoming intent is invalid-->
  <string name="ShareActivity__could_not_get_share_data_from_intent">No s\'han pogut compartir les dades.</string>
  <!--MultiShareDialogs-->
  <string name="MultiShareDialogs__failed_to_send_to_some_users">Ha fallat l\'enviament a alguns usuaris.</string>
  <string name="MultiShareDialogs__you_can_only_share_with_up_to">Només podeu compartir fins a %1$d converses.</string>
  <!--ChatWallpaperActivity-->
  <string name="ChatWallpaperActivity__chat_wallpaper">Fons de la conversa</string>
  <!--ChatWallpaperFragment-->
  <string name="ChatWallpaperFragment__chat_color">Color de la conversa</string>
  <string name="ChatWallpaperFragment__reset_chat_colors">Restableix els colors de la conversa</string>
  <string name="ChatWallpaperFragment__reset_chat_color">Restableix el color de la conversa</string>
  <string name="ChatWallpaperFragment__reset_chat_color_question">Voleu restablir el color de la conversa?</string>
  <string name="ChatWallpaperFragment__set_wallpaper">Estableix el fons</string>
  <string name="ChatWallpaperFragment__dark_mode_dims_wallpaper">El mode fosc enfosqueix el fons.</string>
  <string name="ChatWallpaperFragment__contact_name">Nom de contacte</string>
  <string name="ChatWallpaperFragment__reset">Restableix</string>
  <string name="ChatWallpaperFragment__clear">Neteja</string>
  <string name="ChatWallpaperFragment__wallpaper_preview_description">Previsualització del fons</string>
  <string name="ChatWallpaperFragment__would_you_like_to_override_all_chat_colors">Voleu substituir tots els colors de la conversa?</string>
  <string name="ChatWallpaperFragment__would_you_like_to_override_all_wallpapers">Voleu substituir tots els fons?</string>
  <string name="ChatWallpaperFragment__reset_default_colors">Restableix els colors per defecte</string>
  <string name="ChatWallpaperFragment__reset_all_colors">Restableix tots els colors</string>
  <string name="ChatWallpaperFragment__reset_default_wallpaper">Restableix el fons per defecte</string>
  <string name="ChatWallpaperFragment__reset_all_wallpapers">Restableix tots els fons</string>
  <string name="ChatWallpaperFragment__reset_wallpapers">Restableix els fons</string>
  <string name="ChatWallpaperFragment__reset_wallpaper">Restableix el fons</string>
  <string name="ChatWallpaperFragment__reset_wallpaper_question">Voleu restablir el fons?</string>
  <!--ChatWallpaperSelectionFragment-->
  <string name="ChatWallpaperSelectionFragment__choose_from_photos">Trieu des de les fotografies</string>
  <string name="ChatWallpaperSelectionFragment__presets">Valors per defecte</string>
  <!--ChatWallpaperPreviewActivity-->
  <string name="ChatWallpaperPreviewActivity__preview">Previsualitza</string>
  <string name="ChatWallpaperPreviewActivity__set_wallpaper">Estableix el fons</string>
  <string name="ChatWallpaperPreviewActivity__swipe_to_preview_more_wallpapers">Llisqueu per previsualitzar més fons.</string>
  <string name="ChatWallpaperPreviewActivity__set_wallpaper_for_all_chats">Estableix el fons per a totes les converses</string>
  <string name="ChatWallpaperPreviewActivity__set_wallpaper_for_s">Estableix el fons per a %1$s</string>
  <string name="ChatWallpaperPreviewActivity__viewing_your_gallery_requires_the_storage_permission">Veure la galeria necessita permís de l\'emmagatzematge.</string>
  <!--WallpaperImageSelectionActivity-->
  <string name="WallpaperImageSelectionActivity__choose_wallpaper_image">Trieu la imatge de fons</string>
  <!--WallpaperCropActivity-->
  <string name="WallpaperCropActivity__pinch_to_zoom_drag_to_adjust">Pessigueu per ampliar i arrossegueu per ajustar.</string>
  <string name="WallpaperCropActivity__set_wallpaper_for_all_chats">Estableix el fons per a totes les converses.</string>
  <string name="WallpaperCropActivity__set_wallpaper_for_s">Estableix el fons per a %s.</string>
  <string name="WallpaperCropActivity__error_setting_wallpaper">Error en establir el fons.</string>
  <string name="WallpaperCropActivity__blur_photo">Difumina la fotografia</string>
  <!--InfoCard-->
  <string name="payment_info_card_about_mobilecoin">Quant a MobileCoin</string>
  <string name="payment_info_card_mobilecoin_is_a_new_privacy_focused_digital_currency">MobileCoin és una moneda digital nova centrada en la privadesa.</string>
  <string name="payment_info_card_adding_funds">Afegir-hi fons</string>
  <string name="payment_info_card_you_can_add_funds_for_use_in">Podeu afegir fons per usar-los al Molly enviant MobileCoin a la vostra adreça de cartera.</string>
  <string name="payment_info_card_cashing_out">Passar per caixa</string>
  <string name="payment_info_card_you_can_cash_out_mobilecoin">Podeu cobrar els MobileCoin en qualsevol moment amb un intercanvi que admeti MobileCoin. Només heu de fer una transferència al vostre compte amb aquest intercanvi.</string>
  <string name="payment_info_card_hide_this_card">Voleu amagar aquesta targeta?</string>
  <string name="payment_info_card_hide">Amaga</string>
  <string name="payment_info_card_record_recovery_phrase">Registra la frase de recuperació</string>
  <string name="payment_info_card_your_recovery_phrase_gives_you">La frase de recuperació us ofereix una altra manera de restaurar el compte de pagaments.</string>
  <string name="payment_info_card_record_your_phrase">Registra la frase</string>
  <string name="payment_info_card_update_your_pin">Actualitzeu el PIN</string>
  <string name="payment_info_card_with_a_high_balance">Amb un saldo elevat, és possible que vulgueu passar a un PIN alfanumèric per afegir més protecció al  compte.</string>
  <string name="payment_info_card_update_pin">Actualitza el PIN</string>
  <!--DeactivateWalletFragment-->
  <string name="DeactivateWalletFragment__deactivate_wallet">Desactiva la cartera</string>
  <string name="DeactivateWalletFragment__your_balance">El saldo</string>
  <string name="DeactivateWalletFragment__its_recommended_that_you">Es recomana transferir els fons a una altra adreça de cartera abans de desactivar els pagaments. Si decidiu no transferir els fons ara, quedaran a la cartera enllaçada al Molly si reactiveu els pagaments.</string>
  <string name="DeactivateWalletFragment__transfer_remaining_balance">Transfereix el saldo restant</string>
  <string name="DeactivateWalletFragment__deactivate_without_transferring">Desactiveu-ho sense transferència</string>
  <string name="DeactivateWalletFragment__deactivate">Desactiva\'ls</string>
  <string name="DeactivateWalletFragment__deactivate_without_transferring_question">Voleu desactivar els fons sense transferir-los?</string>
  <string name="DeactivateWalletFragment__your_balance_will_remain">El saldo es mantindrà a la cartera enllaçada amb el Molly si decidiu reactivar els pagaments.</string>
  <string name="DeactivateWalletFragment__error_deactivating_wallet">Error en desactivar la cartera</string>
  <!--PaymentsRecoveryStartFragment-->
  <string name="PaymentsRecoveryStartFragment__recovery_phrase">Frase de recuperació</string>
  <string name="PaymentsRecoveryStartFragment__view_recovery_phrase">Mostra la frase de recuperació</string>
  <string name="PaymentsRecoveryStartFragment__enter_recovery_phrase">Introduïu la frase de recuperació</string>
  <string name="PaymentsRecoveryStartFragment__your_balance_will_automatically_restore">El saldo es restaurarà automàticament quan torneu a instal·lar el Signal si confirmeu el PIN del Signal. També podeu restaurar el saldo mitjançant una frase de recuperació, que és una frase de %1$d paraules exclusiva. Anoteu-la i guardeu-la en un lloc segur.</string>
  <string name="PaymentsRecoveryStartFragment__your_recovery_phrase_is_a">La vostra frase de recuperació és una frase de %1$d paraules exclusiva. Useu aquesta frase per restablir el saldo.</string>
  <string name="PaymentsRecoveryStartFragment__start">Inicia</string>
  <string name="PaymentsRecoveryStartFragment__enter_manually">Introducció manual</string>
  <string name="PaymentsRecoveryStartFragment__paste_from_clipboard">Enganxa del porta-retalls</string>
  <!--PaymentsRecoveryPasteFragment-->
  <string name="PaymentsRecoveryPasteFragment__paste_recovery_phrase">Enganxeu la frase de recuperació</string>
  <string name="PaymentsRecoveryPasteFragment__recovery_phrase">Frase de recuperació</string>
  <string name="PaymentsRecoveryPasteFragment__next">Següent</string>
  <string name="PaymentsRecoveryPasteFragment__invalid_recovery_phrase">Frase de recuperació no vàlida</string>
  <string name="PaymentsRecoveryPasteFragment__make_sure">Assegureu-vos que heu introduït %1$d paraules i torneu-ho a provar.</string>
  <!--PaymentsRecoveryPhraseFragment-->
  <string name="PaymentsRecoveryPhraseFragment__next">Següent</string>
  <string name="PaymentsRecoveryPhraseFragment__edit">Edita</string>
  <string name="PaymentsRecoveryPhraseFragment__previous">Anterior</string>
  <string name="PaymentsRecoveryPhraseFragment__your_recovery_phrase">La vostra frase de recuperació</string>
  <string name="PaymentsRecoveryPhraseFragment__write_down_the_following_d_words">Escriviu les següents %1$dparaules en ordre. Deseu la llista en un lloc segur.</string>
  <string name="PaymentsRecoveryPhraseFragment__make_sure_youve_entered">Assegureu-vos que l\'heu escrita correctament.</string>
  <string name="PaymentsRecoveryPhraseFragment__do_not_screenshot_or_send_by_email">No en feu cap captura ni ho envieu per correu.</string>
  <string name="PaymentsRecoveryPhraseFragment__payments_account_restored">Compte de pagament restaurat</string>
  <string name="PaymentsRecoveryPhraseFragment__invalid_recovery_phrase">Frase de recuperació no vàlida.</string>
  <string name="PaymentsRecoveryPhraseFragment__make_sure_youve_entered_your_phrase_correctly_and_try_again">Assegureu-vos que l\'heu escrita correctament i torneu-ho a provar.</string>
  <string name="PaymentsRecoveryPhraseFragment__copy_to_clipboard">Es copia al porta-retalls?</string>
  <string name="PaymentsRecoveryPhraseFragment__if_you_choose_to_store">Si decidiu emmagatzemar la frase de recuperació de manera digital, assegureu-vos que estigui desada de manera segura en algun lloc de confiança.</string>
  <string name="PaymentsRecoveryPhraseFragment__copy">Copia</string>
  <!--PaymentsRecoveryPhraseConfirmFragment-->
  <string name="PaymentRecoveryPhraseConfirmFragment__confirm_recovery_phrase">Confirmeu la frase de recuperació</string>
  <string name="PaymentRecoveryPhraseConfirmFragment__enter_the_following_words">Escriviu les paraules següents de la frase de recuperació.</string>
  <string name="PaymentRecoveryPhraseConfirmFragment__word_d">Paraula %1$d</string>
  <string name="PaymentRecoveryPhraseConfirmFragment__see_phrase_again">Vegeu la frase un altre cop</string>
  <string name="PaymentRecoveryPhraseConfirmFragment__done">Fet</string>
  <string name="PaymentRecoveryPhraseConfirmFragment__recovery_phrase_confirmed">Frase de recuperació confirmada</string>
  <!--PaymentsRecoveryEntryFragment-->
  <string name="PaymentsRecoveryEntryFragment__enter_recovery_phrase">Introduïu la frase de recuperació</string>
  <string name="PaymentsRecoveryEntryFragment__enter_word_d">Escriviu la paraula %1$d</string>
  <string name="PaymentsRecoveryEntryFragment__word_d">Paraula %1$d</string>
  <string name="PaymentsRecoveryEntryFragment__next">Següent</string>
  <string name="PaymentsRecoveryEntryFragment__invalid_word">Paraula no vàlida</string>
  <!--ClearClipboardAlarmReceiver-->
  <string name="ClearClipboardAlarmReceiver__clipboard_cleared">Porta-retalls buit</string>
  <!--PaymentNotificationsView-->
  <string name="PaymentNotificationsView__view">Mostra</string>
  <!--UnreadPayments-->
  <string name="UnreadPayments__s_sent_you_s">%1$s us ha enviat %2$s</string>
  <string name="UnreadPayments__d_new_payment_notifications">%1$d notificacions de pagament noves</string>
  <!--CanNotSendPaymentDialog-->
  <string name="CanNotSendPaymentDialog__cant_send_payment">No es pot enviar el pagament.</string>
  <string name="CanNotSendPaymentDialog__to_send_a_payment_to_this_user">Per enviar un pagament a aquest usuari, han d’acceptar la sol·licitud de missatge. Envieu-li un missatge per crear una sol·licitud de missatge.</string>
  <string name="CanNotSendPaymentDialog__send_a_message">Envia un missatge</string>
  <!--GroupsInCommonMessageRequest-->
  <string name="GroupsInCommonMessageRequest__you_have_no_groups_in_common_with_this_person">No teniu cap grup en comú amb aquesta persona. Reviseu les sol·licituds amb atenció abans d’acceptar-les per evitar missatges no desitjats.</string>
  <string name="GroupsInCommonMessageRequest__none_of_your_contacts_or_people_you_chat_with_are_in_this_group">Cap dels vostres contactes o persones amb qui converseu no forma part d\'aquest grup. Reviseu les sol·licituds amb atenció abans d’acceptar-les per evitar missatges no desitjats.</string>
  <string name="GroupsInCommonMessageRequest__about_message_requests">Quant a les sol·licituds de missatges</string>
  <string name="GroupsInCommonMessageRequest__okay">D\'acord</string>
  <string name="ChatColorSelectionFragment__heres_a_preview_of_the_chat_color">Aquí teniu una previsualització del color de la conversa.</string>
  <string name="ChatColorSelectionFragment__the_color_is_visible_to_only_you">El color només el veieu vós.</string>
  <!--GroupDescriptionDialog-->
  <string name="GroupDescriptionDialog__group_description">Descripció del grup</string>
  <!--QualitySelectorBottomSheetDialog-->
  <string name="QualitySelectorBottomSheetDialog__standard">Estàndard</string>
  <string name="QualitySelectorBottomSheetDialog__faster_less_data">Més ràpid, menys dades</string>
  <string name="QualitySelectorBottomSheetDialog__high">Alta</string>
  <string name="QualitySelectorBottomSheetDialog__slower_more_data">Més lent, més dades</string>
  <string name="QualitySelectorBottomSheetDialog__photo_quality">Qualitat de la fotografia</string>
  <!--AppSettingsFragment-->
  <string name="AppSettingsFragment__invite_your_friends">Convideu-hi amistats</string>
  <string name="AppSettingsFragment__copied_subscriber_id_to_clipboard">S\'ha copiat l\'identificador del subscriptor al porta-retalls.</string>
  <!--AccountSettingsFragment-->
  <string name="AccountSettingsFragment__account">Compte</string>
  <string name="AccountSettingsFragment__youll_be_asked_less_frequently">Amb el temps se us demanarà amb menys freqüència</string>
  <string name="AccountSettingsFragment__require_your_signal_pin">Sol·licita el PIN del Signal per tornar-hi a registrar el número de telèfon</string>
  <string name="AccountSettingsFragment__change_phone_number">Canvia el número de telèfon</string>
  <!--ChangeNumberFragment-->
  <string name="ChangeNumberFragment__use_this_to_change_your_current_phone_number_to_a_new_phone_number">Useu-ho per canviar el número de telèfon actual per un número nou. No podeu desfer aquest canvi. \n\nAbans de continuar, assegureu-vos que el número nou pugui rebre SMS o trucades.</string>
  <string name="ChangeNumberFragment__continue">Continua</string>
  <!--Message shown on dialog after your number has been changed successfully.-->
  <string name="ChangeNumber__your_phone_number_has_changed_to_s">S\'ha canviat el número de telèfon a %1$s.</string>
  <!--Confirmation button to dismiss number changed dialog-->
  <string name="ChangeNumber__okay">D\'acord</string>
  <!--ChangeNumberEnterPhoneNumberFragment-->
  <string name="ChangeNumberEnterPhoneNumberFragment__change_number">Canvia el número</string>
  <string name="ChangeNumberEnterPhoneNumberFragment__your_old_number">El número antic</string>
  <string name="ChangeNumberEnterPhoneNumberFragment__old_phone_number">Número de telèfon antic</string>
  <string name="ChangeNumberEnterPhoneNumberFragment__your_new_number">El número de telèfon nou</string>
  <string name="ChangeNumberEnterPhoneNumberFragment__new_phone_number">Número de telèfon nou</string>
  <string name="ChangeNumberEnterPhoneNumberFragment__the_phone_number_you_entered_doesnt_match_your_accounts">El número de telèfon marcat no coincideix amb el del compte.</string>
  <string name="ChangeNumberEnterPhoneNumberFragment__you_must_specify_your_old_number_country_code">Heu d\'especificar el codi de país del número antic.</string>
  <string name="ChangeNumberEnterPhoneNumberFragment__you_must_specify_your_old_phone_number">Heu d\'especificar el número de telèfon antic.</string>
  <string name="ChangeNumberEnterPhoneNumberFragment__you_must_specify_your_new_number_country_code">Heu d\'especificar el codi de país del número nou.</string>
  <string name="ChangeNumberEnterPhoneNumberFragment__you_must_specify_your_new_phone_number">Heu d\'especificar el número de telèfon nou.</string>
  <!--ChangeNumberVerifyFragment-->
  <string name="ChangeNumberVerifyFragment__change_number">Canvia el número</string>
  <string name="ChangeNumberVerifyFragment__verifying_s">Es verifica %1$s</string>
  <string name="ChangeNumberVerifyFragment__captcha_required">Cal CAPTCHA</string>
  <!--ChangeNumberConfirmFragment-->
  <string name="ChangeNumberConfirmFragment__change_number">Canvia el número</string>
  <string name="ChangeNumberConfirmFragment__you_are_about_to_change_your_phone_number_from_s_to_s">Esteu a punt de canviar el número de telèfon de %1$s a %2$s. \n\n Abans de continuar, verifiqueu que el número següent sigui correcte.</string>
  <string name="ChangeNumberConfirmFragment__edit_number">Edita el número</string>
  <!--ChangeNumberRegistrationLockFragment-->
  <string name="ChangeNumberRegistrationLockFragment__signal_change_number_need_help_with_pin_for_android_v2_pin">Canvi de número del Signal. Cal ajuda amb el PIN per a Android (v2 PIN)</string>
  <!--ChangeNumberPinDiffersFragment-->
  <string name="ChangeNumberPinDiffersFragment__pins_do_not_match">Els números PIN no coincideixen.</string>
  <string name="ChangeNumberPinDiffersFragment__the_pin_associated_with_your_new_number_is_different_from_the_pin_associated_with_your_old_one">El PIN associat al número nou és diferent del PIN associat al número anterior. Voleu conservar el PIN anterior o actualitzar-lo?</string>
  <string name="ChangeNumberPinDiffersFragment__keep_old_pin">Conserva l\'antic</string>
  <string name="ChangeNumberPinDiffersFragment__update_pin">Actualitza el PIN</string>
  <string name="ChangeNumberPinDiffersFragment__keep_old_pin_question">Voleu conservar el PIN antic?</string>
  <!--ChangeNumberLockActivity-->
  <!--Info message shown to user if something crashed the app during the change number attempt and we were unable to confirm the change so we force them into this screen to check before letting them use the app-->
  <string name="ChangeNumberLockActivity__it_looks_like_you_tried_to_change_your_number_but_we_were_unable_to_determine_if_it_was_successful_rechecking_now">Sembla que heu intentat canviar el número però no hem pogut determinar si s\'ha fet correctament.\n\nEs torna a comprovar ara…</string>
  <!--Dialog title shown if we were able to confirm your change number status (meaning we now know what the server thinks our number is) after a crash during the regular flow-->
  <string name="ChangeNumberLockActivity__change_status_confirmed">Canvi d\'estat confirmat</string>
  <!--Dialog message shown if we were able to confirm your change number status (meaning we now know what the server thinks our number is) after a crash during the regular flow-->
  <string name="ChangeNumberLockActivity__your_number_has_been_confirmed_as_s">El número s\'ha confirmat com a %1$s. Si aquest no és el vostre número nou, reinicieu el procés de canvi de número.</string>
  <!--Dialog title shown if we were not able to confirm your phone number with the server and thus cannot let leave the change flow yet after a crash during the regular flow-->
  <string name="ChangeNumberLockActivity__change_status_unconfirmed">Canvi d\'estat no confirmat</string>
  <!--Dialog message shown when we can\'t verify the phone number on the server, only shown if there was a network error communicating with the server after a crash during the regular flow-->
  <string name="ChangeNumberLockActivity__we_could_not_determine_the_status_of_your_change_number_request">No hem pogut determinar l\'estat de la vostra sol·licitud de canvi de número. \n\n(Error: %1$s)</string>
  <!--Dialog button to retry confirming the number on the server-->
  <string name="ChangeNumberLockActivity__retry">Torneu a provar-ho</string>
  <!--Dialog button shown to leave the app when in the unconfirmed change status after a crash in the regular flow-->
  <string name="ChangeNumberLockActivity__leave">Surt</string>
  <string name="ChangeNumberLockActivity__submit_debug_log">Envia un registre de depuració</string>
  <!--ChatsSettingsFragment-->
  <string name="ChatsSettingsFragment__keyboard">Teclat</string>
  <string name="ChatsSettingsFragment__enter_key_sends">S\'envia amb la tecla de Retorn</string>
  <!--SmsSettingsFragment-->
  <string name="SmsSettingsFragment__use_as_default_sms_app">Usa-la com a aplicació d\'SMS predeterminada</string>
  <!--NotificationsSettingsFragment-->
  <string name="NotificationsSettingsFragment__messages">Missatges</string>
  <string name="NotificationsSettingsFragment__calls">Trucades</string>
  <string name="NotificationsSettingsFragment__notify_when">Notifica quan…</string>
  <string name="NotificationsSettingsFragment__contact_joins_signal">El contacte s\'afegeix al Signal</string>
  <!--Notification preference header-->
  <string name="NotificationsSettingsFragment__notification_profiles">Perfils de notificacions</string>
  <!--Notification preference option header-->
  <string name="NotificationsSettingsFragment__profiles">Perfils</string>
  <!--Notification preference summary text-->
  <string name="NotificationsSettingsFragment__create_a_profile_to_receive_notifications_only_from_people_and_groups_you_choose">Creeu un perfil per rebre notificacions només de les persones i els grups que trieu.</string>
  <!--NotificationProfilesFragment-->
  <!--Title for notification profiles screen that shows all existing profiles-->
  <string name="NotificationProfilesFragment__notification_profiles">Perfils de notificacions</string>
  <!--Button text to create a notification profile-->
  <string name="NotificationProfilesFragment__create_profile">Crea un perfil</string>
  <!--PrivacySettingsFragment-->
  <string name="PrivacySettingsFragment__blocked">Blocat</string>
  <string name="PrivacySettingsFragment__d_contacts">%1$d contactes</string>
  <string name="PrivacySettingsFragment__messaging">Missatges</string>
  <string name="PrivacySettingsFragment__disappearing_messages">Missatges efímers</string>
  <string name="PrivacySettingsFragment__app_security">Seguretat de l\'aplicació</string>
  <string name="PrivacySettingsFragment__block_screenshots_in_the_recents_list_and_inside_the_app">Bloca les captures de pantalla a les llistes de recents i dins de l\'aplicació</string>
  <string name="PrivacySettingsFragment__signal_message_and_calls">Missatges i trucades del Signal: sempre retransmissió de trucades i remitent segellat</string>
  <string name="PrivacySettingsFragment__default_timer_for_new_changes">Temporitzador per defecte per a les converses noves</string>
  <string name="PrivacySettingsFragment__set_a_default_disappearing_message_timer_for_all_new_chats_started_by_you">Establiu un temporitzador per defecte de desaparició de missatges per a totes les converses noves que hàgiu iniciat.</string>
  <!--Summary for stories preference to launch into story privacy settings-->
  <string name="PrivacySettingsFragment__manage_your_stories">Gestiona les teves històries i qui les pot veure</string>
  <string name="PrivacySettingsFragment__payment_lock_require_lock">Demana el bloqueig de pantalla d\'Android o l\'empremta dactilar per transferir fons.</string>
  <!--Alert dialog title when payment lock cannot be enabled-->
  <string name="PrivacySettingsFragment__cant_enable_title">No s\'ha pogut activar el bloqueig de pagament</string>
  <!--Alert dialog description to setup screen lock or fingerprint in phone settings-->
  <string name="PrivacySettingsFragment__cant_enable_description">Per fer servir el bloqueig de pagament, abans has d\'activar el bloqueig de pantalla o la identificació amb empremta dactilar als Ajustos del teu telèfon.</string>
  <!--Shown in a toast when we can\'t navigate to the user\'s system fingerprint settings-->
  <string name="PrivacySettingsFragment__failed_to_navigate_to_system_settings">No s\'ha pogut anar als Ajustos del sistema</string>
  <!--Alert dialog button to go to phone settings-->
  <string name="PrivacySettingsFragment__go_to_settings">Anar a ajustos</string>
  <!--Alert dialog button to cancel the dialog-->
  <string name="PrivacySettingsFragment__cancel">Cancel·la</string>
  <!--AdvancedPrivacySettingsFragment-->
  <string name="AdvancedPrivacySettingsFragment__show_status_icon">Mostra la icona d\'estat</string>
  <string name="AdvancedPrivacySettingsFragment__show_an_icon">Mostra una icona als detalls del missatge quan es lliuri mitjançant un remitent segellat.</string>
  <!--ExpireTimerSettingsFragment-->
  <string name="ExpireTimerSettingsFragment__when_enabled_new_messages_sent_and_received_in_new_chats_started_by_you_will_disappear_after_they_have_been_seen">Quan s\'activa, els missatges enviats i rebuts nous en converses noves que hàgiu iniciat desapareixeran després de ser vistos.</string>
  <string name="ExpireTimerSettingsFragment__when_enabled_new_messages_sent_and_received_in_this_chat_will_disappear_after_they_have_been_seen">Quan s\'activa, els missatges nous enviats i rebuts en aquesta conversa desapareixeran després de ser vistos.</string>
  <string name="ExpireTimerSettingsFragment__off">Inactiu</string>
  <string name="ExpireTimerSettingsFragment__4_weeks">4 setmanes</string>
  <string name="ExpireTimerSettingsFragment__1_week">1 setmana</string>
  <string name="ExpireTimerSettingsFragment__1_day">1 dia</string>
  <string name="ExpireTimerSettingsFragment__8_hours">8 hores</string>
  <string name="ExpireTimerSettingsFragment__1_hour">1 hora</string>
  <string name="ExpireTimerSettingsFragment__5_minutes">5 minuts</string>
  <string name="ExpireTimerSettingsFragment__30_seconds">30 segons</string>
  <string name="ExpireTimerSettingsFragment__custom_time">Temps personalitzat</string>
  <string name="ExpireTimerSettingsFragment__set">Estableix</string>
  <string name="ExpireTimerSettingsFragment__save">Desa</string>
  <string name="CustomExpireTimerSelectorView__seconds">segons</string>
  <string name="CustomExpireTimerSelectorView__minutes">minuts</string>
  <string name="CustomExpireTimerSelectorView__hours">hores</string>
  <string name="CustomExpireTimerSelectorView__days">dies</string>
  <string name="CustomExpireTimerSelectorView__weeks">setmanes</string>
  <!--HelpSettingsFragment-->
  <string name="HelpSettingsFragment__support_center">Centre d\'assistència</string>
  <string name="HelpSettingsFragment__contact_us">Contacteu-nos</string>
  <string name="HelpSettingsFragment__version">Versió</string>
  <string name="HelpSettingsFragment__debug_log">Registre de depuració</string>
  <string name="HelpSettingsFragment__terms_amp_privacy_policy">Termes i política de privadesa</string>
  <string name="HelpFragment__copyright_signal_messenger">Copyright Molly Messenger</string>
  <string name="HelpFragment__licenced_under_the_gplv3">Amb llicència de GPLv3</string>
  <!--DataAndStorageSettingsFragment-->
  <string name="DataAndStorageSettingsFragment__media_quality">Qualitat dels mitjans</string>
  <string name="DataAndStorageSettingsFragment__sent_media_quality">Qualitat dels mitjans enviats</string>
  <string name="DataAndStorageSettingsFragment__sending_high_quality_media_will_use_more_data">L’enviament de mitjans d’alta qualitat usarà més dades.</string>
  <string name="DataAndStorageSettingsFragment__high">Alta</string>
  <string name="DataAndStorageSettingsFragment__standard">Estàndard</string>
  <string name="DataAndStorageSettingsFragment__calls">Trucades</string>
  <!--ChatColorSelectionFragment-->
  <string name="ChatColorSelectionFragment__auto">Automàtic</string>
  <string name="ChatColorSelectionFragment__use_custom_colors">Usa els colors personalitzats</string>
  <string name="ChatColorSelectionFragment__chat_color">Color de la conversa</string>
  <string name="ChatColorSelectionFragment__edit">Edita</string>
  <string name="ChatColorSelectionFragment__duplicate">Duplica</string>
  <string name="ChatColorSelectionFragment__delete">Suprimeix</string>
  <string name="ChatColorSelectionFragment__delete_color">Suprimeix el color</string>
  <plurals name="ChatColorSelectionFragment__this_custom_color_is_used">
    <item quantity="one">Aquest color personalitzat s\'usa en %1$d conversa. Voleu suprimir-lo per a totes?</item>
    <item quantity="other">Aquest color personalitzat s\'usa en %1$d converses. Voleu suprimir-lo per a totes?</item>
  </plurals>
  <string name="ChatColorSelectionFragment__delete_chat_color">Voleu suprimir el color de la conversa?</string>
  <!--CustomChatColorCreatorFragment-->
  <string name="CustomChatColorCreatorFragment__solid">Sòlid</string>
  <string name="CustomChatColorCreatorFragment__gradient">Gradient</string>
  <string name="CustomChatColorCreatorFragment__hue">Tonalitat</string>
  <string name="CustomChatColorCreatorFragment__saturation">Saturació</string>
  <!--CustomChatColorCreatorFragmentPage-->
  <string name="CustomChatColorCreatorFragmentPage__save">Desa</string>
  <string name="CustomChatColorCreatorFragmentPage__edit_color">Edita el color</string>
  <plurals name="CustomChatColorCreatorFragmentPage__this_color_is_used">
    <item quantity="one">Aquest color s\'usa en %1$d conversa. Voleu desar els canvis per a totes?</item>
    <item quantity="other">Aquest color s\'usa en %1$d converses. Voleu desar els canvis per a totes?</item>
  </plurals>
  <!--ChatColorGradientTool-->
  <string name="ChatColorGradientTool_top_edge_selector">Selector de la vora de dalt</string>
  <string name="ChatColorGradientTool_bottom_edge_selector">Selector de la vora de baix</string>
  <!--Title text for prompt to donate. Shown in a popup at the bottom of the chat list.-->
  <string name="Donate2022Q2Megaphone_donate_to_signal">Feu una donació a Signal</string>
  <!--Body text for prompt to donate. Shown in a popup at the bottom of the chat list.-->
  <string name="Donate2022Q2Megaphone_signal_is_powered_by_people_like_you">Signal és una associació impulsada per persones com vostè. Faci una donació mensual i rebrà un distintiu.</string>
  <!--Button label that brings a user to the donate screen. Shown in a popup at the bottom of the chat list.-->
  <string name="Donate2022Q2Megaphone_donate">Feu una donació</string>
  <!--Button label that dismissed a prompt to donate. Shown in a popup at the bottom of the chat list.-->
  <string name="Donate2022Q2Megaphone_not_now">Ara no</string>
  <!--EditReactionsFragment-->
  <string name="EditReactionsFragment__customize_reactions">Personalització de reaccions</string>
  <string name="EditReactionsFragment__tap_to_replace_an_emoji">Feu un toc per substituir l\'emoticona</string>
  <string name="EditReactionsFragment__reset">Restableix</string>
  <string name="EditReactionsFragment_save">Desa</string>
  <string name="ChatColorSelectionFragment__auto_matches_the_color_to_the_wallpaper">Coincidència automàtica del color amb el fons</string>
  <string name="CustomChatColorCreatorFragment__drag_to_change_the_direction_of_the_gradient">Arrossegueu-ho per canviar la direcció del gradient.</string>
  <!--AddAProfilePhotoMegaphone-->
  <string name="AddAProfilePhotoMegaphone__add_a_profile_photo">Afegiu una fotografia de perfil</string>
  <string name="AddAProfilePhotoMegaphone__choose_a_look_and_color">Trieu un aspecte i un color o personalitzeu les vostres inicials.</string>
  <string name="AddAProfilePhotoMegaphone__not_now">Ara no</string>
  <string name="AddAProfilePhotoMegaphone__add_photo">Afegiu-hi una fotografia</string>
  <!--BecomeASustainerMegaphone-->
  <string name="BecomeASustainerMegaphone__become_a_sustainer">Converteix-te en donant</string>
  <!--Displayed in the Become a Sustainer megaphone-->
  <string name="BecomeASustainerMegaphone__signal_is_powered_by">El Signal és sostingut per persones com vós. Feu una donació i rebeu un distintiu.</string>
  <string name="BecomeASustainerMegaphone__not_now">Ara no</string>
  <string name="BecomeASustainerMegaphone__donate">Feu una donació</string>
  <!--KeyboardPagerFragment-->
  <string name="KeyboardPagerFragment_emoji">Emoticones</string>
  <string name="KeyboardPagerFragment_open_emoji_search">Obre la cerca d\'emoticones</string>
  <string name="KeyboardPagerFragment_open_sticker_search">Obre la cerca d\'adhesius</string>
  <string name="KeyboardPagerFragment_open_gif_search">Obre la cerca de GIF</string>
  <string name="KeyboardPagerFragment_stickers">Adhesius</string>
  <string name="KeyboardPagerFragment_backspace">Retrocés</string>
  <string name="KeyboardPagerFragment_gifs">GIF</string>
  <string name="KeyboardPagerFragment_search_emoji">Cerca d\'emoticones</string>
  <string name="KeyboardPagerfragment_back_to_emoji">Torna a les emoticones</string>
  <string name="KeyboardPagerfragment_clear_search_entry">Neteja l\'entrada de la cerca</string>
  <string name="KeyboardPagerFragment_search_giphy">Cerca de GIPHY</string>
  <!--StickerSearchDialogFragment-->
  <string name="StickerSearchDialogFragment_search_stickers">Cerca d\'adhesius</string>
  <string name="StickerSearchDialogFragment_no_results_found">No s\'ha trobat cap resultat.</string>
  <string name="EmojiSearchFragment__no_results_found">No s\'ha trobat cap resultat.</string>
  <string name="NotificationsSettingsFragment__unknown_ringtone">To desconegut</string>
  <!--ConversationSettingsFragment-->
  <!--Error toasted when no activity can handle the add contact intent-->
  <string name="ConversationSettingsFragment__contacts_app_not_found">No s\'ha trobat l\'app de contactes</string>
  <string name="ConversationSettingsFragment__send_message">Envia el missatge</string>
  <string name="ConversationSettingsFragment__start_video_call">Inicia una trucada de vídeo</string>
  <string name="ConversationSettingsFragment__start_audio_call">Inicia una trucada d\'àudio</string>
  <string name="ConversationSettingsFragment__message">Missatge</string>
  <string name="ConversationSettingsFragment__video">Vídeo</string>
  <string name="ConversationSettingsFragment__audio">Àudio</string>
  <string name="ConversationSettingsFragment__call">Truca</string>
  <string name="ConversationSettingsFragment__mute">Silenci</string>
  <string name="ConversationSettingsFragment__muted">Silenciat</string>
  <string name="ConversationSettingsFragment__search">Cerca</string>
  <string name="ConversationSettingsFragment__disappearing_messages">Missatges efímers</string>
  <string name="ConversationSettingsFragment__sounds_and_notifications">Sons i notificacions</string>
  <string name="ConversationSettingsFragment__contact_details">Detalls del contacte</string>
  <string name="ConversationSettingsFragment__view_safety_number">Mostra el número de seguretat</string>
  <string name="ConversationSettingsFragment__block">Bloca</string>
  <string name="ConversationSettingsFragment__block_group">Bloca el grup</string>
  <string name="ConversationSettingsFragment__unblock">Desbloca</string>
  <string name="ConversationSettingsFragment__unblock_group">Desbloca el grup</string>
  <string name="ConversationSettingsFragment__add_to_a_group">Afegeix-lo a un grup</string>
  <string name="ConversationSettingsFragment__see_all">Mostra-ho tot</string>
  <string name="ConversationSettingsFragment__add_members">Afegeix-hi membres</string>
  <string name="ConversationSettingsFragment__permissions">Permisos</string>
  <string name="ConversationSettingsFragment__requests_and_invites">Sol·licituds i invitacions</string>
  <string name="ConversationSettingsFragment__group_link">Enllaç del grup</string>
  <string name="ConversationSettingsFragment__add_as_a_contact">Afegeix com a contacte</string>
  <string name="ConversationSettingsFragment__unmute">No la silenciïs</string>
  <string name="ConversationSettingsFragment__conversation_muted_until_s">Conversa silenciada fins %1$s</string>
  <string name="ConversationSettingsFragment__conversation_muted_forever">Conversa silenciada per sempre</string>
  <string name="ConversationSettingsFragment__copied_phone_number_to_clipboard">S\'ha copiat el número de telèfon al porta-retalls.</string>
  <string name="ConversationSettingsFragment__phone_number">Número de telèfon</string>
  <string name="ConversationSettingsFragment__get_badges">Aconseguiu insígnies per al perfil donant suport al Signal. Toqueu una insígnia per obtenir-ne més informació.</string>
  <!--PermissionsSettingsFragment-->
  <string name="PermissionsSettingsFragment__add_members">Afegeix-hi membres</string>
  <string name="PermissionsSettingsFragment__edit_group_info">Edita la informació del grup</string>
  <string name="PermissionsSettingsFragment__send_messages">Enviament de missatges</string>
  <string name="PermissionsSettingsFragment__all_members">Tots els membres</string>
  <string name="PermissionsSettingsFragment__only_admins">Només els administradors</string>
  <string name="PermissionsSettingsFragment__who_can_add_new_members">Qui pot afegir membres nous?</string>
  <string name="PermissionsSettingsFragment__who_can_edit_this_groups_info">Qui pot editar la informació del grup?</string>
  <string name="PermissionsSettingsFragment__who_can_send_messages">Qui pot enviar missatges?</string>
  <!--SoundsAndNotificationsSettingsFragment-->
  <string name="SoundsAndNotificationsSettingsFragment__mute_notifications">Silencia les notificacions</string>
  <string name="SoundsAndNotificationsSettingsFragment__not_muted">No silenciat</string>
  <string name="SoundsAndNotificationsSettingsFragment__muted_until_s">Silenciat fins %1$s</string>
  <string name="SoundsAndNotificationsSettingsFragment__mentions">Mencions</string>
  <string name="SoundsAndNotificationsSettingsFragment__always_notify">Notifica-m\'ho sempre</string>
  <string name="SoundsAndNotificationsSettingsFragment__do_not_notify">No m\'ho notifiquis mai</string>
  <string name="SoundsAndNotificationsSettingsFragment__custom_notifications">Notificacions personalitzades</string>
  <!--StickerKeyboard-->
  <string name="StickerKeyboard__recently_used">Usat recentment</string>
  <!--PlaybackSpeedToggleTextView-->
  <string name="PlaybackSpeedToggleTextView__p5x">.5x</string>
  <string name="PlaybackSpeedToggleTextView__1x">1x</string>
  <string name="PlaybackSpeedToggleTextView__1p5x">1.5x</string>
  <string name="PlaybackSpeedToggleTextView__2x">2x</string>
  <!--PaymentRecipientSelectionFragment-->
  <string name="PaymentRecipientSelectionFragment__new_payment">Pagament nou</string>
  <!--NewConversationActivity-->
  <string name="NewConversationActivity__new_message">Missatge nou</string>
  <!--ContactFilterView-->
  <string name="ContactFilterView__search_name_or_number">Cerqueu un nom o un número</string>
  <!--VoiceNotePlayerView-->
  <string name="VoiceNotePlayerView__dot_s">· %1$s</string>
  <string name="VoiceNotePlayerView__stop_voice_message">Atura el missatge de veu</string>
  <string name="VoiceNotePlayerView__change_voice_message_speed">Canvia la velocitat del missatge de veu</string>
  <string name="VoiceNotePlayerView__pause_voice_message">Interromp el missatge de veu</string>
  <string name="VoiceNotePlayerView__play_voice_message">Reprodueix el missatge de veu</string>
  <string name="VoiceNotePlayerView__navigate_to_voice_message">Navega fins al missatge de veu</string>
  <!--AvatarPickerFragment-->
  <string name="AvatarPickerFragment__avatar_preview">Previsualització de l\'avatar</string>
  <string name="AvatarPickerFragment__camera">Càmera</string>
  <string name="AvatarPickerFragment__take_a_picture">Fes una fotografia</string>
  <string name="AvatarPickerFragment__choose_a_photo">Trieu una fotografia</string>
  <string name="AvatarPickerFragment__photo">Foto</string>
  <string name="AvatarPickerFragment__text">Text</string>
  <string name="AvatarPickerFragment__save">Desa</string>
  <string name="AvatarPickerFragment__select_an_avatar">Seleccioneu un avatar</string>
  <string name="AvatarPickerFragment__clear_avatar">Neteja l\'avatar</string>
  <string name="AvatarPickerFragment__edit">Edita</string>
  <string name="AvatarPickerRepository__failed_to_save_avatar">Ha fallat desar l\'avatar.</string>
  <!--TextAvatarCreationFragment-->
  <string name="TextAvatarCreationFragment__preview">Previsualitza</string>
  <string name="TextAvatarCreationFragment__done">Fet</string>
  <string name="TextAvatarCreationFragment__text">Text</string>
  <string name="TextAvatarCreationFragment__color">Color</string>
  <!--VectorAvatarCreationFragment-->
  <string name="VectorAvatarCreationFragment__select_a_color">Seleccioneu un color</string>
  <!--ContactSelectionListItem-->
  <string name="ContactSelectionListItem__sms">SMS</string>
  <string name="ContactSelectionListItem__dot_s">· %1$s</string>
  <!--Displayed in the toolbar when externally sharing text to multiple recipients-->
  <string name="ShareInterstitialActivity__share">Comparteix-lo</string>
  <!--DSLSettingsToolbar-->
  <string name="DSLSettingsToolbar__navigate_up">Amunt</string>
  <string name="MultiselectForwardFragment__forward_to">Reenvia a</string>
  <!--Displayed when sharing content via the fragment-->
  <string name="MultiselectForwardFragment__share_with">Comparteix amb</string>
  <string name="MultiselectForwardFragment__add_a_message">Afegiu-hi un missatge</string>
  <string name="MultiselectForwardFragment__faster_forwards">Reenviaments més ràpids</string>
  <!--Displayed when user selects a video that will be clipped before sharing to a story-->
  <string name="MultiselectForwardFragment__videos_will_be_trimmed">Els vídeos es retallaran en clips de 30 segons i es pujaran com múltiples Històries.</string>
  <!--Displayed when user selects a video that cannot be sent as a story-->
  <string name="MultiselectForwardFragment__videos_sent_to_stories_cant">Els vídeos que pugis a Històries no poden durar més de 30 segons.</string>
  <string name="MultiselectForwardFragment__forwarded_messages_are_now">Ara els missatges reenviats s\'envien immediatament.</string>
  <plurals name="MultiselectForwardFragment_send_d_messages">
    <item quantity="one">Envia %1$d missatge</item>
    <item quantity="other">Envia %1$d missatges</item>
  </plurals>
  <plurals name="MultiselectForwardFragment_messages_sent">
    <item quantity="one">Missatge enviat</item>
    <item quantity="other">Missatges enviats</item>
  </plurals>
  <plurals name="MultiselectForwardFragment_messages_failed_to_send">
    <item quantity="one">Ha fallat enviar el missatge.</item>
    <item quantity="other">Ha fallat enviar els missatges.</item>
  </plurals>
  <plurals name="MultiselectForwardFragment__couldnt_forward_messages">
    <item quantity="one">No s\'ha pogut reenviar el missatge perquè ja no està disponible.</item>
    <item quantity="other">No s\'han pogut reenviar els missatges perquè ja no estan disponibles.</item>
  </plurals>
  <!--Error message shown when attempting to select a group to forward/share but it\'s announcement only and you are not an admin-->
  <string name="MultiselectForwardFragment__only_admins_can_send_messages_to_this_group">Només els administradors poden enviar missatges a aquest grup.</string>
  <string name="MultiselectForwardFragment__limit_reached">S\'ha arribat al límit.</string>
  <!--Media V2-->
  <string name="MediaReviewFragment__add_a_message">Afegiu-hi un missatge</string>
  <string name="MediaReviewFragment__add_a_reply">Afegiu-hi una resposta</string>
  <string name="MediaReviewFragment__send_to">Envia a</string>
  <string name="MediaReviewFragment__view_once_message">Mostra el missatge un cop</string>
  <string name="MediaReviewFragment__one_or_more_items_were_too_large">Un o més elements eren massa grossos.</string>
  <string name="MediaReviewFragment__one_or_more_items_were_invalid">Un o més elements no eren vàlids.</string>
  <string name="MediaReviewFragment__too_many_items_selected">Massa elements seleccionats</string>
  <string name="ImageEditorHud__cancel">Cancel·la</string>
  <string name="ImageEditorHud__draw">Dibuix</string>
  <string name="ImageEditorHud__write_text">Escriptura de text</string>
  <string name="ImageEditorHud__add_a_sticker">Afegiu-hi un adhesiu</string>
  <string name="ImageEditorHud__blur">Difumina</string>
  <string name="ImageEditorHud__done_editing">Edició feta</string>
  <string name="ImageEditorHud__clear_all">Neteja-ho tot</string>
  <string name="ImageEditorHud__undo">Desfés</string>
  <string name="ImageEditorHud__toggle_between_marker_and_highlighter">Canvia entre el marcador i el ressaltador</string>
  <string name="ImageEditorHud__delete">Suprimeix</string>
  <string name="ImageEditorHud__toggle_between_text_styles">Canvia entre estils de text</string>
  <string name="MediaCountIndicatorButton__send">Envia</string>
  <string name="MediaReviewSelectedItem__tap_to_remove">Toqueu per suprimir</string>
  <string name="MediaReviewSelectedItem__tap_to_select">Feu un toc per seleccionar-ho</string>
  <string name="MediaReviewImagePageFragment__discard">Descarta</string>
  <string name="MediaReviewImagePageFragment__discard_changes">Voleu descartar-ne els canvis?</string>
  <string name="MediaReviewImagePageFragment__youll_lose_any_changes">Perdreu qualsevol canvi que hàgiu fet en aquesta fotografia.</string>
  <string name="CameraFragment__failed_to_open_camera">Ha fallat obrir la càmera.</string>
  <string name="BadgesOverviewFragment__my_badges">Les meves insígnies</string>
  <string name="BadgesOverviewFragment__featured_badge">Insígnia inclosa</string>
  <string name="BadgesOverviewFragment__display_badges_on_profile">Mostra les insígnies en el perfil</string>
  <string name="BadgesOverviewFragment__failed_to_update_profile">Ha fallat actualitzar el perfil.</string>
  <string name="BadgeSelectionFragment__select_badges">Selecciona insígnies</string>
  <string name="SelectFeaturedBadgeFragment__preview">Previsualitza</string>
  <string name="SelectFeaturedBadgeFragment__select_a_badge">Selecciona una insígnia</string>
  <string name="SelectFeaturedBadgeFragment__you_must_select_a_badge">Heu de seleccionar una insígnia</string>
  <string name="SelectFeaturedBadgeFragment__failed_to_update_profile">Ha fallat actualitzar el perfil.</string>
  <string name="ViewBadgeBottomSheetDialogFragment__become_a_sustainer">Converteix-te en donant</string>
  <string name="ImageView__badge">Insígnia</string>
  <string name="SubscribeFragment__signal_is_powered_by_people_like_you">El Signal és alimentat per persones com vosaltres.</string>
  <string name="SubscribeFragment__support_technology_that_is_built_for_you">Ajudeu la tecnologia creada per a vosaltres —no per a les vostres dades— afegint-vos a la comunitat de persones que la sustenten.</string>
  <string name="SubscribeFragment__support_technology_that_is_built_for_you_not">Doneu suport a la tecnologia creada per a vós, no per a les vostres dades. Uniu-vos a la comunitat que manté el Signal.</string>
  <string name="SubscribeFragment__make_a_recurring_monthly_donation">Feu una donació mensual recurrent al Signal per donar suport a la tecnologia creada per a vós, no per a les vostres dades.</string>
  <string name="SubscribeFragment__currency">Moneda</string>
  <string name="SubscribeFragment__more_payment_options">Més opcions de pagament</string>
  <string name="SubscribeFragment__cancel_subscription">Cancel·la la subscripció</string>
  <string name="SubscribeFragment__confirm_cancellation">En confirmeu la cancel·lació?</string>
  <string name="SubscribeFragment__you_wont_be_charged_again">No se us tornarà a cobrar. La insígnia se suprimirà del perfil al final del període de facturació.</string>
  <string name="SubscribeFragment__not_now">Ara no</string>
  <string name="SubscribeFragment__confirm">Confirmació</string>
  <string name="SubscribeFragment__update_subscription">Actualitza la subscripció</string>
  <string name="SubscribeFragment__your_subscription_has_been_cancelled">S\'ha cancel·lat la subscripció.</string>
  <string name="SubscribeFragment__update_subscription_question">Voleu actualitzar la subscripció?</string>
  <string name="SubscribeFragment__update">Actualitza-la</string>
  <string name="SubscribeFragment__you_will_be_charged_the_full_amount_s_of">Se us cobrarà l\'import total (%1$s) del preu de la subscripció nova avui. La subscripció es renovarà mensualment.</string>
  <string name="Subscription__s_per_month">%s/ mes</string>
  <string name="Subscription__s_per_month_dot_renews_s">%1$s/ mes · Renovacions %2$s</string>
  <string name="Subscription__s_per_month_dot_expires_s">%1$s/ mes · Venciment: %2$s</string>
  <!--First small text blurb on learn more sheet-->
  <string name="SubscribeLearnMoreBottomSheetDialogFragment__signal_is_a_nonprofit_with_no">El Signal és una organització sense ànim de lucre sense anunciants ni inversors, sostinguda només per les persones que l\'usen i el valoren. Feu una donació mensual recurrent i rebeu una insígnia de perfil per compartir el vostre suport.</string>
  <string name="SubscribeLearnMoreBottomSheetDialogFragment__why_donate">Per què fer-hi una donació?</string>
  <string name="SubscribeLearnMoreBottomSheetDialogFragment__signal_is_committed_to_developing">Signal es compromet a desenvolupar una tecnologia de privadesa de codi obert que protegeixi la llibertat d\'expressió i permeti una comunicació global segura.</string>
  <string name="SubscribeLearnMoreBottomSheetDialogFragment__your_donation">La vostra donació alimenta aquesta causa i paga el desenvolupament i les operacions d\'una aplicació usada per milions per a la comunicació privada. Sense anuncis. Sense rastrejadors. No és broma.</string>
  <string name="SubscribeThanksForYourSupportBottomSheetDialogFragment__thanks_for_your_support">Gràcies pel vostre suport!</string>
  <string name="SubscribeThanksForYourSupportBottomSheetDialogFragment__thanks_for_the_boost">Gràcies per l\'empenta!</string>
  <string name="SubscribeThanksForYourSupportBottomSheetDialogFragment__youve_earned_s_badge_display">Hau guanyat %s insígnia! Mostreu aquesta insígnia al perfil per crear consciència de la donació al Signal.</string>
  <string name="SubscribeThanksForYourSupportBottomSheetDialogFragment__youve_earned_a_boost_badge_display">Heu guanyat una insígnia d\'empenta! Mostreu aquesta insígnia al perfil per crear consciència de la donació al Signal.</string>
  <string name="SubscribeThanksForYourSupportBottomSheetDialogFragment__you_can_also">També podeu</string>
  <string name="SubscribeThanksForYourSupportBottomSheetDialogFragment__become_a_montly_sustainer">converteix-te en donant mensual.</string>
  <string name="SubscribeThanksForYourSupportBottomSheetDialogFragment__display_on_profile">Mostra-ho al perfil</string>
  <string name="SubscribeThanksForYourSupportBottomSheetDialogFragment__make_featured_badge">Feu una insígnia inclosa</string>
  <string name="SubscribeThanksForYourSupportBottomSheetDialogFragment__done">Fet</string>
  <string name="ThanksForYourSupportBottomSheetFragment__when_you_have_more">Quan tingueu més d\'una insígnia, podeu triar-ne una per mostrar-la perquè altres la vegin al perfil.</string>
  <string name="BecomeASustainerFragment__get_badges">Aconseguiu insígnies per al perfil donant suport al Signal.</string>
  <string name="BecomeASustainerFragment__signal_is_a_non_profit">El Signal és una organització sense ànim de lucre sense anunciants ni inversors, amb el suport només de persones com vós.</string>
  <!--Button label for creating a monthly donation-->
  <string name="ManageDonationsFragment__make_a_monthly_donation">Feu una donació mensual</string>
  <!--Heading for more area of manage subscriptions page-->
  <string name="ManageDonationsFragment__more">Més</string>
  <!--Heading for receipts area of manage subscriptions page-->
  <string name="ManageDonationsFragment__receipts">Rebuts</string>
  <!--Heading for my subscription area of manage subscriptions page-->
  <string name="ManageDonationsFragment__my_subscription">La meva subscripció</string>
  <string name="ManageDonationsFragment__manage_subscription">Gestioneu la subscripció</string>
  <!--Label for Donation Receipts button-->
  <string name="ManageDonationsFragment__donation_receipts">Rebuts de donació</string>
  <string name="ManageDonationsFragment__badges">Insígnies</string>
  <string name="ManageDonationsFragment__subscription_faq">PMF de la subscripció</string>
  <string name="ManageDonationsFragment__error_getting_subscription">Error en obtenir una subscripció</string>
  <!--Preference heading for other ways to donate-->
  <string name="ManageDonationsFragment__other_ways_to_give">Altres maneres de fer-hi una donació</string>
  <!--Preference label to launch badge gifting-->
  <string name="ManageDonationsFragment__gift_a_badge">Regaleu una insígnia</string>
  <string name="BoostFragment__give_signal_a_boost">Doneu una empenta al Signal</string>
  <!--Description text in boost sheet-->
  <string name="BoostFragment__make_a_one_time">Feu una donació única i guanyeu una insígnia d\'empenta durant %1$d dies.</string>
  <string name="Boost__enter_custom_amount">Introduïu la quantitat personalitzada</string>
  <string name="Boost__one_time_contribution">Contribució d\'un cop</string>
  <string name="MySupportPreference__add_a_signal_boost">Afegiu una empenta al Signal</string>
  <string name="MySupportPreference__s_per_month">%1$s/ mes</string>
  <string name="MySupportPreference__renews_s">Renovacions %1$s</string>
  <string name="MySupportPreference__processing_transaction">Es processa la transacció…</string>
  <!--Displayed on "My Support" screen when user badge failed to be added to their account-->
  <string name="MySupportPreference__couldnt_add_badge_s">No s\'ha pogut afegir la insígnia. %1$s</string>
  <string name="MySupportPreference__please_contact_support">Poseu-vos en contacte amb l\'assistència.</string>
  <!--Title of expiry sheet when boost badge falls off profile unexpectedly.-->
  <string name="ExpiredBadgeBottomSheetDialogFragment__boost_badge_expired">Insígnia d\'empenta vençuda</string>
  <!--Displayed in the bottom sheet if a monthly donation badge unexpectedly falls off the user\'s profile-->
  <string name="ExpiredBadgeBottomSheetDialogFragment__monthly_donation_cancelled">Donació mensual cancel·lada</string>
  <!--Displayed in the bottom sheet when a boost badge expires-->
  <string name="ExpiredBadgeBottomSheetDialogFragment__your_boost_badge_has_expired_and">La vostra insígnia d\'empenta ha vençut i ja no és visible al perfil.</string>
  <string name="ExpiredBadgeBottomSheetDialogFragment__you_can_reactivate">Podeu reactivar la insígnia d\'empenta durant 30 dies més amb una aportació única.</string>
  <!--Displayed when we do not think the user is a subscriber when their boost expires-->
  <string name="ExpiredBadgeBottomSheetDialogFragment__you_can_keep">Podeu continuar usant el Signal, però per donar suport a la tecnologia creada per a vós, considereu convertir-vos en un donant fent-hi una donació mensual.</string>
  <string name="ExpiredBadgeBottomSheetDialogFragment__become_a_sustainer">Converteix-te en donant</string>
  <string name="ExpiredBadgeBottomSheetDialogFragment__add_a_boost">Afegiu-hi una empenta</string>
  <string name="ExpiredBadgeBottomSheetDialogFragment__not_now">Ara no</string>
  <!--Copy displayed when badge expires after user inactivity-->
  <string name="ExpiredBadgeBottomSheetDialogFragment__your_recurring_monthly_donation_was_automatically">La donació mensual recurrent es va cancel·lar automàticament perquè vau estar massa temps inactiu. La insígnia %1$s ja no és visible al perfil.</string>
  <!--Copy displayed when badge expires after payment failure-->
  <string name="ExpiredBadgeBottomSheetDialogFragment__your_recurring_monthly_donation_was_canceled">La donació mensual recurrent s\'ha cancel·lat perquè no hem pogut processar el pagament. La insígnia ja no és visible al perfil.</string>
  <!--Copy displayed when badge expires after a payment failure and we have a displayable charge failure reason-->
  <string name="ExpiredBadgeBottomSheetDialogFragment__your_recurring_monthly_donation_was_canceled_s">La teva donació mensual recurrent ha estat cancel·lada. %1$s La teva insígnia %2$s ja no es podrà veure al teu perfil.</string>
  <string name="ExpiredBadgeBottomSheetDialogFragment__you_can">Podeu continuar usant el Signal, però per donar suport a l\'aplicació i reactivar la insígnia, renoveu-la ara.</string>
  <string name="ExpiredBadgeBottomSheetDialogFragment__renew_subscription">Renova la subscripció</string>
  <!--Button label to send user to Google Pay website-->
  <string name="ExpiredBadgeBottomSheetDialogFragment__go_to_google_pay">Ves a Google Pay</string>
  <string name="CantProcessSubscriptionPaymentBottomSheetDialogFragment__cant_process_subscription_payment">No es pot processar el pagament de la subscripció.</string>
  <string name="CantProcessSubscriptionPaymentBottomSheetDialogFragment__were_having_trouble">Tenim problemes per cobrar el pagament de donant del Signal. Assegureu-vos que el mètode de pagament estigui actualitzat. Si no és així, actualitzeu-lo a Google Pay. Signal intentarà processar el pagament de nou d\'aquí a uns dies.</string>
  <string name="CantProcessSubscriptionPaymentBottomSheetDialogFragment__dont_show_this_again">No ho tornis a mostrar</string>
  <string name="Subscription__please_contact_support_for_more_information">Poseu-vos en contacte amb el servei d\'assistència per obtenir-ne més informació.</string>
  <string name="Subscription__contact_support">Contacteu amb l\'Assistència</string>
  <string name="Subscription__earn_a_s_badge">Guanyeu una insígnia %1$s</string>
  <string name="SubscribeFragment__processing_payment">Es processa el pagament…</string>
  <!--Displayed in notification when user payment fails to process on Stripe-->
  <string name="DonationsErrors__error_processing_payment">S\'ha produït un error en processar el pagament.</string>
  <!--Displayed on "My Support" screen when user subscription payment method failed.-->
  <string name="DonationsErrors__error_processing_payment_s">S\'ha produït un error en processar el pagament. %1$s</string>
  <string name="DonationsErrors__your_badge_could_not_be_added">La insígnia no s\'ha pogut afegir al compte, però és possible que se us hagi cobrat. Poseu-vos en contacte amb l\'assistència.</string>
  <string name="DonationsErrors__your_payment">El pagament no s\'ha pogut processar i no se us ha cobrat. Si us plau, torneu-ho a provar.</string>
  <string name="DonationsErrors__still_processing">Encara en procés</string>
  <string name="DonationsErrors__couldnt_add_badge">No s\'ha pogut afegir la insígnia.</string>
  <!--Displayed when badge credential couldn\'t be verified-->
  <string name="DonationsErrors__failed_to_validate_badge">No s\'ha pogut validar la insígnia.</string>
  <!--Displayed when badge credential couldn\'t be verified-->
  <string name="DonationsErrors__could_not_validate">No s\'ha pogut validar la resposta del servidor. Poseu-vos en contacte amb el servei d\'assistència.</string>
  <!--Displayed as title when some generic error happens during gift badge sending-->
  <string name="DonationsErrors__failed_to_send_gift_badge">No s\'ha pogut enviar la insígnia de regal.</string>
  <!--Displayed as message when some generic error happens during gift badge sending-->
  <string name="DonationsErrors__could_not_send_gift_badge">No s\'ha pogut enviar la insígnia de regal. Poseu-vos en contacte amb el servei d\'assistència.</string>
  <string name="DonationsErrors__your_badge_could_not">La insígnia no s\'ha pogut afegir al compte, però és possible que se us hagi cobrat. Poseu-vos en contacte amb l\'assistència.</string>
  <string name="DonationsErrors__your_payment_is_still">El pagament encara s\'està processant. Això pot trigar uns quants minuts segons la connexió.</string>
  <string name="DonationsErrors__google_pay_unavailable">Google Pay no disponible</string>
  <string name="DonationsErrors__you_have_to_set_up_google_pay_to_donate_in_app">Heu de configurar Google Pay per fer donacions des de l\'aplicació.</string>
  <string name="DonationsErrors__failed_to_cancel_subscription">No s\'ha pogut cancel·lar la subscripció.</string>
  <string name="DonationsErrors__subscription_cancellation_requires_an_internet_connection">La cancel·lació de la subscripció requereix una connexió a Internet.</string>
  <string name="ViewBadgeBottomSheetDialogFragment__your_device_doesn_t_support_google_pay_so_you_can_t_subscribe_to_earn_a_badge_you_can_still_support_signal_by_making_a_donation_on_our_website">El vostre dispositiu no és compatible amb Google Pay, de manera que no us hi podeu subscriure per guanyar una insígnia. Podeu donar suport al Signal fent una donació al nostre lloc web.</string>
  <string name="NetworkFailure__network_error_check_your_connection_and_try_again">Error de connexió. Comproveu la connexió i torneu-ho a provar.</string>
  <string name="NetworkFailure__retry">Torneu a provar-ho</string>
  <!--Displayed as a dialog title when the selected recipient for a gift doesn\'t support gifting-->
  <string name="DonationsErrors__cant_send_gift">No es pot enviar el regal</string>
  <!--Displayed as a dialog message when the selected recipient for a gift doesn\'t support gifting-->
  <string name="DonationsErrors__target_does_not_support_gifting">Aquesta persona està utilitzant una versió de Signal que encara no pot rebre insígnies. Podrà rebre regals quan actualitzi l\'app amb la darrera versió.</string>
  <!--Displayed as a dialog title when the user\'s profile could not be fetched, likely due to lack of internet-->
  <string name="DonationsErrors__couldnt_send_gift">No s\'ha pogut enviar el regal</string>
  <!--Displayed as a dialog message when the user\'s profile could not be fetched, likely due to lack of internet-->
  <string name="DonationsErrors__please_check_your_network_connection">No s\'ha pogut enviar el teu regal a causa d\'un error de la xarxa. Comprova la teva connexió i torna-ho a provar.</string>
  <!--Gift message view title-->
  <string name="GiftMessageView__gift_badge">Insígnia de regal</string>
  <!--Gift message view expiry information-->
  <plurals name="GiftMessageView__lasts_for_d_months">
    <item quantity="one">Dura %1$d mes</item>
    <item quantity="other">Dura %1$d mesos</item>
  </plurals>
  <!--Gift badge redeem action label-->
  <string name="GiftMessageView__redeem">Bescanvia</string>
  <!--Gift badge view action label-->
  <string name="GiftMessageView__view">Vista</string>
  <!--Gift badge redeeming action label-->
  <string name="GiftMessageView__redeeming">Es bescanvia…</string>
  <!--Gift badge redeemed label-->
  <string name="GiftMessageView__redeemed">Bescanviat</string>
  <!--Stripe decline code generic_failure-->
  <string name="DeclineCode__try_another_payment_method_or_contact_your_bank">Proveu un altre mètode de pagament o poseu-vos en contacte amb el banc per obtenir-ne més informació.</string>
  <!--Stripe decline code verify on Google Pay and try again-->
  <string name="DeclineCode__verify_your_payment_method_is_up_to_date_in_google_pay_and_try_again">Verifiqueu que la forma de pagament estigui actualitzada a Google Pay i torneu-ho a provar.</string>
  <!--Stripe decline code learn more action label-->
  <string name="DeclineCode__learn_more">Més informació</string>
  <!--Stripe decline code contact issuer-->
  <string name="DeclineCode__verify_your_payment_method_is_up_to_date_in_google_pay_and_try_again_if_the_problem">Verifiqueu que la forma de pagament estigui actualitzada a Google Pay i torneu-ho a provar. Si el problema continua, poseu-vos en contacte amb el banc.</string>
  <!--Stripe decline code purchase not supported-->
  <string name="DeclineCode__your_card_does_not_support_this_type_of_purchase">La targeta no admet aquest tipus de compra. Proveu una altra forma de pagament.</string>
  <!--Stripe decline code your card has expired-->
  <string name="DeclineCode__your_card_has_expired">La targeta ha vençut. Actualitzeu la forma de pagament a Google Pay i torneu-ho a provar.</string>
  <!--Stripe decline code go to google pay action label-->
  <string name="DeclineCode__go_to_google_pay">Ves a Google Pay</string>
  <!--Stripe decline code incorrect card number-->
  <string name="DeclineCode__your_card_number_is_incorrect">El número de targeta és incorrecte. Actualitzeu-lo a Google Pay i torneu-ho a provar.</string>
  <!--Stripe decline code incorrect cvc-->
  <string name="DeclineCode__your_cards_cvc_number_is_incorrect">El número CVC de la targeta és incorrecte. Actualitzeu-lo a Google Pay i torneu-ho a provar.</string>
  <!--Stripe decline code insufficient funds-->
  <string name="DeclineCode__your_card_does_not_have_sufficient_funds">La targeta no té prou fons per completar aquesta compra. Proveu una altra forma de pagament.</string>
  <!--Stripe decline code incorrect expiration month-->
  <string name="DeclineCode__the_expiration_month">El mes de venciment de la forma de pagament és incorrecte. Actualitzeu-lo a Google Pay i torneu-ho a provar.</string>
  <!--Stripe decline code incorrect expiration year-->
  <string name="DeclineCode__the_expiration_year">L\'any de venciment del mètode de pagament és incorrecte. Actualitzeu-lo a Google Pay i torneu-lo a provar.</string>
  <!--Stripe decline code issuer not available-->
  <string name="DeclineCode__try_completing_the_payment_again">Proveu de tornar a completar el pagament o poseu-vos en contacte amb el banc per obtenir-ne més informació.</string>
  <!--Stripe decline code processing error-->
  <string name="DeclineCode__try_again">Torneu-ho a provar o contacteu amb el banc per obtenir-ne més informació.</string>
  <!--Title of create notification profile screen-->
  <string name="EditNotificationProfileFragment__name_your_profile">Nom del perfil</string>
  <!--Hint text for create/edit notification profile name-->
  <string name="EditNotificationProfileFragment__profile_name">Nom del perfil</string>
  <!--Name has a max length, this shows how many characters are used out of the max-->
  <string name="EditNotificationProfileFragment__count">%1$d/%2$d</string>
  <!--Call to action button to continue to the next step-->
  <string name="EditNotificationProfileFragment__next">Següent</string>
  <!--Call to action button once the profile is named to create the profile and continue to the customization steps-->
  <string name="EditNotificationProfileFragment__create">Crea</string>
  <!--Call to action button once the profile name is edited-->
  <string name="EditNotificationProfileFragment__save">Desats</string>
  <!--Title of edit notification profile screen-->
  <string name="EditNotificationProfileFragment__edit_this_profile">Edita aquest perfil</string>
  <!--Error message shown when attempting to create or edit a profile name to an existing profile name-->
  <string name="EditNotificationProfileFragment__a_profile_with_this_name_already_exists">Ja existeix un perfil amb aquest nom.</string>
  <!--Preset selectable name for a profile name, shown as list in edit/create screen-->
  <string name="EditNotificationProfileFragment__work">Feina</string>
  <!--Preset selectable name for a profile name, shown as list in edit/create screen-->
  <string name="EditNotificationProfileFragment__sleep">Dormint</string>
  <!--Preset selectable name for a profile name, shown as list in edit/create screen-->
  <string name="EditNotificationProfileFragment__driving">Conduint</string>
  <!--Preset selectable name for a profile name, shown as list in edit/create screen-->
  <string name="EditNotificationProfileFragment__downtime">Temps d\'inactivitat</string>
  <!--Preset selectable name for a profile name, shown as list in edit/create screen-->
  <string name="EditNotificationProfileFragment__focus">Focus</string>
  <!--Error message shown when attempting to next/save without a profile name-->
  <string name="EditNotificationProfileFragment__profile_must_have_a_name">Ha de tenir un nom.</string>
  <!--Title for add recipients to notification profile screen in create flow-->
  <string name="AddAllowedMembers__allowed_notifications">Notificacions permeses</string>
  <!--Description of what the user should be doing with this screen-->
  <string name="AddAllowedMembers__add_people_and_groups_you_want_notifications_and_calls_from_when_this_profile_is_on">Afegiu persones i grups dels quals rebre notificacions i trucades quan aquest perfil estigui activat.</string>
  <!--Button text that launches the contact picker to select from-->
  <string name="AddAllowedMembers__add_people_or_groups">Afegeix persones o grups</string>
  <!--Call to action button on contact picker for adding to profile-->
  <string name="SelectRecipientsFragment__add">Afegeix</string>
  <!--Notification profiles home fragment, shown when no profiles have been created yet-->
  <string name="NotificationProfilesFragment__create_a_profile_to_receive_notifications_and_calls_only_from_the_people_and_groups_you_want_to_hear_from">Creeu un perfil per rebre notificacions i trucades només de les persones i grups de qui voleu notícies.</string>
  <!--Header shown above list of all notification profiles-->
  <string name="NotificationProfilesFragment__profiles">Perfils</string>
  <!--Button that starts the create new notification profile flow-->
  <string name="NotificationProfilesFragment__new_profile">Perfil nou</string>
  <!--Profile active status, indicating the current profile is on for an unknown amount of time-->
  <string name="NotificationProfilesFragment__on">Actiu</string>
  <!--Button use to permanently delete a notification profile-->
  <string name="NotificationProfileDetails__delete_profile">Suprimeix el perfil</string>
  <!--Snakbar message shown when removing a recipient from a profile-->
  <string name="NotificationProfileDetails__s_removed">\"%1$s\" suprimit.</string>
  <!--Snackbar button text that will undo the recipient remove-->
  <string name="NotificationProfileDetails__undo">Desfés</string>
  <!--Dialog message shown to confirm deleting a profile-->
  <string name="NotificationProfileDetails__permanently_delete_profile">Voleu suprimir el perfil permanentment?</string>
  <!--Dialog button to delete profile-->
  <string name="NotificationProfileDetails__delete">Suprimits</string>
  <!--Title/accessibility text for edit icon to edit profile emoji/name-->
  <string name="NotificationProfileDetails__edit_notification_profile">Edita el perfil de notificacions</string>
  <!--Schedule description if all days are selected-->
  <string name="NotificationProfileDetails__everyday">Cada dia</string>
  <!--Profile status on if it is the active profile-->
  <string name="NotificationProfileDetails__on">Actiu</string>
  <!--Profile status on if it is not the active profile-->
  <string name="NotificationProfileDetails__off">Inactiu</string>
  <!--Description of hours for schedule (start to end) times-->
  <string name="NotificationProfileDetails__s_to_s">%1$s a %2$s</string>
  <!--Section header for exceptions to the notification profile-->
  <string name="NotificationProfileDetails__exceptions">Excepcions</string>
  <!--Profile exception to allow all calls through the profile restrictions-->
  <string name="NotificationProfileDetails__allow_all_calls">Permet totes les trucades</string>
  <!--Profile exception to allow all @mentions through the profile restrictions-->
  <string name="NotificationProfileDetails__notify_for_all_mentions">Notifica totes les mencions</string>
  <!--Section header for showing schedule information-->
  <string name="NotificationProfileDetails__schedule">Programació</string>
  <!--If member list is long, will truncate the list and show an option to then see all when tapped-->
  <string name="NotificationProfileDetails__see_all">Mostra-ho tot</string>
  <!--Title for add schedule to profile in create flow-->
  <string name="EditNotificationProfileSchedule__add_a_schedule">Afegeix-hi una programació</string>
  <!--Descriptor text indicating what the user can do with this screen-->
  <string name="EditNotificationProfileSchedule__set_up_a_schedule_to_enable_this_notification_profile_automatically">Configureu una programació per habilitar aquest perfil de notificació automàticament.</string>
  <!--Text shown next to toggle switch to enable/disable schedule-->
  <string name="EditNotificationProfileSchedule__schedule">Programació</string>
  <!--Label for showing the start time for the schedule-->
  <string name="EditNotificationProfileSchedule__start">Inicia</string>
  <!--Label for showing the end time for the schedule-->
  <string name="EditNotificationProfileSchedule__end">Finalitza</string>
  <!--First letter of Sunday-->
  <string name="EditNotificationProfileSchedule__sunday_first_letter">Dg</string>
  <!--First letter of Monday-->
  <string name="EditNotificationProfileSchedule__monday_first_letter">Dl</string>
  <!--First letter of Tuesday-->
  <string name="EditNotificationProfileSchedule__tuesday_first_letter">Dt</string>
  <!--First letter of Wednesday-->
  <string name="EditNotificationProfileSchedule__wednesday_first_letter">Dc</string>
  <!--First letter of Thursday-->
  <string name="EditNotificationProfileSchedule__thursday_first_letter">Dj</string>
  <!--First letter of Friday-->
  <string name="EditNotificationProfileSchedule__friday_first_letter">Dv</string>
  <!--First letter of Saturday-->
  <string name="EditNotificationProfileSchedule__saturday_first_letter">Ds</string>
  <!--Title of select time dialog shown when setting start time for schedule-->
  <string name="EditNotificationProfileSchedule__set_start_time">Estableix l\'hora d\'inici</string>
  <!--Title of select time dialog shown when setting end time for schedule-->
  <string name="EditNotificationProfileSchedule__set_end_time">Estableix l\'hora d\'acabar</string>
  <!--If in edit mode, call to action button text show to save schedule to profile-->
  <string name="EditNotificationProfileSchedule__save">Desats</string>
  <!--If in create mode, call to action button text to show to skip enabling a schedule-->
  <string name="EditNotificationProfileSchedule__skip">Omet</string>
  <!--If in create mode, call to action button text to show to use the enabled schedule and move to the next screen-->
  <string name="EditNotificationProfileSchedule__next">Següent</string>
  <!--Error message shown if trying to save/use a schedule with no days selected-->
  <string name="EditNotificationProfileSchedule__schedule_must_have_at_least_one_day">El programa ha de tenir almenys un dia.</string>
  <!--Title for final screen shown after completing a profile creation-->
  <string name="NotificationProfileCreated__profile_created">Perfil creat</string>
  <!--Call to action button to press to close the created screen and move to the profile details screen-->
  <string name="NotificationProfileCreated__done">Fet</string>
  <!--Descriptor text shown to indicate how to manually turn a profile on/off-->
  <string name="NotificationProfileCreated__you_can_turn_your_profile_on_or_off_manually_via_the_menu_on_the_chat_list">Podeu activar o desactivar el perfil manualment mitjançant el menú de la llista de converses.</string>
  <!--Descriptor text shown to indicate you can add a schedule later since you did not add one during create flow-->
  <string name="NotificationProfileCreated__add_a_schedule_in_settings_to_automate_your_profile">Afegiu una programació a la configuració per automatitzar el perfil.</string>
  <!--Descriptor text shown to indicate your profile will follow the schedule set during create flow-->
  <string name="NotificationProfileCreated__your_profile_will_turn_on_and_off_automatically_according_to_your_schedule">El perfil s\'activarà i es desactivarà automàticament segons la programació.</string>
  <!--Button text shown in profile selection bottom sheet to create a new profile-->
  <string name="NotificationProfileSelection__new_profile">Perfil nou</string>
  <!--Manual enable option to manually enable a profile for 1 hour-->
  <string name="NotificationProfileSelection__for_1_hour">Durant 1 hora</string>
  <!--Manual enable option to manually enable a profile until a set time (currently 6pm or 8am depending on what is next)-->
  <string name="NotificationProfileSelection__until_s">Fins a %1$s</string>
  <!--Option to view profile details-->
  <string name="NotificationProfileSelection__view_settings">Mostra\'n la configuració</string>
  <!--Descriptor text indicating how long a profile will be on when there is a time component associated with it-->
  <string name="NotificationProfileSelection__on_until_s">Actiu fins %1$s</string>
  <!--Displayed in a toast when we fail to open the ringtone picker-->
  <string name="NotificationSettingsFragment__failed_to_open_picker">Ha fallat obrir el selector.</string>
  <!--Description shown for the Signal Release Notes channel-->
  <string name="ReleaseNotes__signal_release_notes_and_news">Notes de la versió del Signal i Notícies</string>
  <!--Donation receipts activity title-->
  <string name="DonationReceiptListFragment__all_activity">Tota l\'activitat</string>
  <!--Donation receipts all tab label-->
  <string name="DonationReceiptListFragment__all">Tot</string>
  <!--Donation receipts recurring tab label-->
  <string name="DonationReceiptListFragment__recurring">Recurrent</string>
  <!--Donation receipts one-time tab label-->
  <string name="DonationReceiptListFragment__one_time">Única</string>
  <!--Donation receipts gift tab label-->
  <string name="DonationReceiptListFragment__gift">Regal</string>
  <!--Donation receipts boost row label-->
  <string name="DonationReceiptListFragment__boost">Empenta</string>
  <!--Donation receipts details title-->
  <string name="DonationReceiptDetailsFragment__details">Detalls</string>
  <!--Donation receipts donation type heading-->
  <string name="DonationReceiptDetailsFragment__donation_type">Tipus de donació</string>
  <!--Donation receipts date paid heading-->
  <string name="DonationReceiptDetailsFragment__date_paid">Data de pagament</string>
  <!--Donation receipts share PNG-->
  <string name="DonationReceiptDetailsFragment__share_receipt">Compartició del rebut</string>
  <!--Donation receipts list end note-->
  <string name="DonationReceiptListFragment__if_you_have">Si heu tornat a instal·lar el Signal, els rebuts de donacions anteriors no estaran disponibles.</string>
  <!--Donation receipts document title-->
  <string name="DonationReceiptDetailsFragment__donation_receipt">Rebut de la donació</string>
  <!--Donation receipts amount title-->
  <string name="DonationReceiptDetailsFragment__amount">Quantitat</string>
  <!--Donation receipts thanks-->
  <string name="DonationReceiptDetailsFragment__thank_you_for_supporting">Gràcies per donar suport al Signal. La vostra contribució ajuda a impulsar la missió de desenvolupar una tecnologia de privadesa de codi obert que protegeix la llibertat d\'expressió i permet una comunicació global segura per a milions de persones a tot el món. Si sou resident als Estats Units, conserveu aquest rebut per als registres fiscals. Signal Technology Foundation és una organització sense ànim de lucre exempta d\'impostos als Estats Units segons la secció 501c3 de l\'Internal Revenue Code. El nostre número d\'identificació fiscal federal és el 82–4506840.</string>
  <!--Donation receipt type-->
  <string name="DonationReceiptDetailsFragment__s_dash_s">%1$s - %2$s</string>
  <!--Donation reciepts screen empty state title-->
  <string name="DonationReceiptListFragment__no_receipts">Sense rebuts</string>
  <!--region "Stories Tab"-->
  <!--Label for Chats tab in home app screen-->
  <string name="ConversationListTabs__chats">Converses</string>
  <!--Label for Stories tab in home app screen-->
  <string name="ConversationListTabs__stories">Històries</string>
  <!--String for counts above 99 in conversation list tabs-->
  <string name="ConversationListTabs__99p">99 +</string>
  <!--Menu item on stories landing page-->
  <string name="StoriesLandingFragment__story_privacy">Privacitat de la història</string>
  <!--Title for "My Stories" row item in Stories landing page-->
  <string name="StoriesLandingFragment__my_stories">Les meves històries</string>
  <!--Subtitle for "My Stories" row item when user has not added stories-->
  <string name="StoriesLandingFragment__tap_to_add_a_story">Toca per afegir una història</string>
  <!--Displayed when there are no stories to display-->
  <string name="StoriesLandingFragment__no_recent_updates_to_show_right_now_tap_plus_to_add_to_your_story">No hi ha actualitzacions recents per mostrar ara mateix. Toqueu + per afegir coses a la història.</string>
  <!--Context menu option to hide a story-->
  <string name="StoriesLandingItem__hide_story">Amaga la història</string>
  <!--Context menu option to unhide a story-->
  <string name="StoriesLandingItem__unhide_story">Mostra la història</string>
  <!--Context menu option to forward a story-->
  <string name="StoriesLandingItem__forward">Reenvia</string>
  <!--Context menu option to share a story-->
  <string name="StoriesLandingItem__share">Comparteix…</string>
  <!--Context menu option to go to story chat-->
  <string name="StoriesLandingItem__go_to_chat">Ves a la conversa</string>
  <!--Context menu option to go to story info-->
  <string name="StoriesLandingItem__info">Informació</string>
  <!--Label when a story is pending sending-->
  <string name="StoriesLandingItem__sending">S\'envia…</string>
  <!--Label when multiple stories are pending sending-->
  <string name="StoriesLandingItem__sending_d">S\'envia %1$d…</string>
  <!--Label when a story fails to send due to networking-->
  <string name="StoriesLandingItem__send_failed">L\'enviament ha fallat</string>
  <!--Label when a story fails to send due to identity mismatch-->
  <string name="StoriesLandingItem__partially_sent">Enviat parcialment</string>
  <!--Status label when a story fails to send indicating user action to retry-->
  <string name="StoriesLandingItem__tap_to_retry">Toqueu aquí per tornar-ho a provar</string>
  <!--Title of dialog confirming decision to hide a story-->
  <string name="StoriesLandingFragment__hide_story">Voleu amagar la història?</string>
  <!--Message of dialog confirming decision to hide a story-->
  <string name="StoriesLandingFragment__new_story_updates">Les actualitzacions d\'històries noves de %1$s ja no apareixeran al capdamunt de la llista d\'històries.</string>
  <!--Positive action of dialog confirming decision to hide a story-->
  <string name="StoriesLandingFragment__hide">Amaga</string>
  <!--Displayed in Snackbar after story is hidden-->
  <string name="StoriesLandingFragment__story_hidden">Història amagada</string>
  <!--Section header for hidden stories-->
  <string name="StoriesLandingFragment__hidden_stories">Històries amagades</string>
  <!--Displayed on each sent story under My Stories-->
  <plurals name="MyStories__d_views">
    <item quantity="one">%1$d visualització</item>
    <item quantity="other">%1$d visualitzacions</item>
  </plurals>
  <!--Forward story label, displayed in My Stories context menu-->
  <string name="MyStories_forward">Reenvia</string>
  <!--Label for stories for a single user. Format is {given name}\'s Story-->
  <string name="MyStories__ss_story">Història de %1$s</string>
  <!--Title of dialog to confirm deletion of story-->
  <string name="MyStories__delete_story">Voleu suprimir la història?</string>
  <!--Message of dialog to confirm deletion of story-->
  <string name="MyStories__this_story_will_be_deleted">Aquesta història se suprimirà per a vós i per a tots els que l\'han rebut.</string>
  <!--Toast shown when story media cannot be saved-->
  <string name="MyStories__unable_to_save">No s\'ha pogut guardar</string>
  <!--Displayed at bottom of story viewer when current item has views-->
  <plurals name="StoryViewerFragment__d_views">
    <item quantity="one">%1$d visualització</item>
    <item quantity="other">%1$d visualitzacions</item>
  </plurals>
  <!--Displayed at bottom of story viewer when current item has replies-->
  <plurals name="StoryViewerFragment__d_replies">
    <item quantity="one">%1$d resposta</item>
    <item quantity="other">%1$d respostes</item>
  </plurals>
  <!--Used when view receipts are disabled-->
  <string name="StoryViewerPageFragment__views_off">Visualitzacions desactivades</string>
  <!--Used to join views and replies when both exist on a story item-->
  <string name="StoryViewerFragment__s_s">%1$s %2$s</string>
  <!--Displayed when viewing a post you sent-->
  <string name="StoryViewerPageFragment__you">Vós</string>
  <!--Displayed when viewing a post displayed to a group-->
  <string name="StoryViewerPageFragment__s_to_s">%1$s a %2$s</string>
  <!--Displayed when viewing a post from another user with no replies-->
  <string name="StoryViewerPageFragment__reply">Respon</string>
  <!--Label for the reply button in story viewer, which will launch the group story replies bottom sheet.-->
  <string name="StoryViewerPageFragment__reply_to_group">Respon al grup</string>
  <!--Displayed when a story has no views-->
  <string name="StoryViewsFragment__no_views_yet">Encara no té visualitzacions</string>
  <!--Displayed when user has disabled receipts-->
  <string name="StoryViewsFragment__enable_read_receipts_to_see_whos_viewed_your_story">Activa les confirmacions de lectura per veure qui ha visualitzat les teves històries.</string>
  <!--Button label displayed when user has disabled receipts-->
  <string name="StoryViewsFragment__go_to_settings">Anar a ajustos</string>
  <!--Dialog action to remove viewer from a story-->
  <string name="StoryViewsFragment__remove">Suprimeix</string>
  <!--Dialog title when removing a viewer from a story-->
  <string name="StoryViewsFragment__remove_viewer">Eliminar espectador?</string>
  <!--Dialog message when removing a viewer from a story-->
  <string name="StoryViewsFragment__s_will_still_be_able">%1$s Encara podràs veure aquesta publicació, però no podràs veure cap futura publicació que comparteixis amb %2$s</string>
  <!--Story View context menu action to remove them from a story-->
  <string name="StoryViewItem__remove_viewer">Eliminar espectador </string>
  <!--Displayed when a story has no replies yet-->
  <string name="StoryGroupReplyFragment__no_replies_yet">Encara no té respostes</string>
  <!--Displayed for each user that reacted to a story when viewing replies-->
  <string name="StoryGroupReactionReplyItem__reacted_to_the_story">Ha reaccionat a la història</string>
  <!--Label for story views tab-->
  <string name="StoryViewsAndRepliesDialogFragment__views">Visualitzacions</string>
  <!--Label for story replies tab-->
  <string name="StoryViewsAndRepliesDialogFragment__replies">Respostes</string>
  <!--Description of action for reaction button-->
  <string name="StoryReplyComposer__react_to_this_story">Reaccioneu a aquesta història</string>
  <!--Displayed when the user is replying privately to someone who replied to one of their stories-->
  <string name="StoryReplyComposer__replying_privately_to_s">Es respon privadament a %1$s</string>
  <!--Context menu item to privately reply to a story response-->
  <string name="StoryGroupReplyItem__private_reply">Resposta privada</string>
  <!--Context menu item to copy a story response-->
  <string name="StoryGroupReplyItem__copy">Copia</string>
  <!--Context menu item to delete a story response-->
  <string name="StoryGroupReplyItem__delete">Suprimits</string>
  <!--Page title for My Story options-->
  <string name="MyStorySettingsFragment__my_story">La meva història</string>
  <!--Section heading for story visibility-->
  <string name="MyStorySettingsFragment__who_can_see_this_story">Qui pot veure aquesta història</string>
  <!--Clickable option for selecting people to hide your story from-->
  <string name="MyStorySettingsFragment__hide_story_from">Amaga la història de</string>
  <!--Privacy setting title for sending stories to all your signal connections-->
  <string name="MyStorySettingsFragment__all_signal_connections">Tots els contactes de Signal</string>
  <!--Privacy setting description for sending stories to all your signal connections-->
  <string name="MyStorySettingsFragment__share_with_all_connections">Compartir amb tots els contactes</string>
  <!--Privacy setting title for sending stories to all except the specified connections-->
  <string name="MyStorySettingsFragment__all_signal_connections_except">Tots els contactes de Signal menys…</string>
  <!--Privacy setting description for sending stories to all except the specified connections-->
  <string name="MyStorySettingsFragment__hide_your_story_from_specific_people">Oculta la teva història a persones en concret</string>
  <!--Summary of clickable option displaying how many people you have excluded from your story-->
  <plurals name="MyStorySettingsFragment__d_people_excluded">
    <item quantity="one">%1$d persona exclosa</item>
    <item quantity="other">%1$d persones excloses</item>
  </plurals>
  <!--Privacy setting title for only sharing your story with specified connections-->
  <string name="MyStorySettingsFragment__only_share_with">Compartir només amb…</string>
  <!--Privacy setting description for only sharing your story with specified connections-->
  <string name="MyStorySettingsFragment__only_share_with_selected_people">Compartir només amb les persones seleccionades</string>
  <!--Summary of clickable option displaying how many people you have included to send to in your story-->
  <plurals name="MyStorySettingsFragment__d_people">
    <item quantity="one">%1$d persona</item>
    <item quantity="other">%1$d persones</item>
  </plurals>
  <!--My story privacy fine print about what the privacy settings are for-->
  <string name="MyStorySettingsFragment__choose_who_can_view_your_story">Tria qui pot veure la teva història. Aquests canvis no afectaran les històries que ja hagis pujat.</string>
  <!--Section header for options related to replies and reactions-->
  <string name="MyStorySettingsFragment__replies_amp_reactions">Respostes i reaccions</string>
  <!--Switchable option for allowing replies and reactions on your stories-->
  <string name="MyStorySettingsFragment__allow_replies_amp_reactions">Permet respostes i reaccions</string>
  <!--Summary for switchable option allowing replies and reactions on your story-->
  <string name="MyStorySettingsFragment__let_people_who_can_view_your_story_react_and_reply">Permeteu que les persones que puguin veure la història hi reaccionin i hi responguin.</string>
  <!--Note about default sharing-->
  <string name="MyStorySettingsFragment__hide_your_story_from">Amagueu la història a persones específiques. De manera predeterminada, la vostra història es comparteix amb %1$s</string>
  <!--Signal connections bolded text in the Signal Connections sheet-->
  <string name="SignalConnectionsBottomSheet___signal_connections">Contactes de Signal</string>
  <!--Displayed at the top of the signal connections sheet. Please remember to insert strong tag as required.-->
  <string name="SignalConnectionsBottomSheet__signal_connections_are_people">Els contactes de Signal són aquelles persones en les quals has indicat que confies, ja sigui:</string>
  <!--Signal connections sheet bullet point 1-->
  <string name="SignalConnectionsBottomSheet__starting_a_conversation">començar una conversa</string>
  <!--Signal connections sheet bullet point 2-->
  <string name="SignalConnectionsBottomSheet__accepting_a_message_request">acceptar un missatge de sol·icitud</string>
  <!--Signal connections sheet bullet point 3-->
  <string name="SignalConnectionsBottomSheet__having_them_in_your_system_contacts">tenir-les als contactes del sistema</string>
  <!--Note at the bottom of the Signal connections sheet-->
  <string name="SignalConnectionsBottomSheet__your_connections_can_see_your_name">Els teus contactes poden veure el vostre nom i la fotografia, i poden veure les publicacions a \"La meva història\" tret que decideixis ocultar-les-hi.</string>
  <!--Clickable option to add a viewer to a private story-->
  <string name="PrivateStorySettingsFragment__add_viewer">Afegiu-hi un espectador</string>
  <!--Clickable option to delete a custom story-->
  <string name="PrivateStorySettingsFragment__delete_private_story">Suprimeix la història privada</string>
  <!--Dialog title when attempting to remove someone from a private story-->
  <string name="PrivateStorySettingsFragment__remove_s">Voleu suprimir %1$s?</string>
  <!--Dialog message when attempting to remove someone from a private story-->
  <string name="PrivateStorySettingsFragment__this_person_will_no_longer">Aquesta persona ja no veurà la vostra història.</string>
  <!--Positive action label when attempting to remove someone from a private story-->
  <string name="PrivateStorySettingsFragment__remove">Suprimeix</string>
  <!--Dialog title when deleting a private story-->
  <string name="PrivateStorySettingsFragment__are_you_sure">N\'esteu segur?</string>
  <!--Dialog message when deleting a private story-->
  <string name="PrivateStorySettingsFragment__this_action_cannot">Aquesta acció no es pot desfer.</string>
  <!--Page title for editing a private story name-->
  <string name="EditPrivateStoryNameFragment__edit_story_name">Edita el nom de la història</string>
  <!--Input field hint when editing a private story name-->
  <string name="EditPrivateStoryNameFragment__story_name">Nom de la història</string>
  <!--Save button label when editing a private story name-->
  <string name="EditPrivateStoryNameFragment__save">Desats</string>
  <!--Displayed in text post creator before user enters text-->
  <string name="TextStoryPostCreationFragment__tap_to_add_text">Feu-hi un toc per afegir-hi text</string>
  <!--Button label for changing font when creating a text post-->
  <string name="TextStoryPostTextEntryFragment__aa">A a</string>
  <!--Displayed in text post creator when prompting user to enter text-->
  <string name="TextStoryPostTextEntryFragment__add_text">Afegiu-hi text</string>
  <!--Content description for \'done\' button when adding text to a story post-->
  <string name="TextStoryPostTextEntryFragment__done_adding_text">Text afgegit</string>
  <!--Text label for media selection toggle-->
  <string name="MediaSelectionActivity__text">Text</string>
  <!--Camera label for media selection toggle-->
  <string name="MediaSelectionActivity__camera">Càmera</string>
  <!--Hint for entering a URL for a text post-->
  <string name="TextStoryPostLinkEntryFragment__type_or_paste_a_url">Escriviu o enganxeu-hi un URL</string>
  <!--Displayed prior to the user entering a URL for a text post-->
  <string name="TextStoryPostLinkEntryFragment__share_a_link_with_viewers_of_your_story">Compartiu un enllaç amb els espectadors de la història</string>
  <!--Hint text for searching for a story text post recipient.-->
  <string name="TextStoryPostSendFragment__search">Cerca</string>
  <!--Toast shown when an unexpected error occurs while sending a text story-->
  <string name="TextStoryPostSendFragment__an_unexpected_error_occurred_try_again">Alguna cosa ha anat malament</string>
  <!--Title for screen allowing user to exclude "My Story" entries from specific people-->
  <string name="ChangeMyStoryMembershipFragment__all_except">Tothom excepte…</string>
  <!--Title for screen allowing user to only share "My Story" entries with specific people-->
  <string name="ChangeMyStoryMembershipFragment__only_share_with">Compartir només amb…</string>
  <!--Done button label for hide story from screen-->
  <string name="HideStoryFromFragment__done">Fet</string>
  <!--Dialog title for first time adding something to a story-->
  <string name="StoryDialogs__add_to_story_q">Ho voleu afegir a la història?</string>
  <!--Dialog message for first time adding something to a story-->
  <string name="StoryDialogs__adding_content">Afegir contingut a la història permet que els teus contactes del Signal el vegin durant 24 hores. Pots canviar qui pot veure la història a Configuració.</string>
  <!--First time share to story dialog: Positive action to go ahead and add to story-->
  <string name="StoryDialogs__add_to_story">Afegeix-ho a la història</string>
  <!--First time share to story dialog: Neutral action to edit who can view "My Story"-->
  <string name="StoryDialogs__edit_viewers">Edita\'n els espectadors</string>
  <!--Error message shown when a failure occurs during story send-->
  <string name="StoryDialogs__story_could_not_be_sent">No s\'ha pogut enviar la història. Comproveu la connexió i torneu-ho a provar.</string>
  <!--Error message dialog button to resend a previously failed story send-->
  <string name="StoryDialogs__send">Envia</string>
  <!--Privacy Settings toggle title for stories-->
  <string name="PrivacySettingsFragment__share_and_view_stories">Compartiu i vegeu històries</string>
  <!--Privacy Settings toggle summary for stories-->
  <string name="PrivacySettingsFragment__you_will_no_longer_be_able">Ja no podreu compartir ni veure històries quan aquesta opció estigui desactivada.</string>
  <!--New story viewer selection screen title-->
  <string name="CreateStoryViewerSelectionFragment__choose_viewers">Trieu espectadors</string>
  <!--New story viewer selection action button label-->
  <string name="CreateStoryViewerSelectionFragment__next">Següent</string>
  <!--New story viewer selection screen title as recipients are selected-->
  <plurals name="SelectViewersFragment__d_viewers">
    <item quantity="one">%1$despectador</item>
    <item quantity="other">%1$despectadors</item>
  </plurals>
  <!--Name story screen title-->
  <string name="CreateStoryWithViewersFragment__name_story">Nom de la història</string>
  <!--Name story screen label hint-->
  <string name="CreateStoryWithViewersFragment__story_name_required">Nom de la història (cal)</string>
  <!--Name story screen viewers subheading-->
  <string name="CreateStoryWithViewersFragment__viewers">Espectadors</string>
  <!--Name story screen create button label-->
  <string name="CreateStoryWithViewersFragment__create">Crea</string>
  <!--Name story screen error when save attempted with no label-->
  <string name="CreateStoryWithViewersFragment__this_field_is_required">Aquest camp és necessari.</string>
  <!--Name story screen error when save attempted but label is duplicate-->
  <string name="CreateStoryWithViewersFragment__there_is_already_a_story_with_this_name">Ja hi ha una història amb aquest nom.</string>
  <!--Text for select all action when editing recipients for a story-->
  <string name="BaseStoryRecipientSelectionFragment__select_all">Selecciona-ho tot</string>
  <!--Choose story type bottom sheet title-->
  <string name="ChooseStoryTypeBottomSheet__choose_your_story_type">Trieu el tipus d\'història</string>
  <!--Choose story type bottom sheet new story row title-->
  <string name="ChooseStoryTypeBottomSheet__new_private_story">Història privada nova</string>
  <!--Choose story type bottom sheet new story row summary-->
  <string name="ChooseStoryTypeBottomSheet__visible_only_to">Visible només per a persones específiques</string>
  <!--Choose story type bottom sheet group story title-->
  <string name="ChooseStoryTypeBottomSheet__group_story">Història del grup</string>
  <!--Choose story type bottom sheet group story summary-->
  <string name="ChooseStoryTypeBottomSheet__share_to_an_existing_group">Compartiu-la amb un grup existent</string>
  <!--Choose groups bottom sheet title-->
  <string name="ChooseGroupStoryBottomSheet__choose_groups">Trieu els grups</string>
  <!--Displayed when copying group story reply text to clipboard-->
  <string name="StoryGroupReplyFragment__copied_to_clipboard">Copiat al porta-retalls</string>
  <!--Displayed in story caption when content is longer than 5 lines-->
  <string name="StoryViewerPageFragment__see_more">Més…</string>
  <!--Displayed in toast after sending a direct reply-->
  <string name="StoryDirectReplyDialogFragment__sending_reply">S\'envia la resposta…</string>
  <!--Displayed in the viewer when a story is no longer available-->
  <string name="StorySlateView__this_story_is_no_longer_available">Aquesta història ja no està disponible.</string>
  <!--Displayed in the viewer when the network is not available-->
  <string name="StorySlateView__no_internet_connection">No hi ha connexió a Internet</string>
  <!--Displayed in the viewer when network is available but content could not be downloaded-->
  <string name="StorySlateView__couldnt_load_content">No s\'ha pogut carregar el contingut.</string>
  <!--Toasted when the user externally shares to a text story successfully-->
  <string name="TextStoryPostCreationFragment__sent_story">Història enviada</string>
  <!--Toasted when the user external share to a text story fails-->
  <string name="TextStoryPostCreationFragment__failed_to_send_story">Ha fallat enviar la història.</string>
  <!--Displayed in a dialog to let the user select a given users story-->
  <string name="StoryDialogs__view_story">Mostra la història</string>
  <!--Displayed in a dialog to let the user select a given users profile photo-->
  <string name="StoryDialogs__view_profile_photo">Mostra la fotografia del perfil</string>
  <!--Title for a notification at the bottom of the chat list suggesting that the user disable censorship circumvention because the service has become reachable-->
  <string name="TurnOffCircumventionMegaphone_turn_off_censorship_circumvention">Voleu desactivar l\'elusió de la censura?</string>
  <!--Body for a notification at the bottom of the chat list suggesting that the user disable censorship circumvention because the service has become reachable-->
  <string name="TurnOffCircumventionMegaphone_you_can_now_connect_to_the_signal_service_directly">Ara us podeu connectar directament al servei del Signal per obtenir una millor experiència.</string>
  <!--Label for a button to dismiss a notification at the bottom of the chat list suggesting that the user disable censorship circumvention because the service has become reachable-->
  <string name="TurnOffCircumventionMegaphone_no_thanks">No, gràcies.</string>
  <!--Label for a button in a notification at the bottom of the chat list to turn off censorship circumvention-->
  <string name="TurnOffCircumventionMegaphone_turn_off">Desactiva</string>
  <!--Conversation Item label for when you react to someone else\'s story-->
  <string name="ConversationItem__you_reacted_to_s_story">Heu reaccionat a la història de %1$s</string>
  <!--Conversation Item label for reactions to your story-->
  <string name="ConversationItem__reacted_to_your_story">Ha reaccionat a la vostra història</string>
  <!--Conversation Item label for reactions to an unavailable story-->
  <string name="ConversationItem__reacted_to_a_story">Ha reaccionat a una història.</string>
  <!--endregion-->
  <!--Content description for expand contacts chevron-->
  <string name="ExpandModel__view_more">Mostra\'n més</string>
  <string name="StoriesLinkPopup__visit_link">Obre l\'enllaç</string>
  <!--Gift price and duration, formatted as: {price} dot {n} day duration-->
  <plurals name="GiftRowItem_s_dot_d_day_duration">
    <item quantity="one">%1$s · %2$d dia de duració</item>
    <item quantity="other">%1$s · %2$d dies de duració</item>
  </plurals>
  <!--Tagline for gift row items-->
  <string name="GiftRowItem__send_a_gift_badge">Envia una insígnia de regal</string>
  <!--Headline text on start fragment for gifting a badge-->
  <string name="GiftFlowStartFragment__gift_a_badge">Regaleu una insígnia</string>
  <!--Description text on start fragment for gifting a badge-->
  <string name="GiftFlowStartFragment__gift_someone_a_badge">Regaleu una insígnia a algú fent una donació al Signal al seu nom. Rebran una insígnia per mostrar a la seva fotografia del perfil.</string>
  <!--Action button label for start fragment for gifting a badge-->
  <string name="GiftFlowStartFragment__next">Següent</string>
  <!--Title text on choose recipient page for badge gifting-->
  <string name="GiftFlowRecipientSelectionFragment__choose_recipient">Trieu-ne el destinatari</string>
  <!--Title text on confirm gift page-->
  <string name="GiftFlowConfirmationFragment__confirm_gift">Confirmeu el regal</string>
  <!--Heading text specifying who the gift will be sent to-->
  <string name="GiftFlowConfirmationFragment__send_to">Envia a</string>
  <!--Text explaining that gift will be sent to the chosen recipient-->
  <string name="GiftFlowConfirmationFragment__your_gift_will_be_sent_in">El regal s\'enviarà en un missatge d\'1 a 1 al destinatari. Afegiu el missatge propi a continuació.</string>
  <!--Text explaining that this gift is a one time donation-->
  <string name="GiftFlowConfirmationFragment__one_time_donation">Donació única</string>
  <!--Hint for add message input-->
  <string name="GiftFlowConfirmationFragment__add_a_message">Afegiu-hi un missatge</string>
  <!--Displayed in the dialog while verifying the chosen recipient-->
  <string name="GiftFlowConfirmationFragment__verifying_recipient">Es verifica el destinatari…</string>
  <!--Title for sheet shown when opening a redeemed gift-->
  <string name="ViewReceivedGiftBottomSheet__s_sent_you_a_gift">%1$s us ha enviat un regal</string>
  <!--Title for sheet shown when opening a sent gift-->
  <string name="ViewSentGiftBottomSheet__thanks_for_your_support">Gràcies pel vostre suport!</string>
  <!--Description for sheet shown when opening a redeemed gift-->
  <string name="ViewReceivedGiftBottomSheet__youve_received_a_gift_badge">Heu rebut una insígnia de regal de %1$s! Ajudeu el Signal a crear consciència mostrant aquesta insígnia al perfil.</string>
  <!--Description for sheet shown when opening a sent gift-->
  <string name="ViewSentGiftBottomSheet__youve_gifted_a_badge">Heu regalat una insígnia a %1$s. Quan l\'accepti, tindrà l\'opció de mostrar-la o amagar-la.</string>
  <!--Primary action for pending gift sheet to redeem badge now-->
  <string name="ViewReceivedGiftSheet__redeem">Bescanvia</string>
  <!--Primary action for pending gift sheet to redeem badge later-->
  <string name="ViewReceivedGiftSheet__not_now">Ara no</string>
  <!--Dialog text while redeeming a gift-->
  <string name="ViewReceivedGiftSheet__redeeming_gift">Es bescanvia el regal…</string>
  <!--Snackbar text when user presses "not now" on redemption sheet-->
  <string name="ConversationFragment__you_can_redeem_your_badge_later">Podeu bescanviar la insígnia més tard.</string>
  <!--Description text in gift thanks sheet-->
  <string name="GiftThanksSheet__youve_gifted_a_badge_to_s">Heu regalat una insígnia a %1$s. Quan l\'accepti, tindrà l\'opció de mostrar-la o amagar-la.</string>
  <!--Expired gift sheet title-->
  <string name="ExpiredGiftSheetConfiguration__your_gift_badge_has_expired">La insígnia de regal ha vençut.</string>
  <!--Expired gift sheet top description text-->
  <string name="ExpiredGiftSheetConfiguration__your_gift_badge_has_expired_and_is">La insígnia de regal ha vençut i ja no és visible per als altres al perfil.</string>
  <!--Expired gift sheet bottom description text-->
  <string name="ExpiredGiftSheetConfiguration__to_continue">Per continuar donant suport a la tecnologia creada per a vós, considereu convertir-vos en un donant mensual.</string>
  <!--Expired gift sheet make a monthly donation button-->
  <string name="ExpiredGiftSheetConfiguration__make_a_monthly_donation">Feu una donació mensual</string>
  <!--Expired gift sheet not now button-->
  <string name="ExpiredGiftSheetConfiguration__not_now">Ara no</string>
  <!--Label under name for private stories-->
  <!--Label under name for group stories-->
  <!--Label under name for my story-->
  <plurals name="ContactSearchItems__my_story_s_dot_d_viewers">
    <item quantity="one">%1$s · %2$d espectador</item>
    <item quantity="other">%1$s · %2$d espectadors</item>
  </plurals>
  <!--Label under name for My Story when first sending to my story-->
  <string name="ContactSearchItems__tap_to_choose_your_viewers">Toca per triar els teus espectadors</string>
  <!--Label for context menu item to open story settings-->
  <string name="ContactSearchItems__story_settings">Configuració de la història</string>
  <!--Label for context menu item to remove a group story from contact results-->
  <string name="ContactSearchItems__remove_story">Esborrar història</string>
  <!--Label for context menu item to delete a private story-->
  <string name="ContactSearchItems__delete_story">Eliminar història</string>
  <!--Dialog title for removing a group story-->
  <string name="ContactSearchMediator__remove_group_story">Vols esborrar aquesta història de grup?</string>
  <!--Dialog message for removing a group story-->
  <string name="ContactSearchMediator__this_will_remove">Aquesta acció esborrarà la teva història d\'aquesta llista. Encara podràs veure històries d\'aquest grup.</string>
  <!--Dialog action item for removing a group story-->
  <string name="ContactSearchMediator__remove">Suprimeix</string>
  <!--Dialog title for deleting a private story-->
  <string name="ContactSearchMediator__delete_story">Voleu suprimir la història?</string>
  <!--Dialog message for deleting a private story-->
  <string name="ContactSearchMediator__delete_the_private">Vols eliminar la història privada \"%1$s\"?</string>
  <!--Dialog action item for deleting a private story-->
  <string name="ContactSearchMediator__delete">Suprimits</string>
  <!--Gift expiry days remaining-->
  <plurals name="Gifts__d_days_remaining">
    <item quantity="one">%1$d dia restant</item>
    <item quantity="other">%1$d dies restants</item>
  </plurals>
  <!--Gift expiry hours remaining-->
  <plurals name="Gifts__d_hours_remaining">
    <item quantity="one">%1$d hora restant</item>
    <item quantity="other">%1$d hores restants</item>
  </plurals>
  <!--Gift expiry minutes remaining-->
  <plurals name="Gifts__d_minutes_remaining">
    <item quantity="one">%1$d minut restant</item>
    <item quantity="other">%1$d minuts restants</item>
  </plurals>
  <!--Gift expiry expired-->
  <string name="Gifts__expired">Ha vençut</string>
  <!--Label indicating that a user can tap to advance to the next post in a story-->
  <string name="StoryFirstTimeNavigationView__tap_to_advance">Toca per avançar</string>
  <!--Label indicating swipe direction to skip current story-->
  <string name="StoryFirstTimeNavigationView__swipe_up_to_skip">Llisca cap amunt per saltar</string>
  <!--Label indicating swipe direction to exit story viewer-->
  <string name="StoryFirstTimeNavigationView__swipe_right_to_exit">Llisca cap a la dreta per sortir</string>
  <!--Button label to confirm understanding of story navigation-->
  <string name="StoryFirstTimeNagivationView__got_it">Entesos</string>
  <!--Content description for vertical context menu button in safety number sheet rows-->
  <string name="SafetyNumberRecipientRowItem__open_context_menu">Obrir el menú de context</string>
  <!--Sub-line when a user is verified.-->
  <string name="SafetyNumberRecipientRowItem__s_dot_verified">%1$s · Verificat</string>
  <!--Sub-line when a user is verified.-->
  <string name="SafetyNumberRecipientRowItem__verified">Verificat</string>
  <!--Title of safety number changes bottom sheet when showing individual records-->
  <string name="SafetyNumberBottomSheetFragment__safety_number_changes">Canvis al número de seguretat</string>
  <!--Message of safety number changes bottom sheet when showing individual records-->
  <string name="SafetyNumberBottomSheetFragment__the_following_people">Les següents persones pot ser que hagin reinstal·lat Signal o canviat de dispositiu. Toca sobre un contacte per a confirmar el seu nou número de seguretat. És opcional.</string>
  <!--Title of safety number changes bottom sheet when not showing individual records-->
  <string name="SafetyNumberBottomSheetFragment__safety_number_checkup">Revisió del número de seguretat</string>
  <!--Title of safety number changes bottom sheet when not showing individual records and user has seen review screen-->
  <string name="SafetyNumberBottomSheetFragment__safety_number_checkup_complete">Revisió del número de seguretat completada</string>
  <!--Message of safety number changes bottom sheet when not showing individual records and user has seen review screen-->
  <string name="SafetyNumberBottomSheetFragment__all_connections_have_been_reviewed">S\'han revisat tots els contactes, toca enviar per a continuar.</string>
  <!--Message of safety number changes bottom sheet when not showing individual records-->
  <string name="SafetyNumberBottomSheetFragment__you_have_d_connections">Tens %1$d contactes que pot ser que hagin reinstal·lat Signal o canviat de dispositiu. Abans de compartir la teva història amb ells, revisa els seus números de seguretat o pensa si vols eliminar-los de la teva història.</string>
  <!--Menu action to launch safety number verification screen-->
  <string name="SafetyNumberBottomSheetFragment__verify_safety_number">Verifica el número de seguretat</string>
  <!--Menu action to remove user from story-->
  <string name="SafetyNumberBottomSheetFragment__remove_from_story">Eliminar de la història</string>
  <!--Action button at bottom of SafetyNumberBottomSheetFragment to send anyway-->
  <string name="SafetyNumberBottomSheetFragment__send_anyway">Envia\'l tanmateix</string>
  <!--Action button at bottom of SafetyNumberBottomSheetFragment to review connections-->
  <string name="SafetyNumberBottomSheetFragment__review_connections">Revisar contactes</string>
  <!--Empty state copy for SafetyNumberBottomSheetFragment-->
  <string name="SafetyNumberBottomSheetFragment__no_more_recipients_to_show">No hi ha més contactes per mostrar</string>
  <!--Done button on safety number review fragment-->
  <string name="SafetyNumberReviewConnectionsFragment__done">Fet</string>
  <!--Title of safety number review fragment-->
  <string name="SafetyNumberReviewConnectionsFragment__safety_number_changes">Canvis al número de seguretat</string>
  <!--Message of safety number review fragment-->
  <plurals name="SafetyNumberReviewConnectionsFragment__d_recipients_may_have">
    <item quantity="one">%1$d destinatari pot haver reinstal·lat Signal o canviat de dispositiu. Toca sobre un destinatari per a confirmar el nou número de seguretat. Aquest pas és opcional.</item>
    <item quantity="other">%1$ddestinataris poden haver reinstal·lat Signal o canviat de dispositiu. Toca sobre un destinatari per a confirmar el nou número de seguretat. Aquest pas és opcional.</item>
  </plurals>
  <!--Section header for 1:1 contacts in review fragment-->
  <string name="SafetyNumberBucketRowItem__contacts">Contactes</string>
  <!--Context menu label for distribution list headers in review fragment-->
  <string name="SafetyNumberReviewConnectionsFragment__remove_all">Eliminar tot</string>
  <!--Context menu label for 1:1 contacts to remove from send-->
  <string name="SafetyNumberReviewConnectionsFragment__remove">Suprimeix</string>
  <!--Title of initial My Story settings configuration shown when sending to My Story for the first time-->
  <string name="ChooseInitialMyStoryMembershipFragment__my_story_privacy">Privacitat de la meva història</string>
  <!--Subtitle of initial My Story settings configuration shown when sending to My Story for the first time-->
  <string name="ChooseInitialMyStoryMembershipFragment__choose_who_can_see_posts_to_my_story_you_can_always_make_changes_in_settings">Tria qui pot veure el que puges a La meva història. Sempre pots canviar les teves preferències a ajustos.</string>
  <!--All connections option for initial My Story settings configuration shown when sending to My Story for the first time-->
  <string name="ChooseInitialMyStoryMembershipFragment__all_signal_connections">Totes les connexions de Signal</string>
  <!--All connections except option for initial My Story settings configuration shown when sending to My Story for the first time-->
  <string name="ChooseInitialMyStoryMembershipFragment__all_signal_connections_except">Totes les connexions de Signal menys…</string>
  <!--Only with selected connections option for initial My Story settings configuration shown when sending to My Story for the first time-->
  <string name="ChooseInitialMyStoryMembershipFragment__only_share_with">Compartir només amb…</string>
  <!--Story info header sent heading-->
  <string name="StoryInfoHeader__sent">Enviat</string>
  <!--Story info header received heading-->
  <string name="StoryInfoHeader__received">Rebut</string>
  <!--Story info header file size heading-->
  <string name="StoryInfoHeader__file_size">Mida de l\'arxiu</string>
  <!--Story info "Sent to" header-->
  <string name="StoryInfoBottomSheetDialogFragment__sent_to">Enviat a</string>
  <!--Story info "Sent from" header-->
  <string name="StoryInfoBottomSheetDialogFragment__sent_from">Enviat per</string>
  <!--Story Info context menu label-->
  <string name="StoryInfoBottomSheetDialogFragment__info">Informació</string>
  <!--StoriesPrivacySettingsFragment-->
  <!--Explanation about how stories are deleted and managed-->
  <string name="StoriesPrivacySettingsFragment__stories_automatically_disappear">Les històries desapareixeran automàticament després de 24 hores. Tria qui pot veure la teva història o crea noves històries amb espectadors o grups específics.</string>
  <!--Preference title to turn off stories-->
  <string name="StoriesPrivacySettingsFragment__turn_off_stories">Desactivar històries</string>
  <!--Preference summary to turn off stories-->
  <string name="StoriesPrivacySettingsFragment__if_you_opt_out">Si decideixes desactivar les històries, ja no podràs compartir o visualitzar històries.</string>
  <!--Preference title to turn on stories-->
  <string name="StoriesPrivacySettingsFragment__turn_on_stories">Activar històries</string>
  <!--Preference summary to turn on stories-->
  <string name="StoriesPrivacySettingsFragment__share_and_view">Comparteix i visualitza històries d\'altres. Les històries desapareixeran automàticament després de 24 hores.</string>
  <!--Dialog title to turn off stories-->
  <string name="StoriesPrivacySettingsFragment__turn_off_stories_question">Desactivar històries?</string>
  <!--Dialog message to turn off stories-->
  <string name="StoriesPrivacySettingsFragment__you_will_no_longer_be_able_to">Ja no podràs compartir o visualitzar històries. Qualsevol història que hagis enviat recentment continuarà sent visible per als altres usuaris fins que expiri.</string>
  <!--Page title when launched from stories landing screen-->
  <string name="StoriesPrivacySettingsFragment__story_privacy">Privacitat de la història</string>
  <!--GroupStorySettingsFragment-->
  <!--Section header for who can view a group story-->
  <string name="GroupStorySettingsFragment__who_can_view_this_story">Qui pot veure aquesta història</string>
  <!--Explanation of who can view a group story-->
  <string name="GroupStorySettingsFragment__members_of_the_group_s">Els membres del grup \"%1$s\" poden veure i respondre a aquesta història. Pots actualitzar l\'afiliació a aquest xat a través del grup.</string>
  <!--Preference label for removing this group story-->
  <string name="GroupStorySettingsFragment__remove_group_story">Eliminar història de grup</string>
  <!--Generic title for overflow menus-->
  <string name="OverflowMenu__overflow_menu">Menú desplegable</string>
  <!--EOF-->
</resources><|MERGE_RESOLUTION|>--- conflicted
+++ resolved
@@ -2400,10 +2400,7 @@
   <string name="PaymentsHomeFragment__you_can_use_signal_to_send">Podeu usar el Molly per enviar i rebre MobileCoin. Tots els pagaments estan subjectes a les Condicions d\'ús de MobileCoins i MobileCoin Wallet. Aquesta és una funció beta, de manera que és possible que tingueu problemes i que no es puguin recuperar pagaments o saldos que poguéssiu perdre.</string>
   <string name="PaymentsHomeFragment__activate">Activa\'ls</string>
   <string name="PaymentsHomeFragment__view_mobile_coin_terms">Vegeu els termes de MobileCoin</string>
-<<<<<<< HEAD
   <string name="PaymentsHomeFragment__payments_not_available">Els pagaments al Molly ja no estan disponibles. Encara podeu transferir fons a un intercanvi, però ja no podeu enviar ni rebre pagaments ni afegir-hi fons.</string>
-=======
-  <string name="PaymentsHomeFragment__payments_not_available">Els pagaments al Signal ja no estan disponibles. Encara podeu transferir fons a un intercanvi, però ja no podeu enviar ni rebre pagaments ni afegir-hi fons.</string>
   <!--Alert dialog title which shows up after a payment to turn on payment lock-->
   <string name="PaymentsHomeFragment__turn_on">Vols activar el bloqueig de pagament per a futurs enviaments?</string>
   <!--Alert dialog description for why payment lock should be enabled before sending payments-->
@@ -2412,7 +2409,6 @@
   <string name="PaymentsHomeFragment__enable">Activa</string>
   <!--Alert dialog button to not enable payment lock for now-->
   <string name="PaymentsHomeFragment__not_now">Ara no</string>
->>>>>>> e379cf61
   <!--PaymentsAddMoneyFragment-->
   <string name="PaymentsAddMoneyFragment__add_funds">Afegeix fons</string>
   <string name="PaymentsAddMoneyFragment__your_wallet_address">La vostra adreça de cartera</string>
@@ -2780,13 +2776,9 @@
   <string name="BackupDialog_verify">Verificació</string>
   <string name="BackupDialog_you_successfully_entered_your_backup_passphrase">Heu escrit correctament la contrasenya de còpia de seguretat.</string>
   <string name="BackupDialog_passphrase_was_not_correct">La contrasenya no és correcta.</string>
-<<<<<<< HEAD
   <string name="LocalBackupJob_creating_signal_backup">Es crea una còpia de seguretat del Molly…</string>
-=======
-  <string name="LocalBackupJob_creating_signal_backup">Es crea una còpia de seguretat del Signal…</string>
   <!--Title for progress notification shown in a system notification while verifying a recent backup.-->
-  <string name="LocalBackupJob_verifying_signal_backup">Verificant la còpia de seguretat de Signal…</string>
->>>>>>> e379cf61
+  <string name="LocalBackupJob_verifying_signal_backup">Verificant la còpia de seguretat de Molly…</string>
   <string name="LocalBackupJobApi29_backup_failed">Ha fallat la còpia de seguretat.</string>
   <string name="LocalBackupJobApi29_your_backup_directory_has_been_deleted_or_moved">El directori de còpia de seguretat s\'ha suprimit o s\'ha canviat de lloc.</string>
   <string name="LocalBackupJobApi29_your_backup_file_is_too_large">El fitxer de còpia de seguretat és massa gros per desar-lo en aquest volum.</string>
