--- conflicted
+++ resolved
@@ -1464,13 +1464,9 @@
     <!-- In-conversation update message to indicate that the current contact is sms only and will need to migrate to signal to continue the conversation in signal. -->
     <string name="MessageRecord__you_will_no_longer_be_able_to_send_sms_messages_from_signal_soon">Aviat ja no podràs enviar missatges SMS a través de Signal. Convida %1$s a Signal per mantenir la conversa aquí.</string>
     <!-- In-conversation update message to indicate that the current contact is sms only and will need to migrate to signal to continue the conversation in signal. -->
-<<<<<<< HEAD
     <string name="MessageRecord__you_can_no_longer_send_sms_messages_in_signal">Ja no pots enviar missatges SMS a través de Molly. Convida %1$s a Molly per mantenir la conversa aquí.</string>
-=======
-    <string name="MessageRecord__you_can_no_longer_send_sms_messages_in_signal">Ja no pots enviar missatges SMS a través de Signal. Convida %1$s a Signal per mantenir la conversa aquí.</string>
     <!-- Body for quote when message being quoted is an in-app payment message -->
     <string name="MessageRecord__payment_s">Payment: %1$s</string>
->>>>>>> 09afb1be
 
     <!-- MessageRequestBottomView -->
     <string name="MessageRequestBottomView_accept">Ho accepto</string>
@@ -2728,11 +2724,7 @@
     <string name="preferences__slow">Lent</string>
     <string name="preferences__help">Ajuda</string>
     <string name="preferences__advanced">Avançat</string>
-<<<<<<< HEAD
-    <string name="preferences__donate_to_signal">Feu una donació a Molly</string>
-=======
-    <string name="preferences__donate_to_signal">Fer una donació a Signal</string>
->>>>>>> 09afb1be
+    <string name="preferences__donate_to_signal">Fer una donació a Molly</string>
     <!-- Preference label for making one-time donations to Signal -->
     <string name="preferences__one_time_donation">Donació única</string>
     <string name="preferences__privacy">Privadesa</string>
@@ -2892,11 +2884,7 @@
     <string name="PaymentsAllActivityFragment__received">Rebut</string>
 
     <string name="PaymentsHomeFragment__introducing_payments">S\'introdueixen els pagaments (beta)</string>
-<<<<<<< HEAD
-    <string name="PaymentsHomeFragment__use_signal_to_send_and_receive">Useu el Molly per enviar i rebre MobileCoin, una moneda digital nova centrada en la privadesa. Activeu-ho per començar.</string>
-=======
-    <string name="PaymentsHomeFragment__use_signal_to_send_and_receive">Utilitza Signal per enviar i rebre MobileCoin, una nova moneda digital amb la privacitat com a prioritat. Activa-ho per començar.</string>
->>>>>>> 09afb1be
+    <string name="PaymentsHomeFragment__use_signal_to_send_and_receive">Utilitza Molly per enviar i rebre MobileCoin, una nova moneda digital amb la privacitat com a prioritat. Activa-ho per començar.</string>
     <string name="PaymentsHomeFragment__activate_payments">Activa els pagaments</string>
     <string name="PaymentsHomeFragment__activating_payments">S\'activen els pagaments…</string>
     <string name="PaymentsHomeFragment__restore_payments_account">Restaura el compte de pagaments</string>
