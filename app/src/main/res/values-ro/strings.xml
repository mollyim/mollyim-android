--- conflicted
+++ resolved
@@ -1524,13 +1524,9 @@
     <!-- In-conversation update message to indicate that the current contact is sms only and will need to migrate to signal to continue the conversation in signal. -->
     <string name="MessageRecord__you_will_no_longer_be_able_to_send_sms_messages_from_signal_soon">Nu vei mai putea să trimiți mesaje SMS de pe Signal curând. Invită pe %1$s pe Signal ca să continui conversația aici.</string>
     <!-- In-conversation update message to indicate that the current contact is sms only and will need to migrate to signal to continue the conversation in signal. -->
-<<<<<<< HEAD
     <string name="MessageRecord__you_can_no_longer_send_sms_messages_in_signal">Nu mai poți să trimiți mesaje SMS în Molly. Invită pe %1$s pe Molly ca să continui conversația aici.</string>
-=======
-    <string name="MessageRecord__you_can_no_longer_send_sms_messages_in_signal">Nu mai poți să trimiți mesaje SMS în Signal. Invită pe %1$s pe Signal ca să continui conversația aici.</string>
     <!-- Body for quote when message being quoted is an in-app payment message -->
     <string name="MessageRecord__payment_s">Plată: %1$s</string>
->>>>>>> 09afb1be
 
     <!-- MessageRequestBottomView -->
     <string name="MessageRequestBottomView_accept">Acceptă</string>
@@ -2814,11 +2810,7 @@
     <string name="preferences__slow">Încet</string>
     <string name="preferences__help">Ajutor</string>
     <string name="preferences__advanced">Avansat</string>
-<<<<<<< HEAD
-    <string name="preferences__donate_to_signal">Donați pentru Molly</string>
-=======
-    <string name="preferences__donate_to_signal">Donează pentru Signal</string>
->>>>>>> 09afb1be
+    <string name="preferences__donate_to_signal">Donează pentru Molly</string>
     <!-- Preference label for making one-time donations to Signal -->
     <string name="preferences__one_time_donation">Donație unică</string>
     <string name="preferences__privacy">Confidențialitate</string>
@@ -2978,11 +2970,7 @@
     <string name="PaymentsAllActivityFragment__received">Primit</string>
 
     <string name="PaymentsHomeFragment__introducing_payments">Îți prezentăm plăți (Beta)</string>
-<<<<<<< HEAD
-    <string name="PaymentsHomeFragment__use_signal_to_send_and_receive">Utilizează Molly pentru a trimite și primi MobileCoin, o nouă monedă digitală axată pe confidențialitate. Activează pentru a începe.</string>
-=======
-    <string name="PaymentsHomeFragment__use_signal_to_send_and_receive">Folosește Signal și trimite și primește MobileCoin, o nouă monedă digitală axată pe confidențialitate. Activează pentru a începe.</string>
->>>>>>> 09afb1be
+    <string name="PaymentsHomeFragment__use_signal_to_send_and_receive">Folosește Molly și trimite și primește MobileCoin, o nouă monedă digitală axată pe confidențialitate. Activează pentru a începe.</string>
     <string name="PaymentsHomeFragment__activate_payments">Activare Plăți</string>
     <string name="PaymentsHomeFragment__activating_payments">Se activează plățile…</string>
     <string name="PaymentsHomeFragment__restore_payments_account">Restaurează contul de plăți</string>
