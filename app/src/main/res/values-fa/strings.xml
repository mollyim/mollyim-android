--- conflicted
+++ resolved
@@ -1137,12 +1137,8 @@
   <string name="RegistrationActivity_no_browser">عدم توانایی در باز کردن این پیوند. هیچ مرورگر اینترنتی یافت نشد.</string>
   <string name="RegistrationActivity_more_information">اطلاعات بیشتر</string>
   <string name="RegistrationActivity_less_information">اطلاعات کمتر</string>
-<<<<<<< HEAD
   <string name="RegistrationActivity_signal_needs_access_to_your_contacts_and_media_in_order_to_connect_with_friends">برای ارتباط با دوستان، تبادل پیام و برقراری تماس امن Molly نیاز دارد تا به مخاطبین و رسانه‌های شما دسترسی داشته باشد</string>
-=======
-  <string name="RegistrationActivity_signal_needs_access_to_your_contacts_and_media_in_order_to_connect_with_friends">برای ارتباط با دوستان، تبادل پیام و برقراری تماس امن Signal نیاز دارد تا به مخاطبین و رسانه‌های شما دسترسی داشته باشد</string>
-  <string name="RegistrationActivity_signal_needs_access_to_your_contacts_in_order_to_connect_with_friends">Signal به دسترسی به مخاطبین شما برای برقراری ارتباط با دوستان، تبادل پیام و گرفتن تماس‌های امن نیاز دارد.</string>
->>>>>>> 0068d621
+  <string name="RegistrationActivity_signal_needs_access_to_your_contacts_in_order_to_connect_with_friends">Molly به دسترسی به مخاطبین شما برای برقراری ارتباط با دوستان، تبادل پیام و گرفتن تماس‌های امن نیاز دارد.</string>
   <string name="RegistrationActivity_rate_limited_to_service">شما تلاش‌های بسیاری برای ثبت‌نام این شماره انجام داده‌اید. لطفاً دوباره امتحان کنید.</string>
   <string name="RegistrationActivity_unable_to_connect_to_service">عدم توانایی در اتصال به سرویس. لطفاً اتصال شبکه را بررسی کرده و دوباره تلاش کنید.</string>
   <string name="RegistrationActivity_to_easily_verify_your_phone_number_signal_can_automatically_detect_your_verification_code">برای تأیید شماره‌ٔ همراه خود، Molly می‌تواند به صورت خودکار کد تأیید شما را شناسایی کند، در صورتی که به Molly اجازهٔ زؤیت پیامک‌ها را بدهید.</string>
