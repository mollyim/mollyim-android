<?xml version='1.0' encoding='UTF-8'?>
<resources>
  <string name="yes">હા</string>
  <string name="no">ના</string>
  <string name="delete">કાઢી નાખો </string>
  <string name="please_wait">મહેરબાની કરીને રાહ જુઓ…</string>
  <string name="save">સેવ કરો</string>
  <string name="note_to_self">પોતાના માટે નોટ</string>
  <!--AbstractNotificationBuilder-->
  <string name="AbstractNotificationBuilder_new_message">નવો મેસેજ</string>
  <!--AlbumThumbnailView-->
  <!--ApplicationMigrationActivity-->
  <string name="ApplicationMigrationActivity__signal_is_updating">Signal અપડેટ થઈ રહ્યું છે…</string>
  <!--ApplicationPreferencesActivity-->
  <string name="ApplicationPreferencesActivity_currently_s">હાલમાં: %s</string>
  <string name="ApplicationPreferenceActivity_you_havent_set_a_passphrase_yet">તમે પાસફ્રેઝ હજુ સુધી સેટ કર્યો નથી!</string>
  <plurals name="ApplicationPreferencesActivity_messages_per_conversation">
    <item quantity="one">%dસંવાદ દીઠ મેસેજ</item>
    <item quantity="other">%dસંવાદ દીઠ મેસેજ</item>
  </plurals>
  <string name="ApplicationPreferencesActivity_delete_all_old_messages_now">બધા જૂના મેસેજ કાઢી નાખો?</string>
  <plurals name="ApplicationPreferencesActivity_this_will_immediately_trim_all_conversations_to_the_d_most_recent_messages">
    <item quantity="one">આ તાજેતરના મેસેજ પરના બધા સંવાદોને તરત જ ટ્રિમ કરશે.</item>
    <item quantity="other">આ બધા તાજેતરના %d મેસેજના બધા સંવાદોને ટ્રિમ કરશે.</item>
  </plurals>
  <string name="ApplicationPreferencesActivity_delete">કાઢી નાખો </string>
  <string name="ApplicationPreferencesActivity_disable_passphrase">પાસફ્રેઝ અક્ષમ કરો?</string>
  <string name="ApplicationPreferencesActivity_this_will_permanently_unlock_signal_and_message_notifications">આ કાયમી ધોરણે Molly અને મેસેજ સૂચનાઓને અનલૉક કરશે.</string>
  <string name="ApplicationPreferencesActivity_disable">અક્ષમ</string>
  <string name="ApplicationPreferencesActivity_unregistering"> રજીસ્ટ્રેશન રદ કરવામાં આવે છે  </string>
  <string name="ApplicationPreferencesActivity_unregistering_from_signal_messages_and_calls">Molly મેસેજ અને કૉલ્સથી રજીસ્ટ્રેશન કાઢી રહ્યુ છે…</string>
  <string name="ApplicationPreferencesActivity_disable_signal_messages_and_calls">Molly મેસેજ અને કૉલ અક્ષમ કરો?</string>
  <string name="ApplicationPreferencesActivity_disable_signal_messages_and_calls_by_unregistering">સર્વરમાંથી રજીસ્ટર રદ કરીને Molly પર મેસેજ અને કૉલ્સને અક્ષમ કરો. ભવિષ્યમાં ફરીથી તેમનો ઉપયોગ કરવા માટે તમારે તમારા ફોન નંબરને ફરીથી રજીસ્ટર કરવાની જરૂર પડશે.</string>
  <string name="ApplicationPreferencesActivity_error_connecting_to_server">સર્વર સાથે કનેક્ટ થવામાં ભૂલ</string>
  <string name="ApplicationPreferencesActivity_sms_enabled">SMS સક્ષમ </string>
  <string name="ApplicationPreferencesActivity_touch_to_change_your_default_sms_app">તમારી ડિફોલ્ટ એસએમએસ એપ્લિકેશન બદલવા માટે અહીં સ્પર્શ કરો.</string>
  <string name="ApplicationPreferencesActivity_sms_disabled">SMS અક્ષમ</string>
  <string name="ApplicationPreferencesActivity_touch_to_make_signal_your_default_sms_app">Signal ને તમારી ડિફોલ્ટ SMS એપ્લિકેશન બનાવવા માટે અહીં સ્પર્શ કરો.</string>
  <string name="ApplicationPreferencesActivity_on">ચાલુ</string>
  <string name="ApplicationPreferencesActivity_On">ચાલુ</string>
  <string name="ApplicationPreferencesActivity_off">બંધ</string>
  <string name="ApplicationPreferencesActivity_Off">બંધ</string>
  <string name="ApplicationPreferencesActivity_sms_mms_summary">SMS %1$s, MMS %2$s</string>
  <string name="ApplicationPreferencesActivity_privacy_summary">સ્ક્રીન લૉક %1$s, રજીસ્ટ્રેશન લૉક%2$s</string>
  <string name="ApplicationPreferencesActivity_appearance_summary">થીમ %1$s,  ભાષા %2$s</string>
  <!--AppProtectionPreferenceFragment-->
  <plurals name="AppProtectionPreferenceFragment_minutes">
    <item quantity="one">%d મિનિટ</item>
    <item quantity="other">%d મિનિટ</item>
  </plurals>
  <!--DraftDatabase-->
  <string name="DraftDatabase_Draft_image_snippet">(છબી)</string>
  <string name="DraftDatabase_Draft_audio_snippet">(ઓડિયો)</string>
  <string name="DraftDatabase_Draft_video_snippet">(વિડિયો)</string>
  <string name="DraftDatabase_Draft_location_snippet">(સ્થાન)</string>
  <string name="DraftDatabase_Draft_quote_snippet">(જવાબ)</string>
  <!--AttachmentKeyboard-->
  <string name="AttachmentKeyboard_gallery">ગેલેરી</string>
  <string name="AttachmentKeyboard_gif">GIF</string>
  <string name="AttachmentKeyboard_file">ફાઇલ</string>
  <string name="AttachmentKeyboard_contact">સંપર્ક</string>
  <string name="AttachmentKeyboard_location">સ્થળ</string>
  <!--AttachmentManager-->
  <string name="AttachmentManager_cant_open_media_selection">મીડિયા પસંદ કરવા માટે કોઈ એપ્લિકેશન મળતું નથી.</string>
  <string name="AttachmentManager_signal_requires_the_external_storage_permission_in_order_to_attach_photos_videos_or_audio">ફોટા, વિડિયો અથવા ઓડિયો ને જોડવા માટે Molly ને સ્ટોરેજ પરવાનગીની જરૂર હોય છે, પરંતુ તે કાયમી ધોરણે નામંજૂર કરવામાં આવી છે. કૃપા કરીને એપ્લિકેશન સેટિંગ્સ મેનૂ પર ચાલુ રાખો, \"પરવાનગી\" પસંદ કરો અને \"સ્ટોરેજ\" સક્ષમ કરો.</string>
  <string name="AttachmentManager_signal_requires_contacts_permission_in_order_to_attach_contact_information">સંપર્ક માહિતીને જોડવા માટે Molly ને સંપર્કોની પરવાનગીની જરૂર હોય છે, પરંતુ તે કાયમી ધોરણે નામંજૂર કરવામાં આવી છે. કૃપા કરીને એપ્લિકેશન સેટિંગ્સ મેનૂ પર ચાલુ રાખો, \"પરવાનગી\" પસંદ કરો અને \"સંપર્કો\" સક્ષમ કરો.</string>
  <string name="AttachmentManager_signal_requires_location_information_in_order_to_attach_a_location">કોઈ સ્થળ જોડવા માટે Molly ને સ્થાનની પરવાનગીની જરૂર હોય છે, પરંતુ તે કાયમી ધોરણે નામંજૂર કરવામાં આવી છે. કૃપા કરીને એપ્લિકેશન સેટિંગ્સ મેનૂ પર ચાલુ રાખો, \"પરવાનગી\" પસંદ કરો અને \"સ્થાન\" સક્ષમ કરો.</string>
  <string name="AttachmentManager_signal_requires_the_camera_permission_in_order_to_take_photos_but_it_has_been_permanently_denied">ફોટા લેવા માટે Molly ને કૅમેરાની પરવાનગીની જરૂર હોય છે, પરંતુ તે કાયમી ધોરણે નામંજૂર કરવામાં આવી છે. કૃપા કરીને એપ્લિકેશન સેટિંગ્સ મેનૂ પર ચાલુ રાખો, \"પરવાનગી\" પસંદ કરો અને \"કૅમેરા\" સક્ષમ કરો.</string>
  <!--AttachmentUploadJob-->
  <string name="AttachmentUploadJob_uploading_media">મીડિયા અપલોડ કરી રહ્યું છે…</string>
  <string name="AttachmentUploadJob_compressing_video_start">વિડિયો કંપ્રેસ થઈ રહ્યો છે…</string>
  <!--AudioSlidePlayer-->
  <string name="AudioSlidePlayer_error_playing_audio">ઓડિયો વગાડતા ભૂલ! </string>
  <!--BlockedContactsActivity-->
  <string name="BlockedContactsActivity_blocked_contacts">અવરોધિત સંપર્કો</string>
  <!--BlockUnblockDialog-->
  <string name="BlockUnblockDialog_group_members_will_be_able_to_add_you">ગ્રુપના સભ્યો તમને આ ગ્રુપમાં ફરીથી ઉમેરવામાં સમર્થ હશે.</string>
  <string name="BlockUnblockDialog_you_will_be_able_to_call_and_message_each_other">તમે એકબીજાને મેસેજ અને કૉલ કરી શકશો.</string>
  <string name="BlockUnblockDialog_unblock">અનાવરોધિત કરો</string>
  <string name="BlockUnblockDialog_block">અવરોધિત કરો</string>
  <string name="BlockUnblockDialog_block_and_delete">બ્લોક કરો અને કાઢી નાખો</string>
  <!--BucketedThreadMedia-->
  <string name="BucketedThreadMedia_Today">આજે</string>
  <string name="BucketedThreadMedia_Yesterday">ગઇકાલે</string>
  <string name="BucketedThreadMedia_This_week">આ અઠવાડિયે</string>
  <string name="BucketedThreadMedia_This_month">આ મહિને</string>
  <string name="BucketedThreadMedia_Large">મોટું</string>
  <string name="BucketedThreadMedia_Medium">મધ્યમ</string>
  <string name="BucketedThreadMedia_Small">નાનું</string>
  <!--CallScreen-->
  <string name="CallScreen_Incoming_call">આવી રહેલ કોલ</string>
  <!--CameraActivity-->
  <string name="CameraActivity_image_save_failure">છબી સેવ કરવામાં નિષ્ફળ.</string>
  <!--CameraXFragment-->
  <string name="CameraXFragment_tap_for_photo_hold_for_video">ફોટો માટે ટેપ કરો, વિડિયો માટે પકડી રાખો</string>
  <string name="CameraXFragment_capture_description">કેપ્ચર</string>
  <string name="CameraXFragment_change_camera_description">કેમેરો બદલો</string>
  <string name="CameraXFragment_open_gallery_description">ગેલેરી ખોલો</string>
  <!--CameraContacts-->
  <string name="CameraContacts_recent_contacts">તાજેતરના સંપર્કો</string>
  <string name="CameraContacts_signal_contacts">Signal સંપર્કો</string>
  <string name="CameraContacts_signal_groups">Signal ગ્રુપ</string>
  <string name="CameraContacts_you_can_share_with_a_maximum_of_n_conversations">તમે મહત્તમ %d સંવાદો એકસાથે શેર કરી શકો છો.</string>
  <string name="CameraContacts_select_signal_recipients">Signal પ્રાપ્તકર્તાઓ પસંદ કરો</string>
  <string name="CameraContacts_no_signal_contacts">કોઈ Signal સંપર્કો નથી</string>
  <string name="CameraContacts_you_can_only_use_the_camera_button">તમે ફક્ત Signal સંપર્કોને ફોટા મોકલવા માટે કેમેરા બટનનો ઉપયોગ કરી શકો છો.</string>
  <string name="CameraContacts_cant_find_who_youre_looking_for">તમે જેને શોધી રહ્યા છો તે શોધી શક્યા નથી?</string>
  <string name="CameraContacts_invite_a_contact_to_join_signal">Signal માં જોડાવા માટે સંપર્કને આમંત્રણ આપો</string>
  <string name="CameraContacts__menu_search">શોધો</string>
  <!--ClearProfileActivity-->
  <string name="ClearProfileActivity_remove">દૂર કરો</string>
  <string name="ClearProfileActivity_remove_profile_photo">પ્રોફાઇલ ફોટો દૂર કરો?</string>
  <!--CommunicationActions-->
  <string name="CommunicationActions_no_browser_found">કોઈ વેબ બ્રાઉઝર મળ્યું નથી.</string>
  <string name="CommunicationActions_a_cellular_call_is_already_in_progress">સેલ્યુલર કૉલ પહેલાથી ચાલુ છે.</string>
  <string name="CommunicationActions_start_video_call">વિડિયો કૉલ ચાલુ કરો?</string>
  <string name="CommunicationActions_start_voice_call">ઑડિયો કૉલ ચાલુ કરો?</string>
  <string name="CommunicationActions_cancel">રદ કરો</string>
  <string name="CommunicationActions_call">કૉલ</string>
  <!--ConfirmIdentityDialog-->
  <string name="ConfirmIdentityDialog_your_safety_number_with_s_has_changed"> %1$s સાથેનો તમારો સલામતી નંબર બદલાયો છે. આનો અર્થ ક્યાંય થઈ શકે કે કોઈ તમારા સંદેશાવ્યવહારને અટકાવવાનો પ્રયાસ કરી રહ્યો છે, અથવા તે %2$s Signal ને ફરીથી ઇન્સ્ટોલ કરે છે.</string>
  <string name="ConfirmIdentityDialog_you_may_wish_to_verify_your_safety_number_with_this_contact">તમે આ સંપર્ક સાથે તમારો સલામતી નંબર ચકાસી શકો છો.</string>
  <string name="ConfirmIdentityDialog_accept">સ્વીકાર</string>
  <!--ContactsCursorLoader-->
  <string name="ContactsCursorLoader_recent_chats">તાજેતરની ચેટ</string>
  <string name="ContactsCursorLoader_contacts">સંપર્કો</string>
  <string name="ContactsCursorLoader_groups">ગ્રુપ</string>
  <string name="ContactsCursorLoader_phone_number_search">ફોન નંબર શોધો</string>
  <string name="ContactsCursorLoader_username_search">વપરાશકર્તા નામ શોધો</string>
  <!--ContactsDatabase-->
  <string name="ContactsDatabase_message_s">મેસેજ %s</string>
  <string name="ContactsDatabase_signal_call_s">Signal કૉલ %s</string>
  <!--ContactNameEditActivity-->
  <string name="ContactNameEditActivity_given_name">આપેલા નામ</string>
  <string name="ContactNameEditActivity_family_name">અટક</string>
  <string name="ContactNameEditActivity_prefix">પ્રિફિક્સ</string>
  <string name="ContactNameEditActivity_suffix">સફિક્સ</string>
  <string name="ContactNameEditActivity_middle_name">પિતાનું નામ</string>
  <!--ContactShareEditActivity-->
  <string name="ContactShareEditActivity_type_home">ઘર</string>
  <string name="ContactShareEditActivity_type_mobile">મોબાઇલ</string>
  <string name="ContactShareEditActivity_type_work">કામ</string>
  <string name="ContactShareEditActivity_type_missing">અન્ય</string>
  <string name="ContactShareEditActivity_invalid_contact">પસંદ કરેલો સંપર્ક અમાન્ય હતો</string>
  <!--ConversationItem-->
  <string name="ConversationItem_error_not_delivered">મોકલવામાં નિષ્ફળ, વિગતો માટે ટેપ કરો</string>
  <string name="ConversationItem_received_key_exchange_message_tap_to_process">કી વિનિમય મેસેજ મળ્યો, પ્રક્રિયા કરવા માટે ટેપ કરો.</string>
  <string name="ConversationItem_group_action_left">%1$s એ ગ્રુપ છોડયુ.</string>
  <string name="ConversationItem_click_to_approve_unencrypted">મોકલવામાં નિષ્ફળ, અસુરક્ષિત ફૉલબેક માટે ટેપ કરો</string>
  <string name="ConversationItem_click_to_approve_unencrypted_sms_dialog_title">અનઇક્રિપ્ટ થયેલ SMS ફૉલબેક?</string>
  <string name="ConversationItem_click_to_approve_unencrypted_mms_dialog_title">અનઇક્રિપ્ટ થયેલ MMS ફૉલબેક?</string>
  <string name="ConversationItem_click_to_approve_unencrypted_dialog_message">આ મેસેજ એન્ક્રિપ્ટ કરવામાં આવશે <b>નહીં</b> કારણ કે પ્રાપ્તકર્તા હવે Signal વપરાશકર્તા નથી.\n\nઅસુરક્ષિત મેસેજ મોકલવો છે?</string>
  <string name="ConversationItem_unable_to_open_media">આ મીડિયા ખોલવા માટે કોઈ એપ્લિકેશન મળતું નથી.</string>
  <string name="ConversationItem_copied_text">નકલ કરેલ %s</string>
  <string name="ConversationItem_from_s">%s તરફથી</string>
  <string name="ConversationItem_to_s">%s માટે</string>
  <string name="ConversationItem_read_more"> વધુ વાંચો</string>
  <string name="ConversationItem_download_more"> વધુ ડાઉનલોડ કરો</string>
  <string name="ConversationItem_pending"> બાકી</string>
  <string name="ConversationItem_this_message_was_deleted">આ મેસેજ કાઢી નાખ્યો હતો.</string>
  <!--ConversationActivity-->
  <string name="ConversationActivity_reset_secure_session_question">સુરક્ષિત સત્ર ફરીથી સેટ કરો?</string>
  <string name="ConversationActivity_this_may_help_if_youre_having_encryption_problems">જો તમને આ સંવાદમાં એન્ક્રિપ્શન સમસ્યા આવી રહી હોય તો આ મદદ કરી શકે છે. તમારા મેસેજ રાખવામાં આવશે.</string>
  <string name="ConversationActivity_reset">ફરીથી સેટ કરો</string>
  <string name="ConversationActivity_add_attachment">જોડાણ ઉમેરો </string>
  <string name="ConversationActivity_select_contact_info">સંપર્ક માહિતી પસંદ કરો</string>
  <string name="ConversationActivity_compose_message">મેસેજ લખો</string>
  <string name="ConversationActivity_sorry_there_was_an_error_setting_your_attachment">માફ કરશો, તમારું જોડાણ સેટ કરવામાં ભૂલ આવી હતી.</string>
  <string name="ConversationActivity_recipient_is_not_a_valid_sms_or_email_address_exclamation">પ્રાપ્તકર્તા માન્ય SMS અથવા ઇમેઇલ સરનામું નથી!</string>
  <string name="ConversationActivity_message_is_empty_exclamation">મેસેજ ખાલી છે!</string>
  <string name="ConversationActivity_group_members">ગ્રુપ ના સભ્યો</string>
  <string name="ConversationActivity_invalid_recipient">અમાન્ય પ્રાપ્તકર્તા</string>
  <string name="ConversationActivity_added_to_home_screen">હોમ સ્ક્રીન પર ઉમેર્યું</string>
  <string name="ConversationActivity_calls_not_supported">કોલ્સ ઉપલબ્ધ નથી </string>
  <string name="ConversationActivity_this_device_does_not_appear_to_support_dial_actions">આ ડિવાઇસ ડાયલ ક્રિયાઓ માટે ઉપયુક્ત નથી.</string>
  <string name="ConversationActivity_leave_group">ગ્રુપ છોડવુ છે?</string>
  <string name="ConversationActivity_are_you_sure_you_want_to_leave_this_group">શું તમે ખરેખર આ ગ્રુપ ને છોડવા માંગો છો?</string>
  <string name="ConversationActivity_transport_insecure_sms">અસુરક્ષિત SMS</string>
  <string name="ConversationActivity_transport_insecure_mms">અસુરક્ષિત MMS</string>
  <string name="ConversationActivity_transport_signal">Signal</string>
  <string name="ConversationActivity_lets_switch_to_signal">ચાલો સિગ્નલ પર સ્વિચ કરીએ %1$s</string>
  <string name="ConversationActivity_error_leaving_group">ગ્રુપ માંથી નિકળવામાં ભૂલ</string>
  <string name="ConversationActivity_specify_recipient">કૃપા કરીને સંપર્ક પસંદ કરો</string>
  <string name="ConversationActivity_unblock_this_contact_question">આ સંપર્કને અનાવરોધિત કરો?</string>
  <string name="ConversationActivity_unblock_this_group_question">આ ગ્રુપ ને અનાવરોધિત કરો?</string>
  <string name="ConversationActivity_you_will_once_again_be_able_to_receive_messages_and_calls_from_this_contact">તમે ફરી એકવાર આ સંપર્કથી મેસેજ અને કૉલ પ્રાપ્ત કરી શકશો.</string>
  <string name="ConversationActivity_unblock_this_group_description">હાલના સભ્યો તમને ફરીથી ગ્રુપ માં ઉમેરવા માટે સક્ષમ હશે.</string>
  <string name="ConversationActivity_unblock">અનાવરોધિત કરો</string>
  <string name="ConversationActivity_attachment_exceeds_size_limits">તમે મોકલો છો તે મેસેજ ના પ્રકાર માટે જોડાણ કદની મર્યાદાથી વધુ છે.</string>
  <string name="ConversationActivity_quick_camera_unavailable">કૅમેરા અનુપલબ્ધ</string>
  <string name="ConversationActivity_unable_to_record_audio">ઓડિયો રેકોર્ડ કરવામાં અસમર્થ</string>
  <string name="ConversationActivity_there_is_no_app_available_to_handle_this_link_on_your_device">તમારા ડિવાઇસ પર આ લિંક ને હેન્ડલ કરવા માટે કોઈ એપ્લિકેશન ઉપલબ્ધ નથી.</string>
<<<<<<< HEAD
  <string name="ConversationActivity_to_send_audio_messages_allow_signal_access_to_your_microphone">ઓડિયો મેસેજ મોકલવા માટે, તમારા માઇક્રોફોન પર Molly એક્સેસની મંજૂરી આપો.</string>
  <string name="ConversationActivity_signal_requires_the_microphone_permission_in_order_to_send_audio_messages">ઓડિયો મેસેજ મોકલવા માટે Molly ને માઇક્રોફોન પરવાનગીની આવશ્યકતા છે, પરંતુ તે કાયમી ધોરણે નામંજૂર કરવામાં આવી છે. કૃપા કરીને એપ્લિકેશન સેટિંગ્સ ચાલુ રાખો, \"પરવાનગી\" પસંદ કરો અને \"માઇક્રોફોન\" સક્ષમ કરો.</string>
  <string name="ConversationActivity_to_call_s_signal_needs_access_to_your_microphone_and_camera">કૉલ કરવા માટે %s, Molly ને તમારા માઇક્રોફોન અને કૅમેરાની એક્સેસની જરૂર છે.</string>
  <string name="ConversationActivity_signal_needs_the_microphone_and_camera_permissions_in_order_to_call_s">કૉલ કરવા માટે Molly ને માઇક્રોફોન અને કેમેરાની પરવાનગીની જરૂર છે %s, પરંતુ તેઓને કાયમી નામંજૂર કરવામાં આવ્યા છે. કૃપા કરીને એપ્લિકેશન સેટિંગ્સ ચાલુ રાખો, \"પરવાનગી\" પસંદ કરો અને \"માઇક્રોફોન\" અને \"કેમેરો\" સક્ષમ કરો.</string>
  <string name="ConversationActivity_to_capture_photos_and_video_allow_signal_access_to_the_camera">ફોટા અને વિડિયો મેળવવા માટે, કેમેરામાં Molly એક્સેસની મંજૂરી આપો.</string>
  <string name="ConversationActivity_signal_needs_the_camera_permission_to_take_photos_or_video">ફોટા અથવા વિડિયો લેવા માટે Molly ને કૅમેરાની પરવાનગીની જરૂર હોય છે, પરંતુ તે કાયમી ધોરણે નામંજૂર કરવામાં આવી છે. કૃપા કરીને એપ્લિકેશન સેટિંગ્સ ચાલુ રાખો, \"પરવાનગી\" પસંદ કરો અને \"કૅમેરા\" સક્ષમ કરો.</string>
  <string name="ConversationActivity_signal_needs_camera_permissions_to_take_photos_or_video">Molly ને ફોટા અથવા વિડિયો લેવા માટે કૅમેરાની પરવાનગીની જરૂર હોય છે</string>
=======
  <string name="ConversationActivity_to_send_audio_messages_allow_signal_access_to_your_microphone">ઓડિયો મેસેજ મોકલવા માટે, તમારા માઇક્રોફોન પર Signal એક્સેસની મંજૂરી આપો.</string>
  <string name="ConversationActivity_signal_requires_the_microphone_permission_in_order_to_send_audio_messages">ઓડિયો મેસેજ મોકલવા માટે Signal ને માઇક્રોફોન પરવાનગીની આવશ્યકતા છે, પરંતુ તે કાયમી ધોરણે નામંજૂર કરવામાં આવી છે. કૃપા કરીને એપ્લિકેશન સેટિંગ્સ ચાલુ રાખો, \"પરવાનગી\" પસંદ કરો અને \"માઇક્રોફોન\" સક્ષમ કરો.</string>
  <string name="ConversationActivity_signal_needs_the_microphone_and_camera_permissions_in_order_to_call_s">કૉલ કરવા માટે Signal ને માઇક્રોફોન અને કેમેરાની પરવાનગીની જરૂર છે %s, પરંતુ તેઓને કાયમી નામંજૂર કરવામાં આવ્યા છે. કૃપા કરીને એપ્લિકેશન સેટિંગ્સ ચાલુ રાખો, \"પરવાનગી\" પસંદ કરો અને \"માઇક્રોફોન\" અને \"કેમેરો\" સક્ષમ કરો.</string>
  <string name="ConversationActivity_to_capture_photos_and_video_allow_signal_access_to_the_camera">ફોટા અને વિડિયો મેળવવા માટે, કેમેરામાં Signal એક્સેસની મંજૂરી આપો.</string>
  <string name="ConversationActivity_signal_needs_the_camera_permission_to_take_photos_or_video">ફોટા અથવા વિડિયો લેવા માટે Signal ને કૅમેરાની પરવાનગીની જરૂર હોય છે, પરંતુ તે કાયમી ધોરણે નામંજૂર કરવામાં આવી છે. કૃપા કરીને એપ્લિકેશન સેટિંગ્સ ચાલુ રાખો, \"પરવાનગી\" પસંદ કરો અને \"કૅમેરા\" સક્ષમ કરો.</string>
  <string name="ConversationActivity_signal_needs_camera_permissions_to_take_photos_or_video">Signal ને ફોટા અથવા વિડિયો લેવા માટે કૅમેરાની પરવાનગીની જરૂર હોય છે</string>
>>>>>>> 981676c7
  <string name="ConversationActivity_enable_the_microphone_permission_to_capture_videos_with_sound">અવાજ સાથે વિડિયોને કેપ્ચર કરવા માટે માઇક્રોફોન પરવાનગીને સક્ષમ કરો</string>
  <string name="ConversationActivity_signal_needs_the_recording_permissions_to_capture_video">વિડિયોને રેકોર્ડ કરવા માટે Molly ને માઇક્રોફોન પરવાનગીની જરૂર છે, પરંતુ તે નામંજૂર કરવામાં આવી છે. કૃપા કરીને એપ્લિકેશન સેટિંગ્સ ચાલુ રાખો, \"પરવાનગી\" પસંદ કરો અને \"માઇક્રોફોન\" અને \"કેમેરા\" સક્ષમ કરો.</string>
  <string name="ConversationActivity_signal_needs_recording_permissions_to_capture_video">વિડિયો રેકોર્ડ કરવા માટે Molly ને માઇક્રોફોન પરવાનગીની જરૂર છે.</string>
  <string name="ConversationActivity_quoted_contact_message">%1$s %2$s</string>
  <string name="ConversationActivity_signal_cannot_sent_sms_mms_messages_because_it_is_not_your_default_sms_app">Signal SMS/MMS મેસેજ મોકલી શકતું નથી કારણ કે તે તમારી ડિફોલ્ટ SMS એપ્લિકેશન નથી. શું તમે તેને તમારા Android સેટિંગ્સ માં બદલવા માંગો છો?</string>
  <string name="ConversationActivity_yes">હા</string>
  <string name="ConversationActivity_no">ના</string>
  <string name="ConversationActivity_search_position">%1$dની%2$d</string>
  <string name="ConversationActivity_no_results">કોઈ પરિણામ નથી</string>
  <string name="ConversationActivity_sticker_pack_installed">સ્ટીકર પૅક ઇન્સ્ટોલ કરેલું છે</string>
  <string name="ConversationActivity_new_say_it_with_stickers">નવું! સ્ટીકરોથી બોલો</string>
  <string name="ConversationActivity_cancel">રદ કરો</string>
  <string name="ConversationActivity_this_conversation_will_be_deleted_from_all_of_your_devices">આ વાતચીત તમારા બધા ડિવાઇસમાંથી કાઢી નાખવામાં આવશે.</string>
  <string name="ConversationActivity_you_will_leave_this_group_and_it_will_be_deleted_from_all_of_your_devices">તમે આ ગ્રુપને છોડી દો, અને તે તમારા બધા ડિવાઇસમાંથી કાઢી નાખવામાં આવશે.</string>
  <string name="ConversationActivity_delete">કાઢી નાખો </string>
  <!--ConversationAdapter-->
  <plurals name="ConversationAdapter_n_unread_messages">
    <item quantity="one">%dન વાંચેલ મેસેજ</item>
    <item quantity="other">%dન વાંચેલ મેસેજ</item>
  </plurals>
  <!--ConversationFragment-->
  <plurals name="ConversationFragment_delete_selected_messages">
    <item quantity="one">પસંદ કરેલા મેસેજ કાઢી નાખો?</item>
    <item quantity="other">પસંદ કરેલા મેસેજ કાઢી નાખો?</item>
  </plurals>
  <plurals name="ConversationFragment_this_will_permanently_delete_all_n_selected_messages">
    <item quantity="one">આ બધા પસંદ કરેલા મેસેજ ને કાયમી ધોરણે કાઢી નાખશે.</item>
    <item quantity="other">આ બધા પસંદ કરેલા મેસેજ ને કાયમી ધોરણે %1$d કાઢી નાખશે.</item>
  </plurals>
  <string name="ConversationFragment_save_to_sd_card">સ્ટોરેજમાં સેવ કરો?</string>
  <plurals name="ConversationFragment_saving_n_media_to_storage_warning">
    <item quantity="one">બધા મીડિયા ને સ્ટોરેજ માં સાચવવાથી તમારા ડિવાઇસ પરની કોઈપણ અન્ય એપ્લિકેશનોને તેના પર પ્રવેશ કરવાની મંજૂરી મળશે. \n\nચાલુ રાખીએ?</item>
    <item quantity="other">બધા મીડિયા ને સ્ટોરેજ માં સાચવવાથી %1$d તમારા ડિવાઇસ પરની કોઈપણ અન્ય એપ્લિકેશનોને તેના પર પ્રવેશ કરવાની મંજૂરી મળશે. \n\nચાલુ રાખીએ?</item>
  </plurals>
  <plurals name="ConversationFragment_error_while_saving_attachments_to_sd_card">
    <item quantity="one">સ્ટોરેજ માં સેવ કરતી વખતે ભૂલ!</item>
    <item quantity="other">સ્ટોરેજ માં સેવ કરતી વખતે ભૂલ!</item>
  </plurals>
  <string name="ConversationFragment_unable_to_write_to_sd_card_exclamation">સ્ટોરેજ પર લખવામાં અસમર્થ!</string>
  <plurals name="ConversationFragment_saving_n_attachments">
    <item quantity="one">જોડાણો સેવ કરી રહ્યું છે</item>
    <item quantity="other">જોડાણો %1$d સેવ કરી રહ્યું છે</item>
  </plurals>
  <plurals name="ConversationFragment_saving_n_attachments_to_sd_card">
    <item quantity="one">સ્ટોરેજ માં જોડાણો સેવ કરી રહ્યાં છે…</item>
    <item quantity="other">સ્ટોરેજ માં %1$d જોડાણો સેવ કરી રહ્યાં છે…</item>
  </plurals>
  <string name="ConversationFragment_pending">બાકી</string>
  <string name="ConversationFragment_push">તારીખ (Signal)</string>
  <string name="ConversationFragment_mms">MMS</string>
  <string name="ConversationFragment_sms">SMS</string>
  <string name="ConversationFragment_deleting">કાઢી નાખો</string>
  <string name="ConversationFragment_deleting_messages">મેસેજ કાઢી નાખો…</string>
  <string name="ConversationFragment_quoted_message_not_found">અસલ મેસેજ મળ્યો નથી</string>
  <string name="ConversationFragment_quoted_message_no_longer_available">અસલ મેસેજ હવે ઉપલબ્ધ નથી</string>
  <string name="ConversationFragment_failed_to_open_message">મેસેજ ખોલવામાં નિષ્ફળ</string>
  <string name="ConversationFragment_you_can_swipe_to_the_right_reply">ઝડપથી જવાબ આપવા માટે તમે કોઈપણ મેસેજ પર જમણી બાજુ સ્વાઇપ કરી શકો છો</string>
  <string name="ConversationFragment_you_can_swipe_to_the_left_reply">ઝડપથી જવાબ આપવા માટે તમે કોઈપણ મેસેજ ની ડાબી બાજુ સ્વાઇપ કરી શકો છો</string>
  <string name="ConversationFragment_outgoing_view_once_media_files_are_automatically_removed">આઉટગોઇંગ વ્યૂ-એકવાર મીડિયા ફાઇલો મોકલ્યા પછી આપમેળે દૂર થાય છે</string>
  <string name="ConversationFragment_you_already_viewed_this_message">તમે આ મેસેજ પહેલેથી જોયો છે</string>
  <string name="ConversationFragment__you_can_add_notes_for_yourself_in_this_conversation">તમે આ વાતચીતમાં તમારા માટે નોંધો ઉમેરી શકો છો. જો તમારા એકાઉન્ટમાં કોઈ લિંક થયેલ ડિવાઇસ છે, તો નવી નોટ્સ સમન્વયિત કરવામાં આવશે.</string>
  <!--ConversationListActivity-->
  <string name="ConversationListActivity_there_is_no_browser_installed_on_your_device">તમારા ડિવાઇસ પર કોઈ બ્રાઉઝર ઇન્સ્ટોલ કરેલું નથી.</string>
  <!--ConversationListFragment-->
  <string name="ConversationListFragment_no_results_found_for_s_">\'%s\' માટે કોઈ પરિણામ મળ્યું નથી</string>
  <plurals name="ConversationListFragment_delete_selected_conversations">
    <item quantity="one">પસંદ કરેલા સંવાદ કાઢી નાખીએ?</item>
    <item quantity="other">પસંદ કરેલા સંવાદ કાઢી નાખીએ?</item>
  </plurals>
  <plurals name="ConversationListFragment_this_will_permanently_delete_all_n_selected_conversations">
    <item quantity="one">આ બધી પસંદ કરેલ સંવાદ ને કાયમીરૂપે કાઢી નાખશે.</item>
    <item quantity="other">આ બધી પસંદ કરેલ સંવાદ ને કાયમીરૂપે %1$d કાઢી નાખશે.</item>
  </plurals>
  <string name="ConversationListFragment_deleting">કાઢી નાખો</string>
  <string name="ConversationListFragment_deleting_selected_conversations">પસંદ કરેલ સંવાદ કાઢી નાખી રહ્યાં છે…</string>
  <plurals name="ConversationListFragment_conversations_archived">
    <item quantity="one">સંવાદ આર્કાઇવ</item>
    <item quantity="other">%dસંવાદ આર્કાઇવ</item>
  </plurals>
  <string name="ConversationListFragment_undo">પૂર્વવત્ કરો</string>
  <plurals name="ConversationListFragment_moved_conversations_to_inbox">
    <item quantity="one">સંવાદને ઇનબોક્સમાં ખસેડયો</item>
    <item quantity="other">સંવાદને %d ઇનબોક્સમાં ખસેડયા</item>
  </plurals>
  <string name="ConversationListFragment__your_profile_name_has_been_saved">તમારું પ્રોફાઇલ નામ સેવ કરવામાં આવ્યું છે.</string>
  <!--ConversationListItem-->
  <string name="ConversationListItem_key_exchange_message">કી વિનિમય મેસેજ</string>
  <!--ConversationListItemAction-->
  <string name="ConversationListItemAction_archived_conversations_d">આર્કાઇવ કરેલા સંવાદ (%d)</string>
  <!--ConversationTitleView-->
  <string name="ConversationTitleView_verified">ચકાસણી</string>
  <!--CreateProfileActivity-->
  <string name="CreateProfileActivity__profile">પ્રોફાઇલ</string>
  <string name="CreateProfileActivity_error_setting_profile_photo">પ્રોફાઇલ ફોટો સેટ કરવામાં ભૂલ</string>
  <string name="CreateProfileActivity_problem_setting_profile">પ્રોફાઇલ ને સેટ કરવામાં સમસ્યા</string>
  <string name="CreateProfileActivity_profile_photo">પ્રોફાઇલ ફોટો</string>
  <string name="CreateProfileActivity_set_up_your_profile">તમારી પ્રોફાઇલ સેટ કરો</string>
  <string name="CreateProfileActivity_signal_profiles_are_end_to_end_encrypted">Signal પ્રોફાઇલ્સ એ એન્ડ-ટુ-એન્ડ એન્ક્રિપ્ટેડ હોય છે, અને Signal સેવાની આ માહિતીની એક્સેસ ક્યારેય હોતી નથી.</string>
  <string name="CreateProfileActivity_set_avatar_description">અવતાર સેટ કરો</string>
  <!--CustomDefaultPreference-->
  <string name="CustomDefaultPreference_using_custom">કસ્ટમથી: %s</string>
  <string name="CustomDefaultPreference_using_default">ડિફોલ્ટથી: %s</string>
  <string name="CustomDefaultPreference_none">કંઈ નહીં</string>
  <!--AvatarSelectionBottomSheetDialogFragment-->
  <string name="AvatarSelectionBottomSheetDialogFragment__remove_photo">ફોટો કાઢો</string>
  <!--DateUtils-->
  <string name="DateUtils_just_now">હમણાં</string>
  <string name="DateUtils_minutes_ago">%dમિ</string>
  <string name="DateUtils_today">આજે</string>
  <string name="DateUtils_yesterday">ગઇકાલે</string>
  <!--DeliveryStatus-->
  <string name="DeliveryStatus_sending">મોકલી રહ્યુ છે</string>
  <string name="DeliveryStatus_sent">મોકલ્યો</string>
  <string name="DeliveryStatus_delivered">પહોંચી ગયું</string>
  <string name="DeliveryStatus_read">વાંચો</string>
  <!--DeviceListActivity-->
  <string name="DeviceListActivity_unlink_s">અનલિંક કરો \'%s\'?</string>
  <string name="DeviceListActivity_by_unlinking_this_device_it_will_no_longer_be_able_to_send_or_receive">આ ડિવાઇસ ને અનલિંક કરીને, તે હવે મેસેજ મોકલવા અથવા પ્રાપ્ત કરવામાં સમર્થ રહેશે નહીં.</string>
  <string name="DeviceListActivity_network_connection_failed">નેટવર્ક કનેક્શન નિષ્ફળ થયું</string>
  <string name="DeviceListActivity_try_again">ફરીથી પ્રયત્ન કરો</string>
  <string name="DeviceListActivity_unlinking_device">અનલિંકિંગ ડિવાઇસ…</string>
  <string name="DeviceListActivity_unlinking_device_no_ellipsis">અનલિંકિંગ ડિવાઇસ</string>
  <string name="DeviceListActivity_network_failed">નેટવર્ક નિષ્ફળ થયું!</string>
  <!--DeviceListItem-->
  <string name="DeviceListItem_unnamed_device">અનામી ઉપકરણ</string>
  <string name="DeviceListItem_linked_s">લિંક કરેલ %s</string>
  <string name="DeviceListItem_last_active_s">છેલ્લે સક્રિય %s</string>
  <string name="DeviceListItem_today">આજે</string>
  <!--DocumentView-->
  <string name="DocumentView_unnamed_file">અનામી ફાઇલ</string>
  <!--DozeReminder-->
  <string name="DozeReminder_optimize_for_missing_play_services">ખૂટતી Play Services માટે ઓપ્ટિમાઇઝ કરો</string>
  <string name="DozeReminder_this_device_does_not_support_play_services_tap_to_disable_system_battery">આ ડિવાઇસ Play Servicesનું સમર્થન કરતું નથી. સિસ્ટમ બેટરી ઓપ્ટિમાઇઝેશંસને અક્ષમ કરવા માટે ટેપ કરો જે Molly ને નિષ્ક્રિય હોવા પર મેસેજ પ્રાપ્ત કરવામાં અટકાવે છે.</string>
  <!--ShareActivity-->
  <string name="ShareActivity_share_with">સાથે શેર કરો</string>
  <!--GcmBroadcastReceiver-->
  <string name="GcmBroadcastReceiver_retrieving_a_message">મેસેજ પ્રાપ્ત કરી રહ્યા છીએ…</string>
  <!--GcmRefreshJob-->
  <string name="GcmRefreshJob_Permanent_Signal_communication_failure">કાયમી Signal ની વાતચીત નિષ્ફળ!</string>
  <string name="GcmRefreshJob_Signal_was_unable_to_register_with_Google_Play_Services">Signal Google Play Services સાથે રજીસ્ટર કરવામાં અસમર્થ હતું. Signal મેસેજ અને કૉલ્સ અક્ષમ કરવામાં આવ્યુ છે, કૃપા કરીને સેટિંગ્સ &gt; માં ફરીથી રજીસ્ટર કરવાનો પ્રયાસ કરો; વધુ.</string>
  <!--GiphyActivity-->
  <string name="GiphyActivity_error_while_retrieving_full_resolution_gif">પૂર્ણ રિઝોલ્યુશન GIF પુન:પ્રાપ્ત કરતી વખતે ભૂલ</string>
  <!--GiphyFragmentPageAdapter-->
  <string name="GiphyFragmentPagerAdapter_gifs">GIFs</string>
  <string name="GiphyFragmentPagerAdapter_stickers">સ્ટીકરો</string>
  <!--GroupCreateActivity-->
  <string name="GroupCreateActivity_actionbar_title">નવું ગ્રુપ</string>
  <string name="GroupCreateActivity_actionbar_edit_title">ગ્રુપ માં ફેરફાર કરો</string>
  <string name="GroupCreateActivity_group_name_hint">ગ્રુપ નામ</string>
  <string name="GroupCreateActivity_actionbar_mms_title">નવું MMS ગ્રુપ</string>
  <string name="GroupCreateActivity_contacts_dont_support_push">તમે એક સંપર્ક પસંદ કર્યો છે જે Signal ગ્રુપ ને ટેકો આપતો નથી, તેથી આ ગ્રુપ MMS હશે.</string>
  <string name="GroupCreateActivity_youre_not_registered_for_signal">તમે Signal મેસેજ અને કૉલ્સ માટે નોંધાયેલા નથી, તેથી Signal ગ્રુપ અક્ષમ છે. કૃપા કરી સેટિંગ્સ માં રજીસ્ટર કરવાનો પ્રયાસ કરો &gt; વધુ.</string>
  <string name="GroupCreateActivity_contacts_no_members">તમારે તમારા ગ્રુપ માં ઓછામાં ઓછા એક વ્યક્તિની જરૂર છે!</string>
  <string name="GroupCreateActivity_contacts_invalid_number">તમારા ગ્રુપ ના સભ્યોમાં એકનો નંબર છે જે યોગ્ય રીતે વાંચી શકાતો નથી. કૃપા કરીને તે સંપર્કને ઠીક કરો અથવા દૂર કરો અને ફરીથી પ્રયાસ કરો.</string>
  <string name="GroupCreateActivity_avatar_content_description">ગ્રુપ અવતાર</string>
  <string name="GroupCreateActivity_menu_apply_button">લાગુ કરો</string>
  <string name="GroupCreateActivity_creating_group">%1$s બનાવી રહ્યા છે…</string>
  <string name="GroupCreateActivity_updating_group">%1$s અપડેટ થઈ રહ્યુ છે…</string>
  <string name="GroupCreateActivity_cannot_add_non_push_to_existing_group">%1$s ઉમેરી શક્યાં નથી કારણ કે તેઓ Signal વપરાશકર્તા નથી.</string>
  <string name="GroupCreateActivity_loading_group_details">ગ્રુપ ની વિગતો લોડ કરી રહ્યું છે…</string>
  <string name="GroupCreateActivity_youre_already_in_the_group">તમે ગ્રુપ માં પહેલેથી જ છો.</string>
  <!--GroupShareProfileView-->
  <string name="GroupShareProfileView_share_your_profile_name_and_photo_with_this_group">આ ગ્રુપ સાથે તમારું પ્રોફાઇલ નામ અને ફોટો શેર કરો?</string>
  <string name="GroupShareProfileView_do_you_want_to_make_your_profile_name_and_photo_visible_to_all_current_and_future_members_of_this_group">શું તમે આ ગ્રુપ ના બધા વર્તમાન અને ભાવિ સભ્યો માટે તમારા પ્રોફાઇલ નામ અને ફોટાને દેખાડવા માંગો છો?</string>
  <string name="GroupShareProfileView_make_visible">દેખાડો</string>
  <!--GroupMembersDialog-->
  <string name="GroupMembersDialog_you">તમે</string>
  <!--GV2 access levels-->
  <!--PendingMembersActivity-->
  <string name="PendingMembersActivity_people_you_invited">તમે આમંત્રિત કરેલા લોકો</string>
  <string name="PendingMembersActivity_invites_by_other_group_members">ગ્રુપના અન્ય સભ્યો દ્વારા આમંત્રણો</string>
  <string name="PendingMembersActivity_missing_detail_explanation">અન્ય ગ્રુપ સભ્યો દ્વારા આમંત્રિત લોકોની વિગતો બતાવવામાં આવી નથી. જો આમંત્રિતો જોડાવાનું પસંદ કરે છે, તો તે સમયે તેમની માહિતી ગ્રુપ સાથે શેર કરવામાં આવશે. તેઓ જોડાશે ત્યાં સુધી તેઓ ગ્રુપમાં કોઈ મેસેજ જોશે નહીં.</string>
  <!--AddGroupDetailsFragment-->
  <string name="AddGroupDetailsFragment__create">બનાવો</string>
  <string name="AddGroupDetailsFragment__members">સભ્યો</string>
  <string name="AddGroupDetailsFragment__group_name_required">ગ્રુપનું નામ (આવશ્યક)</string>
  <string name="AddGroupDetailsFragment__remove">દૂર કરો</string>
  <!--ManageGroupActivity-->
  <string name="ManageGroupActivity_disappearing_messages">અદૃશ્ય થઈ રહેલા મેસેજ</string>
  <string name="ManageGroupActivity_leave_group">ગ્રુપ છોડો</string>
  <string name="ManageGroupActivity_mute_notifications">સૂચનાઓ મ્યૂટ કરો</string>
  <string name="ManageGroupActivity_custom_notifications">કસ્ટમ સૂચના</string>
  <string name="ManageGroupActivity_off">બંધ</string>
  <string name="ManageGroupActivity_on">ચાલુ</string>
  <string name="ManageGroupActivity_add_members">સભ્યો ઉમેરો</string>
  <string name="ManageGroupActivity_view_all_members">બધા સભ્યો જુઓ</string>
  <!--CustomNotificationsDialogFragment-->
  <string name="CustomNotificationsDialogFragment__custom_notifications">કસ્ટમ સૂચના</string>
  <string name="CustomNotificationsDialogFragment__messages">મેસેજ</string>
  <string name="CustomNotificationsDialogFragment__notification_sound">સૂચના અવાજ</string>
  <string name="CustomNotificationsDialogFragment__vibrate">વાઈબ્રેટ</string>
  <!--GV2 Invite cancellation confirmation-->
  <!--CropImageActivity-->
  <string name="CropImageActivity_group_avatar">ગ્રુપ અવતાર</string>
  <string name="CropImageActivity_profile_avatar">અવતાર</string>
  <!--InputPanel-->
  <string name="InputPanel_tap_and_hold_to_record_a_voice_message_release_to_send">વૉઈસ મેસેજ રેકોર્ડ કરવા માટે ટેપ કરો અને હોલ્ડ કરો, મોકલવા માટે છોડો</string>
  <!--InviteActivity-->
  <string name="InviteActivity_share">શેર કરો</string>
  <string name="InviteActivity_choose_contacts">સંપર્કો પસંદ કરો</string>
  <string name="InviteActivity_share_with_contacts">સંપર્કો સાથે શેર કરો</string>
  <string name="InviteActivity_choose_how_to_share">કેવી રીતે શેર કરવું તે પસંદ કરો</string>
  <string name="InviteActivity_cancel">રદ કરો</string>
  <string name="InviteActivity_sending">મોકલી રહ્યો છે…</string>
  <string name="InviteActivity_heart_content_description">દિલ</string>
  <string name="InviteActivity_invitations_sent">આમંત્રણો મોકલ્યા!</string>
  <string name="InviteActivity_invite_to_signal">Molly માટે આમંત્રણ આપો</string>
  <plurals name="InviteActivity_send_sms_to_friends">
    <item quantity="one">મિત્રને %d SMS મોકલો</item>
    <item quantity="other">મિત્રોને %d SMS મોકલો</item>
  </plurals>
  <plurals name="InviteActivity_send_sms_invites">
    <item quantity="one">SMS %dઆમંત્રણ મોકલો?</item>
    <item quantity="other">SMS %d આમંત્રણો મોકલો?</item>
  </plurals>
  <string name="InviteActivity_lets_switch_to_signal">ચાલો Molly પર સ્વિચ કરીએ: %1$s</string>
  <string name="InviteActivity_no_app_to_share_to">એવું લાગે છે કે તમારી પાસે શેર કરવા માટે કોઈ એપ્લિકેશન નથી.</string>
  <string name="InviteActivity_friends_dont_let_friends_text_unencrypted">મિત્રો મિત્રોને અનક્રિપ્ટ વિના ચેટ કરવા દેતા નથી.</string>
  <!--Job-->
  <string name="Job_working_in_the_background">બેકગ્રાઉન્ડમાં કામ કરવું…</string>
  <!--LearnMoreTextView-->
  <string name="LearnMoreTextView_learn_more">વધુ શીખો</string>
  <!--MessageDetailsRecipient-->
  <string name="MessageDetailsRecipient_failed_to_send">મોકલવામાં નિષ્ફળ</string>
  <string name="MessageDetailsRecipient_new_safety_number">નવો સલામતી નંબર</string>
  <!--LongMessageActivity-->
  <string name="LongMessageActivity_unable_to_find_message">મેસેજ શોધવા માટે અસમર્થ</string>
  <string name="LongMessageActivity_message_from_s">%1$s તરફથી મેસેજ</string>
  <string name="LongMessageActivity_your_message">તમારો મેસેજ</string>
  <!--MessageRetrievalService-->
  <string name="MessageRetrievalService_signal">Molly</string>
  <string name="MessageRetrievalService_background_connection_enabled">બેકગ્રાઉંડ કનેક્શન સક્ષમ કર્યું</string>
  <!--MmsDownloader-->
  <string name="MmsDownloader_error_reading_mms_settings">વાયરલેસ પ્રોવાઈડર MMS સેટિંગ્સ વાંચવામાં ભૂલ</string>
  <!--MediaOverviewActivity-->
  <string name="MediaOverviewActivity_Media">મીડિયા</string>
  <string name="MediaOverviewActivity_Files">ફાઈલો</string>
  <string name="MediaOverviewActivity_Audio">ઓડિયો</string>
  <string name="MediaOverviewActivity_All">બધા</string>
  <plurals name="MediaOverviewActivity_Media_delete_confirm_title">
    <item quantity="one">પસંદ કરેલી આઇટમ કાઢી નાખો?</item>
    <item quantity="other">પસંદ કરેલી આઇટમ્સ કાઢી નાખો?</item>
  </plurals>
  <plurals name="MediaOverviewActivity_Media_delete_confirm_message">
    <item quantity="one">આ બધી પસંદ કરેલી ફાઇલને કાયમીરૂપે કાઢી નાખશે. આ આઇટમ સાથે સંકળાયેલ કોઈપણ મેસેજ ટેક્સ્ટ પણ કાઢી નાખવામાં આવશે.</item>
    <item quantity="other">આ બધી %1$dપસંદ કરેલી ફાઇલોને કાયમીરૂપે કાઢી નાખશે. આ આઇટમ્સ સાથે સંકળાયેલ કોઈપણ મેસેજ ટેક્સ્ટ પણ કાઢી નાખવામાં આવશે.</item>
  </plurals>
  <string name="MediaOverviewActivity_Media_delete_progress_title">કાઢી નાખો</string>
  <string name="MediaOverviewActivity_Media_delete_progress_message">મેસેજ કાઢી નાખો…</string>
  <string name="MediaOverviewActivity_Select_all">બધા પસંદ કરો</string>
  <string name="MediaOverviewActivity_collecting_attachments">જોડાણો એકત્રિત કરો…</string>
  <string name="MediaOverviewActivity_Sort_by">વર્ગીકરણ કરો</string>
  <string name="MediaOverviewActivity_Newest">નવીનતમ</string>
  <string name="MediaOverviewActivity_Oldest">જૂની</string>
  <string name="MediaOverviewActivity_Storage_used">સ્ટોરેજ વપરાય છે</string>
  <string name="MediaOverviewActivity_All_storage_use">બધા સ્ટોરેજનો ઉપયોગ</string>
  <string name="MediaOverviewActivity_Grid_view_description">ગ્રીડ વ્યુ</string>
  <string name="MediaOverviewActivity_List_view_description">યાદી વ્યુ</string>
  <string name="MediaOverviewActivity_Selected_description">પસંદ કરેલ</string>
  <plurals name="MediaOverviewActivity_d_items_s">
    <item quantity="one">%1$dઆઈટમ%2$s</item>
    <item quantity="other">%1$dઆઈટમ્સ%2$s</item>
  </plurals>
  <plurals name="MediaOverviewActivity_d_items">
    <item quantity="one">%1$dઆઈટમ</item>
    <item quantity="other">%1$d આઈટમ્સ</item>
  </plurals>
  <string name="MediaOverviewActivity_file">ફાઇલ</string>
  <string name="MediaOverviewActivity_audio">ઓડિયો</string>
  <string name="MediaOverviewActivity_video">વિડિયો</string>
  <string name="MediaOverviewActivity_image">છબી</string>
  <string name="MediaOverviewActivity_sent_by_s">%1$s દ્વારા મોકલાયેલ</string>
  <string name="MediaOverviewActivity_sent_by_you">તમારા દ્વારા મોકલેલ</string>
  <string name="MediaOverviewActivity_sent_by_s_to_s">%1$s દ્વારા %2$s મોકલ્યો</string>
  <string name="MediaOverviewActivity_sent_by_you_to_s">%1$s ને તમારા દ્વારા મોકલાયેલ</string>
  <!--Megaphones-->
  <string name="Megaphones_introducing_reactions">પ્રસ્તુત પ્રતિક્રિયાઓ</string>
  <string name="Megaphones_remind_me_later">મને પછી યાદ કરાવો</string>
  <string name="Megaphones_verify_your_signal_pin">તમારા Signal PIN ને ચકાસો</string>
  <string name="Megaphones_verify_pin">PIN ચકાસો</string>
  <!--NotificationBarManager-->
  <string name="NotificationBarManager_signal_call_in_progress">Signal કૉલ ચાલુ છે</string>
  <string name="NotificationBarManager__establishing_signal_call">Signal કૉલ સ્થાપિત કરી રહ્યા છીએ</string>
  <string name="NotificationBarManager__incoming_signal_call">આવી રહેલ Signal કૉલ</string>
  <string name="NotificationBarManager__deny_call">કૉલ નામંજૂર</string>
  <string name="NotificationBarManager__answer_call">કૉલનો જવાબ આપો</string>
  <string name="NotificationBarManager__end_call">કૉલ નો અંત કરો</string>
  <string name="NotificationBarManager__cancel_call">કૉલ ને રદ કરો</string>
  <!--NotificationMmsMessageRecord-->
  <string name="NotificationMmsMessageRecord_multimedia_message">મલ્ટિમીડિયા મેસેજ</string>
  <string name="NotificationMmsMessageRecord_downloading_mms_message">MMS મેસેજ ડાઉનલોડ કરી રહ્યાં છે</string>
  <string name="NotificationMmsMessageRecord_error_downloading_mms_message">MMS મેસેજ ડાઉનલોડ કરવામાં ભૂલ, ફરીથી પ્રયાસ કરવા માટે ટેપ કરો</string>
  <!--MediaPickerActivity-->
  <string name="MediaPickerActivity_send_to">%s ને મોકલો</string>
  <string name="MediaPickerActivity__menu_open_camera">કેમેરો ખોલો</string>
  <!--MediaPickerItemFragment-->
  <string name="MediaPickerItemFragment_tap_to_select">પસંદ કરવા માટે ટેપ કરો</string>
  <!--MediaSendActivity-->
  <string name="MediaSendActivity_add_a_caption">કેપ્શન ઉમેરો …</string>
  <string name="MediaSendActivity_an_item_was_removed_because_it_exceeded_the_size_limit">કોઈ આઈટમ દૂર કરવામાં આવી કારણ કે તે કદની મર્યાદાને ઓળંગી ગઈ</string>
  <string name="MediaSendActivity_camera_unavailable">કેમેરો અનુપલબ્ધ.</string>
  <string name="MediaSendActivity_message_to_s">%sને મેસેજ</string>
  <string name="MediaSendActivity_message">મેસેજ</string>
  <string name="MediaSendActivity_select_recipients">પ્રાપ્તકર્તાઓ પસંદ કરો</string>
  <string name="MediaSendActivity_signal_needs_access_to_your_contacts">Molly ને તમારા સંપર્કોને પ્રદર્શિત કરવા માટે તેમને એક્સેસની જરૂર છે.</string>
  <string name="MediaSendActivity_signal_needs_contacts_permission_in_order_to_show_your_contacts_but_it_has_been_permanently_denied">તમારા સંપર્કો બતાવવા માટે Molly ને સંપર્કોની પરવાનગીની જરૂર છે, પરંતુ તે કાયમી ધોરણે નામંજૂર કરવામાં આવી છે. કૃપા કરીને એપ્લિકેશન સેટિંગ્સ ચાલુ રાખો, \"પરવાનગી\" પસંદ કરો અને \"સંપર્કો\" સક્ષમ કરો.</string>
  <plurals name="MediaSendActivity_cant_share_more_than_n_items">
    <item quantity="one">તમે %d આઇટમ કરતાં વધુ શેર કરી શકતા નથી.</item>
    <item quantity="other">તમે %d આઇટમ્સ કરતાં વધુ શેર કરી શકતા નથી.</item>
  </plurals>
  <string name="MediaSendActivity_select_recipients_description">પ્રાપ્તકર્તાઓ પસંદ કરો</string>
  <string name="MediaSendActivity_tap_here_to_make_this_message_disappear_after_it_is_viewed">આ મેસેજ ને જોયા પછી અદૃશ્ય થવા માટે અહીં ટેપ કરો.</string>
  <!--MediaRepository-->
  <string name="MediaRepository_all_media">બધા મીડિયા</string>
  <!--MessageRecord-->
  <string name="MessageRecord_unknown">અજાણ્યું</string>
  <string name="MessageRecord_message_encrypted_with_a_legacy_protocol_version_that_is_no_longer_supported">Signal ના જૂના વર્ઝન નો ઉપયોગ કરીને એન્ક્રિપ્ટ થયેલ મેસેજ મળ્યો જે હવે સપોર્ટેડ નથી. કૃપા કરીને મોકલનારને સૌથી તાજેતરનાં વર્ઝન પર અપડેટ કરવા અને મેસેજ ને ફરીથી મોકલવા માટે કહો.</string>
  <string name="MessageRecord_left_group">તમે ગ્રુપ છોડી દીધું છે.</string>
  <string name="MessageRecord_you_updated_group">તમે ગ્રુપ ને અપડેટ કર્યું.</string>
  <string name="MessageRecord_you_called">તમે કૉલ કરેલો</string>
  <string name="MessageRecord_called_you">સંપર્કને કૉલ કરેલો</string>
  <string name="MessageRecord_missed_call">મિસ કૉલ</string>
  <string name="MessageRecord_s_updated_group">%s ગ્રુપ અપડેટ કર્યુ.</string>
  <string name="MessageRecord_s_called_you">%sએ કૉલ કરેલો</string>
  <string name="MessageRecord_called_s">%s ને કૉલ કરેલો</string>
  <string name="MessageRecord_missed_call_from">%s દ્વારા મિસ કૉલ</string>
  <string name="MessageRecord_s_joined_signal">%s Signal પર છે!</string>
  <string name="MessageRecord_you_disabled_disappearing_messages">તમે અદૃશ્ય થઈ રહેલા મેસેજ ને અક્ષમ કર્યા.</string>
  <string name="MessageRecord_s_disabled_disappearing_messages">%1$s અદૃશ્ય થઈ રહેલા મેસેજ અક્ષમ કરો.</string>
  <string name="MessageRecord_you_set_disappearing_message_time_to_s">તમે અદૃશ્ય થઈ રહેલા મેસેજ ટાઈમરને %1$s પર સેટ કર્યો છે.</string>
  <string name="MessageRecord_s_set_disappearing_message_time_to_s">%1$s અદૃશ્ય થઈ રહેલા મેસેજ ટાઈમરને સેટ કરો %2$s. </string>
  <!--GV2 specific-->
  <string name="MessageRecord_you_created_the_group">તમે ગ્રુપ બનાવ્યું છે.</string>
  <string name="MessageRecord_group_updated">ગ્રુપ અપડેટ કર્યું.</string>
  <!--GV2 member additions-->
  <string name="MessageRecord_you_joined_the_group">તમે ગ્રુપમાં જોડાયા.</string>
  <string name="MessageRecord_s_joined_the_group">%1$sગ્રુપ માં જોડાયા.</string>
  <!--GV2 member removals-->
  <!--GV2 role change-->
  <!--GV2 invitations-->
  <!--GV2 invitation revokes-->
  <!--GV2 invitation acceptance-->
  <!--GV2 title change-->
  <!--GV2 avatar change-->
  <!--GV2 attribute access level change-->
  <!--GV2 membership access level change-->
  <!--End of GV2 specific update messages-->
  <string name="MessageRecord_your_safety_number_with_s_has_changed">%s સાથેનો તમારો સલામતી નંબર બદલાયો છે.</string>
  <string name="MessageRecord_you_marked_your_safety_number_with_s_verified">તમે %s ચકાસણી સાથે તમારો સલામતી નંબર માર્ક કર્યો</string>
  <string name="MessageRecord_you_marked_your_safety_number_with_s_verified_from_another_device">તમે બીજા ડિવાઇસ માંથી ચકાસાયેલ %s સાથે તમારો સલામતી નંબર માર્ક કર્યો છે</string>
  <string name="MessageRecord_you_marked_your_safety_number_with_s_unverified">તમે તમારા સલામતી નંબરને %s ચકાસાયેલ વગર માર્ક કર્યા છે</string>
  <string name="MessageRecord_you_marked_your_safety_number_with_s_unverified_from_another_device">તમે બીજા ડિવાઇસ માંથી વણચકાસેલ %s સાથે તમારો સલામતી નંબર માર્ક કર્યો છે</string>
  <!--MessageRequestBottomView-->
  <string name="MessageRequestBottomView_accept">સ્વીકાર</string>
  <string name="MessageRequestBottomView_delete">કાઢી નાખો </string>
  <string name="MessageRequestBottomView_block">અવરોધિત કરો</string>
  <string name="MessageRequestBottomView_unblock">અનાવરોધિત કરો</string>
  <string name="MessageRequestProfileView_member_of_one_group">%1$s ના સભ્ય</string>
  <string name="MessageRequestProfileView_member_of_two_groups">%1$s અને %2$s ના સભ્ય</string>
  <string name="MessageRequestProfileView_member_of_many_groups">%1$s, %2$sઅને %3$s ના સભ્ય</string>
  <plurals name="MessageRequestProfileView_member_of_others">
    <item quantity="one">%d અન્ય</item>
    <item quantity="other">%dઅન્ય</item>
  </plurals>
  <!--PassphraseChangeActivity-->
  <string name="PassphraseChangeActivity_passphrases_dont_match_exclamation">પાસફ્રેઝ મેળ ખાતા નથી!</string>
  <string name="PassphraseChangeActivity_incorrect_old_passphrase_exclamation">ખોટો જૂનો પાસફ્રેઝ!</string>
  <string name="PassphraseChangeActivity_enter_new_passphrase_exclamation">નવો પાસફ્રેઝ દાખલ કરો!</string>
  <!--DeviceProvisioningActivity-->
  <string name="DeviceProvisioningActivity_link_this_device">આ ઉપકરણને લિંક કરીએ?</string>
  <string name="DeviceProvisioningActivity_cancel">રદ કરો</string>
  <string name="DeviceProvisioningActivity_continue">ચાલુ રાખો</string>
  <string name="DeviceProvisioningActivity_content_intro">તે સમર્થ હશે</string>
  <string name="DeviceProvisioningActivity_content_bullets">
      • તમારા બધા મેસેજ વાંચો
      \n• તમારા નામે મેસેજ મોકલો</string>
  <string name="DeviceProvisioningActivity_content_progress_title">ડિવાઇસ લિંક થઈ રહ્યા છે</string>
  <string name="DeviceProvisioningActivity_content_progress_content">નવા ડિવાઇસ લિંક થઈ રહ્યા છે</string>
  <string name="DeviceProvisioningActivity_content_progress_success">ડિવાઇસ મંજૂર!</string>
  <string name="DeviceProvisioningActivity_content_progress_no_device">કોઈ ડિવાઇસ મળ્યું નથી.</string>
  <string name="DeviceProvisioningActivity_content_progress_network_error">નેટવર્ક ભૂલ.</string>
  <string name="DeviceProvisioningActivity_content_progress_key_error">અમાન્ય QR કોડ.</string>
  <string name="DeviceProvisioningActivity_sorry_you_have_too_many_devices_linked_already">માફ કરશો, તમારી પાસે ઘણા બધા ડિવાઇસ પહેલાથી જોડાયેલા છે, કેટલાકને દૂર કરવાનો પ્રયાસ કરો</string>
  <string name="DeviceActivity_sorry_this_is_not_a_valid_device_link_qr_code">માફ કરશો, આ માન્ય ડિવાઇસ લિંક QR કોડ નથી.</string>
  <string name="DeviceProvisioningActivity_link_a_signal_device">Signal ડિવાઇસ ને લિંક કરીએ?</string>
  <string name="DeviceProvisioningActivity_it_looks_like_youre_trying_to_link_a_signal_device_using_a_3rd_party_scanner">એવું લાગે છે કે તમે 3જી પાર્ટી સ્કેનરનો ઉપયોગ કરીને Signal ડિવાઇસ ને લિંક કરવાનો પ્રયાસ કરી રહ્યાં છો. તમારી સુરક્ષા માટે, કૃપા કરીને Signal ની અંદરથી ફરીથી કોડ સ્કેન કરો.</string>
  <string name="DeviceActivity_signal_needs_the_camera_permission_in_order_to_scan_a_qr_code">QR કોડને સ્કેન કરવા માટે Molly ને કેમેરાની પરવાનગીની જરૂર હોય છે, પરંતુ તે કાયમી ધોરણે નામંજૂર કરવામાં આવી છે. કૃપા કરીને એપ્લિકેશન સેટિંગ્સ ચાલુ રાખો, \"પરવાનગી\" પસંદ કરો અને \"કેમેરો\" સક્ષમ કરો.</string>
  <string name="DeviceActivity_unable_to_scan_a_qr_code_without_the_camera_permission">કેમેરાની પરવાનગી વિના QR કોડ સ્કેન કરવામાં અસમર્થ</string>
  <!--ExpirationDialog-->
  <string name="ExpirationDialog_disappearing_messages">અદૃશ્ય થઈ રહેલા મેસેજ</string>
  <string name="ExpirationDialog_your_messages_will_not_expire">તમારા મેસેજ સમાપ્ત થશે નહીં.</string>
  <string name="ExpirationDialog_your_messages_will_disappear_s_after_they_have_been_seen">આ સંવાદમાં મોકલેલા અને પ્રાપ્ત મેસેજ જોયા પછી અદૃશ્ય %s થઈ જશે.</string>
  <!--PassphrasePromptActivity-->
  <string name="PassphrasePromptActivity_enter_passphrase">પાસફ્રેઝ દાખલ કરો</string>
  <string name="PassphrasePromptActivity_watermark_content_description">Signal ચિહ્ન</string>
  <string name="PassphrasePromptActivity_ok_button_content_description">પાસફ્રેઝ સબમિટ કરો</string>
  <string name="PassphrasePromptActivity_invalid_passphrase_exclamation">અમાન્ય પાસફ્રેઝ!</string>
  <string name="PassphrasePromptActivity_unlock_signal">Signal અનલૉક કરો</string>
  <!--PlacePickerActivity-->
  <string name="PlacePickerActivity_title">નકશો</string>
  <string name="PlacePickerActivity_not_a_valid_address">માન્ય સરનામું નથી</string>
  <string name="PlacePickerActivity_drop_pin">ડ્રોપ પિન</string>
  <string name="PlacePickerActivity_accept_address">સરનામું સ્વીકારો</string>
  <!--PlayServicesProblemFragment-->
  <string name="PlayServicesProblemFragment_the_version_of_google_play_services_you_have_installed_is_not_functioning">તમે ઇન્સ્ટોલ કરેલી Google Play Servicesનું વર્ઝન યોગ્ય રીતે કાર્ય કરી રહ્યું નથી. કૃપા કરીને Google Play Services ફરીથી ઇન્સ્ટોલ કરો અને ફરીથી પ્રયાસ કરો.</string>
  <!--PinRestoreEntryFragment-->
  <string name="PinRestoreEntryFragment_incorrect_pin">ખોટો PIN</string>
  <string name="PinRestoreEntryFragment_if_you_cant_remember_your_pin">જો તમને તમારો PIN યાદ ન આવે તો તમે એક નવો બનાવી શકો છો. તમે તમારા એકાઉન્ટને રજીસ્ટર અને ઉપયોગ કરી શકો છો પરંતુ તમે તમારી પ્રોફાઇલ માહિતી જેવી કેટલીક સાચવેલી સેટિંગ્સ ગુમાવશો.</string>
  <string name="PinRestoreEntryFragment_create_new_pin">નવો PIN બનાવો</string>
  <string name="PinRestoreEntryFragment_contact_support">સંપર્ક સપોર્ટ</string>
  <string name="PinRestoreEntryFragment_cancel">રદ કરો</string>
  <string name="PinRestoreEntryFragment_skip">અવગણો</string>
  <string name="PinRestoreEntryFragment_enter_alphanumeric_pin">આલ્ફાન્યુમેરિક PIN દાખલ કરો</string>
  <string name="PinRestoreEntryFragment_enter_numeric_pin">સંખ્યાત્મક PIN દાખલ કરો</string>
  <!--PinRestoreLockedFragment-->
  <string name="PinRestoreLockedFragment_create_your_pin">તમારો PIN બનાવો</string>
  <!--RatingManager-->
  <string name="RatingManager_rate_this_app">આ એપ્લિકેશનને રેટ કરો</string>
  <string name="RatingManager_if_you_enjoy_using_this_app_please_take_a_moment">જો તમને આ એપ્લિકેશનનો ઉપયોગ કરવામાં આનંદ આવે છે, તો કૃપા કરીને તેને રેટિંગ આપીને મદદ કરવામાં થોડો સમય કાઢો.</string>
  <string name="RatingManager_rate_now">હમણાં રેટ આપો!</string>
  <string name="RatingManager_no_thanks">ના આભાર</string>
  <string name="RatingManager_later">પછી</string>
  <string name="RatingManager_whoops_the_play_store_app_does_not_appear_to_be_installed">અરેરે, Play Store એપ્લિકેશન તમારા ડિવાઇસ પર ઇન્સ્ટોલ કરેલી દેખાતી નથી.</string>
  <!--ReactionsBottomSheetDialogFragment-->
  <!--ReactionsConversationView-->
  <!--ReactionsRecipientAdapter-->
  <string name="ReactionsRecipientAdapter_you">તમે</string>
  <!--RecipientPreferencesActivity-->
  <string name="RecipientPreferenceActivity_block">અવરોધિત કરો</string>
  <string name="RecipientPreferenceActivity_error_leaving_group">ગ્રુપ માંથી નિકળવામાં ભૂલ</string>
  <string name="RecipientPreferenceActivity_unblock">અનાવરોધિત કરો</string>
  <string name="RecipientPreferenceActivity_enabled">સક્ષમ કરેલ</string>
  <string name="RecipientPreferenceActivity_disabled">અક્ષમ કરેલ</string>
  <string name="RecipientPreferenceActivity_available_once_a_message_has_been_sent_or_received">એકવાર મેસેજ મોકલવામાં અથવા પ્રાપ્ત થઈ જાય તે પછી ઉપલબ્ધ.</string>
  <!--RecipientProvider-->
  <string name="RecipientProvider_unnamed_group">અનામી ગ્રુપ</string>
  <!--RedPhone-->
  <string name="RedPhone_answering">જવાબ</string>
  <string name="RedPhone_ending_call">કૉલ સમાપ્ત થાય છે</string>
  <string name="RedPhone_dialing">ડાયલ કરી રહ્યા છે</string>
  <string name="RedPhone_ringing">રિંગિંગ</string>
  <string name="RedPhone_busy">વ્યસ્ત</string>
  <string name="RedPhone_connected">કનેક્ટેડ</string>
  <string name="RedPhone_recipient_unavailable">પ્રાપ્તકર્તા અનુપલબ્ધ</string>
  <string name="RedPhone_network_failed">નેટવર્ક નિષ્ફળ થયું!</string>
  <string name="RedPhone_number_not_registered">નંબર રજીસ્ટર નથી!</string>
  <string name="RedPhone_the_number_you_dialed_does_not_support_secure_voice">તમે ડાયલ કરેલ નંબર સુરક્ષિત ઑડિયોને સપોર્ટ કરતું નથી!</string>
  <string name="RedPhone_got_it">ખબર પડી</string>
  <!--WebRtcCallActivity-->
  <string name="WebRtcCallActivity__tap_here_to_turn_on_your_video">તમારી વિડિયો ચાલુ કરવા માટે અહીં ટેપ કરો</string>
  <!--WebRtcCallView-->
  <!--RegistrationActivity-->
  <string name="RegistrationActivity_select_your_country">તમારો દેશ પસંદ કરો</string>
  <string name="RegistrationActivity_you_must_specify_your_country_code">તમારે તમારો દેશનો કોડ
      ઉલ્લેખ કરવો આવશ્યક છે</string>
  <string name="RegistrationActivity_you_must_specify_your_phone_number">તમારે ઉલ્લેખ કરવો જ જોઇએ
       તમારો ફોન નંબર</string>
  <string name="RegistrationActivity_invalid_number">અમાન્ય નંબર</string>
  <string name="RegistrationActivity_the_number_you_specified_s_is_invalid">તમે ઉલ્લેખિત કરેલો નંબર(%s) 
        અમાન્ય છે.</string>
  <string name="RegistrationActivity_missing_google_play_services">Google Play Services ખૂટે છે</string>
  <string name="RegistrationActivity_this_device_is_missing_google_play_services">આ ડિવાઇસ માં Google Play Services ખૂટે છે. તમે હજી પણ Signal નો ઉપયોગ કરી શકો છો, પરંતુ આ પદ્ધતિનું પરિણામ વિશ્વસનીયતા અથવા પ્રભાવમાં ઘટાડો થઈ શકે છે.\n\nજો તમે અદ્યતન વપરાશકર્તા નથી, તો પછીની Android ROM ચલાવી રહ્યાં નથી, અથવા માનો છો કે તમે આ ત્રુટિથી જોયા છો, કૃપા કરીને સહાય મુશ્કેલીનિવારણ માટે support@signal.org નો સંપર્ક કરો.</string>
  <string name="RegistrationActivity_i_understand">મને સમજાયુ</string>
  <string name="RegistrationActivity_play_services_error">Play Services ભૂલ</string>
  <string name="RegistrationActivity_google_play_services_is_updating_or_unavailable">Google Play Services અપડેટ થઈ રહી છે અથવા અસ્થાયીરૂપે અનુપલબ્ધ છે. મેહરબાની કરી ને ફરીથી પ્રયાસ કરો.</string>
  <string name="RegistrationActivity_terms_and_privacy">શરતો &amp; ગોપનીયતા નીતિ</string>
  <string name="RegistrationActivity_no_browser">આ લિંક ખોલવામાં અસમર્થ. કોઈ વેબ બ્રાઉઝર મળ્યું નથી.</string>
  <string name="RegistrationActivity_more_information">વધુ મહિતી</string>
  <string name="RegistrationActivity_less_information">ઓછી માહિતી</string>
  <string name="RegistrationActivity_signal_needs_access_to_your_contacts_and_media_in_order_to_connect_with_friends">મિત્રો સાથે જોડાવા, મેસેજ આપ-લે કરવા અને સલામત કૉલ્સ કરવા માટે Molly ને તમારા સંપર્કો અને મીડિયા એક્સેસની જરૂર છે</string>
  <string name="RegistrationActivity_unable_to_connect_to_service">સેવાથી કનેક્ટ કરવામાં અસમર્થ. કૃપા કરીને નેટવર્ક કનેક્શન તપાસો અને ફરીથી પ્રયાસ કરો.</string>
  <string name="RegistrationActivity_to_easily_verify_your_phone_number_signal_can_automatically_detect_your_verification_code">તમારા ફોન નંબરને સરળતાથી ચકાસવા માટે, જો તમે Mollyને SMS મેસેજ જોવાની મંજૂરી આપો તો Molly આપમેળે તમારો ચકાસણી કોડ શોધી શકે છે.</string>
  <plurals name="RegistrationActivity_debug_log_hint">
    <item quantity="one">તમે હવે ડિબગ લૉગ સબમિટ કરવાથી %d પગથિયુ દૂર છો.</item>
    <item quantity="other">તમે હવે ડિબગ લૉગ સબમિટ કરવાથી %d પગથિયા દૂર છો.</item>
  </plurals>
  <string name="RegistrationActivity_we_need_to_verify_that_youre_human">તમારે પુષ્ટિ કરવાની જરૂર છે કે તમે માનવ છો.</string>
  <string name="RegistrationActivity_failed_to_verify_the_captcha">કેપ્ચાને ચકાસવામાં નિષ્ફળ</string>
  <string name="RegistrationActivity_next">આગળ</string>
  <string name="RegistrationActivity_continue">ચાલુ રાખો</string>
  <string name="RegistrationActivity_continue_d_attempts_left">ચાલુ રાખો ( %d પ્રયાસો બાકી)</string>
  <string name="RegistrationActivity_continue_last_attempt">ચાલુ રાખો (છેલ્લો પ્રયાસ!)</string>
  <string name="RegistrationActivity_take_privacy_with_you_be_yourself_in_every_message">તમારી સાથે ગોપનીયતા લો.\nદરેક મેસેજ માં તમે બનો.</string>
  <string name="RegistrationActivity_enter_your_phone_number_to_get_started">શરુ કરવા માટે તમારો ફોન નંબર દાખલ કરો</string>
  <string name="RegistrationActivity_you_will_receive_a_verification_code">તમને એક ચકાસણી કોડ પ્રાપ્ત થશે. દરો લાગુ થઈ શકે છે.</string>
  <string name="RegistrationActivity_enter_the_code_we_sent_to_s">%s અમે મોકલ્યો કોડ દાખલ કરો</string>
  <string name="RegistrationActivity_phone_number_description">ફોન નંબર</string>
  <string name="RegistrationActivity_country_code_description">દેશનો કોડ</string>
  <string name="RegistrationActivity_call">કૉલ</string>
  <!--RegistrationLockV2Dialog-->
  <string name="RegistrationLockV2Dialog_if_you_forget_your_signal_pin_when_registering_again">જો ફરીથી Signal સાથે રજીસ્ટર કરાવતી વખતે તમે તમારો Signal PIN ભૂલી જાઓ છો, તો તમને તમારા ખાતામાંથી 7 દિવસ માટે લૉક આઉટ કરવામાં આવશે.</string>
  <!--RevealableMessageView-->
  <string name="RevealableMessageView_view_photo">ફોટો જુઓ</string>
  <string name="RevealableMessageView_view_video">વિડિયો જુઓ</string>
  <string name="RevealableMessageView_viewed">જોયેલુ</string>
  <string name="RevealableMessageView_media">મીડિયા</string>
  <!--ScribbleActivity-->
  <string name="ScribbleActivity_save_failure">ફોટોનાં ફેરફારો સેવ કરવામાં નિષ્ફળ</string>
  <!--Search-->
  <string name="SearchFragment_no_results">\'%s\' માટે કોઈ પરિણામ મળ્યું નથી</string>
  <string name="SearchFragment_header_conversations">સંવાદ</string>
  <string name="SearchFragment_header_contacts">સંપર્કો</string>
  <string name="SearchFragment_header_messages">મેસેજ</string>
  <!--SharedContactDetailsActivity-->
  <string name="SharedContactDetailsActivity_add_to_contacts">સંપર્કોમાં ઉમેરો</string>
  <string name="SharedContactDetailsActivity_invite_to_signal">Signal માટે આમંત્રણ આપો</string>
  <string name="SharedContactDetailsActivity_signal_message">Signal મેસેજ</string>
  <string name="SharedContactDetailsActivity_signal_call">Signal કૉલ</string>
  <!--SharedContactView-->
  <string name="SharedContactView_add_to_contacts">સંપર્કોમાં ઉમેરો</string>
  <string name="SharedContactView_invite_to_signal">Signal માટે આમંત્રણ આપો</string>
  <string name="SharedContactView_message">Signal મેસેજ</string>
  <!--SignalPinReminders-->
  <!--Slide-->
  <string name="Slide_image">છબી</string>
  <string name="Slide_sticker">સ્ટીકર</string>
  <string name="Slide_audio">ઓડિયો</string>
  <string name="Slide_video">વિડિયો</string>
  <!--SmsMessageRecord-->
  <string name="SmsMessageRecord_received_corrupted_key_exchange_message">કરપ્ટ થયેલ કી
     મેસેજ અદલાબદલી!</string>
  <string name="SmsMessageRecord_received_key_exchange_message_for_invalid_protocol_version">
       અમાન્ય પ્રોટોકોલ વર્ઝન માટે કી વિનિમય મેસેજ મળ્યો.</string>
  <string name="SmsMessageRecord_received_message_with_new_safety_number_tap_to_process">નવા સલામતી નંબર સાથે મેસેજ મળ્યો. પ્રક્રિયા કરવા અને જોવા માટે ટેપ કરો.</string>
  <string name="SmsMessageRecord_secure_session_reset">તમે સુરક્ષિત સત્ર ફરીથી સેટ કરો.</string>
  <string name="SmsMessageRecord_secure_session_reset_s">%s સુરક્ષિત સત્ર ફરીથી સેટ કરો.</string>
  <string name="SmsMessageRecord_duplicate_message">નકલી મેસેજ.</string>
  <string name="SmsMessageRecord_this_message_could_not_be_processed_because_it_was_sent_from_a_newer_version">આ મેસેજ ની પ્રક્રિયા કરી શકાઈ નથી કારણ કે તે Signal ના નવા વર્ઝન થી મોકલવામાં આવ્યો છે. તમે અપડેટ કર્યા પછી આ મેસેજ ફરીથી મોકલવા માટે તમારા સંપર્કને કહી શકો છો.</string>
  <!--StickerManagementActivity-->
  <string name="StickerManagementActivity_stickers">સ્ટીકરો</string>
  <!--StickerManagementAdapter-->
  <string name="StickerManagementAdapter_installed_stickers">ઇન્સ્ટોલ કરેલા સ્ટીકરો</string>
  <string name="StickerManagementAdapter_stickers_you_received">તમે પ્રાપ્ત કરેલ સ્ટીકરો</string>
  <string name="StickerManagementAdapter_signal_artist_series">Signal આર્ટિસ્ટ સિરીઝ</string>
  <string name="StickerManagementAdapter_no_stickers_installed">કોઈ સ્ટીકરો ઇન્સ્ટોલ કરેલા નથી</string>
  <string name="StickerManagementAdapter_stickers_from_incoming_messages_will_appear_here">આવતા મેસેજ ના સ્ટીકરો અહીં દેખાશે</string>
  <string name="StickerManagementAdapter_untitled">શીર્ષક વિનાનું</string>
  <string name="StickerManagementAdapter_unknown">અજાણ્યું</string>
  <!--StickerPackPreviewActivity-->
  <string name="StickerPackPreviewActivity_untitled">શીર્ષક વિનાનું</string>
  <string name="StickerPackPreviewActivity_unknown">અજાણ્યું</string>
  <string name="StickerPackPreviewActivity_install">ઇન્સ્ટોલ</string>
  <string name="StickerPackPreviewActivity_remove">દૂર કરો</string>
  <string name="StickerPackPreviewActivity_stickers">સ્ટીકરો</string>
  <string name="StickerPackPreviewActivity_failed_to_load_sticker_pack">સ્ટીકર પેક લોડ કરવામાં નિષ્ફળ</string>
  <!--SubmitDebugLogActivity-->
  <string name="SubmitDebugLogActivity_edit">ફેરફાર કરો</string>
  <string name="SubmitDebugLogActivity_done">થઈ ગયું</string>
  <string name="SubmitDebugLogActivity_submit">સબમિટ કરો</string>
  <string name="SubmitDebugLogActivity_success">સફળતા!</string>
  <string name="SubmitDebugLogActivity_copied_to_clipboard">ક્લિપબોર્ડ પર કૉપી કરેલું</string>
  <string name="SubmitDebugLogActivity_share">શેર કરો</string>
  <!--SupportEmailUtil-->
  <!--ThreadRecord-->
  <string name="ThreadRecord_group_updated">ગ્રુપ અપડેટ કર્યું</string>
  <string name="ThreadRecord_left_the_group">ગ્રુપ છોડી દીધું</string>
  <string name="ThreadRecord_secure_session_reset">સુરક્ષિત સત્ર ફરીથી સેટ કરો.</string>
  <string name="ThreadRecord_draft">ડ્રાફ્ટ:</string>
  <string name="ThreadRecord_called">તમે કૉલ કરેલો</string>
  <string name="ThreadRecord_called_you">તમને કૉલ કર્યો</string>
  <string name="ThreadRecord_missed_call">મિસ કૉલ</string>
  <string name="ThreadRecord_media_message">મીડિયા મેસેજ</string>
  <string name="ThreadRecord_sticker">સ્ટીકર</string>
  <string name="ThreadRecord_view_once_photo">એકવાર ફોટો જુઓ</string>
  <string name="ThreadRecord_view_once_video">એકવાર વિડિયો જુઓ</string>
  <string name="ThreadRecord_view_once_media">એકવાર મીડિયા જુઓ</string>
  <string name="ThreadRecord_this_message_was_deleted">આ મેસેજ કાઢી નાખ્યો હતો.</string>
  <string name="ThreadRecord_s_is_on_signal">%s Signal પર છે|</string>
  <string name="ThreadRecord_disappearing_messages_disabled">અદૃશ્ય થઈ રહેલા સંદેશાઓ અક્ષમ છે</string>
  <string name="ThreadRecord_disappearing_message_time_updated_to_s">અદૃશ્ય થઈ રહેલા મેસેજ નો સમય %s પર સેટ કર્યો છે</string>
  <string name="ThreadRecord_safety_number_changed">સલામતી નંબર બદલ્યો છે</string>
  <string name="ThreadRecord_your_safety_number_with_s_has_changed">%s સાથેનો તમારો સલામતી નંબર બદલાયો છે.</string>
  <string name="ThreadRecord_you_marked_verified">તમે ચકાસેલું ચિહ્નિત માર્ક કર્યું છે</string>
  <string name="ThreadRecord_you_marked_unverified">તમે વણચકાસેલ માર્ક કર્યું છે</string>
  <string name="ThreadRecord_message_could_not_be_processed">મેસેજ પર પ્રક્રિયા કરી શકાઈ નથી</string>
  <string name="ThreadRecord_message_request">મેસેજ રિક્વેસ્ટ</string>
  <!--UpdateApkReadyListener-->
  <string name="UpdateApkReadyListener_Signal_update">Signal અપડેટ</string>
  <string name="UpdateApkReadyListener_a_new_version_of_signal_is_available_tap_to_update">Signalનું નવું વર્ઝન ઉપલબ્ધ છે, અપડેટ કરવા માટે ટેપ કરો</string>
  <!--UnknownSenderView-->
  <string name="UnknownSenderView_block_s">%s અવરોધિત કરો?</string>
  <string name="UnknownSenderView_blocked_contacts_will_no_longer_be_able_to_send_you_messages_or_call_you">અવરોધિત સંપર્કો હવે તમને મેસેજ મોકલવા અથવા કૉલ કરવામાં સમર્થ રહેશે નહીં.</string>
  <string name="UnknownSenderView_block">અવરોધિત કરો</string>
  <string name="UnknownSenderView_share_profile_with_s">%s સાથે પ્રોફાઇલ શેર કરવી છે?</string>
  <string name="UnknownSenderView_the_easiest_way_to_share_your_profile_information_is_to_add_the_sender_to_your_contacts">તમારી પ્રોફાઇલ માહિતી શેર કરવાનો સૌથી સહેલો રસ્તો એ છે કે તમારા સંપર્કોમાં મોકલનારને ઉમેરવો. જો તમે ઇચ્છતા નથી, તો તમે હજી પણ તમારી પ્રોફાઇલ માહિતી આ રીતે શેર કરી શકો છો.</string>
  <string name="UnknownSenderView_share_profile">પ્રોફાઇલ શેર કરો</string>
  <!--UntrustedSendDialog-->
  <string name="UntrustedSendDialog_send_message">મેસેજ મોકલો?</string>
  <string name="UntrustedSendDialog_send">મોકલો</string>
  <!--UnverifiedSendDialog-->
  <string name="UnverifiedSendDialog_send_message">મેસેજ મોકલો છે?</string>
  <string name="UnverifiedSendDialog_send">મોકલો</string>
  <!--UsernameEditFragment-->
  <string name="UsernameEditFragment_username">વપરાશકર્તા નામ</string>
  <string name="UsernameEditFragment_submit">સબમિટ કરો</string>
  <string name="UsernameEditFragment_delete">કાઢી નાખો </string>
  <string name="UsernameEditFragment_successfully_set_username">સફળતાપૂર્વક વપરાશકર્તા નામ સેટ કરો.</string>
  <string name="UsernameEditFragment_successfully_removed_username">સફળતાપૂર્વક વપરાશકર્તા નામ દૂર કર્યું.</string>
  <string name="UsernameEditFragment_encountered_a_network_error">નેટવર્ક ભૂલ મળી.</string>
  <string name="UsernameEditFragment_this_username_is_taken">આ વપરાશકર્તા નામ લેવામાં આવ્યું છે.</string>
  <string name="UsernameEditFragment_this_username_is_available">આ વપરાશકર્તા નામ ઉપલબ્ધ છે.</string>
  <string name="UsernameEditFragment_usernames_can_only_include">વપરાશકર્તાનામોમાં ફક્ત a-Z, 0-9 અને _ શામેલ હોઈ શકે છે.</string>
  <string name="UsernameEditFragment_usernames_cannot_begin_with_a_number">વપરાશકર્તાનામ સંખ્યા સાથે શરૂ થઈ શકતા નથી.</string>
  <string name="UsernameEditFragment_username_is_invalid">વપરાશકર્તા નામ અમાન્ય છે.</string>
  <string name="UsernameEditFragment_usernames_must_be_between_a_and_b_characters">વપરાશકર્તાનામો %1$d અને %2$d અક્ષરોની વચ્ચે હોવા જોઈએ.</string>
  <string name="UsernameEditFragment_other_signal_users_can_send_message_requests_to_your_unique_username">અન્ય Signal વપરાશકર્તાઓ તમારા ફોન નંબરને જાણ્યા વિના તમારા અનન્ય વપરાશકર્તા નામ પર મેસેજ વિનંતીઓ મોકલી શકે છે. વપરાશકર્તા નામ પસંદ કરવું એ વૈકલ્પિક છે.</string>
  <!--VerifyIdentityActivity-->
  <string name="VerifyIdentityActivity_your_contact_is_running_an_old_version_of_signal">તમારો સંપર્ક Signal નું જૂનું વર્ઝન ચલાવી રહ્યું છે. કૃપા કરીને તમારો સલામતી નંબર ચકાસતા પહેલા અપડેટ કરવા માટે કહો.</string>
  <string name="VerifyIdentityActivity_your_contact_is_running_a_newer_version_of_Signal">તમારો સંપર્ક અસંગત QR કોડ ફોર્મેટ સાથે Signalનું નવું વર્ઝન ચલાવી રહ્યું છે. કૃપા કરીને તુલના કરવા માટે અપડેટ કરો.</string>
  <string name="VerifyIdentityActivity_the_scanned_qr_code_is_not_a_correctly_formatted_safety_number">સ્કેન કરેલો QR કોડ યોગ્ય રીતે ફોર્મેટ થયેલ સલામતી નંબર ચકાસણી કોડ નથી. કૃપા કરીને ફરીથી સ્કેન કરવાનો પ્રયાસ કરો.</string>
  <string name="VerifyIdentityActivity_share_safety_number_via">સલામતી નંબર શેર કરો દ્વારા…</string>
  <string name="VerifyIdentityActivity_our_signal_safety_number">અમારો Signal સલામતી નંબર:</string>
  <string name="VerifyIdentityActivity_no_app_to_share_to">એવું લાગે છે કે તમારી પાસે શેર કરવા માટે કોઈ એપ્લિકેશન નથી.</string>
  <string name="VerifyIdentityActivity_no_safety_number_to_compare_was_found_in_the_clipboard">ક્લિપબોર્ડમાં તુલના કરવા માટેનો સલામતી નંબર મળ્યો નથી</string>
  <string name="VerifyIdentityActivity_signal_needs_the_camera_permission_in_order_to_scan_a_qr_code_but_it_has_been_permanently_denied">QR કોડને સ્કેન કરવા માટે Molly ને કેમેરાની પરવાનગીની જરૂર હોય છે, પરંતુ તે કાયમી ધોરણે નામંજૂર કરવામાં આવી છે. કૃપા કરીને એપ્લિકેશન સેટિંગ્સ ચાલુ રાખો, \"પરવાનગી\", પસંદ કરો અને \"કેમેરો\" સક્ષમ કરો.</string>
  <string name="VerifyIdentityActivity_unable_to_scan_qr_code_without_camera_permission">કેમેરાની મંજૂરી વિના QR કોડ સ્કેન કરવામાં અસમર્થ</string>
  <!--ViewOnceMessageActivity-->
  <!--MessageDisplayHelper-->
  <string name="MessageDisplayHelper_bad_encrypted_message">ખરાબ એન્ક્રિપ્ટેડ મેસેજ</string>
  <string name="MessageDisplayHelper_message_encrypted_for_non_existing_session">મેસેજ અસ્તિત્વમાં નથી તે સત્ર માટે એન્ક્રિપ્ટ થયેલ છે</string>
  <!--MmsMessageRecord-->
  <string name="MmsMessageRecord_bad_encrypted_mms_message">ખરાબ એન્ક્રિપ્ટેડ MMS મેસેજ</string>
  <string name="MmsMessageRecord_mms_message_encrypted_for_non_existing_session">અસ્તિત્વમાં નથી તે સત્ર માટે MMS મેસેજ એન્ક્રિપ્ટ થયેલ</string>
  <!--MuteDialog-->
  <string name="MuteDialog_mute_notifications">સૂચનાઓ મ્યૂટ કરો</string>
  <!--OutdatedBuildReminder-->
  <string name="OutdatedBuildReminder_no_web_browser_installed">કોઈ વેબ બ્રાઉઝર ઇન્સ્ટોલ કરેલું નથી!</string>
  <!--ApplicationMigrationService-->
  <string name="ApplicationMigrationService_import_in_progress">ઇમ્પોર્ટ ચાલુ છે</string>
  <string name="ApplicationMigrationService_importing_text_messages">ટેક્સ્ટ મેસેજ ઇમ્પોર્ટ કરી રહ્યું છે</string>
  <string name="ApplicationMigrationService_import_complete">ઇમ્પોર્ટ પૂર્ણ</string>
  <string name="ApplicationMigrationService_system_database_import_is_complete">સિસ્ટમ ડેટાબેઝ ઇમ્પોર્ટ પૂર્ણ.</string>
  <!--KeyCachingService-->
  <string name="KeyCachingService_signal_passphrase_cached">ખોલવા માટે ટચ કરો.</string>
  <string name="KeyCachingService_signal_passphrase_cached_with_lock">ખોલવા માટે ટચ કરો, અથવા બંધ કરવા માટે લૉકને ટચ કરો.</string>
  <string name="KeyCachingService_passphrase_cached">Molly અનલોક થયેલ છે</string>
  <string name="KeyCachingService_lock">Molly લૉક</string>
  <!--MediaPreviewActivity-->
  <string name="MediaPreviewActivity_you">તમે</string>
  <string name="MediaPreviewActivity_unssuported_media_type">અસમર્થિત મીડિયા પ્રકાર</string>
  <string name="MediaPreviewActivity_draft">ડ્રાફ્ટ</string>
  <string name="MediaPreviewActivity_signal_needs_the_storage_permission_in_order_to_write_to_external_storage_but_it_has_been_permanently_denied">બાહ્ય સ્ટોરેજ માં સેવ કરવા માટે Molly ને સ્ટોરેજ પરવાનગીની જરૂર છે, પરંતુ તેનો કાયમી નામંજૂર કરવામાં આવી છે. કૃપા કરીને એપ્લિકેશન સેટિંગ્સ ચાલુ રાખો \"પરવાનગી\" પસંદ કરો, અને \"સ્ટોરેજ\" સક્ષમ કરો.</string>
  <string name="MediaPreviewActivity_unable_to_write_to_external_storage_without_permission">પરવાનગી વિના બાહ્ય સ્ટોરેજમાં સેવ કરવામાં અસમર્થ</string>
  <string name="MediaPreviewActivity_media_delete_confirmation_title">મેસેજ કાઢી નાખો?</string>
  <string name="MediaPreviewActivity_media_delete_confirmation_message">આ મેસેજ ને કાયમી ધોરણે કાઢી નાખશે.</string>
  <string name="MediaPreviewActivity_s_to_s">%1$sતરફ%2$s</string>
  <!--MessageNotifier-->
  <string name="MessageNotifier_d_new_messages_in_d_conversations">%1$d%2$d સંવાદ માં નવા મેસેજ</string>
  <string name="MessageNotifier_most_recent_from_s">%1$s: થી તાજેતરનાં</string>
  <string name="MessageNotifier_locked_message">લૉક કરેલો મેસેજ</string>
  <string name="MessageNotifier_media_message_with_text">મીડિયા મેસેજ: %s</string>
  <string name="MessageNotifier_message_delivery_failed">મેસેજ ડિલિવરી નિષ્ફળ થયું.</string>
  <string name="MessageNotifier_failed_to_deliver_message">મેસેજ પહોંચાડવામાં નિષ્ફળ.</string>
  <string name="MessageNotifier_error_delivering_message">મેસેજ પહોંચાડવામાં ભૂલ.</string>
  <string name="MessageNotifier_mark_all_as_read">બધાને વાંચેલા તરીકે માર્ક કરો</string>
  <string name="MessageNotifier_mark_read">વાંચેલા તરીકે માર્ક કરો</string>
  <string name="MessageNotifier_media_message">મીડિયા મેસેજ</string>
  <string name="MessageNotifier_sticker">સ્ટીકર</string>
  <string name="MessageNotifier_view_once_photo">એકવાર ફોટો જુઓ</string>
  <string name="MessageNotifier_view_once_video">એકવાર વિડિયો જુઓ</string>
  <string name="MessageNotifier_reply">જવાબ</string>
  <string name="MessageNotifier_signal_message">Signal મેસેજ</string>
  <string name="MessageNotifier_unsecured_sms">અસુરક્ષિત SMS</string>
  <string name="MessageNotifier_you_may_have_new_messages">તમારી માટે કદાચ નવા મેસેજ હોઈ શકે છે</string>
  <string name="MessageNotifier_open_signal_to_check_for_recent_notifications">તાજેતરની સૂચનાઓ તપાસવા માટે Molly ખોલો.</string>
  <string name="MessageNotifier_contact_message">%1$s %2$s</string>
  <string name="MessageNotifier_unknown_contact_message">સંપર્ક</string>
  <string name="MessageNotifier_reacted_s_to_s">%1$s પ્રતિક્રિયા આપી: \"%2$s\".</string>
  <string name="MessageNotifier_reacted_s_to_your_video">તમારી વિડિયો પર %1$s પ્રતિક્રિયા આપી.</string>
  <string name="MessageNotifier_reacted_s_to_your_image">તમારી છબી પર %1$s પ્રતિક્રિયા આપી.</string>
  <string name="MessageNotifier_reacted_s_to_your_file">તમારી ફાઇલ પર %1$s ની પ્રતિક્રિયા આપી.</string>
  <string name="MessageNotifier_reacted_s_to_your_audio">તમારા ઓડિયો પર %1$sપર પ્રતિક્રિયા આપી.</string>
  <string name="MessageNotifier_reacted_s_to_your_view_once_photo">તમારા વ્યુ-એકવાર ફોટા પર %1$s પર પ્રતિક્રિયા આપી.</string>
  <string name="MessageNotifier_reacted_s_to_your_view_once_video">તમારી વ્યુ-એકવાર વિડિયો પર %1$s પ્રતિક્રિયા આપી.</string>
  <string name="MessageNotifier_reacted_s_to_your_sticker">તમારા સ્ટીકર પર %1$s પ્રતિક્રિયા આપી.</string>
  <string name="MessageNotifier_this_message_was_deleted">આ મેસેજ કાઢી નાખ્યો હતો.</string>
  <!--Notification Channels-->
  <string name="NotificationChannel_messages">ડિફોલ્ટ</string>
  <string name="NotificationChannel_calls">કૉલ્સ</string>
  <string name="NotificationChannel_failures">નિષ્ફળતા</string>
  <string name="NotificationChannel_backups">બેકઅપ્સ</string>
  <string name="NotificationChannel_locked_status">લૉક સ્ટેટસ</string>
  <string name="NotificationChannel_app_updates">એપ્લિકેશન અપડેટ્સ</string>
  <string name="NotificationChannel_other">અન્ય</string>
  <string name="NotificationChannel_group_messages">મેસેજ</string>
  <string name="NotificationChannel_missing_display_name">અજાણ્યું</string>
  <!--ProfileEditNameFragment-->
  <string name="ProfileEditNameFragment_successfully_set_profile_name">પ્રોફાઇલ નામ સફળતાપૂર્વક સેટ કર્યું.</string>
  <string name="ProfileEditNameFragment_encountered_a_network_error">નેટવર્ક ભૂલ મળી.</string>
  <!--QuickResponseService-->
  <string name="QuickResponseService_quick_response_unavailable_when_Signal_is_locked">જ્યારે Signal લૉક થાય ત્યારે ઝડપી પ્રતિસાદ ઉપલબ્ધ નથી!</string>
  <string name="QuickResponseService_problem_sending_message">મેસેજ મોકલવામાં સમસ્યા!</string>
  <!--SaveAttachmentTask-->
  <string name="SaveAttachmentTask_saved_to">%s પર સેવ</string>
  <string name="SaveAttachmentTask_saved">સેવ કરેલ</string>
  <!--SearchToolbar-->
  <string name="SearchToolbar_search">શોધો</string>
  <string name="SearchToolbar_search_for_conversations_contacts_and_messages">સંવાદ, સંપર્કો અને મેસેજ માટે શોધો</string>
  <!--ShortcutLauncherActivity-->
  <string name="ShortcutLauncherActivity_invalid_shortcut">અમાન્ય શોર્ટકટ</string>
  <!--SingleRecipientNotificationBuilder-->
  <string name="SingleRecipientNotificationBuilder_signal">Signal</string>
  <string name="SingleRecipientNotificationBuilder_new_message">નવો મેસેજ</string>
  <!--ThumbnailView-->
  <string name="ThumbnailView_Play_video_description">વિડિયો ચલાવો</string>
  <string name="ThumbnailView_Has_a_caption_description">એક કેપ્શન છે</string>
  <!--TransferControlView-->
  <plurals name="TransferControlView_n_items">
    <item quantity="one">%d આઇટમ</item>
    <item quantity="other">%d આઇટમ્સ</item>
  </plurals>
  <!--UnauthorizedReminder-->
  <string name="UnauthorizedReminder_device_no_longer_registered">ડિવાઇસ હવે રજીસ્ટર નથી</string>
  <string name="UnauthorizedReminder_this_is_likely_because_you_registered_your_phone_number_with_Signal_on_a_different_device">આ સંભવ છે કારણ કે તમે તમારા ફોન નંબરને Signal સાથે કોઈ બીજા ડિવાઇસ પર રજિસ્ટર કરાવ્યો છે. ફરીથી રજીસ્ટર કરવા માટે ટેપ કરો.</string>
  <!--VideoPlayer-->
  <string name="VideoPlayer_error_playing_video">વિડિયો ચલાવવામાં ભૂલ</string>
  <!--WebRtcCallActivity-->
  <string name="WebRtcCallActivity_to_answer_the_call_from_s_give_signal_access_to_your_microphone">%s ના કોલનો જવાબ આપવા માટે, તમારા માઇક્રોફોનને Molly એક્સેસ આપો.</string>
  <string name="WebRtcCallActivity_signal_requires_microphone_and_camera_permissions_in_order_to_make_or_receive_calls">કૉલ કરવા અથવા પ્રાપ્ત કરવા માટે Molly ને માઇક્રોફોન અને કેમેરાની પરવાનગીની જરૂર હોય છે, પરંતુ તેઓને કાયમી નામંજૂર કરવામાં આવ્યા છે. કૃપા કરીને એપ્લિકેશન સેટિંગ્સ ચાલુ રાખો, \"પરવાનગી\" પસંદ કરો અને \"માઇક્રોફોન\" અને \"કેમેરો\" સક્ષમ કરો.</string>
  <!--WebRtcCallScreen-->
  <string name="WebRtcCallScreen_new_safety_numbers">%1$s સાથેની તમારી વાતચીતનો સલામતી નંબર બદલાયો છે. આનો અર્થ ક્યાંય થઈ શકે કે કોઈ તમારા સંદેશાવ્યવહારને અટકાવવાનો પ્રયાસ કરી રહ્યો છે, અથવા તે %2$s ફક્ત Signal ને ફરીથી ઇન્સ્ટોલ કરે છે.</string>
  <string name="WebRtcCallScreen_you_may_wish_to_verify_this_contact">તમે આ સંપર્ક સાથે તમારો સલામતી નંબર ચકાસી શકો છો.</string>
  <string name="WebRtcCallScreen_new_safety_number_title">નવો સલામતી નંબર</string>
  <string name="WebRtcCallScreen_accept">સ્વીકાર</string>
  <string name="WebRtcCallScreen_end_call">કૉલ નો અંત કરો</string>
  <!--WebRtcCallScreen V2-->
  <string name="WebRtcCallScreen__answer">જવાબ</string>
  <!--WebRtcAudioOutputToggle-->
  <string name="WebRtcAudioOutputToggle__speaker">સ્પીકર</string>
  <string name="WebRtcAudioOutputToggle__bluetooth">બ્લુટુથ</string>
  <!--WebRtcCallControls-->
  <string name="WebRtcCallControls_tap_to_enable_your_video">તમારી વિડિયો ને સક્ષમ કરવા માટે ટેપ કરો</string>
  <!--WebRtcCallControls Content Descriptions-->
  <string name="WebRtcCallControls_contact_photo_description">સંપર્ક ફોટો</string>
  <string name="WebRtcCallControls_speaker_button_description">સ્પીકર</string>
  <string name="WebRtcCallControls_bluetooth_button_description">બ્લુટુથ</string>
  <string name="WebRtcCallControls_mute_button_description">મ્યુટ</string>
  <string name="WebRtcCallControls_your_camera_button_description">તમારો કેમેરો</string>
  <string name="WebRtcCallControls_switch_to_rear_camera_button_description">રીઅર કેમેરા પર સ્વિચ કરો</string>
  <string name="WebRtcCallControls_answer_call_description">કૉલનો જવાબ આપો</string>
  <string name="WebRtcCallControls_reject_call_description">કૉલ નામંજૂર કરો</string>
  <!--attachment_type_selector-->
  <string name="attachment_type_selector__audio">ઓડિયો</string>
  <string name="attachment_type_selector__audio_description">ઓડિયો</string>
  <string name="attachment_type_selector__contact">સંપર્ક</string>
  <string name="attachment_type_selector__contact_description">સંપર્ક</string>
  <string name="attachment_type_selector__camera">કેમેરો</string>
  <string name="attachment_type_selector__camera_description">કેમેરો</string>
  <string name="attachment_type_selector__location">સ્થળ</string>
  <string name="attachment_type_selector__location_description">સ્થળ</string>
  <string name="attachment_type_selector__gif">GIF</string>
  <string name="attachment_type_selector__gif_description">Gif</string>
  <string name="attachment_type_selector__gallery_description">ફોટો અથવા વિડિયો</string>
  <string name="attachment_type_selector__file_description">ફાઇલ</string>
  <string name="attachment_type_selector__gallery">ગેલેરી</string>
  <string name="attachment_type_selector__file">ફાઇલ</string>
  <string name="attachment_type_selector__drawer_description">જોડાણ ડ્રોઅરને ટોગલ કરો</string>
  <!--change_passphrase_activity-->
  <string name="change_passphrase_activity__old_passphrase">જૂનો પાસફ્રેઝ</string>
  <string name="change_passphrase_activity__new_passphrase">નવો પાસફ્રેઝ</string>
  <string name="change_passphrase_activity__repeat_new_passphrase">નવો પાસફ્રેઝ પુનરાવર્તન કરો</string>
  <!--contact_selection_activity-->
  <string name="contact_selection_activity__enter_name_or_number">નામ અથવા નંબર દાખલ કરો</string>
  <string name="contact_selection_activity__invite_to_signal">Signal માટે આમંત્રણ આપો</string>
  <string name="contact_selection_activity__new_group">નવું ગ્રુપ</string>
  <!--contact_filter_toolbar-->
  <string name="contact_filter_toolbar__clear_entered_text_description">દાખલ કરેલો ટેક્સ્ટ સાફ કરો</string>
  <string name="contact_filter_toolbar__show_keyboard_description">કીબોર્ડ બતાવો</string>
  <string name="contact_filter_toolbar__show_dial_pad_description">ડાયલપેડ બતાવો</string>
  <!--contact_selection_group_activity-->
  <string name="contact_selection_group_activity__no_contacts">સંપર્કો નથી.</string>
  <string name="contact_selection_group_activity__finding_contacts">સંપર્કો લોડ કરી રહ્યું છે…</string>
  <!--single_contact_selection_activity-->
  <string name="SingleContactSelectionActivity_contact_photo">સંપર્ક ફોટો</string>
  <!--ContactSelectionListFragment-->
  <string name="ContactSelectionListFragment_signal_requires_the_contacts_permission_in_order_to_display_your_contacts">તમારા સંપર્કોને પ્રદર્શિત કરવા માટે Molly ને સંપર્કોની પરવાનગીની જરૂર હોય છે, પરંતુ તે કાયમી ધોરણે નામંજૂર કરવામાં આવી છે. કૃપા કરીને એપ્લિકેશન સેટિંગ્સ મેનૂ પર ચાલુ રાખો, \"પરવાનગી\" પસંદ કરો અને \"સંપર્કો\" ને સક્ષમ કરો.</string>
  <string name="ContactSelectionListFragment_error_retrieving_contacts_check_your_network_connection">કૃપા કરીને એપ્લિકેશન સેટિંગ્સ મેનૂ પર ચાલુ રાખો, \"પરવાનગી\" પસંદ કરો અને \"સંપર્કો\" ને સક્ષમ કરો.</string>
  <string name="ContactSelectionListFragment_username_not_found">વપરાશકર્તા નામ મળ્યું નથી</string>
  <string name="ContactSelectionListFragment_s_is_not_a_signal_user">\"%1$s\" Signal વપરાશકર્તા નથી. કૃપા કરીને વપરાશકર્તા નામ તપાસો અને ફરીથી પ્રયાસ કરો.</string>
  <string name="ContactSelectionListFragment_okay">બરાબર</string>
  <!--blocked_contacts_fragment-->
  <string name="blocked_contacts_fragment__no_blocked_contacts">કોઈ અવરોધિત સંપર્કો નથી</string>
  <!--contact_selection_list_fragment-->
  <string name="contact_selection_list_fragment__signal_needs_access_to_your_contacts_in_order_to_display_them">Molly ને તમારા સંપર્કોને પ્રદર્શિત કરવા માટે તેમને એક્સેસની જરૂર છે.</string>
  <string name="contact_selection_list_fragment__show_contacts">સંપર્કો બતાવો</string>
  <!--conversation_activity-->
  <string name="conversation_activity__type_message_push">Signal મેસેજ</string>
  <string name="conversation_activity__type_message_sms_insecure">અસુરક્ષિત SMS</string>
  <string name="conversation_activity__type_message_mms_insecure">અસુરક્ષિત MMS</string>
  <string name="conversation_activity__from_sim_name">%1$sમાંથી</string>
  <string name="conversation_activity__sim_n">SIM %1$d</string>
  <string name="conversation_activity__send">મોકલો</string>
  <string name="conversation_activity__compose_description">મેસેજ બનાવો</string>
  <string name="conversation_activity__emoji_toggle_description">ઇમોજી કીબોર્ડને ટોગલ કરો</string>
  <string name="conversation_activity__attachment_thumbnail">જોડાણ થંબનેલ</string>
  <string name="conversation_activity__quick_attachment_drawer_toggle_camera_description">ક્વિક કેમેરા જોડાણ ડ્રોઅરને ટોગલ કરો</string>
  <string name="conversation_activity__quick_attachment_drawer_record_and_send_audio_description">રેકોર્ડ કરો અને ઓડિયો જોડાણ મોકલો</string>
  <string name="conversation_activity__quick_attachment_drawer_lock_record_description">ઓડિયો જોડાણનું લૉક રેકોર્ડિંગ</string>
  <string name="conversation_activity__enable_signal_for_sms">SMS માટે Signal સક્ષમ કરો</string>
  <!--conversation_input_panel-->
  <string name="conversation_input_panel__slide_to_cancel">રદ કરવા માટે સ્લાઇડ કરો</string>
  <string name="conversation_input_panel__cancel">રદ કરો</string>
  <!--conversation_item-->
  <string name="conversation_item__mms_image_description">મીડિયા મેસેજ</string>
  <string name="conversation_item__secure_message_description">સુરક્ષિત મેસેજ</string>
  <!--conversation_item_sent-->
  <string name="conversation_item_sent__send_failed_indicator_description">મોકલવામાં નિષ્ફળ</string>
  <string name="conversation_item_sent__pending_approval_description">મંજૂરી બાકી હોવી</string>
  <string name="conversation_item_sent__delivered_description">પહોંચી ગયું</string>
  <string name="conversation_item_sent__message_read">મેસેજ વાંચ્યો</string>
  <!--conversation_item_received-->
  <string name="conversation_item_received__contact_photo_description">સંપર્ક ફોટો</string>
  <!--audio_view-->
  <string name="audio_view__play_pause_accessibility_description">ચાલુ કરો … અટકાવો</string>
  <string name="audio_view__download_accessibility_description">ડાઉનલોડ</string>
  <!--QuoteView-->
  <string name="QuoteView_audio">ઓડિયો</string>
  <string name="QuoteView_video">વિડિયો</string>
  <string name="QuoteView_photo">ફોટો</string>
  <string name="QuoteView_view_once_media">એકવાર મીડિયા જુઓ</string>
  <string name="QuoteView_sticker">સ્ટીકર</string>
  <string name="QuoteView_document">દસ્તાવેજ</string>
  <string name="QuoteView_you">તમે</string>
  <string name="QuoteView_original_missing">અસલ મેસેજ મળ્યો નથી</string>
  <!--conversation_fragment-->
  <string name="conversation_fragment__scroll_to_the_bottom_content_description">નીચે સ્ક્રોલ કરો</string>
  <!--country_selection_fragment-->
  <string name="country_selection_fragment__loading_countries">દેશો લોડ થઈ રહ્યા છે…</string>
  <string name="country_selection_fragment__search">શોધો</string>
  <!--device_add_fragment-->
  <string name="device_add_fragment__scan_the_qr_code_displayed_on_the_device_to_link">લિંક કરવા માટે ડિવાઇસ પર પ્રદર્શિત QR કોડને સ્કેન કરો</string>
  <!--device_link_fragment-->
  <string name="device_link_fragment__link_device">ડિવાઇસ લિંક કરો</string>
  <!--device_list_fragment-->
  <string name="device_list_fragment__no_devices_linked">કોઈ ડિવાઇસ લિંક નથી</string>
  <string name="device_list_fragment__link_new_device">નવા ડિવાઇસ ને લિંક કરો</string>
  <!--experience_upgrade_activity-->
  <string name="experience_upgrade_activity__continue">ચાલુ રાખો</string>
  <string name="experience_upgrade_preference_fragment__read_receipts_are_here">રિડ રિસિપ્ટ અહીં છે</string>
  <string name="experience_upgrade_preference_fragment__optionally_see_and_share_when_messages_have_been_read">જ્યારે મેસેજ વાંચવામાં આવે ત્યારે વૈકલ્પિક રૂપે જુઓ અને શેર કરો</string>
  <string name="experience_upgrade_preference_fragment__enable_read_receipts">રિડ રિસિપ્ટ સક્ષમ કરો </string>
  <!--expiration-->
  <string name="expiration_off">બંધ</string>
  <plurals name="expiration_seconds">
    <item quantity="one">%d સેકન્ડ</item>
    <item quantity="other">%d સેકન્ડ</item>
  </plurals>
  <string name="expiration_seconds_abbreviated">%dસે</string>
  <plurals name="expiration_minutes">
    <item quantity="one">%dમિનિટ</item>
    <item quantity="other">%dમિનિટ</item>
  </plurals>
  <string name="expiration_minutes_abbreviated">%dમિ</string>
  <plurals name="expiration_hours">
    <item quantity="one">%dકલાક</item>
    <item quantity="other">%dકલાક</item>
  </plurals>
  <string name="expiration_hours_abbreviated">%dક</string>
  <plurals name="expiration_days">
    <item quantity="one">%dદિવસ</item>
    <item quantity="other">%dદિવસો</item>
  </plurals>
  <string name="expiration_days_abbreviated">%dદિ</string>
  <plurals name="expiration_weeks">
    <item quantity="one">%dઅઠવાડિયુ</item>
    <item quantity="other">%dઅઠવાડિયા</item>
  </plurals>
  <string name="expiration_weeks_abbreviated">%dઅ</string>
  <!--unverified safety numbers-->
  <string name="IdentityUtil_unverified_banner_one">%s સાથેનો તમારો સલામતી નંબર બદલાઈ ગયો છે અને હવે તેની ચકાસણી કરવામાં આવી નથી</string>
  <string name="IdentityUtil_unverified_banner_two">%1$s અને %2$s સાથેના તમારા સલામતી નંબરો હવે ચકાસેલા નથી</string>
  <string name="IdentityUtil_unverified_banner_many">%1$s, %2$s, અને %3$s સાથેના તમારા સલામતી નંબરો હવે ચકાસેલા નથી</string>
  <string name="IdentityUtil_unverified_dialog_one">%1$s સાથેનો તમારો સલામતી નંબર બદલાઈ ગયો છે અને હવે તેની ચકાસણી કરવામાં આવી નથી. આનો અર્થ ક્યાંય થઈ શકે કે કોઈ તમારા સંદેશાવ્યવહારને અટકાવવાનો પ્રયાસ કરી રહ્યો છે, અથવા તે %1$s ફક્ત Signal ને ફરીથી ઇન્સ્ટોલ કરે છે.</string>
  <string name="IdentityUtil_unverified_dialog_two">%1$s અને %2$s સાથે તમારા સલામતી નંબરો હવે ચકાસેલા નથી. આનો અર્થ ક્યાંય થઈ શકે કે કોઈ તમારા સંદેશાવ્યવહારને અટકાવવાનો પ્રયાસ કરી રહ્યો છે, અથવા તે ફક્ત Signal ને ફરીથી ઇન્સ્ટોલ કરે છે.</string>
  <string name="IdentityUtil_unverified_dialog_many">%1$s, %2$s, અને %3$sસાથેના તમારા સલામતી નંબરો હવે ચકાસેલા નથી. આનો અર્થ એમ થઈ શકે કે કોઈ તમારા સંદેશાવ્યવહારને અટકાવવાનો પ્રયાસ કરી રહ્યો છે, અથવા તે ફક્ત Signal ને ફરીથી ઇન્સ્ટોલ કરે છે.</string>
  <string name="IdentityUtil_untrusted_dialog_one">%s સાથેનો તમારો સલામતી નંબર હમણાં જ બદલાયો છે.</string>
  <string name="IdentityUtil_untrusted_dialog_two">%1$s અને %2$s સાથેના તમારા સલામતી નંબરો હમણાં જ બદલાયા છે.</string>
  <string name="IdentityUtil_untrusted_dialog_many">તમારા સલામત નંબરો %1$s, %2$s, અને %3$s હમણાં બદલાયા છે.</string>
  <plurals name="identity_others">
    <item quantity="one">%dઅન્ય</item>
    <item quantity="other">%dઅન્ય</item>
  </plurals>
  <!--giphy_activity-->
  <string name="giphy_activity_toolbar__search_gifs_and_stickers">GIF અને સ્ટીકરો શોધો</string>
  <!--giphy_fragment-->
  <string name="giphy_fragment__nothing_found">કાંઈ મળ્યું નહીં</string>
  <!--log_submit_activity-->
  <string name="log_submit_activity__log_fetch_failed">તમારા ડિવાઇસ પરનો લૉગ વાંચી શક્યો નહીં. તેના બદલે તમે ડિબગ લૉગ મેળવવા માટે હજી પણ ADB નો ઉપયોગ કરી શકો છો.</string>
  <string name="log_submit_activity__thanks">તમારી સહાય માટે આભાર!</string>
  <string name="log_submit_activity__submitting">સબમિટ થઈ રહ્યુ છે</string>
  <string name="log_submit_activity__no_browser_installed">કોઈ બ્રાઉઝર ઇન્સ્ટોલ કરેલું નથી</string>
  <string name="log_submit_activity__button_dont_submit">સબમિટ કરશો નહીં</string>
  <string name="log_submit_activity__button_submit">સબમિટ કરો</string>
  <string name="log_submit_activity__button_got_it">જાણ્યું</string>
  <string name="log_submit_activity__button_compose_email">ઇમેઇલ કંપોઝ</string>
  <string name="log_submit_activity__this_log_will_be_posted_online">આ લૉગ યોગદાનકર્તાઓને જોવા માટે જાહેરમાં ઓનલાઇન પોસ્ટ કરવામાં આવશે, તમે સબમિટ કરતા પહેલા તેને ચકાસી અને સંપાદિત કરી શકો છો.</string>
  <string name="log_submit_activity__loading_logs">લૉગ લોડ થઈ રહ્યા છે…</string>
  <string name="log_submit_activity__uploading_logs">લૉગ અપલોડ થઈ રહ્યા છે…</string>
  <string name="log_submit_activity__choose_email_app">ઇમેઇલ એપ્લિકેશન પસંદ કરો</string>
  <string name="log_submit_activity__please_review_this_log_from_my_app">કૃપા કરીને મારી એપ્લિકેશનથી આ લૉગ ની સમીક્ષા કરો: %1$s</string>
  <string name="log_submit_activity__network_failure">નેટવર્ક બંધ થવું. મેહરબાની કરી ને ફરી થી પ્રયાસ કરો.</string>
  <!--database_migration_activity-->
  <string name="database_migration_activity__would_you_like_to_import_your_existing_text_messages">શું તમે તમારા હાલના ટેક્સ્ટ મેસેજ ને Signal ના એન્ક્રિપ્ટેડ ડેટાબેઝમાં આયાત કરવા માંગો છો?</string>
  <string name="database_migration_activity__the_default_system_database_will_not_be_modified">ડિફોલ્ટ  સિસ્ટમ ડેટાબેઝ કોઈપણ રીતે ફેરફાર અથવા બદલાશે નહીં.</string>
  <string name="database_migration_activity__skip">અવગણો</string>
  <string name="database_migration_activity__import">ઇમ્પોર્ટ</string>
  <string name="database_migration_activity__this_could_take_a_moment_please_be_patient">આમાં થોડો સમય લાગી શકે. કૃપા કરીને ધૈર્ય રાખો, જ્યારે ઇમ્પોર્ટ પૂર્ણ થાય ત્યારે અમે તમને સૂચિત કરીશું.</string>
  <string name="database_migration_activity__importing">ઇમ્પોર્ટ થાય છે</string>
  <string name="import_fragment__import_system_sms_database">સિસ્ટમ SMS ડેટાબેસ ઇમ્પોર્ટ કરો</string>
  <string name="import_fragment__import_the_database_from_the_default_system">ડિફોલ્ટ સિસ્ટમ મેસેંજર એપ્લિકેશનથી ડેટાબેસ ઇમ્પોર્ટ કરો</string>
  <string name="import_fragment__import_plaintext_backup">પ્લેન ટેક્સ્ટ બૅકઅપ ઇમ્પોર્ટ કરો</string>
  <string name="import_fragment__import_a_plaintext_backup_file">પ્લેન ટેક્સ્ટ બૅકઅપ ફાઇલ ઇમ્પોર્ટ કરો. \'SMS બૅકઅપ &amp; સાથે સુસંગત રિસ્ટોર.\'</string>
  <!--load_more_header-->
  <string name="load_more_header__see_full_conversation">સંપૂર્ણ વાતચીત જુઓ</string>
  <string name="load_more_header__loading">લોડ કરી રહ્યું છે</string>
  <!--media_overview_activity-->
  <string name="media_overview_activity__no_media">મીડિયા નથી</string>
  <!--message_recipients_list_item-->
  <string name="message_recipients_list_item__view">જુઓ</string>
  <string name="message_recipients_list_item__resend">ફરીથી મોકલો</string>
  <string name="message_recipients_list_item__resending">ફરીથી મોકલાય છે…</string>
  <!--GroupUtil-->
  <plurals name="GroupUtil_joined_the_group">
    <item quantity="one">%1$sગ્રુપ માં જોડાયા.</item>
    <item quantity="other">%1$sગ્રુપ માં જોડાયા.</item>
  </plurals>
  <string name="GroupUtil_group_name_is_now">ગ્રુપ નું નામ હવે \'%1$s\' છે.</string>
  <!--profile_group_share_view-->
  <string name="profile_group_share_view__make_your_profile_name_and_photo_visible_to_this_group">આ ગ્રુપ માટે તમારું પ્રોફાઇલ નામ અને ફોટો દૃશ્યક્ષમ બનાવો?</string>
  <!--prompt_passphrase_activity-->
  <string name="prompt_passphrase_activity__unlock">અનલૉક</string>
  <!--prompt_mms_activity-->
  <string name="prompt_mms_activity__signal_requires_mms_settings_to_deliver_media_and_group_messages">Signal ને તમારા વાયરલેસ કેરિયર દ્વારા મીડિયા અને ગ્રુપ મેસેજ પહોંચાડવા માટે MMS સેટિંગ્સ ની જરૂર છે. તમારું ડિવાઇસ આ માહિતીને ઉપલબ્ધ કરતું નથી, જે લૉક કરેલા ડિવાઇસ અને અન્ય પ્રતિબંધિત ગોઠવણીઓ માટે ક્યારેક ક્યારેક સાચું હોય છે.</string>
  <string name="prompt_mms_activity__to_send_media_and_group_messages_tap_ok">મીડિયા અને ગ્રુપ મેસેજ મોકલવા માટે, \'OK\' ને ટેપ કરો અને વિનંતી કરેલી સેટિંગ્સ પૂર્ણ કરો. તમારા કેરીઅર માટેની MMS સેટિંગ્સ સામાન્ય રીતે \'તમારા કેરિયર APN\' શોધીને સ્થિત થઈ શકે છે. તમારે ફક્ત આ એકવાર કરવાની જરૂર પડશે.</string>
  <!--profile_create_activity-->
  <string name="CreateProfileActivity_first_name_required">પ્રથમ નામ (જરૂરી)</string>
  <string name="CreateProfileActivity_last_name_optional">છેલ્લું નામ (વૈકલ્પિક)</string>
  <string name="CreateProfileActivity_next">આગળ</string>
  <string name="CreateProfileActivity__username">વપરાશકર્તા નામ</string>
  <string name="CreateProfileActivity__create_a_username">વપરાશકર્તા નામ બનાવો</string>
  <!--EditProfileFragment-->
  <string name="EditProfileFragment__group_name">ગ્રુપ નામ</string>
  <!--recipient_preferences_activity-->
  <string name="recipient_preference_activity__shared_media">શેર કરેલ મીડિયા</string>
  <!--recipient_preferences-->
  <string name="recipient_preferences__mute_conversation">સંવાદ મ્યૂટ કરો</string>
  <string name="recipient_preferences__custom_notifications">કસ્ટમ સૂચના</string>
  <string name="recipient_preferences__custom_notifications_settings">સિસ્ટમ સૂચના સેટિંગ્સ</string>
  <string name="recipient_preferences__notification_sound">સૂચના અવાજ</string>
  <string name="recipient_preferences__vibrate">વાઈબ્રેટ</string>
  <string name="recipient_preferences__block">અવરોધિત કરો</string>
  <string name="recipient_preferences__color">રંગ</string>
  <string name="recipient_preferences__view_safety_number">સલામતી નંબર જુઓ</string>
  <string name="recipient_preferences__chat_settings">ચેટ સેટિંગ્સ</string>
  <string name="recipient_preferences__privacy">ગોપનીયતા</string>
  <string name="recipient_preferences__call_settings">કૉલ સેટિંગ્સ</string>
  <string name="recipient_preferences__ringtone">રીંગટોન</string>
  <!--- redphone_call_controls-->
  <string name="redphone_call_card__signal_call">Signal કૉલ</string>
  <!--registration_activity-->
  <string name="registration_activity__phone_number">ફોન નંબર</string>
  <string name="registration_activity__registration_will_transmit_some_contact_information_to_the_server_temporariliy">Signal તમારા અસ્તિત્વમાં છે તે ફોન નંબર અને એડ્રેસ બુકનો ઉપયોગ કરીને વાતચીત કરવાનું સરળ બનાવે છે. મિત્રો અને સંપર્કો કે જેઓ પહેલાથી જાણે છે કે ફોન દ્વારા તમારો સંપર્ક કેવી રીતે કરવો તે Signal દ્વારા સરળતાથી સંપર્કમાં આવવા માટે સક્ષમ હશે.\n\n રજિસ્ટ્રેશન સર્વર પર કેટલીક સંપર્ક માહિતી પ્રસારિત કરે છે. તે સંગ્રહિત નથી.</string>
  <string name="registration_activity__verify_your_number">તમારો નંબર ચકાસો</string>
  <string name="registration_activity__please_enter_your_mobile_number_to_receive_a_verification_code_carrier_rates_may_apply">કૃપા કરીને ચકાસણી કોડ મેળવવા માટે તમારો મોબાઇલ નંબર દાખલ કરો. દરો લાગુ થઈ શકે છે.</string>
  <!--recipients_panel-->
  <string name="recipients_panel__to"><small>નામ અથવા નંબર દાખલ કરો</small></string>
  <string name="recipients_panel__add_members">સભ્યો ઉમેરો</string>
  <!--unknown_sender_view-->
  <string name="unknown_sender_view__the_sender_is_not_in_your_contact_list">મેસેજ મોકલનાર તમારી સંપર્ક સૂચિમાં નથી</string>
  <string name="unknown_sender_view__block">અવરોધિત કરો</string>
  <string name="unknown_sender_view__add_to_contacts">સંપર્કો ઉમેરો</string>
  <string name="unknown_sender_view__don_t_add_but_make_my_profile_visible">ઉમેરશો નહીં, પણ મારી પ્રોફાઇલ માં બતાવો</string>
  <!--verify_display_fragment-->
  <string name="verify_display_fragment__if_you_wish_to_verify_the_security_of_your_end_to_end_encryption_with_s"><![CDATA[જો તમે તેની સાથે તમારા એન્ક્રિપ્શનની સુરક્ષાને ચકાસવા માંગો છો %s, ઉપરના નંબરની તુલના તેમના ડિવાઇસ પરની સંખ્યા સાથે કરો. વૈકલ્પિક રીતે, તમે તેમના ફોન પર કોડને સ્કેન કરી શકો છો અથવા તમારો કોડ સ્કેન કરવા માટે કહી શકો છો. <a href="https://signal.org/redirect/safety-numbers">વધુ શીખો</a>]]></string>
  <string name="verify_display_fragment__tap_to_scan">સ્કેન કરવા માટે ટેપ કરો</string>
  <string name="verify_display_fragment__loading">લોડ કરી રહ્યું છે </string>
  <string name="verify_display_fragment__verified">ચકાસણી</string>
  <!--verify_identity-->
  <string name="verify_identity__share_safety_number">સલામતી નંબર શેર કરો</string>
  <!--webrtc_answer_decline_button-->
  <string name="webrtc_answer_decline_button__swipe_up_to_answer">જવાબ આપવા માટે ઉપર સ્લાઇડ કરો </string>
  <string name="webrtc_answer_decline_button__swipe_down_to_reject">અસ્વીકાર માટે નીચે સ્લાઇડ કરો </string>
  <!--message_details_header-->
  <string name="message_details_header__issues_need_your_attention">કેટલાક મુદ્દાઓ પર તમારું ધ્યાન લેવાની જરૂર છે.</string>
  <string name="message_details_header__sent">મોકલ્યો</string>
  <string name="message_details_header__received">મળી ગયા</string>
  <string name="message_details_header__disappears">અદૃશ્ય થઈ જાય છે</string>
  <string name="message_details_header__via">દ્વારા</string>
  <string name="message_details_header__to">તરફ:</string>
  <string name="message_details_header__from">માંથી:</string>
  <string name="message_details_header__with">સાથે:</string>
  <!--AndroidManifest.xml-->
  <string name="AndroidManifest__create_passphrase">પાસફ્રેઝ બનાવો</string>
  <string name="AndroidManifest__select_contacts">સંપર્કો પસંદ કરો</string>
  <string name="AndroidManifest__change_passphrase">પાસફ્રેઝ બદલો</string>
  <string name="AndroidManifest__verify_safety_number">સલામતી નંબર ચકાસો</string>
  <string name="AndroidManifest__log_submit">ડિબગ લૉગ સબમિટ કરો</string>
  <string name="AndroidManifest__media_preview">મીડિયા પ્રિવ્યુ</string>
  <string name="AndroidManifest__message_details">મેસેજ ની વિગત</string>
  <string name="AndroidManifest__linked_devices">લિંક થયેલ ડિવાઇસ</string>
  <string name="AndroidManifest__invite_friends">મિત્રોને આમંત્રિત કરો</string>
  <string name="AndroidManifest_archived_conversations">આર્કાઇવ કરેલી સંવાદ</string>
  <string name="AndroidManifest_remove_photo">ફોટો કાઢો</string>
  <!--Message Requests Megaphone-->
  <!--HelpFragment-->
  <string name="HelpFragment__help">મદદ</string>
  <string name="HelpFragment__next">આગળ</string>
  <!--ReactWithAnyEmojiBottomSheetDialogFragment-->
  <!--arrays.xml-->
  <string name="arrays__import_export">ઇમ્પોર્ટ</string>
  <string name="arrays__use_default">ડિફોલ્ટનો ઉપયોગ કરો</string>
  <string name="arrays__use_custom">કસ્ટમનો ઉપયોગ કરો</string>
  <string name="arrays__mute_for_one_hour">1 કલાક માટે મ્યૂટ કરો</string>
  <string name="arrays__mute_for_two_hours">2 કલાક માટે મ્યૂટ કરો</string>
  <string name="arrays__mute_for_one_day">1 દિવસ માટે મ્યૂટ કરો</string>
  <string name="arrays__mute_for_seven_days">7 દિવસ માટે મ્યૂટ કરો</string>
  <string name="arrays__mute_for_one_year">1 વર્ષ માટે મ્યૂટ કરો</string>
  <string name="arrays__settings_default">ડિફોલ્ટ સેટિંગ્સ</string>
  <string name="arrays__enabled">સક્ષમ</string>
  <string name="arrays__disabled">અક્ષમ</string>
  <string name="arrays__name_and_message">નામ અને મેસેજ</string>
  <string name="arrays__name_only">માત્ર નામ</string>
  <string name="arrays__no_name_or_message">નામ અથવા મેસેજ નથી</string>
  <string name="arrays__images">ફોટા</string>
  <string name="arrays__audio">ઓડિયો</string>
  <string name="arrays__video">વિડિયો</string>
  <string name="arrays__documents">દસ્તાવેજો</string>
  <string name="arrays__small">નાનું</string>
  <string name="arrays__normal">સામાન્ય</string>
  <string name="arrays__large">મોટું</string>
  <string name="arrays__extra_large">વિશેષ મોટું</string>
  <string name="arrays__default">ડિફોલ્ટ</string>
  <string name="arrays__high">ઉચ્ચ</string>
  <string name="arrays__max">મહત્તમ</string>
  <!--plurals.xml-->
  <plurals name="hours_ago">
    <item quantity="one">%dક</item>
    <item quantity="other">%dક</item>
  </plurals>
  <!--preferences.xml-->
  <string name="preferences__sms_mms">SMS અને MMS</string>
  <string name="preferences__pref_all_sms_title">બધા SMS પ્રાપ્ત કરો</string>
  <string name="preferences__pref_all_mms_title">બધા MMS પ્રાપ્ત કરો</string>
  <string name="preferences__use_signal_for_viewing_and_storing_all_incoming_text_messages">બધા આવતા ટેક્સ્ટ મેસેજ માટે Signal નો ઉપયોગ કરો</string>
  <string name="preferences__use_signal_for_viewing_and_storing_all_incoming_multimedia_messages">બધા આવતા મલ્ટિમીડિયા મેસેજ માટે Signal નો ઉપયોગ કરો</string>
  <string name="preferences__pref_enter_sends_title">કી મોકલો દાખલ કરો</string>
  <string name="preferences__pressing_the_enter_key_will_send_text_messages">એન્ટર કી દબાવવાથી ટેક્સ્ટ મેસેજ મોકલાશે</string>
  <string name="preferences__send_link_previews">લિંક પ્રિવ્યુ મોકલો</string>
  <string name="preferences__previews_are_supported_for">પ્રિવ્યુ નો Imgur, Instagram, Pinterest, Reddit અને YouTube લિંક્સ માટે સપોર્ટેડ છે</string>
  <string name="preferences__choose_identity">ઓળખ પસંદ કરો</string>
  <string name="preferences__choose_your_contact_entry_from_the_contacts_list">સંપર્કોની સૂચિમાંથી તમારી સંપર્ક એન્ટ્રી પસંદ કરો.</string>
  <string name="preferences__change_passphrase">પાસફ્રેઝ બદલો</string>
  <string name="preferences__change_your_passphrase">તમારો પાસફ્રેઝ બદલો</string>
  <string name="preferences__enable_passphrase">પાસફ્રેઝ સ્ક્રીન લૉક ને સક્ષમ કરો</string>
  <string name="preferences__lock_signal_and_message_notifications_with_a_passphrase">પાસફ્રેઝ સાથે લૉક સ્ક્રીન અને સૂચનાઓ</string>
  <string name="preferences__screen_security">સ્ક્રીન સુરક્ષા</string>
  <string name="preferences__disable_screen_security_to_allow_screen_shots">તાજેતરની સૂચિમાં અને એપ્લિકેશનની અંદર સ્ક્રીનશોટ્સ ને અવરોધિત કરો</string>
  <string name="preferences__auto_lock_signal_after_a_specified_time_interval_of_inactivity">નિષ્ક્રિયતાના ચોક્કસ સમય અંતરાલ પછી સ્વત: લૉક Signal</string>
  <string name="preferences__inactivity_timeout_passphrase">નિષ્ક્રિયતાનો સમયસમાપ્તિ પાસફ્રેઝ</string>
  <string name="preferences__inactivity_timeout_interval">નિષ્ક્રિયતાનો સમયસમાપ્તિ અંતરાલ</string>
  <string name="preferences__notifications">સૂચનાઓ</string>
  <string name="preferences__system_notification_settings">સિસ્ટમ સૂચના સેટિંગ્સ</string>
  <string name="preferences__led_color">LED રંગ</string>
  <string name="preferences__led_color_unknown">અજાણ્યું</string>
  <string name="preferences__pref_led_blink_title">LED બ્લિંક પેટર્ન</string>
  <string name="preferences__sound">અવાજ</string>
  <string name="preferences__silent">મૌન</string>
  <string name="preferences__repeat_alerts">ચેતવણીઓનું પુનરાવર્તન કરો</string>
  <string name="preferences__never">ક્યારેય નહિ</string>
  <string name="preferences__one_time">એક વાર</string>
  <string name="preferences__two_times">બે વાર</string>
  <string name="preferences__three_times">ત્રણ વાર</string>
  <string name="preferences__five_times">પાંચ વાર</string>
  <string name="preferences__ten_times">દસ વાર</string>
  <string name="preferences__vibrate">વાઈબ્રેટ</string>
  <string name="preferences__green">લીલું</string>
  <string name="preferences__red">લાલ</string>
  <string name="preferences__blue">વાદળી</string>
  <string name="preferences__orange">નારંગી</string>
  <string name="preferences__cyan">સ્યાન</string>
  <string name="preferences__magenta">મેજેન્ટા</string>
  <string name="preferences__white">સફેદ</string>
  <string name="preferences__none">કંઈ નહીં</string>
  <string name="preferences__fast">ઝડપી</string>
  <string name="preferences__normal">સામાન્ય</string>
  <string name="preferences__slow">ધીમું</string>
  <string name="preferences__help">મદદ</string>
  <string name="preferences__advanced">વધુ</string>
  <string name="preferences__privacy">ગોપનીયતા</string>
  <string name="preferences__mms_user_agent">MMS વપરાશકર્તા એજન્ટ</string>
  <string name="preferences__advanced_mms_access_point_names">મેન્યુઅલ MMS સેટિંગ્સ</string>
  <string name="preferences__mmsc_url">MMSC URL</string>
  <string name="preferences__mms_proxy_host">MMS પ્રોક્સી હોસ્ટ</string>
  <string name="preferences__mms_proxy_port">MMS પ્રોક્સી હોસ્ટ</string>
  <string name="preferences__mmsc_username">MMSC વપરાશકર્તા નામ</string>
  <string name="preferences__mmsc_password">MMSC પાસવર્ડ</string>
  <string name="preferences__sms_delivery_reports">SMS ડિલિવરી અહેવાલો</string>
  <string name="preferences__request_a_delivery_report_for_each_sms_message_you_send">તમે મોકલો છો તે દરેક SMS મેસેજ માટે ડિલિવરી રિપોર્ટની વિનંતી કરો</string>
  <string name="preferences__automatically_delete_older_messages_once_a_conversation_exceeds_a_specified_length">એકવાર સંવાદ ની ઉલ્લેખિત લંબાઈથી વધુ થઈ જાય ત્યારે જૂના મેસેજ આપમેળે કાઢી નાખો</string>
  <string name="preferences__delete_old_messages">જૂના મેસેજ કાઢી નાખો</string>
  <string name="preferences__chats">ચેટ અને મીડિયા</string>
  <string name="preferences__storage">સ્ટોરેજ</string>
  <string name="preferences__conversation_length_limit">સંવાદ ની લંબાઈ મર્યાદા</string>
  <string name="preferences__trim_all_conversations_now">બધા સંવાદ ને હવે ટ્રિમ કરો</string>
  <string name="preferences__scan_through_all_conversations_and_enforce_conversation_length_limits">બધા સંવાદ દ્વારા સ્કેન કરો અને સંવાદ ની લંબાઈ મર્યાદા લાગુ કરો</string>
  <string name="preferences__linked_devices">લિંક થયેલ ડિવાઇસ</string>
  <string name="preferences__light_theme">લાઈટ</string>
  <string name="preferences__dark_theme">ડાર્ક</string>
  <string name="preferences__appearance">દેખાવ</string>
  <string name="preferences__theme">થીમ</string>
  <string name="preferences__default">ડિફોલ્ટ</string>
  <string name="preferences__language">ભાષા</string>
  <string name="preferences__signal_messages_and_calls">Signal મેસેજ અને કૉલ્સ</string>
  <string name="preferences__free_private_messages_and_calls">મફત ખાનગી મેસેજ અને Signal વપરાશકર્તાઓને કૉલ્સ</string>
  <string name="preferences__submit_debug_log">ડિબગ લૉગ સબમિટ કરો</string>
  <string name="preferences__support_wifi_calling">\'વાઇફાઇ કૉલિંગ\' સુસંગતતા મોડ</string>
  <string name="preferences__enable_if_your_device_supports_sms_mms_delivery_over_wifi">જો તમારું ડિવાઇસ WiFi પર SMS/MMS ડિલિવરીનો ઉપયોગ કરે છે તો સક્ષમ કરો (ફક્ત ત્યારે જ સક્ષમ કરો જ્યારે તમારા ડિવાઇસ પર \'વાઇફાઇ કૉલિંગ\' સક્ષમ હોય)</string>
  <string name="preferences__incognito_keyboard">ઈનકોગ્નિટો કીબોર્ડ</string>
  <string name="preferences__read_receipts">રિડ રિસિપ્ટ</string>
  <string name="preferences__if_read_receipts_are_disabled_you_wont_be_able_to_see_read_receipts">જો રિડ રિસિપ્ટ અક્ષમ કરવામાં આવે છે, તો તમે અન્ય લોકો પાસેથી વાંચેલી રિડ રિસિપ્ટ જોઈ શકશો નહીં.</string>
  <string name="preferences__typing_indicators">ટાઇપિંગ સૂચકો</string>
  <string name="preferences__if_typing_indicators_are_disabled_you_wont_be_able_to_see_typing_indicators">જો ટાઇપિંગ સૂચકો અક્ષમ છે, તો તમે અન્ય લોકો તરફથી ટાઇપિંગ સૂચકો જોશો નહીં.</string>
  <string name="preferences__request_keyboard_to_disable_personalized_learning">વ્યક્તિગત કરેલ શિક્ષણને અક્ષમ કરવા માટે કીબોર્ડની વિનંતી કરો</string>
  <string name="preferences_app_protection__blocked_contacts">અવરોધિત સંપર્કો</string>
  <string name="preferences_chats__when_using_mobile_data">મોબાઇલ ડેટાનો ઉપયોગ કરતી વખતે</string>
  <string name="preferences_chats__when_using_wifi">Wi-Fi નો ઉપયોગ કરતી વખતે</string>
  <string name="preferences_chats__when_roaming">રોમિંગ કરતી વખતે</string>
  <string name="preferences_chats__media_auto_download">મીડિયા સ્વત:ડાઉનલોડ</string>
  <string name="preferences_chats__message_trimming">મેસેજ સુવ્યવસ્થિત</string>
  <string name="preferences_storage__storage_usage">સ્ટોરેજ વપરાશ</string>
  <string name="preferences_storage__photos">ફોટા</string>
  <string name="preferences_storage__videos">વિડિયો</string>
  <string name="preferences_storage__files">ફાઈલો</string>
  <string name="preferences_storage__audio">ઓડિયો</string>
  <string name="preferences_storage__review_storage">સ્ટોરેજ રિવ્યુ કરો</string>
  <string name="preferences_advanced__use_system_emoji">સિસ્ટમ ઇમોજીનો ઉપયોગ કરો</string>
  <string name="preferences_advanced__disable_signal_built_in_emoji_support">Signal ના બિલ્ટ-ઇન ઇમોજી સપોર્ટને અક્ષમ કરો</string>
  <string name="preferences_advanced__relay_all_calls_through_the_signal_server_to_avoid_revealing_your_ip_address">તમારા સંપર્કમાં તમારું IP સરનામું જણાવવાનું ટાળવા માટે Signal સર્વર દ્વારા બધા કૉલ્સ રિલે કરો. સક્ષમ કરવાથી કૉલની ગુણવત્તામાં ઘટાડો થશે.</string>
  <string name="preferences_advanced__always_relay_calls">હંમેશા રિલે કૉલ્સ</string>
  <string name="preferences_app_protection__app_access">એપ્લિકેશન એક્સેસ</string>
  <string name="preferences_app_protection__communication">વાતચીત</string>
  <string name="preferences_chats__chats">ચેટ</string>
  <string name="preferences_notifications__messages">મેસેજ</string>
  <string name="preferences_notifications__events">ઘટનાઓ</string>
  <string name="preferences_notifications__in_chat_sounds">ઇન-ચેટ અવાજો</string>
  <string name="preferences_notifications__show">બતાવો</string>
  <string name="preferences_notifications__calls">કૉલ્સ</string>
  <string name="preferences_notifications__ringtone">રીંગટોન</string>
  <string name="preferences_chats__show_invitation_prompts">આમંત્રણ પૂછે છે તે બતાવો</string>
  <string name="preferences_chats__display_invitation_prompts_for_contacts_without_signal">ડિસ્પ્લે આમંત્રણ સંકેત વિના સંપર્કો માટે પૂછે છે</string>
  <string name="preferences_chats__message_text_size">મેસેજ ફોન્ટ કદ</string>
  <string name="preferences_events__contact_joined_signal">સંપર્ક Signal સાથે જોડાયો</string>
  <string name="preferences_notifications__priority">પ્રાથમિકતા</string>
  <string name="preferences_communication__category_sealed_sender">સીલ કરી મોકલનાર</string>
  <string name="preferences_communication__sealed_sender_display_indicators">સૂચક દર્શાવો</string>
  <string name="preferences_communication__sealed_sender_display_indicators_description">જ્યારે તમે સીલ કરેલા પ્રેષકનો ઉપયોગ કરીને પહોંચાડાયેલા મેસેજ પર \"મેસેજ વિગતો\" પસંદ કરો ત્યારે સ્થિતિ ચિહ્ન બતાવો.</string>
  <string name="preferences_communication__sealed_sender_allow_from_anyone">કોઈની પાસેથી મંજૂરી આપો</string>
  <string name="preferences_communication__sealed_sender_allow_from_anyone_description">બિન-સંપર્કો અને જેની સાથે તમે તમારી પ્રોફાઇલ શેર કરી નથી તેવા લોકો તરફથી આવતા મેસેજ માટે સીલ કરેલા મોકલનાર સક્ષમ કરો.</string>
  <string name="preferences_communication__sealed_sender_learn_more">વધુ શીખો</string>
  <!--****************************************-->
  <!--menus-->
  <!--****************************************-->
  <!--contact_selection_list-->
  <string name="contact_selection_list__unknown_contact">…ને નવો મેસેજ</string>
  <!--conversation_callable_insecure-->
  <string name="conversation_callable_insecure__menu_call">કૉલ</string>
  <!--conversation_callable_secure-->
  <string name="conversation_callable_secure__menu_call">Signal કૉલ</string>
  <string name="conversation_callable_secure__menu_video">Signal વિડિયો કૉલ</string>
  <!--conversation_context-->
  <string name="conversation_context__menu_message_details">મેસેજ ની વિગત</string>
  <string name="conversation_context__menu_copy_text">લખાણ કોપી કરો</string>
  <string name="conversation_context__menu_delete_message">મેસેજ કાઢી નાખો</string>
  <string name="conversation_context__menu_forward_message">ફોરવર્ડ મેસેજ</string>
  <string name="conversation_context__menu_resend_message">મેસેજ ફરીથી મોકલો</string>
  <string name="conversation_context__menu_reply_to_message">મેસેજ નો જવાબ આપો</string>
  <!--conversation_context_reacction-->
  <string name="conversation_context__reaction_multi_select">વધારે પસંદ કરો</string>
  <!--conversation_context_image-->
  <string name="conversation_context_image__save_attachment">જોડાણ સેવ કરો</string>
  <!--conversation_expiring_off-->
  <string name="conversation_expiring_off__disappearing_messages">અદૃશ્ય થઈ રહેલા મેસેજ</string>
  <!--conversation_expiring_on-->
  <string name="menu_conversation_expiring_on__messages_expiring">મેસેજ સમાપ્ત થાય છે</string>
  <!--conversation_insecure-->
  <string name="conversation_insecure__invite">આમંત્રિત</string>
  <!--conversation_list_batch-->
  <string name="conversation_list_batch__menu_delete_selected">પસંદ કરેલા કાઢી નાખો</string>
  <string name="conversation_list_batch__menu_select_all">બધા પસંદ કરો</string>
  <string name="conversation_list_batch_archive__menu_archive_selected">પસંદ કરેલા આર્કાઇવ કરો</string>
  <string name="conversation_list_batch_unarchive__menu_unarchive_selected">પસંદ કરેલા અનઆર્કાઇવ કરો</string>
  <!--conversation_list-->
  <string name="conversation_list_settings_shortcut">સેટિંગ્સ શોર્ટકટ</string>
  <string name="conversation_list_search_description">શોધો</string>
  <!--conversation_list_item_view-->
  <string name="conversation_list_item_view__contact_photo_image">સંપર્ક ફોટો છબી</string>
  <string name="conversation_list_item_view__archived">આર્કાઇવ કરેલ</string>
  <string name="conversation_list_item_inbox_zero__inbox_zeeerrro">ઇનબોક્સમાં કંઈ નહિ</string>
  <string name="conversation_list_item_inbox_zero__zip_zilch_zero_nada_nyou_re_all_caught_up">હવે કંઈ નથી રહ્યુ.\n તમે પકડાઈ ગયા છો!</string>
  <!--conversation_list_fragment-->
  <string name="conversation_list_fragment__fab_content_description">નવો સંવાદ</string>
  <string name="conversation_list_fragment__open_camera_description">કેમેરો ખોલો </string>
  <string name="conversation_list_fragment__give_your_inbox_something_to_write_home_about_get_started_by_messaging_a_friend">તમારા ઈનબોક્સ વિશે ઘર લખવા માટે કંઈક આપો. કોઈ મિત્રને મેસેજ કરીને પ્રારંભ કરો.</string>
  <!--conversation_secure_verified-->
  <string name="conversation_secure_verified__menu_reset_secure_session">સુરક્ષિત સત્ર ફરીથી સેટ કરો</string>
  <!--conversation_muted-->
  <string name="conversation_muted__unmute">અનમ્યૂટ</string>
  <!--conversation_unmuted-->
  <string name="conversation_unmuted__mute_notifications">સૂચનાઓ મ્યૂટ કરો</string>
  <!--conversation-->
  <string name="conversation__menu_add_attachment">જોડાણ ઉમેરો </string>
  <string name="conversation__menu_edit_group">ગ્રુપ માં ફેરફાર કરો</string>
  <string name="conversation__menu_leave_group">ગ્રુપ છોડો</string>
  <string name="conversation__menu_view_all_media">બધા મીડિયા</string>
  <string name="conversation__menu_conversation_settings">સંવાદ સેટિંગ્સ</string>
  <string name="conversation__menu_add_shortcut">હોમ સ્ક્રીન પર ઉમેરો</string>
  <!--conversation_popup-->
  <string name="conversation_popup__menu_expand_popup">પોપઅપ વિસ્તૃત કરો</string>
  <!--conversation_callable_insecure-->
  <string name="conversation_add_to_contacts__menu_add_to_contacts">સંપર્કોમાં ઉમેરો </string>
  <!--conversation_group_options-->
  <string name="convesation_group_options__recipients_list">પ્રાપ્તકર્તાઓની સૂચિ</string>
  <string name="conversation_group_options__delivery">ડિલિવરી</string>
  <string name="conversation_group_options__conversation">સંવાદ</string>
  <string name="conversation_group_options__broadcast">બ્રોડકાસ્ટ</string>
  <!--text_secure_normal-->
  <string name="text_secure_normal__menu_new_group">નવું ગ્રુપ</string>
  <string name="text_secure_normal__menu_settings">સેટિંગ્સ</string>
  <string name="text_secure_normal__menu_clear_passphrase">લૉક</string>
  <string name="text_secure_normal__mark_all_as_read">બધાને વાંચેલા તરીકે માર્ક કરો</string>
  <string name="text_secure_normal__invite_friends">મિત્રોને આમંત્રિત કરો</string>
  <string name="text_secure_normal__help">મદદ</string>
  <!--verify_display_fragment-->
  <string name="verify_display_fragment_context_menu__copy_to_clipboard">ક્લિપબોર્ડ પર કૉપી કરેલું</string>
  <string name="verify_display_fragment_context_menu__compare_with_clipboard">ક્લિપબોર્ડ સાથે તુલના કરો</string>
  <!--reminder_header-->
  <string name="reminder_header_outdated_build">તમારું Signal નું વર્ઝન જૂનું છે</string>
  <plurals name="reminder_header_outdated_build_details">
    <item quantity="one">તમારું Signal નું વર્ઝન %d દિવસો સમાપ્ત થશે. સૌથી તાજેતરના વર્ઝન પર અપડેટ કરવા માટે ટેપ કરો.</item>
    <item quantity="other">તમારું Signal નું વર્ઝન%d દિવસોમાં સમાપ્ત થશે. સૌથી તાજેતરના વર્ઝન પર અપડેટ કરવા માટે ટેપ કરો.</item>
  </plurals>
  <string name="reminder_header_outdated_build_details_today">તમારું Signal નું વર્ઝન આજે સમાપ્ત થશે. સૌથી તાજેતરના વર્ઝન પર અપડેટ કરવા માટે ટેપ કરો.</string>
  <string name="reminder_header_expired_build">તમારું Signal નું વર્ઝન સમાપ્ત થઈ ગયું છે!</string>
  <string name="reminder_header_expired_build_details">મેસેજ હવે સફળતાપૂર્વક મોકલશે નહીં. સૌથી તાજેતરના વર્ઝન પર અપડેટ કરવા માટે ટેપ કરો.</string>
  <string name="reminder_header_sms_default_title">ડિફોલ્ટ SMS એપ્લિકેશન તરીકે ઉપયોગ કરો</string>
  <string name="reminder_header_sms_default_text">તમારી ડિફોલ્ટ SMS એપ્લિકેશન Signal બનાવવા માટે ટેપ કરો.</string>
  <string name="reminder_header_sms_import_title">સિસ્ટમ SMS ઇમ્પોર્ટ કરો</string>
  <string name="reminder_header_sms_import_text">તમારા ફોનના SMS મેસેજ ને Signal ના એન્ક્રિપ્ટેડ ડેટાબેસમાં નકલ કરવા માટે ટેપ કરો.</string>
  <string name="reminder_header_push_title">Signal મેસેજ અને કૉલ્સ સક્ષમ કરો</string>
  <string name="reminder_header_push_text">તમારા સંદેશાવ્યવહારનો અનુભવ અપગ્રેડ કરો.</string>
  <string name="reminder_header_invite_title">Signal માટે આમંત્રણ આપો</string>
  <string name="reminder_header_invite_text">%1$s સાથે તમારી વાતચીતને આગલા કક્ષા પર લઈ જાઓ.</string>
  <string name="reminder_header_share_title">તમારા મિત્રોને આમંત્રણ આપો!</string>
  <string name="reminder_header_share_text">વધુ મિત્રો Signal નો ઉપયોગ કરે છે, તે વધુ સારું થાય છે.</string>
  <string name="reminder_header_service_outage_text">Signal તકનીકી મુશ્કેલીઓ અનુભવી રહ્યું છે. અમે શક્ય તેટલી ઝડપથી સેવાને રિસ્ટોર કરવા માટે સખત મહેનત કરી રહ્યા છીએ.</string>
  <string name="reminder_header_the_latest_signal_features_wont_work">નવીનતમ Signal સુવિધાઓ, Android ના આ વર્ઝન પર કાર્ય કરશે નહીં. ભવિષ્યના Signal અપડેટ્સ પ્રાપ્ત કરવા માટે કૃપા કરીને આ ડિવાઇસ ને અપગ્રેડ કરો.</string>
  <string name="reminder_header_progress">%1$d%%</string>
  <!--media_preview-->
  <string name="media_preview__save_title">સેવ કરો</string>
  <string name="media_preview__forward_title">ફોરવર્ડ</string>
  <string name="media_preview__all_media_title">બધા મીડિયા</string>
  <!--media_preview_activity-->
  <string name="media_preview_activity__media_content_description">મીડિયા પ્રિવ્યુ</string>
  <!--new_conversation_activity-->
  <string name="new_conversation_activity__refresh">રિફ્રેશ</string>
  <!--redphone_audio_popup_menu-->
  <!--Trimmer-->
  <string name="trimmer__deleting">કાઢી નાખો</string>
  <string name="trimmer__deleting_old_messages">જૂના મેસેજ કાઢી નાખાય છે…</string>
  <string name="trimmer__old_messages_successfully_deleted">જૂના મેસેજ સફળતાપૂર્વક કાઢી નાખવામાં આવ્યા</string>
  <!--Insights-->
  <string name="Insights__percent">%</string>
  <string name="Insights__title">ઈનસાઈટ</string>
  <string name="InsightsDashboardFragment__title">ઈનસાઈટ</string>
  <string name="InsightsDashboardFragment__signal_protocol_automatically_protected">પાછલા %2$d દિવસોમાં Signal પ્રોટોકોલ આપમેળે સુરક્ષિત %1$d%% તમારા આઉટગોઇંગ મેસેજ ને સુરક્ષિત કરે છે. Signal વપરાશકર્તાઓ વચ્ચેની વાતચીત હંમેશાં એન્ડ-ટુ-એન્ડ એન્ક્રિપ્ટેડ હોય છે.</string>
  <string name="InsightsDashboardFragment__boost_your_signal">Signal બુસ્ટ</string>
  <string name="InsightsDashboardFragment__not_enough_data">પૂરતો ડેટા નથી</string>
  <string name="InsightsDashboardFragment__your_insights_percentage_is_calculated_based_on">તમારી ઈનસાઈટની ટકાવારી છેલ્લાં %1$d દિવસોમાં બહાર જતા મેસેજ ના આધારે ગણવામાં આવે છે જે અદૃશ્ય થઈ નથી અથવા કાઢી નથી.</string>
  <string name="InsightsDashboardFragment__start_a_conversation">સંવાદ શરૂ કરો</string>
  <string name="InsightsDashboardFragment__invite_your_contacts">સુરક્ષિત રીતે સંવાદ કરવાનું પ્રારંભ કરો અને નવી સુવિધાઓને સક્ષમ કરો કે જે Signal માં જોડાવા માટે વધુ સંપર્કોને આમંત્રણ આપીને અનક્રિપ્ટ થયેલ SMS મેસેજ ની મર્યાદાથી આગળ છે.</string>
  <string name="InsightsDashboardFragment__this_stat_was_generated_locally">આ આંકડા સ્થાનિક રૂપે તમારા ડિવાઇસ પર જનરેટ થયા હતા અને ફક્ત તમારા દ્વારા જ જોઇ શકાય છે. તેઓ ક્યારેય ક્યાંય પણ પ્રસારિત થતા નથી.</string>
  <string name="InsightsDashboardFragment__encrypted_messages">એન્ક્રિપ્ટેડ મેસેજ</string>
  <string name="InsightsDashboardFragment__cancel">રદ કરો</string>
  <string name="InsightsDashboardFragment__send">મોકલો</string>
  <string name="InsightsModalFragment__title">ઈનસાઈટ નો પરિચય</string>
  <string name="InsightsModalFragment__description">તમારા કેટલા આઉટગોઇંગ મેસેજ સુરક્ષિત રૂપે મોકલવામાં આવ્યા છે તે શોધો, પછી તમારી Signal ટકાવારીને વધારવા માટે નવા સંપર્કોને ઝડપથી આમંત્રિત કરો.</string>
  <string name="InsightsModalFragment__view_insights">ઈનસાઈટ જુઓ</string>
  <string name="FirstInviteReminder__title">Signal માટે આમંત્રણ આપો</string>
  <string name="FirstInviteReminder__description">તમે %1$d%% દ્વારા મોકલેલા એન્ક્રિપ્ટેડ મેસેજ ની સંખ્યામાં વધારો કરી શકે છે</string>
  <string name="SecondInviteReminder__title">તમારા Signal ને વેગ આપો</string>
  <string name="SecondInviteReminder__description">%1$s આમંત્રિત</string>
  <string name="InsightsReminder__view_insights">ઈનસાઈટ જુઓ</string>
  <string name="InsightsReminder__invite">આમંત્રિત</string>
  <!--Edit KBS Pin-->
  <!--BaseKbsPinFragment-->
  <string name="BaseKbsPinFragment__next">આગળ</string>
  <string name="BaseKbsPinFragment__create_alphanumeric_pin">આલ્ફાન્યુમેરિક પિન બનાવો</string>
  <string name="BaseKbsPinFragment__create_numeric_pin">સંખ્યાત્મક PIN બનાવો</string>
  <!--CreateKbsPinFragment-->
  <string name="CreateKbsPinFragment__create_a_new_pin">નવો PIN બનાવો</string>
  <string name="CreateKbsPinFragment__you_can_choose_a_new_pin_as_long_as_this_device_is_registered">આ ડિવાઇસ રજીસ્ટર થાય ત્યાં સુધી તમે તમારો PIN બદલી શકો છો.</string>
  <string name="CreateKbsPinFragment__create_your_pin">તમારો PIN બનાવો</string>
  <string name="CreateKbsPinFragment__pins_keep_information_stored_with_signal_encrypted">PIN Signal સાથેની માહિતી સ્ટોર કરેલી માહિતીને એન્ક્રિપ્ટ કરે છે જેથી ફક્ત તમે જ તેને એક્સેસ કરી શકો. જ્યારે તમે Signal ને ફરીથી ઇન્સ્ટોલ કરો છો ત્યારે તમારી પ્રોફાઇલ, સેટિંગ્સ અને સંપર્કો રિસ્ટોર થશે.</string>
  <string name="CreateKbsPinFragment__choose_a_stronger_pin">એક મજબૂત PIN પસંદ કરો</string>
  <!--ConfirmKbsPinFragment-->
  <string name="ConfirmKbsPinFragment__pins_dont_match">PIN મેળ ખાતા નથી. ફરીથી પ્રયત્ન કરો.</string>
  <string name="ConfirmKbsPinFragment__confirm_your_pin">તમારા PIN ની પુષ્ટિ કરો.</string>
  <string name="ConfirmKbsPinFragment__pin_creation_failed">PIN બનાવવું નિષ્ફળ થયું</string>
  <string name="ConfirmKbsPinFragment__your_pin_was_not_saved">તમારો PIN સેવ થયો ન હતો. અમે તમને પછીથી PIN બનાવવા માટે કહીશું.</string>
  <string name="ConfirmKbsPinFragment__pin_created">PIN બનાવ્યો.</string>
  <string name="ConfirmKbsPinFragment__creating_pin">PIN બનાવી રહ્યાં છે…</string>
  <!--KbsSplashFragment-->
  <string name="KbsSplashFragment__introducing_pins">PIN રજૂ કરી રહ્યા છીએ</string>
  <string name="KbsSplashFragment__pins_keep_information_stored_with_signal_encrypted">PIN Signal સાથેની માહિતી સ્ટોર કરેલી માહિતીને એન્ક્રિપ્ટ કરે છે જેથી ફક્ત તમે જ તેને એક્સેસ કરી શકો. જ્યારે તમે Signal ને ફરીથી ઇન્સ્ટોલ કરો છો ત્યારે તમારી પ્રોફાઇલ, સેટિંગ્સ અને સંપર્કો રિસ્ટોર થશે.</string>
  <string name="KbsSplashFragment__learn_more">વધુ શીખો</string>
  <string name="KbsSplashFragment__registration_lock_equals_pin">રજીસ્ટ્રેશન લૉક = PIN</string>
  <string name="KbsSplashFragment__read_more_about_pins">PIN વિશે વધુ વાંચો.</string>
  <string name="KbsSplashFragment__update_pin">PIN અપડેટ કરો</string>
  <string name="KbsSplashFragment__create_your_pin">તમારો PIN બનાવો</string>
  <!--KBS Reminder Dialog-->
  <string name="KbsReminderDialog__enter_your_signal_pin">તમારો Signal પિન દાખલ કરો</string>
  <string name="KbsReminderDialog__to_help_you_memorize_your_pin">તમને તમારો PIN યાદ રાખવામાં મદદ કરવા માટે, અમે તમને તે સમયાંતરે દાખલ કરવા માટે કહીશું. અમે તમને સમય સાથે ઓછા પૂછીએ છીએ.</string>
  <string name="KbsReminderDialog__skip">અવગણો</string>
  <string name="KbsReminderDialog__submit">સબમિટ કરો</string>
  <string name="KbsReminderDialog__forgot_pin">PIN ભૂલી ગયા?</string>
  <string name="KbsReminderDialog__incorrect_pin_try_again">ખોટો પિન. ફરીથી પ્રયત્ન કરો.</string>
  <!--AccountLockedFragment-->
  <string name="AccountLockedFragment__account_locked">એકાઉન્ટ લૉક કર્યું</string>
  <string name="AccountLockedFragment__next">આગળ</string>
  <string name="AccountLockedFragment__learn_more">વધુ શીખો</string>
  <!--KbsLockFragment-->
  <string name="RegistrationLockFragment__enter_your_pin">તમારો પિન દાખલ કરો</string>
  <string name="RegistrationLockFragment__enter_the_pin_you_created">તમારા એકાઉન્ટ માટે તમે બનાવેલો PIN દાખલ કરો. આ તમારા SMS ચકાસણી કોડથી અલગ છે.</string>
  <string name="RegistrationLockFragment__enter_alphanumeric_pin">આલ્ફાન્યુમેરિક PIN દાખલ કરો</string>
  <string name="RegistrationLockFragment__enter_numeric_pin">સંખ્યાત્મક PIN દાખલ કરો</string>
  <string name="RegistrationLockFragment__next">આગળ</string>
  <string name="RegistrationLockFragment__incorrect_pin_try_again">ખોટો પિન. ફરીથી પ્રયત્ન કરો.</string>
  <string name="RegistrationLockFragment__forgot_pin">PIN ભૂલી ગયા?</string>
  <string name="RegistrationLockFragment__incorrect_pin">ખોટો PIN</string>
  <string name="RegistrationLockFragment__forgot_your_pin">તમારો PIN ભૂલી ગયા છો?</string>
  <!--CalleeMustAcceptMessageRequestDialogFragment-->
  <string name="CalleeMustAcceptMessageRequestDialogFragment__okay">બરાબર</string>
  <!--KBS Megaphone-->
  <string name="KbsMegaphone__create_a_pin">એક PIN બનાવો</string>
  <string name="KbsMegaphone__create_pin">PIN બનાવો</string>
  <string name="KbsMegaphone__introducing_pins">PIN રજૂ કરી રહ્યા છીએ</string>
  <string name="KbsMegaphone__update_pin">PIN અપડેટ કરો</string>
  <!--Profile Names Megaphone-->
  <string name="ProfileNamesMegaphone__this_will_be_displayed_when_you_start">જ્યારે તમે નવી વાતચીત શરૂ કરો અથવા શેર કરો ત્યારે આ પ્રદર્શિત થશે.</string>
  <string name="ProfileNamesMegaphone__add_profile_name">પ્રોફાઇલ નામ ઉમેરો</string>
  <string name="ProfileNamesMegaphone__your_profile_can_now_include">તમારી પ્રોફાઇલમાં હવે વૈકલ્પિક અટક શામેલ હોઈ શકે છે.</string>
  <!--transport_selection_list_item-->
  <string name="transport_selection_list_item__transport_icon">પરિવહન ચિહ્ન</string>
  <string name="ConversationListFragment_loading">લોડ કરી રહ્યું છે </string>
  <string name="CallNotificationBuilder_connecting">કનેક્ટ કરી રહ્યું છે…</string>
  <string name="Permissions_permission_required">પરવાનગી જરૂરી છે</string>
  <string name="ConversationActivity_signal_needs_sms_permission_in_order_to_send_an_sms">SMS મોકલવા માટે Signal ને SMS ની પરવાનગીની જરૂર હોય છે, પરંતુ તે કાયમી ધોરણે નામંજૂર કરવામાં આવી છે. કૃપા કરીને એપ્લિકેશન સેટિંગ્સ ચાલુ રાખો, \"પરવાનગી\" પસંદ કરો અને \"SMS\" સક્ષમ કરો.</string>
  <string name="Permissions_continue">ચાલુ રાખો</string>
  <string name="Permissions_not_now">અત્યારે નહીં </string>
  <string name="ConversationListActivity_signal_needs_contacts_permission_in_order_to_search_your_contacts_but_it_has_been_permanently_denied">તમારા સંપર્કોને શોધવા માટે Signal ને સંપર્કોની પરવાનગીની જરૂર છે, પરંતુ તે કાયમી ધોરણે નામંજૂર કરવામાં આવી છે. કૃપા કરીને એપ્લિકેશન સેટિંગ્સ ચાલુ રાખો, \"પરવાનગી\" પસંદ કરો અને \"સંપર્કો\" સક્ષમ કરો.</string>
  <string name="conversation_activity__enable_signal_messages">Signal મેસેજ ને સક્ષમ કરો</string>
  <string name="SQLCipherMigrationHelper_migrating_signal_database">માઈગે્ટ Signal ડેટાબેસ</string>
  <string name="PushDecryptJob_new_locked_message">નવો લૉક મેસેજ</string>
  <string name="PushDecryptJob_unlock_to_view_pending_messages">બાકી મેસેજ જોવા માટે અનલૉક કરો</string>
  <string name="enter_backup_passphrase_dialog__backup_passphrase">બેકઅપ પાસફ્રેઝ</string>
  <string name="backup_enable_dialog__backups_will_be_saved_to_external_storage_and_encrypted_with_the_passphrase_below_you_must_have_this_passphrase_in_order_to_restore_a_backup">બૅકઅપ બાહ્ય સ્ટોરેજ માં સાચવવામાં આવશે અને નીચે પાસફ્રેઝ થી એન્ક્રિપ્ટ થશે. બેકઅપને રિસ્ટોર કરવા માટે તમારી પાસે આ પાસફ્રેઝ હોવો આવશ્યક છે.</string>
  <string name="backup_enable_dialog__i_have_written_down_this_passphrase">મેં આ પાસફ્રેઝ લખ્યો છે. તેના વિના, હું બૅકઅપ ને રિસ્ટોર કરવામાં અસમર્થ હોઈશ.</string>
  <string name="registration_activity__restore_backup">બૅકઅપ રિસ્ટોર કરો</string>
  <string name="registration_activity__skip">અવગણો</string>
  <string name="registration_activity__register">રજીસ્ટર</string>
  <string name="preferences_chats__chat_backups">ચેટ બૅકઅપ</string>
  <string name="preferences_chats__backup_chats_to_external_storage">બાહ્ય સ્ટોરેજ માં ચેટ્સ બૅકઅપ</string>
  <string name="preferences_chats__create_backup">બૅકઅપ બનાવો</string>
  <string name="RegistrationActivity_enter_backup_passphrase">બૅકઅપ પાસફ્રેઝ દાખલ કરો</string>
  <string name="RegistrationActivity_restore">રિસ્ટોર</string>
  <string name="RegistrationActivity_backup_failure_downgrade">Signal ના નવા વર્ઝન માંથી બૅકઅપ આયાત કરી શકાતો નથી</string>
  <string name="RegistrationActivity_incorrect_backup_passphrase">ખોટો બૅકઅપ પાસફ્રેઝ</string>
  <string name="RegistrationActivity_checking">તપાસે છે…</string>
  <string name="RegistrationActivity_d_messages_so_far">%d મેસેજ અત્યાર સુધી…</string>
  <string name="RegistrationActivity_restore_from_backup">બૅકઅપ માંથી રિસ્ટોર કરીએ?</string>
  <string name="RegistrationActivity_restore_your_messages_and_media_from_a_local_backup">સ્થાનિક બૅકઅપ થી તમારા મેસેજ અને મીડિયા ને રિસ્ટોર કરો. જો તમે હવે રિસ્ટોર નહીં કરો, તો તમે પછીથી રિસ્ટોર કરી શકશો નહીં.</string>
  <string name="RegistrationActivity_backup_size_s">બૅકઅપ કદ: %s</string>
  <string name="RegistrationActivity_backup_timestamp_s">બૅકઅપ ટાઇમસ્ટેમ્પ: %s</string>
  <string name="BackupDialog_enable_local_backups">સ્થાનિક બૅકઅપ ને સક્ષમ કરીએ?</string>
  <string name="BackupDialog_enable_backups">બૅકઅપ સક્ષમ કરીએ</string>
  <string name="BackupDialog_please_acknowledge_your_understanding_by_marking_the_confirmation_check_box">કૃપા કરીને પુષ્ટિ ચેક બૉક્સને માર્ક કરીને તમારી સમજને સ્વીકારો.</string>
  <string name="BackupDialog_delete_backups">બૅકઅપ કાઢી નાખો</string>
  <string name="BackupDialog_disable_and_delete_all_local_backups">બધા સ્થાનિક બૅકઅપ ને અક્ષમ અને કાઢી નાખીએ?</string>
  <string name="BackupDialog_delete_backups_statement">બૅકઅપ કાઢી નાખો</string>
  <string name="BackupDialog_copied_to_clipboard">ક્લિપબોર્ડ પર કૉપી કરેલું</string>
  <string name="ChatsPreferenceFragment_signal_requires_external_storage_permission_in_order_to_create_backups">બૅકઅપ બનાવવા માટે Molly ને બાહ્ય સ્ટોરેજ પરવાનગીની જરૂર હોય છે, પરંતુ તે કાયમી ધોરણે નામંજૂર કરવામાં આવી છે. કૃપા કરીને એપ્લિકેશન સેટિંગ્સ ચાલુ રાખો, \"પરવાનગી\" પસંદ કરો અને \"સ્ટોરેજ\" સક્ષમ કરો.</string>
  <string name="ChatsPreferenceFragment_last_backup_s">છેલ્લો બૅકઅપ: %s</string>
  <string name="ChatsPreferenceFragment_in_progress">ચાલુ છે</string>
  <string name="LocalBackupJob_creating_backup">બૅકઅપ બનાવી રહ્યા છે…</string>
  <string name="ProgressPreference_d_messages_so_far">%d મેસેજ અત્યાર સુધી</string>
  <string name="RegistrationActivity_please_enter_the_verification_code_sent_to_s">કૃપા કરીને %s ને મોકલેલો ચકાસણી કોડ દાખલ કરો.</string>
  <string name="RegistrationActivity_wrong_number">ખોટો નંબર</string>
  <string name="RegistrationActivity_call_me_instead_available_in">તેના બદલે મને કૉલ કરો \n (તેમાં ઉપલબ્ધ છે %1$02d: %2$02d)</string>
  <string name="RegistrationActivity_contact_signal_support">Signal સપોર્ટનો સંપર્ક કરો</string>
  <string name="RegistrationActivity_code_support_subject">Signal રજીસ્ટ્રેશન - Android માટે ચકાસણી કોડ</string>
  <string name="BackupUtil_never">ક્યારેય નહિ</string>
  <string name="BackupUtil_unknown">અજાણ્યું</string>
  <string name="preferences_app_protection__screen_lock">સ્ક્રીન લૉક</string>
  <string name="preferences_app_protection__lock_signal_access_with_android_screen_lock_or_fingerprint">Android સ્ક્રીન લૉક અથવા ફિંગરપ્રિન્ટથી Signal એક્સેસને લૉક કરો</string>
  <string name="preferences_app_protection__screen_lock_inactivity_timeout">સ્ક્રીન લૉક નિષ્ક્રિયતાનો સમય સમાપ્ત</string>
  <string name="preferences_app_protection__signal_pin">Signal PIN</string>
  <string name="preferences_app_protection__create_a_pin">એક PIN બનાવો</string>
  <string name="preferences_app_protection__change_your_pin">તમારો PIN બદલો</string>
  <string name="preferences_app_protection__pins_keep_information_stored_with_signal_encrypted">PIN Signal સાથેની માહિતી સ્ટોર કરેલી માહિતીને એન્ક્રિપ્ટ કરે છે જેથી ફક્ત તમે જ તેને એક્સેસ કરી શકો. જ્યારે તમે Signal ને ફરીથી ઇન્સ્ટોલ કરો છો ત્યારે તમારી પ્રોફાઇલ, સેટિંગ્સ અને સંપર્કો રિસ્ટોર થશે.</string>
  <string name="preferences_app_protection__confirm_pin">PIN ખાતરી કરો</string>
  <string name="preferences_app_protection__confirm_your_signal_pin">તમારા Signal PIN ની પુષ્ટિ કરો</string>
  <string name="preferences_app_protection__incorrect_pin_try_again">ખોટો પિન. ફરીથી પ્રયત્ન કરો.</string>
  <string name="AppProtectionPreferenceFragment_none">કંઈ નહીં</string>
  <string name="registration_activity__the_registration_lock_pin_is_not_the_same_as_the_sms_verification_code_you_just_received_please_enter_the_pin_you_previously_configured_in_the_application">રજીસ્ટરેશન લૉક પિન તમે હમણાં જ પ્રાપ્ત કરેલા SMS ચકાસણી કોડ જેવો નથી. કૃપા કરીને એપ્લિકેશનમાં તમે પહેલાં ગોઠવેલો પિન દાખલ કરો.</string>
  <string name="registration_activity__registration_lock_pin">રજીસ્ટ્રેશન લૉક PIN</string>
  <string name="registration_activity__forgot_pin">PIN ભૂલી ગયા?</string>
  <string name="registration_lock_dialog_view__the_pin_can_consist_of_four_or_more_digits_if_you_forget_your_pin_you_could_be_locked_out_of_your_account_for_up_to_seven_days">PIN માં ચાર કે તેથી વધુ અંકો હોઈ શકે છે. જો તમે તમારો PIN ભૂલી જાઓ છો, તો તમને સાત દિવસ સુધી તમારા ખાતામાંથી લૉક આઉટ કરી શકાય છે.</string>
  <string name="registration_lock_dialog_view__enter_pin">PIN દાખલ કરો</string>
  <string name="registration_lock_dialog_view__confirm_pin">PIN ખાતરી કરો</string>
  <string name="registration_lock_reminder_view__enter_your_registration_lock_pin">તમારો રજીસ્ટ્રેશન લૉક PIN દાખલ કરો</string>
  <string name="registration_lock_reminder_view__enter_pin">PIN દાખલ કરો</string>
  <string name="preferences_app_protection__enable_a_registration_lock_pin_that_will_be_required">રજીસ્ટ્રેશન લૉક PIN ને સક્ષમ કરો કે જેને આ Signal સાથે ફરીથી આ ફોન નંબરની રજીસ્ટર કરવાની જરૂર રહેશે.</string>
  <string name="preferences_app_protection__registration_lock_pin">રજીસ્ટ્રેશન લૉક PIN</string>
  <string name="preferences_app_protection__registration_lock">રજીસ્ટ્રેશન લૉક</string>
  <string name="RegistrationActivity_you_must_enter_your_registration_lock_PIN">તમારે તમારો રજીસ્ટ્રેશન લૉક PIN દાખલ કરવો આવશ્યક છે</string>
  <string name="RegistrationActivity_incorrect_registration_lock_pin">ખોટો રજીસ્ટ્રેશન લૉક PIN</string>
  <string name="RegistrationActivity_too_many_attempts">ઘણા બધા પ્રયત્નો</string>
  <string name="RegistrationActivity_you_have_made_too_many_incorrect_registration_lock_pin_attempts_please_try_again_in_a_day">તમે ઘણાં ખોટા રજીસ્ટ્રેશન લૉક PIN પ્રયત્નો કર્યા છે. કૃપા કરીને એક દિવસમાં ફરી પ્રયાસ કરો.</string>
  <string name="RegistrationActivity_error_connecting_to_service">સેવાથી કનેક્ટ કરવામાં ભૂલ</string>
  <string name="RegistrationActivity_oh_no">અરે નહિ!</string>
  <string name="RegistrationActivity_registration_of_this_phone_number_will_be_possible_without_your_registration_lock_pin_after_seven_days_have_passed">આ ફોન નંબરની રજીસ્ટ્રેશન તમારા રજીસ્ટ્રેશન લૉક PIN વિના શક્ય બનશે 7 દિવસ વીતી ગયા પછી આ ફોન નંબર Signal પર છેલ્લે સક્રિય થયો હતો. તમારી પાસે %d દિવસો બાકી છે.</string>
  <string name="RegistrationActivity_registration_lock_pin">રજીસ્ટ્રેશન લૉક PIN</string>
  <string name="RegistrationActivity_this_phone_number_has_registration_lock_enabled_please_enter_the_registration_lock_pin">આ ફોન નંબર પર રજીસ્ટ્રેશન લૉક સક્ષમ છે. કૃપા કરીને રજીસ્ટ્રેશન લૉક PIN દાખલ કરો.</string>
  <string name="RegistrationLockDialog_registration_lock_is_enabled_for_your_phone_number">તમારા ફોન નંબર માટે રજીસ્ટ્રેશન લૉક સક્ષમ છે. તમને તમારા રજીસ્ટ્રેશન લૉક PIN ને યાદ કરવામાં મદદ કરવા માટે, Signal સમયાંતરે તમને તેની પુષ્ટિ કરવા કહેશે.</string>
  <string name="RegistrationLockDialog_i_forgot_my_pin">હું મારો PIN ભૂલી ગયો</string>
  <string name="RegistrationLockDialog_forgotten_pin">PIN ભૂલી ગયા છો?</string>
  <string name="RegistrationLockDialog_registration_lock_helps_protect_your_phone_number_from_unauthorized_registration_attempts">રજીસ્ટ્રેશન લૉક તમારા ફોન નંબરને અનધિકૃત રજીસ્ટ્રેશન પ્રયત્નોથી સુરક્ષિત કરવામાં મદદ કરે છે. તમારી Signal ગોપનીયતા સેટિંગ્સ માં આ સુવિધાને કોઈપણ સમયે અક્ષમ કરી શકાય છે</string>
  <string name="RegistrationLockDialog_enable">સક્ષમ</string>
  <string name="RegistrationLockDialog_the_registration_lock_pin_must_be_at_least_d_digits">રજીસ્ટ્રેશન લૉક પિન ઓછામાં ઓછો %d અંકનો હોવો જોઈએ.</string>
  <string name="RegistrationLockDialog_the_two_pins_you_entered_do_not_match">તમે દાખલ કરેલા બે PIN મેળ ખાતા નથી.</string>
  <string name="RegistrationLockDialog_error_connecting_to_the_service">સેવાથી કનેક્ટ કરવામાં ભૂલ</string>
  <string name="RegistrationLockDialog_disable_registration_lock_pin">રજીસ્ટ્રેશન લૉક પિન અક્ષમ કરીએ?</string>
  <string name="RegistrationLockDialog_disable">નિષ્ક્રિય</string>
  <string name="RegistrationActivity_pin_incorrect">PIN ખોટો છે</string>
  <string name="RegistrationActivity_you_have_d_tries_remaining">તમારી પાસે %d પ્રયાસો બાકી છે</string>
  <string name="preferences_chats__backups">બેકઅપ્સ</string>
  <string name="prompt_passphrase_activity__signal_is_locked">Molly લૉક છે</string>
  <string name="prompt_passphrase_activity__tap_to_unlock">અનલૉક કરવા માટે ટેપ કરો</string>
  <string name="RegistrationLockDialog_reminder">રીમાઇન્ડર:</string>
  <string name="recipient_preferences__about">વિષે</string>
  <string name="Recipient_unknown">અજાણ્યું</string>
  <!--RecipientBottomSheet-->
  <string name="RecipientBottomSheet_message">મેસેજ</string>
  <string name="RecipientBottomSheet_call">કૉલ</string>
  <string name="RecipientBottomSheet_block">અવરોધિત કરો</string>
  <string name="RecipientBottomSheet_unblock">અનાવરોધિત કરો</string>
  <string name="RecipientBottomSheet_view_safety_number">સલામતી નંબર જુઓ</string>
  <string name="RecipientBottomSheet_remove">દૂર કરો</string>
  <string name="GroupRecipientListItem_admin">એડમિન</string>
  <!--EOF-->
</resources><|MERGE_RESOLUTION|>--- conflicted
+++ resolved
@@ -190,22 +190,12 @@
   <string name="ConversationActivity_quick_camera_unavailable">કૅમેરા અનુપલબ્ધ</string>
   <string name="ConversationActivity_unable_to_record_audio">ઓડિયો રેકોર્ડ કરવામાં અસમર્થ</string>
   <string name="ConversationActivity_there_is_no_app_available_to_handle_this_link_on_your_device">તમારા ડિવાઇસ પર આ લિંક ને હેન્ડલ કરવા માટે કોઈ એપ્લિકેશન ઉપલબ્ધ નથી.</string>
-<<<<<<< HEAD
   <string name="ConversationActivity_to_send_audio_messages_allow_signal_access_to_your_microphone">ઓડિયો મેસેજ મોકલવા માટે, તમારા માઇક્રોફોન પર Molly એક્સેસની મંજૂરી આપો.</string>
   <string name="ConversationActivity_signal_requires_the_microphone_permission_in_order_to_send_audio_messages">ઓડિયો મેસેજ મોકલવા માટે Molly ને માઇક્રોફોન પરવાનગીની આવશ્યકતા છે, પરંતુ તે કાયમી ધોરણે નામંજૂર કરવામાં આવી છે. કૃપા કરીને એપ્લિકેશન સેટિંગ્સ ચાલુ રાખો, \"પરવાનગી\" પસંદ કરો અને \"માઇક્રોફોન\" સક્ષમ કરો.</string>
-  <string name="ConversationActivity_to_call_s_signal_needs_access_to_your_microphone_and_camera">કૉલ કરવા માટે %s, Molly ને તમારા માઇક્રોફોન અને કૅમેરાની એક્સેસની જરૂર છે.</string>
   <string name="ConversationActivity_signal_needs_the_microphone_and_camera_permissions_in_order_to_call_s">કૉલ કરવા માટે Molly ને માઇક્રોફોન અને કેમેરાની પરવાનગીની જરૂર છે %s, પરંતુ તેઓને કાયમી નામંજૂર કરવામાં આવ્યા છે. કૃપા કરીને એપ્લિકેશન સેટિંગ્સ ચાલુ રાખો, \"પરવાનગી\" પસંદ કરો અને \"માઇક્રોફોન\" અને \"કેમેરો\" સક્ષમ કરો.</string>
   <string name="ConversationActivity_to_capture_photos_and_video_allow_signal_access_to_the_camera">ફોટા અને વિડિયો મેળવવા માટે, કેમેરામાં Molly એક્સેસની મંજૂરી આપો.</string>
   <string name="ConversationActivity_signal_needs_the_camera_permission_to_take_photos_or_video">ફોટા અથવા વિડિયો લેવા માટે Molly ને કૅમેરાની પરવાનગીની જરૂર હોય છે, પરંતુ તે કાયમી ધોરણે નામંજૂર કરવામાં આવી છે. કૃપા કરીને એપ્લિકેશન સેટિંગ્સ ચાલુ રાખો, \"પરવાનગી\" પસંદ કરો અને \"કૅમેરા\" સક્ષમ કરો.</string>
   <string name="ConversationActivity_signal_needs_camera_permissions_to_take_photos_or_video">Molly ને ફોટા અથવા વિડિયો લેવા માટે કૅમેરાની પરવાનગીની જરૂર હોય છે</string>
-=======
-  <string name="ConversationActivity_to_send_audio_messages_allow_signal_access_to_your_microphone">ઓડિયો મેસેજ મોકલવા માટે, તમારા માઇક્રોફોન પર Signal એક્સેસની મંજૂરી આપો.</string>
-  <string name="ConversationActivity_signal_requires_the_microphone_permission_in_order_to_send_audio_messages">ઓડિયો મેસેજ મોકલવા માટે Signal ને માઇક્રોફોન પરવાનગીની આવશ્યકતા છે, પરંતુ તે કાયમી ધોરણે નામંજૂર કરવામાં આવી છે. કૃપા કરીને એપ્લિકેશન સેટિંગ્સ ચાલુ રાખો, \"પરવાનગી\" પસંદ કરો અને \"માઇક્રોફોન\" સક્ષમ કરો.</string>
-  <string name="ConversationActivity_signal_needs_the_microphone_and_camera_permissions_in_order_to_call_s">કૉલ કરવા માટે Signal ને માઇક્રોફોન અને કેમેરાની પરવાનગીની જરૂર છે %s, પરંતુ તેઓને કાયમી નામંજૂર કરવામાં આવ્યા છે. કૃપા કરીને એપ્લિકેશન સેટિંગ્સ ચાલુ રાખો, \"પરવાનગી\" પસંદ કરો અને \"માઇક્રોફોન\" અને \"કેમેરો\" સક્ષમ કરો.</string>
-  <string name="ConversationActivity_to_capture_photos_and_video_allow_signal_access_to_the_camera">ફોટા અને વિડિયો મેળવવા માટે, કેમેરામાં Signal એક્સેસની મંજૂરી આપો.</string>
-  <string name="ConversationActivity_signal_needs_the_camera_permission_to_take_photos_or_video">ફોટા અથવા વિડિયો લેવા માટે Signal ને કૅમેરાની પરવાનગીની જરૂર હોય છે, પરંતુ તે કાયમી ધોરણે નામંજૂર કરવામાં આવી છે. કૃપા કરીને એપ્લિકેશન સેટિંગ્સ ચાલુ રાખો, \"પરવાનગી\" પસંદ કરો અને \"કૅમેરા\" સક્ષમ કરો.</string>
-  <string name="ConversationActivity_signal_needs_camera_permissions_to_take_photos_or_video">Signal ને ફોટા અથવા વિડિયો લેવા માટે કૅમેરાની પરવાનગીની જરૂર હોય છે</string>
->>>>>>> 981676c7
   <string name="ConversationActivity_enable_the_microphone_permission_to_capture_videos_with_sound">અવાજ સાથે વિડિયોને કેપ્ચર કરવા માટે માઇક્રોફોન પરવાનગીને સક્ષમ કરો</string>
   <string name="ConversationActivity_signal_needs_the_recording_permissions_to_capture_video">વિડિયોને રેકોર્ડ કરવા માટે Molly ને માઇક્રોફોન પરવાનગીની જરૂર છે, પરંતુ તે નામંજૂર કરવામાં આવી છે. કૃપા કરીને એપ્લિકેશન સેટિંગ્સ ચાલુ રાખો, \"પરવાનગી\" પસંદ કરો અને \"માઇક્રોફોન\" અને \"કેમેરા\" સક્ષમ કરો.</string>
   <string name="ConversationActivity_signal_needs_recording_permissions_to_capture_video">વિડિયો રેકોર્ડ કરવા માટે Molly ને માઇક્રોફોન પરવાનગીની જરૂર છે.</string>
@@ -664,7 +654,7 @@
   <string name="RegistrationActivity_you_must_specify_your_phone_number">તમારે ઉલ્લેખ કરવો જ જોઇએ
        તમારો ફોન નંબર</string>
   <string name="RegistrationActivity_invalid_number">અમાન્ય નંબર</string>
-  <string name="RegistrationActivity_the_number_you_specified_s_is_invalid">તમે ઉલ્લેખિત કરેલો નંબર(%s) 
+  <string name="RegistrationActivity_the_number_you_specified_s_is_invalid">તમે ઉલ્લેખિત કરેલો નંબર(%s)
         અમાન્ય છે.</string>
   <string name="RegistrationActivity_missing_google_play_services">Google Play Services ખૂટે છે</string>
   <string name="RegistrationActivity_this_device_is_missing_google_play_services">આ ડિવાઇસ માં Google Play Services ખૂટે છે. તમે હજી પણ Signal નો ઉપયોગ કરી શકો છો, પરંતુ આ પદ્ધતિનું પરિણામ વિશ્વસનીયતા અથવા પ્રભાવમાં ઘટાડો થઈ શકે છે.\n\nજો તમે અદ્યતન વપરાશકર્તા નથી, તો પછીની Android ROM ચલાવી રહ્યાં નથી, અથવા માનો છો કે તમે આ ત્રુટિથી જોયા છો, કૃપા કરીને સહાય મુશ્કેલીનિવારણ માટે support@signal.org નો સંપર્ક કરો.</string>
