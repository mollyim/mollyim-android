--- conflicted
+++ resolved
@@ -752,15 +752,7 @@
   <string name="InviteActivity_cancel">રદ કરો</string>
   <string name="InviteActivity_sending">મોકલી રહ્યો છે…</string>
   <string name="InviteActivity_invitations_sent">આમંત્રણો મોકલ્યા!</string>
-<<<<<<< HEAD
   <string name="InviteActivity_invite_to_signal">Molly માટે આમંત્રણ આપો</string>
-  <plurals name="InviteActivity_send_sms_to_friends">
-    <item quantity="one">મિત્રને %d SMS મોકલો</item>
-    <item quantity="other">મિત્રોને %d SMS મોકલો</item>
-  </plurals>
-=======
-  <string name="InviteActivity_invite_to_signal">Signal માટે આમંત્રણ આપો</string>
->>>>>>> 520fe481
   <plurals name="InviteActivity_send_sms_invites">
     <item quantity="one">SMS %dઆમંત્રણ મોકલો?</item>
     <item quantity="other">SMS %d આમંત્રણો મોકલો?</item>
