--- conflicted
+++ resolved
@@ -1386,11 +1386,7 @@
   <!--Title text for the Valentine\'s Day donation megaphone. The placeholder will always be a heart emoji. Needs to be a placeholder for Android reasons.-->
   <string name="ValentinesDayMegaphone_happy_heart_day">Šťastného Valentýna 💜!</string>
   <!--Body text for the Valentine\'s Day donation megaphone.-->
-<<<<<<< HEAD
   <string name="ValentinesDayMegaphone_show_your_affection">Projevte svou náklonnost tím, že se stanete podporovatelem Mollyu.</string>
-=======
-  <string name="ValentinesDayMegaphone_show_your_affection">Projevte svou náklonnost tím, že se stanete podporovatelem Signalu.</string>
->>>>>>> d80722db
   <!--WebRtcCallActivity-->
   <string name="WebRtcCallActivity__tap_here_to_turn_on_your_video">Klepnutím sem zapnete své video</string>
   <string name="WebRtcCallActivity__to_call_s_signal_needs_access_to_your_camera">Molly potřebuje přístup k vašemu fotoaparátu pro volání %1$s</string>
