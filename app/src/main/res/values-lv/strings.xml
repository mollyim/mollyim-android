<?xml version="1.0" encoding="UTF-8"?>
<!-- smartling.instruction_comments_enabled = on -->
<resources>
    <!-- <string name="app_name" translatable="false">Signal</string> -->

    <string name="install_url" translatable="false">https://signal.org/install</string>
    <string name="donate_url" translatable="false">https://signal.org/donate</string>
    <string name="backup_support_url" translatable="false">https://support.signal.org/hc/articles/360007059752</string>
    <string name="transfer_support_url" translatable="false">https://support.signal.org/hc/articles/360007059752</string>
    <string name="support_center_url" translatable="false">https://support.signal.org/</string>
    <string name="terms_and_privacy_policy_url" translatable="false">https://signal.org/legal</string>
    <string name="sustainer_boost_and_badges" translatable="false">https://support.signal.org/hc/articles/4408365318426</string>
    <string name="google_pay_url" translatable="false">https://pay.google.com</string>
    <string name="donation_decline_code_error_url" translatable="false">https://support.signal.org/hc/articles/4408365318426#errors</string>
    <string name="sms_export_url" translatable="false">https://support.signal.org/hc/articles/360007321171</string>
    <string name="signal_me_username_url" translatable="false">https://signal.me/#u/%1$s</string>
    <string name="signal_me_username_url_no_scheme" translatable="false">signal.me/#u/%1$s</string>

    <string name="yes">Jā</string>
    <string name="no">Nē</string>
    <string name="delete">Dzēst</string>
    <string name="please_wait">Lūdzu uzgaidiet…</string>
    <string name="save">Saglabāt</string>
    <string name="note_to_self">Piezīme sev</string>

    <!-- AbstractNotificationBuilder -->
    <string name="AbstractNotificationBuilder_new_message">Jauna ziņa</string>

    <!-- AlbumThumbnailView -->
    <string name="AlbumThumbnailView_plus" translatable="false">\+%d</string>

    <!-- ApplicationMigrationActivity -->
    <string name="ApplicationMigrationActivity__signal_is_updating">Molly atjaunina informāciju…</string>

    <!-- ApplicationPreferencesActivity -->
    <string name="ApplicationPreferencesActivity_currently_s">Pašlaik: %1$s</string>
    <string name="ApplicationPreferenceActivity_you_havent_set_a_passphrase_yet">Jūs vēl neesat iestatījuši paroles frāzi!</string>
    <string name="ApplicationPreferencesActivity_disable_passphrase">Atspējot paroles frāzi?</string>
    <string name="ApplicationPreferencesActivity_this_will_permanently_unlock_signal_and_message_notifications">Šī opcija pastāvīgi atbloķēs Molly un jaunu ziņojumu paziņojumus.</string>
    <string name="ApplicationPreferencesActivity_disable">Atspējot</string>
    <string name="ApplicationPreferencesActivity_unregistering">Atreģistrējas</string>
    <string name="ApplicationPreferencesActivity_unregistering_from_signal_messages_and_calls">Atreģistrējos no Molly ziņām un zvaniem…</string>
    <string name="ApplicationPreferencesActivity_disable_signal_messages_and_calls">Atspējot Molly ziņas un zvanus?</string>
    <string name="ApplicationPreferencesActivity_disable_signal_messages_and_calls_by_unregistering">Atspējot Molly ziņas un zvanus, atreģistrējoties no servera. Lai šīs opcijas atsāktu lietot, jums nākotnē būs atkārtoti jāreģistrē savs tālruņa numurs.</string>
    <string name="ApplicationPreferencesActivity_error_connecting_to_server">Kļūda savienojoties ar serveri!</string>
    <string name="ApplicationPreferencesActivity_sms_enabled">SMS iespējots</string>
    <string name="ApplicationPreferencesActivity_touch_to_change_your_default_sms_app">Pieskarieties, lai izvēlētos jūsu noklusējuma SMS aplikāciju</string>
    <string name="ApplicationPreferencesActivity_sms_disabled">SMS atspējots</string>
    <string name="ApplicationPreferencesActivity_touch_to_make_signal_your_default_sms_app">Pieskarieties, lai iestatītu Signal kā savu noklusējuma SMS aplikāciju</string>
    <string name="ApplicationPreferencesActivity_on">ieslēgts</string>
    <string name="ApplicationPreferencesActivity_On">Ieslēgts</string>
    <string name="ApplicationPreferencesActivity_off">izslēgts</string>
    <string name="ApplicationPreferencesActivity_Off">Izslēgts</string>
    <string name="ApplicationPreferencesActivity_sms_mms_summary">SMS %1$s, MMS %2$s</string>
    <string name="ApplicationPreferencesActivity_privacy_summary">Ekrāna bloķēšana %1$s, Reģistrācijas bloķēšana %2$s</string>
    <string name="ApplicationPreferencesActivity_appearance_summary">Dizains %1$s, valoda %2$s</string>
    <string name="ApplicationPreferencesActivity_pins_are_required_for_registration_lock">PIN kodi ir nepieciešami reģistrācijas bloķēšanai. Lai atspējotu PIN, vispirms atspējojiet reģistrācijas bloķēšanu.</string>
    <string name="ApplicationPreferencesActivity_pin_created">PIN izveidots.</string>
    <string name="ApplicationPreferencesActivity_pin_disabled">PIN atspējots.</string>
    <string name="ApplicationPreferencesActivity_hide">Slēpt</string>
    <string name="ApplicationPreferencesActivity_hide_reminder">Slēpt atgādinājumu?</string>
    <string name="ApplicationPreferencesActivity_record_payments_recovery_phrase">Ierakstīt maksājumu atkopšanas frāzi</string>
    <string name="ApplicationPreferencesActivity_record_phrase">Ierakstīt frāzi</string>
    <string name="ApplicationPreferencesActivity_before_you_can_disable_your_pin">Pirms PIN atspējošanas ir jāieraksta maksājumu atkopšanas frāze, lai nodrošinātu iespēju atgūt savu maksājumu kontu.</string>

    <!-- NumericKeyboardView -->
    <string name="NumericKeyboardView__1" translatable="false">1</string>
    <string name="NumericKeyboardView__2" translatable="false">2</string>
    <string name="NumericKeyboardView__3" translatable="false">3</string>
    <string name="NumericKeyboardView__4" translatable="false">4</string>
    <string name="NumericKeyboardView__5" translatable="false">5</string>
    <string name="NumericKeyboardView__6" translatable="false">6</string>
    <string name="NumericKeyboardView__7" translatable="false">7</string>
    <string name="NumericKeyboardView__8" translatable="false">8</string>
    <string name="NumericKeyboardView__9" translatable="false">9</string>
    <string name="NumericKeyboardView__0" translatable="false">0</string>
    <!-- Back button on numeric keyboard -->
    <string name="NumericKeyboardView__backspace">Dzēst (uz atpakaļu)</string>

    <!-- AppProtectionPreferenceFragment -->
    <plurals name="AppProtectionPreferenceFragment_minutes">
        <item quantity="zero">%1$d minūšu</item>
        <item quantity="one">%1$d minūte</item>
        <item quantity="other">%1$d minūtes</item>
    </plurals>

    <!-- DraftDatabase -->
    <string name="DraftDatabase_Draft_image_snippet">(attēls)</string>
    <string name="DraftDatabase_Draft_audio_snippet">(audio)</string>
    <string name="DraftDatabase_Draft_video_snippet">(video)</string>
    <string name="DraftDatabase_Draft_location_snippet">(atrašanās vieta)</string>
    <string name="DraftDatabase_Draft_quote_snippet">(atbilde)</string>
    <string name="DraftDatabase_Draft_voice_note">(Balss ziņa)</string>

    <!-- AttachmentKeyboard -->
    <string name="AttachmentKeyboard_gallery">Galerija</string>
    <string name="AttachmentKeyboard_file">Fails</string>
    <string name="AttachmentKeyboard_contact">Kontakts</string>
    <string name="AttachmentKeyboard_location">Atrašanās vieta</string>
    <string name="AttachmentKeyboard_Signal_needs_permission_to_show_your_photos_and_videos">Molly ir nepieciešama atļauja rādīt jūsu fotoattēlus un videoklipus.</string>
    <string name="AttachmentKeyboard_give_access">Piešķirt piekļuvi</string>
    <string name="AttachmentKeyboard_payment">Maksājums</string>

    <!-- AttachmentManager -->
    <string name="AttachmentManager_cant_open_media_selection">Nevar atrast aplikāciju, ar kuru iespējams izvēlēties pievienojamo mediju failu.</string>
<<<<<<< HEAD
    <string name="AttachmentManager_signal_requires_the_external_storage_permission_in_order_to_attach_photos_videos_or_audio">Lai pievienoto fotogrāfijas, videoierakstus un audioierakstus, Molly nepieciešama atļauja pieejai pie Noliktavas, bet tā ir liegta. Dodieties uz lietotnes iestatījumu izvēlni, izvēlieties \"Atļaujas\" un iespējojiet opciju \"Krātuve\".</string>
    <string name="AttachmentManager_signal_requires_contacts_permission_in_order_to_attach_contact_information">Molly nepieciešama atļauja pieejai pie Kontaktiem, bet tā ir liegta. Dodieties uz lietotnes iestatījumiem, izvēlieties \"Atļaujas\" un iespējojiet \"Kontakti\".</string>
    <string name="AttachmentManager_signal_requires_location_information_in_order_to_attach_a_location">Molly nepieciešama atļauja pieejai pie atrašanās vietas pakalpojumiem, bet tā ir liegta. Dodieties uz lietotnes iestatījumiem, izvēlieties \"Atļaujas\" un iespējojiet \"Atrašanās vieta\".</string>
=======
    <string name="AttachmentManager_signal_requires_the_external_storage_permission_in_order_to_attach_photos_videos_or_audio">Lai pievienoto fotogrāfijas, videoierakstus un audioierakstus, Signal nepieciešama atļauja pieejai pie Noliktavas, bet tā ir liegta. Dodieties uz lietotnes iestatījumu izvēlni, izvēlieties \"Atļaujas\" un iespējojiet opciju \"Krātuve\".</string>
    <string name="AttachmentManager_signal_requires_contacts_permission_in_order_to_attach_contact_information">Signal nepieciešama atļauja pieejai pie Kontaktiem, bet tā ir liegta. Dodieties uz lietotnes iestatījumiem, izvēlieties \"Atļaujas\" un iespējojiet \"Kontakti\".</string>
    <string name="AttachmentManager_signal_requires_location_information_in_order_to_attach_a_location">Signal nepieciešama atļauja pieejai pie atrašanās vietas pakalpojumiem, bet tā ir liegta. Dodieties uz lietotnes iestatījumiem, izvēlieties \"Atļaujas\" un iespējojiet \"Atrašanās vieta\".</string>
    <!-- Alert dialog title to show the recipient has not activated payments -->
    <string name="AttachmentManager__not_activated_payments">%1$s hasn\'t activated Payments </string>
    <!-- Alert dialog description to send the recipient a request to activate payments -->
    <string name="AttachmentManager__request_to_activate_payments">Do you want to send them a request to activate Payments?</string>
    <!-- Alert dialog button to send request -->
    <string name="AttachmentManager__send_request">Send request</string>
    <!-- Alert dialog button to cancel dialog -->
    <string name="AttachmentManager__cancel">Atcelt</string>
>>>>>>> fc3db538

    <!-- AttachmentUploadJob -->
    <string name="AttachmentUploadJob_uploading_media">Augšupielādē multividi…</string>
    <string name="AttachmentUploadJob_compressing_video_start">Notiek video saspiešana…</string>

    <!-- BackgroundMessageRetriever -->
    <string name="BackgroundMessageRetriever_checking_for_messages">Pārbauda, vai ienākušas ziņas…</string>

    <!-- BlockedUsersActivity -->
    <string name="BlockedUsersActivity__blocked_users">Bloķētie lietotāji</string>
    <string name="BlockedUsersActivity__add_blocked_user">Pievienot bloķētu lietotāju</string>
    <string name="BlockedUsersActivity__blocked_users_will">Bloķētie lietotāji nevarēs jums piezvanīt vai sūtīt ziņas.</string>
    <string name="BlockedUsersActivity__no_blocked_users">Nav bloķēto lietotāju</string>
    <string name="BlockedUsersActivity__block_user">Vai bloķēt lietotāju?</string>
    <string name="BlockedUserActivity__s_will_not_be_able_to">\"%1$s\" turpmāk nevarēs jums zvanīt vai sūtīt ziņas</string>
    <string name="BlockedUsersActivity__block">Bloķēt</string>
    <string name="BlockedUsersActivity__unblock_user">Atbloķēt lietotāju?</string>
    <string name="BlockedUsersActivity__do_you_want_to_unblock_s">Vai vēlaties atbloķēt \"%1$s\"?</string>
    <string name="BlockedUsersActivity__unblock">Atbloķēt</string>

    <!-- CreditCardFragment -->
    <!-- Title of fragment detailing the donation amount, displayed above the credit card text fields -->
    <string name="CreditCardFragment__donation_amount_s">Ziedojuma summa: %1$s</string>
    <!-- Explanation of how to fill in the form, displayed above the credit card text fields -->
    <string name="CreditCardFragment__enter_your_card_information_below">Ievadiet savas kartes datus</string>
    <!-- Displayed as a hint in the card number text field -->
    <string name="CreditCardFragment__card_number">Kartes numurs</string>
    <!-- Displayed as a hint in the card expiry text field -->
    <string name="CreditCardFragment__mm_yy">MM/GG</string>
    <!-- Displayed as a hint in the card cvv text field -->
    <string name="CreditCardFragment__cvv">CVV</string>
    <!-- Error displayed under the card number text field when there is an invalid card number entered -->
    <string name="CreditCardFragment__invalid_card_number">Nederīgs kartes numurs</string>
    <!-- Error displayed under the card expiry text field when the card is expired -->
    <string name="CreditCardFragment__card_has_expired">Kartes derīguma termiņš ir beidzies</string>
    <!-- Error displayed under the card cvv text field when the cvv is too short -->
    <string name="CreditCardFragment__code_is_too_short">Kods ir pārāk īss</string>
    <!-- Error displayed under the card cvv text field when the cvv is too long -->
    <string name="CreditCardFragment__code_is_too_long">Kods ir pārāk garš</string>
    <!-- Error displayed under the card cvv text field when the cvv is invalid -->
    <string name="CreditCardFragment__invalid_code">Nederīgs kods</string>
    <!-- Error displayed under the card expiry text field when the expiry month is invalid -->
    <string name="CreditCardFragment__invalid_month">Nederīgs mēnesis</string>
    <!-- Error displayed under the card expiry text field when the expiry is missing the year -->
    <string name="CreditCardFragment__year_required">Nepieciešams gads</string>
    <!-- Error displayed under the card expiry text field when the expiry year is invalid -->
    <string name="CreditCardFragment__invalid_year">Nederīgs gads</string>
    <!-- Button label to confirm credit card input and proceed with payment -->
    <string name="CreditCardFragment__continue">Turpināt</string>

    <!-- BlockUnblockDialog -->
    <string name="BlockUnblockDialog_block_and_leave_s">Bloķēt un pamest %1$s?</string>
    <string name="BlockUnblockDialog_block_s">Bloķēt %1$s?</string>
    <string name="BlockUnblockDialog_you_will_no_longer_receive_messages_or_updates">Jūs turpmāk nesaņemsiet ziņojumus vai atjauninājumus no šīs grupas. Grupas lietotāji nevarēs jūs pievienot atkal.</string>
    <string name="BlockUnblockDialog_group_members_wont_be_able_to_add_you">Grupas lietotāji nevarēs jūs pievienot no jauna.</string>
    <string name="BlockUnblockDialog_group_members_will_be_able_to_add_you">Grupas dalībnieki varēs jūs atkal pievienot šai grupai.</string>
    <!-- Text that is shown when unblocking a Signal contact -->
    <string name="BlockUnblockDialog_you_will_be_able_to_call_and_message_each_other">Jūs varēsiet sūtīt ziņas un zvanīt viens otram kā arī jūsu vārds un fotogrāfija tiks kopīgota</string>
    <!-- Text that is shown when unblocking an SMS contact -->
    <string name="BlockUnblockDialog_you_will_be_able_to_message_each_other">Jūs varēsiet sūtīt ziņas viens otram.</string>
    <string name="BlockUnblockDialog_blocked_people_wont_be_able_to_call_you_or_send_you_messages">Bloķēti lietotāji nevarēs Jums piezvanīt vai nosūtīt ziņojumu.</string>
    <string name="BlockUnblockDialog_blocked_people_wont_be_able_to_send_you_messages">Bloķētie cilvēki nevarēs sūtīt jums ziņas.</string>
    <!-- Message shown on block dialog when blocking the Signal release notes recipient -->
    <string name="BlockUnblockDialog_block_getting_signal_updates_and_news">Bloķēt Signal jaunumu un ziņu saņemšanu</string>
    <!-- Message shown on unblock dialog when unblocking the Signal release notes recipient -->
    <string name="BlockUnblockDialog_resume_getting_signal_updates_and_news">Atjaunot Signal jaunumu un ziņu saņemšanu</string>
    <string name="BlockUnblockDialog_unblock_s">Atbloķēt %1$s?</string>
    <string name="BlockUnblockDialog_block">Bloķēt</string>
    <string name="BlockUnblockDialog_block_and_leave">Bloķēt un iziet</string>
    <string name="BlockUnblockDialog_report_spam_and_block">Ziņot par surogātpastu un bloķēt</string>

    <!-- BucketedThreadMedia -->
    <string name="BucketedThreadMedia_Today">Šodien</string>
    <string name="BucketedThreadMedia_Yesterday">Vakar</string>
    <string name="BucketedThreadMedia_This_week">Šonedēļ</string>
    <string name="BucketedThreadMedia_This_month">Šomēnes</string>
    <string name="BucketedThreadMedia_Large">Lieli</string>
    <string name="BucketedThreadMedia_Medium">Vidēji</string>
    <string name="BucketedThreadMedia_Small">Mazi</string>

    <!-- CameraXFragment -->
    <string name="CameraXFragment_tap_for_photo_hold_for_video">Pieskarieties, lai uzņemtu bildi, turiet, lai ierakstītu video</string>
    <string name="CameraXFragment_capture_description">Uzņemt</string>
    <string name="CameraXFragment_change_camera_description">Nomainīt kameru</string>
    <string name="CameraXFragment_open_gallery_description">Atvērt galeriju</string>

    <!-- CameraContacts -->
    <string name="CameraContacts_recent_contacts">Pēdējie kontakti</string>
    <string name="CameraContacts_signal_contacts">Signal kontakti</string>
    <string name="CameraContacts_signal_groups">Signal grupas</string>
    <string name="CameraContacts_you_can_share_with_a_maximum_of_n_conversations">Jūs varat kopīgot ar maksimums %1$d sarunām.</string>
    <string name="CameraContacts_select_signal_recipients">Izvēlēties Signal adresātus</string>
    <string name="CameraContacts_no_signal_contacts">Nav Signal kontaktu</string>
    <string name="CameraContacts_you_can_only_use_the_camera_button">Jūs variet izmantot kameru tikai, lai sūtītu attēlus Signal kontaktiem. </string>
    <string name="CameraContacts_cant_find_who_youre_looking_for">Neatradāt, ko meklējāt?</string>
    <string name="CameraContacts_invite_a_contact_to_join_signal">Uzaicināt kontaktpersonu pievienoties Molly</string>
    <string name="CameraContacts__menu_search">Meklēt</string>

    <!-- Censorship Circumvention Megaphone -->
    <!-- Title for an alert that shows at the bottom of the chat list letting people know that circumvention is no longer needed -->
    <string name="CensorshipCircumventionMegaphone_turn_off_censorship_circumvention">Atslēgt cenzūras apiešanu?</string>
    <!-- Body for an alert that shows at the bottom of the chat list letting people know that circumvention is no longer needed -->
    <string name="CensorshipCircumventionMegaphone_you_can_now_connect_to_the_signal_service">Labākai pieredzei jūs tagad varat tieši pieslēgties Signal servisam.</string>
    <!-- Action to prompt the user to disable circumvention since it is no longer needed -->
    <string name="CensorshipCircumventionMegaphone_turn_off">Izslēgt</string>
    <!-- Action to prompt the user to dismiss the alert at the bottom of the chat list -->
    <string name="CensorshipCircumventionMegaphone_no_thanks">Nē, paldies</string>

    <!-- ClearProfileActivity -->
    <string name="ClearProfileActivity_remove">Noņemt</string>
    <string name="ClearProfileActivity_remove_profile_photo">Vai noņemt profila attēlu?</string>
    <string name="ClearProfileActivity_remove_group_photo">Noņemt grupas bildi?</string>

    <!-- ClientDeprecatedActivity -->
    <string name="ClientDeprecatedActivity_update_signal">Atjaunināt Molly</string>
    <string name="ClientDeprecatedActivity_this_version_of_the_app_is_no_longer_supported">Šī lietotnes versija vairs netiek atbalstīta. Lai turpinātu sūtīt un saņemt ziņas, aktualizējiet uz pēdējo versiju.</string>
    <string name="ClientDeprecatedActivity_update">Atjaunināt</string>
    <string name="ClientDeprecatedActivity_dont_update">Neatjaunināt</string>
    <string name="ClientDeprecatedActivity_warning">Brīdinājums</string>
    <string name="ClientDeprecatedActivity_your_version_of_signal_has_expired_you_can_view_your_message_history">Jūsu Signal versijas lietošanas termiņš ir beidzies. Jūs varat aplūkot ziņu vēsturi, taču nevarēsiet nosūtīt vai saņemt ziņas, kamēr to neatjaunināsiet.</string>

    <!-- CommunicationActions -->
    <string name="CommunicationActions_no_browser_found">Neizdevās atrast interneta pārlūku.</string>
    <string name="CommunicationActions_send_email">Sūtīt epastu</string>
    <string name="CommunicationActions_a_cellular_call_is_already_in_progress">Mobilais zvans pašlaik jau tiek veikts.</string>
    <string name="CommunicationActions_start_voice_call">Sākt balss zvanu?</string>
    <string name="CommunicationActions_cancel">Atcelt</string>
    <string name="CommunicationActions_call">Zvanīt</string>
    <string name="CommunicationActions_insecure_call">Nedrošs zvans</string>
    <string name="CommunicationActions_carrier_charges_may_apply">Var tikt piemēroti mobilā tīkla operatora maksas. Numuram, uz kuru zvanāt, nav instalēta Signal aplikācija. Tādēļ šis zvans tiks veikts izmantojot jūsu mobilo sakaru operatoru, nevis internetu.</string>

    <!-- ConfirmIdentityDialog -->
    <string name="ConfirmIdentityDialog_your_safety_number_with_s_has_changed">Jūsu drošības numurs ar %1$s ir mainījies. Tas nozīmē, ka kāds mēģina noklausīties jūsu saziņu vai ka %2$s ir pārinstalējis Signal aplikāciju.</string>
    <string name="ConfirmIdentityDialog_you_may_wish_to_verify_your_safety_number_with_this_contact">Iespējams, jūs vēlaties salīdzināt savu drošības numuru ar šo kontaktu.</string>
    <string name="ConfirmIdentityDialog_accept">Apstiprināt</string>

    <!-- ContactsCursorLoader -->
    <string name="ContactsCursorLoader_recent_chats">Nesenās sarunas</string>
    <string name="ContactsCursorLoader_contacts">Kontakti</string>
    <string name="ContactsCursorLoader_groups">Grupas</string>
    <string name="ContactsCursorLoader_phone_number_search">Tālruņa numura meklēšana</string>
    <!-- Header for username search -->
    <string name="ContactsCursorLoader_find_by_username">Atrast pēc lietotājvārds</string>
    <!-- Label for my stories when selecting who to send media to -->
    <string name="ContactsCursorLoader_my_stories">Mani stāsti</string>
    <!-- Text for a button that brings up a bottom sheet to create a new story. -->
    <string name="ContactsCursorLoader_new">Jauns</string>

    <!-- ContactsDatabase -->
    <string name="ContactsDatabase_message_s">Ziņa %1$s</string>
    <string name="ContactsDatabase_signal_call_s">Signal zvans %1$s</string>

    <!-- ContactNameEditActivity -->
    <!-- Toolbar title for contact name edit activity -->
    <string name="ContactNameEditActivity__edit_name">Rediģēt vārdu</string>
    <string name="ContactNameEditActivity_given_name">Vārds</string>
    <string name="ContactNameEditActivity_family_name">Uzvārds</string>
    <string name="ContactNameEditActivity_prefix">Tituls</string>
    <string name="ContactNameEditActivity_suffix">Sufikss</string>
    <string name="ContactNameEditActivity_middle_name">Otrais vārds</string>

    <!-- ContactShareEditActivity -->
    <!-- ContactShareEditActivity toolbar title -->
    <string name="ContactShareEditActivity__send_contact">Nosūtīt kontaktu</string>
    <string name="ContactShareEditActivity_type_home">Mājas</string>
    <string name="ContactShareEditActivity_type_mobile">Mobilais</string>
    <string name="ContactShareEditActivity_type_work">Darba</string>
    <string name="ContactShareEditActivity_type_missing">Cits</string>
    <string name="ContactShareEditActivity_invalid_contact">Izvēlētais kontakts nav derīgs</string>
    <!-- Content descrption for name edit button on contact share edit activity -->
    <string name="ContactShareEditActivity__edit_name">Rediģēt vārdu</string>
    <!-- Content description for user avatar in edit activity -->
    <string name="ContactShareEditActivity__avatar">ikona</string>

    <!-- ConversationItem -->
    <string name="ConversationItem_error_not_sent_tap_for_details">Nav nosūtīts, pieskarieties, lai uzzinātu detaļas</string>
    <string name="ConversationItem_error_partially_not_delivered">Daļēji nosūtīts, pieskarieties, lai uzzinātu detaļas</string>
    <string name="ConversationItem_error_network_not_delivered">Sūtīšana neizdevās</string>
    <string name="ConversationItem_received_key_exchange_message_tap_to_process">Tika saņemta atslēgu apmaiņas ziņa, pieskarieties, lai to apstrādātu.</string>
    <string name="ConversationItem_group_action_left">%1$s ir pametis grupu.</string>
    <string name="ConversationItem_send_paused">Sūtīšana pauzēta</string>
    <string name="ConversationItem_click_to_approve_unencrypted">Sūtīšana neizdevās, pieskarieties, lai veiktu nedrošu sūtījumu, izmantojot rezerves kanālu</string>
    <string name="ConversationItem_click_to_approve_unencrypted_sms_dialog_title">Pāriet uz nedrošu saziņu, lietojot nešifrētu SMS?</string>
    <string name="ConversationItem_click_to_approve_unencrypted_mms_dialog_title">Pāriet uz nedrošu saziņu, lietojot nešifrētu MMS?</string>
    <string name="ConversationItem_click_to_approve_unencrypted_dialog_message">Šī ziņa <b>netiks</b> šifrēta, jo saņēmējs vairs nav Signal lietotājs.\n\nSūtīt nedrošu ziņu?</string>
    <string name="ConversationItem_unable_to_open_media">Nevarēja atrast aplikāciju, ar kuru iespējams atvērt šo failu.</string>
    <string name="ConversationItem_copied_text">Nokopēts %1$s</string>
    <string name="ConversationItem_from_s">no %1$s</string>
    <string name="ConversationItem_to_s">līdz %1$s</string>
    <string name="ConversationItem_read_more">  Lasīt vairāk.</string>
    <string name="ConversationItem_download_more"> Lejupielādēt vēl</string>
    <string name="ConversationItem_pending"> Gaida</string>
    <string name="ConversationItem_this_message_was_deleted">Ziņa ir izdzēsta.</string>
    <string name="ConversationItem_you_deleted_this_message">Jūs izdzēsāt ziņu.</string>
    <!-- Dialog error message shown when user can't download a message from someone else due to a permanent failure (e.g., unable to decrypt), placeholder is other's name -->
    <string name="ConversationItem_cant_download_message_s_will_need_to_send_it_again">Nevar lejupielādēt ziņu. Lietotājam %1$s tā jānosūta vēlreiz.</string>
    <!-- Dialog error message shown when user can't download an image message from someone else due to a permanent failure (e.g., unable to decrypt), placeholder is other's name -->
    <string name="ConversationItem_cant_download_image_s_will_need_to_send_it_again">Nevar lejupielādēt attēlu. Lietotājam %1$s tas jānosūta vēlreiz.</string>
    <!-- Dialog error message shown when user can't download a video message from someone else due to a permanent failure (e.g., unable to decrypt), placeholder is other's name -->
    <string name="ConversationItem_cant_download_video_s_will_need_to_send_it_again">Nevar lejupielādēt video. Lietotājam %1$s tas jānosūta vēlreiz.</string>
    <!-- Dialog error message shown when user can't download a their own message via a linked device due to a permanent failure (e.g., unable to decrypt) -->
    <string name="ConversationItem_cant_download_message_you_will_need_to_send_it_again">Nevar lejupielādēt ziņu. Jums tā jānosūta vēlreiz.</string>
    <!-- Dialog error message shown when user can't download a their own image message via a linked device due to a permanent failure (e.g., unable to decrypt) -->
    <string name="ConversationItem_cant_download_image_you_will_need_to_send_it_again">Nevar lejupielādēt attēlu. Jums tas jānosūta vēlreiz.</string>
    <!-- Dialog error message shown when user can't download a their own video message via a linked device due to a permanent failure (e.g., unable to decrypt) -->
    <string name="ConversationItem_cant_download_video_you_will_need_to_send_it_again">Nevar lejupielādēt video. Jums tas jānosūta vēlreiz.</string>

    <!-- ConversationActivity -->
    <string name="ConversationActivity_add_attachment">Pievienot pielikumu</string>
    <string name="ConversationActivity_select_contact_info">Izvēlēties kontaktinformāciju</string>
    <string name="ConversationActivity_compose_message">Rakstīt ziņu</string>
    <string name="ConversationActivity_sorry_there_was_an_error_setting_your_attachment">Diemžēl pielikuma pievienošanas procesā gadījās kļūme</string>
    <string name="ConversationActivity_recipient_is_not_a_valid_sms_or_email_address_exclamation">Adresātam nav derīga SMS vai e-pasta adrese!</string>
    <string name="ConversationActivity_message_is_empty_exclamation">Ziņa ir tukša!</string>
    <string name="ConversationActivity_group_members">Grupas dalībnieki</string>
    <string name="ConversationActivity__tap_here_to_start_a_group_call">Pieskarties šeit, lai sāktu grupas zvanu</string>

    <string name="ConversationActivity_invalid_recipient">Nederīgs saņēmējs!</string>
    <string name="ConversationActivity_added_to_home_screen">Pievienots sākuma ekrānam</string>
    <string name="ConversationActivity_calls_not_supported">Zvani netiek atbalstīti</string>
    <string name="ConversationActivity_this_device_does_not_appear_to_support_dial_actions">Izskatās, ka šī ierīce neatbalsta zvanu veikšanu.</string>
    <string name="ConversationActivity_transport_insecure_sms">Nedrošs SMS</string>
    <!-- A title for the option to send an SMS with a placeholder to put the name of their SIM card -->
    <string name="ConversationActivity_transport_insecure_sms_with_sim">Nedroša SMS (%1$s)</string>
    <string name="ConversationActivity_transport_insecure_mms">Nedrošs MMS</string>
    <!-- A title for the option to send an SMS with a placeholder to put the name of their SIM card -->
    <string name="ConversationActivity_transport_insecure_mms_with_sim">Nedroša MMS (%1$s)</string>
    <string name="ConversationActivity_transport_signal">Signal ziņa</string>
    <string name="ConversationActivity_lets_switch_to_signal">Pārslēdzamies uz Molly %1$s!</string>
    <string name="ConversationActivity_specify_recipient">Lūdzu, izvēlieties kontaktu!</string>
    <string name="ConversationActivity_unblock">Atbloķēt</string>
    <string name="ConversationActivity_attachment_exceeds_size_limits">Pielikuma izmērs pārsniedz ierobežojumu šāda veida ziņai, kuru sūtāt.</string>
    <string name="ConversationActivity_unable_to_record_audio">Neizdevās ierakstīt audio!</string>
    <string name="ConversationActivity_you_cant_send_messages_to_this_group">Jūs nevarat nosūtīt ziņas šai grupai, jo jūs vairs neesat tās dalībnieks.</string>
    <string name="ConversationActivity_only_s_can_send_messages">Tikai %1$s var sūtīt ziņas.</string>
    <string name="ConversationActivity_admins">administratori</string>
    <string name="ConversationActivity_message_an_admin">Ziņot administratoram</string>
    <string name="ConversationActivity_cant_start_group_call">Neizdodas sākt grupas zvanu</string>
    <string name="ConversationActivity_only_admins_of_this_group_can_start_a_call">Tikai šīs grupas administratori var sākt zvanu.</string>
    <string name="ConversationActivity_there_is_no_app_available_to_handle_this_link_on_your_device">Jūsu ierīcē nav uzstādītas lietotnes, kas ļautu atvērt šo saiti.</string>
    <string name="ConversationActivity_your_request_to_join_has_been_sent_to_the_group_admin">Jūsu pieprasījums pievienoties ir nosūtīts grupas administratoriem. Jums tiks paziņots, kad viņi veiks kādu darbību.</string>
    <string name="ConversationActivity_cancel_request">Atcelt pieprasījumu</string>

    <string name="ConversationActivity_to_send_audio_messages_allow_signal_access_to_your_microphone">Lai nosūtītu audio ziņu, ļaujiet Molly piekļūt ierīces mikrofonam.</string>
    <string name="ConversationActivity_signal_requires_the_microphone_permission_in_order_to_send_audio_messages">Lai nosūtītu audio ziņas, Molly nepieciešama atļauja pieejai mikrofonam, bet tā ir liegta. Dodieties uz lietotnes iestatījumiem, izvēlieties \"Atļaujas\" un iespējojiet \"Mikrofons\".</string>
    <string name="ConversationActivity_signal_needs_the_microphone_and_camera_permissions_in_order_to_call_s">Lai zvanītu %1$s, Molly nepieciešama atļauja piekļuvei mikrofonam un kamerai, bet tā ir liegta. Dodieties uz lietotnes iestatījumiem, izvēlieties \"Atļaujas\" un iespējojiet \"Mikrofons\" un \"Kamera\".</string>
    <string name="ConversationActivity_to_capture_photos_and_video_allow_signal_access_to_the_camera">Lai uzņemtu fotogrāfijas un video, ļaujiet Molly piekļūt kamerai.</string>
    <string name="ConversationActivity_signal_needs_the_camera_permission_to_take_photos_or_video">Lai uzņemtu fotogrāfijas vai video, Molly nepieciešama atļauja piekļūt kamerai, bet tā ir liegta. Dodieties uz lietotnes iestatījumiem, izvēlieties \"Atļaujas\" un iespējojiet \"Kamera\".</string>
    <string name="ConversationActivity_signal_needs_camera_permissions_to_take_photos_or_video">Lai uzņemtu fotogrāfijas vai video, Molly nepieciešama atļauja piekļūt kamerai</string>
    <string name="ConversationActivity_enable_the_microphone_permission_to_capture_videos_with_sound">Ļaujiet Signal piekļūt mikrofonam, lai video tiktu ierakstīts ar skaņu.</string>
    <string name="ConversationActivity_signal_needs_the_recording_permissions_to_capture_video">Molly ir vajadzīgas mikrofona atļaujas video ierakstīšanai, taču tās tika liegtas. Lūdzu, dodieties uz lietotnes iestatījumiem, izvēlieties “Atļaujas” un iespējojiet “Mikrofons” un “Kamera”.</string>
    <string name="ConversationActivity_signal_needs_recording_permissions_to_capture_video">Molly nepieciešamas mikrofona atļaujas, lai ierakstītu video.</string>

    <string name="ConversationActivity_quoted_contact_message">%1$s %2$s</string>
    <string name="ConversationActivity_signal_cannot_sent_sms_mms_messages_because_it_is_not_your_default_sms_app">Signal nevar sūtīt SMS/MMS ziņas, jo tas nav iestatīts kā jūsu noklusējuma SMS lietotne. Vai vēlaties to izdarīt Android iestatījumos?</string>
    <string name="ConversationActivity_yes">Jā</string>
    <string name="ConversationActivity_no">Nē</string>
    <string name="ConversationActivity_search_position">%1$d no %2$d</string>
    <string name="ConversationActivity_no_results">Nav rezultātu</string>

    <string name="ConversationActivity_sticker_pack_installed">Uzlīmju paka instalēta</string>
    <string name="ConversationActivity_new_say_it_with_stickers">Jaunums! Izpaud to ar uzlīmēm</string>

    <string name="ConversationActivity_cancel">Atcelt</string>
    <string name="ConversationActivity_delete_conversation">Dzēst sarunu?</string>
    <string name="ConversationActivity_delete_and_leave_group">Dzēst un pamest grupu?</string>
    <string name="ConversationActivity_this_conversation_will_be_deleted_from_all_of_your_devices">Šī saruna tiks izdzēsta no visām jūsu ierīcēm.</string>
    <string name="ConversationActivity_you_will_leave_this_group_and_it_will_be_deleted_from_all_of_your_devices">Jūs pametīsiet šo grupu, un tā tiks izdzēsta no visām jūsu ierīcēm.</string>
    <string name="ConversationActivity_delete">Dzēst</string>
    <string name="ConversationActivity_delete_and_leave">Dzēst un pamest</string>
    <string name="ConversationActivity__to_call_s_signal_needs_access_to_your_microphone">Lai veiktu zvanu %1$s, Molly ir nepieciešama piekļuve jūsu mikrofonam.</string>

    <string name="ConversationActivity__more_options_now_in_group_settings">Vairāk opciju tagad sadaļā \"Grupas iestatījumi\"</string>

    <string name="ConversationActivity_join">Pievienoties</string>
    <string name="ConversationActivity_full">Pilns</string>

    <string name="ConversationActivity_error_sending_media">Neizdevās nosūtīt multivides failu</string>

    <string name="ConversationActivity__reported_as_spam_and_blocked">Atzīmēts kā surogātpasts un bloķēts.</string>

    <!-- Message shown when opening an SMS conversation with SMS disabled and they have unexported sms messages -->
    <string name="ConversationActivity__sms_messaging_is_currently_disabled_you_can_export_your_messages_to_another_app_on_your_phone">SMS ziņu sūtīšana pašlaik ir atspējota. Varat eksportēt savas ziņas uz citu tālruņa lietotni.</string>
    <!-- Message shown when opening an SMS conversation with SMS disabled and they have unexported sms messages -->
    <string name="ConversationActivity__sms_messaging_is_no_longer_supported_in_signal_you_can_export_your_messages_to_another_app_on_your_phone">Signal vairs netiek atbalstīta SMS ziņu sūtīšana. Varat eksportēt savas ziņas uz citu tālruņa lietotni.</string>
    <!-- Action button shown when in sms conversation, sms is disabled, and unexported sms messages are present -->
    <string name="ConversationActivity__export_sms_messages">Eksportēt SMS ziņas</string>
    <!-- Message shown when opening an SMS conversation with SMS disabled and there are no exported messages -->
    <string name="ConversationActivity__sms_messaging_is_currently_disabled_invite_s_to_to_signal_to_keep_the_conversation_here">SMS ziņu sūtīšana pašlaik ir atspējota. Uzaiciniet lietotāju %1$s izmantot Signal, lai turpinātu sarunu šeit.</string>
    <!-- Message shown when opening an SMS conversation with SMS disabled and there are no exported messages -->
    <string name="ConversationActivity__sms_messaging_is_no_longer_supported_in_signal_invite_s_to_to_signal_to_keep_the_conversation_here">Signal vairs netiek atbalstīta SMS ziņu sūtīšana. Uzaiciniet lietotāju %1$s izmantot Signal, lai turpinātu sarunu šeit.</string>
    <!-- Action button shown when opening an SMS conversation with SMS disabled and there are no exported messages -->
    <string name="ConversationActivity__invite_to_signal">Uzaicināt uz Signal</string>
    <!-- Snackbar message shown after dismissing the full screen sms export megaphone indicating we'll do it again soon -->
    <string name="ConversationActivity__you_will_be_reminded_again_soon">Drīz vēlreiz saņemsiet atgādinājumu.</string>

    <!-- ConversationAdapter -->
    <plurals name="ConversationAdapter_n_unread_messages">
        <item quantity="zero">%1$d nelasītu ziņu</item>
        <item quantity="one">%1$d nelasīta ziņa</item>
        <item quantity="other">%1$d nelasītas ziņas</item>
    </plurals>

    <!-- ConversationFragment -->
    <!-- Toast text when contacts activity is not found -->
    <string name="ConversationFragment__contacts_app_not_found">Kontakta lietotne nav atrasta.</string>
    <plurals name="ConversationFragment_delete_selected_messages">
        <item quantity="zero">Vai izdzēst izvēlētās ziņas?</item>
        <item quantity="one">Vai izdzēst izvēlēto ziņu?</item>
        <item quantity="other">Dzēst izvēlētās ziņas?</item>
    </plurals>
    <string name="ConversationFragment_save_to_sd_card">Saglabāt krātuvē?</string>
    <plurals name="ConversationFragment_saving_n_media_to_storage_warning">
        <item quantity="zero">Saglabājot visus %1$d multivides failus ierīces krātuvē, jebkura cita ierīces lietotne varēs tiem piekļūt. \n\nTurpināt?</item>
        <item quantity="one">Saglabājot šo multivides failu ierīces krātuvē, jebkura cita ierīces lietotne varēs tam piekļūt. \n\nTurpināt?</item>
        <item quantity="other">Saglabājot visus %1$d multivides failus ierīces krātuvē, jebkura cita ierīces lietotne varēs tiem piekļūt. \n\nTurpināt?</item>
    </plurals>
    <plurals name="ConversationFragment_error_while_saving_attachments_to_sd_card">
        <item quantity="zero">Neizdevās saglabāt pielikumus krātuvē.</item>
        <item quantity="one">Neizdevās saglabāt pielikumu krātuvē.</item>
        <item quantity="other">Neizdevās saglabāt pielikumus krātuvē!</item>
    </plurals>
    <string name="ConversationFragment_unable_to_write_to_sd_card_exclamation">Neizdevās ierakstīt krātuvē!</string>
    <plurals name="ConversationFragment_saving_n_attachments">
        <item quantity="zero">Saglabā %1$d pielikumus</item>
        <item quantity="one">Saglabā pielikumu</item>
        <item quantity="other">Saglabā %1$d pielikumus</item>
    </plurals>
    <plurals name="ConversationFragment_saving_n_attachments_to_sd_card">
        <item quantity="zero">Saglabā %1$d pielikumus krātuvē…</item>
        <item quantity="one">Saglabā pielikumu krātuvē…</item>
        <item quantity="other">Saglabā %1$d pielikumus krātuvē…</item>
    </plurals>
    <string name="ConversationFragment_pending">Gaida…</string>
    <string name="ConversationFragment_push">Dati (Signal)</string>
    <string name="ConversationFragment_mms">MMS</string>
    <string name="ConversationFragment_sms">SMS</string>
    <string name="ConversationFragment_deleting">Dzēš</string>
    <string name="ConversationFragment_deleting_messages">Dzēš ziņas…</string>
    <string name="ConversationFragment_delete_for_me">Dzēst man</string>
    <string name="ConversationFragment_delete_for_everyone">Dzēst visiem</string>
    <string name="ConversationFragment_this_message_will_be_deleted_for_everyone_in_the_conversation">Šī ziņa tiks izdzēsta visiem sarunas dalībniekiem, ja viņi izmanto nesenu Signal versiju. Viņi varēs redzēt, ka esat izdzēsis ziņojumu.</string>
    <string name="ConversationFragment_quoted_message_not_found">Oriģinālā ziņa nav atrasta</string>
    <string name="ConversationFragment_quoted_message_no_longer_available">Oriģinālā ziņa vairs nav pieejama</string>
    <string name="ConversationFragment_failed_to_open_message">Neizdevās atvērt ziņu</string>
    <string name="ConversationFragment_you_can_swipe_to_the_right_reply">Variet vilkt pa labi, lai ātri atbildētu uz jebkuru ziņu</string>
    <string name="ConversationFragment_you_can_swipe_to_the_left_reply">Variet vilkt pa kreisi, lai ātri atbildētu uz jebkuru ziņu</string>
    <string name="ConversationFragment_outgoing_view_once_media_files_are_automatically_removed">Izejošie vienreiz-skatāmie multivides faili pēc nosūtīšanas tiek automātiski dzēsti</string>
    <string name="ConversationFragment_you_already_viewed_this_message">Jūs jau skatījāt šo ziņu</string>
    <string name="ConversationFragment__you_can_add_notes_for_yourself_in_this_conversation">Šai sarunai jūs varat izdarīt piezīmes. \\ NJa jūsu kontam ir saistītās ierīces, jaunās piezīmes tiks sinhronizētas.</string>
    <string name="ConversationFragment__d_group_members_have_the_same_name">%1$d grupas dalībniekiem ir vienāds vārds.</string>
    <string name="ConversationFragment__tap_to_review">Pieskarties, lai pārskatītu</string>
    <string name="ConversationFragment__review_requests_carefully">Pārskatiet pieprasījumus rūpīgi</string>
    <string name="ConversationFragment__signal_found_another_contact_with_the_same_name">Molly atrada citu kontaktu ar tādu pašu vārdu.</string>
    <string name="ConversationFragment_contact_us">Sazināties ar mums</string>
    <string name="ConversationFragment_verify">Pārbaudīt</string>
    <string name="ConversationFragment_not_now">Ne tagad</string>
    <string name="ConversationFragment_your_safety_number_with_s_changed">Jūsu drošības numurs ar %1$s ir mainījies</string>
    <string name="ConversationFragment_your_safety_number_with_s_changed_likey_because_they_reinstalled_signal">Jūsu drošības numurs ar %1$s ir mainījies, iespējams, tāpēc, ka viņi pārinstalēja Signal vai nomainīja ierīces. Pieskarieties \"Pārbaudīt\", lai apstiprinātu jauno drošības numuru. Tas nav obligāti darāms.</string>
    <!-- Message shown to indicate which notification profile is on/active -->
    <string name="ConversationFragment__s_on">%1$s ieslēgts</string>
    <!-- Dialog title for block group link join requests -->
    <string name="ConversationFragment__block_request">Bloķēt pieprasījumu?</string>
    <!-- Dialog message for block group link join requests -->
    <string name="ConversationFragment__s_will_not_be_able_to_join_or_request_to_join_this_group_via_the_group_link">%1$s vairs nevarēs pievienoties vai lūgt pievienoties šai grupai caur grupas saiti. Manuāla pievienošana grupai vēl arvien būs iespējama.</string>
    <!-- Dialog confirm block request button -->
    <string name="ConversationFragment__block_request_button">Bloķēt pieprasījumu</string>
    <!-- Dialog cancel block request button -->
    <string name="ConversationFragment__cancel">Atcelt</string>
    <!-- Message shown after successfully blocking join requests for a user -->
    <string name="ConversationFragment__blocked">Bloķēts</string>

    <plurals name="ConversationListFragment_delete_selected_conversations">
        <item quantity="zero">Vai izdzēst izvēlētās sarunas?</item>
        <item quantity="one">Vai izdzēst izvēlētās sarunu?</item>
        <item quantity="other">Vai izdzēst izvēlētās sarunas?</item>
    </plurals>
    <plurals name="ConversationListFragment_this_will_permanently_delete_all_n_selected_conversations">
        <item quantity="zero">Šis neatgriezeniski dzēsīs visas %1$d atlasītās sarunas.</item>
        <item quantity="one">Šis neatgriezeniski dzēsīs atlasīto sarunu.</item>
        <item quantity="other">Šis neatgriezeniski dzēsīs visas %1$d atlasītās sarunas.</item>
    </plurals>
    <string name="ConversationListFragment_deleting">Dzēš</string>
    <string name="ConversationListFragment_deleting_selected_conversations">Dzēš izvēlētās sarunas…</string>
    <plurals name="ConversationListFragment_conversations_archived">
        <item quantity="zero">%1$d sarunas arhivētas</item>
        <item quantity="one">Saruna arhivēta</item>
        <item quantity="other">%1$d sarunas arhivētas</item>
    </plurals>
    <string name="ConversationListFragment_undo">Atsaukt</string>
    <plurals name="ConversationListFragment_moved_conversations_to_inbox">
        <item quantity="zero">%1$d sarunas pārvietotas uz iesūtni</item>
        <item quantity="one">Saruna pārvietota uz iesūtni</item>
        <item quantity="other">%1$d sarunas pārvietotas uz iesūtni</item>
    </plurals>
    <plurals name="ConversationListFragment_read_plural">
        <item quantity="zero">Lasīts</item>
        <item quantity="one">Lasīts</item>
        <item quantity="other">Lasīts</item>
    </plurals>
    <plurals name="ConversationListFragment_unread_plural">
        <item quantity="zero">Nelasīts</item>
        <item quantity="one">Nelasīts</item>
        <item quantity="other">Nelasīts</item>
    </plurals>
    <plurals name="ConversationListFragment_pin_plural">
        <item quantity="zero">Piespraust</item>
        <item quantity="one">Piespraust</item>
        <item quantity="other">Piespraust</item>
    </plurals>
    <plurals name="ConversationListFragment_unpin_plural">
        <item quantity="zero">Atspraust</item>
        <item quantity="one">Atspraust</item>
        <item quantity="other">Atspraust</item>
    </plurals>
    <plurals name="ConversationListFragment_mute_plural">
        <item quantity="zero">Izslēgt</item>
        <item quantity="one">Izslēgt</item>
        <item quantity="other">Izslēgt</item>
    </plurals>
    <plurals name="ConversationListFragment_unmute_plural">
        <item quantity="zero">Ieslēgt</item>
        <item quantity="one">Ieslēgt</item>
        <item quantity="other">Ieslēgt</item>
    </plurals>
    <string name="ConversationListFragment_select">Atlasīt</string>
    <plurals name="ConversationListFragment_archive_plural">
        <item quantity="zero">Arhivēt</item>
        <item quantity="one">Arhivēt</item>
        <item quantity="other">Arhivēt</item>
    </plurals>
    <plurals name="ConversationListFragment_unarchive_plural">
        <item quantity="zero">Atarhivēt</item>
        <item quantity="one">Atarhivēt</item>
        <item quantity="other">Atarhivēt</item>
    </plurals>
    <plurals name="ConversationListFragment_delete_plural">
        <item quantity="zero">Dzēst</item>
        <item quantity="one">Dzēst</item>
        <item quantity="other">Dzēst</item>
    </plurals>
    <string name="ConversationListFragment_select_all">Atzīmēt visus</string>
    <plurals name="ConversationListFragment_s_selected">
        <item quantity="zero">%1$d atlasītas</item>
        <item quantity="one">%1$d atlasīta</item>
        <item quantity="other">%1$d atlasītas</item>
    </plurals>

    <!-- Show in conversation list overflow menu to open selection bottom sheet -->
    <string name="ConversationListFragment__notification_profile">Paziņojumu profils</string>
    <!-- Tooltip shown after you have created your first notification profile -->
    <string name="ConversationListFragment__turn_your_notification_profile_on_or_off_here">Ieslēdziet vai atslēdziet savu paziņojumu profilu šeit.</string>
    <!-- Message shown in top toast to indicate the named profile is on -->
    <string name="ConversationListFragment__s_on">%1$s ieslēgts</string>

    <!-- ConversationListItem -->
    <string name="ConversationListItem_key_exchange_message">Atslēgu apmaiņas ziņa</string>

    <!-- ConversationListItemAction -->
    <string name="ConversationListItemAction_archived_conversations_d">Arhivētas sarunas (%1$d)</string>

    <!-- ConversationTitleView -->
    <string name="ConversationTitleView_verified">Pārbaudīts</string>
    <string name="ConversationTitleView_you">Jūs</string>

    <!-- ConversationTypingView -->
    <string name="ConversationTypingView__plus_d">+%1$d</string>

    <!-- CreateGroupActivity -->
    <string name="CreateGroupActivity__select_members">Atlasiet grupas dalībniekus</string>

    <!-- CreateProfileActivity -->
    <string name="CreateProfileActivity__profile">Profils</string>
    <string name="CreateProfileActivity_error_setting_profile_photo">Kļūda iestatot profila attēlu</string>
    <string name="CreateProfileActivity_problem_setting_profile">Problēma iestatot profilu</string>
    <string name="CreateProfileActivity_set_up_your_profile">Iestatiet savu profilu</string>
    <string name="CreateProfileActivity_signal_profiles_are_end_to_end_encrypted">Jūsu profilu un tā izmaiņas redzēs lietotāji, kuriem nosūtīsiet ziņas, kā arī jūsu kontakti un grupas.</string>
    <string name="CreateProfileActivity_set_avatar_description">Iestatīt avataru</string>

    <!-- ProfileCreateFragment -->
    <!-- Displayed at the top of the screen and explains how profiles can be viewed. -->
    <string name="ProfileCreateFragment__profiles_are_visible_to_contacts_and_people_you_message">Profilus var redzēt lietotāji, kuriem nosūtīsiet ziņas, kā arī jūsu kontakti un grupas.</string>
    <!-- Title of clickable row to select phone number privacy settings -->
    <string name="ProfileCreateFragment__who_can_find_me">Kas var mani atrast pēc numura?</string>

    <!-- WhoCanSeeMyPhoneNumberFragment -->
    <!-- Toolbar title for this screen -->
    <string name="WhoCanSeeMyPhoneNumberFragment__who_can_find_me_by_number">Kas var mani atrast pēc numura?</string>
    <!-- Description for radio item stating anyone can see your phone number -->
    <string name="WhoCanSeeMyPhoneNumberFragment__anyone_who_has">Jebkura persona, kuras kontaktos ir saglabāts jūsu tālruņa numurs, redzēs jūs kā kontaktu lietotnē Signal. Citas personas varēs jūs atrast, meklēšanā ievadot tālruņa numuru.</string>
    <!-- Description for radio item stating no one will be able to see your phone number -->
    <string name="WhoCanSeeMyPhoneNumberFragment__nobody_on_signal">Neviens jūs lietotnē Signal nevarēs atrast pēc tālruņa numura.</string>

    <!-- ChooseBackupFragment -->
    <string name="ChooseBackupFragment__restore_from_backup">Atjaunot no rezerves kopijas?</string>
    <string name="ChooseBackupFragment__restore_your_messages_and_media">Ielasiet ziņas un multividi no lokālas rezerves kopijas. Ja datus neatjaunosiet tagad, vēlāk tas nebūs izdarāms.</string>
    <string name="ChooseBackupFragment__icon_content_description">Atjaunot no rezerves kopijas ikonas</string>
    <string name="ChooseBackupFragment__choose_backup">Izvēlieties rezerves kopiju</string>
    <string name="ChooseBackupFragment__learn_more">Uzzināt vairāk</string>
    <string name="ChooseBackupFragment__no_file_browser_available">Nav pieejams neviens failu pārlūks</string>

    <!-- RestoreBackupFragment -->
    <string name="RestoreBackupFragment__restore_complete">Atjaunošana pabeigta</string>
    <string name="RestoreBackupFragment__to_continue_using_backups_please_choose_a_folder">Lai turpinātu izmantot rezerves kopēšanas iespēju, lūdzu izvēlieties mapi. Jaunās rezerves kopijas tiks saglabātas šajā mapē.</string>
    <string name="RestoreBackupFragment__choose_folder">Izvēlēties mapi</string>
    <string name="RestoreBackupFragment__not_now">Ne tagad</string>
    <!-- Couldn\'t find the selected backup -->
    <string name="RestoreBackupFragment__backup_not_found">Rezerves kopija nav atrasta.</string>
    <!-- Couldn\'t read the selected backup -->
    <string name="RestoreBackupFragment__backup_could_not_be_read">Rezerves kopiju nevar nolasīt.</string>
    <!-- Backup has an unsupported file extension -->
    <string name="RestoreBackupFragment__backup_has_a_bad_extension">Rezerves kopijai ir nepareizs paplašinājums.</string>

    <!-- BackupsPreferenceFragment -->
    <string name="BackupsPreferenceFragment__chat_backups">Sarunu rezerves kopēšana</string>
    <string name="BackupsPreferenceFragment__backups_are_encrypted_with_a_passphrase">Rezrerves kopijas tiek šifrētas ar paroles frāzi un saglabātas jūsu ierīcē.</string>
    <string name="BackupsPreferenceFragment__create_backup">Izveidot rezerves kopiju</string>
    <string name="BackupsPreferenceFragment__last_backup">Pēdējā rezerves kopija: %1$s</string>
    <string name="BackupsPreferenceFragment__backup_folder">Rezerves kopiju mape</string>
    <string name="BackupsPreferenceFragment__verify_backup_passphrase">Pārbaudiet rezerves kopijas paroles frāzi</string>
    <string name="BackupsPreferenceFragment__test_your_backup_passphrase">Pārbaudiet rezerves kopijas paroles frāzi, un pārliecinieties, ka tā sakrīt</string>
    <string name="BackupsPreferenceFragment__turn_on">Ieslēgt</string>
    <string name="BackupsPreferenceFragment__turn_off">Izslēgt</string>
    <string name="BackupsPreferenceFragment__to_restore_a_backup">"Lai atjaunotu rezerves kopiju, instalējiet Molly no jauna. Atveriet lietotni un pieskarieties “Atjaunot rezerves kopiju”, pēc tam norādiet rezerves kopijas failu. %1$s"</string>
    <string name="BackupsPreferenceFragment__learn_more">Lasīt vairāk</string>
    <string name="BackupsPreferenceFragment__in_progress">Procesā…</string>
    <!-- Status text shown in backup preferences when verifying a backup -->
    <string name="BackupsPreferenceFragment__verifying_backup">Tiek pārbaudīta rezerves kopija…</string>
    <string name="BackupsPreferenceFragment__d_so_far">%1$d līdz šim…</string>
    <!-- Show percentage of completion of backup -->
    <string name="BackupsPreferenceFragment__s_so_far">%1$s%% līdz šim…</string>
    <string name="BackupsPreferenceFragment_signal_requires_external_storage_permission_in_order_to_create_backups">Lai izveidotu rezerves kopijas, Molly nepieciešama pieejas atļauja ārējai datu krātuvei, bet tā tiek pastāvīgi liegta. Lūdzu, dodieties uz lietotnes iestatījumiem, izvēlieties \"Atļaujas\" un iespējojiet \"Krātuve\".</string>


    <!-- CustomDefaultPreference -->
    <string name="CustomDefaultPreference_using_custom">Lieto pielāgojamu: %1$s</string>
    <string name="CustomDefaultPreference_using_default">Lieto noklusējuma: %1$s</string>
    <string name="CustomDefaultPreference_none">Neko</string>

    <!-- AvatarSelectionBottomSheetDialogFragment -->
    <string name="AvatarSelectionBottomSheetDialogFragment__choose_photo">Izvēlieties fotogrāfiju</string>
    <string name="AvatarSelectionBottomSheetDialogFragment__take_photo">Uzņemt fotogrāfiju</string>
    <string name="AvatarSelectionBottomSheetDialogFragment__choose_from_gallery">Izvēlēties no galerijas</string>
    <string name="AvatarSelectionBottomSheetDialogFragment__remove_photo">Noņemt fotogrāfiju</string>
    <string name="AvatarSelectionBottomSheetDialogFragment__taking_a_photo_requires_the_camera_permission">Lai fotografētu, nepieciešama kameras lietošanas atļauja.</string>
    <string name="AvatarSelectionBottomSheetDialogFragment__viewing_your_gallery_requires_the_storage_permission">Lai skatītu galeriju, nepieciešama failu krātuves pieejas atļauja.</string>

    <!-- DateUtils -->
    <string name="DateUtils_just_now">Tagad</string>
    <string name="DateUtils_minutes_ago">%1$d min</string>
    <string name="DateUtils_today">Šodien</string>
    <string name="DateUtils_yesterday">Vakar</string>

    <!-- DecryptionFailedDialog -->
    <string name="DecryptionFailedDialog_chat_session_refreshed">Sarunas sesija atsvaidzināta</string>
    <string name="DecryptionFailedDialog_signal_uses_end_to_end_encryption">Signal izmanto pilnīgu šifrēšanu, un, iespējams, dažreiz būs jāatsvaidzina jūsu sarunas sesija. Tas neietekmē jūsu sarunas drošību, taču, iespējams, esat palaiduši garām kādu šīs kontaktpersonas sūtītu ziņu un būs jālūdz nosūtīt to vēlreiz.</string>

    <!-- DeviceListActivity -->
    <string name="DeviceListActivity_unlink_s">Atvienot \"%1$s\"</string>
    <string name="DeviceListActivity_by_unlinking_this_device_it_will_no_longer_be_able_to_send_or_receive">Atvienojot šo ierīci, no tās vairs nevarēs sūtīt vai saņemt ziņas.</string>
    <string name="DeviceListActivity_network_connection_failed">Tīkla savienojums neizdevās</string>
    <string name="DeviceListActivity_try_again">Mēģiniet vēlreiz</string>
    <string name="DeviceListActivity_unlinking_device">Atvieno ierīci…</string>
    <string name="DeviceListActivity_unlinking_device_no_ellipsis">Atvieno ierīci</string>
    <string name="DeviceListActivity_network_failed">Tīkla kļūme!</string>

    <!-- DeviceListItem -->
    <string name="DeviceListItem_unnamed_device">Nenosaukta ierīce</string>
    <string name="DeviceListItem_linked_s">Savienots %1$s</string>
    <string name="DeviceListItem_last_active_s">Pēdējo reizi aktīvs %1$s</string>
    <string name="DeviceListItem_today">Šodien</string>

    <!-- DocumentView -->
    <string name="DocumentView_unnamed_file">Bezvārda fails</string>

    <!-- DozeReminder -->
    <string name="DozeReminder_optimize_for_missing_play_services">Optimizē situācijai, kurā iztrūkst proprietārie Google Play pakalpojumi</string>
    <string name="DozeReminder_this_device_does_not_support_play_services_tap_to_disable_system_battery">Šajā ierīcē nav Google Play pakalpojumu atbalsta. Pieskaries, lai atspējotu sistēmas baterijas optimizāciju, kas traucē Molly saņemt ziņas, kamēr tas ir neaktīvs.</string>

    <!-- ExpiredBuildReminder -->
    <string name="ExpiredBuildReminder_this_version_of_signal_has_expired">Šīs Signal versijas lietošanas termiņš ir beidzies. Lai nosūtītu un saņemtu ziņas, tā jānomaina ar jaunāku.</string>
    <string name="ExpiredBuildReminder_update_now">Aktualizēt tagad</string>

    <!-- PendingGroupJoinRequestsReminder -->
    <plurals name="PendingGroupJoinRequestsReminder_d_pending_member_requests">
        <item quantity="zero">%1$d neapstiprināts dalībnieka pieprasījums.</item>
        <item quantity="one">%1$d neapstiprināts dalībnieka pieprasījums.</item>
        <item quantity="other">%1$d neapstiprināti dalībnieku pieprasījumi.</item>
    </plurals>
    <string name="PendingGroupJoinRequestsReminder_view">Skatīt</string>

    <!-- GcmRefreshJob -->
    <string name="GcmRefreshJob_Permanent_Signal_communication_failure">Signal sakaru permanenta kļūme!</string>
    <string name="GcmRefreshJob_Signal_was_unable_to_register_with_Google_Play_Services">Molly neizdevās reģistrēties Google Play pakalpojumos. Molly ziņas un zvani ir atspējoti. Lūdzu, mēģiniet vēlreiz piereģistrēties sadaļā Iestatījumi -&gt; Papildu.</string>


    <!-- GiphyActivity -->
    <string name="GiphyActivity_error_while_retrieving_full_resolution_gif">Kļūme iegūstot pilnas izšķirtspējas GIF</string>

    <!-- GiphyFragmentPageAdapter -->
    <string name="GiphyFragmentPagerAdapter_gifs">GIF-i</string>
    <string name="GiphyFragmentPagerAdapter_stickers">Uzlīmes</string>

    <!-- AddToGroupActivity -->
    <string name="AddToGroupActivity_add_member">Pievienot dalībnieku?</string>
    <string name="AddToGroupActivity_add_s_to_s">Pievienot no \"%1$s\" līdz \"%2$s\"?</string>
    <string name="AddToGroupActivity_s_added_to_s">\"%1$s\" pievienoti \"%2$s\".</string>
    <string name="AddToGroupActivity_add_to_group">Pievienot grupai</string>
    <string name="AddToGroupActivity_add_to_groups">Pievienot grupām</string>
    <string name="AddToGroupActivity_this_person_cant_be_added_to_legacy_groups">Šī persona nevar tikt pievienota vecā tipa grupām.</string>
    <string name="AddToGroupActivity_add">Pievienot</string>
    <string name="AddToGroupActivity_add_to_a_group">Pievienot grupai</string>

    <!-- ChooseNewAdminActivity -->
    <string name="ChooseNewAdminActivity_choose_new_admin">Izvēlēties jaunu administratoru</string>
    <string name="ChooseNewAdminActivity_done">Darīts</string>
    <string name="ChooseNewAdminActivity_you_left">Jūs pametāt \"%1$s.\"</string>

    <!-- GroupMembersDialog -->
    <string name="GroupMembersDialog_you">Jūs</string>

    <!-- GV2 access levels -->
    <string name="GroupManagement_access_level_anyone">Jebkurš</string>
    <string name="GroupManagement_access_level_all_members">Visi lietotāji</string>
    <string name="GroupManagement_access_level_only_admins">Tikai administratori</string>
    <string name="GroupManagement_access_level_no_one">Neviens</string>
    <string name="GroupManagement_access_level_unknown" translatable="false">Unknown</string>
    <array name="GroupManagement_edit_group_membership_choices">
        <item>@string/GroupManagement_access_level_all_members</item>
        <item>@string/GroupManagement_access_level_only_admins</item>
    </array>
    <array name="GroupManagement_edit_group_info_choices">
        <item>@string/GroupManagement_access_level_all_members</item>
        <item>@string/GroupManagement_access_level_only_admins</item>
    </array>

    <!-- GV2 invites sent -->
    <plurals name="GroupManagement_invitation_sent">
        <item quantity="zero">Nosūtīti %1$d uzaicinājumi</item>
        <item quantity="one">Uzaicinājums nosūtīts</item>
        <item quantity="other">Nosūtīti %1$d uzaicinājumi</item>
    </plurals>
    <string name="GroupManagement_invite_single_user">Jūs nevarat automātiski pievienot %1$s šai grupai. \n\nLietotāji ir uzaicināti pievienoties, un viņi neredzēs nevienu grupas ziņu, kamēr neapstiprinās savu dalību.</string>
    <string name="GroupManagement_invite_multiple_users">Jūs nevarat automātiski pievienot šos lietotājus šai grupai. \n\nLietotāji ir uzaicināti pievienoties, un viņi neredzēs nevienu grupas ziņu, kamēr neapstiprinās savu dalību.</string>

    <!-- GroupsV1MigrationLearnMoreBottomSheetDialogFragment -->
    <string name="GroupsV1MigrationLearnMore_what_are_new_groups">Kas ir \"Jaunās grupas\"</string>
    <string name="GroupsV1MigrationLearnMore_new_groups_have_features_like_mentions">Jaunajām grupām ir funkcijas kā @pieminēšana un grupu administratori, un nākotnē atbalstīs papildus funkcijas.</string>
    <string name="GroupsV1MigrationLearnMore_all_message_history_and_media_has_been_kept">Visa ziņu vēsure un faili tika saglabāta pirms atjaunināšanas.</string>
    <string name="GroupsV1MigrationLearnMore_you_will_need_to_accept_an_invite_to_join_this_group_again">Jums būs jāpieņem uzaicinājums vēlreiz pievienoties šai grupai un nesaņemsiet šīs grupas ziņas, kamēr uzaicinājumu nepieņemsiet.</string>
    <plurals name="GroupsV1MigrationLearnMore_these_members_will_need_to_accept_an_invite">
        <item quantity="zero">Šim dalībniekam būs jāpieņem uzaicinājums vēlreiz pievienoties šai grupai, un dalībnieks nesaņems šīs grupas ziņas, kamēr nepieņems uzaicinājumu:</item>
        <item quantity="one">Šim dalībniekam būs jāpieņem uzaicinājums pievienoties šai grupai vēlreiz, un dalībnieks nesaņems šīs grupas ziņas, kamēr nepieņems uzaicinājumu:</item>
        <item quantity="other">Šiem dalībniekiem būs jāpieņem uzaicinājums pievienoties šai grupai vēlreiz, un dalībnieki nesaņems šīs grupas ziņas, kamēr nepieņems uzaicinājumu:</item>
    </plurals>
    <plurals name="GroupsV1MigrationLearnMore_these_members_were_removed_from_the_group">
        <item quantity="zero">Šis dalībnieks tika noņemts no grupas un nevarēs atkārtoti tai pievienoties, kamēr nebūs veicis jaunināšanu:</item>
        <item quantity="one">Šis dalībnieks tika noņemts no grupas un nevarēs atkārtoti tai pievienoties, kamēr nebūs veicis jaunināšanu:</item>
        <item quantity="other">Šie dalībnieki tika noņemti no grupas un nevarēs atkārtoti tai pievienoties, kamēr nebūs veikuši jaunināšanu:</item>
    </plurals>

    <!-- GroupsV1MigrationInitiationBottomSheetDialogFragment -->
    <string name="GroupsV1MigrationInitiation_upgrade_to_new_group">Pārveidot par jauno grupu</string>
    <string name="GroupsV1MigrationInitiation_upgrade_this_group">Pārveidot šo grupu</string>
    <string name="GroupsV1MigrationInitiation_new_groups_have_features_like_mentions">Jaunajām grupām ir funkcijas kā @pieminēšana un grupu administratori, un nākotnē atbalstīs papildus funkcijas.</string>
    <string name="GroupsV1MigrationInitiation_all_message_history_and_media_will_be_kept">Visa ziņu vēsture un multivide tiks saglabāta pirms atjaunināšanas.</string>
    <string name="GroupsV1MigrationInitiation_encountered_a_network_error">Radās tīkla kļūda. Vēlāk mēģiniet vēlreiz.</string>
    <string name="GroupsV1MigrationInitiation_failed_to_upgrade">Neizdevās jaunināt.</string>
    <plurals name="GroupsV1MigrationInitiation_these_members_will_need_to_accept_an_invite">
        <item quantity="zero">Šim dalībniekam būs jāpieņem uzaicinājums pievienoties šai grupai vēlreiz, un dalībnieks nesaņems šīs grupas ziņas, kamēr nepieņems uzaicinājumu:</item>
        <item quantity="one">Šim dalībniekam būs jāpieņem uzaicinājums pievienoties šai grupai vēlreiz, un dalībnieks nesaņems šīs grupas ziņas, kamēr nepieņems uzaicinājumu:</item>
        <item quantity="other">Šiem dalībniekiem būs jāpieņem uzaicinājums pievienoties šai grupai vēlreiz, un dalībnieki nesaņems šīs grupas ziņas, kamēr nepieņems uzaicinājumu:</item>
    </plurals>
    <plurals name="GroupsV1MigrationInitiation_these_members_are_not_capable_of_joining_new_groups">
        <item quantity="zero">Šis dalībnieks nevar pievienoties jaunām grupām un tiks noņemts no šīs grupas:</item>
        <item quantity="one">Šis dalībnieks nevar pievienoties jaunām grupām un tiks noņemts no šīs grupas:</item>
        <item quantity="other">Šie dalībnieki nevar pievienoties jaunām grupām un tiks noņemti no šīs grupas:</item>
    </plurals>

    <!-- GroupsV1MigrationSuggestionsReminder -->
    <plurals name="GroupsV1MigrationSuggestionsReminder_members_couldnt_be_added_to_the_new_group">
        <item quantity="zero">%1$d dalībniekus nevarēja atkārtoti pievienot jaunajai grupai. Vai vēlaties dalībniekus pievienot tagad?</item>
        <item quantity="one">%1$d dalībnieku nevarēja atkārtoti pievienot jaunajai grupai. Vai vēlaties dalībniekus pievienot tagad?</item>
        <item quantity="other">%1$d dalībniekus nevarēja atkārtoti pievienot jaunajai grupai. Vai vēlaties dalībniekus pievienot tagad?</item>
    </plurals>
    <plurals name="GroupsV1MigrationSuggestionsReminder_add_members">
        <item quantity="zero">Pievienot dalībnieku</item>
        <item quantity="one">Pievienot dalībnieku</item>
        <item quantity="other">Pievienot dalībniekus</item>
    </plurals>
    <string name="GroupsV1MigrationSuggestionsReminder_no_thanks">Nē, paldies</string>

    <!-- GroupsV1MigrationSuggestionsDialog -->
    <plurals name="GroupsV1MigrationSuggestionsDialog_add_members_question">
        <item quantity="zero">Vai pievienot dalībnieku?</item>
        <item quantity="one">Vai pievienot dalībnieku?</item>
        <item quantity="other">Vai pievienot dalībniekus?</item>
    </plurals>
    <plurals name="GroupsV1MigrationSuggestionsDialog_these_members_couldnt_be_automatically_added">
        <item quantity="zero">Šo dalībnieku nevarēja automātiski pievienot jaunajai grupai pēc tās jaunināšanas:</item>
        <item quantity="one">Šo dalībnieku nevarēja automātiski pievienot jaunajai grupai pēc tās jaunināšanas:</item>
        <item quantity="other">Šos dalībniekus nevarēja automātiski pievienot jaunajai grupai pēc tās jaunināšanas:</item>
    </plurals>
    <plurals name="GroupsV1MigrationSuggestionsDialog_add_members">
        <item quantity="zero">Pievienot dalībnieku</item>
        <item quantity="one">Pievienot dalībnieku</item>
        <item quantity="other">Pievienot dalībniekus</item>
    </plurals>
    <plurals name="GroupsV1MigrationSuggestionsDialog_failed_to_add_members_try_again_later">
        <item quantity="zero">Neizdevās pievienot dalībnieku. Vēlāk mēģiniet vēlreiz.</item>
        <item quantity="one">Neizdevās pievienot dalībnieku. Vēlāk mēģiniet vēlreiz.</item>
        <item quantity="other">Neizdevās pievienot dalībniekus. Vēlāk mēģiniet vēlreiz.</item>
    </plurals>
    <plurals name="GroupsV1MigrationSuggestionsDialog_cannot_add_members">
        <item quantity="zero">Nevar pievienot dalībnieku.</item>
        <item quantity="one">Nevar pievienot dalībnieku.</item>
        <item quantity="other">Nevar pievienot dalībniekus.</item>
    </plurals>

    <!-- LeaveGroupDialog -->
    <string name="LeaveGroupDialog_leave_group">Pamest grupu?</string>
    <string name="LeaveGroupDialog_you_will_no_longer_be_able_to_send_or_receive_messages_in_this_group">Jūs vairs nevarēsiet sūtīt vai saņemt ziņas šajā grupā.</string>
    <string name="LeaveGroupDialog_leave">Pamest</string>
    <string name="LeaveGroupDialog_choose_new_admin">Izvēlēties jaunu administratoru</string>
    <string name="LeaveGroupDialog_before_you_leave_you_must_choose_at_least_one_new_admin_for_this_group">Pirms aiziešanas šai grupai jāizvēlas vismaz viens jauns administrators.</string>
    <string name="LeaveGroupDialog_choose_admin">Izvēlieties administratoru</string>

    <!-- LinkPreviewView -->
    <string name="LinkPreviewView_no_link_preview_available">Saites priekšskatījums nav pieejams</string>
    <string name="LinkPreviewView_this_group_link_is_not_active">Šī grupas saite nav aktīva.</string>
    <string name="LinkPreviewView_domain_date">%1$s · %2$s</string>

    <!-- LinkPreviewRepository -->
    <plurals name="LinkPreviewRepository_d_members">
        <item quantity="zero">%1$d dalībnieks</item>
        <item quantity="one">%1$d dalībnieks</item>
        <item quantity="other">%1$d dalībnieki</item>
    </plurals>

    <!-- PendingMembersActivity -->
    <string name="PendingMembersActivity_pending_group_invites">Neapstiprinātie grupu ielūgumi</string>
    <string name="PendingMembersActivity_requests">Pieprasījumi</string>
    <string name="PendingMembersActivity_invites">Uzaicinājumi</string>
    <string name="PendingMembersActivity_people_you_invited">Jūsu ielūgumi</string>
    <string name="PendingMembersActivity_you_have_no_pending_invites">Jums nav neapstiprināto ielūgumu</string>
    <string name="PendingMembersActivity_invites_by_other_group_members">Citu grupu lietotāju ielūgumi</string>
    <string name="PendingMembersActivity_no_pending_invites_by_other_group_members">Nav neapstiprināto ielūgumu no citu grupu lietotājiem.</string>
    <string name="PendingMembersActivity_missing_detail_explanation">Detaļas par ielūgtajiem no citu grupu lietotājiem netiek rādītas. Ja ielūgtie izvēlas pievienoties, grupai būs piekļuve viņu informācijai. Viņi neredzēs grupas ziņojumus, kamēr nepievienosies grupai.</string>

    <string name="PendingMembersActivity_revoke_invite">Atsaukt uzaicinājumu</string>
    <string name="PendingMembersActivity_revoke_invites">Atsaukt uzaicinājumus</string>
    <plurals name="PendingMembersActivity_revoke_d_invites">
        <item quantity="zero">Atsaukt %1$d uzaicinājumus</item>
        <item quantity="one">Atsaukt uzaicinājumu</item>
        <item quantity="other">Atsaukt %1$d uzaicinājumus</item>
    </plurals>
    <plurals name="PendingMembersActivity_error_revoking_invite">
        <item quantity="zero">Uzaicinājuma atsaukšanas kļūda</item>
        <item quantity="one">Uzaicinājuma atsaukšanas kļūda</item>
        <item quantity="other">Uzaicinājumu atsaukšanas kļūda</item>
    </plurals>

    <!-- RequestingMembersFragment -->
    <string name="RequestingMembersFragment_pending_member_requests">Neapstiprinātie (gaidošie) dalībnieku pieprasījumi</string>
    <string name="RequestingMembersFragment_no_member_requests_to_show">Nav dalībnieku pieprasījumu, kurus parādīt.</string>
    <string name="RequestingMembersFragment_explanation">Šajā sarakstā iekļautie cilvēki mēģina pievienoties šai grupai, izmantojot grupas saiti.</string>
    <string name="RequestingMembersFragment_added_s">"Pievienota \"%1$s\""</string>
    <string name="RequestingMembersFragment_denied_s">"Liegts \"%1$s\""</string>

    <!-- AddMembersActivity -->
    <string name="AddMembersActivity__done">Gatavs</string>
    <string name="AddMembersActivity__this_person_cant_be_added_to_legacy_groups">Šī persona nevar tikt pievienota vecā tipa grupām.</string>
    <string name="AddMembersActivity__this_person_cant_be_added_to_announcement_groups">Šo personu nav iespējams pievienot paziņojumu grupām.</string>
    <plurals name="AddMembersActivity__add_d_members_to_s">
        <item quantity="zero">Vai pievienot %3$d dalībniekus \"%2$s\"?</item>
        <item quantity="one">Vai pievienot \"%3$d\" \"%2$s\"?</item>
        <item quantity="other">Vai pievienot %3$d dalībniekus \"%2$s\"?</item>
    </plurals>
    <string name="AddMembersActivity__add">Pievienot</string>
    <string name="AddMembersActivity__add_members">Pievienot dalībniekus</string>

    <!-- AddGroupDetailsFragment -->
    <string name="AddGroupDetailsFragment__name_this_group">Izveidojiet grupas nosaukumu</string>
    <string name="AddGroupDetailsFragment__create_group">Izveidot grupu</string>
    <string name="AddGroupDetailsFragment__create">Izveidot</string>
    <string name="AddGroupDetailsFragment__members">Dalībnieki</string>
    <string name="AddGroupDetailsFragment__you_can_add_or_invite_friends_after_creating_this_group">Pēc šīs grupas izveides varat pievienot vai uzaicināt draugus.</string>
    <string name="AddGroupDetailsFragment__group_name_required">Grupas nosaukums (obligāti)</string>
    <string name="AddGroupDetailsFragment__group_name_optional">Grupas nosaukums (neobligāts)</string>
    <string name="AddGroupDetailsFragment__this_field_is_required">Šis lauks ir nepieciešams.</string>
    <string name="AddGroupDetailsFragment__group_creation_failed">Grupas izveidē notikusi kļūme.</string>
    <string name="AddGroupDetailsFragment__try_again_later">Lūdzu, mēģiniet vēlāk.</string>
    <string name="AddGroupDetailsFragment__remove">Noņemt</string>
    <string name="AddGroupDetailsFragment__sms_contact">Īsziņu kontakts</string>
    <string name="AddGroupDetailsFragment__remove_s_from_this_group">Vai dzēst %1$s no šīs grupas?</string>
    <!-- Info message shown in the middle of the screen, displayed when adding group details to an MMS Group -->
    <string name="AddGroupDetailsFragment__youve_selected_a_contact_that_doesnt_support">Jūs atzīmējāt kontaktu, kurš neatbalsta Signal grupas, tāpēc šī būs MMS grupa. Pielāgotos MMS grupu nosaukumus un attēlus redzēsiet tikai jūs.</string>
    <!-- Info message shown in the middle of the screen, displayed when adding group details to an MMS Group after SMS Phase 0 -->
    <string name="AddGroupDetailsFragment__youve_selected_a_contact_that_doesnt_support_signal_groups_mms_removal">You\'ve selected a contact that doesn\'t support Signal groups, this group will be MMS. Custom MMS group names and photos will only be visible to you. Support for MMS groups will be removed soon to focus on encrypted messaging.</string>

    <!-- ManageGroupActivity -->
    <string name="ManageGroupActivity_member_requests_and_invites">Dalības pieprasījumi &amp; uzaicinājumi</string>
    <string name="ManageGroupActivity_add_members">Pievienot dalībniekus</string>
    <string name="ManageGroupActivity_edit_group_info">Rediģēt grupas informāciju</string>
    <string name="ManageGroupActivity_who_can_add_new_members">Ka var pievienot jaunus lietotājus?</string>
    <string name="ManageGroupActivity_who_can_edit_this_groups_info">Kas var rediģēt šīs grupas informāciju?</string>
    <string name="ManageGroupActivity_group_link">Grupas saite</string>
    <string name="ManageGroupActivity_block_group">Bloķēt grupu</string>
    <string name="ManageGroupActivity_unblock_group">Atbloķēt grupu</string>
    <string name="ManageGroupActivity_leave_group">Pamest grupu</string>
    <string name="ManageGroupActivity_mute_notifications">Izslēgt paziņojumus</string>
    <string name="ManageGroupActivity_custom_notifications">Pielāgoti paziņojumi</string>
    <string name="ManageGroupActivity_mentions">Pieminējumi</string>
    <string name="ManageGroupActivity_chat_color_and_wallpaper">Tērzēšanas krāsa un fona tapete</string>
    <string name="ManageGroupActivity_until_s">Līdz %1$s</string>
    <string name="ManageGroupActivity_always">Vienmēr</string>
    <string name="ManageGroupActivity_off">Izslēgts</string>
    <string name="ManageGroupActivity_on">Ieslēgts</string>
    <string name="ManageGroupActivity_view_all_members">Parādīt visus dalībniekus</string>
    <string name="ManageGroupActivity_see_all">Skatīt visus</string>

    <plurals name="ManageGroupActivity_added">
        <item quantity="zero">Pievienots %1$d dalībnieks.</item>
        <item quantity="one">Pievienots %1$d dalībnieks.</item>
        <item quantity="other">Pievienoti %1$d dalībnieki.</item>
    </plurals>

    <string name="ManageGroupActivity_only_admins_can_enable_or_disable_the_sharable_group_link">Tikai administratori var iespējot vai atspējot kopīgojamo grupas saiti.</string>
    <string name="ManageGroupActivity_only_admins_can_enable_or_disable_the_option_to_approve_new_members">Tikai administratori var iespējot vai atspējot dalībnieku apstiprināšanas opciju.</string>
    <string name="ManageGroupActivity_only_admins_can_reset_the_sharable_group_link">Tikai administratori var atiestatīt kopīgojamo grupas saiti.</string>

    <string name="ManageGroupActivity_you_dont_have_the_rights_to_do_this">Jums nav tiesību veikt šīs darbības</string>
    <string name="ManageGroupActivity_not_capable">Kāds no pievienotajiem dalībniekiem neatbalsta Signal jaunās grupas. Nepieciešama Signal atjaunināšana</string>
    <string name="ManageGroupActivity_not_announcement_capable">Kāds no pievienotajiem dalībniekiem neatbalsta paziņojumu grupas, un šim dalībniekam ir jāatjaunina Signal.</string>
    <string name="ManageGroupActivity_failed_to_update_the_group">Grupas atjaunināšanā notikusi kļūda</string>
    <string name="ManageGroupActivity_youre_not_a_member_of_the_group">Jūs neesat grupas dalībnieks</string>
    <string name="ManageGroupActivity_failed_to_update_the_group_please_retry_later">Neizdevās atjaunināt grupu. Vēlāk mēģiniet vēlreiz.</string>
    <string name="ManageGroupActivity_failed_to_update_the_group_due_to_a_network_error_please_retry_later">Neizdevās atjaunināt grupu, jo radās tīkla kļūda. Vēlāk mēģiniet vēlreiz.</string>

    <string name="ManageGroupActivity_edit_name_and_picture">Labot vārdu un attēlu</string>
    <string name="ManageGroupActivity_legacy_group">Vecā tipa grupa</string>
    <string name="ManageGroupActivity_legacy_group_learn_more">Šī ir vecā tipa grupa. Tādas funkcijas kā grupu administratori ir pieejamas tikai jaunā tipa grupām.</string>
    <string name="ManageGroupActivity_legacy_group_upgrade">Šī ir vecā tipa grupa. Lai izmantotu jaunās funkcijāas, piemēram, @pieminējumi un administratori,</string>
    <string name="ManageGroupActivity_legacy_group_too_large">Šo vecā tipa grupu nevar aktualizēt (pārveidot) uz jaunā tipa grupu, jo tā ir pārāk liela. Maksimālais grupas lielums ir %1$d.</string>
    <string name="ManageGroupActivity_upgrade_this_group">aktualizēt šo grupu.</string>
    <string name="ManageGroupActivity_this_is_an_insecure_mms_group">Šī ir nedroša MMS grupa. Lai sarunātos privāti, uzaiciniet kontaktus uz Signal.</string>
    <string name="ManageGroupActivity_invite_now">Uzaicināt tagad</string>
    <string name="ManageGroupActivity_more">vēl</string>
    <string name="ManageGroupActivity_add_group_description">Pievienot grupas aprakstu…</string>

    <!-- GroupMentionSettingDialog -->
    <string name="GroupMentionSettingDialog_notify_me_for_mentions">Paziņot man par Pieminējumiem</string>
    <string name="GroupMentionSettingDialog_receive_notifications_when_youre_mentioned_in_muted_chats">Vai saņemt paziņojumus, kad esat pieminēts sarunās, kurām izslēgti paziņojumi?</string>
    <string name="GroupMentionSettingDialog_always_notify_me">Vienmēr man paziņot</string>
    <string name="GroupMentionSettingDialog_dont_notify_me">Nevajag paziņot</string>

    <!-- ManageProfileFragment -->
    <string name="ManageProfileFragment_profile_name">Profila nosaukums</string>
    <string name="ManageProfileFragment_username">Lietotājvārds</string>
    <string name="ManageProfileFragment_about">Par</string>
    <string name="ManageProfileFragment_write_a_few_words_about_yourself">Uzrakstiet dažus vārdus par sevi</string>
    <string name="ManageProfileFragment_your_name">Jūsu vārds</string>
    <string name="ManageProfileFragment_your_username">Jūsu uzvārds</string>
    <string name="ManageProfileFragment_failed_to_set_avatar">Neizdevās iestatīt avatāru</string>
    <string name="ManageProfileFragment_badges">Nozīmītes</string>
    <string name="ManageProfileFragment__edit_photo">Rediģēt fotogrāfiju</string>
    <!-- Snackbar message after creating username -->
    <string name="ManageProfileFragment__username_created">Lietotājvārds izveidots</string>
    <!-- Snackbar message after copying username -->
    <string name="ManageProfileFragment__username_copied">Lietotājvārds nokopēts</string>


    <!-- ManageRecipientActivity -->
    <string name="ManageRecipientActivity_no_groups_in_common">Nav kopēju grupu</string>
    <plurals name="ManageRecipientActivity_d_groups_in_common">
        <item quantity="zero">%1$d kopīga grupa</item>
        <item quantity="one">%1$d kopīga grupa</item>
        <item quantity="other">%1$d kopīgas grupas</item>
    </plurals>

    <plurals name="GroupMemberList_invited">
        <item quantity="zero">%1$s ielūdza %2$d cilvēkus</item>
        <item quantity="one">%1$s ielūdza 1 cilvēku</item>
        <item quantity="other">%1$s ielūdza %2$d cilvēkus</item>
    </plurals>

    <!-- CustomNotificationsDialogFragment -->
    <string name="CustomNotificationsDialogFragment__custom_notifications">Pielāgoti paziņojumi</string>
    <string name="CustomNotificationsDialogFragment__messages">Ziņas</string>
    <string name="CustomNotificationsDialogFragment__use_custom_notifications">Lietot personalizētos paziņojumus</string>
    <string name="CustomNotificationsDialogFragment__notification_sound">Paziņojuma skaņa</string>
    <string name="CustomNotificationsDialogFragment__vibrate">Vibrācija</string>
    <!-- Button text for customizing notification options -->
    <string name="CustomNotificationsDialogFragment__customize">Pielāgot</string>
    <string name="CustomNotificationsDialogFragment__change_sound_and_vibration">Mainīt skaņu un vibrāciju</string>
    <string name="CustomNotificationsDialogFragment__call_settings">Zvanu iestatījumi</string>
    <string name="CustomNotificationsDialogFragment__ringtone">Zvana signāls</string>
    <string name="CustomNotificationsDialogFragment__enabled">Iespējota</string>
    <string name="CustomNotificationsDialogFragment__disabled">Atspējota</string>
    <string name="CustomNotificationsDialogFragment__default">Noklusējuma</string>
    <string name="CustomNotificationsDialogFragment__unknown">Nezināms</string>

    <!-- ShareableGroupLinkDialogFragment -->
    <string name="ShareableGroupLinkDialogFragment__shareable_group_link">Kopīgojama grupas saite</string>
    <string name="ShareableGroupLinkDialogFragment__manage_and_share">Pārvaldīt &amp; kopīgot</string>
    <string name="ShareableGroupLinkDialogFragment__group_link">Grupas saite</string>
    <string name="ShareableGroupLinkDialogFragment__share">Kopīgot</string>
    <string name="ShareableGroupLinkDialogFragment__reset_link">Atstatīt saiti</string>
    <string name="ShareableGroupLinkDialogFragment__member_requests">Dalības pieprasījumi</string>
    <string name="ShareableGroupLinkDialogFragment__approve_new_members">Apstiprināt jaunos dalībniekus</string>
    <string name="ShareableGroupLinkDialogFragment__require_an_admin_to_approve_new_members_joining_via_the_group_link">Pieprasiet, lai administrators apstiprina jaunu dalībnieku pievienošanos, izmantojot grupas saiti.</string>
    <string name="ShareableGroupLinkDialogFragment__are_you_sure_you_want_to_reset_the_group_link">Vai tiešām vēlaties atiestatīt grupas saiti? Cilvēki vairs nevarēs pievienoties šai grupai, izmantojot pašreizējo saiti.</string>

    <!-- GroupLinkShareQrDialogFragment -->
    <string name="GroupLinkShareQrDialogFragment__qr_code">Kvadrātkods</string>
    <string name="GroupLinkShareQrDialogFragment__people_who_scan_this_code_will">Cilvēki, kuri skenē šo kodu, varēs pievienoties jūsu grupai. Ja šis iestatījums ir ieslēgts, administratoriem joprojām būs jāapstiprina jauni dalībnieki.</string>
    <string name="GroupLinkShareQrDialogFragment__share_code">Kopīgot kodu</string>

    <!-- GV2 Invite Revoke confirmation dialog -->
    <string name="InviteRevokeConfirmationDialog_revoke_own_single_invite">Vai vēlaties atsaukt uzaicinājumu, ko nosūtījāt %1$s?</string>
    <plurals name="InviteRevokeConfirmationDialog_revoke_others_invites">
        <item quantity="zero">Vai vēlaties atsaukt %2$d uzaicinājumus, ko nosūtīja %1$s?</item>
        <item quantity="one">Vai vēlaties atsaukt uzaicinājumu, ko nosūtīja %1$s?</item>
        <item quantity="other">Vai vēlaties atsaukt %2$d uzaicinājumus, ko nosūtīja %1$s?</item>
    </plurals>

    <!-- GroupJoinBottomSheetDialogFragment -->
    <string name="GroupJoinBottomSheetDialogFragment_you_are_already_a_member">Jūs jau esat dalībnieks</string>
    <string name="GroupJoinBottomSheetDialogFragment_join">Pievienoties</string>
    <string name="GroupJoinBottomSheetDialogFragment_request_to_join">Pieprasīt pievienoties</string>
    <string name="GroupJoinBottomSheetDialogFragment_unable_to_join_group_please_try_again_later">Nevar pievienoties grupai. Lūdzu, mēģiniet vēlāk vēlreiz</string>
    <string name="GroupJoinBottomSheetDialogFragment_encountered_a_network_error">Tīkla kļūme.</string>
    <string name="GroupJoinBottomSheetDialogFragment_this_group_link_is_not_active">Šī grupas saite nav aktīva.</string>
    <!-- Title shown when there was an known issue getting group information from a group link -->
    <string name="GroupJoinBottomSheetDialogFragment_cant_join_group">Nevar pievienoties grupai</string>
    <!-- Message shown when you try to get information for a group via link but an admin has removed you -->
    <string name="GroupJoinBottomSheetDialogFragment_you_cant_join_this_group_via_the_group_link_because_an_admin_removed_you">Jūs nevarat pievienoties grupai caur grupas saiti, jo adminstrators jums to ir liedzis.</string>
    <!-- Message shown when you try to get information for a group via link but the link is no longer valid -->
    <string name="GroupJoinBottomSheetDialogFragment_this_group_link_is_no_longer_valid">Šī grupas saite vairs nav derīga.</string>
    <!-- Title shown when there was an unknown issue getting group information from a group link -->
    <string name="GroupJoinBottomSheetDialogFragment_link_error">Saites kļūda</string>
    <!-- Message shown when you try to get information for a group via link but an unknown issue occurred -->
    <string name="GroupJoinBottomSheetDialogFragment_joining_via_this_link_failed_try_joining_again_later">Pievienošanās caur šo saiti neizdevās. Mēģiniet vēlāk pievienoties atkārtoti.</string>

    <string name="GroupJoinBottomSheetDialogFragment_direct_join">Vai vēlaties pievienoties šai grupai un rādīt savu vārdu un fotoattēlu šīs grupas dalībniekiem?</string>
    <string name="GroupJoinBottomSheetDialogFragment_admin_approval_needed">Lai varētu pievienoties šai grupai, šīs grupas administratoram ir jāapstiprina jūsu pieprasījums. Kad nosūtīsiet pieprasījumu pievienoties, grupas dalībnieki redzēs jūsu vārdu un fotoattēlu.</string>
    <plurals name="GroupJoinBottomSheetDialogFragment_group_dot_d_members">
        <item quantity="zero">Grupas · %1$d dalībnieks</item>
        <item quantity="one">Grupas · %1$d dalībnieks</item>
        <item quantity="other">Grupas · %1$d dalībnieki</item>
    </plurals>

    <!-- GroupJoinUpdateRequiredBottomSheetDialogFragment -->
    <string name="GroupJoinUpdateRequiredBottomSheetDialogFragment_update_signal_to_use_group_links">Atjauniniet Signal, lai izmantotu grupas saites</string>
    <string name="GroupJoinUpdateRequiredBottomSheetDialogFragment_update_message">Jūsu izmantotā Signal versija neatbalsta šīs grupas saiti. Atjauniniet uz jaunāko versiju, lai pievienotos šai grupai, izmantojot saiti.</string>
    <string name="GroupJoinUpdateRequiredBottomSheetDialogFragment_update_signal">Update Signal</string>
    <string name="GroupJoinUpdateRequiredBottomSheetDialogFragment_update_linked_device_message">Vienā vai vairākās jūsu saistītajās ierīcēs tiek izmantota Signal versija, kura neatbalsta grupu saites. Atjauniniet Signal savās saistītajās ierīcēs, lai pievienotos šai grupai.</string>
    <string name="GroupJoinUpdateRequiredBottomSheetDialogFragment_group_link_is_not_valid">Grupas saite nav derīga</string>

    <!-- GroupInviteLinkEnableAndShareBottomSheetDialogFragment -->
    <string name="GroupInviteLinkEnableAndShareBottomSheetDialogFragment_invite_friends">Uzaicināt draugus</string>
    <string name="GroupInviteLinkEnableAndShareBottomSheetDialogFragment_share_a_link_with_friends_to_let_them_quickly_join_this_group">Kopīgojiet saiti ar draugiem, lai viņi varētu ātri pievienoties šai grupai.</string>

    <string name="GroupInviteLinkEnableAndShareBottomSheetDialogFragment_enable_and_share_link">Iespējot un kopīgot saiti</string>
    <string name="GroupInviteLinkEnableAndShareBottomSheetDialogFragment_share_link">Kopīgot saiti</string>

    <string name="GroupInviteLinkEnableAndShareBottomSheetDialogFragment_unable_to_enable_group_link_please_try_again_later">Nevar iespējot grupas saiti. Vēlāk mēģiniet vēlreiz.</string>
    <string name="GroupInviteLinkEnableAndShareBottomSheetDialogFragment_encountered_a_network_error">Tīkla kļūda.</string>
    <string name="GroupInviteLinkEnableAndShareBottomSheetDialogFragment_you_dont_have_the_right_to_enable_group_link">Jums nav tiesību iespējot grupas saiti. Sazinieties ar administratoru.</string>
    <string name="GroupInviteLinkEnableAndShareBottomSheetDialogFragment_you_are_not_currently_a_member_of_the_group">Pašreiz jūs neesat šīs grupas dalībnieks.</string>

    <!-- GV2 Request confirmation dialog -->
    <string name="RequestConfirmationDialog_add_s_to_the_group">Vai pievienot “%1$s” šai grupai?</string>
    <string name="RequestConfirmationDialog_deny_request_from_s">Vai noraidīt %1$s pieprasījumu?</string>
    <!-- Confirm dialog message shown when deny a group link join request and group link is enabled. -->
    <string name="RequestConfirmationDialog_deny_request_from_s_they_will_not_be_able_to_request">Noraidīt pieprasījumu no \"%1$s\"? Viņi vairs nevarēs lūgt pievienoties caur grupas saiti.</string>
    <string name="RequestConfirmationDialog_add">Pievienot</string>
    <string name="RequestConfirmationDialog_deny">Atteikt pievienot</string>

    <!-- ImageEditorHud -->
    <string name="ImageEditorHud_blur_faces">Aizmiglot sejas</string>
    <string name="ImageEditorHud_new_blur_faces_or_draw_anywhere_to_blur">Jaunums: aizmiglojiet sejas vai zīmēt jebkur, lai aizmiglotu</string>
    <string name="ImageEditorHud_draw_anywhere_to_blur">Velciet, lai aizmiglotu</string>
    <string name="ImageEditorHud_draw_to_blur_additional_faces_or_areas">Velciet, lai aizmiglotu vairākas vietas</string>

    <!-- InputPanel -->
    <string name="InputPanel_tap_and_hold_to_record_a_voice_message_release_to_send">Turēt, lai ierakstītu audio ziņu, atlaist, lai sūtītu</string>
    <!-- Message shown if the user tries to switch a conversation from Signal to SMS -->
    <string name="InputPanel__sms_messaging_is_no_longer_supported_in_signal">Signal vairs netiek atbalstīta SMS ziņu sūtīšana.</string>

    <!-- InviteActivity -->
    <string name="InviteActivity_share">Kopīgot</string>
    <string name="InviteActivity_share_with_contacts">Kopīgot ar kontaktpersonām</string>
    <string name="InviteActivity_share_via">Kopīgot caur…</string>

    <string name="InviteActivity_cancel">Atcelt</string>
    <string name="InviteActivity_sending">Tiek sūtīts…</string>
    <string name="InviteActivity_invitations_sent">Uzaicinājums nosutīts</string>
    <string name="InviteActivity_invite_to_signal">Uzaicināt uz Molly</string>
    <string name="InviteActivity_send_sms">Sūtīt SMS (%1$d)</string>
    <plurals name="InviteActivity_send_sms_invites">
        <item quantity="zero">Sūtīt %1$dSMS ielūgumus?</item>
        <item quantity="one">Sūtīt %1$d SMS Ielūgumu?</item>
        <item quantity="other">Sūtīt %1$d SMS uzaicinājumus?</item>
    </plurals>
    <string name="InviteActivity_lets_switch_to_signal">Pārejam uz Molly: %1$s</string>
    <string name="InviteActivity_no_app_to_share_to">Izskatās, ka jums nav nevienas aplikācijas, caur kuru kopīgot.</string>

    <!-- LearnMoreTextView -->
    <string name="LearnMoreTextView_learn_more">Lasīt vairāk</string>

    <string name="SpanUtil__read_more">Lasīt vairāk</string>

    <!-- LongMessageActivity -->
    <string name="LongMessageActivity_unable_to_find_message">Neizdevās atrast ziņu</string>
    <string name="LongMessageActivity_message_from_s">Ziņa no %1$s</string>
    <string name="LongMessageActivity_your_message">Jūsu ziņa</string>

    <!-- MessageRetrievalService -->
    <string name="MessageRetrievalService_signal">Molly</string>
    <string name="MessageRetrievalService_background_connection_enabled">Fona savienojums iespējots</string>

    <!-- MmsDownloader -->
    <string name="MmsDownloader_error_reading_mms_settings">Neizdevās nolasīt mobilo pakalpojumu sniedzēja MMS uzstādījumus</string>

    <!-- MediaOverviewActivity -->
    <string name="MediaOverviewActivity_Media">Multivide</string>
    <string name="MediaOverviewActivity_Files">Faili</string>
    <string name="MediaOverviewActivity_Audio">Audio</string>
    <string name="MediaOverviewActivity_All">Visi</string>
    <plurals name="MediaOverviewActivity_Media_delete_confirm_title">
        <item quantity="zero">Vai izdzēst atlasīto?</item>
        <item quantity="one">Vai izdzēst atlasīto?</item>
        <item quantity="other">Izdzēst atlasītos?</item>
    </plurals>
    <plurals name="MediaOverviewActivity_Media_delete_confirm_message">
        <item quantity="zero">Tiks neatgriezeniski izdzēsti visi atlasītie %1$d faili. Tiks izdzēstas arī ar šiem failiem saistītās ziņas.</item>
        <item quantity="one">Atlasītais fails tiks neatgriezeniski izdzēsts. Tiks izdzēsta arī ar šo failu saistītā ziņa.</item>
        <item quantity="other">Tiks neatgriezeniski izdzēsti visi atlasītie %1$d faili. Tiks izdzēstas arī ar šiem failiem saistītās ziņas.</item>
    </plurals>
    <string name="MediaOverviewActivity_Media_delete_progress_title">Dzēš</string>
    <string name="MediaOverviewActivity_Media_delete_progress_message">Dzēš ziņas…</string>
    <string name="MediaOverviewActivity_Select_all">Izvēlēties visu</string>
    <string name="MediaOverviewActivity_collecting_attachments">Apkopo pielikumus…</string>
    <string name="MediaOverviewActivity_Sort_by">Kārtot pēc</string>
    <string name="MediaOverviewActivity_Newest">jaunākais</string>
    <string name="MediaOverviewActivity_Oldest">vecākais</string>
    <string name="MediaOverviewActivity_Storage_used">Krātuves lietojums</string>
    <string name="MediaOverviewActivity_All_storage_use">Viss krātuves lietojums</string>
    <string name="MediaOverviewActivity_Grid_view_description">Režģa skats</string>
    <string name="MediaOverviewActivity_List_view_description">Saraksta skats</string>
    <string name="MediaOverviewActivity_Selected_description">Izvēlētais</string>
    <string name="MediaOverviewActivity_select_all">Atzīmēt visus</string>
    <plurals name="MediaOverviewActivity_save_plural">
        <item quantity="zero">Saglabāt</item>
        <item quantity="one">Saglabāt</item>
        <item quantity="other">Saglabāt</item>
    </plurals>
    <plurals name="MediaOverviewActivity_delete_plural">
        <item quantity="zero">Dzēst</item>
        <item quantity="one">Dzēst</item>
        <item quantity="other">Dzēst</item>
    </plurals>

    <plurals name="MediaOverviewActivity_d_selected_s">
        <item quantity="zero">%1$d atlasīti (%2$s)</item>
        <item quantity="one">%1$d atlasīts (%2$s)</item>
        <item quantity="other">%1$d atlasīti (%2$s)</item>
    </plurals>
    <string name="MediaOverviewActivity_file">Fails</string>
    <string name="MediaOverviewActivity_audio">Audio</string>
    <string name="MediaOverviewActivity_video">Video</string>
    <string name="MediaOverviewActivity_image">Atēls</string>
    <string name="MediaOverviewActivity_detail_line_2_part" translatable="false">%1$s · %2$s</string>
    <string name="MediaOverviewActivity_detail_line_3_part" translatable="false">%1$s · %2$s · %3$s</string>
    <string name="MediaOverviewActivity_voice_message">Balss ziņa</string>

    <string name="MediaOverviewActivity_sent_by_s">Nosūtīja %1$s</string>
    <string name="MediaOverviewActivity_sent_by_you">Jūs nosūtījāt</string>
    <string name="MediaOverviewActivity_sent_by_s_to_s">%1$s nosūtīja %2$s</string>
    <string name="MediaOverviewActivity_sent_by_you_to_s">Jūs nosūtījāt %1$s</string>

    <!-- Megaphones -->
    <string name="Megaphones_remind_me_later">Atgādināt vēlāk</string>
    <string name="Megaphones_verify_your_signal_pin">Signal PIN pārbaude</string>
    <string name="Megaphones_well_occasionally_ask_you_to_verify_your_pin">Dažreiz mēs Jums pieprasīsim pārbaudīt jūsu PIN, lai jūs to atcerētos.</string>
    <string name="Megaphones_verify_pin">Pārbaudīt PIN</string>
    <string name="Megaphones_get_started">Sākt</string>
    <string name="Megaphones_new_group">Jauna grupa</string>
    <string name="Megaphones_invite_friends">Uzaicināt draugus</string>
    <string name="Megaphones_use_sms">Izmantot SMS</string>
    <string name="Megaphones_appearance">Izskats</string>
    <string name="Megaphones_add_photo">Pievienot fotoattēlu</string>

    <!-- Title of a bottom sheet to render messages that all quote a specific message -->
    <string name="MessageQuotesBottomSheet_replies">Atbildes</string>

    <!-- NotificationBarManager -->
    <string name="NotificationBarManager_signal_call_in_progress">Tiek veikts Signal zvans</string>
    <string name="NotificationBarManager__establishing_signal_call">Signal zvana savienojuma izveide</string>
    <string name="NotificationBarManager__incoming_signal_call">Ienākošs Signal zvans</string>
    <string name="NotificationBarManager__incoming_signal_group_call">Ienākošs Signal grupas zvans</string>
    <!-- Temporary notification shown when starting the calling service -->
    <string name="NotificationBarManager__starting_signal_call_service">Tiek palaists Molly zvana pakalpojums</string>
    <string name="NotificationBarManager__stopping_signal_call_service">Tiek apturēts Molly zvana pakalpojums</string>
    <string name="NotificationBarManager__decline_call">Noraidīt zvanu</string>
    <string name="NotificationBarManager__answer_call">Atbildēt</string>
    <string name="NotificationBarManager__end_call">Beigt zvanu</string>
    <string name="NotificationBarManager__cancel_call">Atcelt zvanu</string>
    <string name="NotificationBarManager__join_call">Pievienoties sarunai</string>

    <!-- NotificationsMegaphone -->
    <string name="NotificationsMegaphone_turn_on_notifications">Iespējot Paziņojumus?</string>
    <string name="NotificationsMegaphone_never_miss_a_message">Nepalaidiet garām ziņas no jūsu kontaktiem un grupām.</string>
    <string name="NotificationsMegaphone_turn_on">Ieslēgt</string>
    <string name="NotificationsMegaphone_not_now">Ne tagad</string>

    <!-- NotificationMmsMessageRecord -->
    <string name="NotificationMmsMessageRecord_multimedia_message">Multivides ziņa</string>
    <string name="NotificationMmsMessageRecord_downloading_mms_message">Lejuplādē MMS ziņu</string>
    <string name="NotificationMmsMessageRecord_error_downloading_mms_message">Kļūme lejuplādējot MMS ziņu, pieskarieties, lai mēģinātu vēlreiz</string>

    <!-- MediaPickerActivity -->
    <string name="MediaPickerActivity_send_to">Sūtīt %1$s</string>
    <string name="MediaPickerActivity__menu_open_camera">Atvērt kameru</string>

    <!-- MediaSendActivity -->
    <string name="MediaSendActivity_add_a_caption">Pievienot aprakstu…</string>
    <string name="MediaSendActivity_an_item_was_removed_because_it_exceeded_the_size_limit">Vienums tika noņemts, jo tas pārsniedza izmēra ierobežojumu</string>
    <string name="MediaSendActivity_an_item_was_removed_because_it_had_an_unknown_type">Vienums tika noņemts, jo tā tips netika atpazīts</string>
    <string name="MediaSendActivity_an_item_was_removed_because_it_exceeded_the_size_limit_or_had_an_unknown_type">Vienums tika noņemts, jo tas pārsniedza izmēra ierobežojumu vai arī tā tips netika atpazīts</string>
    <string name="MediaSendActivity_camera_unavailable">Kamera nav pieejama</string>
    <string name="MediaSendActivity_message_to_s">Ziņa %1$s</string>
    <string name="MediaSendActivity_message">Ziņa</string>
    <string name="MediaSendActivity_select_recipients">Izvēlēties adresātus</string>
    <string name="MediaSendActivity_signal_needs_access_to_your_contacts">Molly ir nepieciešama piekļuve jūsu kontaktiem, lai tos parādītu.</string>
    <string name="MediaSendActivity_signal_needs_contacts_permission_in_order_to_show_your_contacts_but_it_has_been_permanently_denied">Molly ir nepieciešama piekļuve kontaktiem, lai parādītu jūsu kontaktpersonas, bet tā ir neatgriezeniski noraidīta. Lūdzu, dodieties uz aplikāciju iestatījumiem, izvēlieties \"Atļaujas\" un iespējojiet \"Kontakti\"</string>
    <plurals name="MediaSendActivity_cant_share_more_than_n_items">
        <item quantity="zero">Jūs Nevariet dalīties ar vairāk kā %1$d elementus.</item>
        <item quantity="one">Jūs Nevariet dalīties ar vairāk %1$d elementu.</item>
        <item quantity="other">Jūs nevarat kopīgot vairāk kā %1$d vienumus.</item>
    </plurals>
    <string name="MediaSendActivity_select_recipients_description">Izvēlēties adresātus</string>
    <string name="MediaSendActivity_tap_here_to_make_this_message_disappear_after_it_is_viewed">Pieskarieties šeit, lai šis ziņojums pēc tā izlasīšanas izgaistu.</string>

    <!-- MediaRepository -->
    <string name="MediaRepository_all_media">Visa multivide</string>
    <string name="MediaRepository__camera">Kamera</string>

    <!-- MessageDecryptionUtil -->
    <string name="MessageDecryptionUtil_failed_to_decrypt_message">Neizdevās atšifrēt ziņu</string>
    <string name="MessageDecryptionUtil_tap_to_send_a_debug_log">Pieskarieties, lai nosūtītu atkļūdošanas žurnālu</string>

    <!-- MessageRecord -->
    <string name="MessageRecord_unknown">Nezināms</string>
    <string name="MessageRecord_message_encrypted_with_a_legacy_protocol_version_that_is_no_longer_supported">Saņemta ziņa, kas šifrēta, izmantojot vecāku Signal versiju, kura vairs netiek atbalstīta. Palūdziet sūtītājam aktualizēt Signal uz jaunāko versiju un nosūtīt ziņu vēlreiz.</string>
    <string name="MessageRecord_left_group">Jūs esat pametis grupu.</string>
    <string name="MessageRecord_you_updated_group">Jūs aktualizējāt grupu.</string>
    <string name="MessageRecord_the_group_was_updated">Šī grupa tika aktualizēta.</string>
    <string name="MessageRecord_you_called_date">Jūs zvanījāt · %1$s</string>
    <string name="MessageRecord_missed_audio_call_date">Neatbildēts audiozvans · %1$s</string>
    <string name="MessageRecord_missed_video_call_date">Neatbildēts videozvans · %1$s</string>
    <string name="MessageRecord_s_updated_group">%1$s aktualizēja grupu.</string>
    <string name="MessageRecord_s_called_you_date">%1$s jums zvanīja · %2$s</string>
    <string name="MessageRecord_s_joined_signal">%1$s lieto Signal!</string>
    <string name="MessageRecord_you_disabled_disappearing_messages">Jūs atspējojāt gaistošās ziņas.</string>
    <string name="MessageRecord_s_disabled_disappearing_messages">%1$s atspējoja gaistošās ziņas.</string>
    <string name="MessageRecord_you_set_disappearing_message_time_to_s">Jūs iestatījāt gaistošo ziņu taimeri uz %1$s.</string>
    <string name="MessageRecord_s_set_disappearing_message_time_to_s">%1$s iestatīja gaistošo ziņu taimeri uz %2$s</string>
    <string name="MessageRecord_disappearing_message_time_set_to_s">Gaistošo ziņu taimeris tika iestatīts uz %1$s.</string>
    <string name="MessageRecord_this_group_was_updated_to_a_new_group">Šī grupa tika atjaunināta uz Jaunā tipa grupu</string>
    <string name="MessageRecord_you_couldnt_be_added_to_the_new_group_and_have_been_invited_to_join">Jūs nevarēja pievienot jaunā tipa grupai, bet jūs tikā uzaicināts tai pievienoties.</string>
    <string name="MessageRecord_chat_session_refreshed">Sarunas sesija atsvaidzināta</string>
    <plurals name="MessageRecord_members_couldnt_be_added_to_the_new_group_and_have_been_invited">
        <item quantity="zero">%1$s dalībniekus nevarēja pievienot jaunajai grupai, un viņi tika uzaicināti tai pievienoties.</item>
        <item quantity="one">Dalībnieku nevarēja pievienot jaunajai grupai, un viņš tika uzaicināts tai pievienoties.</item>
        <item quantity="other">%1$s dalībniekus nevarēja pievienot jaunajai grupai, un viņi tika uzaicināti tai pievienoties.</item>
    </plurals>

    <plurals name="MessageRecord_members_couldnt_be_added_to_the_new_group_and_have_been_removed">
        <item quantity="zero">%1$s dalībniekus nevarēja pievienot jaunajai grupai, un viņi tika izdzēsti.</item>
        <item quantity="one">%1$s dalībniekus nevarēja pievienot jaunajai grupai, un viņš tika izdzēsts.</item>
        <item quantity="other">%1$s dalībniekus nevarēja pievienot jaunajai grupai, un viņi tika izdzēsti.</item>
    </plurals>

    <!-- Profile change updates -->
    <string name="MessageRecord_changed_their_profile_name_to">%1$s mainīja profila nosaukumu uz %2$s.</string>
    <string name="MessageRecord_changed_their_profile_name_from_to">%1$s mainīja profila nosaukumu no %2$s uz %3$s.</string>
    <string name="MessageRecord_changed_their_profile">%1$s mainīja profilu.</string>

    <!-- GV2 specific -->
    <string name="MessageRecord_you_created_the_group">Jūs izveidojāt grupu.</string>
    <string name="MessageRecord_group_updated">Grupa aktualizēta.</string>
    <string name="MessageRecord_invite_friends_to_this_group">Uzaiciniet draugus šajā grupā izmantojot grupas saiti</string>

    <!-- GV2 member additions -->
    <string name="MessageRecord_you_added_s">Jūs pievienojāt %1$s.</string>
    <string name="MessageRecord_s_added_s">%1$s pievienoja %2$s.</string>
    <string name="MessageRecord_s_added_you">%1$s pievienoja jūs grupai.</string>
    <string name="MessageRecord_you_joined_the_group">Jūs pievienojāties grupai.</string>
    <string name="MessageRecord_s_joined_the_group">%1$s pievienojās grupai.</string>

    <!-- GV2 member removals -->
    <string name="MessageRecord_you_removed_s">Jūs noņēmāt %1$s.</string>
    <string name="MessageRecord_s_removed_s">%1$s noņēma %2$s.</string>
    <string name="MessageRecord_s_removed_you_from_the_group">%1$s noņēma jūs no grupas.</string>
    <string name="MessageRecord_you_left_the_group">Jūs pametāt grupu.</string>
    <string name="MessageRecord_s_left_the_group">%1$s pameta grupu.</string>
    <string name="MessageRecord_you_are_no_longer_in_the_group">Jūs vairs neesat grupā.</string>
    <string name="MessageRecord_s_is_no_longer_in_the_group">%1$s vairs nav grupā.</string>

    <!-- GV2 role change -->
    <string name="MessageRecord_you_made_s_an_admin">%1$sir administrators.</string>
    <string name="MessageRecord_s_made_s_an_admin">%1$s piešķīra %2$s administratora tiesības.</string>
    <string name="MessageRecord_s_made_you_an_admin">%1$s piešķīra Jums administratora tiesības.</string>
    <string name="MessageRecord_you_revoked_admin_privileges_from_s">Jūs atsaucāt %1$s administratora tiesības.</string>
    <string name="MessageRecord_s_revoked_your_admin_privileges">%1$s atsauca jūsu administratora tiesības.</string>
    <string name="MessageRecord_s_revoked_admin_privileges_from_s">%1$s atsauca administratora tiesības no %2$s.</string>
    <string name="MessageRecord_s_is_now_an_admin">%1$s tagad ir administrators.</string>
    <string name="MessageRecord_you_are_now_an_admin">Jūs tagad esat administrators.</string>
    <string name="MessageRecord_s_is_no_longer_an_admin">%1$s vairs nav administrators.</string>
    <string name="MessageRecord_you_are_no_longer_an_admin">Jūs vairs neesat administrators</string>

    <!-- GV2 invitations -->
    <string name="MessageRecord_you_invited_s_to_the_group">Jūs uzaicinājāt %1$s pievienoties grupai.</string>
    <string name="MessageRecord_s_invited_you_to_the_group">%1$s uzaicināja jūs pievienoties grupai.</string>
    <plurals name="MessageRecord_s_invited_members">
        <item quantity="zero">%1$s uzaicināja %2$d cilvēkus pievienoties grupai.</item>
        <item quantity="one">%1$s uzaicināja 1 personu pievienoties grupai.</item>
        <item quantity="other">%1$s uzaicināja %2$d cilvēkus pievienoties grupai.</item>
    </plurals>
    <string name="MessageRecord_you_were_invited_to_the_group">Jūs tikāt uzaicināts pievienoties šai grupai.</string>
    <plurals name="MessageRecord_d_people_were_invited_to_the_group">
        <item quantity="zero">%1$d cilvēki tika uzaicināti pievienoties šai grupai.</item>
        <item quantity="one">1 persona tika uzaicināta pievienoties šai grupai.</item>
        <item quantity="other">%1$d cilvēki tika uzaicināti pievienoties šai grupai.</item>
    </plurals>

    <!-- GV2 invitation revokes -->
    <plurals name="MessageRecord_you_revoked_invites">
        <item quantity="zero">Jūs atsaucāt %1$d uzaicinājumus pievienoties grupai.</item>
        <item quantity="one">Jūs atsaucāt uzaicinājumu pievienoties grupai.</item>
        <item quantity="other">Jūs atsaucāt %1$d uzaicinājumus pievienoties grupai.</item>
    </plurals>
    <plurals name="MessageRecord_s_revoked_invites">
        <item quantity="zero">%1$s atsauca %2$d uzaicinājumus pievienoties grupai.</item>
        <item quantity="one">%1$s atsauca uzaicinājumu pievienoties grupai.</item>
        <item quantity="other">%1$s atsauca %2$d uzaicinājumus pievienoties grupai.</item>
    </plurals>
    <string name="MessageRecord_someone_declined_an_invitation_to_the_group">Kāds atcēla ielūgumu pievienoties grupai.</string>
    <string name="MessageRecord_you_declined_the_invitation_to_the_group">Jūs atcēlāt ielūgumu pievienoties grupai.</string>
    <string name="MessageRecord_s_revoked_your_invitation_to_the_group">%1$s atsauca jūsu uzaicinājumu pievienoties šai grupai.</string>
    <string name="MessageRecord_an_admin_revoked_your_invitation_to_the_group">Administrators atsauca jūsu ielūgumu uz grupu.</string>
    <plurals name="MessageRecord_d_invitations_were_revoked">
        <item quantity="zero">%1$d uzaicinājumi pievienoties šai grupai tika atsaukti.</item>
        <item quantity="one">Uzaicinājums pievienoties šai grupai tika atsaukts.</item>
        <item quantity="other">%1$d uzaicinājumi pievienoties šai grupai tika atsaukti.</item>
    </plurals>

    <!-- GV2 invitation acceptance -->
    <string name="MessageRecord_you_accepted_invite">Jūs pieņēmāt ielūgumu pievienoties grupai.</string>
    <string name="MessageRecord_s_accepted_invite">%1$s pieņēma uzaicinājumu pievienoties grupai.</string>
    <string name="MessageRecord_you_added_invited_member_s">Jūs pievienojāt uzaicināto dalībnieku %1$s.</string>
    <string name="MessageRecord_s_added_invited_member_s">%1$s pievienoja uzaicināto dalībnieku %2$s.</string>

    <!-- GV2 title change -->
    <string name="MessageRecord_you_changed_the_group_name_to_s">Jūs mainīja grupas nosaukumu uz \"%1$s\".</string>
    <string name="MessageRecord_s_changed_the_group_name_to_s">%1$s mainīja grupas nosaukumu uz \"%2$s\".</string>
    <string name="MessageRecord_the_group_name_has_changed_to_s">Grupas nosaukums ir mainīts uz \"%1$s\".</string>

    <!-- GV2 description change -->
    <string name="MessageRecord_you_changed_the_group_description">Jūs mainījāt grupas aprakstu.</string>
    <string name="MessageRecord_s_changed_the_group_description">%1$s mainīja grupas aprakstu.</string>
    <string name="MessageRecord_the_group_description_has_changed">Grupas apraksts ir mainīts.</string>

    <!-- GV2 avatar change -->
    <string name="MessageRecord_you_changed_the_group_avatar">Jūs nomainījāt grupas attēlu.</string>
    <string name="MessageRecord_s_changed_the_group_avatar">%1$s nomainīja grupas attēlu.</string>
    <string name="MessageRecord_the_group_group_avatar_has_been_changed">Grupas avatars ir mainījies.</string>

    <!-- GV2 attribute access level change -->
    <string name="MessageRecord_you_changed_who_can_edit_group_info_to_s">Jūs uzstādījāt \"%1$s\" kā personu, kas var labot grupas informāciju.</string>
    <string name="MessageRecord_s_changed_who_can_edit_group_info_to_s">%1$suzstādīja personu, kas var labot grupas informāciju uz \"%2$s\".</string>
    <string name="MessageRecord_who_can_edit_group_info_has_been_changed_to_s">Persona, kura drīkst rediģēt grupas informāciju, ir mainīta uz \"%1$s\".</string>

    <!-- GV2 membership access level change -->
    <string name="MessageRecord_you_changed_who_can_edit_group_membership_to_s">Jūs uzstādījāt \"%1$s\" kā personu, kas var labot grupas dalību.</string>
    <string name="MessageRecord_s_changed_who_can_edit_group_membership_to_s">%1$s uzstādīja \"%2$s\" kā personu, kas var labot grupas dalību.</string>
    <string name="MessageRecord_who_can_edit_group_membership_has_been_changed_to_s">Persona, kura drīkst rediģēt dalību grupā, ir mainīta uz \"%1$s\".</string>

    <!-- GV2 announcement group change -->
    <string name="MessageRecord_you_allow_all_members_to_send">Jūs mainījāt grupas iestatījumus, lai visiem dalībniekiem ļautu sūtīt ziņas.</string>
    <string name="MessageRecord_you_allow_only_admins_to_send">Jūs mainījāt grupas iestatījumus, lai ziņas ļautu sūtīt tikai administratoriem.</string>
    <string name="MessageRecord_s_allow_all_members_to_send">%1$s mainīja grupas iestatījumus, lai visiem dalībniekiem ļautu sūtīt ziņas.</string>
    <string name="MessageRecord_s_allow_only_admins_to_send">%1$s mainīja grupas iestatījumus, lai ziņas ļautu sūtīt tikai administratoriem.</string>
    <string name="MessageRecord_allow_all_members_to_send">Grupas iestatījumi tika mainīti, lai visiem dalībniekiem ļautu sūtīt ziņas.</string>
    <string name="MessageRecord_allow_only_admins_to_send">Grupas iestatījumi tika mainīti, lai ziņas ļautu sūtīt tikai administratoriem.</string>

    <!-- GV2 group link invite access level change -->
    <string name="MessageRecord_you_turned_on_the_group_link_with_admin_approval_off">Jūs iespējojāt grupas saiti bez administratora apstiprinājuma.</string>
    <string name="MessageRecord_you_turned_on_the_group_link_with_admin_approval_on">Jūs iespējojāt grupas saiti ar administratora apstiprinājumu.</string>
    <string name="MessageRecord_you_turned_off_the_group_link">Jūs atspējojāt grupas saiti.</string>
    <string name="MessageRecord_s_turned_on_the_group_link_with_admin_approval_off">%1$s aktivizēja grupas saiti bez ieslēgta administratora apstiprinājuma.</string>
    <string name="MessageRecord_s_turned_on_the_group_link_with_admin_approval_on">%1$s aktivizēja grupas saiti ar ieslēgtu administratora apstiprinājumu.</string>
    <string name="MessageRecord_s_turned_off_the_group_link">%1$s izslēdza grupas saiti.</string>
    <string name="MessageRecord_the_group_link_has_been_turned_on_with_admin_approval_off">Grupas saite ir izslēgta ar izslēgtu administratora apstiprinājumu.</string>
    <string name="MessageRecord_the_group_link_has_been_turned_on_with_admin_approval_on">Grupas saite ir aktivizēta ar ieslēgtu administratora apstiprinājumu.</string>
    <string name="MessageRecord_the_group_link_has_been_turned_off">Grupas saite ir izslēgta.</string>
    <string name="MessageRecord_you_turned_off_admin_approval_for_the_group_link">Jūs izslēdzāt administratora apstiprinājumu grupas saitei.</string>
    <string name="MessageRecord_s_turned_off_admin_approval_for_the_group_link">%1$s izslēdza administratora apstiprinājumu grupas saitei.</string>
    <string name="MessageRecord_the_admin_approval_for_the_group_link_has_been_turned_off">Administratora apstiprinājums grupas saitei ir izslēgts.</string>
    <string name="MessageRecord_you_turned_on_admin_approval_for_the_group_link">Jūs ieslēdzāt administratora apstiprinājumu grupas saitei.</string>
    <string name="MessageRecord_s_turned_on_admin_approval_for_the_group_link">%1$s ieslēdza administratora apstiprinājumu grupas saitei.</string>
    <string name="MessageRecord_the_admin_approval_for_the_group_link_has_been_turned_on">Administratora apstiprinājums grupas saitei ir ieslēgts.</string>

    <!-- GV2 group link reset -->
    <string name="MessageRecord_you_reset_the_group_link">Jūs atiestatījāt grupas saiti.</string>
    <string name="MessageRecord_s_reset_the_group_link">%1$s atiestatīja grupas saiti.</string>
    <string name="MessageRecord_the_group_link_has_been_reset">Grupas saite ir atiestatīta.</string>

    <!-- GV2 group link joins -->
    <string name="MessageRecord_you_joined_the_group_via_the_group_link">Jūs pievienojāties šai grupai, izmantojot grupas saiti.</string>
    <string name="MessageRecord_s_joined_the_group_via_the_group_link">%1$s pievienojās šai grupai, izmantojot grupas saiti.</string>

    <!-- GV2 group link requests -->
    <string name="MessageRecord_you_sent_a_request_to_join_the_group">Jūs nosūtījāt pieprasījumu pievienoties šai grupai.</string>
    <string name="MessageRecord_s_requested_to_join_via_the_group_link">%1$s nosūtīja pieprasījumu pievienoties šai grupai, izmantojot grupas saiti.</string>
    <!-- Update message shown when someone requests to join via group link and cancels the request back to back -->
    <plurals name="MessageRecord_s_requested_and_cancelled_their_request_to_join_via_the_group_link">
        <item quantity="zero">%1$s pieprasīja un atcēla %2$d pieprasījumus pievienoties šai grupai, izmantojot grupas saiti.</item>
        <item quantity="one">%1$s pieprasīja un atcēla savu pieprasījumu pievienoties šai grupai, izmantojot grupas saiti.</item>
        <item quantity="other">%1$s pieprasīja un atcēla %2$d pieprasījumus pievienoties šai grupai, izmantojot grupas saiti.</item>
    </plurals>

    <!-- GV2 group link approvals -->
    <string name="MessageRecord_s_approved_your_request_to_join_the_group">%1$s apstiprināja jūsu pieprasījumu pievienoties šai grupai.</string>
    <string name="MessageRecord_s_approved_a_request_to_join_the_group_from_s">%1$s apstiprināja %2$s pieprasījumu pievienoties šai grupai.</string>
    <string name="MessageRecord_you_approved_a_request_to_join_the_group_from_s">Jūs apstiprinājāt %1$s pieprasījumu pievienoties šai grupai.</string>
    <string name="MessageRecord_your_request_to_join_the_group_has_been_approved">Jūsu pieprasījums pievienoties šai grupai tika apstiprināts.</string>
    <string name="MessageRecord_a_request_to_join_the_group_from_s_has_been_approved">%1$s pieprasījums pievienoties šai grupai tika apstiprināts.</string>

    <!-- GV2 group link deny -->
    <string name="MessageRecord_your_request_to_join_the_group_has_been_denied_by_an_admin">Administrators noraidīja jūsu pieprasījumu pievienoties šai grupai.</string>
    <string name="MessageRecord_s_denied_a_request_to_join_the_group_from_s">%1$s noraidīja %2$s pieprasījumu pievienoties šai grupai.</string>
    <string name="MessageRecord_a_request_to_join_the_group_from_s_has_been_denied">%1$s pieprasījums pievienoties šai grupai tika noraidīts.</string>
    <string name="MessageRecord_you_canceled_your_request_to_join_the_group">Jūs atcēlāt savu pieprasījumu pievienoties šai grupai.</string>
    <string name="MessageRecord_s_canceled_their_request_to_join_the_group">%1$s atcēla savus pieprasījumus pievienoties šai grupai.</string>

    <!-- End of GV2 specific update messages -->

    <string name="MessageRecord_your_safety_number_with_s_has_changed">Jūsu drošības kods ar %1$s ir mainījies.</string>
    <string name="MessageRecord_you_marked_your_safety_number_with_s_verified">Jūs atzīmējāt savu drošības kodu ar %1$s kā pārbaudītu.</string>
    <string name="MessageRecord_you_marked_your_safety_number_with_s_verified_from_another_device">Jūs atzīmējāt savu drošības kodu ar %1$s kā pārbaudītu no citas ierīces</string>
    <string name="MessageRecord_you_marked_your_safety_number_with_s_unverified">Jūs atzīmējāt savu drošības kodu ar %1$s kā nepārbaudītu.</string>
    <string name="MessageRecord_you_marked_your_safety_number_with_s_unverified_from_another_device">Jūs atzīmējāt savu drošības kodu ar %1$s kā nepārbaudītu no citas ierīces</string>
    <string name="MessageRecord_a_message_from_s_couldnt_be_delivered">%1$s ziņu nevarēja piegādāt</string>
    <string name="MessageRecord_s_changed_their_phone_number">%1$s nomainīja savu telefona numuru.</string>
    <!-- Update item message shown in the release channel when someone is already a sustainer so we ask them if they want to boost. -->
    <string name="MessageRecord_like_this_new_feature_help_support_signal_with_a_one_time_donation">Jums patīk šī jaunā funkcija? Palīdziet atbalstīt Signal ar vienreizēju ziedojumu.</string>
    <!-- Update item message shown when we merge two threads together -->
    <string name="MessageRecord_your_message_history_with_s_and_their_number_s_has_been_merged">Jūsu ziņu vēsture ar lietotāju %1$s un šī lietotāja numuru %2$s ir apvienota.</string>
    <!-- Update item message shown when we merge two threads together and we don't know the phone number of the other thread -->
    <string name="MessageRecord_your_message_history_with_s_and_another_chat_has_been_merged">Jūsu ziņu vēsture ar lietotāju %1$s un citu šī lietotāja sarunu ir apvienota.</string>
    <!-- Message to notify sender that activate payments request has been sent to the recipient -->
    <string name="MessageRecord_you_sent_request">You sent %1$s a request to activate Payments</string>
    <!-- Request message from recipient to activate payments -->
    <string name="MessageRecord_wants_you_to_activate_payments">%1$s wants you to activate Payments. Only send payments to people you trust.</string>
    <!-- Message to inform user that payments was activated-->
    <string name="MessageRecord_you_activated_payments">You activated Payments</string>
    <!-- Message to inform sender that recipient can now accept payments -->
    <string name="MessageRecord_can_accept_payments">%1$s can now accept Payments</string>

    <!-- Group Calling update messages -->
    <string name="MessageRecord_s_started_a_group_call_s">%1$s sāka grupas zvanu · %2$s</string>
    <string name="MessageRecord_s_is_in_the_group_call_s">%1$s ir grupas zvanā · %2$s</string>
    <string name="MessageRecord_you_are_in_the_group_call_s1">Jūs esat grupas zvanā · %1$s</string>
    <string name="MessageRecord_s_and_s_are_in_the_group_call_s1">%1$s un %2$s ir grupas zvanā · %3$s</string>
    <string name="MessageRecord_group_call_s">Grupas zvans · %1$s</string>

    <string name="MessageRecord_s_started_a_group_call">%1$s sāka grupas zvanu</string>
    <string name="MessageRecord_s_is_in_the_group_call">%1$s ir grupas zvanā</string>
    <string name="MessageRecord_you_are_in_the_group_call">Jūs esat grupas zvanā</string>
    <string name="MessageRecord_s_and_s_are_in_the_group_call">%1$s un %2$s ir grupas zvanā</string>
    <string name="MessageRecord_group_call">Grupas zvans</string>

    <string name="MessageRecord_you">Jūs</string>

    <plurals name="MessageRecord_s_s_and_d_others_are_in_the_group_call_s">
        <item quantity="zero">%1$s, %2$s un %3$d cits ir grupas zvanā · %4$s</item>
        <item quantity="one">%1$s, %2$s un %3$d cits ir grupas zvanā · %4$s</item>
        <item quantity="other">%1$s, %2$s un %3$d citi ir grupas zvanā · %4$s</item>
    </plurals>

    <plurals name="MessageRecord_s_s_and_d_others_are_in_the_group_call">
        <item quantity="zero">%1$s, %2$s un %3$d cits ir grupas zvanā</item>
        <item quantity="one">%1$s, %2$s un %3$d cits ir grupas zvanā</item>
        <item quantity="other">%1$s, %2$s un %3$d citi ir grupas zvanā</item>
    </plurals>

    <!-- In-conversation update message to indicate that the current contact is sms only and will need to migrate to signal to continue the conversation in signal. -->
    <string name="MessageRecord__you_will_no_longer_be_able_to_send_sms_messages_from_signal_soon">Drīzumā vairs nevarēsiet sūtīt SMS ziņas lietotnē Signal. Uzaiciniet lietotāju %1$s izmantot Signal, lai turpinātu sarunu šeit.</string>
    <!-- In-conversation update message to indicate that the current contact is sms only and will need to migrate to signal to continue the conversation in signal. -->
    <string name="MessageRecord__you_can_no_longer_send_sms_messages_in_signal">Lietotnē Signal vairs nav iespējams sūtīt SMS ziņas. Uzaiciniet lietotāju %1$s izmantot Signal, lai turpinātu sarunu šeit.</string>

    <!-- MessageRequestBottomView -->
    <string name="MessageRequestBottomView_accept">Apstiprināt</string>
    <string name="MessageRequestBottomView_continue">Turpināt</string>
    <string name="MessageRequestBottomView_delete">Dzēst</string>
    <string name="MessageRequestBottomView_block">Bloķēt</string>
    <string name="MessageRequestBottomView_unblock">Atbloķēt</string>
    <string name="MessageRequestBottomView_do_you_want_to_let_s_message_you_they_wont_know_youve_seen_their_messages_until_you_accept">Vai atļaut %1$s ar jums sazināties un kopīgot jūsu vārdu un fotoattēlu? Viņi nezinās, vai jūs izlasījāt ziņas, kamēr neapstiprināsiet.</string>
    <!-- Shown in message request flow. Describes what will happen if you unblock a Signal user -->
    <string name="MessageRequestBottomView_do_you_want_to_let_s_message_you_wont_receive_any_messages_until_you_unblock_them">Vai atļaut %1$s ar jums sazināties un kopīgot jūsu vārdu un fotoattēlu? Jūs nesaņemsiet nevienu ziņu, kamēr šo grupu neatbloķēsiet.</string>
    <!-- Shown in message request flow. Describes what will happen if you unblock an SMS user -->
    <string name="MessageRequestBottomView_do_you_want_to_let_s_message_you_wont_receive_any_messages_until_you_unblock_them_SMS">Ļaut %1$s sūtīt jums ziņas? Jūs nesaņemsiet ziņas līdz neatbloķēsiet viņu.</string>
    <string name="MessageRequestBottomView_get_updates_and_news_from_s_you_wont_receive_any_updates_until_you_unblock_them">Saņemt junumus un ziņas no %1$s? Jūs nesaņemsiet nevienu ziņu, kamēr šo lietotāju neatbloķēsiet.</string>
    <string name="MessageRequestBottomView_continue_your_conversation_with_this_group_and_share_your_name_and_photo">Vai vēlaties turpināt sarunu ar šo grupu un rādīt savu vārdu un fotoattēlu šīs grupas dalībniekiem?</string>
    <string name="MessageRequestBottomView_upgrade_this_group_to_activate_new_features">Jauniniet šo grupu, lai aktivizētu jaunas funkcijas, piemēram, @pieminējumi un administratori. Dalībnieki, kuri šajā grupā nav kopīgojuši savu vārdu vai fotoattēlu, tiks uzaicināti pievienoties.</string>
    <string name="MessageRequestBottomView_this_legacy_group_can_no_longer_be_used">Šo vecā tipa grupu vairs nevar izmantot, jo tā ir pārāk liela. Maksimālais grupas lielums ir %1$d.</string>
    <string name="MessageRequestBottomView_continue_your_conversation_with_s_and_share_your_name_and_photo">Vai vēlaties turpināt sarunu ar %1$s un rādīt savu vārdu un fotoattēlu šīs grupas dalībniekiem?</string>
    <string name="MessageRequestBottomView_do_you_want_to_join_this_group_they_wont_know_youve_seen_their_messages_until_you_accept">Vai pievienoties šai grupai un kopīgot jūsu vārdu un fotoattēlu? Grupas dalībnieki nezinās, vai jūs izlasījāt ziņas, kamēr neapstiprināsiet uzaicinājumu.</string>
    <string name="MessageRequestBottomView_do_you_want_to_join_this_group_you_wont_see_their_messages">Pievienoties šai grupai un kopīgot jūsu vārdu un profila attēlu ar tās dalībniekiem? Jūs neredzēsiet ziņas no viņiem, līdz to neapstiprināsiet.</string>
    <string name="MessageRequestBottomView_join_this_group_they_wont_know_youve_seen_their_messages_until_you_accept">Vai pievienoties šai grupai? Dalībnieki nezinās, vai jūs izlasījāt ziņas, kamēr jūs neapstiprināsiet uzaicinājumu.</string>
    <string name="MessageRequestBottomView_unblock_this_group_and_share_your_name_and_photo_with_its_members">Atbloķēt šo grupu un dalīties ar savu vārdu un attēlu ar šiem dalībniekiem? Jūs nesaņemsiet nevienu ziņu, kamēr šo grupu neatbloķēsiet.</string>
    <string name="MessageRequestBottomView_legacy_learn_more_url" translatable="false">https://support.signal.org/hc/articles/360007459591</string>
    <string name="MessageRequestProfileView_view">Skatīt</string>
    <string name="MessageRequestProfileView_member_of_one_group">%1$s dalībnieks</string>
    <string name="MessageRequestProfileView_member_of_two_groups">%1$s un %2$s dalībnieks</string>
    <string name="MessageRequestProfileView_member_of_many_groups">%1$s, %2$s un %3$s dalībnieks</string>
    <plurals name="MessageRequestProfileView_members">
        <item quantity="zero">%1$d dalībnieks</item>
        <item quantity="one">%1$d dalībnieks</item>
        <item quantity="other">%1$d dalībnieki</item>
    </plurals>
    <!-- Describes the number of members in a group. The string MessageRequestProfileView_invited is nested in the parentheses. -->
    <plurals name="MessageRequestProfileView_members_and_invited">
        <item quantity="zero">%1$d dalībnieki (%2$s)</item>
        <item quantity="one">%1$d dalībnieks (%2$s)</item>
        <item quantity="other">%1$d dalībnieki (%2$s)</item>
    </plurals>
    <!-- Describes the number of people invited to a group. Nested inside of the string MessageRequestProfileView_members_and_invited -->
    <plurals name="MessageRequestProfileView_invited">
        <item quantity="zero">+%1$d ielūgti</item>
        <item quantity="one">+%1$d ielūgts</item>
        <item quantity="other">+%1$d ielūgti</item>
    </plurals>
    <plurals name="MessageRequestProfileView_member_of_d_additional_groups">
        <item quantity="zero">%1$d cita grupa</item>
        <item quantity="one">%1$d cita grupa</item>
        <item quantity="other">%1$d citas grupas</item>
    </plurals>

    <!-- PassphraseChangeActivity -->
    <string name="PassphraseChangeActivity_passphrases_dont_match_exclamation">Paroles frāzes nesakrīt!</string>
    <string name="PassphraseChangeActivity_incorrect_old_passphrase_exclamation">Nepareiza vecā paroles frāze!</string>
    <string name="PassphraseChangeActivity_enter_new_passphrase_exclamation">Ievadiet jaunu paroles frāzi!</string>

    <!-- DeviceProvisioningActivity -->
    <string name="DeviceProvisioningActivity_link_this_device">Vai piesaistīt šo ierīci?</string>
    <string name="DeviceProvisioningActivity_continue">TURPINĀT</string>

    <string name="DeviceProvisioningActivity_content_intro">Tā varēs</string>
    <string name="DeviceProvisioningActivity_content_bullets">
        • Lasīt visas Jūsu ziņas \n• Sūtīt ziņas Jūsu vārdā
    </string>
    <string name="DeviceProvisioningActivity_content_progress_title">Piesaista ierīci</string>
    <string name="DeviceProvisioningActivity_content_progress_content">Piesaista jaunu ierīci…</string>
    <string name="DeviceProvisioningActivity_content_progress_success">Ierīce apstiprināta!</string>
    <string name="DeviceProvisioningActivity_content_progress_no_device">Neviena ierīce netika atrasta.</string>
    <string name="DeviceProvisioningActivity_content_progress_network_error">Tīkla kļūda.</string>
    <string name="DeviceProvisioningActivity_content_progress_key_error">Nederīgs kvadrātkods.</string>
    <string name="DeviceProvisioningActivity_sorry_you_have_too_many_devices_linked_already">Piedodiet, piesaistīts pārāk daudz ierīču, mēģiniet kādu no tām atsaistīt</string>
    <string name="DeviceActivity_sorry_this_is_not_a_valid_device_link_qr_code">Piedodiet, šis nav derīgs ierīces sasaistes kvadrātkods.</string>
    <string name="DeviceProvisioningActivity_link_a_signal_device">Piesaistīt Signal ierīci?</string>
    <string name="DeviceProvisioningActivity_it_looks_like_youre_trying_to_link_a_signal_device_using_a_3rd_party_scanner">Izskatās, ka jūs mēģināt piesaistīt Signal ierīci, izmantojot 3. puses skeneri. Jūsu drošībai, lūdzu, skenējiet kodu vēlreiz, izmantojot Signal.</string>

    <string name="DeviceActivity_signal_needs_the_camera_permission_in_order_to_scan_a_qr_code">Molly ir nepieciešama piekļuve kamerai, lai skenētu kvadrātkodu, bet tai nav dotas šādas atļaujas. Dodieties uz lietotnes iestatījumiem, izvēlieties \"Atļaujas\" un iespējojiet \"Kamera\".</string>
    <string name="DeviceActivity_unable_to_scan_a_qr_code_without_the_camera_permission">Nav iespējams skenēt kvadrātkodu bez kameras lietošanas atļaujas</string>

    <!-- OutdatedBuildReminder -->
    <string name="OutdatedBuildReminder_update_now">Atjaunināt tagad</string>
    <string name="OutdatedBuildReminder_your_version_of_signal_will_expire_today">Šīs Signal versijas lietošanas termiņš beigsies šodien. Aktualizējiet uz nesenāku versiju.</string>
    <plurals name="OutdatedBuildReminder_your_version_of_signal_will_expire_in_n_days">
        <item quantity="zero">Šīs Signal versijas lietošanas termiņš beigsies pēc %1$d dienām. Atjauniniet uz jaunāku versiju.</item>
        <item quantity="one">Šīs Signal versijas lietošanas termiņš beigsies rīt. Atjauniniet uz jaunāku versiju.</item>
        <item quantity="other">Šīs Signal versijas lietošanas termiņš beigsies pēc %1$d dienām. Atjauniniet uz jaunāku versiju.</item>
    </plurals>

    <!-- PassphrasePromptActivity -->
    <string name="PassphrasePromptActivity_enter_passphrase">Ievadiet paroles frāzi</string>
    <string name="PassphrasePromptActivity_watermark_content_description">Molly ikona</string>
    <string name="PassphrasePromptActivity_ok_button_content_description">Iesniegt paroles frāzi</string>
    <string name="PassphrasePromptActivity_invalid_passphrase_exclamation">Nederīga paroles frāze!</string>
    <string name="PassphrasePromptActivity_unlock_signal">Atbloķēt Molly</string>
    <string name="PassphrasePromptActivity_signal_android_lock_screen">Molly Android - bloķēt ekrānu</string>

    <!-- PlacePickerActivity -->
    <string name="PlacePickerActivity_title">Karte</string>

    <string name="PlacePickerActivity_drop_pin">Nomest atzīmi</string>
    <string name="PlacePickerActivity_accept_address">Pieņemt adresi</string>

    <!-- PlayServicesProblemFragment -->
    <string name="PlayServicesProblemFragment_the_version_of_google_play_services_you_have_installed_is_not_functioning">Jūsu ierīcē instalētā Google Play Services versija nedarbojas pareizi. Lūdzu, pārinstalējiet Google Play Services un mēģiniet vēlreiz.</string>

    <!-- PinRestoreEntryFragment -->
    <string name="PinRestoreEntryFragment_incorrect_pin">Nepareizs PIN</string>
    <string name="PinRestoreEntryFragment_skip_pin_entry">Izlaist PIN ievadi?</string>
    <string name="PinRestoreEntryFragment_need_help">Nepieciešama palīdzība?</string>
    <string name="PinRestoreEntryFragment_your_pin_is_a_d_digit_code">Jūsu PIN ir %1$d+ zīmju kods, kas var būt ciparu vai zīmju kods. Ja nevarat atcerēties savu PIN, varat izveidot jaunu. Varat piereģistrēt un lietot jūsu kontu, tomēr daži saglabātie uzstādījūmi kā, piemēram, jūsu profila informācija, tiks nozaudēti.</string>
    <string name="PinRestoreEntryFragment_if_you_cant_remember_your_pin">Ja nevarat atcerēties savu PIN, varat izveidot jaunu. Varat piereģistrēt un lietot jūsu kontu, tomēr daži saglabātie uzstādījūmi kā, piemēram, jūsu profila informācija, tiks nozaudēti.</string>
    <string name="PinRestoreEntryFragment_create_new_pin">Izveidot jaunu PIN</string>
    <string name="PinRestoreEntryFragment_contact_support">Sazināties ar atbalstu</string>
    <string name="PinRestoreEntryFragment_cancel">Atcelt</string>
    <string name="PinRestoreEntryFragment_skip">Izlaist</string>
    <plurals name="PinRestoreEntryFragment_you_have_d_attempt_remaining">
        <item quantity="zero">Jums atlikuši %1$d mēģinājums. Ja jums beidzas mēģinājumi, varat izveidot jaunu PIN. Varat reģistrēties un izmantot savu kontu, taču zaudēsiet saglabātos iestatījumus, piemēram, profila informāciju.</item>
        <item quantity="one">Jums atlikuši %1$d mēģinājums. Ja jums beidzas mēģinājumi, varat izveidot jaunu PIN. Varat reģistrēties un izmantot savu kontu, taču zaudēsiet saglabātos iestatījumus, piemēram, profila informāciju.</item>
        <item quantity="other">Jums atlikuši %1$d mēģinājumi. Ja jums beidzas mēģinājumi, varat izveidot jaunu PIN. Varat reģistrēties un izmantot savu kontu, taču zaudēsiet saglabātos iestatījumus, piemēram, profila informāciju.</item>
    </plurals>
    <string name="PinRestoreEntryFragment_signal_registration_need_help_with_pin">Signal reģistrācija - Nepieciešama palīdziba ar PIN priekš Android</string>
    <string name="PinRestoreEntryFragment_enter_alphanumeric_pin">Ievadiet no burtiem un cipariem sastāvošu PIN</string>
    <string name="PinRestoreEntryFragment_enter_numeric_pin">Izveido ciparu PIN</string>

    <!-- PinRestoreLockedFragment -->
    <string name="PinRestoreLockedFragment_create_your_pin">Izveidojiet savu PIN</string>
    <string name="PinRestoreLockedFragment_youve_run_out_of_pin_guesses">Jūsu PIN minējumu skaits ir beidzies, bet jums ir iespēja piekļūt jūsu Signal kontam, izveidojot jaunu PIN. Jūsu konta privātumam un drošībai, jūsu konts tiks atjaunots bez profila informācijas un uzstādījumiem.</string>
    <string name="PinRestoreLockedFragment_create_new_pin">Izveidojiet jaunu PIN</string>
    <string name="PinRestoreLockedFragment_learn_more_url" translatable="false">https://support.signal.org/hc/articles/360007059792</string>

    <!-- PinOptOutDialog -->
    <string name="PinOptOutDialog_warning">Brīdinājums</string>
    <string name="PinOptOutDialog_if_you_disable_the_pin_you_will_lose_all_data">Ja atspējosiet PIN, jūs zaudēsiet visus datus, atkārtoti reģistrējoties lietotnē Signal, ja vien manuāli tos nedublēsiet un neatjaunosiet. Reģistrācijas bloķēšanu nevar ieslēgt, kamēr PIN ir atspējots.</string>
    <string name="PinOptOutDialog_disable_pin">Atspējot PIN</string>

    <!-- RatingManager -->
    <string name="RatingManager_rate_this_app">Novērtējiet šo lietotni</string>
    <string name="RatingManager_if_you_enjoy_using_this_app_please_take_a_moment">Ja ar gandarījumu lietojat šo lietotni, lūdzu atbalstiet mūs, veltot brīdi, lai to novērtētu.</string>
    <string name="RatingManager_rate_now">Novērtējiet tagad!</string>
    <string name="RatingManager_no_thanks">Nē, paldies</string>
    <string name="RatingManager_later">Vēlāk</string>

    <!-- ReactionsBottomSheetDialogFragment -->
    <string name="ReactionsBottomSheetDialogFragment_all">Visi · %1$d</string>

    <!-- ReactionsConversationView -->
    <string name="ReactionsConversationView_plus">+%1$d</string>

    <!-- ReactionsRecipientAdapter -->
    <string name="ReactionsRecipientAdapter_you">Jūs</string>

    <!-- RecaptchaRequiredBottomSheetFragment -->
    <string name="RecaptchaRequiredBottomSheetFragment_verify_to_continue_messaging">Pārbaudīt, lai turpinātu ziņapmaiņu</string>
    <string name="RecaptchaRequiredBottomSheetFragment_to_help_prevent_spam_on_signal">Lai palīdzētu nepieļaut surogātpasta izplatīšanu Molly, lūdzu, pabeidziet pārbaudi.</string>
    <string name="RecaptchaRequiredBottomSheetFragment_after_verifying_you_can_continue_messaging">Pēc verifikācijas varat turpināt ziņapmaiņu. Visas pauzētās ziņas tiks automātiski nosūtītas.</string>

    <!-- Recipient -->
    <string name="Recipient_you">Jūs</string>
    <!-- Name of recipient representing user\'s \'My Story\' -->
    <string name="Recipient_my_story">Mans stāsts</string>

    <!-- RecipientPreferencesActivity -->
    <string name="RecipientPreferenceActivity_block">Bloķēt</string>
    <string name="RecipientPreferenceActivity_unblock">Atbloķēt</string>

    <!-- RecipientProvider -->
    <string name="RecipientProvider_unnamed_group">Nenosaukta grupa</string>

    <!-- RedPhone -->
    <string name="RedPhone_answering">Atbild…</string>
    <string name="RedPhone_ending_call">Beidz zvanu…</string>
    <string name="RedPhone_ringing">Zvana…</string>
    <string name="RedPhone_busy">Aizņemts</string>
    <string name="RedPhone_recipient_unavailable">Adresāts nav pieejams</string>
    <string name="RedPhone_network_failed">Tīkla kļūme!</string>
    <string name="RedPhone_number_not_registered">Numurs nav reģistrēts!</string>
    <string name="RedPhone_the_number_you_dialed_does_not_support_secure_voice">Numurs, uz kuru zvanījāt, neatbalsta drošu zvanu!</string>
    <string name="RedPhone_got_it">Skaidrs</string>

    <!-- Valentine\'s Day Megaphone -->
    <!-- Title text for the Valentine\'s Day donation megaphone. The placeholder will always be a heart emoji. Needs to be a placeholder for Android reasons. -->
    <string name="ValentinesDayMegaphone_happy_heart_day">Laimīgu 💜 dienu!</string>
    <!-- Body text for the Valentine\'s Day donation megaphone. -->
    <string name="ValentinesDayMegaphone_show_your_affection">Parādi savu pieķeršanos kļūstot par Molly uzturētāju.</string>

    <!-- WebRtcCallActivity -->
    <string name="WebRtcCallActivity__tap_here_to_turn_on_your_video">Pieskarieties, lai ieslēgtu video</string>
    <string name="WebRtcCallActivity__to_call_s_signal_needs_access_to_your_camera">Lai zvanītu %1$s, Molly ir nepieciešama piekļuve jūsu kamerai</string>
    <string name="WebRtcCallActivity__signal_s">Molly %1$s</string>
    <string name="WebRtcCallActivity__calling">Zvana…</string>
    <string name="WebRtcCallActivity__group_is_too_large_to_ring_the_participants">Grupa ir pārāk liela, lai zvanītu dalībniekiem</string>
    <!-- Call status shown when an active call was disconnected (e.g., network hiccup) and is trying to reconnect -->
    <string name="WebRtcCallActivity__reconnecting">Savienojas vēlreiz…</string>
    <!-- Title for dialog warning about lacking bluetooth permissions during a call -->
    <string name="WebRtcCallActivity__bluetooth_permission_denied">Bluetooth atļauja noraidīta</string>
    <!-- Message for dialog warning about lacking bluetooth permissions during a call and references the permission needed by name -->
    <string name="WebRtcCallActivity__please_enable_the_nearby_devices_permission_to_use_bluetooth_during_a_call">Lūdzu, iespējojiet \"Tuvumā esošas ierīces\" atļauju, lai izmantotu Bluetooth zvana laikā.</string>
    <!-- Positive action for bluetooth warning dialog to open settings -->
    <string name="WebRtcCallActivity__open_settings">Atvērt iestatījumus</string>
    <!-- Negative aciton for bluetooth warning dialog to dismiss dialog -->
    <string name="WebRtcCallActivity__not_now">Ne tagad</string>

    <!-- WebRtcCallView -->
    <string name="WebRtcCallView__signal_call">Signal zvans</string>
    <string name="WebRtcCallView__signal_video_call">Signal videozvans</string>
    <string name="WebRtcCallView__start_call">Sākt zvanu</string>
    <string name="WebRtcCallView__join_call">Pievienoties zvanam</string>
    <string name="WebRtcCallView__call_is_full">Zvana dalībnieku limits izsmelts</string>
    <string name="WebRtcCallView__the_maximum_number_of_d_participants_has_been_Reached_for_this_call">Šīs sarunas maksimālais dalībnieku skaits %1$d ir sasniegts. Mēģiniet vēlāk.</string>
    <string name="WebRtcCallView__view_participants_list">Skatīt dalībniekus</string>
    <string name="WebRtcCallView__your_video_is_off">Jūsu video ir izslēgts</string>
    <string name="WebRtcCallView__reconnecting">Savienojas vēlreiz…</string>
    <string name="WebRtcCallView__joining">Pievienojos…</string>
    <string name="WebRtcCallView__disconnected">Atvienots</string>

    <string name="WebRtcCallView__signal_will_ring_s">Signal zvanīs %1$s</string>
    <string name="WebRtcCallView__signal_will_ring_s_and_s">Signal zvanīs %1$s un %2$s</string>
    <plurals name="WebRtcCallView__signal_will_ring_s_s_and_d_others">
        <item quantity="zero">Signal zvanīs %1$s, %2$s, un %3$d citiem</item>
        <item quantity="one">Signal zvanīs %1$s, %2$s, un %3$d citam</item>
        <item quantity="other">Signal zvanīs %1$s, %2$s un %3$d citiem</item>
    </plurals>

    <string name="WebRtcCallView__s_will_be_notified">%1$s tiks nosūtīts paziņojums</string>
    <string name="WebRtcCallView__s_and_s_will_be_notified">%1$s un %2$s tiks nosūtīti paziņojumi</string>
    <plurals name="WebRtcCallView__s_s_and_d_others_will_be_notified">
        <item quantity="zero">%1$s, %2$s, un %3$d citiem tiks nosūtīti paziņojumi</item>
        <item quantity="one">%1$s, %2$s, un %3$d citam tiks nosūtīti paziņojumi</item>
        <item quantity="other">%1$s, %2$s, un %3$d citiem tiks nosūtīti paziņojumi</item>
    </plurals>

    <string name="WebRtcCallView__ringing_s">Zvana %1$s</string>
    <string name="WebRtcCallView__ringing_s_and_s">Zvana %1$s un %2$s</string>
    <plurals name="WebRtcCallView__ringing_s_s_and_d_others">
        <item quantity="zero">Zvana %1$s, %2$s, un %3$d citiem</item>
        <item quantity="one">Zvana %1$s, %2$s, un %3$d citam</item>
        <item quantity="other">Zvana %1$s, %2$s, un %3$d citiem</item>
    </plurals>

    <string name="WebRtcCallView__s_is_calling_you">%1$s Jums zvana</string>
    <string name="WebRtcCallView__s_is_calling_you_and_s">%1$s zvana Jums un %2$s</string>
    <string name="WebRtcCallView__s_is_calling_you_s_and_s">%1$s zvana Jums, %2$s, un %3$s</string>
    <plurals name="WebRtcCallView__s_is_calling_you_s_s_and_d_others">
        <item quantity="zero">%1$s zvana Jums, %2$s, %3$s, un %4$d citiem</item>
        <item quantity="one">%1$s zvana Jums, %2$s, %3$s, un %4$d citam</item>
        <item quantity="other">%1$s zvana Jums, %2$s, %3$s, un %4$d citiem</item>
    </plurals>

    <string name="WebRtcCallView__no_one_else_is_here">Te neviena nav</string>
    <string name="WebRtcCallView__s_is_in_this_call">%1$s piedalās šajā zvanā</string>
    <string name="WebRtcCallView__s_are_in_this_call">%1$s piedalās šajā zvanā</string>
    <string name="WebRtcCallView__s_and_s_are_in_this_call">%1$s un %2$s piedalās šajā zvanā</string>
    <string name="WebRtcCallView__s_is_presenting">%1$s uzstājas</string>

    <plurals name="WebRtcCallView__s_s_and_d_others_are_in_this_call">
        <item quantity="zero">%1$s, %2$s un %3$d citi piedalās šajā zvanā</item>
        <item quantity="one">%1$s, %2$s un %3$d cits piedalās šajā zvanā</item>
        <item quantity="other">%1$s, %2$s un %3$d citi piedalās šajā zvanā</item>
    </plurals>

    <string name="WebRtcCallView__flip">Pārslēgt</string>
    <string name="WebRtcCallView__speaker">Skaļrunis</string>
    <string name="WebRtcCallView__camera">Kamera</string>
    <string name="WebRtcCallView__unmute">Ieslēgt</string>
    <string name="WebRtcCallView__mute">Izslēgt</string>
    <string name="WebRtcCallView__ring">Zvanīt</string>
    <string name="WebRtcCallView__end_call">Beigt zvanu</string>

    <!-- CallParticipantsListDialog -->
    <plurals name="CallParticipantsListDialog_in_this_call_d_people">
        <item quantity="zero">Šajā zvanā · %1$d cilvēks</item>
        <item quantity="one">Šajā zvanā · %1$d cilvēks</item>
        <item quantity="other">Šajā zvanā · %1$d cilvēki</item>
    </plurals>

    <!-- CallParticipantView -->
    <string name="CallParticipantView__s_is_blocked">%1$s ir bloķēts</string>
    <string name="CallParticipantView__more_info">Vairāk informācijas</string>
    <string name="CallParticipantView__you_wont_receive_their_audio_or_video">Jūs nesaņemsiet dalībnieku audio vai video zvanu, un viņi nesaņems jūsu zvanus.</string>
    <string name="CallParticipantView__cant_receive_audio_video_from_s">Nevar saņemt audio un video no %1$s</string>
    <string name="CallParticipantView__cant_receive_audio_and_video_from_s">Nevar saņemt audio un video no %1$s</string>
    <string name="CallParticipantView__this_may_be_Because_they_have_not_verified_your_safety_number_change">Tā var notikt, jo dalībnieki nav verificējuši jūsu drošības numura izmaiņas, radusies problēma ar ierīci vai arī dalībnieki ir jūs bloķējuši.</string>

    <!-- CallToastPopupWindow -->
    <string name="CallToastPopupWindow__swipe_to_view_screen_share">Pavelciet, lai skatītu ekrāna koplietojumu</string>

    <!-- ProxyBottomSheetFragment -->
    <string name="ProxyBottomSheetFragment_proxy_server">Starpniekserveris</string>
    <string name="ProxyBottomSheetFragment_proxy_address">Starpniekservera adrese</string>
    <string name="ProxyBottomSheetFragment_do_you_want_to_use_this_proxy_address">Vai vēlaties izmantot šo starpniekservera adresi?</string>
    <string name="ProxyBottomSheetFragment_use_proxy">Izmantot starpniekserveri</string>
    <string name="ProxyBottomSheetFragment_successfully_connected_to_proxy">Sekmīgi izveidots savienojums ar starpniekserveri.</string>

    <!-- RecaptchaProofActivity -->
    <string name="RecaptchaProofActivity_failed_to_submit">Neizdevās iesniegt</string>
    <string name="RecaptchaProofActivity_complete_verification">Pabeigt verifikāciju</string>

    <!-- RegistrationActivity -->
    <string name="RegistrationActivity_select_your_country">Izvēlieties savu valsti</string>
    <string name="RegistrationActivity_you_must_specify_your_country_code">Jums jānorāda savas valsts kods
    </string>
    <string name="RegistrationActivity_you_must_specify_your_phone_number">Jums jānorāda savs tālruņa numurs
    </string>
    <string name="RegistrationActivity_invalid_number">Nederīgs numurs</string>
    <string name="RegistrationActivity_the_number_you_specified_s_is_invalid">Numurs, kuru jūs norādījāt (%1$s), ir nederīgs
    </string>
    <string name="RegistrationActivity_a_verification_code_will_be_sent_to">Verifikācijas kods tiks nosūtīts:</string>
    <string name="RegistrationActivity_you_will_receive_a_call_to_verify_this_number">Jūs saņēmāt zvanu, lai verificētu šo numuru.</string>
    <string name="RegistrationActivity_is_your_phone_number_above_correct">Vai iepriekš norādītais jūsu tālruņa numurs ir pareizs?</string>
    <string name="RegistrationActivity_edit_number">Rediģēt numuru</string>
    <string name="RegistrationActivity_missing_google_play_services">Jocīgi, trūkst izspiegojošo Google Play pakalpojumu</string>
    <string name="RegistrationActivity_this_device_is_missing_google_play_services">Šajā ierīcei trūkst Google Play pakalpojumu. Jūs varat izmantot Molly, taču šī ierīces konfigurācija, iespējams, var pasliktināt uzticamību un veiktspēju.\n\nJa jūs neesat pieredzējis lietotājs, ierīcē neizmantojiet \"pēctirgus\" Android operētājsistēmu vai arī uzskatiet, ka šo paziņojumu redziet kļūdas pēc, lūdzu, sazinieties ar support@molly.im, lai saņemtu palīdzību.</string>
    <string name="RegistrationActivity_i_understand">Es saprotu</string>
    <string name="RegistrationActivity_play_services_error">Google Play pakalpojumu kļūme</string>
    <string name="RegistrationActivity_google_play_services_is_updating_or_unavailable">Google Play pakalpojumi tiek aktualizēti vai īslaicīgi nav pieejami. Lūdzu, mēģiniet vēlreiz.</string>
    <string name="RegistrationActivity_terms_and_privacy">Noteikumi &amp; privātuma politika</string>
    <string name="RegistrationActivity_signal_needs_access_to_your_contacts_and_media_in_order_to_connect_with_friends">Signal nepieciešama pieeja kontaktiem un failiem, lai palīdzētu Jums atrast draugus un sūtīt ziņas. Jūsu kontaktu saraksts tiks augšupielādēts lietojot Signal privāto kontaktu atklāšanu, kas nozīmē, ka tie būs šifrēti, un nekad nebūs redzami Signal servisam.</string>
    <string name="RegistrationActivity_signal_needs_access_to_your_contacts_in_order_to_connect_with_friends">Signal nepieciešama pieeja kontaktiem, lai palīdzētu Jums atrast draugus. Jūsu kontaktu saraksts tiks augšupielādēts lietojot Signal privāto kontaktu atklāšanu, kas nozīmē, ka tie būs šifrēti, un nekad nebūs redzami Signal servisam.</string>
    <string name="RegistrationActivity_rate_limited_to_service">Pārāk daudz šī numura reģistrēšanas mēģinājumu. Vēlāk mēģiniet vēlreiz.</string>
    <string name="RegistrationActivity_unable_to_connect_to_service">Nevar izveidot savienojumu ar pakalpojumu. Lūdzu, pārbaudiet tīkla savienojumu un mēģiniet vēlreiz.</string>
    <string name="RegistrationActivity_non_standard_number_format">Nestandarta numura formāts</string>
    <string name="RegistrationActivity_the_number_you_entered_appears_to_be_a_non_standard">Izskatās, ka numurs, kuru ievadījāt (%1$s), ir nestandarta formātā.\n\nVai domājāt %2$s?</string>
    <string name="RegistrationActivity_signal_android_phone_number_format">Molly Android - Telefona Numura Formāts</string>
    <string name="RegistrationActivity_call_requested">Pieprasīts zvans</string>
    <plurals name="RegistrationActivity_debug_log_hint">
        <item quantity="zero">Jūs tagad esiet %1$d soļus no atkļūdošanas žurnāla iesniegšanas</item>
        <item quantity="one">Jūs tagad esiet %1$d soli no atkļūdošanas žurnāla iesniegšanas</item>
        <item quantity="other">Jūs tagad esiet %1$d soļus no atkļūdošanas žurnāla iesniegšanas</item>
    </plurals>
    <string name="RegistrationActivity_we_need_to_verify_that_youre_human">Nepieciešams pārbaudīt, vai esiet cilvēks.</string>
    <string name="RegistrationActivity_next">Tālāk</string>
    <string name="RegistrationActivity_continue">Turpināt</string>
    <string name="RegistrationActivity_take_privacy_with_you_be_yourself_in_every_message">Ņem privātumu savās rokās.\nKatrā rakstītajā ziņā esi tu pats!</string>
    <string name="RegistrationActivity_enter_your_phone_number_to_get_started">Lai sāktu, ievadiet savu numuru</string>
    <string name="RegistrationActivity_enter_your_phone_number">Ievadiet savu tālruņa numuru</string>
    <string name="RegistrationActivity_you_will_receive_a_verification_code">Jūs saņemsiet verifikācijas kodu. Var tikt piemēroti mobilā operatora tarifi.</string>
    <string name="RegistrationActivity_enter_the_code_we_sent_to_s">Ievadiet kodu, kuru nosūtījām uz %1$s</string>
    <string name="RegistrationActivity_make_sure_your_phone_has_a_cellular_signal">Pārbaudiet, vai tālrunim ir mobilā tīkla signāls, lai saņemtu īsziņu vai zvanu</string>

    <string name="RegistrationActivity_phone_number_description">Tālruņa numurs</string>
    <string name="RegistrationActivity_country_code_description">Valsts kods</string>
    <string name="RegistrationActivity_call">Zvanīt</string>

    <!-- RegistrationLockV2Dialog -->
    <string name="RegistrationLockV2Dialog_turn_on_registration_lock">Ieslēgt reģistrācijas bloķēšanu?</string>
    <string name="RegistrationLockV2Dialog_turn_off_registration_lock">Izslēgt reģistrācijas bloķēšanu?</string>
    <string name="RegistrationLockV2Dialog_if_you_forget_your_signal_pin_when_registering_again">Ja aizmirsīsiet savu Signal PIN reģistrējoties Signal no jauna, jūs tiksiet bloķēts piekļuvei jūsu kontam uz 7 dienām.</string>
    <string name="RegistrationLockV2Dialog_turn_on">Ieslēgt</string>
    <string name="RegistrationLockV2Dialog_turn_off">Izslēgt</string>

    <!-- RevealableMessageView -->
    <string name="RevealableMessageView_view_photo">Skatīt attēlu</string>
    <string name="RevealableMessageView_view_video">Skatīt video</string>
    <string name="RevealableMessageView_viewed">Skatīts</string>
    <string name="RevealableMessageView_media">Multivides fails</string>

    <!-- Search -->
    <string name="SearchFragment_no_results">\"%1$s\" netika atrasts</string>
    <string name="SearchFragment_header_conversations">Sarunas</string>
    <string name="SearchFragment_header_contacts">Kontakti</string>
    <string name="SearchFragment_header_messages">Ziņas</string>

    <!-- ShakeToReport -->
    <string name="ShakeToReport_shake_detected" translatable="false">Shake detected</string>
    <string name="ShakeToReport_submit_debug_log" translatable="false">Submit debug log?</string>
    <string name="ShakeToReport_submit" translatable="false">Submit</string>
    <string name="ShakeToReport_failed_to_submit" translatable="false">Failed to submit :(</string>
    <string name="ShakeToReport_success" translatable="false">Success!</string>
    <string name="ShakeToReport_share" translatable="false">Share</string>

    <!-- SharedContactDetailsActivity -->
    <string name="SharedContactDetailsActivity_add_to_contacts">Pievienot kontaktiem</string>
    <string name="SharedContactDetailsActivity_invite_to_signal">Uzaicināt uz Molly</string>
    <string name="SharedContactDetailsActivity_signal_message">Signal ziņa</string>
    <string name="SharedContactDetailsActivity_signal_call">Signal zvans</string>

    <!-- SharedContactView -->
    <string name="SharedContactView_add_to_contacts">Pievienot kontaktiem</string>
    <string name="SharedContactView_invite_to_signal">Uzaicināt uz Molly</string>
    <string name="SharedContactView_message">Signal ziņa</string>

    <!-- SignalBottomActionBar -->
    <string name="SignalBottomActionBar_more">Vēl</string>

    <!-- SignalPinReminders -->
    <string name="SignalPinReminders_well_remind_you_again_later">PIN pārbaudīts veiksmīgi. Mēs atgādināsim jums vēlreiz vēlāk.</string>
    <string name="SignalPinReminders_well_remind_you_again_tomorrow">PIN pārbaudīts veiksmīgi. Mēs atgādināsim jums vēlreiz rīt.</string>
    <string name="SignalPinReminders_well_remind_you_again_in_a_few_days">PIN pārbaudīts veiksmīgi. Mēs atgādināsim jums vēlreiz pēc dažām dienām.</string>
    <string name="SignalPinReminders_well_remind_you_again_in_a_week">PIN pārbaudīts veiksmīgi. Mēs atgādināsim jums vēlreiz pēc nedēļas.</string>
    <string name="SignalPinReminders_well_remind_you_again_in_a_couple_weeks">PIN pārbaudīts veiksmīgi. Mēs atgādināsim jums vēlreiz pēc pāris nedēļām.</string>
    <string name="SignalPinReminders_well_remind_you_again_in_a_month">PIN pārbaudīts veiksmīgi. Mēs atgādināsim jums vēlreiz pēc mēneša.</string>

    <!-- Slide -->
    <string name="Slide_image">Attēls</string>
    <string name="Slide_sticker">Uzlīme</string>
    <string name="Slide_audio">Audio</string>
    <string name="Slide_video">Video</string>

    <!-- SmsMessageRecord -->
    <string name="SmsMessageRecord_received_corrupted_key_exchange_message">Saņemta bojāta atslēga apmaiņas ziņa!
    </string>
    <string name="SmsMessageRecord_received_key_exchange_message_for_invalid_protocol_version">
        Saņemts nederīgas protokola versijas atslēgas apmaiņas ziņojums.
    </string>
    <string name="SmsMessageRecord_received_message_with_new_safety_number_tap_to_process">Saņemta ziņa ar jaunu drošības kodu. Pieskarieties, lai apstrādātu un parādītu.</string>
    <string name="SmsMessageRecord_secure_session_reset">Jūs atstatāt drošo sesiju.</string>
    <string name="SmsMessageRecord_secure_session_reset_s">%1$s atstatīja drošo sesiju.</string>
    <string name="SmsMessageRecord_duplicate_message">Duplicēta (dubulta) ziņa.</string>
    <string name="SmsMessageRecord_this_message_could_not_be_processed_because_it_was_sent_from_a_newer_version">Šī ziņa nevarēja tikt apstrādāta, jo tā tika nosūtīta no jaunākas Signal versijas. Aktualizējiet savu Signal lietotni un palūdziet sūtītājam, lai atsūta šo ziņu atkārtoti.</string>
    <string name="SmsMessageRecord_error_handling_incoming_message">Kļūda saņemot ziņojumu.</string>

    <!-- StickerManagementActivity -->
    <string name="StickerManagementActivity_stickers">Uzlīmes</string>

    <!-- StickerManagementAdapter -->
    <string name="StickerManagementAdapter_installed_stickers">Instalētās uzlīmes</string>
    <string name="StickerManagementAdapter_stickers_you_received">Jūsu saņemtās uzlīmes</string>
    <string name="StickerManagementAdapter_signal_artist_series">Signal mākslinieku sērijas uzlīmes</string>
    <string name="StickerManagementAdapter_no_stickers_installed">Nav instalētu uzlīmju</string>
    <string name="StickerManagementAdapter_stickers_from_incoming_messages_will_appear_here">Šeit parādīsies uzlīmes no ienākošajām ziņām</string>
    <string name="StickerManagementAdapter_untitled">Nenosaukts</string>
    <string name="StickerManagementAdapter_unknown">Nezināms</string>

    <!-- StickerPackPreviewActivity -->
    <string name="StickerPackPreviewActivity_untitled">Nenosaukts</string>
    <string name="StickerPackPreviewActivity_unknown">Nezināms</string>
    <string name="StickerPackPreviewActivity_install">Instalēt</string>
    <string name="StickerPackPreviewActivity_remove">Noņemt</string>
    <string name="StickerPackPreviewActivity_stickers">Uzlīmes</string>
    <string name="StickerPackPreviewActivity_failed_to_load_sticker_pack">Neizdevās ielādēt uzlīmju paku</string>

    <!-- SubmitDebugLogActivity -->
    <string name="SubmitDebugLogActivity_edit">Rediģēt</string>
    <string name="SubmitDebugLogActivity_done">Darīts</string>
    <!-- Menu option to save a debug log file to disk. -->
    <string name="SubmitDebugLogActivity_save">Saglabāt</string>
    <!-- Error that is show in a toast when we fail to save a debug log file to disk. -->
    <string name="SubmitDebugLogActivity_failed_to_save">Neizdevās saglabāt</string>
    <!-- Toast that is show to notify that we have saved the debug log file to disk. -->
    <string name="SubmitDebugLogActivity_save_complete">Saglabāšana pabeigta</string>
    <string name="SubmitDebugLogActivity_tap_a_line_to_delete_it">Pieskarieties līnijai, lai to izdzēstu</string>
    <string name="SubmitDebugLogActivity_submit">Iesniegt</string>
    <string name="SubmitDebugLogActivity_failed_to_submit_logs">Neizdevās iesniegt žurnālu</string>
    <string name="SubmitDebugLogActivity_success">Izdevās!</string>
    <string name="SubmitDebugLogActivity_copy_this_url_and_add_it_to_your_issue">Nokopējiet šo URL un pievienojiet to problēmas ziņojumam vai atbalsta e-pastam:\n\n<b>%1$s</b></string>
    <string name="SubmitDebugLogActivity_share">Kopīgot</string>
    <string name="SubmitDebugLogActivity_this_log_will_be_posted_publicly_online_for_contributors">Šis žurnāls tiks publiski izlikts tiešsaistē apskatei līdzstrādniekiem. Pirms augšupielādes varat to pārbaudīt.</string>

    <!-- SupportEmailUtil -->
    <string name="SupportEmailUtil_support_email" translatable="false">support@molly.im</string>
    <string name="SupportEmailUtil_filter">Filtrs:</string>
    <string name="SupportEmailUtil_device_info">Iekārtas informācija:</string>
    <string name="SupportEmailUtil_android_version">Androīda versija:</string>
    <string name="SupportEmailUtil_signal_version">Molly versija:</string>
    <string name="SupportEmailUtil_signal_package">Molly pakete:</string>
    <string name="SupportEmailUtil_registration_lock">Reģistrācijas bloķēšana:</string>
    <string name="SupportEmailUtil_locale">Lokāle (valoda):</string>

    <!-- ThreadRecord -->
    <string name="ThreadRecord_group_updated">Grupa aktualizēta</string>
    <string name="ThreadRecord_left_the_group">Pameta grupu</string>
    <string name="ThreadRecord_secure_session_reset">Droša sesija atstatīta.</string>
    <string name="ThreadRecord_draft">Melnraksts:</string>
    <string name="ThreadRecord_called">Jūs zvanijāt</string>
    <string name="ThreadRecord_called_you">Jums zvanīja</string>
    <string name="ThreadRecord_missed_audio_call">Neatbildēts audiozvans</string>
    <string name="ThreadRecord_missed_video_call">Neatbildēts videozvans</string>
    <string name="ThreadRecord_media_message">Mediju ziņa</string>
    <string name="ThreadRecord_sticker">Uzlīme</string>
    <string name="ThreadRecord_view_once_photo">Vienreiz skatāms attēls</string>
    <string name="ThreadRecord_view_once_video">Vienreiz skatāms video</string>
    <string name="ThreadRecord_view_once_media">Vienreiz skatāma multivide</string>
    <string name="ThreadRecord_this_message_was_deleted">Ziņa ir izdzēsta.</string>
    <string name="ThreadRecord_you_deleted_this_message">Jūs izdzēsāt ziņu.</string>
    <!-- Displayed in the notification when the user sends a request to activate payments -->
    <string name="ThreadRecord_you_sent_request">You sent a request to activate Payments</string>
    <!-- Displayed in the notification when the recipient wants to activate payments -->
    <string name="ThreadRecord_wants_you_to_activate_payments">%1$s wants you to activate Payments</string>
    <!-- Displayed in the notification when the user activates payments -->
    <string name="ThreadRecord_you_activated_payments">You activated Payments</string>
    <!-- Displayed in the notification when the recipient can accept payments -->
    <string name="ThreadRecord_can_accept_payments">%1$s can now accept Payments</string>
    <string name="ThreadRecord_s_is_on_signal">%1$s lieto Signal!</string>
    <string name="ThreadRecord_disappearing_messages_disabled">Gaistošās ziņas atspējotas</string>
    <string name="ThreadRecord_disappearing_message_time_updated_to_s">Gaistošo ziņu laiks iestatīts uz %1$s</string>
    <string name="ThreadRecord_safety_number_changed">Drošības kods mainījies</string>
    <string name="ThreadRecord_your_safety_number_with_s_has_changed">Jūsu drošības kods ar %1$s ir mainījies.</string>
    <string name="ThreadRecord_you_marked_verified">Jūs atzīmējāt kā verificētu</string>
    <string name="ThreadRecord_you_marked_unverified">Jūs atzīmējāt kā neverificētu</string>
    <string name="ThreadRecord_message_could_not_be_processed">Ziņu nevarēja apstrādāt</string>
    <string name="ThreadRecord_delivery_issue">Piegādes problēma</string>
    <string name="ThreadRecord_message_request">Ziņas pieprasījums</string>
    <string name="ThreadRecord_photo">Attēls</string>
    <string name="ThreadRecord_gif">GIF</string>
    <string name="ThreadRecord_voice_message">Balss ziņa</string>
    <string name="ThreadRecord_file">Fails</string>
    <string name="ThreadRecord_video">Video</string>
    <string name="ThreadRecord_chat_session_refreshed">Sarunas sesija atsvaidzināta</string>
    <!-- Displayed in the notification when the user is sent a gift -->
    <string name="ThreadRecord__you_received_a_gift">Jūs saņēmāt dāvanu</string>
    <!-- Displayed in the notification when the user sends a gift -->
    <string name="ThreadRecord__you_sent_a_gift">Jūs nosūtījāt dāvanu</string>
    <!-- Displayed in the notification when the user has opened a received gift -->
    <string name="ThreadRecord__you_redeemed_a_gift_badge">Jūs izpirkāt dāvanas nozīmīti</string>
    <!-- Displayed in the conversation list when someone reacted to your story -->
    <string name="ThreadRecord__reacted_s_to_your_story">Lietotāja reakcija uz jūsu stāstu: %1$s</string>
    <!-- Displayed in the conversation list when you reacted to someone\'s story -->
    <string name="ThreadRecord__reacted_s_to_their_story">Jūsu reakcija uz lietotāja stāstu: %1$s</string>

    <!-- UpdateApkReadyListener -->
    <string name="UpdateApkReadyListener_Signal_update">Molly atjauninājums</string>
    <string name="UpdateApkReadyListener_a_new_version_of_signal_is_available_tap_to_update">Ir pieejama jauna Molly versija, pieskarieties, lai atjauninātu</string>

    <!-- UntrustedSendDialog -->
    <string name="UntrustedSendDialog_send_message">Sūtīt ziņu?</string>
    <string name="UntrustedSendDialog_send">Sūtīt</string>

    <!-- UnverifiedSendDialog -->
    <string name="UnverifiedSendDialog_send_message">Sūtīt ziņu?</string>
    <string name="UnverifiedSendDialog_send">Sūtīt</string>

    <!-- UsernameEditFragment -->
    <!-- Toolbar title when entering from registration -->
    <string name="UsernameEditFragment__add_a_username">Pievienojiet lietotājvārdu</string>
    <!-- Instructional text at the top of the username edit screen -->
    <string name="UsernameEditFragment__choose_your_username">Izvēlieties lietotājvārdu</string>
    <string name="UsernameEditFragment_username">Lietotājvārds</string>
    <string name="UsernameEditFragment_delete">Dzēst</string>
    <string name="UsernameEditFragment_successfully_set_username">Lietotājvārds ir sekmīgi iestatīts.</string>
    <string name="UsernameEditFragment_successfully_removed_username">Lietotājvārds ir sekmīgi noņemts.</string>
    <string name="UsernameEditFragment_encountered_a_network_error">Tīkla kļūda.</string>
    <string name="UsernameEditFragment_this_username_is_taken">Šis lietotājvārds ir aizņemts.</string>
    <string name="UsernameEditFragment_this_username_is_available">Šis lietotājvārds ir pieejams.</string>
    <string name="UsernameEditFragment_usernames_can_only_include">Lietotājvārdi var ietvert tikai a–Z, 0–9 un pasvītrojuma zīmes.</string>
    <string name="UsernameEditFragment_usernames_cannot_begin_with_a_number">Lietotājvārdi nevar sākties ar skaitli.</string>
    <string name="UsernameEditFragment_username_is_invalid">Lietotājvārds nav derīgs.</string>
    <string name="UsernameEditFragment_usernames_must_be_between_a_and_b_characters">Lietotājvārdiem jābūt starp %1$d un %2$d rakstzīmēm.</string>
    <!-- Explanation about what usernames provide -->
    <string name="UsernameEditFragment__usernames_let_others_message">Lietotājvārdi ļauj citiem lietotājiem nosūtīt jums ziņas, neizmantojot tālruņa numuru. Tie ir sasaistīti ar ciparu virkni, lai saglabātu jūsu adresi slepenībā.</string>
    <!-- Dialog title for explanation about numbers at the end of the username -->
    <string name="UsernameEditFragment__what_is_this_number">Ko nozīmē šis numurs?</string>
    <string name="UsernameEditFragment__these_digits_help_keep">Šie cipari palīdz saglabāt jūsu lietotājvārdu slepenībā un izvairīties no nevēlamām ziņām. Izpaudiet savu lietotājvārdu tikai lietotājiem un grupām, ar kurām vēlaties čatot. Ja mainīsiet lietotājvārdu, saņemsiet jaunu ciparu virkni.</string>
    <!-- Button to allow user to skip -->
    <string name="UsernameEditFragment__skip">Izlaist</string>
    <!-- Content description for done button -->
    <string name="UsernameEditFragment__done">Darīts</string>

    <plurals name="UserNotificationMigrationJob_d_contacts_are_on_signal">
        <item quantity="zero">%1$d kontaktpersona lieto Signal!</item>
        <item quantity="one">%1$d kontaktpersona lieto Signal!</item>
        <item quantity="other">%1$d kontaktpersonas lieto Signal!</item>
    </plurals>

    <!-- UsernameShareBottomSheet -->
    <!-- Explanation of what the sheet enables the user to do -->
    <string name="UsernameShareBottomSheet__copy_or_share_a_username_link">Kopēt vai kopīgot lietotājvārda saiti</string>

    <!-- VerifyIdentityActivity -->
    <string name="VerifyIdentityActivity_your_contact_is_running_an_old_version_of_signal">Jūsu kontaktpersona izmanto novecojušu Signal versiju. Pirms apstipriniet drošības kodu, palūdziet, lai to aktualizē.</string>
    <string name="VerifyIdentityActivity_your_contact_is_running_a_newer_version_of_Signal">Jūsu kontaktpersona izmanto jaunāku Signal versiju, ar nesaderīgu kvadrātkoda formātu. Lūdzu atjaunojiet Signal lietotni savā ierīcē, lai turpinātu.</string>
    <string name="VerifyIdentityActivity_the_scanned_qr_code_is_not_a_correctly_formatted_safety_number">Noskanētais kvadrātkods nav pareizi formatēts drošības numura apstiprināšanas kods. Lūdzu, mēģiniet vēlreiz.</string>
    <string name="VerifyIdentityActivity_share_safety_number_via">Kopīgot drošības numuru ar…</string>
    <string name="VerifyIdentityActivity_our_signal_safety_number">Mūsu Signal drošības numurs:</string>
    <string name="VerifyIdentityActivity_no_app_to_share_to">Izskatās, ka jums nav nevienas aplikācijas, caur kurām kopīgot.</string>
    <string name="VerifyIdentityActivity_no_safety_number_to_compare_was_found_in_the_clipboard">Starpliktuvē netika atrasts drošības kods</string>
    <string name="VerifyIdentityActivity_signal_needs_the_camera_permission_in_order_to_scan_a_qr_code_but_it_has_been_permanently_denied">Molly ir nepieciešama piekļuve kamerai, lai skenētu kvadrātkodu, bet tā nav dota. Dodieties uz lietotnes iestatījumiem, izvēlieties \"Atļaujas\" un iespējojiet \"Kamera\".</string>
    <string name="VerifyIdentityActivity_unable_to_scan_qr_code_without_camera_permission">Nebija iespējams noskenēt kvadrātkodu bez kameras lietošanas atļaujas</string>
    <string name="VerifyIdentityActivity_you_must_first_exchange_messages_in_order_to_view">Lai skatītu %1$s drošības numuru, vispirms jums savstarpēji ir jāapmainās ar ziņām.</string>

    <!-- ViewOnceMessageActivity -->
    <string name="ViewOnceMessageActivity_video_duration" translatable="false">%1$02d:%2$02d</string>

    <!-- AudioView -->
    <string name="AudioView_duration" translatable="false">%1$d:%2$02d</string>

    <!-- MessageDisplayHelper -->
    <string name="MessageDisplayHelper_message_encrypted_for_non_existing_session">Ziņa šifrēta neeksistējošai sesijai</string>

    <!-- MmsMessageRecord -->
    <string name="MmsMessageRecord_bad_encrypted_mms_message">Slikti šifrēta MMS ziņa</string>
    <string name="MmsMessageRecord_mms_message_encrypted_for_non_existing_session">MMS ziņa šifrēta neeksistējošai sesijai</string>

    <!-- MuteDialog -->
    <string name="MuteDialog_mute_notifications">Izslēgt paziņojumus</string>

    <!-- ApplicationMigrationService -->
    <string name="ApplicationMigrationService_import_in_progress">Notiek importēšana</string>
    <string name="ApplicationMigrationService_importing_text_messages">Teksta ziņu importēšana</string>
    <string name="ApplicationMigrationService_import_complete">Importēšana pabeigta</string>
    <string name="ApplicationMigrationService_system_database_import_is_complete">Sistēmas datubāzes importēšana ir pabeigta.</string>

    <!-- KeyCachingService -->
    <string name="KeyCachingService_signal_passphrase_cached">Pieskarieties, lai atvērtu.</string>
    <string name="KeyCachingService_passphrase_cached">Molly ir atslēgts</string>
    <string name="KeyCachingService_lock">Noslēgt Molly</string>

    <!-- MediaPreviewActivity -->
    <string name="MediaPreviewActivity_you">Jūs</string>
    <string name="MediaPreviewActivity_unssuported_media_type">Neatbalstīts faila tips</string>
    <string name="MediaPreviewActivity_draft">Melnraksts</string>
    <string name="MediaPreviewActivity_signal_needs_the_storage_permission_in_order_to_write_to_external_storage_but_it_has_been_permanently_denied">Molly ir nepieciešama pieejas atļauja krātuvei, lai varētu saglabāt datus ārējā krātuvē, bet tā tiek pastāvīgi liegta. Dodieties uz lietotnes iestatījumiem, izvēlieties \"Atļaujas\" un iespējojiet \"Krātuve\".</string>
    <string name="MediaPreviewActivity_unable_to_write_to_external_storage_without_permission">Nav iespējams saglabāt ārējā krātuvē bez atļaujas.</string>
    <string name="MediaPreviewActivity_media_delete_confirmation_title">Izdzēst ziņu?</string>
    <string name="MediaPreviewActivity_media_delete_confirmation_message">Šis neatgriezeniski izdzēsīs ziņu.</string>
    <string name="MediaPreviewActivity_s_to_s">%1$s %2$s</string>
    <!-- All media preview title when viewing media send by you to another recipient (allows changing of \'You\' based on context) -->
    <string name="MediaPreviewActivity_you_to_s">Jūs %1$s</string>
    <!-- All media preview title when viewing media sent by another recipient to you (allows changing of \'You\' based on context) -->
    <string name="MediaPreviewActivity_s_to_you">%1$s jums</string>
    <string name="MediaPreviewActivity_media_no_longer_available">Mediju fails vairs nav pieejams</string>
    <string name="MediaPreviewActivity_cant_find_an_app_able_to_share_this_media">Nevar atrast lietotni, kas varētu kopīgot šo multivides saturu.</string>
    <string name="MediaPreviewActivity_dismiss_due_to_error">Aizvērt</string>
    <string name="MediaPreviewFragment_edit_media_error">Multivides faila kļūda</string>

    <!-- MessageNotifier -->
    <string name="MessageNotifier_d_new_messages_in_d_conversations">%1$d jaunas ziņas %2$dsarunās</string>
    <string name="MessageNotifier_most_recent_from_s">Pēdējā no: %1$s</string>
    <string name="MessageNotifier_locked_message">Slēgta ziņa</string>
    <string name="MessageNotifier_message_delivery_failed">Ziņas piegāde neizdevās.</string>
    <string name="MessageNotifier_failed_to_deliver_message">Neizdevās piegādāt ziņu.</string>
    <string name="MessageNotifier_error_delivering_message">Kļūda piegādājot ziņu.</string>
    <string name="MessageNotifier_message_delivery_paused">Ziņas piegāde pauzēta.</string>
    <string name="MessageNotifier_verify_to_continue_messaging_on_signal">Pārbaudiet, lai turpinātu ziņapmaiņu lietotnē Molly.</string>
    <string name="MessageNotifier_mark_all_as_read">Atzīmēt visas kā lasītas</string>
    <string name="MessageNotifier_mark_read">Atzīmēt kā lasītu</string>
    <string name="MessageNotifier_turn_off_these_notifications">Izslēgt šos paziņojumus</string>
    <string name="MessageNotifier_view_once_photo">Vienreiz skatāms attēls</string>
    <string name="MessageNotifier_view_once_video">Vienreiz skatāms video</string>
    <string name="MessageNotifier_reply">Atbildēt</string>
    <string name="MessageNotifier_signal_message">Signal ziņa</string>
    <string name="MessageNotifier_unsecured_sms">Nedroša SMS</string>
    <string name="MessageNotifier_you_may_have_new_messages">Jums varētu būt jaunas ziņas</string>
    <string name="MessageNotifier_open_signal_to_check_for_recent_notifications">Atveriet Molly, lai pārbaudītu nesenos paziņojumus.</string>
    <string name="MessageNotifier_contact_message">%1$s %2$s</string>
    <string name="MessageNotifier_unknown_contact_message">Kontakts</string>
    <string name="MessageNotifier_reacted_s_to_s">Reaģēja %1$s uz “%2$s”</string>
    <string name="MessageNotifier_reacted_s_to_your_video">Reaģēja %1$s uz jūsu video.</string>
    <string name="MessageNotifier_reacted_s_to_your_image">Reaģēja %1$s uz jūsu attēlu</string>
    <string name="MessageNotifier_reacted_s_to_your_gif">Uz jūsu GIF reaģēja ar %1$s</string>
    <string name="MessageNotifier_reacted_s_to_your_file">Reaģēja %1$s uz jūsu failu.</string>
    <string name="MessageNotifier_reacted_s_to_your_audio">Reaģēja %1$s uz jūsu audio</string>
    <string name="MessageNotifier_reacted_s_to_your_view_once_media">Uz jūsu vienreiz skatāmo multivides vienumu reaģēja %1$s.</string>
    <string name="MessageNotifier_reacted_s_to_your_sticker">Reaģēja %1$s uz jūsu uzlīmi.</string>
    <string name="MessageNotifier_this_message_was_deleted">Ziņojums ir izdzēsts.</string>

    <string name="TurnOffContactJoinedNotificationsActivity__turn_off_contact_joined_signal">Vai izslēgt paziņojumus par kontaktpersonām, kas sākušās lietot Signal? Paziņojumus var atkal iespējot sadaļā Signal &gt; Iestatījumi &gt; Paziņojumi.</string>

    <!-- Notification Channels -->
    <string name="NotificationChannel_channel_messages">Ziņas</string>
    <string name="NotificationChannel_calls">Zvani</string>
    <string name="NotificationChannel_failures">Kļūmes</string>
    <string name="NotificationChannel_backups">Rezerves kopijas</string>
    <string name="NotificationChannel_locked_status">Bloķēšanas (noslēgšanas) statuss</string>
    <string name="NotificationChannel_app_updates">Lietotnes aktualizējumi</string>
    <string name="NotificationChannel_other">Cits</string>
    <string name="NotificationChannel_group_chats">Sarunas</string>
    <string name="NotificationChannel_missing_display_name">Nezināms</string>
    <string name="NotificationChannel_voice_notes">Balss piezīmes</string>
    <string name="NotificationChannel_contact_joined_signal">Kontakts pievienojās Signal</string>
    <string name="NotificationChannels__no_activity_available_to_open_notification_channel_settings">Paziņojumu kanāla iestatījumu atvēršanai nav pieejama neviena darbība.</string>
    <!-- Notification channel name for showing persistent background connection on devices without push notifications -->
    <string name="NotificationChannel_background_connection">Fona savienojums</string>
    <!-- Notification channel name for showing call status information (like connection, ongoing, etc.) Not ringing. -->
    <string name="NotificationChannel_call_status">Zvana statuss</string>
    <!-- Notification channel name for occasional alerts to the user. Will appear in the system notification settings as the title of this notification channel. -->
    <string name="NotificationChannel_critical_app_alerts">Kritiski svarīgie lietotnes brīdinājumi</string>

    <!-- ProfileEditNameFragment -->

    <!-- QuickResponseService -->
    <string name="QuickResponseService_quick_response_unavailable_when_Signal_is_locked">Ātrās atbildes nav pieejamas, kad Molly ir bloķēts!</string>
    <string name="QuickResponseService_problem_sending_message">Problēma sūtot ziņu!</string>

    <!-- SaveAttachmentTask -->
    <string name="SaveAttachmentTask_saved_to">Saglabāja %1$s</string>
    <string name="SaveAttachmentTask_saved">Saglabāts</string>

    <!-- SearchToolbar -->
    <string name="SearchToolbar_search">Meklēt</string>
    <string name="SearchToolbar_search_for_conversations_contacts_and_messages">Meklēt sarunas, kontaktus un ziņas</string>

    <!-- Material3 Search Toolbar -->
    <string name="Material3SearchToolbar__close">Aizvērt</string>
    <string name="Material3SearchToolbar__clear">Notīrīt</string>

    <!-- ShortcutLauncherActivity -->
    <string name="ShortcutLauncherActivity_invalid_shortcut">Nepareiza saīsne</string>

    <!-- SingleRecipientNotificationBuilder -->
    <string name="SingleRecipientNotificationBuilder_signal">Molly</string>
    <string name="SingleRecipientNotificationBuilder_new_message">Jauna ziņa</string>
    <string name="SingleRecipientNotificationBuilder_message_request">Ziņas pieprasījums</string>
    <string name="SingleRecipientNotificationBuilder_you">Jūs</string>
    <!-- Notification subtext for group stories -->
    <string name="SingleRecipientNotificationBuilder__s_dot_story">%1$s • Stāsts</string>

    <!-- ThumbnailView -->
    <string name="ThumbnailView_Play_video_description">Atskaņot video</string>
    <string name="ThumbnailView_Has_a_caption_description">Ir parakstīta</string>

    <!-- TransferControlView -->
    <plurals name="TransferControlView_n_items">
        <item quantity="zero">%1$d priekšmeti</item>
        <item quantity="one">%1$d priekšmets</item>
        <item quantity="other">%1$d vienumi</item>
    </plurals>

    <!-- UnauthorizedReminder -->
    <string name="UnauthorizedReminder_device_no_longer_registered">Ierīce vairs nav reģistrēta</string>
    <string name="UnauthorizedReminder_this_is_likely_because_you_registered_your_phone_number_with_Signal_on_a_different_device">Iespējams, ka tālruņa numurs ir Signal reģistrēts citā ierīcē. Pieskarieties, lai pārreģistrētu.</string>

    <!-- EnclaveFailureReminder -->
    <!-- Banner message to update app to use payments -->
    <string name="EnclaveFailureReminder_update_signal">Update Signal to continue using payments. Your balance may not be up-to-date.</string>
    <!-- Banner button to update now -->
    <string name="EnclaveFailureReminder_update_now">Aktualizēt tagad</string>

    <!-- WebRtcCallActivity -->
    <string name="WebRtcCallActivity_to_answer_the_call_give_signal_access_to_your_microphone">Lai atbildētu uz zvanu, atļaujiet Molly piekļūt jūsu mikrofonam.</string>
    <string name="WebRtcCallActivity_to_answer_the_call_from_s_give_signal_access_to_your_microphone">Lai atbildētu uz zvanu no %1$s, atļaujiet Molly piekļūt Jūsu mikrofonam.</string>
    <string name="WebRtcCallActivity_signal_requires_microphone_and_camera_permissions_in_order_to_make_or_receive_calls">Molly nepieciešama atļauja piekļuvei mikrofonam un kamerai, lai zvanītu un saņemtu zvanus, bet tā nav dota. Dodieties uz lietotnes iestatījumiem, izvēlieties \"Atļaujas\" un iespējojiet \"Mikrofons\" un \"Kamera\".</string>
    <string name="WebRtcCallActivity__answered_on_a_linked_device">Atbildēts no savienotās ierīces</string>
    <string name="WebRtcCallActivity__declined_on_a_linked_device">Atteikts no savienotās ierīces.</string>
    <string name="WebRtcCallActivity__busy_on_a_linked_device">Aizņemts no savienotās ierīces.</string>

    <string name="GroupCallSafetyNumberChangeNotification__someone_has_joined_this_call_with_a_safety_number_that_has_changed">Šim zvanam pievienojās kāds, kuram ir mainīts drošības numurs.</string>

    <!-- WebRtcCallScreen -->
    <string name="WebRtcCallScreen_swipe_up_to_change_views">Pavelciet uz augšu, lai mainītu skatus</string>

    <!-- WebRtcCallScreen V2 -->
    <string name="WebRtcCallScreen__decline">Atteikt</string>
    <string name="WebRtcCallScreen__answer">Atbildēt</string>
    <string name="WebRtcCallScreen__answer_without_video">Atbildēt bez video</string>

    <!-- WebRtcAudioOutputToggle -->
    <string name="WebRtcAudioOutputToggle__audio_output">Audio izeja</string>
    <string name="WebRtcAudioOutputToggle__phone_earpiece">Austiņa</string>
    <string name="WebRtcAudioOutputToggle__speaker">Skaļrunis</string>
    <string name="WebRtcAudioOutputToggle__bluetooth">Bluetooth</string>

    <string name="WebRtcCallControls_answer_call_description">Atbildēt</string>
    <string name="WebRtcCallControls_reject_call_description">Atteikt zvanu</string>

    <!-- change_passphrase_activity -->
    <string name="change_passphrase_activity__old_passphrase">Vecā parole</string>
    <string name="change_passphrase_activity__new_passphrase">Jaunā parole</string>
    <string name="change_passphrase_activity__repeat_new_passphrase">Atkārtot jauno paroli</string>

    <!-- contact_selection_activity -->
    <string name="contact_selection_activity__enter_name_or_number">Ievadiet vārdu vai numuru</string>
    <string name="contact_selection_activity__invite_to_signal">Uzaicināt uz Molly</string>
    <string name="contact_selection_activity__new_group">Jauna grupa</string>

    <!-- contact_filter_toolbar -->
    <string name="contact_filter_toolbar__clear_entered_text_description">Dzēst ierakstīto tekstu</string>
    <string name="contact_filter_toolbar__show_keyboard_description">Parādīt tastatūru</string>
    <string name="contact_filter_toolbar__show_dial_pad_description">Parādīt cipartastatūru</string>

    <!-- contact_selection_group_activity -->
    <string name="contact_selection_group_activity__no_contacts">Nav kontaktu.</string>
    <string name="contact_selection_group_activity__finding_contacts">Ielādē kontaktus…</string>

    <!-- single_contact_selection_activity -->
    <string name="SingleContactSelectionActivity_contact_photo">Kontakta attēls</string>

    <!-- ContactSelectionListFragment-->
    <string name="ContactSelectionListFragment_signal_requires_the_contacts_permission_in_order_to_display_your_contacts">Lai parādītu Jūsu kontaktus, Molly ir nepieciešama piekļuve kontaktiem, bet tā nav dota. Dodieties uz lietotnes iestatījumiem, izvēlieties \"Atļaujas“ un iespējojiet \"Kontakti\".</string>
    <string name="ContactSelectionListFragment_error_retrieving_contacts_check_your_network_connection">Kļūda, ielādējot kontaktus, pārbaudiet ierīces tīkla savienojumu.</string>
    <string name="ContactSelectionListFragment_username_not_found">Lietotājvārds netika atrasts</string>
    <string name="ContactSelectionListFragment_s_is_not_a_signal_user">"\"%1$s\" nav Signal lietotājs. Lūdzu, pārbaudiet, vai lietotājvārds uzrakstīts pareizi."</string>
    <string name="ContactSelectionListFragment_you_do_not_need_to_add_yourself_to_the_group">Jums nav jāpievieno sevi grupai</string>
    <string name="ContactSelectionListFragment_maximum_group_size_reached">Sasniegts maks. grupas lielums</string>
    <string name="ContactSelectionListFragment_signal_groups_can_have_a_maximum_of_d_members">Dalībnieku skaits Signal grupās nedrīkst pārsniegt %1$d.</string>
    <string name="ContactSelectionListFragment_recommended_member_limit_reached">Ieteicamais dalībnieku limits sasniegts</string>
    <string name="ContactSelectionListFragment_signal_groups_perform_best_with_d_members_or_fewer">Signal grupas vislabāk darbojas, ja dalībnieku skaits nepārsniedz %1$d vai ir mazāks. Ja pievienosiet vairāk dalībnieku, ziņu sūtīšana un saņemšana aizkavēsies.</string>
    <plurals name="ContactSelectionListFragment_d_members">
        <item quantity="zero">%1$d dalībnieks</item>
        <item quantity="one">%1$d dalībnieks</item>
        <item quantity="other">%1$d dalībnieki</item>
    </plurals>

    <!-- contact_selection_list_fragment -->
    <string name="contact_selection_list_fragment__signal_needs_access_to_your_contacts_in_order_to_display_them">Molly nepieciešama pieeja jūsu kontaktiem, lai varētu tos parādīt.</string>
    <string name="contact_selection_list_fragment__show_contacts">Rādīt kontaktpersonas</string>

    <!-- contact_selection_list_item -->
    <plurals name="contact_selection_list_item__number_of_members">
        <item quantity="zero">%1$d dalībnieks</item>
        <item quantity="one">%1$d dalībnieks</item>
        <item quantity="other">%1$d dalībnieki</item>
    </plurals>
    <!-- Displays number of viewers for a story -->
    <plurals name="contact_selection_list_item__number_of_viewers">
        <item quantity="zero">%1$d skatītāji</item>
        <item quantity="one">%1$d skatītājs</item>
        <item quantity="other">%1$d skatītāji</item>
    </plurals>

    <!-- conversation_activity -->
    <string name="conversation_activity__type_message_push">Signal ziņa</string>
    <string name="conversation_activity__type_message_sms_insecure">Nedroša SMS</string>
    <string name="conversation_activity__type_message_mms_insecure">Nedroša MMS</string>
    <string name="conversation_activity__from_sim_name">No %1$s</string>
    <string name="conversation_activity__sim_n">SIM %1$d</string>
    <string name="conversation_activity__send">Sūtīt</string>
    <string name="conversation_activity__compose_description">Ziņas kompozīcija</string>
    <string name="conversation_activity__emoji_toggle_description">Pārslēgt uz emoji tastatūru</string>
    <string name="conversation_activity__attachment_thumbnail">Pielikuma sīkattēls</string>
    <string name="conversation_activity__quick_attachment_drawer_toggle_camera_description">Pārslēgt uz ātro kameras pievienošanas atvilktni</string>
    <string name="conversation_activity__quick_attachment_drawer_record_and_send_audio_description">Ierakstīt un sūtīt audio pielikumus</string>
    <string name="conversation_activity__quick_attachment_drawer_lock_record_description">Bloķēt audio pielikuma ierakstīšanu</string>
    <string name="conversation_activity__enable_signal_for_sms">Iespējot Signal SMS lietošanai</string>
    <string name="conversation_activity__message_could_not_be_sent">Ziņu nevarēja nosūtīt. Pārbaudiet savienojumu un mēģiniet vēlreiz.</string>

    <!-- conversation_input_panel -->
    <string name="conversation_input_panel__slide_to_cancel">Vilkt, lai atceltu</string>
    <string name="conversation_input_panel__cancel">Atcelt</string>

    <!-- conversation_item -->
    <string name="conversation_item__mms_image_description">Mediju ziņa</string>
    <string name="conversation_item__secure_message_description">Droša ziņa</string>

    <!-- conversation_item_sent -->
    <string name="conversation_item_sent__send_failed_indicator_description">Sūtīšana neizdevās</string>
    <string name="conversation_item_sent__pending_approval_description">Tiek gaidīts apstiprinājums</string>
    <string name="conversation_item_sent__delivered_description">Piegādāts</string>
    <string name="conversation_item_sent__message_read">Ziņa izlasīta</string>

    <!-- conversation_item_received -->
    <string name="conversation_item_received__contact_photo_description">Kontakta attēls</string>

    <!-- ConversationUpdateItem -->
    <string name="ConversationUpdateItem_loading">Ielādē</string>
    <string name="ConversationUpdateItem_learn_more">Lasīt vairāk</string>
    <string name="ConversationUpdateItem_join_call">Pievienoties zvanam</string>
    <string name="ConversationUpdateItem_return_to_call">Atgriezties pie zvana</string>
    <string name="ConversationUpdateItem_call_is_full">Zvana dalībnieku limits izsmelts</string>
    <string name="ConversationUpdateItem_invite_friends">Uzaicināt draugus</string>
    <string name="ConversationUpdateItem_enable_call_notifications">Iespējot zvana paziņojumus</string>
    <string name="ConversationUpdateItem_update_contact">Atjaunināt kontaktpersonu</string>
    <!-- Update item button text to show to block a recipient from requesting to join via group link -->
    <string name="ConversationUpdateItem_block_request">Bloķēt pieprasījumu</string>
    <string name="ConversationUpdateItem_no_groups_in_common_review_requests_carefully">Nav kopīgu grupu. Pārskatiet pieprasījumus rūpīgi.</string>
    <string name="ConversationUpdateItem_no_contacts_in_this_group_review_requests_carefully">Šajā grupā nav kontaktpersonu. Pārskatiet pieprasījumus rūpīgi.</string>
    <string name="ConversationUpdateItem_view">Skatīt</string>
    <string name="ConversationUpdateItem_the_disappearing_message_time_will_be_set_to_s_when_you_message_them">Pēc ziņu nosūtīšanas ziņu dzēšanas laiks tiks iestatīts uz %1$s.</string>
    <!-- Update item button text to show to boost a feature -->
    <string name="ConversationUpdateItem_donate">Ziedojiet</string>
    <!-- Update item button text to send payment -->
    <string name="ConversationUpdateItem_send_payment">Nosūtīt maksājumu</string>
    <!-- Update item button text to activate payments -->
    <string name="ConversationUpdateItem_activate_payments">Aktivizēt maksājumus</string>


    <!-- audio_view -->
    <string name="audio_view__play_pause_accessibility_description">Atskaņot … Pauzēt</string>
    <string name="audio_view__download_accessibility_description">Lejupielādēt</string>

    <!-- QuoteView -->
    <string name="QuoteView_audio">Audio</string>
    <string name="QuoteView_video">Video</string>
    <string name="QuoteView_photo">Attēls</string>
    <string name="QuoteView_gif">GIF</string>
    <string name="QuoteView_view_once_media">Vienreiz skatāms multivides fails</string>
    <string name="QuoteView_sticker">Uzlīme</string>
    <string name="QuoteView_you">Jūs</string>
    <string name="QuoteView_original_missing">Oriģinālā ziņa netika atrasta</string>
    <!-- Author formatting for group stories -->
    <string name="QuoteView_s_story">%1$s · Stāsts</string>
    <!-- Label indicating that a quote is for a reply to a story you created -->
    <string name="QuoteView_your_story">Jūs · Stāsts</string>
    <!-- Label indicating that the story being replied to no longer exists -->
    <string name="QuoteView_no_longer_available">Vairs nav pieejams</string>
    <!-- Label for quoted gift -->
    <string name="QuoteView__gift">Dāvana</string>

    <!-- conversation_fragment -->
    <string name="conversation_fragment__scroll_to_the_bottom_content_description">Ritināt līdz apakšai</string>

    <!-- BubbleOptOutTooltip -->
    <!-- Message to inform the user of what Android chat bubbles are -->
    <string name="BubbleOptOutTooltip__description">Sarunu burbuļi ir Android iezīme, kuru jūs varat aslēgt Molly sarunām.</string>
    <!-- Button to dismiss the tooltip for opting out of using Android bubbles -->
    <string name="BubbleOptOutTooltip__not_now">Ne tagad</string>
    <!-- Button to move to the system settings to control the use of Android bubbles -->
    <string name="BubbleOptOutTooltip__turn_off">Izslēgt</string>

    <!-- safety_number_change_dialog -->
    <string name="safety_number_change_dialog__safety_number_changes">Drošības numura izmaiņas</string>
    <string name="safety_number_change_dialog__accept">Apstiprināt</string>
    <string name="safety_number_change_dialog__send_anyway">Sūtīt vienalga</string>
    <string name="safety_number_change_dialog__call_anyway">Zvanīt vienalga</string>
    <string name="safety_number_change_dialog__join_call">Pievienoties sarunai</string>
    <string name="safety_number_change_dialog__continue_call">Turpināt zvanu</string>
    <string name="safety_number_change_dialog__leave_call">Pamest zvanu</string>
    <string name="safety_number_change_dialog__the_following_people_may_have_reinstalled_or_changed_devices">Iespējams, ka šie cilvēki ir pārinstalējuši vai mainījuši ierīces. Pārbaudiet savu drošības numuru kopā ar šiem cilvēkiem, lai nodrošinātu privātumu.</string>
    <string name="safety_number_change_dialog__view">Skatīt</string>
    <string name="safety_number_change_dialog__previous_verified">Iepriekšējā vereficētā</string>

    <!-- EnableCallNotificationSettingsDialog__call_notifications_checklist -->
    <string name="EnableCallNotificationSettingsDialog__call_notifications_enabled">Zvanu paziņojumi iespējoti</string>
    <string name="EnableCallNotificationSettingsDialog__enable_call_notifications">Iespējot zvanu paziņojumus</string>
    <string name="EnableCallNotificationSettingsDialog__enable_background_activity">Iespējot fona darbību</string>
    <string name="EnableCallNotificationSettingsDialog__everything_looks_good_now">Šķiet, ka tagad viss ir kārtībā!</string>
    <string name="EnableCallNotificationSettingsDialog__to_receive_call_notifications_tap_here_and_turn_on_show_notifications">Lai saņemtu paziņojumus par zvaniem, pieskarieties šeit un ieslēdziet \"Rādīt paziņojumus\".</string>
    <string name="EnableCallNotificationSettingsDialog__to_receive_call_notifications_tap_here_and_turn_on_notifications">Lai saņemtu paziņojumus par zvaniem, pieskarieties šeit un ieslēdziet paziņojumus, kā arī pārliecinieties, vai ir iespējota skaņa un uznirstošie elementi.</string>
    <string name="EnableCallNotificationSettingsDialog__to_receive_call_notifications_tap_here_and_enable_background_activity_in_battery_settings">Lai saņemtu paziņojumus par zvaniem, pieskarieties šeit un akumulatora iestatījumu sadaļā iespējojiet fona darbības. </string>
    <string name="EnableCallNotificationSettingsDialog__settings">Iestatījumi</string>
    <string name="EnableCallNotificationSettingsDialog__to_receive_call_notifications_tap_settings_and_turn_on_show_notifications">Lai saņemtu paziņojumus par zvaniem, pieskarieties pie Iestatījumi un ieslēdziet \"Rādīt paziņojumus\".</string>
    <string name="EnableCallNotificationSettingsDialog__to_receive_call_notifications_tap_settings_and_turn_on_notifications">Lai saņemtu paziņojumus par zvaniem, pieskarieties pie Iestatījumi un pārliecinieties, vai ir ieslēgta skaņa un uznirstošie elementi.</string>
    <string name="EnableCallNotificationSettingsDialog__to_receive_call_notifications_tap_settings_and_enable_background_activity_in_battery_settings">Lai saņemtu paziņojumus par zvaniem, pieskarieties pie Iestatījumi un akumulatora iestatījumu sadaļā iespējojiet fona darbības.</string>

    <!-- country_selection_fragment -->
    <string name="country_selection_fragment__loading_countries">Ielādē valstis…</string>
    <string name="country_selection_fragment__search">Meklēt</string>
    <string name="country_selection_fragment__no_matching_countries">Nav atbilstošu valstu</string>

    <!-- device_add_fragment -->
    <string name="device_add_fragment__scan_the_qr_code_displayed_on_the_device_to_link">Lai piesaistītu citu ierīci, noskenējiet kvadrātkodu, ko tā rāda.</string>

    <!-- device_link_fragment -->
    <string name="device_link_fragment__link_device">Piesaistīt ierīci</string>

    <!-- device_list_fragment -->
    <string name="device_list_fragment__no_devices_linked">Neviena ierīce nav piesaistīta</string>
    <string name="device_list_fragment__link_new_device">Piesaistīt jaunu ierīci</string>

    <!-- expiration -->
    <string name="expiration_off">Nav</string>

    <plurals name="expiration_seconds">
        <item quantity="zero">%1$dsekundes</item>
        <item quantity="one">%1$dsekunde</item>
        <item quantity="other">%1$d sekundes</item>
    </plurals>

    <string name="expiration_seconds_abbreviated">%1$ds</string>

    <plurals name="expiration_minutes">
        <item quantity="zero">%1$d minūtes</item>
        <item quantity="one">%1$d minūte</item>
        <item quantity="other">%1$d minūtes</item>
    </plurals>

    <string name="expiration_minutes_abbreviated">%1$d min</string>

    <plurals name="expiration_hours">
        <item quantity="zero">%1$d stundas</item>
        <item quantity="one">%1$d stunda</item>
        <item quantity="other">%1$d stundas</item>
    </plurals>

    <string name="expiration_hours_abbreviated">%1$dh</string>

    <plurals name="expiration_days">
        <item quantity="zero">%1$d dienas</item>
        <item quantity="one">%1$d diena</item>
        <item quantity="other">%1$d dienas</item>
    </plurals>

    <string name="expiration_days_abbreviated">%1$dd</string>

    <plurals name="expiration_weeks">
        <item quantity="zero">%1$dnedēļas</item>
        <item quantity="one">%1$dnedēļa</item>
        <item quantity="other">%1$d nedēļas</item>
    </plurals>

    <string name="expiration_weeks_abbreviated">%1$d ned</string>
    <string name="expiration_combined">%1$s %2$s</string>

    <!-- unverified safety numbers -->
    <string name="IdentityUtil_unverified_banner_one">Jūsu drošības numurs ar %1$s ir mainījies un vairāk nav verificēts</string>
    <string name="IdentityUtil_unverified_banner_two">Jūsu drošības numuri ar %1$s un %2$s vairāk nav verificēti</string>
    <string name="IdentityUtil_unverified_banner_many">Jūsu drošības numurs ar %1$s, %2$s un %3$s ir mainījies un vairāk nav verificēts</string>

    <string name="IdentityUtil_unverified_dialog_one">Jūsu drošības numurs ar %1$s ir mainījies un vairāk nav verificēts. Tas nozīmē ka kāds mēģina pārtvert jūsu saziņu, vai arī %1$s vienkārši savā ierīcē pārinstalēja Signal.</string>
    <string name="IdentityUtil_unverified_dialog_two">Jūsu drošības numurs ar %1$s un %2$s nav vairs verificēts. Tas nozīmē, ka kāds mēģina pārtvert jūsu saziņu vai viņi vienkārši pārinstalēja Signal.</string>
    <string name="IdentityUtil_unverified_dialog_many">Jūsu drošības numurs ar %1$s,%2$s un %3$s nav vairs verificēts. Tas nozīmē, ka kāds mēģina pārtvert jūsu saziņu vai viņi vienkārši pārinstalēja Signal.</string>

    <string name="IdentityUtil_untrusted_dialog_one">Jūsu drošības numurs ar %1$s tikko mainījās.</string>
    <string name="IdentityUtil_untrusted_dialog_two">Jūsu drošības numuri ar%1$sun %2$s tikko mainījās.</string>
    <string name="IdentityUtil_untrusted_dialog_many">Jūsu drošības numuri ar %1$s, %2$s un %3$s tikko mainījās.</string>

    <plurals name="identity_others">
        <item quantity="zero">%1$d citi</item>
        <item quantity="one">%1$d cits</item>
        <item quantity="other">%1$d citi</item>
    </plurals>

    <!-- giphy_activity -->
    <string name="giphy_activity_toolbar__search_gifs">Meklēt GIF attēlus</string>

    <!-- giphy_fragment -->
    <string name="giphy_fragment__nothing_found">Nekas netika atrasts</string>

    <!-- database_migration_activity -->
    <string name="database_migration_activity__would_you_like_to_import_your_existing_text_messages">Vai jūs vēlaties importēt savas eksistējošās teksta ziņas Signal šifrētajā datubāzē?</string>
    <string name="database_migration_activity__the_default_system_database_will_not_be_modified">Noklusējuma sistēmas datubāze nekādā veidā netiks modificēta.</string>
    <string name="database_migration_activity__skip">Izlaist</string>
    <string name="database_migration_activity__import">Importēt</string>
    <string name="database_migration_activity__this_could_take_a_moment_please_be_patient">Šis varētu aizņemt kādu laiku. Lūdzu, esiet pacietīgs, mēs Jūs informēsim, kad importēšana būs pabeigta.</string>
    <string name="database_migration_activity__importing">IMPORTĒ</string>


    <!-- load_more_header -->
    <string name="load_more_header__see_full_conversation">Skatīt pilnu sarunu</string>
    <string name="load_more_header__loading">Ielādē</string>

    <!-- media_overview_activity -->
    <string name="media_overview_activity__no_media">Nav multivides</string>

    <!-- message_recipients_list_item -->
    <string name="message_recipients_list_item__view">Skatīt</string>
    <string name="message_recipients_list_item__resend">Sūtīt vēlreiz</string>

    <!-- Displayed in a toast when user long presses an item in MyStories -->
    <string name="MyStoriesFragment__copied_sent_timestamp_to_clipboard">Nosūtīšanas laiks nokopēts starpliktuvē.</string>
    <!-- Displayed when there are no outgoing stories -->
    <string name="MyStoriesFragment__updates_to_your_story_will_show_up_here">Jūsu stāsta atjauninājumi parādīsies šeit.</string>

    <!-- GroupUtil -->
    <plurals name="GroupUtil_joined_the_group">
        <item quantity="zero">%1$s pievienojās grupai.</item>
        <item quantity="one">%1$s pievienojās grupai.</item>
        <item quantity="other">%1$s pievienojās grupai.</item>
    </plurals>
    <string name="GroupUtil_group_name_is_now">Grupa tagad ir \"%1$s\".</string>

    <!-- prompt_passphrase_activity -->
    <string name="prompt_passphrase_activity__unlock">Atbloķēt</string>

    <!-- prompt_mms_activity -->
    <string name="prompt_mms_activity__signal_requires_mms_settings_to_deliver_media_and_group_messages">Signal ir nepieciešami MMS iestatījumi, lai nogādātu mediju failus un grupu ziņas caur operatora tīklu. Jūsu ierīce nesniedz šādu informāciju, kas dažreiz notiek operatoru slēgtām ierīcēm un citām liedzošām konfigurācijām.</string>
    <string name="prompt_mms_activity__to_send_media_and_group_messages_tap_ok">Lai nosūtītu multivides un grupas ziņas, spiediet \'OK\' un izpildiet pieprasītos uzstādījumus. Jūsu mobilo sakaru operatora MMS iestatījumus parasti var atrast, meklējot “Jūsu pakalpojumu sniedzēja APN”. Jums tas būs jādara tikai vienreiz.</string>

    <!-- BadDecryptLearnMoreDialog -->
    <string name="BadDecryptLearnMoreDialog_delivery_issue">Piegādes problēma</string>
    <string name="BadDecryptLearnMoreDialog_couldnt_be_delivered_individual">Jums nevarēja nosūtīt ziņu, uzlīmi, emociju izpausmi vai lasīšanas apliecinājumu no %1$s. Iespējams, ka to mēģināja jums nosūtīt tieši vai grupā.</string>
    <string name="BadDecryptLearnMoreDialog_couldnt_be_delivered_group">Jums nevarēja nosūtīt ziņu, uzlīmi, emociju izpausmi vai lasīšanas apliecinājumu no %1$s.</string>

    <!-- profile_create_activity -->
    <string name="CreateProfileActivity_first_name_required">Vārds (obligāts)</string>
    <string name="CreateProfileActivity_last_name_optional">Uzvārds (nav obligāts)</string>
    <string name="CreateProfileActivity_next">Tālāk</string>
    <string name="CreateProfileActivity__username">Lietotājvārds</string>
    <string name="CreateProfileActivity__create_a_username">Izveidot lietotājvārdu</string>
    <string name="CreateProfileActivity_custom_mms_group_names_and_photos_will_only_be_visible_to_you">Pielāgotie MMS grupu nosaukumi un fotoattēli būs redzami tikai jums.</string>
    <string name="CreateProfileActivity_group_descriptions_will_be_visible_to_members_of_this_group_and_people_who_have_been_invited">Grupas apraksti būs redzami attiecīgās grupas dalībniekiem un uzaicinātajiem cilvēkiem.</string>

    <!-- EditAboutFragment -->
    <string name="EditAboutFragment_about">Par</string>
    <string name="EditAboutFragment_write_a_few_words_about_yourself">Uzraksti par sevi dažus vārdus…</string>
    <string name="EditAboutFragment_count">%1$d/%2$d</string>
    <string name="EditAboutFragment_speak_freely">Runā brīvi</string>
    <string name="EditAboutFragment_encrypted">Šifrēts</string>
    <string name="EditAboutFragment_be_kind">Esi pieklājīgs</string>
    <string name="EditAboutFragment_coffee_lover">Kafijas mīļotājs</string>
    <string name="EditAboutFragment_free_to_chat">Atvērts sarunai</string>
    <string name="EditAboutFragment_taking_a_break">Paņēmis pārtraukumu</string>
    <string name="EditAboutFragment_working_on_something_new">Strādāju pie kaut kā jauna</string>

    <!-- EditProfileFragment -->
    <string name="EditProfileFragment__edit_group">Rediģēt grupu</string>
    <string name="EditProfileFragment__group_name">Grupas nosaukums</string>
    <string name="EditProfileFragment__group_description">Grupas apraksts</string>
    <string name="EditProfileFragment__support_link" translatable="false">https://support.signal.org/hc/articles/360007459591</string>

    <!-- EditProfileNameFragment -->
    <string name="EditProfileNameFragment_your_name">Jūsu vārds</string>
    <string name="EditProfileNameFragment_first_name">Vārds</string>
    <string name="EditProfileNameFragment_last_name_optional">Uzvārds (nav obligāts)</string>
    <string name="EditProfileNameFragment_save">Saglabāt</string>
    <string name="EditProfileNameFragment_failed_to_save_due_to_network_issues_try_again_later">Neizdevās saglabāt, jo radās tīkla kļūda. Vēlāk mēģiniet vēlreiz.</string>

    <!-- recipient_preferences_activity -->
    <string name="recipient_preference_activity__shared_media">Kopīgoti mediji</string>

    <!-- recipients_panel -->
    <string name="recipients_panel__to"><small>Ievadiet vārdu vai numuru</small></string>

    <!-- verify_display_fragment -->
    <string name="verify_display_fragment__to_verify_the_security_of_your_end_to_end_encryption_with_s"><![CDATA[Lai pārbaudītu šifrēšanas drošību sarunai ar %1$s, salīdziniet ciparus augstāk ar viņu ierīci. Jūs varat arī noskenēt kodu viņu telefonā. <a href=\"https://signal.org/redirect/safety-numbers\">Uzzināt vairāk.</a>]]></string>
    <string name="verify_display_fragment__tap_to_scan">Pieskarieties, lai skenētu</string>
    <string name="verify_display_fragment__successful_match">Veiksmīga sakritība</string>
    <string name="verify_display_fragment__failed_to_verify_safety_number">Neizdevās pārbaudīt drošības numuru</string>
    <string name="verify_display_fragment__loading">Lādē…</string>
    <string name="verify_display_fragment__mark_as_verified">Atzīmēt kā apstiprinātu</string>
    <string name="verify_display_fragment__clear_verification">Dzēst verifikāciju</string>

    <!-- verify_identity -->
    <string name="verify_identity__share_safety_number">Kopīgot drošības numuru</string>

    <!-- verity_scan_fragment -->
    <string name="verify_scan_fragment__scan_the_qr_code_on_your_contact">Skenējiet kvadrātkodu savas kontaktpersonas ierīcē.</string>

    <!-- webrtc_answer_decline_button -->
    <string name="webrtc_answer_decline_button__swipe_up_to_answer">Vilkt uz augšu, lai atbildētu</string>
    <string name="webrtc_answer_decline_button__swipe_down_to_reject">Vilkt uz leju, lai noraidītu</string>

    <!-- message_details_header -->
    <string name="message_details_header__issues_need_your_attention">Daži jautājumi prasa jūsu uzmanību.</string>
    <string name="message_details_header_sent">Nosūtītās</string>
    <string name="message_details_header_received">Saņemtās</string>
    <string name="message_details_header_disappears">Pazūd</string>
    <string name="message_details_header_via">Ar</string>

    <!-- message_details_recipient_header -->
    <string name="message_details_recipient_header__pending_send">Gaidīšanas statusā</string>
    <string name="message_details_recipient_header__sent_to">Noūtīts</string>
    <string name="message_details_recipient_header__sent_from">Nosūtījis</string>
    <string name="message_details_recipient_header__delivered_to">Piegādāts</string>
    <string name="message_details_recipient_header__read_by">Izlasījis</string>
    <string name="message_details_recipient_header__not_sent">Nav nosūtīts</string>
    <string name="message_details_recipient_header__viewed">Skatīja</string>
    <string name="message_details_recipient_header__skipped">Izlaista</string>

    <!-- message_Details_recipient -->
    <string name="message_details_recipient__failed_to_send">Neizdevās nosūtīt</string>
    <string name="message_details_recipient__new_safety_number">Jauns drošības numurs</string>

    <!-- AndroidManifest.xml -->
    <string name="AndroidManifest__create_passphrase">Izveidot paroli</string>
    <string name="AndroidManifest__select_contacts">Izvēlēties kontaktus</string>
    <string name="AndroidManifest__change_passphrase">Nomainīt paroles frāzi</string>
    <string name="AndroidManifest__verify_safety_number">Apstiprināt drošības nummuru</string>
    <string name="AndroidManifest__log_submit">Iesniegt kļūdas labošanas ierakstu.</string>
    <string name="AndroidManifest__media_preview">Medija faila priekšskatījums</string>
    <string name="AndroidManifest__message_details">Ziņas rekvizīti</string>
    <string name="AndroidManifest__linked_devices">Piesaistās ierīces</string>
    <string name="AndroidManifest__invite_friends">Uzaicināt draugus</string>
    <string name="AndroidManifest_archived_conversations">Arhivētās sarunas</string>
    <string name="AndroidManifest_remove_photo">Noņemt attēlu</string>

    <!-- Message Requests Megaphone -->
    <string name="MessageRequestsMegaphone__message_requests">Ziņas pieprasījumi</string>
    <string name="MessageRequestsMegaphone__users_can_now_choose_to_accept">Tagad lietotāji var izvēlēties vai atbildēt uz jaunas sarunas pieprasījumu. Profilu vārdi ļauj cilvēkiem saprast, kas ar viņiem sazinās.</string>
    <string name="MessageRequestsMegaphone__add_profile_name">Pievienot profila vārdu</string>

    <!-- HelpFragment -->
    <string name="HelpFragment__have_you_read_our_faq_yet">Vai esiet jau izlasījuši BUJ?</string>
    <string name="HelpFragment__next">Tālāk</string>
    <string name="HelpFragment__contact_us">Sazināties ar mums</string>
    <string name="HelpFragment__tell_us_whats_going_on">Pastāstiet, kas notiek</string>
    <string name="HelpFragment__include_debug_log">Pievienojiet atkļūdošanas žurnālu</string>
    <string name="HelpFragment__whats_this">Kas tas ir?</string>
    <string name="HelpFragment__how_do_you_feel">Kā jūtaties? (fakultatīvs)</string>
    <string name="HelpFragment__tell_us_why_youre_reaching_out">Pastāstiet, par ko raizējaties.</string>
    <string name="HelpFragment__emoji_5" translatable="false">emoji_5</string>
    <string name="HelpFragment__emoji_4" translatable="false">emoji_4</string>
    <string name="HelpFragment__emoji_3" translatable="false">emoji_3</string>
    <string name="HelpFragment__emoji_2" translatable="false">emoji_2</string>
    <string name="HelpFragment__emoji_1" translatable="false">emoji_1</string>
    <string name="HelpFragment__link__debug_info" translatable="false">https://support.signal.org/hc/articles/360007318591</string>
    <string name="HelpFragment__link__faq" translatable="false">https://support.signal.org</string>
    <string name="HelpFragment__support_info">Atbalsta info</string>
    <string name="HelpFragment__signal_android_support_request">Signal Android atbalsta pieprasījums</string>
    <string name="HelpFragment__debug_log">Atkļūdošanas žurnāls:</string>
    <string name="HelpFragment__could_not_upload_logs">Nebija iespējams augšuplādēt žurnālus</string>
    <string name="HelpFragment__please_be_as_descriptive_as_possible">Lūdzu, esiet pēc iespējas aprakstošāks, lai palīdzētu mums izprast problēmu.</string>
    <string-array name="HelpFragment__categories_5">
        <item>\\-\\- Lūdzu, izvēlieties variantu \\-\\-</item>
        <item>Kaut kas nedarbojas</item>
        <item>Jaunas funkcijas pieprasījums</item>
        <item>Jautājums</item>
        <item>Atsauksme</item>
        <item>Cits</item>
        <item>Maksājumi (MobileCoin)</item>
        <item>Ziedojumi un nozīmītes</item>
        <item>SMS eksportēšana</item>
    </string-array>

    <!-- ReactWithAnyEmojiBottomSheetDialogFragment -->
    <string name="ReactWithAnyEmojiBottomSheetDialogFragment__this_message">Šī ziņa</string>
    <string name="ReactWithAnyEmojiBottomSheetDialogFragment__recently_used">Nesen lietotie</string>
    <string name="ReactWithAnyEmojiBottomSheetDialogFragment__smileys_and_people">Smaidiņi; Cilvēki</string>
    <string name="ReactWithAnyEmojiBottomSheetDialogFragment__nature">Daba</string>
    <string name="ReactWithAnyEmojiBottomSheetDialogFragment__food">Ēdiens</string>
    <string name="ReactWithAnyEmojiBottomSheetDialogFragment__activities">Aktivitātes</string>
    <string name="ReactWithAnyEmojiBottomSheetDialogFragment__places">Vietas</string>
    <string name="ReactWithAnyEmojiBottomSheetDialogFragment__objects">Objekti</string>
    <string name="ReactWithAnyEmojiBottomSheetDialogFragment__symbols">Simboli</string>
    <string name="ReactWithAnyEmojiBottomSheetDialogFragment__flags">Karogi</string>
    <string name="ReactWithAnyEmojiBottomSheetDialogFragment__emoticons">Emocijikonas</string>
    <string name="ReactWithAnyEmojiBottomSheetDialogFragment__no_results_found">Nekas netika atrasts</string>

    <!-- arrays.xml -->
    <string name="arrays__use_default">Izmantot noklusējumu</string>
    <string name="arrays__use_custom">Izmantot pielāgotu</string>

    <string name="arrays__mute_for_one_hour">Izslēgt uz 1 stundu</string>
    <string name="arrays__mute_for_eight_hours">Izslēgt uz 8 stundām</string>
    <string name="arrays__mute_for_one_day">Izslēgt uz 1 dienu</string>
    <string name="arrays__mute_for_seven_days">Izslēgt uz 7 dienām</string>
    <string name="arrays__always">Vienmēr</string>

    <string name="arrays__settings_default">Sistēmas noklusējums</string>
    <string name="arrays__enabled">Iespējots</string>
    <string name="arrays__disabled">Atspējots</string>

    <string name="arrays__name_and_message">Vārds un ziņa</string>
    <string name="arrays__name_only">Tikai vārds</string>
    <string name="arrays__no_name_or_message">Bez vārda vai ziņas</string>

    <string name="arrays__images">Attēli</string>
    <string name="arrays__audio">Audio</string>
    <string name="arrays__video">Video</string>
    <string name="arrays__documents">Dokumenti</string>

    <string name="arrays__small">Mazs</string>
    <string name="arrays__normal">Normāls</string>
    <string name="arrays__large">Liels</string>
    <string name="arrays__extra_large">Ļoti liels</string>

    <string name="arrays__default">Noklusējuma</string>
    <string name="arrays__high">Augsta</string>
    <string name="arrays__max">Maksimāla</string>

    <!-- plurals.xml -->
    <plurals name="hours_ago">
        <item quantity="zero">%1$dh</item>
        <item quantity="one">%1$dh</item>
        <item quantity="other">%1$dh</item>
    </plurals>

    <!-- preferences.xml -->
    <string name="preferences_beta">Beta</string>
    <string name="preferences__sms_mms">SMS un MMS</string>
    <string name="preferences__pref_all_sms_title">Saņemt visus SMS</string>
    <string name="preferences__pref_all_mms_title">Saņemt visus MMS</string>
    <string name="preferences__use_signal_for_viewing_and_storing_all_incoming_text_messages">Izmantot Signal visām ienākošajām teksta ziņām.</string>
    <string name="preferences__use_signal_for_viewing_and_storing_all_incoming_multimedia_messages">Izmantot Signal visiām ienākošajām multivides ziņām.</string>
    <string name="preferences__pref_enter_sends_title">Enter poga nosūta ziņu</string>
    <string name="preferences__pressing_the_enter_key_will_send_text_messages">Nospiežot Enter pogu, ziņa tiks nosūtīta</string>
    <string name="preferences__pref_use_address_book_photos">Izmantot adrešu grāmatas foto</string>
    <string name="preferences__display_contact_photos_from_your_address_book_if_available">Parādiet kontaktpersonu fotoattēlus no adrešu grāmatas, ja pieejama</string>
    <!-- Preference menu item title for a toggle switch for preserving the archived state of muted chats. -->
    <string name="preferences__pref_keep_muted_chats_archived">Keep Muted Chats Archived</string>
    <!-- Preference menu item description for a toggle switch for preserving the archived state of muted chats. -->
    <string name="preferences__muted_chats_that_are_archived_will_remain_archived">Muted chats that are archived will remain archived when a new message arrives.</string>
    <string name="preferences__generate_link_previews">Ģenerēt saišu priekšskatījumus</string>
    <string name="preferences__retrieve_link_previews_from_websites_for_messages">Izgūstiet saišu priekšskatījumus nosūtītajām ziņām tieši no tīmekļa vietnēm.</string>
    <string name="preferences__choose_identity">Izvēlēties identitāti</string>
    <string name="preferences__choose_your_contact_entry_from_the_contacts_list">Kontaktu sarakstā izvēlieties kontaktpersonas ierakstu.</string>
    <string name="preferences__change_passphrase">Nomainīt paroli</string>
    <string name="preferences__change_your_passphrase">Mainīt savu paroli</string>
    <string name="preferences__enable_passphrase">Iespējot ekrāna bloķēšanu ar paroli</string>
    <string name="preferences__lock_signal_and_message_notifications_with_a_passphrase">Aizslēgt ekrānu un paziņojumus ar ieejas frāzi</string>
    <string name="preferences__screen_security">Ekrāna aizsardzība</string>
    <string name="preferences__disable_screen_security_to_allow_screen_shots">Bloķēt ekrānuzņēmumus pēdējo aplikāciju sarakstā un pašā aplikācijā</string>
    <string name="preferences__auto_lock_signal_after_a_specified_time_interval_of_inactivity">Automātiski slēgt Signal pēc noteikta bezdarbības intervāla</string>
    <string name="preferences__inactivity_timeout_passphrase">Bezdarbības noildzes parole</string>
    <string name="preferences__inactivity_timeout_interval">Bezdarbības noildzes intervāls</string>
    <string name="preferences__notifications">Paziņojumi</string>
    <string name="preferences__led_color">LED krāsa</string>
    <string name="preferences__led_color_unknown">Nezināms</string>
    <string name="preferences__pref_led_blink_title">LED mirgošanas biežums</string>
    <string name="preferences__customize">Pielāgot</string>
    <string name="preferences__change_sound_and_vibration">Mainīt skaņu un vibrāciju</string>
    <string name="preferences__sound">Skaņa</string>
    <string name="preferences__silent">Klusums</string>
    <string name="preferences__default">Noklusējuma</string>
    <string name="preferences__repeat_alerts">Atkārtoti brīdinājumi</string>
    <string name="preferences__never">Nekad</string>
    <string name="preferences__one_time">Vienreiz</string>
    <string name="preferences__two_times">Divreiz</string>
    <string name="preferences__three_times">Trīsreiz</string>
    <string name="preferences__five_times">Piecreiz</string>
    <string name="preferences__ten_times">Desmit reizes</string>
    <string name="preferences__vibrate">Vibrācija</string>
    <string name="preferences__green">Zaļš</string>
    <string name="preferences__red">Sarkans</string>
    <string name="preferences__blue">Zils</string>
    <string name="preferences__orange">Oranžs</string>
    <string name="preferences__cyan">Ciāns</string>
    <string name="preferences__magenta">Fuksīns</string>
    <string name="preferences__white">Balts</string>
    <string name="preferences__none">Neko</string>
    <string name="preferences__fast">Ātrs</string>
    <string name="preferences__normal">Normāls</string>
    <string name="preferences__slow">Lēns</string>
    <string name="preferences__help">Palīdzība</string>
    <string name="preferences__advanced">Papildu</string>
    <string name="preferences__donate_to_signal">Ziedot Molly</string>
    <!-- Preference label for making one-time donations to Signal -->
    <string name="preferences__one_time_donation">Vienreizējs ziedojums</string>
    <string name="preferences__privacy">Privātums</string>
    <!-- Preference label for stories -->
    <string name="preferences__stories">Stāsti</string>
    <string name="preferences__mms_user_agent">MMS lietotāja aģents</string>
    <string name="preferences__advanced_mms_access_point_names">Manuālie MMS uzstādījumi</string>
    <string name="preferences__mmsc_url">MMSC URL</string>
    <string name="preferences__mms_proxy_host">MMS Proxy Host</string>
    <string name="preferences__mms_proxy_port">MMS Proxy Port</string>
    <string name="preferences__mmsc_username">MMSC Lietotājvārds</string>
    <string name="preferences__mmsc_password">MMSC Parole</string>
    <string name="preferences__sms_delivery_reports">SMS piegādes atskaites</string>
    <string name="preferences__request_a_delivery_report_for_each_sms_message_you_send">Pieprasīt piegādes atskaiti par katru nosūtīto īsziņu</string>
    <string name="preferences__data_and_storage">Dati un krātuve</string>
    <string name="preferences__storage">Krātuve</string>
    <string name="preferences__payments">Maksājumi</string>
    <!-- Privacy settings payments section description -->
    <string name="preferences__payment_lock">Maksājumu bloķēšana</string>
    <string name="preferences__payments_beta">Maksājumi (beta)</string>
    <string name="preferences__conversation_length_limit">Sarunu garuma limits</string>
    <string name="preferences__keep_messages">Paturēt ziņas</string>
    <string name="preferences__clear_message_history">Dzēst ziņu vēsturi</string>
    <string name="preferences__linked_devices">Piesaistās ierīces</string>
    <string name="preferences__light_theme">Gaišs</string>
    <string name="preferences__dark_theme">Tumšs</string>
    <string name="preferences__appearance">Izskats</string>
    <string name="preferences__theme">Dizains</string>
    <string name="preferences__chat_wallpaper">Sarunu fona tapete</string>
    <string name="preferences__chat_color_and_wallpaper">Sarunas krāsa un fona tapete</string>
    <string name="preferences__disable_pin">Atspējot PIN</string>
    <string name="preferences__enable_pin">Iespējot PIN</string>
    <string name="preferences__if_you_disable_the_pin_you_will_lose_all_data">Ja atspējosiet PIN, jūs zaudēsiet visus datus, atkārtoti reģistrējoties lietotnē Signal, ja vien manuāli tos nedublēsiet un neatjaunosiet. Reģistrācijas bloķēšanu nevar ieslēgt, kamēr PIN ir atspējots.</string>
    <string name="preferences__pins_keep_information_stored_with_signal_encrypted_so_only_you_can_access_it">PIN kodos ir informācija, kas lietotnē Signal ir šifrēta, lai šai informācijai varētu piekļūt tikai jūs. Veicot atkārtotu instalēšanu, jūsu profils, iestatījumi un kontaktpersonas tiks atjaunotas. Lai atvērtu lietotni, PIN kods nebūs nepieciešams.</string>
    <string name="preferences__system_default">Sistēmas noklusējums</string>
    <string name="preferences__language">Valoda</string>
    <string name="preferences__signal_messages_and_calls">Signal ziņas un zvani</string>
    <string name="preferences__advanced_pin_settings">Advancētie PIN iestatījumi</string>
    <string name="preferences__free_private_messages_and_calls">Bezmaksas privātās ziņas un zvani Signal lietotājiem</string>
    <string name="preferences__submit_debug_log">Iesniegt kļūdas labošanas ierakstu.</string>
    <string name="preferences__delete_account">Dzēst kontu</string>
    <string name="preferences__support_wifi_calling">\"Wi-Fi zvanīšana\" saderības režīms</string>
    <string name="preferences__enable_if_your_device_supports_sms_mms_delivery_over_wifi">Iespējot, ja ierīce izmanto SMS/MMS piegādi, izmantojot Wi-Fi (iespējojiet tikai tad, ja ierīcē ir aktivizēta funkcija “Wi-Fi Calling”)</string>
    <string name="preferences__incognito_keyboard">Privātais režīms tastatūrai</string>
    <string name="preferences__read_receipts">Lasīšanas apliecinājumi</string>
    <string name="preferences__if_read_receipts_are_disabled_you_wont_be_able_to_see_read_receipts">Ja lasīšanas apliecinājumi ir atspējoti, jūs nevarēsiet redzēt lasīšanas apliecinājumus no citiem.</string>
    <string name="preferences__typing_indicators">Rakstīšanas indikatori</string>
    <string name="preferences__if_typing_indicators_are_disabled_you_wont_be_able_to_see_typing_indicators">Ja rakstīšanas indikatori ir atspējoti, jūs nevarēsiet redzēt rakstīšanas indikatorus no citiem.</string>
    <string name="preferences__request_keyboard_to_disable">Pieprasīt tastatūrai atspējot personalizētu mācīšanos.</string>
    <string name="preferences__this_setting_is_not_a_guarantee">Šis iestatījums nesniedz nekādas garantijas, un tastatūra to var ignorēt.</string>
    <string name="preferences__incognito_keyboard_learn_more" translatable="false">https://support.signal.org/hc/articles/360055276112</string>
    <string name="preferences_app_protection__blocked_users">Bloķētie lietotāji</string>
    <string name="preferences_chats__when_using_mobile_data">Izmantojot mobilos datus</string>
    <string name="preferences_chats__when_using_wifi">Izmantojot Wi-Fi</string>
    <string name="preferences_chats__when_roaming">Izmantojot viesabonēšanau</string>
    <string name="preferences_chats__media_auto_download">Multivides automātiskā lejupielāde</string>
    <string name="preferences_chats__message_history">Ziņu vēsture</string>
    <string name="preferences_storage__storage_usage">Krātuves lietojums</string>
    <string name="preferences_storage__photos">Attēli</string>
    <string name="preferences_storage__videos">Video</string>
    <string name="preferences_storage__files">Faili</string>
    <string name="preferences_storage__audio">Audio</string>
    <string name="preferences_storage__review_storage">Apskatīt krātuvi</string>
    <string name="preferences_storage__delete_older_messages">Dzēst vecākas ziņas?</string>
    <string name="preferences_storage__clear_message_history">Dzēst ziņu vēsturi?</string>
    <string name="preferences_storage__this_will_permanently_delete_all_message_history_and_media">Tādējādi no jūsu ierīces tiks neatgriezeniski dzēsta visa ziņu vēsture un multivides saturs, kas ir vecāks par %1$s.</string>
    <string name="preferences_storage__this_will_permanently_trim_all_conversations_to_the_d_most_recent_messages">Veicot šo darbību, tiks saīsināta visu sarunu vēsture un tiks paturētas tikai %1$s jaunākās ziņas.</string>
    <string name="preferences_storage__this_will_delete_all_message_history_and_media_from_your_device">Tādējādi no jūsu ierīces tiks neatgriezeniski dzēsta visa ziņu vēsture un multivides saturs.</string>
    <string name="preferences_storage__are_you_sure_you_want_to_delete_all_message_history">Vai tiešām vēlaties dzēst visu ziņu vēsturi?</string>
    <string name="preferences_storage__all_message_history_will_be_permanently_removed_this_action_cannot_be_undone">Visu ziņu vēsture tiks neatgriezeniski dzēsta. Šo darbību nevar atsaukt.</string>
    <string name="preferences_storage__delete_all_now">Izdzēst visas tagad</string>
    <string name="preferences_storage__forever">Uz visiem laikiem</string>
    <string name="preferences_storage__one_year">1 gadu</string>
    <string name="preferences_storage__six_months">6 mēnešiem</string>
    <string name="preferences_storage__thirty_days">30 dienām</string>
    <string name="preferences_storage__none">Nav</string>
    <string name="preferences_storage__s_messages">%1$s ziņas</string>
    <string name="preferences_storage__custom">Pielāgots</string>
    <string name="preferences_advanced__use_system_emoji">Lietot sistēmas emoji</string>
    <string name="preferences_advanced__disable_signal_built_in_emoji_support">Izslēgt Signal emoji</string>
    <string name="preferences_advanced__relay_all_calls_through_the_signal_server_to_avoid_revealing_your_ip_address">Pārraidiet visus zvanus caur Signal serveri, lai izvairītos no IP adreses atklāšanas kontaktpersonai. Aktivizēšana samazinās zvanu kvalitāti.</string>
    <string name="preferences_advanced__always_relay_calls">Vienmēr pārslēgt zvanus</string>
    <string name="preferences_app_protection__who_can">Kas var…</string>
    <string name="preferences_app_protection__app_access">Programmas piekļuve</string>
    <string name="preferences_app_protection__communication">Komunikācija</string>
    <!-- Privacy settings payments section title -->
    <string name="preferences_app_protection__payments">Maksājumi</string>
    <string name="preferences_chats__chats">Sarunas</string>
    <string name="preferences_data_and_storage__manage_storage">Pārvaldīt krātuvi</string>
    <string name="preferences_data_and_storage__calls">Zvani</string>
    <string name="preferences_data_and_storage__use_less_data_for_calls">Izmantot mazāk datus zvaniem</string>
    <string name="preferences_data_and_storage__never">Nekad</string>
    <string name="preferences_data_and_storage__wifi_and_mobile_data">Wi-Fi un mobilie dati</string>
    <string name="preferences_data_and_storage__mobile_data_only">Tikai mobilie dati</string>
    <string name="preference_data_and_storage__using_less_data_may_improve_calls_on_bad_networks">Taupīgāka datu lietošana var uzlabot sarunas kvalitāti sliktos tīklos</string>
    <string name="preferences_notifications__messages">Ziņas</string>
    <string name="preferences_notifications__events">Notikumi</string>
    <string name="preferences_notifications__in_chat_sounds">Skaņas sarunā</string>
    <string name="preferences_notifications__show">Rādīt</string>
    <string name="preferences_notifications__calls">Zvani</string>
    <string name="preferences_notifications__ringtone">Zvana signāls</string>
    <string name="preferences_chats__show_invitation_prompts">Rādīt uzaicinājuma pamudinājumu</string>
    <string name="preferences_chats__display_invitation_prompts_for_contacts_without_signal">Rādīt uzaicinājumus, kas ļauj ielūgt citus lietot Signal</string>
    <string name="preferences_chats__message_text_size">Ziņu fonta lielums</string>
    <string name="preferences_events__contact_joined_signal">Kontaktpersona pievienojās Signal</string>
    <string name="preferences_notifications__priority">Prioritāte</string>
    <!-- Heading for the \'censorship circumvention\' section of privacy preferences -->
    <string name="preferences_communication__category_censorship_circumvention">Cenzūras apiešana</string>
    <!-- Title of the \'censorship circumvention\' toggle switch -->
    <string name="preferences_communication__censorship_circumvention">Cenzūras apiešana</string>
    <string name="preferences_communication__censorship_circumvention_if_enabled_signal_will_attempt_to_circumvent_censorship">Ja šī funkcija ir iespējota, Signal mēģinās apiet cenzūru. Neieslēdziet šo funkciju, ja atrodaties vietā, kur Signal tiek cenzēta.</string>
    <!-- Summary text for \'censorship circumvention\' toggle. Indicates that we automatically enabled it because we believe you\'re in a censored country -->
    <string name="preferences_communication__censorship_circumvention_has_been_activated_based_on_your_accounts_phone_number">Cenzūras apiešana ir aktivizēta, pamatojoties uz jūsu konta tālruņa numuru.</string>
    <!-- Summary text for \'censorship circumvention\' toggle. Indicates that you disabled it even though we believe you\'re in a censored country -->
    <string name="preferences_communication__censorship_circumvention_you_have_manually_disabled">Jūs manuāli atspējojāt cenzūras apiešanu.</string>
    <!-- Summary text for \'censorship circumvention\' toggle. Indicates that you cannot use it because you\'re already connected to the Signal service -->
    <string name="preferences_communication__censorship_circumvention_is_not_necessary_you_are_already_connected">Cenzūras apiešana nav nepieciešama; jūs jau izveidojāt savienojumu ar Signal pakalpojumu.</string>
    <!-- Summary text for \'censorship circumvention\' toggle. Indicates that you cannot use it because you\'re not connected to the internet -->
    <string name="preferences_communication__censorship_circumvention_can_only_be_activated_when_connected_to_the_internet">Cenzūras apiešanu var aktivizēt tikai tad, kad ir izveidots savienojums ar internetu.</string>
    <string name="preferences_communication__category_sealed_sender">Aizzīmogots sūtītājs</string>
    <string name="preferences_communication__sealed_sender_display_indicators">Parādīt indikatorus</string>
    <string name="preferences_communication__sealed_sender_display_indicators_description">"Kad izvēlaties “Ziņas info” ziņām, kuras tika piegādātas, izmantojot aizzīmogotu sūtītāju, parādīt statusa ikonu."</string>
    <string name="preferences_communication__sealed_sender_allow_from_anyone">Atļaut no visiem</string>
    <string name="preferences_communication__sealed_sender_allow_from_anyone_description">Iespējot slēptā sūtītāja funkciju ienākošajām ziņām no cilvēkiem ārpus kontaktpersonu loka, un cilvēkiem, kuriem nav redzams jūsu profils</string>
    <string name="preferences_communication__sealed_sender_learn_more">Lasīt vairāk</string>
    <string name="preferences_setup_a_username">Iestatīt lietotājvārdu</string>
    <string name="preferences_proxy">Starpniekserveris</string>
    <string name="preferences_use_proxy">Izmantot starpniekserveri</string>
    <string name="preferences_off">Izslēgts</string>
    <string name="preferences_on">Ieslēgts</string>
    <string name="preferences_proxy_address">Starpniekservera adrese</string>
    <string name="preferences_only_use_a_proxy_if">Izmantojiet starpniekserveri tikai tad, ja, lietojot mobilos datus vai Wi-Fi, nevar izveidot savienojumu ar Signal.</string>
    <string name="preferences_share">Kopīgot</string>
    <string name="preferences_save">Saglabāt</string>
    <string name="preferences_connecting_to_proxy">Veido savienojumu ar starpniekserveri…</string>
    <string name="preferences_connected_to_proxy">Savienots ar starpniekserveri</string>
    <string name="preferences_connection_failed">Savienojuma izveide neizdevās</string>
    <string name="preferences_couldnt_connect_to_the_proxy">Nevarēja izveidot savienojumu ar starpniekserveri. Pārbaudiet starpniekservera adresi un mēģiniet vēlreiz.</string>
    <string name="preferences_you_are_connected_to_the_proxy">Jūs izveidojāt savienojumu ar starpniekserveri. Starpniekserveri jebkurā laikā var izslēgt iestatījumu sadaļā.</string>
    <string name="preferences_success">Sekmīgi darīts</string>
    <string name="preferences_failed_to_connect">Neizdevās pievienoties</string>
    <string name="preferences_enter_proxy_address">Ievadīt starpniekservera adresi</string>


    <string name="configurable_single_select__customize_option">Pielāgot opciju</string>

    <!-- Internal only preferences -->
    <string name="preferences__internal_turn_off_stories_with_stories_on_disk" translatable="false">Turn off stories (with stories on disk)</string>
    <string name="preferences__internal_turn_off_stories" translatable="false">Turn off stories</string>
    <string name="preferences__internal_delete_custom_story" translatable="false">Delete custom story</string>
    <string name="preferences__internal_hide_story" translatable="false">Hide story</string>
    <string name="preferences__internal_story_or_profile_selector" translatable="false">Story or profile selector</string>
    <string name="preferences__internal_stories_dialog_launcher" translatable="false">Stories dialog launcher</string>
    <string name="preferences__internal_retry_send" translatable="false">Retry send</string>
    <string name="preferences__internal_remove_group_story" translatable="false">Remove group story</string>
    <string name="preferences__internal_clear_onboarding_state" translatable="false">Clear onboarding state</string>
    <string name="preferences__internal_clears_onboarding_flag_and_triggers_download_of_onboarding_stories" translatable="false">Clears onboarding flag and triggers download of onboarding stories.</string>
    <string name="preferences__internal_preferences" translatable="false">Internal Preferences</string>
    <string name="preferences__internal_preferences_groups_v2" translatable="false">Groups V2</string>
    <string name="preferences__internal_force_gv2_invites" translatable="false">Force Invites</string>
    <string name="preferences__internal_force_gv2_invites_description" translatable="false">Members will not be added directly to a GV2 even if they could be.</string>
    <string name="preferences__internal_ignore_gv2_server_changes" translatable="false">Ignore server changes</string>
    <string name="preferences__internal_ignore_gv2_server_changes_description" translatable="false">Changes in server\&apos;s response will be ignored, causing passive voice update messages if P2P is also ignored.</string>
    <string name="preferences__internal_ignore_gv2_p2p_changes" translatable="false">Ignore P2P changes</string>
    <string name="preferences__internal_ignore_gv2_p2p_changes_description" translatable="false">Changes sent P2P will be ignored. In conjunction with ignoring server changes, will cause passive voice.</string>
    <string name="preferences__internal_payments" translatable="false">Payments</string>
    <string name="preferences__internal_payment_copy_data" translatable="false">Copy payments data</string>
    <string name="preferences__internal_payment_copy_data_description" translatable="false">Copy all payment records to clipboard.</string>
    <string name="preferences__internal_account" translatable="false">Account</string>
    <string name="preferences__internal_refresh_attributes" translatable="false">Refresh attributes</string>
    <string name="preferences__internal_refresh_attributes_description" translatable="false">Forces a write of capabilities on to the server followed by a read.</string>
    <string name="preferences__internal_refresh_profile" translatable="false">Refresh profile</string>
    <string name="preferences__internal_refresh_profile_description" translatable="false">Forces a refresh of your own profile.</string>
    <string name="preferences__internal_rotate_profile_key" translatable="false">Rotate profile key</string>
    <string name="preferences__internal_rotate_profile_key_description" translatable="false">Creates a new versioned profile, and triggers an update of any GV2 group you belong to.</string>
    <string name="preferences__internal_refresh_remote_config" translatable="false">Refresh remote config</string>
    <string name="preferences__internal_refresh_remote_config_description" translatable="false">Forces a refresh of the remote config locally instead of waiting for the elapsed time.</string>
    <string name="preferences__internal_misc" translatable="false">Miscellaneous</string>
    <string name="preferences__internal_user_details" translatable="false">\&apos;Internal Details\&apos; button</string>
    <string name="preferences__internal_user_details_description" translatable="false">Show a button in conversation settings that lets you see more information about a user.</string>
    <string name="preferences__internal_shake_to_report" translatable="false">Shake to Report</string>
    <string name="preferences__internal_shake_to_report_description" translatable="false">Shake your phone to easily submit and share a debug log.</string>
    <string name="preferences__internal_clear_keep_longer_logs" translatable="false">Clear keep longer logs</string>
    <string name="preferences__internal_storage_service" translatable="false">Storage service</string>
    <string name="preferences__internal_disable_storage_service" translatable="false">Disable syncing</string>
    <string name="preferences__internal_disable_storage_service_description" translatable="false">Prevent syncing any data to/from storage service.</string>
    <string name="preferences__internal_force_storage_service_sync" translatable="false">Overwrite remote data</string>
    <string name="preferences__internal_sync_now" translatable="false">Sync now</string>
    <string name="preferences__internal_sync_now_description" translatable="false">Enqueue a normal storage service sync.</string>
    <string name="preferences__internal_force_storage_service_sync_description" translatable="false">Forces remote storage to match the local device state.</string>
    <string name="preferences__internal_network" translatable="false">Network</string>
    <string name="preferences__internal_allow_censorship_toggle" translatable="false">Allow censorship circumvention toggle</string>
    <string name="preferences__internal_allow_censorship_toggle_description" translatable="false">Allow changing the censorship circumvention toggle regardless of network connectivity.</string>
    <string name="preferences__internal_conversations_and_shortcuts" translatable="false">Conversations and Shortcuts</string>
    <string name="preferences__internal_emoji" translatable="false">Emoji</string>
    <string name="preferences__internal_use_built_in_emoji_set" translatable="false">Use built-in emoji set</string>
    <string name="preferences__internal_force_emoji_download" translatable="false">Force emoji download</string>
    <string name="preferences__internal_force_emoji_download_description" translatable="false">Download the latest emoji set if it\&apos;s newer than what we have.</string>
    <string name="preferences__internal_force_search_index_download" translatable="false">Force search index download</string>
    <string name="preferences__internal_force_search_index_download_description" translatable="false">Download the latest emoji search index if it\&apos;s newer than what we have.</string>
    <string name="preferences__internal_current_version_builtin" translatable="false">Current version: Built-In</string>
    <string name="preferences__internal_current_version_d_at_density_s" translatable="false">Current version: %1$d at density %2$s</string>
    <string name="preferences__internal_delete_all_dynamic_shortcuts" translatable="false">Delete all dynamic shortcuts</string>
    <string name="preferences__internal_click_to_delete_all_dynamic_shortcuts" translatable="false">Click to delete all dynamic shortcuts</string>
    <string name="preferences__internal_details" translatable="false">Internal Details</string>
    <string name="preferences__internal_disable_profile_sharing" translatable="false">Disable Profile Sharing</string>
    <string name="preferences__internal_delete_session" translatable="false">Delete Session</string>
    <string name="preferences__internal_sender_key" translatable="false">Sender Key</string>
    <string name="preferences__internal_clear_all_state" translatable="false">Clear all state</string>
    <string name="preferences__internal_click_to_delete_all_sender_key_state" translatable="false">Click to delete all sender key state</string>
    <string name="preferences__internal_clear_shared_state" translatable="false">Clear shared state</string>
    <string name="preferences__internal_click_to_delete_all_sharing_state" translatable="false">Click to delete all sharing state</string>
    <string name="preferences__internal_remove_two_person_minimum" translatable="false">Remove 2 person minimum</string>
    <string name="preferences__internal_remove_the_requirement_that_you_need" translatable="false">Remove the requirement that you  need at least 2 recipients to use sender key.</string>
    <string name="preferences__internal_delay_resends" translatable="false">Delay resends</string>
    <string name="preferences__internal_delay_resending_messages_in_response_to_retry_receipts" translatable="false">Delay resending messages in response to retry receipts by 10 seconds.</string>
    <string name="preferences__internal_local_metrics" translatable="false">Local Metrics</string>
    <string name="preferences__internal_clear_local_metrics" translatable="false">Clear local metrics</string>
    <string name="preferences__internal_click_to_clear_all_local_metrics_state" translatable="false">Click to clear all local metrics state.</string>
    <string name="preferences__internal_calling_server" translatable="false">Group call server</string>
    <string name="preferences__internal_calling_server_default" translatable="false">Default</string>
    <string name="preferences__internal_calling_server_s" translatable="false">%1$s server</string>
    <string name="preferences__internal_calling" translatable="false">Calling options</string>
    <string name="preferences__internal_calling_audio_processing_method" translatable="false">Audio processing method</string>
    <string name="preferences__internal_calling_bandwidth_mode" translatable="false">Bandwidth mode</string>
    <string name="preferences__internal_calling_disable_telecom" translatable="false">Disable Telecom integration</string>
    <string name="preferences__internal_badges" translatable="false">Badges</string>
    <string name="preferences__internal_badges_enqueue_redemption" translatable="false">Enqueue redemption.</string>
    <string name="preferences__internal_badges_enqueue_keep_alive" translatable="false">Enqueue keep-alive.</string>
    <string name="preferences__internal_badges_set_error_state" translatable="false">Set error state.</string>
    <string name="preferences__internal_release_channel" translatable="false">Release channel</string>
    <string name="preferences__internal_fetch_release_channel" translatable="false">Fetch release channel</string>
    <string name="preferences__internal_release_channel_set_last_version" translatable="false">Set last version seen back 10 versions</string>
    <string name="preferences__internal_reset_donation_megaphone" translatable="false">Reset donation megaphone</string>
    <string name="preferences__internal_add_sample_note" translatable="false">Add sample note</string>
    <string name="preferences__internal_disable_stories" translatable="false">Disable stories</string>
    <string name="preferences__internal_cds" translatable="false">CDS</string>
    <string name="preferences__internal_clear_history" translatable="false">Clear history</string>
    <string name="preferences__internal_clear_history_description" translatable="false">Clears all CDS history, meaning the next sync will consider all numbers to be new.</string>
    <string name="preferences__internal_clear_all_service_ids" translatable="false">Clear all service IDs</string>
    <string name="preferences__internal_clear_all_service_ids_description" translatable="false">Clears all known service IDs (except your own) for people that have phone numbers. Do not use on your personal device!</string>
    <string name="preferences__internal_clear_all_profile_keys" translatable="false">Clear all profile keys</string>
    <string name="preferences__internal_clear_all_profile_keys_description" translatable="false">Clears all known profile keys (except your own). Do not use on your personal device!</string>
    <string name="preferences__internal_donor_error_expired_badge" translatable="false">Expired Badge</string>
    <string name="preferences__internal_donor_error_charge_failure" translatable="false">Charge Failure</string>
    <string name="preferences__internal_donor_error_cancelation_reason" translatable="false">Cancelation Reason</string>
    <string name="preferences__internal_donor_error_save_and_finish" translatable="false">Save and Finish</string>
    <string name="preferences__internal_donor_error_clear" translatable="false">Clear</string>


    <!-- Payments -->
    <string name="PaymentsActivityFragment__all_activity">Visas darbības</string>
    <string name="PaymentsAllActivityFragment__all">Visas</string>
    <string name="PaymentsAllActivityFragment__sent">Nosūtītās</string>
    <string name="PaymentsAllActivityFragment__received">Saņemtās</string>

    <string name="PaymentsHomeFragment__introducing_payments">Maksājumu ieviešana (Beta)</string>
    <string name="PaymentsHomeFragment__use_signal_to_send_and_receive">Izmantojiet lietotni Molly, lai nosūtītu un saņemtu MobileCoin - jaunu uz privātumu vērstu digitālo valūtu. Aktivizējiet, lai sāktu.</string>
    <string name="PaymentsHomeFragment__activate_payments">Aktivizēt maksājumus</string>
    <string name="PaymentsHomeFragment__activating_payments">Tiek aktivizēti maksājumi…</string>
    <string name="PaymentsHomeFragment__restore_payments_account">Atjaunot maksājumu kontu</string>
    <string name="PaymentsHomeFragment__no_recent_activity_yet">Pagaidām nav nesenu aktivitāšu</string>
    <string name="PaymentsHomeFragment__pending_requests">Pieprasījumi gaidīšanas statusā</string>
    <string name="PaymentsHomeFragment__recent_activity">Nesena aktivitāte</string>
    <string name="PaymentsHomeFragment__see_all">Skatīt visus</string>
    <string name="PaymentsHomeFragment__add_funds">Papildināt līdzekļus</string>
    <string name="PaymentsHomeFragment__send">Sūtīt</string>
    <string name="PaymentsHomeFragment__sent_s">Nosūtīts %1$s</string>
    <string name="PaymentsHomeFragment__received_s">Saņemts %1$s</string>
    <string name="PaymentsHomeFragment__transfer_to_exchange">Nosūtīt uz biržu</string>
    <string name="PaymentsHomeFragment__currency_conversion">Valūtas maiņa</string>
    <string name="PaymentsHomeFragment__deactivate_payments">Deaktivizēt maksājumus</string>
    <string name="PaymentsHomeFragment__recovery_phrase">Atkopšanas frāze</string>
    <string name="PaymentsHomeFragment__help">Palīdzība</string>
    <string name="PaymentsHomeFragment__coin_cleanup_fee">Monētu uztīrīšanas likme</string>
    <string name="PaymentsHomeFragment__sent_payment">Nosūtīts maksājums</string>
    <string name="PaymentsHomeFragment__received_payment">Saņemts maksājums</string>
    <string name="PaymentsHomeFragment__processing_payment">Maksājuma apstrāde</string>
    <string name="PaymentsHomeFragment__unknown_amount">---</string>
    <string name="PaymentsHomeFragment__currency_conversion_not_available">Valūtas maiņa nav pieejama</string>
    <string name="PaymentsHomeFragment__cant_display_currency_conversion">Nevar parādīt valūtas konvertēšanu. Pārbaudiet tālruņa savienojumu un mēģiniet vēlreiz.</string>
    <string name="PaymentsHomeFragment__payments_is_not_available_in_your_region">Maksājumi jūsu reģionā nav pieejami.</string>
    <string name="PaymentsHomeFragment__could_not_enable_payments">Nevarējām iespējot maksājumus. Mēģiniet vēlāk.</string>
    <string name="PaymentsHomeFragment__deactivate_payments_question">Deaktivēt maksājumus?</string>
    <string name="PaymentsHomeFragment__you_will_not_be_able_to_send">Deaktivizējot maksājumus, jūs nevarēsiet nosūtīt vai saņemt MobileCoin lietotnē Molly.</string>
    <string name="PaymentsHomeFragment__deactivate">Deaktivēt</string>
    <string name="PaymentsHomeFragment__continue">Turpināt</string>
    <string name="PaymentsHomeFragment__balance_is_not_currently_available">Atlikums pašlaik nav pieejams.</string>
    <string name="PaymentsHomeFragment__payments_deactivated">Maksājumi deaktivēti</string>
    <string name="PaymentsHomeFragment__payment_failed">Paksājums neizdevās</string>
    <string name="PaymentsHomeFragment__details">Rekvizīti</string>
    <string name="PaymentsHomeFragment__learn_more__activate_payments" translatable="false">https://support.signal.org/hc/articles/360057625692#payments_activate </string>
    <string name="PaymentsHomeFragment__you_can_use_signal_to_send">Lietotni Molly var izmantot, lai nosūtītu un saņemtu MobileCoin. Uz visiem maksājumiem attiecas MobileCoins un MobileCoin Wallet lietošanas noteikumi. Šī ir beta funkcija, tādēļ var rasties dažas problēmas, un maksājumus vai atlikumus, kurus iespējams zaudēt, nevar atgūt. </string>
    <string name="PaymentsHomeFragment__activate">Aktivēt</string>
    <string name="PaymentsHomeFragment__view_mobile_coin_terms">Skatīt MobileCoin lietošanas noteikumus</string>
    <string name="PaymentsHomeFragment__payments_not_available">Maksājumu opcija lietotnē Molly vairs nav pieejama. Jūs joprojām varat pārskaitīt līdzekļus uz biržu, bet vairs nevarat nosūtīt un saņemt maksājumus vai pievienot līdzekļus.</string>

    <string name="PaymentsHomeFragment__mobile_coin_terms_url" translatable="false">https://www.mobilecoin.com/terms-of-use.html</string>
    <!-- Alert dialog title which shows up after a payment to turn on payment lock -->
    <string name="PaymentsHomeFragment__turn_on">Vai ieslēgt maksājumu bloķēšanu turpmākajiem sūtījumiem?</string>
    <!-- Alert dialog description for why payment lock should be enabled before sending payments -->
    <string name="PaymentsHomeFragment__add_an_additional_layer">Izveidojiet papildu drošības līmeni un pieprasiet Android ekrāna atbloķēšanas figūru vai pirkstu nospiedumu, lai nosūtītu naudas līdzekļus.</string>
    <!-- Alert dialog button to enable payment lock -->
    <string name="PaymentsHomeFragment__enable">Ieslēgt</string>
    <!-- Alert dialog button to not enable payment lock for now -->
    <string name="PaymentsHomeFragment__not_now">Ne tagad</string>
    <!-- Alert dialog title which shows up to update app to send payments -->
    <string name="PaymentsHomeFragment__update_required">Update required</string>
    <!-- Alert dialog description that app update is required to send payments-->
    <string name="PaymentsHomeFragment__an_update_is_required">An update is required to continue sending and receiving payments, and to view your up-to-date payment balance.</string>
    <!-- Alert dialog button to cancel -->
    <string name="PaymentsHomeFragment__cancel">Atcelt</string>
    <!-- Alert dialog button to update now -->
    <string name="PaymentsHomeFragment__update_now">Aktualizēt tagad</string>

    <!-- PaymentsSecuritySetupFragment -->
    <!-- Toolbar title -->
    <string name="PaymentsSecuritySetupFragment__security_setup">Drošības iestatījumi</string>
    <!-- Title to enable payment lock -->
    <string name="PaymentsSecuritySetupFragment__protect_your_funds">Aizsargājiet savu naudu</string>
    <!-- Description as to why payment lock is required -->
    <string name="PaymentsSecuritySetupFragment__help_prevent">Palīdziet nepieļaut, lai cita persona ar jūsu tālruni piekļūtu jūsu naudas līdzekļiem, pievienojot vēl vienu drošības līmeni. Šo opciju varat izslēgt iestatījumos.</string>
    <!-- Option to enable payment lock -->
    <string name="PaymentsSecuritySetupFragment__enable_payment_lock">Ieslēgt maksājumu bloķēšanu</string>
    <!-- Option to cancel -->
    <string name="PaymentsSecuritySetupFragment__not_now">Ne tagad</string>
    <!-- Dialog title to confirm skipping the step -->
    <string name="PaymentsSecuritySetupFragment__skip_this_step">Vai izlaist šo darbību?</string>
    <!-- Dialog description to let users know why payment lock is required -->
    <string name="PaymentsSecuritySetupFragment__skipping_this_step">Izlaižot šo darbību, ikviens, kam ir fiziska piekļuve jūsu tālrunim, var pārskaitīt naudas līdzekļus vai skatīt jūsu atgūšanas frāzi.</string>
    <!-- Dialog option to cancel -->
    <string name="PaymentsSecuritySetupFragment__cancel">Atcelt</string>
    <!-- Dialog option to skip -->
    <string name="PaymentsSecuritySetupFragment__skip">Izlaist</string>

    <!-- PaymentsAddMoneyFragment -->
    <string name="PaymentsAddMoneyFragment__add_funds">Papildināt līdzekļus</string>
    <string name="PaymentsAddMoneyFragment__your_wallet_address">Jūsu maciņa adrese</string>
    <string name="PaymentsAddMoneyFragment__copy">Kopēt</string>
    <string name="PaymentsAddMoneyFragment__copied_to_clipboard">Iekopēts starpliktuvē</string>
    <string name="PaymentsAddMoneyFragment__to_add_funds">Lai pievienotu naudas kapitālu, nosūtiet MobileCoin uz sava naudas maka adresi. Sāciet transakciju no sava konta biržā, kas atbalsta MobileCoin, pēc tam skenējiet kvadrātkodu vai kopējiet naudas maka adresi.</string>
    <string name="PaymentsAddMoneyFragment__learn_more__information" translatable="false">https://support.signal.org/hc/articles/360057625692#payments_transfer_from_exchange</string>

    <!-- PaymentsDetailsFragment -->
    <string name="PaymentsDetailsFragment__details">Rekvizīti</string>
    <string name="PaymentsDetailsFragment__status">Statuss</string>
    <string name="PaymentsDetailsFragment__submitting_payment">Maksājums tiek iesniegts</string>
    <string name="PaymentsDetailsFragment__processing_payment">Maksājums tiek apstrādāts…</string>
    <string name="PaymentsDetailsFragment__payment_complete">Maksājums veikts</string>
    <string name="PaymentsDetailsFragment__payment_failed">Maksājums neizdevās</string>
    <string name="PaymentsDetailsFragment__network_fee">Tīkla maksājuma likme</string>
    <string name="PaymentsDetailsFragment__sent_by">Nosūtītājs</string>
    <string name="PaymentsDetailsFragment__sent_to_s">Nosūtīts %1$s</string>
    <string name="PaymentsDetailsFragment__you_on_s_at_s">Jūs %1$s plkst. %2$s</string>
    <string name="PaymentsDetailsFragment__s_on_s_at_s">%1$s %2$s plkst. %3$s</string>
    <string name="PaymentsDetailsFragment__to">Kam</string>
    <string name="PaymentsDetailsFragment__from">No</string>
    <string name="PaymentsDetailsFragment__information">Transakcijas informācija, tostarp maksājuma summa un transakcijas laiks, ir norādīta MobileCoin virsgrāmatā.</string>
    <string name="PaymentsDetailsFragment__coin_cleanup_fee">Monētu uztīrīšanas likme</string>
    <string name="PaymentsDetailsFragment__coin_cleanup_information">Naudas līdzekļu tīrīšanas jeb defragmentēšanas maksa tiek ieturēta, ja jūsu rīcībā esošos naudas līdzekļus nevar apvienot, lai pabeigtu transakciju. Veicot tīrīšanu, varēsiet turpināt maksājumu sūtīšanu.</string>
    <string name="PaymentsDetailsFragment__no_details_available">Vairāk datu par šo transakciju nav pieejami</string>
    <string name="PaymentsDetailsFragment__learn_more__information" translatable="false">https://support.signal.org/hc/articles/360057625692#payments_details</string>
    <string name="PaymentsDetailsFragment__learn_more__cleanup_fee" translatable="false">https://support.signal.org/hc/articles/360057625692#payments_details_fees</string>
    <string name="PaymentsDetailsFragment__sent_payment">Nosūtīts maksājums</string>
    <string name="PaymentsDetailsFragment__received_payment">Saņemts maksājums</string>
    <string name="PaymentsDeatilsFragment__payment_completed_s">Maksājums pabeigts %1$s</string>
    <string name="PaymentsDetailsFragment__block_number">Bloka numurs</string>

    <!-- PaymentsTransferFragment -->
    <string name="PaymentsTransferFragment__transfer">Pārsūtīt</string>
    <string name="PaymentsTransferFragment__scan_qr_code">Skenēt kvadrātkodu</string>
    <string name="PaymentsTransferFragment__to_scan_or_enter_wallet_address">Kam: Ieskenēt vai ievadīt maka adresi</string>
    <string name="PaymentsTransferFragment__you_can_transfer">MobileCoin var pārskaitīt, veicot pārskaitījumu uz biržas norādīto naudas maka adresi. Naudas maka adrese ir ciparu un burtu virkne, kas parasti atrodas zem kvadrātkoda.</string>
    <string name="PaymentsTransferFragment__next">Tālāk</string>
    <string name="PaymentsTransferFragment__invalid_address">Nederīga adrese</string>
    <string name="PaymentsTransferFragment__check_the_wallet_address">Pārbaudiet naudas maka adresi, uz kuru mēģināt pārsūtīt, un mēģiniet vēlreiz.</string>
    <string name="PaymentsTransferFragment__you_cant_transfer_to_your_own_signal_wallet_address">Jūs nevarat veikt pārskaitījumu uz savu Molly naudas maka adresi. Ievadiet naudas maka adresi no sava konta atbalstītā biržā.</string>
    <string name="PaymentsTransferFragment__to_scan_a_qr_code_signal_needs">Lai skenētu kvadrātkodu, lietotnei Molly ir nepieciešama piekļuve kamerai.</string>
    <string name="PaymentsTransferFragment__signal_needs_the_camera_permission_to_capture_qr_code_go_to_settings">Lai uzņemtu fotoattēlus vai video, lietotnei Molly ir nepieciešama atļauja piekļūt kamerai. Atveriet iestatījumus, atlasiet Atļaujas un iespējojiet Kamera.</string>
    <string name="PaymentsTransferFragment__to_scan_a_qr_code_signal_needs_access_to_the_camera">Lai skenētu kvadrātkodu, lietotnei Molly ir nepieciešama piekļuve kamerai.</string>
    <string name="PaymentsTransferFragment__settings">Iestatījumi</string>

    <!-- PaymentsTransferQrScanFragment -->
    <string name="PaymentsTransferQrScanFragment__scan_address_qr_code">Skenēt adreses kvadrātkodu</string>
    <string name="PaymentsTransferQrScanFragment__scan_the_address_qr_code_of_the_payee">Skenēt maksājuma saņēmēja adreses kvadrātkodu</string>

    <!-- CreatePaymentFragment -->
    <string name="CreatePaymentFragment__request">Pieprasīt</string>
    <string name="CreatePaymentFragment__pay">Maksāt</string>
    <string name="CreatePaymentFragment__available_balance_s">Pieejamais atlikums: %1$s</string>
    <string name="CreatePaymentFragment__toggle_content_description">Pārslēgt</string>
    <string name="CreatePaymentFragment__1">1</string>
    <string name="CreatePaymentFragment__2">2</string>
    <string name="CreatePaymentFragment__3">3</string>
    <string name="CreatePaymentFragment__4">4</string>
    <string name="CreatePaymentFragment__5">5</string>
    <string name="CreatePaymentFragment__6">6</string>
    <string name="CreatePaymentFragment__7">7</string>
    <string name="CreatePaymentFragment__8">8</string>
    <string name="CreatePaymentFragment__9">9</string>
    <string name="CreatePaymentFragment__decimal">.</string>
    <string name="CreatePaymentFragment__0">0</string>
    <string name="CreatePaymentFragment__lt">&lt;</string>
    <string name="CreatePaymentFragment__backspace">Dzēst (uz atpakaļu)</string>
    <string name="CreatePaymentFragment__add_note">Pievienot piezīmi</string>
    <string name="CreatePaymentFragment__conversions_are_just_estimates">Konvertācijas vērtības ir aptuvenas, un tās var nebūt precīzas.</string>
    <string name="CreatePaymentFragment__learn_more__conversions" translatable="false">https://support.signal.org/hc/articles/360057625692#payments_currency_conversion</string>

    <!-- EditNoteFragment -->
    <string name="EditNoteFragment_note">Piezīme</string>

    <!-- ConfirmPaymentFragment -->
    <string name="ConfirmPayment__confirm_payment">Apstiprināt maksājumu</string>
    <string name="ConfirmPayment__network_fee">Tīkla maksājuma likme</string>
    <string name="ConfirmPayment__error_getting_fee">Nezidevās saņemt maksājumu likmi</string>
    <string name="ConfirmPayment__estimated_s">Aprēķināts %1$s</string>
    <string name="ConfirmPayment__to">Kam</string>
    <string name="ConfirmPayment__total_amount">Kopējā summa</string>
    <string name="ConfirmPayment__balance_s">Atlikums: %1$s</string>
    <string name="ConfirmPayment__submitting_payment">Maksājums tiek iesniegts</string>
    <string name="ConfirmPayment__processing_payment">Maksājums tiek apstrādāts…</string>
    <string name="ConfirmPayment__payment_complete">Maksājums veikts</string>
    <string name="ConfirmPayment__payment_failed">Paksājums neizdevās</string>
    <string name="ConfirmPayment__payment_will_continue_processing">Maksājumu turpinās apstrādāt</string>
    <string name="ConfirmPaymentFragment__invalid_recipient">Nederīgs saņēmējs</string>
    <!-- Title of a dialog show when we were unable to present the user\'s screenlock before sending a payment -->
    <string name="ConfirmPaymentFragment__failed_to_show_payment_lock">Neizdevās parādīt maksājumu bloķēšanas ekrānu</string>
    <!-- Body of a dialog show when we were unable to present the user\'s screenlock before sending a payment -->
    <string name="ConfirmPaymentFragment__you_enabled_payment_lock_in_the_settings">Jūs iestatījumos ieslēdzāt maksājumu bloķēšanu, bet to neizdodas parādīt.</string>
    <!-- Button in a dialog that will take the user to the privacy settings -->
    <string name="ConfirmPaymentFragment__go_to_settings">Atvērt iestatījumus</string>
    <string name="ConfirmPaymentFragment__this_person_has_not_activated_payments">Šī persona nav aktivējusi maksājumus</string>
    <string name="ConfirmPaymentFragment__unable_to_request_a_network_fee">Nevar pieprasīt tīkla maksu. Lai turpinātu šo maksājumu, pieskarieties pie Labi, lai mēģinātu vēlreiz.</string>

    <!-- BiometricDeviceAuthentication -->
    <!-- Biometric/Device authentication prompt title -->
    <string name="BiometricDeviceAuthentication__signal">Signal</string>


    <!-- CurrencyAmountFormatter_s_at_s -->
    <string name="CurrencyAmountFormatter_s_at_s">%1$s pa %2$s</string>

    <!-- SetCurrencyFragment -->
    <string name="SetCurrencyFragment__set_currency">Iestatīt valūtu</string>
    <string name="SetCurrencyFragment__all_currencies">Visas valūtas</string>

    <!-- **************************************** -->
    <!-- menus -->
    <!-- **************************************** -->

    <!-- contact_selection_list -->
    <string name="contact_selection_list__unknown_contact">Jauna ziņa…</string>
    <string name="contact_selection_list__unknown_contact_block">Bloķēt lietotāju</string>
    <string name="contact_selection_list__unknown_contact_add_to_group">Pievienot grupai</string>

    <!-- conversation_callable_insecure -->
    <string name="conversation_callable_insecure__menu_call">Zvanīt</string>

    <!-- conversation_callable_secure -->
    <string name="conversation_callable_secure__menu_call">Signal audiozvans</string>
    <string name="conversation_callable_secure__menu_video">Signal videozvans</string>

    <!-- conversation_context -->

    <!-- Heading which shows how many messages are currently selected -->
    <plurals name="conversation_context__s_selected">
        <item quantity="zero">%1$d atlasītas</item>
        <item quantity="one">%1$d atlasīta</item>
        <item quantity="other">%1$d atlasītas</item>
    </plurals>

    <!-- conversation_context_image -->
    <!-- Button to save a message attachment (image, file etc.) -->
    <string name="conversation_context_image__save_attachment">Saglabāt</string>

    <!-- conversation_expiring_off -->
    <string name="conversation_expiring_off__disappearing_messages">Gaistošās ziņas</string>

    <!-- conversation_selection -->
    <!-- Button to view detailed information for a message -->
    <string name="conversation_selection__menu_message_details">Informācija</string>
    <!-- Button to copy a message\'s text to the clipboard -->
    <string name="conversation_selection__menu_copy">Kopēt</string>
    <!-- Button to delete a message -->
    <string name="conversation_selection__menu_delete">Dzēst</string>
    <!-- Button to forward a message to another person or group chat -->
    <string name="conversation_selection__menu_forward">Pārsūtīt</string>
    <!-- Button to reply to a message -->
    <string name="conversation_selection__menu_reply">Atbildēt</string>
    <!-- Button to save a message attachment (image, file etc.) -->
    <string name="conversation_selection__menu_save">Saglabāt</string>
    <!-- Button to retry sending a message -->
    <string name="conversation_selection__menu_resend_message">Sūtīt vēlreiz</string>
    <!-- Button to select a message and enter selection mode -->
    <string name="conversation_selection__menu_multi_select">Atlasīt</string>

    <!-- conversation_expiring_on -->

    <!-- conversation_insecure -->
    <string name="conversation_insecure__invite">Uzacināt</string>

    <!-- conversation_list_batch -->
    <string name="conversation_list_batch__menu_delete_selected">Izdzēst atzīmētos</string>
    <string name="conversation_list_batch__menu_pin_selected">Piekabināt atzīmēto</string>
    <string name="conversation_list_batch__menu_unpin_selected">Atkabināt atzīmēto</string>
    <string name="conversation_list_batch__menu_select_all">Atzīmēt visus</string>
    <string name="conversation_list_batch_archive__menu_archive_selected">Arhivēt atzīmētos</string>
    <string name="conversation_list_batch_unarchive__menu_unarchive_selected">Atarhivēt atzīmētos</string>
    <string name="conversation_list_batch__menu_mark_as_read">Atzīmēt kā lasītu</string>
    <string name="conversation_list_batch__menu_mark_as_unread">Atzīmēt kā nelasītu</string>

    <!-- conversation_list -->
    <string name="conversation_list_settings_shortcut">Iestatījumu saīsne</string>
    <string name="conversation_list_search_description">Meklēt</string>
    <string name="conversation_list__pinned">Piesprausts</string>
    <string name="conversation_list__chats">Sarunas</string>
    <string name="conversation_list__you_can_only_pin_up_to_d_chats">Iespējams piespraust tikai līdz %1$d sarunām</string>

    <!-- conversation_list_item_view -->
    <string name="conversation_list_item_view__contact_photo_image">Kontaktpersonas foto</string>
    <string name="conversation_list_item_view__archived">Arhivēts</string>


    <!-- conversation_list_fragment -->
    <string name="conversation_list_fragment__fab_content_description">Jauna saruna</string>
    <string name="conversation_list_fragment__open_camera_description">Atvērt kameru</string>
    <string name="conversation_list_fragment__no_chats_yet_get_started_by_messaging_a_friend">Vēl nav sarunu.\nSāciet, nosūtot ziņu draugam.</string>


    <!-- conversation_secure_verified -->
    <string name="conversation_secure_verified__menu_reset_secure_session">Atstatīt šifrēto saraksti (sesiju)</string>

    <!-- conversation_muted -->
    <string name="conversation_muted__unmute">Ieslēgt</string>

    <!-- conversation_unmuted -->
    <string name="conversation_unmuted__mute_notifications">Izslēgt paziņojumus</string>

    <!-- conversation -->
    <string name="conversation__menu_group_settings">Grupu iestatījumi</string>
    <string name="conversation__menu_leave_group">Pamest grupu</string>
    <string name="conversation__menu_view_all_media">Visa multivide</string>
    <string name="conversation__menu_conversation_settings">Sarunas iestatījumi</string>
    <string name="conversation__menu_add_shortcut">Pievienot sākuma ekrānam</string>
    <string name="conversation__menu_create_bubble">Izveidot burbuli</string>

    <!-- conversation_popup -->
    <string name="conversation_popup__menu_expand_popup">Izvērst uznirstošo logu</string>

    <!-- conversation_callable_insecure -->
    <string name="conversation_add_to_contacts__menu_add_to_contacts">Pievienot kontaktiem</string>

    <!-- conversation_group_options -->
    <string name="convesation_group_options__recipients_list">Adresātu saraksts</string>
    <string name="conversation_group_options__delivery">Piegāde</string>
    <string name="conversation_group_options__conversation">Saruna</string>
    <string name="conversation_group_options__broadcast">Pārraide</string>

    <!-- text_secure_normal -->
    <string name="text_secure_normal__menu_new_group">Jauna grupa</string>
    <string name="text_secure_normal__menu_settings">Iestatījumi</string>
    <string name="text_secure_normal__menu_clear_passphrase">Bloķēt</string>
    <string name="text_secure_normal__mark_all_as_read">Atzīmēt visus kā lasītus</string>
    <string name="text_secure_normal__invite_friends">Uzaicināt draugus</string>

    <!-- verify_display_fragment -->
    <string name="verify_display_fragment_context_menu__copy_to_clipboard">Kopēt starpliktuvē</string>
    <string name="verify_display_fragment_context_menu__compare_with_clipboard">Salīdzināt ar starpliktuvi</string>

    <!-- reminder_header -->
    <string name="reminder_header_sms_import_title">Importēt sistēmas SMS</string>
    <string name="reminder_header_sms_import_text">Pieskaries, lai kopētu tālruņa SMS ziņas Signal šifrētajā datubāzē.</string>
    <string name="reminder_header_push_title">Iespējot Signal ziņas un zvanus</string>
    <string name="reminder_header_push_text">Paceliet savu saziņas pieredzi citā līmenī.</string>
    <string name="reminder_header_service_outage_text">Signal ir tehniskas grūtības. Tiek cītīgi strādāts, lai pēc iespējas ātrāk atjaunotu pakalpojumu.</string>
    <string name="reminder_header_progress">%1$d %%</string>

    <!-- media_preview -->
    <string name="media_preview__save_title">Saglabāt</string>
    <string name="media_preview__forward_title">Pārsūtīt</string>
    <string name="media_preview__share_title">Kopīgot</string>
    <string name="media_preview__all_media_title">Visa multivide</string>
    <string name="media_preview__edit_title">Rediģēt</string>


    <!-- media_preview_activity -->
    <string name="media_preview_activity__media_content_description">Multivides priekšskatījums</string>

    <!-- new_conversation_activity -->
    <string name="new_conversation_activity__refresh">Atsvaidzināt</string>
    <!-- redphone_audio_popup_menu -->

    <!-- Insights -->
    <string name="Insights__percent">%</string>
    <string name="Insights__title">Ieskati</string>
    <string name="InsightsDashboardFragment__title">Ieskati</string>
    <string name="InsightsDashboardFragment__signal_protocol_automatically_protected">Signal protokols automātiski pasargājis %1$d no %% no tavām izejošajām ziņām pēdējo %2$d dienu laikā. Sarunas starp Signal lietotājiem vienmēr tiek šifrētas.</string>
    <string name="InsightsDashboardFragment__spread_the_word">Izplati ziņu</string>
    <string name="InsightsDashboardFragment__not_enough_data">Nav pietiekami datu</string>
    <string name="InsightsDashboardFragment__your_insights_percentage_is_calculated_based_on">Jūsu Ieskatu procenti tiek aprēķināti balstoties uz izejošo ziņu skaita pēdējās %1$d dienās, kuras nav pagaisušas vai izdzēstas.</string>
    <string name="InsightsDashboardFragment__start_a_conversation">Sākt sarunu</string>
    <string name="InsightsDashboardFragment__invite_your_contacts">Sāciet droši sazināties un iedzīviniet jaunas iespējas, kas pārsniedz nešifrēto SMS ziņu pielietojuma robežas, uzaicinot Signal pievienoties vairāk kontaktus.</string>
    <string name="InsightsDashboardFragment__this_stat_was_generated_locally">Šī statistika tika ģenerēta lokāli uz jūsu ierīces, un tikai jūs varat to redzēt. Šie dati nekur netiek sūtīti.</string>
    <string name="InsightsDashboardFragment__encrypted_messages">Šifrētas ziņas</string>
    <string name="InsightsDashboardFragment__cancel">Atcelt</string>
    <string name="InsightsDashboardFragment__send">Sūtīt</string>
    <string name="InsightsModalFragment__title">Iepazīstinām ar ieskatu</string>
    <string name="InsightsModalFragment__description">Uzzini, cik no Tavām izejošajām ziņām tika nosūtītas droši, tad ātri uzaicini jaunus kontaktus, lai uzlabotu Signal procentualitāti.</string>
    <string name="InsightsModalFragment__view_insights">Skatīt ieskatus</string>

    <string name="FirstInviteReminder__title">Uzaicināt uz Signal</string>
    <string name="FirstInviteReminder__description">Varat palielināt nosūtīto šifrēto ziņojumu skaitu par %1$d%%</string>
    <string name="SecondInviteReminder__title">Atbalstiet jūsu Signal</string>
    <string name="SecondInviteReminder__description">Uzaicināt %1$s</string>
    <string name="InsightsReminder__view_insights">Skatīt ieskatus</string>
    <string name="InsightsReminder__invite">Uzaicināt</string>

    <!-- Edit KBS Pin -->

    <!-- BaseKbsPinFragment -->
    <string name="BaseKbsPinFragment__next">Tālāk</string>
    <string name="BaseKbsPinFragment__create_alphanumeric_pin">Izveidojiet burtu/ciparu PIN</string>
    <string name="BaseKbsPinFragment__create_numeric_pin">Izveido ciparisko PIN</string>
    <string name="BaseKbsPinFragment__learn_more_url" translatable="false">https://support.signal.org/hc/articles/360007059792</string>

    <!-- CreateKbsPinFragment -->
    <plurals name="CreateKbsPinFragment__pin_must_be_at_least_characters">
        <item quantity="zero">PIN jābūt vismaz %1$d rakstzīmju</item>
        <item quantity="one">PIN jābūt vismaz %1$d rakstzīmei</item>
        <item quantity="other">PINā jābūt vismaz %1$d rakstzīmēm</item>
    </plurals>
    <plurals name="CreateKbsPinFragment__pin_must_be_at_least_digits">
        <item quantity="zero">PIN jābūt vismaz %1$d cipariem</item>
        <item quantity="one">Pin jābūt vismaz %1$d ciparam</item>
        <item quantity="other">PINam jāsastāv vismaz no %1$d cipariem</item>
    </plurals>
    <string name="CreateKbsPinFragment__create_a_new_pin">Izveidot jaunu PIN</string>
    <string name="CreateKbsPinFragment__you_can_choose_a_new_pin_as_long_as_this_device_is_registered">Varat labot PIN kamēr ierīce ir reģistrēta.</string>
    <string name="CreateKbsPinFragment__create_your_pin">Izveido savu PIN</string>
    <string name="CreateKbsPinFragment__pins_keep_information_stored_with_signal_encrypted">PIN kodos ir informācija, kas lietotnē Signal ir šifrēta, lai šai informācijai varētu piekļūt tikai jūs. Veicot atkārtotu instalēšanu, jūsu profils, iestatījumi un kontaktpersonas tiks atjaunotas. Lai atvērtu lietotni, PIN kods nebūs nepieciešams.</string>
    <string name="CreateKbsPinFragment__choose_a_stronger_pin">Izveidojiet sarežģītāku PIN</string>

    <!-- ConfirmKbsPinFragment -->
    <string name="ConfirmKbsPinFragment__pins_dont_match">PINi nesakrīt. Mēģiniet vēlreiz.</string>
    <string name="ConfirmKbsPinFragment__confirm_your_pin">Apstiprināt PIN.</string>
    <string name="ConfirmKbsPinFragment__pin_creation_failed">PIN izveide neizdevās</string>
    <string name="ConfirmKbsPinFragment__your_pin_was_not_saved">Jūsu PIN netika saglabāts. Mēs aicināsim jūs izveidot PIN vēlāk.</string>
    <string name="ConfirmKbsPinFragment__pin_created">PIN izveidots.</string>
    <string name="ConfirmKbsPinFragment__re_enter_your_pin">Ievadiet PIN atkārtoti</string>
    <string name="ConfirmKbsPinFragment__creating_pin">Tiek veidots jauns PIN…</string>

    <!-- KbsSplashFragment -->
    <string name="KbsSplashFragment__introducing_pins">Iepazīstinām ar PINiem</string>
    <string name="KbsSplashFragment__pins_keep_information_stored_with_signal_encrypted">PIN kodos ir informācija, kas lietotnē Signal ir šifrēta, lai šai informācijai varētu piekļūt tikai jūs. Veicot atkārtotu instalēšanu, jūsu profils, iestatījumi un kontaktpersonas tiks atjaunotas. Lai atvērtu lietotni, PIN kods nebūs nepieciešams.</string>
    <string name="KbsSplashFragment__learn_more">Uzziniet vairāk.</string>
    <string name="KbsSplashFragment__learn_more_link" translatable="false">https://support.signal.org/hc/articles/360007059792</string>
    <string name="KbsSplashFragment__registration_lock_equals_pin">Reģistrācijas atslēga (Registration Lock) = PIN</string>
    <string name="KbsSplashFragment__your_registration_lock_is_now_called_a_pin">Jūsu Reģistrācijas atslēga tagad tiek saukta par PIN, un tā kļuvusi funkcionālāka. Aktualizējiet to tūlīt.</string>
    <string name="KbsSplashFragment__update_pin">Aktualizēt PIN</string>
    <string name="KbsSplashFragment__create_your_pin">Izveido savu PIN</string>
    <string name="KbsSplashFragment__learn_more_about_pins">Uzzināt vairāk par PIN kodiem</string>
    <string name="KbsSplashFragment__disable_pin">Atspējot PIN</string>

    <!-- KBS Reminder Dialog -->
    <string name="KbsReminderDialog__enter_your_signal_pin">Ievadiet jūsu Signal PIN</string>
    <string name="KbsReminderDialog__to_help_you_memorize_your_pin">Lai palīdzētu jums iegaumēt PIN, mēs Jums lūgsim to ievadīt periodiski. Sākumā biežāk, bet ar laiku - retāk.</string>
    <string name="KbsReminderDialog__skip">Izlaist</string>
    <string name="KbsReminderDialog__submit">Iesniegt</string>
    <string name="KbsReminderDialog__forgot_pin">Aizmirsāt PIN?</string>
    <string name="KbsReminderDialog__incorrect_pin_try_again">Nepareizs PIN. Mēģiniet vēlreiz.</string>

    <!-- AccountLockedFragment -->
    <string name="AccountLockedFragment__account_locked">Konts bloķēts</string>
    <string name="AccountLockedFragment__your_account_has_been_locked_to_protect_your_privacy">Lai aizsargātu jūsu privātumu un drošību, jūsu konts tika bloķēts. Pēc %1$d dienu ilga jūsu konta iesaldēšanas perioda varēsiet pārreģistrēt šo tālruņa numuru, neievadot PIN. Tomēr viss tā saturs tiks dzēsts.</string>
    <string name="AccountLockedFragment__next">Tālāk</string>
    <string name="AccountLockedFragment__learn_more">Uzzināt vairāk.</string>
    <string name="AccountLockedFragment__learn_more_url" translatable="false">https://support.signal.org/hc/articles/360007059792</string>

    <!-- KbsLockFragment -->
    <string name="RegistrationLockFragment__enter_your_pin">Ievadiet jūsu PIN</string>
    <string name="RegistrationLockFragment__enter_the_pin_you_created">Ievadiet sava konta PIN kodu. Tas atšķiras no jūsu SMS verifikācijas koda.</string>
    <string name="RegistrationLockFragment__enter_alphanumeric_pin">Ievadiet no burtiem un cipariem sastāvošu PIN</string>
    <string name="RegistrationLockFragment__enter_numeric_pin">Izveido ciparisku PIN</string>
    <string name="RegistrationLockFragment__incorrect_pin_try_again">Nepareizs PIN. Mēģiniet vēlreiz.</string>
    <string name="RegistrationLockFragment__forgot_pin">Aizmirsāt PIN?</string>
    <string name="RegistrationLockFragment__incorrect_pin">Nepareizs PIN</string>
    <string name="RegistrationLockFragment__forgot_your_pin">Aizmirsāt jūsu PIN?</string>
    <string name="RegistrationLockFragment__not_many_tries_left">Vairs nav daudz mēģinājumu atlicis!</string>
    <string name="RegistrationLockFragment__signal_registration_need_help_with_pin_for_android_v1_pin">Signal reģistrācija - Vajadzīga palīdzība ar PIN Android ierīcēm (v1 PIN)</string>
    <string name="RegistrationLockFragment__signal_registration_need_help_with_pin_for_android_v2_pin">Signal reģistrācija - Vajadzīga palīdzība ar PIN Android ierīcēm (v2 PIN)</string>

    <plurals name="RegistrationLockFragment__for_your_privacy_and_security_there_is_no_way_to_recover">
        <item quantity="zero">Jūsu privātuma un drošības apsvērumu dēļ jūsu PIN nav iespējams atkopt. Ja neatceraties savu PIN, pēc %1$d dienas neaktivitātes perioda varēsiet to atkārtoti verificēt ar īsziņu. Šādā gadījumā jūsu konts tiks iztīrīts un viss saturs tiks dzēsts.</item>
        <item quantity="one">Jūsu privātuma un drošības apsvērumu dēļ jūsu PIN nav iespējams atkopt. Ja neatceraties savu PIN, pēc %1$d dienas neaktivitātes perioda varēsiet to atkārtoti verificēt ar īsziņu. Šādā gadījumā jūsu konts tiks iztīrīts un viss saturs tiks dzēsts.</item>
        <item quantity="other">Jūsu privātuma un drošības apsvērumu dēļ jūsu PIN nav iespējams atkopt. Ja neatceraties savu PIN, pēc %1$d dienu bezdarbības perioda varēsiet to atkārtoti pārbaudīt ar īsziņu. Šādā gadījumā jūsu konts tiks iztīrīts un viss saturs tiks dzēsts.</item>
    </plurals>

    <plurals name="RegistrationLockFragment__incorrect_pin_d_attempts_remaining">
        <item quantity="zero">Nepareizs PIN. Atlicis %1$d mēģinājums.</item>
        <item quantity="one">Nepareizs PIN. Atlicis %1$d mēģinājums.</item>
        <item quantity="other">Nepareizs PIN. Atlikuši %1$d mēģinājumi.</item>
    </plurals>

    <plurals name="RegistrationLockFragment__if_you_run_out_of_attempts_your_account_will_be_locked_for_d_days">
        <item quantity="zero">Ja jums vairs nebūs atlicis neviena mēģinājuma, jūsu konts tiks bloķēts uz%1$d dienu. Pēc %1$d dienas neaktivitātes perioda var atkārtoti reģistrēties, izmantojot PIN. Jūsu konts tiks iztīrīts, un viss saturs tiks dzēsts.</item>
        <item quantity="one">Ja jums vairs nebūs atlicis neviena mēģinājuma, jūsu konts tiks bloķēts uz%1$d dienu. Pēc %1$d dienas neaktivitātes perioda var atkārtoti reģistrēties, izmantojot PIN. Jūsu konts tiks iztīrīts, un viss saturs tiks dzēsts.</item>
        <item quantity="other">Ja jums vairs nebūs atlicis neviena mēģinājuma, jūsu konts tiks bloķēts uz%1$d dienām. Pēc %1$d dienu bezdarbības perioda var atkārtoti reģistrēties, izmantojot PIN. Jūsu konts tiks iztīrīts, un viss saturs tiks dzēsts.</item>
    </plurals>

    <plurals name="RegistrationLockFragment__you_have_d_attempts_remaining">
        <item quantity="zero">Jums ir atlicis %1$d mēģinājums.</item>
        <item quantity="one">Jums ir atlicis %1$d mēģinājums.</item>
        <item quantity="other">Jums atlikuši %1$d mēģinājumi.</item>
    </plurals>

    <plurals name="RegistrationLockFragment__d_attempts_remaining">
        <item quantity="zero">Atlicis %1$d mēģinājums.</item>
        <item quantity="one">Atlicis %1$d mēģinājums.</item>
        <item quantity="other">Atlikuši %1$d mēģinājumi.</item>
    </plurals>

    <!-- CalleeMustAcceptMessageRequestDialogFragment -->
    <string name="CalleeMustAcceptMessageRequestDialogFragment__s_will_get_a_message_request_from_you">%1$s saņems no Jums pieprasījuma ziņojumu. Jūs varēsiet zvanīt tiklīdz piekļuves ziņojumus tiks akceptēts.</string>

    <!-- KBS Megaphone -->
    <string name="KbsMegaphone__create_a_pin">Izveidot PINu</string>
    <string name="KbsMegaphone__pins_keep_information_thats_stored_with_signal_encrytped">PIN noglabā Signal informāciju šifrētā veidā.</string>
    <string name="KbsMegaphone__create_pin">Izveidot PINu</string>

    <!-- transport_selection_list_item -->
    <string name="transport_selection_list_item__transport_icon">Transporta ikona</string>
    <string name="ConversationListFragment_loading">Notiek ielāde…</string>
    <string name="CallNotificationBuilder_connecting">Savienojos…</string>
    <string name="Permissions_permission_required">Nepieciešama atļauja</string>
    <string name="ConversationActivity_signal_needs_sms_permission_in_order_to_send_an_sms">Lai sūtītu SMS, Signal ir nepieciešama SMS atļauja, bet tā ir pastāvīgi liegta. Dodieties uz lietotnes iestatījumiem, izvēlieties \"Atļaujas\" un iespējojiet \"SMS\".</string>
    <string name="Permissions_continue">Turpināt</string>
    <string name="Permissions_not_now">Ne tagad</string>
    <string name="conversation_activity__enable_signal_messages">IESPĒJOT SIGNAL ZIŅAS</string>
    <string name="SQLCipherMigrationHelper_migrating_signal_database">Tiek migrēta Signal datubāze</string>
    <string name="PushDecryptJob_new_locked_message">Jauna bloķēta ziņa</string>
    <string name="PushDecryptJob_unlock_to_view_pending_messages">Atbloķējiet, lai redzētu gaidošās ziņas</string>
    <string name="enter_backup_passphrase_dialog__backup_passphrase">Rezerves kopijas paroles frāze</string>
    <string name="backup_enable_dialog__backups_will_be_saved_to_external_storage_and_encrypted_with_the_passphrase_below_you_must_have_this_passphrase_in_order_to_restore_a_backup">Rezerves kopijas tiks saglabātas ārējā krātuvē un šifrētas, izmantojot zemāk atrodamo paroles frāzi. Lai atjaunotu rezerves kopiju, būs nepieciešama šī paroles frāze.</string>
    <string name="backup_enable_dialog__you_must_have_this_passphrase">Lai atjaunotu rezerves kopiju, jums ir jābūt šai paroles frāzei.</string>
    <string name="backup_enable_dialog__folder">Mape</string>
    <string name="backup_enable_dialog__i_have_written_down_this_passphrase">Esmu sev pierakstījis šo paroles frāzi. Bez tās nebūs iespējams atjaunot rezerves kopiju.</string>
    <string name="registration_activity__restore_backup">Atjaunot rezerves kopiju</string>
    <string name="registration_activity__transfer_or_restore_account">Nodot vai atgūt kontu</string>
    <string name="registration_activity__transfer_account">Nodot kontu</string>
    <string name="registration_activity__skip">Izlaist</string>
    <string name="preferences_chats__chat_backups">Sarunu rezerves kopijas</string>
    <string name="preferences_chats__backup_chats_to_external_storage">Veidot sarunu rezerves kopiju ārējā krātuvē</string>
    <string name="preferences_chats__transfer_account">Pārnest kontu</string>
    <string name="preferences_chats__transfer_account_to_a_new_android_device">Pārnest kontu uz citu Android ierīci</string>
    <string name="RegistrationActivity_enter_backup_passphrase">Rezerves kopijas paroles frāzi</string>
    <string name="RegistrationActivity_restore">Atjaunot</string>
    <string name="RegistrationActivity_backup_failure_downgrade">Nav iespējams importēt rezerves kopijas no jaunākām Signal versijām</string>
    <string name="RegistrationActivity_incorrect_backup_passphrase">Nepareiza rezerves kopijas paroles frāze</string>
    <string name="RegistrationActivity_checking">Tiek pārbaudīts…</string>
    <string name="RegistrationActivity_d_messages_so_far">%1$d ziņas pagaidām…</string>
    <string name="RegistrationActivity_restore_from_backup">Vai atjaunot no rezerves kopijas?</string>
    <string name="RegistrationActivity_restore_your_messages_and_media_from_a_local_backup">Ielasiet ziņas un multividi no lokālas rezerves kopijas. Ja datus neatjaunosiet tagad, vēlāk tas nebūs izdarāms.</string>
    <string name="RegistrationActivity_backup_size_s">Rezerves kopijas izmērs: %1$s</string>
    <string name="RegistrationActivity_backup_timestamp_s">Rezerves kopijas laiks: %1$s</string>
    <string name="BackupDialog_enable_local_backups">Iespējot lokālo rezerves kopiju veidošanu?</string>
    <string name="BackupDialog_enable_backups">Iespējot rezerves kopēšanu</string>
    <string name="BackupDialog_please_acknowledge_your_understanding_by_marking_the_confirmation_check_box">Lūdzu, apstipriniet, ka saprotat, atzīmējot apstiprinājuma izvēles rūtiņu.</string>
    <string name="BackupDialog_delete_backups">Dzēst rezerves kopijas?</string>
    <string name="BackupDialog_disable_and_delete_all_local_backups">Atspējot un dzēst visas rezerves kopijas?</string>
    <string name="BackupDialog_delete_backups_statement">Dzēst rezerves kopijas</string>
    <string name="BackupDialog_to_enable_backups_choose_a_folder">Lai iespējotu rezerves kopēšanu, izvēlieties mapi. Rezerves kopijas tiks saglabātas šajā atrašanās vietā.</string>
    <string name="BackupDialog_choose_folder">Izvēlēties mapi</string>
    <string name="BackupDialog_copied_to_clipboard">Iekopēts starpliktuvē</string>
    <string name="BackupDialog_no_file_picker_available">Nav pieejams neviens failu atlasītājs.</string>
    <string name="BackupDialog_enter_backup_passphrase_to_verify">Lai pārbaudītu, ievadiet rezerves ieejas paroli</string>
    <string name="BackupDialog_verify">Pārbaudīt</string>
    <string name="BackupDialog_you_successfully_entered_your_backup_passphrase">Jūs sekmīgi ievadījāt rezerves ieejas paroli</string>
    <string name="BackupDialog_passphrase_was_not_correct">Parole nav pareiza</string>
    <string name="LocalBackupJob_creating_signal_backup">Veido Molly rezerves kopiju…</string>
    <!-- Title for progress notification shown in a system notification while verifying a recent backup. -->
    <string name="LocalBackupJob_verifying_signal_backup">Tiek pārbaudīta Molly rezerves kopija…</string>
    <string name="LocalBackupJobApi29_backup_failed">Rezerves kopēšana neizdevās</string>
    <string name="LocalBackupJobApi29_your_backup_directory_has_been_deleted_or_moved">Jūsu rezerves kopiju direktorijs ir dzēsts vai pārvietots.</string>
    <string name="LocalBackupJobApi29_your_backup_file_is_too_large">Jūsu rezerves kopijas fails ir pārāk liels saglabāšanai šajā vietā.</string>
    <string name="LocalBackupJobApi29_there_is_not_enough_space">Nepietiek vietas rezerves kopijas izveidošanai</string>
    <!-- Error message shown if a newly created backup could not be verified as accurate -->
    <string name="LocalBackupJobApi29_your_backup_could_not_be_verified">Neizdevās izveidot un pārbaudīt jūsu neseno rezerves kopiju. Lūdzu, izveidojiet jaunu.</string>
    <!-- Error message shown if a very large attachment is encountered during the backup creation and causes the backup to fail -->
    <string name="LocalBackupJobApi29_your_backup_contains_a_very_large_file">Jūsu rezerves kopija satur ļoti lielu failu, ko nav iespējams dublēt. Lūdzu, izdzēsiet to un izveidojiet jaunu rezerves kopiju.</string>
    <string name="LocalBackupJobApi29_tap_to_manage_backups">Pieskarties, lai pārvaldību rezerves kopijas</string>
    <string name="ProgressPreference_d_messages_so_far">pagaidām %1$d ziņas</string>
    <string name="RegistrationActivity_wrong_number">Nepareizs numurs</string>
    <string name="RegistrationActivity_call_me_instead_available_in">Tā vietā piezvaniet man \n (Pieejams pēc %1$02d:%2$02d)</string>
    <string name="RegistrationActivity_contact_signal_support">Sazināties ar Signal tehnisko atbalstu</string>
    <string name="RegistrationActivity_code_support_subject">Signal reģistrācija - Android ierīces verifikācijas kods</string>
    <string name="RegistrationActivity_incorrect_code">Nepareizs kods</string>
    <string name="BackupUtil_never">Nekad</string>
    <string name="BackupUtil_unknown">Nezināms</string>
    <string name="preferences_app_protection__see_my_phone_number">Redzēt manu telefona #</string>
    <string name="preferences_app_protection__find_me_by_phone_number">Meklēt mani pēc telefona #</string>
    <string name="PhoneNumberPrivacy_everyone">Ikviens</string>
    <string name="PhoneNumberPrivacy_my_contacts">Manas kontaktpersonas</string>
    <string name="PhoneNumberPrivacy_nobody">Neviens</string>
    <string name="PhoneNumberPrivacy_everyone_see_description">Jūsu telefona numurs būs redzams visiem cilvēkiem un grupām, ar kurām sazināsieties.</string>
    <string name="PhoneNumberPrivacy_everyone_find_description">Ikviens, kura kontaktpersonu katalogā ir jūsu tālruņa numurs, redzēs jūs kā kontaktpersonu lietotnē Signal. Savukārt citas personas jūs varēs atrast, izmantojot meklēšanas iespēju,</string>
    <string name="preferences_app_protection__screen_lock">Ekrāna bloķēšana</string>
    <string name="preferences_app_protection__lock_signal_access_with_android_screen_lock_or_fingerprint">Slēgt piekļuvi Signal, izmantojot Android ekrāna bloķētāju vai pirkstu nospiedumu</string>
    <string name="preferences_app_protection__screen_lock_inactivity_timeout">Bezdarbības termiņš, kuram paejot, tiek bloķēts ekrāns</string>
    <string name="preferences_app_protection__signal_pin">Signal PIN</string>
    <string name="preferences_app_protection__create_a_pin">Izveidot PINu</string>
    <string name="preferences_app_protection__change_your_pin">Labot jūsu PIN</string>
    <string name="preferences_app_protection__pin_reminders">PIN atgādinājumi</string>
    <string name="preferences_app_protection__pins_keep_information_stored_with_signal_encrypted">PIN noglabā Signal informāciju šifrētā veidā tā, ka tikai jūs varat tai piekļūt. Jūsu profils, uzstādījumu un kontakti tiks atjaunoti, ja uzstādīsiet Signal no jauna.</string>
    <string name="preferences_app_protection__add_extra_security_by_requiring_your_signal_pin_to_register">Pievienojiet papildus drošību, pieprasot ievadīt Signal PIN, kad jūsu telefona numurs tiek reģistrēts Signal no jauna.</string>
    <string name="preferences_app_protection__reminders_help_you_remember_your_pin">Atgādinājumi jums palīdz atcerēties PIN, jo to nevar atgūt. Laika gaitā atgādināšana būs retāka.</string>
    <string name="preferences_app_protection__turn_off">Izslēgt</string>
    <string name="preferences_app_protection__confirm_pin">Apstiprināt PIN</string>
    <string name="preferences_app_protection__confirm_your_signal_pin">Apstipriniet Signal PIN</string>
    <string name="preferences_app_protection__make_sure_you_memorize_or_securely_store_your_pin">Pārliecinieties, ka atceraties PIN un vai uzglabājat to droši, jo PIN nevar atgūt. PIN aizmiršanas gadījumā, iespējams, zaudēsiet datus, atkārtoti reģistrējot Signal kontu.</string>
    <string name="preferences_app_protection__incorrect_pin_try_again">Nepareizs PIN. Mēģiniet vēlreiz.</string>
    <string name="preferences_app_protection__failed_to_enable_registration_lock">Reģistrācijas bloķēšanas iestatīšanas laikā notikusi kļūda.</string>
    <string name="preferences_app_protection__failed_to_disable_registration_lock">Reģistrācijas bloķēšanas atiestatīšanas laikā notikusi kļūda.</string>
    <string name="AppProtectionPreferenceFragment_none">Nekas</string>
    <string name="preferences_app_protection__registration_lock">Reģistrācijas bloķēšana</string>
    <string name="RegistrationActivity_you_must_enter_your_registration_lock_PIN">Jums ir jāievada savs reģistrācijas bloķēšanas PIN</string>
    <string name="RegistrationActivity_your_pin_has_at_least_d_digits_or_characters">Jūsu PIN ir ne īsāks par %1$d cipariem vai rakstzīmēm</string>
    <string name="RegistrationActivity_too_many_attempts">Par daudz mēģinājumu</string>
    <string name="RegistrationActivity_you_have_made_too_many_incorrect_registration_lock_pin_attempts_please_try_again_in_a_day">Pārāk daudz nepareizu Reģistrācijas PIN mēģinājumu. Lūdzu, vēlreiz mēģiniet pēc 1 dienas.</string>
    <string name="RegistrationActivity_you_have_made_too_many_attempts_please_try_again_later">Pārāk daudz mēģinājumu. Vēlāk mēģiniet vēlreiz.</string>
    <string name="RegistrationActivity_error_connecting_to_service">Nebija iespējams savienoties ar pakalpojumu!</string>
    <string name="preferences_chats__backups">Rezerves kopijas</string>
    <string name="prompt_passphrase_activity__signal_is_locked">Molly ir slēgts</string>
    <string name="prompt_passphrase_activity__tap_to_unlock">PIESKARIETIES, LAI ATBLOĶĒTU</string>
    <string name="Recipient_unknown">Nezināms</string>

    <!-- TransferOrRestoreFragment -->
    <string name="TransferOrRestoreFragment__transfer_or_restore_account">Nodot vai atgūt kontu</string>
    <string name="TransferOrRestoreFragment__if_you_have_previously_registered_a_signal_account">Ja iepriekš reģistrējāt Signal kontu, varat pārsūtīt vai atjaunot savu kontu un ziņas</string>
    <string name="TransferOrRestoreFragment__transfer_from_android_device">Pārnest no Android ierīces</string>
    <string name="TransferOrRestoreFragment__transfer_your_account_and_messages_from_your_old_android_device">Pārnesiet savu kontu un ziņas no vecās Android ierīces. Jums ir nepieciešama piekļuve vecajai ierīcei.</string>
    <string name="TransferOrRestoreFragment__you_need_access_to_your_old_device">Jums ir nepieciešama piekļuve vecajai ierīcei.</string>
    <string name="TransferOrRestoreFragment__restore_from_backup">Atjaunot no rezerves kopijas</string>
    <string name="TransferOrRestoreFragment__restore_your_messages_from_a_local_backup">Atjaunojiet ziņas no lokālas rezerves kopijas. Ja neatjaunosiet tagad, vēlāk to vairs nebūs iespējams izdarīt.</string>

    <!-- NewDeviceTransferInstructionsFragment -->
    <string name="NewDeviceTransferInstructions__open_signal_on_your_old_android_phone">Atvērt Signal vecajā Android ierīcē</string>
    <string name="NewDeviceTransferInstructions__continue">Turpināt</string>
    <string name="NewDeviceTransferInstructions__first_bullet">1.</string>
    <string name="NewDeviceTransferInstructions__tap_on_your_profile_photo_in_the_top_left_to_open_settings">Pieskarieties sava profila fotoattēlam augšējā kreisajā stūrī, lai atvērtu iestatījumus</string>
    <string name="NewDeviceTransferInstructions__second_bullet">2.</string>
    <string name="NewDeviceTransferInstructions__tap_on_account">"Pieskarieties pie \"Konts\""</string>
    <string name="NewDeviceTransferInstructions__third_bullet">3.</string>
    <string name="NewDeviceTransferInstructions__tap_transfer_account_and_then_continue_on_both_devices">"Abās ierīcēs pieskarieties pie \"Pārsūtīt kontu\" un pēc tam pie \"Turpināt\""</string>

    <!-- NewDeviceTransferSetupFragment -->
    <string name="NewDeviceTransferSetup__preparing_to_connect_to_old_android_device">Gatavojas savienojuma izveidei ar veco Android ierīci…</string>
    <string name="NewDeviceTransferSetup__take_a_moment_should_be_ready_soon">Brīdi uzgaidiet, drīz viss būs kārtībā</string>
    <string name="NewDeviceTransferSetup__waiting_for_old_device_to_connect">Gaida savienojumu ar veco Android ierīci…</string>
    <string name="NewDeviceTransferSetup__signal_needs_the_location_permission_to_discover_and_connect_with_your_old_device">Lietotnei Molly ir nepieciešama atrašanās vietas atļauja, lai atrastu veco Android ierīci un izveidotu ar to savienojumu.</string>
    <string name="NewDeviceTransferSetup__signal_needs_location_services_enabled_to_discover_and_connect_with_your_old_device">Lietotnē Molly ir jābūt iespējotiem atrašanās vietas pakalpojumiem, lai atrastu veco Android ierīci un izveidotu ar to savienojumu.</string>
    <string name="NewDeviceTransferSetup__signal_needs_wifi_on_to_discover_and_connect_with_your_old_device">Lietotnē Molly ir jāieslēdz Wi-Fi, lai varētu noteikt veco Android ierīci un izveidot ar to savienojumu. Wi-Fi ir jābūt ieslēgtam, bet ierīcei nav jābūt pievienotai Wi-Fi tīklam.</string>
    <string name="NewDeviceTransferSetup__sorry_it_appears_your_device_does_not_support_wifi_direct">Diemžēl šķiet, ka šī ierīce neatbalsta Wi-Fi Direct. Lietotne Molly izmanto Wi-Fi Direct, lai noteiktu veco Android ierīci un izveidotu ar to savienojumu. Joprojām varat atjaunot rezerves kopiju konta atjaunošanai no vecās Android ierīces.</string>
    <string name="NewDeviceTransferSetup__restore_a_backup">Atjaunot rezerves kopiju</string>
    <string name="NewDeviceTransferSetup__an_unexpected_error_occurred_while_attempting_to_connect_to_your_old_device">Mēģinot izveidot savienojumu ar veco Android ierīci, radās neparedzēta kļūda.</string>

    <!-- OldDeviceTransferSetupFragment -->
    <string name="OldDeviceTransferSetup__searching_for_new_android_device">Meklē jauno Android ierīci…</string>
    <string name="OldDeviceTransferSetup__signal_needs_the_location_permission_to_discover_and_connect_with_your_new_device">Lietotnei Molly ir nepieciešama atrašanās vietas atļauja, lai atrastu jauno Android ierīci un izveidotu ar to savienojumu.</string>
    <string name="OldDeviceTransferSetup__signal_needs_location_services_enabled_to_discover_and_connect_with_your_new_device">Lietotnē Molly ir jābūt iespējotiem atrašanās vietas pakalpojumiem, lai atrastu jauno Android ierīci un izveidotu ar to savienojumu.</string>
    <string name="OldDeviceTransferSetup__signal_needs_wifi_on_to_discover_and_connect_with_your_new_device">Lietotnē Molly ir jāieslēdz Wi-Fi, lai varētu noteikt jauno Android ierīci un izveidot ar to savienojumu. Wi-Fi ir jābūt ieslēgtam, bet ierīcei nav jābūt pievienotai Wi-Fi tīklam.</string>
    <string name="OldDeviceTransferSetup__sorry_it_appears_your_device_does_not_support_wifi_direct">Diemžēl šķiet, ka šī ierīce neatbalsta Wi-Fi Direct. Lietotne Molly izmanto Wi-Fi Direct, lai atrastu jauno Android ierīci un izveidotu ar to savienojumu. Joprojām varat izveidot rezerves kopiju konta atjaunošanai jaunajā Android ierīcē.</string>
    <string name="OldDeviceTransferSetup__create_a_backup">Izveidot rezerves kopiju</string>
    <string name="OldDeviceTransferSetup__an_unexpected_error_occurred_while_attempting_to_connect_to_your_old_device">Mēģinot izveidot savienojumu ar jauno Android ierīci, radās neparedzēta kļūda.</string>

    <!-- DeviceTransferSetupFragment -->
    <string name="DeviceTransferSetup__unable_to_open_wifi_settings">Nevar atvērt Wi-Fi iestatījumus. Ieslēdziet Wi-Fi manuāli.</string>
    <string name="DeviceTransferSetup__grant_location_permission">Piešķirt atrašanās vietas atļauju</string>
    <string name="DeviceTransferSetup__turn_on_location_services">Ieslēgt atrašanās vietas pakalpojumus</string>
    <string name="DeviceTransferSetup__unable_to_open_location_settings">Nevar atvērt atrašanās vietas iestatījumus.</string>
    <string name="DeviceTransferSetup__turn_on_wifi">Ieslēgt Wi-Fi</string>
    <string name="DeviceTransferSetup__error_connecting">Savienojuma izveides kļūda</string>
    <string name="DeviceTransferSetup__retry">Mēģināt vēlreiz</string>
    <string name="DeviceTransferSetup__submit_debug_logs">Iesniegt atkļūdošanas žurnālus</string>
    <string name="DeviceTransferSetup__verify_code">Pārbaudīt kodu</string>
    <string name="DeviceTransferSetup__verify_that_the_code_below_matches_on_both_of_your_devices">Pārbaudiet, vai zemāk norādītais kods abās jūsu ierīcēs ir vienāds. Pēc tam pieskarieties pie Turpināt.</string>
    <string name="DeviceTransferSetup__the_numbers_do_not_match">Numuri nesakrīt</string>
    <string name="DeviceTransferSetup__continue">Turpināt</string>
    <string name="DeviceTransferSetup__number_is_not_the_same">Numurs nav tas pats</string>
    <string name="DeviceTransferSetup__if_the_numbers_on_your_devices_do_not_match_its_possible_you_connected_to_the_wrong_device">Ja abās ierīcēs norādītie cipari nesakrīt, iespējams, esat izveidojis savienojumu ar nepareizo ierīci. Lai šo problēmu novērstu, pārtrauciet pārsūtīšanu un mēģiniet vēlreiz. Turiet abas ierīces netālu vienu no otras.</string>
    <string name="DeviceTransferSetup__stop_transfer">Pārtraukt nosūtīšanu</string>
    <string name="DeviceTransferSetup__unable_to_discover_old_device">Nevar atrast veco ierīci</string>
    <string name="DeviceTransferSetup__unable_to_discover_new_device">Nevar atrast jauno ierīci</string>
    <string name="DeviceTransferSetup__make_sure_the_following_permissions_are_enabled">Pārliecinieties, vai ir iespējotas šādas atļaujas un pakalpojumi:</string>
    <string name="DeviceTransferSetup__location_permission">Atrašanās vietas atļauja</string>
    <string name="DeviceTransferSetup__location_services">Atrašanās vietas pakalpojumi</string>
    <string name="DeviceTransferSetup__wifi">Wi-Fi</string>
    <string name="DeviceTransferSetup__on_the_wifi_direct_screen_remove_all_remembered_groups_and_unlink_any_invited_or_connected_devices">Wi-Fi Direct ekrānā noņemiet visas atmiņā saglabātās grupas un atsaistiet visas uzaicinātās vai pievienotās ierīces.</string>
    <string name="DeviceTransferSetup__wifi_direct_screen">Wi-Fi Direct ekrāns</string>
    <string name="DeviceTransferSetup__try_turning_wifi_off_and_on_on_both_devices">Izslēdziet un ieslēdziet Wi-Fi abās ierīcēs.</string>
    <string name="DeviceTransferSetup__make_sure_both_devices_are_in_transfer_mode">Pārliecinieties, vai abas ierīces atrodas pārsūtīšanas režīmā.</string>
    <string name="DeviceTransferSetup__go_to_support_page">Atvērt atbalsta lapu</string>
    <string name="DeviceTransferSetup__try_again">Mēģiniet vēlreiz</string>
    <string name="DeviceTransferSetup__waiting_for_other_device">Gaida otru ierīci</string>
    <string name="DeviceTransferSetup__tap_continue_on_your_other_device_to_start_the_transfer">Pieskarieties pie Turpināt otrā ierīcē, lai sāktu pārsūtīšanu.</string>
    <string name="DeviceTransferSetup__tap_continue_on_your_other_device">Pieskarieties pie Turpināt otrā ierīcē…</string>

    <!-- NewDeviceTransferFragment -->
    <string name="NewDeviceTransfer__cannot_transfer_from_a_newer_version_of_signal">Nevar pārsūtīt no jaunākām Signal versijām</string>

    <!-- DeviceTransferFragment -->
    <string name="DeviceTransfer__transferring_data">Notiek datu pārsūtīšana</string>
    <string name="DeviceTransfer__keep_both_devices_near_each_other">Turiet abas ierīces tuvu vienu otrai. Neslēdziet ārā nevienu no ierīcēm un neaizveriet lietotni Molly. Pārsūtīšana ir pilnībā šifrēta.</string>
    <string name="DeviceTransfer__d_messages_so_far">Pagaidām %1$d ziņas…</string>
    <!-- Filled in with total percentage of messages transferred -->
    <string name="DeviceTransfer__s_of_messages_so_far">%1$s%% no ziņām līdz šim…</string>
    <string name="DeviceTransfer__cancel">Atcelt</string>
    <string name="DeviceTransfer__try_again">Mēģiniet vēlreiz</string>
    <string name="DeviceTransfer__stop_transfer_question">Vai pārtraukt nosūtīšanu?</string>
    <string name="DeviceTransfer__stop_transfer">Pārtraukt nosūtīšanu</string>
    <string name="DeviceTransfer__all_transfer_progress_will_be_lost">Viss paveiktais pārsūtīšanas darbības process tiks zaudēts.</string>
    <string name="DeviceTransfer__transfer_failed">Pārsūtīšana neizdevās</string>
    <string name="DeviceTransfer__unable_to_transfer">Nevar pārsūtīt</string>

    <!-- OldDeviceTransferInstructionsFragment -->
    <string name="OldDeviceTransferInstructions__transfer_account">Pārnest kontu</string>
    <string name="OldDeviceTransferInstructions__you_can_transfer_your_signal_account_when_setting_up_signal_on_a_new_android_device">Signal kontu var pārsūtīt, kad lietotni Signal iestata jaunā Android ierīcē. Pirms turpināt, rīkojieties šādi.</string>
    <string name="OldDeviceTransferInstructions__first_bullet">1.</string>
    <string name="OldDeviceTransferInstructions__download_signal_on_your_new_android_device">Lejupielādēt Molly jaunajā Android ierīcē</string>
    <string name="OldDeviceTransferInstructions__second_bullet">2.</string>
    <string name="OldDeviceTransferInstructions__tap_on_transfer_or_restore_account">"Pieskarieties pie Pārsūtīt vai atjaunot kontu"</string>
    <string name="OldDeviceTransferInstructions__third_bullet">3.</string>
    <string name="OldDeviceTransferInstructions__select_transfer_from_android_device_when_prompted_and_then_continue">"Kad tiek prasīts, atlasiet Pārsūtīt no Android ierīces un pēc tam pieskarieties pie Turpināt. Turiet abas ierīces tuvumā."</string>
    <string name="OldDeviceTransferInstructions__continue">Turpināt</string>

    <!-- OldDeviceTransferComplete -->
    <string name="OldDeviceTransferComplete__transfer_complete">Pārsūtīšana pabeigta</string>
    <string name="OldDeviceTransferComplete__go_to_your_new_device">Doties uz jauno ierīci</string>
    <string name="OldDeviceTransferComplete__your_signal_data_has_Been_transferred_to_your_new_device">Signal dati ir pārsūtīti uz jauno ierīci. Lai pabeigtu pārsūtīšanas procesu, jums jāturpina reģistrācija savā jaunajā ierīcē.</string>
    <string name="OldDeviceTransferComplete__close">Aizvērt</string>

    <!-- NewDeviceTransferComplete -->
    <string name="NewDeviceTransferComplete__transfer_successful">Pārsūtīšana izdevās</string>
    <string name="NewDeviceTransferComplete__transfer_complete">Pārsūtīšana pabeigta</string>
    <string name="NewDeviceTransferComplete__to_complete_the_transfer_process_you_must_continue_registration">Lai pabeigtu pārsūtīšanas procesu, jums jāturpina reģistrācija savā jaunajā ierīcē.</string>
    <string name="NewDeviceTransferComplete__continue_registration">Turpināt reģistrāciju</string>

    <!-- DeviceToDeviceTransferService -->
    <string name="DeviceToDeviceTransferService_content_title">Konta pārsūtīšana</string>
    <string name="DeviceToDeviceTransferService_status_ready">Gatavojas savienojuma izveidei ar otru Android ierīci…</string>
    <string name="DeviceToDeviceTransferService_status_starting_up">Gatavojas savienojuma izveidei ar otru Android ierīci…</string>
    <string name="DeviceToDeviceTransferService_status_discovery">Meklē otru Android ierīci…</string>
    <string name="DeviceToDeviceTransferService_status_network_connected">Veido savienojumu ar otru Android ierīci…</string>
    <string name="DeviceToDeviceTransferService_status_verification_required">Nepieciešama verifikācija</string>
    <string name="DeviceToDeviceTransferService_status_service_connected">Pārsūta kontu…</string>

    <!-- OldDeviceTransferLockedDialog -->
    <string name="OldDeviceTransferLockedDialog__complete_registration_on_your_new_device">Pabeidziet reģistrāciju jaunajā ierīcē</string>
    <string name="OldDeviceTransferLockedDialog__your_signal_account_has_been_transferred_to_your_new_device">Jūsu Signal konts ir pārsūtīts uz jūsu jauno ierīci, taču, lai turpinātu, jaunajā ierīcē ir jāpabeidz reģistrācija. Lietotne Signal šajā ierīcē nebūs aktīva.</string>
    <string name="OldDeviceTransferLockedDialog__done">Gatavs</string>
    <string name="OldDeviceTransferLockedDialog__cancel_and_activate_this_device">Atcelt un aktivizēt šo ierīci</string>

    <!-- AdvancedPreferenceFragment -->
    <string name="AdvancedPreferenceFragment__transfer_mob_balance">Vai pārskaitīt MOB atlikumu?</string>
    <string name="AdvancedPreferenceFragment__you_have_a_balance_of_s">Jūsu atlikums ir %1$s. Ja pirms konta dzēšanas nepārskaitīsiet naudas līdzekļus uz citu naudas maka adresi, jūs tos zaudēsiet pavisam.</string>
    <string name="AdvancedPreferenceFragment__dont_transfer">Nepārsūtīt</string>
    <string name="AdvancedPreferenceFragment__transfer">Pārsūtīt</string>

    <!-- RecipientBottomSheet -->
    <string name="RecipientBottomSheet_block">Bloķēt</string>
    <string name="RecipientBottomSheet_unblock">Atbloķēt</string>
    <string name="RecipientBottomSheet_add_to_contacts">Pievienot kontaktiem</string>
    <!-- Error message that displays when a user tries to tap to view system contact details but has no app that supports it -->
    <string name="RecipientBottomSheet_unable_to_open_contacts">Nevar atrast aplikāciju, ar kuru atvērt kontaktus.</string>
    <string name="RecipientBottomSheet_add_to_a_group">Pievienot grupai</string>
    <string name="RecipientBottomSheet_add_to_another_group">Pievienot citai grupai</string>
    <string name="RecipientBottomSheet_view_safety_number">Skatīt drošības numuru</string>
    <string name="RecipientBottomSheet_make_admin">Izveidot administratoru</string>
    <string name="RecipientBottomSheet_remove_as_admin">Noņemt grupas administratoru</string>
    <string name="RecipientBottomSheet_remove_from_group">Noņemt no grupas</string>
    <string name="RecipientBottomSheet_message_description">Ziņa</string>
    <string name="RecipientBottomSheet_voice_call_description">Audiozvans</string>
    <string name="RecipientBottomSheet_insecure_voice_call_description">Nedrošs audiozvans</string>
    <string name="RecipientBottomSheet_video_call_description">Videozvans</string>

    <string name="RecipientBottomSheet_remove_s_as_group_admin">Noņemt %1$s grupas administratora tiesības?</string>
    <string name="RecipientBottomSheet_s_will_be_able_to_edit_group">"%1$s varēs rediģēt šo grupu un tās dalībniekus"</string>

    <string name="RecipientBottomSheet_remove_s_from_the_group">Vai dzēst %1$s no šīs grupas?</string>
    <!-- Dialog message shown when removing someone from a group with group link being active to indicate they will not be able to rejoin -->
    <string name="RecipientBottomSheet_remove_s_from_the_group_they_will_not_be_able_to_rejoin">Noņemt %1$s no šīs grupas? Viņi vairs nevarēs pievienoties grupai caur grupas saiti.</string>
    <string name="RecipientBottomSheet_remove">Noņemt</string>
    <string name="RecipientBottomSheet_copied_to_clipboard">Iekopēts starpliktuvē</string>

    <string name="GroupRecipientListItem_admin">Administrators</string>
    <string name="GroupRecipientListItem_approve_description">Apstiprināt</string>
    <string name="GroupRecipientListItem_deny_description">Atteikt pievienot</string>


    <!-- GroupsLearnMoreBottomSheetDialogFragment -->
    <string name="GroupsLearnMore_legacy_vs_new_groups">Mantoto grupu salīdzinājums ar jaunajām</string>
    <string name="GroupsLearnMore_what_are_legacy_groups">Kas ir mantotās grupas?</string>
    <string name="GroupsLearnMore_paragraph_1">Mantotās jeb vecā tipa grupas ir grupas, kas nav saderīgas ar jaunās grupas funkcijām, piemēram, administratoriem un konkrētākiem grupu atjauninājumiem.</string>
    <string name="GroupsLearnMore_can_i_upgrade_a_legacy_group">Vai var jaunināt mantoto jeb vecā tipa grupu?</string>
    <string name="GroupsLearnMore_paragraph_2">Vecā tipa grupas vēl nevar jaunināt uz jaunām grupām, taču varat izveidot jaunu grupu ar tiem pašiem dalībniekiem, ja dalībnieki izmanto jaunāko lietotnes Signal versiju.</string>
    <string name="GroupsLearnMore_paragraph_3">Signal piedāvās veidu, kā turpmāk jaunināt vecā tipa grupas.</string>

    <!-- GroupLinkBottomSheetDialogFragment -->
    <string name="GroupLinkBottomSheet_share_hint_requiring_approval">Ikviens ar šo saiti var skatīt grupas nosaukumu un fotoattēlu un nosūtīt pieprasījumu tai pievienoties. Nosūtiet šo saiti tikai cilvēkiem, kuriem uzticaties.</string>
    <string name="GroupLinkBottomSheet_share_hint_not_requiring_approval">Ikviens ar šo saiti var skatīt grupas nosaukumu un fotoattēlu un pievienoties šai grupai. Nosūtiet šo saiti tikai cilvēkiem, kuriem uzticaties.</string>
    <string name="GroupLinkBottomSheet_share_via_signal">Kopīgot, izmantojot Molly</string>
    <string name="GroupLinkBottomSheet_copy">Kopēt</string>
    <string name="GroupLinkBottomSheet_qr_code">Kvadrātkods</string>
    <string name="GroupLinkBottomSheet_share">Kopīgot</string>
    <string name="GroupLinkBottomSheet_copied_to_clipboard">Iekopēts starpliktuvē</string>
    <string name="GroupLinkBottomSheet_the_link_is_not_currently_active">Saite pašlaik nav aktīva</string>

    <!-- VoiceNotePlaybackPreparer -->
    <string name="VoiceNotePlaybackPreparer__failed_to_play_voice_message">Neizdevās atskaņot balss ziņu</string>

    <!-- VoiceNoteMediaDescriptionCompatFactory -->
    <string name="VoiceNoteMediaItemFactory__voice_message">Balss ziņa · %1$s</string>
    <string name="VoiceNoteMediaItemFactory__s_to_s">%1$s %2$s</string>

    <!-- StorageUtil -->
    <string name="StorageUtil__s_s">%1$s/%2$s</string>
    <string name="BlockedUsersActivity__s_has_been_blocked">\"%1$s\" ir bloķēts.</string>
    <string name="BlockedUsersActivity__failed_to_block_s">Neizdevās bloķēt \"%1$s\"</string>
    <string name="BlockedUsersActivity__s_has_been_unblocked">\"%1$s\" ir atbloķēts.</string>

    <!-- ReviewCardDialogFragment -->
    <string name="ReviewCardDialogFragment__review_members">Pārskatīt dalībniekus</string>
    <string name="ReviewCardDialogFragment__review_request">Pārskatīt pieprasījumu</string>
    <string name="ReviewCardDialogFragment__d_group_members_have_the_same_name">%1$d grupas dalībniekiem ir vienāds vārds; pārskatiet tālāk norādītos dalībniekus un izvēlieties rīkoties.</string>
    <string name="ReviewCardDialogFragment__if_youre_not_sure">Ja nezināt, no kā ir pieprasījums, pārskatiet tālāk norādītās kontaktpersonas un rīkojieties.</string>
    <string name="ReviewCardDialogFragment__no_other_groups_in_common">Nav citu kopīgu grupu.</string>
    <string name="ReviewCardDialogFragment__no_groups_in_common">Nav kopīgu grupu.</string>
    <plurals name="ReviewCardDialogFragment__d_other_groups_in_common">
        <item quantity="zero">%1$d kopīga grupa</item>
        <item quantity="one">%1$d kopīga grupa</item>
        <item quantity="other">%1$d kopīgas grupas</item>
    </plurals>
    <plurals name="ReviewCardDialogFragment__d_groups_in_common">
        <item quantity="zero">%1$d kopīga grupa</item>
        <item quantity="one">%1$d kopīga grupa</item>
        <item quantity="other">%1$d kopīgas grupas</item>
    </plurals>
    <string name="ReviewCardDialogFragment__remove_s_from_group">Vai dzēst %1$s no šīs grupas?</string>
    <string name="ReviewCardDialogFragment__remove">Noņemt</string>
    <string name="ReviewCardDialogFragment__failed_to_remove_group_member">Grupas dalībnieku neizdevās noņemt.</string>

    <!-- ReviewCard -->
    <string name="ReviewCard__member">Dalībnieks</string>
    <string name="ReviewCard__request">Pieprasīt</string>
    <string name="ReviewCard__your_contact">Jūsu kontaktpersona</string>
    <string name="ReviewCard__remove_from_group">Noņemt no grupas</string>
    <string name="ReviewCard__update_contact">Atjaunināt kontaktpersonu</string>
    <string name="ReviewCard__block">Bloķēt</string>
    <string name="ReviewCard__delete">Dzēst</string>
    <string name="ReviewCard__recently_changed">Nesen mainīja profila nosaukumu no %1$s uz %2$s</string>

    <!-- CallParticipantsListUpdatePopupWindow -->
    <string name="CallParticipantsListUpdatePopupWindow__s_joined">%1$s pievienojās</string>
    <string name="CallParticipantsListUpdatePopupWindow__s_and_s_joined">%1$s un %2$s pievienojās</string>
    <string name="CallParticipantsListUpdatePopupWindow__s_s_and_s_joined">%1$s, %2$s un %3$s pievienojās</string>
    <string name="CallParticipantsListUpdatePopupWindow__s_s_and_d_others_joined">%1$s, %2$s un %3$d citi pievienojās</string>
    <string name="CallParticipantsListUpdatePopupWindow__s_left">%1$s izstājās</string>
    <string name="CallParticipantsListUpdatePopupWindow__s_and_s_left">%1$s un %2$s izstājās</string>
    <string name="CallParticipantsListUpdatePopupWindow__s_s_and_s_left">%1$s, %2$s un %3$s izstājās</string>
    <string name="CallParticipantsListUpdatePopupWindow__s_s_and_d_others_left">%1$s, %2$s un %3$d citi izstājās</string>

    <string name="CallParticipant__you">Jūs</string>
    <string name="CallParticipant__you_on_another_device">Jūs (citā ierīcē)</string>
    <string name="CallParticipant__s_on_another_device">%1$s (citā ierīcē)</string>

    <!-- WifiToCellularPopupWindow -->
    <!-- Message shown during a call when the WiFi network is unusable, and cellular data starts to be used for the call instead. -->
    <string name="WifiToCellularPopupWindow__weak_wifi_switched_to_cellular">Vājš Wi-Fi signāls. Ieslēgti mobilie dati.</string>

    <!-- DeleteAccountFragment -->
    <string name="DeleteAccountFragment__deleting_your_account_will">Dzēšot kontu, tiks veiktas šādas darbības:</string>
    <string name="DeleteAccountFragment__enter_your_phone_number">Ievadiet savu tālruņa numuru</string>
    <string name="DeleteAccountFragment__delete_account">Dzēst kontu</string>
    <string name="DeleteAccountFragment__delete_your_account_info_and_profile_photo">Dzēst konta informāciju un profila attēlu</string>
    <string name="DeleteAccountFragment__delete_all_your_messages">Dzēst visas ziņas</string>
    <string name="DeleteAccountFragment__delete_s_in_your_payments_account">Dzēst %1$s maksājumu kontā</string>
    <string name="DeleteAccountFragment__no_country_code">Nav norādīts valsts kods</string>
    <string name="DeleteAccountFragment__no_number">Nav norādīts numurs</string>
    <string name="DeleteAccountFragment__the_phone_number">Ievadītais tālruņa numurs neatbilst jūsu kontā norādītajam.</string>
    <string name="DeleteAccountFragment__are_you_sure">Vai tiešām vēlaties dzēst savu kontu?</string>
    <string name="DeleteAccountFragment__this_will_delete_your_signal_account">Veicot šo darbību, tiks dzēsts jūsu Signal konts un lietotne tiks atiestatīta. Pēc šī procesa pabeigšanas lietotne tiks aizvērta.</string>
    <string name="DeleteAccountFragment__failed_to_delete_account">Neizdevās izdzēst kontu. Vai jums ir savienojumus ar tīklu?</string>
    <string name="DeleteAccountFragment__failed_to_delete_local_data">Neizdevās izdzēst lokālos datus. Tos var manuāli dzēst sistēmas lietojumprogrammas iestatījumos.</string>
    <string name="DeleteAccountFragment__launch_app_settings">Atvērt lietotnes iestatījumus</string>
    <!-- Title of progress dialog shown when a user deletes their account and the process is leaving all groups -->
    <string name="DeleteAccountFragment__leaving_groups">Pamet grupas…</string>
    <!-- Title of progress dialog shown when a user deletes their account and the process has left all groups -->
    <string name="DeleteAccountFragment__deleting_account">Dzēš kontu…</string>
    <!-- Message of progress dialog shown when a user deletes their account and the process is canceling their subscription -->
    <string name="DeleteAccountFragment__canceling_your_subscription">Atceļu jūsu abonementu…</string>
    <!-- Message of progress dialog shown when a user deletes their account and the process is leaving groups -->
    <string name="DeleteAccountFragment__depending_on_the_number_of_groups">Atkarībā no grupu skaita, kurās jūs esat, tas var aizņemt dažas minūtes</string>
    <!-- Message of progress dialog shown when a user deletes their account and the process has left all groups -->
    <string name="DeleteAccountFragment__deleting_all_user_data_and_resetting">Dzēš lietotāja datus un atiestata aplikāciju</string>
    <!-- Title of error dialog shown when a network error occurs during account deletion -->
    <string name="DeleteAccountFragment__account_not_deleted">Konts netika dzēsts</string>
    <!-- Message of error dialog shown when a network error occurs during account deletion -->
    <string name="DeleteAccountFragment__there_was_a_problem">Dzēšanas procesa pabeigšanas laikā radās problēma. Pārbaudiet tīkla savienojumu un mēģiniet vēlreis.</string>

    <!-- DeleteAccountCountryPickerFragment -->
    <string name="DeleteAccountCountryPickerFragment__search_countries">Meklēt valstis</string>

    <!-- CreateGroupActivity -->
    <string name="CreateGroupActivity__skip">Izlaist</string>
    <plurals name="CreateGroupActivity__d_members">
        <item quantity="zero">%1$d dalībnieks</item>
        <item quantity="one">%1$d dalībnieks</item>
        <item quantity="other">%1$d dalībnieki</item>
    </plurals>

    <!-- ShareActivity -->
    <string name="ShareActivity__share">Kopīgot</string>
    <string name="ShareActivity__send">Sūtīt</string>
    <string name="ShareActivity__comma_s">, %1$s</string>
    <string name="ShareActivity__sharing_to_multiple_chats_is">Kopīgošana vairākās tērzēšanas sarunās tiek atbalstīta tikai Signal ziņām</string>
    <!-- Toast when the incoming intent is invalid -->
    <string name="ShareActivity__could_not_get_share_data_from_intent">Neizdevās iegūt kopīgošanas datus no nolūka.</string>

    <!-- MultiShareDialogs -->
    <string name="MultiShareDialogs__failed_to_send_to_some_users">Neizdevās nosūtīt dažiem lietotājiem</string>
    <string name="MultiShareDialogs__you_can_only_share_with_up_to">Var kopīgot tikai %1$d sarunas</string>

    <!-- ChatWallpaperActivity -->
    <string name="ChatWallpaperActivity__chat_wallpaper">Sarunas fona tapete</string>

    <!-- ChatWallpaperFragment -->
    <string name="ChatWallpaperFragment__chat_color">Sarunas krāsa</string>
    <string name="ChatWallpaperFragment__reset_chat_colors">Atiestatīt sarunas krāsas</string>
    <string name="ChatWallpaperFragment__reset_chat_color">Atiestatīt sarunas krāsu</string>
    <string name="ChatWallpaperFragment__reset_chat_color_question">Vai atiestatīt sarunas krāsu?</string>
    <string name="ChatWallpaperFragment__set_wallpaper">Iestatīt fona tapeti</string>
    <string name="ChatWallpaperFragment__dark_mode_dims_wallpaper">Tumšais režīms aptumšo fona tapeti</string>
    <string name="ChatWallpaperFragment__contact_name">Kontaktpersonas vārds</string>
    <string name="ChatWallpaperFragment__reset">Atstatīt</string>
    <string name="ChatWallpaperFragment__clear">Notīrīt</string>
    <string name="ChatWallpaperFragment__wallpaper_preview_description">Fona tapetes priekšskatījums</string>
    <string name="ChatWallpaperFragment__would_you_like_to_override_all_chat_colors">Vai vēlaties neievērot visu sarunu loga krāsas?</string>
    <string name="ChatWallpaperFragment__would_you_like_to_override_all_wallpapers">Vai vēlaties ignorēt visas fona tapetes?</string>
    <string name="ChatWallpaperFragment__reset_default_colors">Atiestatīt noklusējuma krāsas</string>
    <string name="ChatWallpaperFragment__reset_all_colors">Atiestatīt visas krāsas</string>
    <string name="ChatWallpaperFragment__reset_default_wallpaper">Atiestatīt noklusējuma fona tapeti</string>
    <string name="ChatWallpaperFragment__reset_all_wallpapers">Atiestatīt visas fona tapetes</string>
    <string name="ChatWallpaperFragment__reset_wallpapers">Atiestatīt fona tapetes</string>
    <string name="ChatWallpaperFragment__reset_wallpaper">Atiestatīt fona tapeti</string>
    <string name="ChatWallpaperFragment__reset_wallpaper_question">Vai atiestatīt fona tapeti?</string>

    <!-- ChatWallpaperSelectionFragment -->
    <string name="ChatWallpaperSelectionFragment__choose_from_photos">Izvēlēties no fotoattēliem</string>
    <string name="ChatWallpaperSelectionFragment__presets">Sākotnējie iestatījumi</string>

    <!-- ChatWallpaperPreviewActivity -->
    <string name="ChatWallpaperPreviewActivity__preview">Priekšskatīt</string>
    <string name="ChatWallpaperPreviewActivity__set_wallpaper">Iestatīt fona tapeti</string>
    <string name="ChatWallpaperPreviewActivity__swipe_to_preview_more_wallpapers">Velciet, lai priekšskatītu citas fona tapetes</string>
    <string name="ChatWallpaperPreviewActivity__set_wallpaper_for_all_chats">Iestatīt fona tapeti visām sarunām</string>
    <string name="ChatWallpaperPreviewActivity__set_wallpaper_for_s">Iestatīt fona tapeti %1$s</string>
    <string name="ChatWallpaperPreviewActivity__viewing_your_gallery_requires_the_storage_permission">Lai skatītu galeriju, nepieciešama pieejas atļauja krātuvei.</string>

    <!-- WallpaperImageSelectionActivity -->
    <string name="WallpaperImageSelectionActivity__choose_wallpaper_image">Izvēlēties fona tapetes attēlu</string>

    <!-- WallpaperCropActivity -->
    <string name="WallpaperCropActivity__pinch_to_zoom_drag_to_adjust">Savelciet, lai tuvinātu; velciet, lai pielāgotu.</string>
    <string name="WallpaperCropActivity__set_wallpaper_for_all_chats">Iestatiet fona tapeti visām sarunām.</string>
    <string name="WallpaperCropActivity__set_wallpaper_for_s">Iestatiet fona tapeti %1$s.</string>
    <string name="WallpaperCropActivity__error_setting_wallpaper">Fona tapetes iestatīšanas kļūda.</string>
    <string name="WallpaperCropActivity__blur_photo">Aizmiglot fotoattēlu</string>

    <!-- InfoCard -->
    <string name="payment_info_card_about_mobilecoin">Par MobileCoin</string>
    <string name="payment_info_card_mobilecoin_is_a_new_privacy_focused_digital_currency">MobileCoin ir jauna uz privātumu vērsta digitālā valūta.</string>
    <string name="payment_info_card_adding_funds">Līdzekļu papildināšana</string>
    <string name="payment_info_card_you_can_add_funds_for_use_in">Naudas līdzekļus izmantošanai lietotnē Molly varat pievienot, nosūtot MobileCoin uz sava naudas maka adresi.</string>
    <string name="payment_info_card_cashing_out">Naudas izmaksa</string>
    <string name="payment_info_card_you_can_cash_out_mobilecoin">Jūs varat izņemt MobileCoin jebkurā laikā biržā, kas atbalsta MobileCoin. Vienkārši veiciet pārskaitījumu uz savu kontu attiecīgajā biržā.</string>
    <string name="payment_info_card_hide_this_card">Vai paslēpt šo karti?</string>
    <string name="payment_info_card_hide">Slēpt</string>
    <!-- Title of save recovery phrase card -->
    <string name="payment_info_card_save_recovery_phrase">Saglabāt atgūšanas frāzi</string>
    <string name="payment_info_card_your_recovery_phrase_gives_you">Atkopšanas frāze nodrošina citu veidu, kā atjaunot jūsu maksājumu kontu.</string>
    <!-- Button in save recovery phrase card -->
    <string name="payment_info_card_save_your_phrase">Saglabājiet frāzi</string>
    <string name="payment_info_card_update_your_pin">Atjaunināt PIN</string>
    <string name="payment_info_card_with_a_high_balance">Ja atlikums ir liels, iespējams, vēlēsieties atjaunināt uz burtciparu PIN kodu, lai savam kontam piešķirtu lielāku aizsardzību.</string>
    <string name="payment_info_card_update_pin">Aktualizēt PIN</string>

    <string name="payment_info_card__learn_more__about_mobilecoin" translatable="false">https://support.signal.org/hc/articles/360057625692#payments_which_ones</string>
    <string name="payment_info_card__learn_more__adding_to_your_wallet" translatable="false">https://support.signal.org/hc/articles/360057625692#payments_transfer_from_exchange</string>
    <string name="payment_info_card__learn_more__cashing_out" translatable="false">https://support.signal.org/hc/articles/360057625692#payments_transfer_to_exchange</string>

    <!-- DeactivateWalletFragment -->
    <string name="DeactivateWalletFragment__deactivate_wallet">Deaktivizēt naudas maku</string>
    <string name="DeactivateWalletFragment__your_balance">Jūsu atlikums</string>
    <string name="DeactivateWalletFragment__its_recommended_that_you">Pirms maksājumu deaktivizēšanas ieteicams pārskaitīt līdzekļus uz citu naudas maka adresi. Ja izvēlēsieties nepārskaitīt savus līdzekļus tūlīt, tie paliks ar lietotni Molly saistītajā naudas makā, ja atkārtoti aktivizēsiet maksājumus.</string>
    <string name="DeactivateWalletFragment__transfer_remaining_balance">Pārskaitīt atlikumu</string>
    <string name="DeactivateWalletFragment__deactivate_without_transferring">Deaktivizēt, neveicot pārskaitīšanu</string>
    <string name="DeactivateWalletFragment__deactivate">Deaktivēt</string>
    <string name="DeactivateWalletFragment__deactivate_without_transferring_question">Vai deaktivizēt, neveicot pārskaitīšanu?</string>
    <string name="DeactivateWalletFragment__your_balance_will_remain">Ja izvēlēsieties atkārtoti aktivizēt maksājumus, atlikums paliks jūsu ar lietotni Molly saistītajā naudas makā.</string>
    <string name="DeactivateWalletFragment__error_deactivating_wallet">Naudas maka deaktivizēšanas kļūda.</string>
    <string name="DeactivateWalletFragment__learn_more__we_recommend_transferring_your_funds" translatable="false">https://support.signal.org/hc/articles/360057625692#payments_deactivate</string>

    <!-- PaymentsRecoveryStartFragment -->
    <string name="PaymentsRecoveryStartFragment__recovery_phrase">Atkopšanas frāze</string>
    <string name="PaymentsRecoveryStartFragment__view_recovery_phrase">Skatīt atkopšanas frāzi</string>
    <!-- Title in save recovery phrase screen -->
    <string name="PaymentsRecoveryStartFragment__save_recovery_phrase">Saglabāt atgūšanas frāzi</string>
    <string name="PaymentsRecoveryStartFragment__enter_recovery_phrase">Ievadiet atkopšanas frāzi</string>
    <plurals name="PaymentsRecoveryStartFragment__your_balance_will_automatically_restore">
        <item quantity="zero">Your balance will automatically restore when you reinstall Signal if you confirm your Signal PIN. You can also restore your balance using a recovery phrase, which is a %1$d-word phrase unique to you. Write it down and store it in a safe place.</item>
        <item quantity="one">Your balance will automatically restore when you reinstall Signal if you confirm your Signal PIN. You can also restore your balance using a recovery phrase, which is a %1$d-word phrase unique to you. Write it down and store it in a safe place.</item>
        <item quantity="other">Your balance will automatically restore when you reinstall Signal if you confirm your Signal PIN. You can also restore your balance using a recovery phrase, which is a %1$d-word phrase unique to you. Write it down and store it in a safe place.</item>
    </plurals>
    <!-- Description in save recovery phrase screen which shows up when user has non zero balance -->
    <string name="PaymentsRecoveryStartFragment__got_balance">Jums ir atlikums! Laiks saglabāt atgūšanas frāzi — 24 vārdu atslēgu, ar kuru varat atjaunot savu atlikumu.</string>
    <!-- Description in save recovery phrase screen which shows up when user navigates from info card -->
    <string name="PaymentsRecoveryStartFragment__time_to_save">Laiks saglabāt atgūšanas frāzi — 24 vārdu atslēgu, ar kuru varat atjaunot savu atlikumu. Lasīt vairāk</string>
    <string name="PaymentsRecoveryStartFragment__your_recovery_phrase_is_a">Jūsu atkopšanas frāze ir tikai jums raksturīga %1$d vārdu frāze. Izmantojiet šo frāzi, lai atjaunotu atlikumu.</string>
    <string name="PaymentsRecoveryStartFragment__start">Sākt</string>
    <string name="PaymentsRecoveryStartFragment__enter_manually">Ievadīt manuāli</string>
    <string name="PaymentsRecoveryStartFragment__paste_from_clipboard">Ielīmēt no starpliktuves</string>
    <!-- Alert dialog title which asks before going back if user wants to save recovery phrase -->
    <string name="PaymentsRecoveryStartFragment__continue_without_saving">Turpināt nesaglabājot?</string>
    <!-- Alert dialog description to let user know why recovery phrase needs to be saved -->
    <string name="PaymentsRecoveryStartFragment__your_recovery_phrase">Atgūšanas frāze ļauj atjaunot atlikumu, ja notiek kas neparedzēts. Ir ļoti ieteicams to saglabāt.</string>
    <!-- Alert dialog option to skip recovery phrase -->
    <string name="PaymentsRecoveryStartFragment__skip_recovery_phrase">Izlaist atgūšanas frāzi</string>
    <!-- Alert dialog option to cancel dialog-->
    <string name="PaymentsRecoveryStartFragment__cancel">Atcelt</string>

    <!-- PaymentsRecoveryPasteFragment -->
    <string name="PaymentsRecoveryPasteFragment__paste_recovery_phrase">Ielīmēt atkopšanas frāzi</string>
    <string name="PaymentsRecoveryPasteFragment__recovery_phrase">Atkopšanas frāze</string>
    <string name="PaymentsRecoveryPasteFragment__next">Tālāk</string>
    <string name="PaymentsRecoveryPasteFragment__invalid_recovery_phrase">Nederīga atkopšanas frāze</string>
    <string name="PaymentsRecoveryPasteFragment__make_sure">Pārliecinieties, ka ievadījāt %1$d vārdus, un mēģiniet vēlreiz.</string>

    <string name="PaymentsRecoveryStartFragment__learn_more__view" translatable="false">https://support.signal.org/hc/articles/360057625692#payments_wallet_view_passphrase</string>
    <string name="PaymentsRecoveryStartFragment__learn_more__restore" translatable="false">https://support.signal.org/hc/articles/360057625692#payments_wallet_restore_passphrase</string>

    <!-- PaymentsRecoveryPhraseFragment -->
    <string name="PaymentsRecoveryPhraseFragment__next">Tālāk</string>
    <string name="PaymentsRecoveryPhraseFragment__edit">Rediģēt</string>
    <string name="PaymentsRecoveryPhraseFragment__previous">Atpakaļ</string>
    <string name="PaymentsRecoveryPhraseFragment__your_recovery_phrase">Jūsu atkopšanas frāze</string>
    <string name="PaymentsRecoveryPhraseFragment__write_down_the_following_d_words">Secīgi pierakstiet šādus %1$d vārdus. Glabājiet savu sarakstu drošā vietā.</string>
    <string name="PaymentsRecoveryPhraseFragment__make_sure_youve_entered">Pārliecinieties, ka frāze ir ievadīta pareizi.</string>
    <string name="PaymentsRecoveryPhraseFragment__do_not_screenshot_or_send_by_email">Neveiciet ekrānuzņēmumu vai nesūtiet pa e-pastu.</string>
    <string name="PaymentsRecoveryPhraseFragment__payments_account_restored">Maksājumu konts atjaunots.</string>
    <string name="PaymentsRecoveryPhraseFragment__invalid_recovery_phrase">Nederīga atkopšanas frāze</string>
    <string name="PaymentsRecoveryPhraseFragment__make_sure_youve_entered_your_phrase_correctly_and_try_again">Pārliecinieties, ka frāze ir ievadīta pareizi, un mēģiniet vēlreiz.</string>
    <string name="PaymentsRecoveryPhraseFragment__copy_to_clipboard">Vai kopēt starpliktuvē?</string>
    <string name="PaymentsRecoveryPhraseFragment__if_you_choose_to_store">Ja izvēlaties atkopšanas frāzi glabāt digitāli, pārliecinieties, ka tā tiek droši glabāta uzticamā vietā.</string>
    <string name="PaymentsRecoveryPhraseFragment__copy">Kopēt</string>

    <!-- PaymentsRecoveryPhraseConfirmFragment -->
    <string name="PaymentRecoveryPhraseConfirmFragment__confirm_recovery_phrase">Apstiprināt atkopšanas frāzi</string>
    <string name="PaymentRecoveryPhraseConfirmFragment__enter_the_following_words">Ievadiet šādus atkopšanas frāzes vārdus.</string>
    <string name="PaymentRecoveryPhraseConfirmFragment__word_d">Vārds %1$d</string>
    <string name="PaymentRecoveryPhraseConfirmFragment__see_phrase_again">Skatīt frāzi vēlreiz</string>
    <string name="PaymentRecoveryPhraseConfirmFragment__done">Gatavs</string>
    <string name="PaymentRecoveryPhraseConfirmFragment__recovery_phrase_confirmed">Atkopšanas frāze apstiprināta</string>

    <!-- PaymentsRecoveryEntryFragment -->
    <string name="PaymentsRecoveryEntryFragment__enter_recovery_phrase">Ievadiet atkopšanas frāzi</string>
    <string name="PaymentsRecoveryEntryFragment__enter_word_d">Ievadiet vārdu %1$d</string>
    <string name="PaymentsRecoveryEntryFragment__word_d">Vārds %1$d</string>
    <string name="PaymentsRecoveryEntryFragment__next">Tālāk</string>
    <string name="PaymentsRecoveryEntryFragment__invalid_word">Nederīgs vārds</string>

    <!-- ClearClipboardAlarmReceiver -->
    <string name="ClearClipboardAlarmReceiver__clipboard_cleared">Starpliktuve notīrīta.</string>

    <!-- PaymentNotificationsView -->
    <string name="PaymentNotificationsView__view">Skatīt</string>

    <!-- UnreadPayments -->
    <string name="UnreadPayments__s_sent_you_s">%1$s nosūtīja jums %2$s</string>
    <string name="UnreadPayments__d_new_payment_notifications">%1$d jauni paziņojumi par maksājumiem</string>

    <!-- CanNotSendPaymentDialog -->
    <string name="CanNotSendPaymentDialog__cant_send_payment">Nevar nosūtīt maksājumu</string>
    <string name="CanNotSendPaymentDialog__to_send_a_payment_to_this_user">Lai nosūtītu maksājumu šim lietotājam, viņam ir jāpieņem ziņapmaiņas pieprasījums no jums. Nosūtiet lietotājam ziņojumu, lai izveidotu ziņapmaiņas pieprasījumu.</string>
    <string name="CanNotSendPaymentDialog__send_a_message">Nosūtīt ziņu</string>

    <!-- GroupsInCommonMessageRequest -->
    <string name="GroupsInCommonMessageRequest__you_have_no_groups_in_common_with_this_person">Jums nav kopīgu grupu ar šo personu. Pirms piekrišanas rūpīgi pārskatiet pieprasījumus, lai izvairītos no nevēlamām ziņām.</string>
    <string name="GroupsInCommonMessageRequest__none_of_your_contacts_or_people_you_chat_with_are_in_this_group">Šajā grupā nav neviena jūsu kontaktpersona vai cilvēka ar kuru jau sarunājaties. Pirms piekrišanas rūpīgi pārskatiet pieprasījumus, lai izvairītos no nevēlamām ziņām.</string>
    <string name="GroupsInCommonMessageRequest__about_message_requests">Par ziņu pieprasījumiem</string>
    <string name="GroupsInCommonMessageRequest__okay">Labi</string>
    <string name="GroupsInCommonMessageRequest__support_article" translatable="false">https://support.signal.org/hc/articles/360007459591</string>
    <string name="ChatColorSelectionFragment__heres_a_preview_of_the_chat_color">Lūk, sarunas krāsas priekšskatījums.</string>
    <string name="ChatColorSelectionFragment__the_color_is_visible_to_only_you">Šī krāsa ir redzama tikai jums.</string>

    <!-- GroupDescriptionDialog -->
    <string name="GroupDescriptionDialog__group_description">Grupas apraksts</string>

    <!-- QualitySelectorBottomSheetDialog -->
    <string name="QualitySelectorBottomSheetDialog__standard">Standarta</string>
    <string name="QualitySelectorBottomSheetDialog__faster_less_data">Ātrāk, mazāk datu</string>
    <string name="QualitySelectorBottomSheetDialog__high">Augsta</string>
    <string name="QualitySelectorBottomSheetDialog__slower_more_data">Lēnāk, vairāk datu</string>
    <string name="QualitySelectorBottomSheetDialog__photo_quality">Fotoattēla kvalitāte</string>

    <!-- AppSettingsFragment -->
    <string name="AppSettingsFragment__invite_your_friends">Uzaiciniet draugus</string>
    <string name="AppSettingsFragment__copied_subscriber_id_to_clipboard">Abonenta ID nokopēts starpliktuvē</string>

    <!-- AccountSettingsFragment -->
    <string name="AccountSettingsFragment__account">Konts</string>
    <string name="AccountSettingsFragment__youll_be_asked_less_frequently">Laika gaitā jums tiks jautāts retāk</string>
    <string name="AccountSettingsFragment__require_your_signal_pin">Pieprasīt savu Signal PIN, lai vēlreiz reģistrētu savu tālruņa numuru lietotnē Signal</string>
    <string name="AccountSettingsFragment__change_phone_number">Mainīt telefona numuru</string>

    <!-- ChangeNumberFragment -->
    <string name="ChangeNumberFragment__use_this_to_change_your_current_phone_number_to_a_new_phone_number">Lietojiet šo, lai mainītu savu pašreizējo telefona numuru uz jaunu. Jūs nevarat atsaukt šo izmaiņu.\n\nPirms turpināt, pārliecinieties, ka uz savu jauno numuru varat saņemt SMS un zvanus.</string>
    <string name="ChangeNumberFragment__continue">Turpināt</string>
    <!-- Message shown on dialog after your number has been changed successfully. -->
    <string name="ChangeNumber__your_phone_number_has_changed_to_s">Jūsu telefona numurs ir nomainīts uz %1$s</string>
    <!-- Confirmation button to dismiss number changed dialog -->
    <string name="ChangeNumber__okay">Labi</string>

    <!-- ChangeNumberEnterPhoneNumberFragment -->
    <string name="ChangeNumberEnterPhoneNumberFragment__change_number">Izmainīt numuru</string>
    <string name="ChangeNumberEnterPhoneNumberFragment__your_old_number">Jūsu vecais numurs</string>
    <string name="ChangeNumberEnterPhoneNumberFragment__old_phone_number">Vecais telefona numurs</string>
    <string name="ChangeNumberEnterPhoneNumberFragment__your_new_number">Jūsu jaunais numurs</string>
    <string name="ChangeNumberEnterPhoneNumberFragment__new_phone_number">Jaunais telefona numurs</string>
    <string name="ChangeNumberEnterPhoneNumberFragment__the_phone_number_you_entered_doesnt_match_your_accounts">Ievadītais tālruņa numurs neatbilst jūsu kontā norādītajam.</string>
    <string name="ChangeNumberEnterPhoneNumberFragment__you_must_specify_your_old_number_country_code">Jums jānorāda sava vecā numura valsts kods</string>
    <string name="ChangeNumberEnterPhoneNumberFragment__you_must_specify_your_old_phone_number">Jums jānorāda savs vecais telefona numurs</string>
    <string name="ChangeNumberEnterPhoneNumberFragment__you_must_specify_your_new_number_country_code">Jums jānorāda sava jaunā numura valsts kods</string>
    <string name="ChangeNumberEnterPhoneNumberFragment__you_must_specify_your_new_phone_number">Jums jānorāda savs jaunais telefona numurs</string>

    <!-- ChangeNumberVerifyFragment -->
    <string name="ChangeNumberVerifyFragment__change_number">Izmainīt numuru</string>
    <string name="ChangeNumberVerifyFragment__verifying_s">Pārbauda %1$s</string>
    <string name="ChangeNumberVerifyFragment__captcha_required">Nepieciešama captcha</string>

    <!-- ChangeNumberConfirmFragment -->
    <string name="ChangeNumberConfirmFragment__change_number">Mainīt numuru</string>
    <string name="ChangeNumberConfirmFragment__you_are_about_to_change_your_phone_number_from_s_to_s">Jūs tūdaļ mainīsiet savu telefona numuru no %1$s uz %2$s.\n\nPirms turpināt, lūdzu pārbaudiet, ka numurs zemāk ir pareizs.</string>
    <string name="ChangeNumberConfirmFragment__edit_number">Rediģēt numuru</string>

    <!-- ChangeNumberRegistrationLockFragment -->
    <string name="ChangeNumberRegistrationLockFragment__signal_change_number_need_help_with_pin_for_android_v2_pin">Signal numura maiņa - Vajadzīga palīdzība ar PIN Android ierīcēm (v2 PIN)</string>

    <!-- ChangeNumberPinDiffersFragment -->
    <string name="ChangeNumberPinDiffersFragment__pins_do_not_match">PIN kodi nesakrīt</string>
    <string name="ChangeNumberPinDiffersFragment__the_pin_associated_with_your_new_number_is_different_from_the_pin_associated_with_your_old_one">PIN kods, kurš saistīts ar jūsu jauno numuru, atšķiras no tā, kurš saistīts ar jūsu veco numuru. Vēlaties paturēt veco PIN kodu, vai to atjaunināt?</string>
    <string name="ChangeNumberPinDiffersFragment__keep_old_pin">Paturēt veco PIN</string>
    <string name="ChangeNumberPinDiffersFragment__update_pin">Aktualizēt PIN</string>
    <string name="ChangeNumberPinDiffersFragment__keep_old_pin_question">Paturēt veco PIN?</string>

    <!-- ChangeNumberLockActivity -->
    <!-- Info message shown to user if something crashed the app during the change number attempt and we were unable to confirm the change so we force them into this screen to check before letting them use the app -->
    <string name="ChangeNumberLockActivity__it_looks_like_you_tried_to_change_your_number_but_we_were_unable_to_determine_if_it_was_successful_rechecking_now">Izskatās, ka jūs mēģinājāt mainīt jūsu telefona numuru, bet mēs nevarējām pārbaudīt, vai tas izdevās.\n\nAtkārtoti pārbaudām…</string>
    <!-- Dialog title shown if we were able to confirm your change number status (meaning we now know what the server thinks our number is) after a crash during the regular flow -->
    <string name="ChangeNumberLockActivity__change_status_confirmed">Maiņas statuss apstiprināts</string>
    <!-- Dialog message shown if we were able to confirm your change number status (meaning we now know what the server thinks our number is) after a crash during the regular flow -->
    <string name="ChangeNumberLockActivity__your_number_has_been_confirmed_as_s">Jūsu numurs apstiprināts kā %1$s. Ja šis nav jūsu jaunais numurs, lūdzu, atsāciet numura maiņas procesu.</string>
    <!-- Dialog title shown if we were not able to confirm your phone number with the server and thus cannot let leave the change flow yet after a crash during the regular flow -->
    <string name="ChangeNumberLockActivity__change_status_unconfirmed">Maiņas statuss nav apstiprināts</string>
    <!-- Dialog message shown when we can\'t verify the phone number on the server, only shown if there was a network error communicating with the server after a crash during the regular flow -->
    <string name="ChangeNumberLockActivity__we_could_not_determine_the_status_of_your_change_number_request">Mēs nevarējām noteikt jūsu numura maiņas pieprasījuma statusu.\n\n(Kļūda: %1$s)</string>
    <!-- Dialog button to retry confirming the number on the server -->
    <string name="ChangeNumberLockActivity__retry">Mēģināt vēlreiz</string>
    <!-- Dialog button shown to leave the app when in the unconfirmed change status after a crash in the regular flow -->
    <string name="ChangeNumberLockActivity__leave">Pamest</string>
    <string name="ChangeNumberLockActivity__submit_debug_log">Iesniegt atkļūdošanas žurnālu</string>

    <!-- ChatsSettingsFragment -->
    <string name="ChatsSettingsFragment__keyboard">Tastatūra</string>
    <string name="ChatsSettingsFragment__enter_key_sends">Enter poga nosūta ziņu</string>

    <!--SmsSettingsFragment -->
    <string name="SmsSettingsFragment__use_as_default_sms_app">Izmantot kā noklusējuma SMS lietotni</string>
    <!-- Preference title to export sms -->
    <string name="SmsSettingsFragment__export_sms_messages">Eksportēt SMS ziņas</string>
    <!-- Preference title to delete sms -->
    <string name="SmsSettingsFragment__remove_sms_messages">Dzēst SMS ziņas</string>
    <!-- Snackbar text to confirm deletion -->
    <string name="SmsSettingsFragment__removing_sms_messages_from_signal">Notiek SMS ziņu dzēšana no Signal…</string>
    <!-- Snackbar text to indicate can delete later -->
    <string name="SmsSettingsFragment__you_can_remove_sms_messages_from_signal_in_settings">Jebkurā brīdī iestatījumos varat no Signal izdzēst SMS ziņas.</string>
    <!-- Description for export sms preference -->
    <string name="SmsSettingsFragment__you_can_export_your_sms_messages_to_your_phones_sms_database">Varat eksportēt SMS ziņas uz tālruņa SMS datu bāzi</string>
    <!-- Description for remove sms preference -->
    <string name="SmsSettingsFragment__remove_sms_messages_from_signal_to_clear_up_storage_space">Izdzēsiet SMS ziņas no Signal, lai atbrīvotu vietu krātuvē.</string>
    <!-- Information message shown at the top of sms settings to indicate it is being removed soon. -->
    <string name="SmsSettingsFragment__sms_support_will_be_removed_soon_to_focus_on_encrypted_messaging">SMS atbalstīšana drīzumā tiks pārtraukta, lai koncentrētos uz šifrētu ziņojumapmaiņu.</string>

    <!-- NotificationsSettingsFragment -->
    <string name="NotificationsSettingsFragment__messages">Ziņas</string>
    <string name="NotificationsSettingsFragment__calls">Zvani</string>
    <string name="NotificationsSettingsFragment__notify_when">Paziņot, kad…</string>
    <string name="NotificationsSettingsFragment__contact_joins_signal">Kontaktpersona pievienojas Signal</string>
    <!-- Notification preference header -->
    <string name="NotificationsSettingsFragment__notification_profiles">Paziņojumu profili</string>
    <!-- Notification preference option header -->
    <string name="NotificationsSettingsFragment__profiles">Profili</string>
    <!-- Notification preference summary text -->
    <string name="NotificationsSettingsFragment__create_a_profile_to_receive_notifications_only_from_people_and_groups_you_choose">Izveidojiet profilu, lai saņemtu paziņojumus un zvanus tikai no cilvēkiem un grupām, no kuriem to vēlaties.</string>

    <!-- NotificationProfilesFragment -->
    <!-- Title for notification profiles screen that shows all existing profiles -->
    <string name="NotificationProfilesFragment__notification_profiles">Paziņojumu profili</string>
    <!-- Button text to create a notification profile -->
    <string name="NotificationProfilesFragment__create_profile">Izveidot profilu</string>

    <!-- PrivacySettingsFragment -->
    <string name="PrivacySettingsFragment__blocked">Bloķēti</string>
    <string name="PrivacySettingsFragment__d_contacts">%1$d kontaktpersonas</string>
    <string name="PrivacySettingsFragment__messaging">Ziņapmaiņa</string>
    <string name="PrivacySettingsFragment__disappearing_messages">Gaistošās ziņas</string>
    <string name="PrivacySettingsFragment__app_security">Lietotnes aizsardzība</string>
    <string name="PrivacySettingsFragment__block_screenshots_in_the_recents_list_and_inside_the_app">Bloķēt ekrānuzņēmumus pēdējo aplikāciju sarakstā un pašā aplikācijā</string>
    <string name="PrivacySettingsFragment__signal_message_and_calls">Signal ziņas un zvani, pastāvīga zvanu pārsūtīšana un šifrēts sūtītājs</string>
    <string name="PrivacySettingsFragment__default_timer_for_new_changes">Noklusējuma taimeris jaunām sarunām</string>
    <string name="PrivacySettingsFragment__set_a_default_disappearing_message_timer_for_all_new_chats_started_by_you">Iestatiet noklusējuma ziņu dzēšanas taimeri visām jaunajām jūsu sāktajām sarunām.</string>
    <!-- Summary for stories preference to launch into story privacy settings -->
    <string name="PrivacySettingsFragment__manage_your_stories">Pārvaldiet stāstus un kontrolējiet skatīšanās piekļuves</string>
    <string name="PrivacySettingsFragment__payment_lock_require_lock">Pieprasīt Android ekrāna atbloķēšanas figūru vai pirkstu nospiedumu, lai nosūtītu naudas līdzekļus.</string>
    <!-- Alert dialog title when payment lock cannot be enabled -->
    <string name="PrivacySettingsFragment__cant_enable_title">Neizdodas ieslēgt maksājumu bloķēšanu</string>
    <!-- Alert dialog description to setup screen lock or fingerprint in phone settings -->
    <string name="PrivacySettingsFragment__cant_enable_description">Lai izmantotu maksājumu bloķēšanu, jums tālruņa iestatījumos vispirms ir jāieslēdz ekrāna bloķēšana vai pirkstu nospiedumu ID.</string>
    <!-- Shown in a toast when we can\'t navigate to the user\'s system fingerprint settings -->
    <string name="PrivacySettingsFragment__failed_to_navigate_to_system_settings">Neizdevās atvērt sistēmas iestatījumus</string>
    <!-- Alert dialog button to go to phone settings -->
    <string name="PrivacySettingsFragment__go_to_settings">Atvērt iestatījumus</string>
    <!-- Alert dialog button to cancel the dialog -->
    <string name="PrivacySettingsFragment__cancel">Atcelt</string>

    <!-- AdvancedPrivacySettingsFragment -->
    <string name="AdvancedPrivacySettingsFragment__sealed_sender_link" translatable="false">https://signal.org/blog/sealed-sender</string>
    <string name="AdvancedPrivacySettingsFragment__show_status_icon">Rādīt statusa ikonu</string>
    <string name="AdvancedPrivacySettingsFragment__show_an_icon">Parādiet ikonu ziņas informācijā, kad tā tika piegādāta, izmantojot šifrētu sūtītāju.</string>

    <!-- ExpireTimerSettingsFragment -->
    <string name="ExpireTimerSettingsFragment__when_enabled_new_messages_sent_and_received_in_new_chats_started_by_you_will_disappear_after_they_have_been_seen">Ja šī funkcija ir iespējota, nosūtītās un saņemtās jaunās ziņas jūsu sāktājās sarunās pēc to izlasīšanas izgaisīs.</string>
    <string name="ExpireTimerSettingsFragment__when_enabled_new_messages_sent_and_received_in_this_chat_will_disappear_after_they_have_been_seen">Ja šī funkcija ir iespējota, šajā sarunā nosūtītās un saņemtās ziņas pēc to izlasīšanas izgaisīs.</string>
    <string name="ExpireTimerSettingsFragment__off">Nav</string>
    <string name="ExpireTimerSettingsFragment__4_weeks">4 nedēļas</string>
    <string name="ExpireTimerSettingsFragment__1_week">1 nedēļa</string>
    <string name="ExpireTimerSettingsFragment__1_day">1 diena</string>
    <string name="ExpireTimerSettingsFragment__8_hours">8 stundas</string>
    <string name="ExpireTimerSettingsFragment__1_hour">1 stunda</string>
    <string name="ExpireTimerSettingsFragment__5_minutes">5 minūtes</string>
    <string name="ExpireTimerSettingsFragment__30_seconds">30 sekundes</string>
    <string name="ExpireTimerSettingsFragment__custom_time">Pielāgots laiks</string>
    <string name="ExpireTimerSettingsFragment__set">Iestatīt</string>
    <string name="ExpireTimerSettingsFragment__save">Saglabāt</string>

    <string name="CustomExpireTimerSelectorView__seconds">sekundes</string>
    <string name="CustomExpireTimerSelectorView__minutes">minūtes</string>
    <string name="CustomExpireTimerSelectorView__hours">stundas</string>
    <string name="CustomExpireTimerSelectorView__days">dienas</string>
    <string name="CustomExpireTimerSelectorView__weeks">nedēļas</string>

    <!-- HelpSettingsFragment -->
    <string name="HelpSettingsFragment__support_center">Atbalsta centrs</string>
    <string name="HelpSettingsFragment__contact_us">Sazināties ar mums</string>
    <string name="HelpSettingsFragment__version">Versija</string>
    <string name="HelpSettingsFragment__debug_log">Atkļūdošanas žurnāls</string>
    <string name="HelpSettingsFragment__terms_amp_privacy_policy">Noteikumi &amp; privātuma politika</string>
    <string name="HelpFragment__copyright_signal_messenger">Autortiesības Molly Messenger</string>
    <string name="HelpFragment__licenced_under_the_gplv3">Licencēta saskaņā ar GPLv3</string>

    <!-- DataAndStorageSettingsFragment -->
    <string name="DataAndStorageSettingsFragment__media_quality">Multivides kvalitāte</string>
    <string name="DataAndStorageSettingsFragment__sent_media_quality">Nosūtītās multivides kvalitāte</string>
    <string name="DataAndStorageSettingsFragment__sending_high_quality_media_will_use_more_data">Sūtot augstas kvalitātes multivides saturu, tiks izmantots vairāk datu.</string>
    <string name="DataAndStorageSettingsFragment__high">Augsta</string>
    <string name="DataAndStorageSettingsFragment__standard">Standarta</string>
    <string name="DataAndStorageSettingsFragment__calls">Zvani</string>

    <!-- ChatColorSelectionFragment -->
    <string name="ChatColorSelectionFragment__auto">Automātiski</string>
    <string name="ChatColorSelectionFragment__use_custom_colors">Lietot pielāgotas krāsas</string>
    <string name="ChatColorSelectionFragment__chat_color">Sarunas krāsa</string>
    <string name="ChatColorSelectionFragment__edit">Rediģēt</string>
    <string name="ChatColorSelectionFragment__duplicate">Dublēt</string>
    <string name="ChatColorSelectionFragment__delete">Dzēst</string>
    <string name="ChatColorSelectionFragment__delete_color">Dzēst krāsu</string>
    <plurals name="ChatColorSelectionFragment__this_custom_color_is_used">
        <item quantity="zero">Šī pielāgotā krāsa tiek izmantota %1$d sarunās. Vai vēlaties to dzēst visām sarunām?</item>
        <item quantity="one">Šī pielāgotā krāsa tiek izmantota %1$d sarunā. Vai vēlaties to dzēst visām sarunām?</item>
        <item quantity="other">Šī pielāgotā krāsa tiek izmantota %1$d sarunās. Vai vēlaties to dzēst visām sarunām?</item>
    </plurals>
    <string name="ChatColorSelectionFragment__delete_chat_color">Vai dzēst sarunas krāsu?</string>

    <!-- CustomChatColorCreatorFragment -->
    <string name="CustomChatColorCreatorFragment__solid">Necaurspīdīga</string>
    <string name="CustomChatColorCreatorFragment__gradient">Gradients</string>
    <string name="CustomChatColorCreatorFragment__hue">Nokrāsa</string>
    <string name="CustomChatColorCreatorFragment__saturation">Piesātinājums</string>

    <!-- CustomChatColorCreatorFragmentPage -->
    <string name="CustomChatColorCreatorFragmentPage__save">Saglabāt</string>
    <string name="CustomChatColorCreatorFragmentPage__edit_color">Rediģēt krāsu</string>
    <plurals name="CustomChatColorCreatorFragmentPage__this_color_is_used">
        <item quantity="zero">Šī krāsa tiek izmantota %1$d sarunās. Vai vēlaties saglabāt izmaiņas visām sarunām?</item>
        <item quantity="one">Šī krāsa tiek izmantota %1$d sarunā. Vai vēlaties saglabāt izmaiņas visām sarunām?</item>
        <item quantity="other">Šī krāsa tiek izmantota %1$d sarunās. Vai vēlaties saglabāt izmaiņas visām sarunām?</item>
    </plurals>

    <!-- ChatColorGradientTool -->
    <string name="ChatColorGradientTool_top_edge_selector">Augšējās malas atlasītājs</string>
    <string name="ChatColorGradientTool_bottom_edge_selector">Apakšējās malas atlasītājs</string>

    <!-- Title text for prompt to donate. Shown in a popup at the bottom of the chat list. -->
    <string name="Donate2022Q2Megaphone_donate_to_signal">Ziedot Signal</string>
    <!-- Body text for prompt to donate. Shown in a popup at the bottom of the chat list. -->
    <string name="Donate2022Q2Megaphone_signal_is_powered_by_people_like_you">Signal darbību nodrošana tādi cilvēki kā jūs. Ziedojiet ik mēnesi un saņemiet nozīmīti.</string>
    <!-- Button label that brings a user to the donate screen. Shown in a popup at the bottom of the chat list. -->
    <string name="Donate2022Q2Megaphone_donate">Ziedojiet</string>
    <!-- Button label that dismissed a prompt to donate. Shown in a popup at the bottom of the chat list. -->
    <string name="Donate2022Q2Megaphone_not_now">Ne tagad</string>

    <!-- EditReactionsFragment -->
    <string name="EditReactionsFragment__customize_reactions">Pielāgot emociju izpausmes</string>
    <string name="EditReactionsFragment__tap_to_replace_an_emoji">Pieskarieties, lai aizvietotu emocijzīmi</string>
    <string name="EditReactionsFragment__reset">Atstatīt</string>
    <string name="EditReactionsFragment_save">Saglabāt</string>
    <string name="ChatColorSelectionFragment__auto_matches_the_color_to_the_wallpaper">Automātiski saskaņo krāsu ar fona tapeti</string>
    <string name="CustomChatColorCreatorFragment__drag_to_change_the_direction_of_the_gradient">Velciet, lai mainītu gradienta virzienu</string>

    <!-- AddAProfilePhotoMegaphone -->
    <string name="AddAProfilePhotoMegaphone__add_a_profile_photo">Pievienojiet profila fotoattēlu</string>
    <string name="AddAProfilePhotoMegaphone__choose_a_look_and_color">Izvēlieties izskatu un krāsu vai pielāgojiet savus iniciāļus.</string>
    <string name="AddAProfilePhotoMegaphone__not_now">Ne tagad</string>
    <string name="AddAProfilePhotoMegaphone__add_photo">Pievienot fotoattēlu</string>

    <!-- BecomeASustainerMegaphone -->
    <string name="BecomeASustainerMegaphone__become_a_sustainer">Kļūstiet par Uzturētāju</string>
    <!-- Displayed in the Become a Sustainer megaphone -->
    <string name="BecomeASustainerMegaphone__signal_is_powered_by">Signal darbību nodrošana tādi cilvēki kā jūs. Ziedojiet un saņemiet nozīmīti.</string>
    <string name="BecomeASustainerMegaphone__not_now">Ne tagad</string>
    <string name="BecomeASustainerMegaphone__donate">Ziedojiet</string>

    <!-- KeyboardPagerFragment -->
    <string name="KeyboardPagerFragment_emoji">Emocijzīme</string>
    <string name="KeyboardPagerFragment_open_emoji_search">Atvērt emocijzīmju meklēšanu</string>
    <string name="KeyboardPagerFragment_open_sticker_search">Atvērt uzlīmju meklēšanu</string>
    <string name="KeyboardPagerFragment_open_gif_search">Atvērt GIF meklēšanu</string>
    <string name="KeyboardPagerFragment_stickers">Uzlīmes</string>
    <string name="KeyboardPagerFragment_backspace">Dzēst (uz atpakaļu)</string>
    <string name="KeyboardPagerFragment_gifs">GIF attēli</string>
    <string name="KeyboardPagerFragment_search_emoji">Meklēt emocijzīmes</string>
    <string name="KeyboardPagerfragment_back_to_emoji">Atpakaļ pie emocijzīmēm</string>
    <string name="KeyboardPagerfragment_clear_search_entry">Notīrīt meklēšanas ierakstu</string>
    <string name="KeyboardPagerFragment_search_giphy">Meklēt GIPHY</string>

    <!-- StickerSearchDialogFragment -->
    <string name="StickerSearchDialogFragment_search_stickers">Meklēt uzlīmes</string>
    <string name="StickerSearchDialogFragment_no_results_found">Nekas netika atrasts</string>
    <string name="EmojiSearchFragment__no_results_found">Nekas netika atrasts</string>
    <string name="NotificationsSettingsFragment__unknown_ringtone">Nezināms zvana signāls</string>

    <!-- ConversationSettingsFragment -->
    <!-- Error toasted when no activity can handle the add contact intent -->
    <string name="ConversationSettingsFragment__contacts_app_not_found">Kontaktu lietotne nav atrasta</string>
    <string name="ConversationSettingsFragment__send_message">Nosūtīt ziņu</string>
    <string name="ConversationSettingsFragment__start_video_call">Sākt videozvanu</string>
    <string name="ConversationSettingsFragment__start_audio_call">Sākt audiozvanu</string>
    <string name="ConversationSettingsFragment__message">Ziņa</string>
    <string name="ConversationSettingsFragment__video">Video</string>
    <string name="ConversationSettingsFragment__audio">Audio</string>
    <string name="ConversationSettingsFragment__call">Zvanīt</string>
    <string name="ConversationSettingsFragment__mute">Izslēgt</string>
    <string name="ConversationSettingsFragment__muted">Izslēgta</string>
    <string name="ConversationSettingsFragment__search">Meklēt</string>
    <string name="ConversationSettingsFragment__disappearing_messages">Gaistošās ziņas</string>
    <string name="ConversationSettingsFragment__sounds_and_notifications">Skaņas un paziņojumi</string>
    <string name="ConversationSettingsFragment__internal_details" translatable="false">Internal details</string>
    <string name="ConversationSettingsFragment__contact_details">Kontaktinformācija</string>
    <string name="ConversationSettingsFragment__view_safety_number">Skatīt drošības numuru</string>
    <string name="ConversationSettingsFragment__block">Bloķēt</string>
    <string name="ConversationSettingsFragment__block_group">Bloķēt grupu</string>
    <string name="ConversationSettingsFragment__unblock">Atbloķēt</string>
    <string name="ConversationSettingsFragment__unblock_group">Atbloķēt grupu</string>
    <string name="ConversationSettingsFragment__add_to_a_group">Pievienot grupai</string>
    <string name="ConversationSettingsFragment__see_all">Skatīt visus</string>
    <string name="ConversationSettingsFragment__add_members">Pievienot dalībniekus</string>
    <string name="ConversationSettingsFragment__permissions">Atļaujas</string>
    <string name="ConversationSettingsFragment__requests_and_invites">Pieprasījumi un uzaicinājumi</string>
    <string name="ConversationSettingsFragment__group_link">Grupas saite</string>
    <string name="ConversationSettingsFragment__add_as_a_contact">Pievienot kā kontaktpersonu</string>
    <string name="ConversationSettingsFragment__unmute">Ieslēgt</string>
    <string name="ConversationSettingsFragment__conversation_muted_until_s">Saruna izslēgta līdz %1$s</string>
    <string name="ConversationSettingsFragment__conversation_muted_forever">Saruna izslēgta uz visiem laikiem.</string>
    <string name="ConversationSettingsFragment__copied_phone_number_to_clipboard">Tālruņa numurs ir nokopēts starpliktuvē.</string>
    <string name="ConversationSettingsFragment__phone_number">Tālruņa numurs</string>
    <string name="ConversationSettingsFragment__get_badges">Iegūstiet nozīmītes savam profilam, atbalstot Signal. Pieskarieties nozīmītei, lai uzzinātu vairāk.</string>

    <!-- PermissionsSettingsFragment -->
    <string name="PermissionsSettingsFragment__add_members">Pievienot dalībniekus</string>
    <string name="PermissionsSettingsFragment__edit_group_info">Rediģēt grupas informāciju</string>
    <string name="PermissionsSettingsFragment__send_messages">Nosūtīt ziņas</string>
    <string name="PermissionsSettingsFragment__all_members">Visi lietotāji</string>
    <string name="PermissionsSettingsFragment__only_admins">Tikai administratori</string>
    <string name="PermissionsSettingsFragment__who_can_add_new_members">Ka var pievienot jaunus lietotājus?</string>
    <string name="PermissionsSettingsFragment__who_can_edit_this_groups_info">Kas var rediģēt šīs grupas informāciju?</string>
    <string name="PermissionsSettingsFragment__who_can_send_messages">Kurš var sūtīt ziņas?</string>

    <!-- SoundsAndNotificationsSettingsFragment -->
    <string name="SoundsAndNotificationsSettingsFragment__mute_notifications">Izslēgt paziņojumus</string>
    <string name="SoundsAndNotificationsSettingsFragment__not_muted">Nav izslēgtas</string>
    <string name="SoundsAndNotificationsSettingsFragment__muted_until_s">Izslēgt līdz %1$s</string>
    <string name="SoundsAndNotificationsSettingsFragment__mentions">Pieminējumi</string>
    <string name="SoundsAndNotificationsSettingsFragment__always_notify">Vienmēr paziņot</string>
    <string name="SoundsAndNotificationsSettingsFragment__do_not_notify">Neziņot</string>
    <string name="SoundsAndNotificationsSettingsFragment__custom_notifications">Pielāgoti paziņojumi</string>

    <!-- StickerKeyboard -->
    <string name="StickerKeyboard__recently_used">Nesen lietotie</string>

    <!-- PlaybackSpeedToggleTextView -->
    <string name="PlaybackSpeedToggleTextView__p5x">.5x</string>
    <string name="PlaybackSpeedToggleTextView__1x">1x</string>
    <string name="PlaybackSpeedToggleTextView__1p5x">1.5x</string>
    <string name="PlaybackSpeedToggleTextView__2x">2x</string>

    <!-- PaymentRecipientSelectionFragment -->
    <string name="PaymentRecipientSelectionFragment__new_payment">Jauns maksājums</string>

    <!-- NewConversationActivity -->
    <string name="NewConversationActivity__new_message">Jauna ziņa</string>
    <!-- Context menu item message -->
    <string name="NewConversationActivity__message">Ziņa</string>
    <!-- Context menu item audio call -->
    <string name="NewConversationActivity__audio_call">Audio zvans</string>
    <!-- Context menu item video call -->
    <string name="NewConversationActivity__video_call">Videozvans</string>
    <!-- Context menu item remove -->
    <string name="NewConversationActivity__remove">Noņemt</string>
    <!-- Context menu item block -->
    <string name="NewConversationActivity__block">Bloķēt</string>
    <!-- Dialog title when removing a contact -->
    <string name="NewConversationActivity__remove_s">Noņemt %1$s?</string>
    <!-- Dialog message when removing a contact -->
    <string name="NewConversationActivity__you_wont_see_this_person">Šī persona nebūs redzama meklēšanas rezultātos. Ja šī persona jums turpmāk nosūtīs ziņu, jūs saņemsiet ziņas pieprasījumu.</string>
    <!-- Snackbar message after removing a contact -->
    <string name="NewConversationActivity__s_has_been_removed">%1$s ir dzēsta</string>
    <!-- Snackbar message after blocking a contact -->
    <string name="NewConversationActivity__s_has_been_blocked">%1$s ir bloķēta</string>
    <!-- Dialog title when remove target contact is in system contacts -->
    <string name="NewConversationActivity__unable_to_remove_s">Nevar noņemt %1$s</string>
    <!-- Dialog message when remove target contact is in system contacts -->
    <string name="NewConversationActivity__this_person_is_saved_to_your">Šī persona ir saglabāta jūsu ierīces kontaktos. Izdzēsiet viņu no kontaktiem un mēģiniet vēlreiz.</string>
    <!-- Dialog action to view contact when they can't be removed otherwise -->
    <string name="NewConversationActivity__view_contact">Skatīt kontaktu</string>
    <!-- Error message shown when looking up a person by phone number and that phone number is not associated with a signal account -->
    <string name="NewConversationActivity__s_is_not_a_signal_user">%1$s nav Signal lietotājs</string>

    <!-- ContactFilterView -->
    <string name="ContactFilterView__search_name_or_number">Meklēt vārdu vai numuru</string>

    <!-- VoiceNotePlayerView -->
    <string name="VoiceNotePlayerView__dot_s">· %1$s</string>
    <string name="VoiceNotePlayerView__stop_voice_message">Pārtraukt atskaņot balss ziņu</string>
    <string name="VoiceNotePlayerView__change_voice_message_speed">Mainīt balss ziņas atskaņošanas ātrumu</string>
    <string name="VoiceNotePlayerView__pause_voice_message">Apturēt balss ziņu</string>
    <string name="VoiceNotePlayerView__play_voice_message">Atskaņot balss ziņu</string>
    <string name="VoiceNotePlayerView__navigate_to_voice_message">Doties uz balss ziņu</string>


    <!-- AvatarPickerFragment -->
    <string name="AvatarPickerFragment__avatar_preview">Avatāra priekšskatījums</string>
    <string name="AvatarPickerFragment__camera">Kamera</string>
    <string name="AvatarPickerFragment__take_a_picture">Uzņemt attēlu</string>
    <string name="AvatarPickerFragment__choose_a_photo">Izvēlēties fotoattēlu</string>
    <string name="AvatarPickerFragment__photo">Attēls</string>
    <string name="AvatarPickerFragment__text">Teksts</string>
    <string name="AvatarPickerFragment__save">Saglabāt</string>
    <string name="AvatarPickerFragment__select_an_avatar">Atlasīt avatāru</string>
    <string name="AvatarPickerFragment__clear_avatar">Dzēst avatāru</string>
    <string name="AvatarPickerFragment__edit">Rediģēt</string>
    <string name="AvatarPickerRepository__failed_to_save_avatar">Neizdevās saglabāt avatāru</string>

    <!-- TextAvatarCreationFragment -->
    <string name="TextAvatarCreationFragment__preview">Priekšskatīt</string>
    <string name="TextAvatarCreationFragment__done">Darīts</string>
    <string name="TextAvatarCreationFragment__text">Teksts</string>
    <string name="TextAvatarCreationFragment__color">Krāsa</string>

    <!-- VectorAvatarCreationFragment -->
    <string name="VectorAvatarCreationFragment__select_a_color">Atlasīt krāsu</string>

    <!-- ContactSelectionListItem -->
    <string name="ContactSelectionListItem__sms">SMS</string>
    <string name="ContactSelectionListItem__dot_s">· %1$s</string>

    <!-- Displayed in the toolbar when externally sharing text to multiple recipients -->
    <string name="ShareInterstitialActivity__share">Kopīgot</string>

    <!-- DSLSettingsToolbar -->
    <string name="DSLSettingsToolbar__navigate_up">Pārvietoties uz augšu</string>
    <string name="MultiselectForwardFragment__forward_to">Pārsūtīt</string>
    <!-- Displayed when sharing content via the fragment -->
    <string name="MultiselectForwardFragment__share_with">Kopīgot ar</string>
    <string name="MultiselectForwardFragment__add_a_message">Pievienojiet ziņu</string>
    <string name="MultiselectForwardFragment__faster_forwards">Pārsūtīt ātrāk</string>
    <!-- Displayed when user selects a video that will be clipped before sharing to a story -->
    <string name="MultiselectForwardFragment__videos_will_be_trimmed">Video tiks sadalīti 30 s garos klipos un nosūtīti kā vairāki stāsti.</string>
    <!-- Displayed when user selects a video that cannot be sent as a story -->
    <string name="MultiselectForwardFragment__videos_sent_to_stories_cant">Stāstos nosūtītie video nevar būt garāki par 30 s.</string>
    <string name="MultiselectForwardFragment__forwarded_messages_are_now">Pārsūtītas ziņas tagad tiek nosūtītas nekavējoties</string>
    <plurals name="MultiselectForwardFragment_send_d_messages">
        <item quantity="zero">Nosūtīt %1$d ziņas</item>
        <item quantity="one">Nosūtīt %1$d ziņu</item>
        <item quantity="other">Nosūtīt %1$d ziņas</item>
    </plurals>
    <plurals name="MultiselectForwardFragment_messages_sent">
        <item quantity="zero">Ziņas nosūtītas</item>
        <item quantity="one">Ziņa nosūtīta</item>
        <item quantity="other">Ziņas nosūtītas</item>
    </plurals>
    <plurals name="MultiselectForwardFragment_messages_failed_to_send">
        <item quantity="zero">Ziņas neizdevās nosūtīt</item>
        <item quantity="one">Ziņu neizdevās nosūtīt</item>
        <item quantity="other">Ziņas neizdevās nosūtīt</item>
    </plurals>
    <plurals name="MultiselectForwardFragment__couldnt_forward_messages">
        <item quantity="zero">Nevarēja pārsūtīt ziņas, jo tās vairs nav pieejamas.</item>
        <item quantity="one">Nevarēja pārsūtīt ziņu, jo tā vairs nav pieejama.</item>
        <item quantity="other">Nevarēja pārsūtīt ziņas, jo tās vairs nav pieejamas.</item>
    </plurals>
    <!-- Error message shown when attempting to select a group to forward/share but it\'s announcement only and you are not an admin -->
    <string name="MultiselectForwardFragment__only_admins_can_send_messages_to_this_group">Tikai administratori drīkst sūtīt ziņas uz šo grupu.</string>
    <string name="MultiselectForwardFragment__limit_reached">Sasniegts ierobežojums</string>

    <!-- Media V2 -->
    <string name="MediaReviewFragment__add_a_message">Pievienojiet ziņu</string>
    <string name="MediaReviewFragment__add_a_reply">Pievienot atbildi</string>
    <string name="MediaReviewFragment__send_to">Sūtīt</string>
    <string name="MediaReviewFragment__view_once_message">Vienreiz skatāma ziņa</string>
    <string name="MediaReviewFragment__one_or_more_items_were_too_large">Viens vai vairāki vienumi bija pārāk lieli</string>
    <string name="MediaReviewFragment__one_or_more_items_were_invalid">Viens vai vairāki vienumi bija nederīgi</string>
    <string name="MediaReviewFragment__too_many_items_selected">Pārāk daudz izvēlētu vienumu</string>

    <string name="ImageEditorHud__cancel">Atcelt</string>
    <string name="ImageEditorHud__draw">Zīmēt</string>
    <string name="ImageEditorHud__write_text">Rakstīt tekstu</string>
    <string name="ImageEditorHud__add_a_sticker">Pievienot uzlīmi</string>
    <string name="ImageEditorHud__blur">Apmiglot</string>
    <string name="ImageEditorHud__done_editing">Rediģēšana pabeigta</string>
    <string name="ImageEditorHud__clear_all">Notīrīt visu</string>
    <string name="ImageEditorHud__undo">Atsaukt</string>
    <string name="ImageEditorHud__toggle_between_marker_and_highlighter">Pārslēgties starp marķieru veidiem</string>
    <string name="ImageEditorHud__delete">Dzēst</string>
    <string name="ImageEditorHud__toggle_between_text_styles">Pārslēgties starp teksta stiliem</string>

    <string name="MediaCountIndicatorButton__send">Sūtīt</string>

    <string name="MediaReviewSelectedItem__tap_to_remove">Pieskarieties, lai noņemtu</string>
    <string name="MediaReviewSelectedItem__tap_to_select">Pieskarieties, lai izvēlētos</string>

    <string name="MediaReviewImagePageFragment__discard">Atmest</string>
    <string name="MediaReviewImagePageFragment__discard_changes">Atmest izmaiņas?</string>
    <string name="MediaReviewImagePageFragment__youll_lose_any_changes">Jūs pazaudēsiet visas izmaiņas, kuras veicāt šajā attēlā.</string>

    <string name="CameraFragment__failed_to_open_camera">Neizdevās atvērt kameru</string>

    <string name="BadgesOverviewFragment__my_badges">Manas nozīmītes</string>
    <string name="BadgesOverviewFragment__featured_badge">Izceltā nozīmīte</string>
    <string name="BadgesOverviewFragment__display_badges_on_profile">Rādīt nozīmītes profilā</string>
    <string name="BadgesOverviewFragment__failed_to_update_profile">Neizdevās atjaunināt profilu</string>


    <string name="BadgeSelectionFragment__select_badges">Izvēlēties nozīmītes</string>

    <string name="SelectFeaturedBadgeFragment__preview">Priekšskatīt</string>
    <string name="SelectFeaturedBadgeFragment__select_a_badge">Izvēlēties nozīmīti</string>
    <string name="SelectFeaturedBadgeFragment__you_must_select_a_badge">Jums jāizvēlas nozīmīte</string>
    <string name="SelectFeaturedBadgeFragment__failed_to_update_profile">Neizdevās atjaunināt profilu</string>

    <string name="ViewBadgeBottomSheetDialogFragment__become_a_sustainer">Kļūstiet par uzturētāju</string>

    <string name="ImageView__badge">Nozīmīte</string>

    <string name="SubscribeFragment__support_technology_that_is_built_for_you">Atbalstiet tehnoloģiju, kas izveidota jums, nevis jūsu datiem, pieveinojoties kopienai, kas to uztur.</string>
    <string name="SubscribeFragment__support_technology_that_is_built_for_you_not">Atbalstiet tehnoloģiju, kas izveidota jums, nevis jūsu datiem, pieveinojoties kopienai, kas uztur Signal.</string>
    <string name="SubscribeFragment__currency">Valūta</string>
    <string name="SubscribeFragment__more_payment_options">Vairāk maksājumu iespēju</string>
    <string name="SubscribeFragment__cancel_subscription">Atcelt abonementu</string>
    <string name="SubscribeFragment__confirm_cancellation">Apstiprināt atcelšanu?</string>
    <string name="SubscribeFragment__you_wont_be_charged_again">No Jums vairs netiks iekasēta maksa. Jūsu nozīmīte tiks noņemta no jūsu profila norēķinu perioda beigās.</string>
    <string name="SubscribeFragment__not_now">Ne tagad</string>
    <string name="SubscribeFragment__confirm">Apstiprināt</string>
    <string name="SubscribeFragment__update_subscription">Atjaunināt abonementu</string>
    <string name="SubscribeFragment__your_subscription_has_been_cancelled">Jūsu abonements ir atcelts.</string>
    <string name="SubscribeFragment__update_subscription_question">Atjaunināt abonementu?</string>
    <string name="SubscribeFragment__update">Aktualizēt</string>
    <string name="SubscribeFragment__you_will_be_charged_the_full_amount_s_of">Šodien no Jums tiks iekasēts pilns apjoms (%1$s) par jauno abonementu. Jūsu abonements tiks atjaunots katru mēnesi.</string>

    <string name="Subscription__s_per_month">%1$s/mēnesī</string>
    <!-- Shown when a subscription is active and isn't going to expire at the end of the term -->
    <string name="Subscription__renews_s">Atjaunojas %1$s</string>
    <!-- Shown when a subscription is active and is going to expire at the end of the term -->
    <string name="Subscription__expires_s">Beigsies: %1$s</string>

    <!-- First small text blurb on learn more sheet -->
    <string name="SubscribeLearnMoreBottomSheetDialogFragment__signal_is_a_nonprofit_with_no">Signal ir bezpeļņas organizācija bez reklāmdevējiem vai investoriem, kuru uztur tikai cilvēki, kuri to lieto un novērtē. Veiciet regulāru ikmēneša ziedojumu un saņemiet profila nozīmīti, lai dalītos ar savu atbalstu.</string>
    <string name="SubscribeLearnMoreBottomSheetDialogFragment__why_donate">Kādēļ ziedot?</string>
    <string name="SubscribeLearnMoreBottomSheetDialogFragment__signal_is_committed_to_developing">Signal ir apņēmies izstrādāt atvērtā pirmkoda tehnoloģiju, kas aizsargā brīvo izteiksmi un veicina drošu globālo komunikāciju.</string>
    <string name="SubscribeLearnMoreBottomSheetDialogFragment__your_donation">Jūsu ziedojums palīdz šim mērķim un palīdz segt izstrādes un operatīvos izdevumus aplikācijai, kuru privātai saziņai lieto miljoni. Nekādu reklāmu. Nekādu izsekotāju. Nekādu joku.</string>

    <string name="SubscribeThanksForYourSupportBottomSheetDialogFragment__thanks_for_your_support">Pateicamies par jūsu atbalstu!</string>
    <string name="SubscribeThanksForYourSupportBottomSheetDialogFragment__thanks_for_the_boost">Pateicamies par Atbalstu!</string>
    <string name="SubscribeThanksForYourSupportBottomSheetDialogFragment__youve_earned_s_badge_display">Jūs ieguvāt %1$s nozīmīti! Pievienojiet nozīmīti uz sava profila, lai veicinātu izpratni par ziedošanu Signal.</string>
    <string name="SubscribeThanksForYourSupportBottomSheetDialogFragment__youve_earned_a_boost_badge_display">Jūs ieguvāt Atbalsta nozīmīti! Pievienojiet nozīmīti uz sava profila, lai veicinātu izpratni par ziedošanu Signal.</string>
    <string name="SubscribeThanksForYourSupportBottomSheetDialogFragment__you_can_also">Jūs varat arī</string>
    <string name="SubscribeThanksForYourSupportBottomSheetDialogFragment__become_a_montly_sustainer">Kļūstiet par ikmēneša Uzturētāju</string>
    <string name="SubscribeThanksForYourSupportBottomSheetDialogFragment__display_on_profile">Rādīt profilā</string>
    <string name="SubscribeThanksForYourSupportBottomSheetDialogFragment__make_featured_badge">Izveidot izcelto nozīmīti</string>
    <string name="SubscribeThanksForYourSupportBottomSheetDialogFragment__continue">Turpināt</string>
    <string name="ThanksForYourSupportBottomSheetFragment__when_you_have_more">Kad Jums ir vairāk kā viena nozīmīte, jūs varat izvēlēties vienu, kuru izcelt un ļaut citiem apskatīt jūsu profilā.</string>

    <string name="BecomeASustainerFragment__get_badges">Iegūstiet nozīmītes jūsu profilam atbalstot Signal.</string>
    <string name="BecomeASustainerFragment__signal_is_a_non_profit">Signal irr bezpeļņas organizācija bez reklāmdevējiem vai investoriem, kuru uztur tikai cilvēki kā jūs.</string>

    <!-- Button label for creating a donation -->
    <string name="ManageDonationsFragment__donate_to_signal">Ziedot Signal</string>
    <!-- Heading for more area of manage subscriptions page -->
    <string name="ManageDonationsFragment__more">Vēl</string>
    <!-- Heading for receipts area of manage subscriptions page -->
    <string name="ManageDonationsFragment__receipts">Kvītis</string>
    <!-- Heading for my subscription area of manage subscriptions page -->
    <string name="ManageDonationsFragment__my_support">Mans atbalsts</string>
    <string name="ManageDonationsFragment__manage_subscription">Pārvaldīt abonementu</string>
    <!-- Label for Donation Receipts button -->
    <string name="ManageDonationsFragment__donation_receipts">Ziedojumu kvītis</string>
    <string name="ManageDonationsFragment__badges">Nozīmītes</string>
    <string name="ManageDonationsFragment__subscription_faq">Abonementu BUJ</string>
    <string name="ManageDonationsFragment__error_getting_subscription">Kļūda saņemot abonementu.</string>
    <!-- Preference heading for other ways to donate -->
    <string name="ManageDonationsFragment__other_ways_to_give">Citi veidi kā ziedot</string>
    <!-- Preference label to launch badge gifting -->
    <string name="ManageDonationsFragment__gift_a_badge">Uzdāviniet nozīmīti</string>

    <string name="Boost__enter_custom_amount">Ievadīt pielāgotu summu</string>
    <string name="Boost__one_time_contribution">Vienreizēja ieguldījums</string>

    <string name="MySupportPreference__add_a_signal_boost">Pievienot Signal Atbalstu</string>
    <string name="MySupportPreference__s_per_month">%1$s/mēnesī</string>
    <string name="MySupportPreference__renews_s">Atjaunojas %1$s</string>
    <string name="MySupportPreference__processing_transaction">Apstrādā transakciju…</string>
    <!-- Displayed on "My Support" screen when user badge failed to be added to their account -->
    <string name="MySupportPreference__couldnt_add_badge_s">Nevarēja pievienot nozīmīti. %1$s</string>
    <string name="MySupportPreference__please_contact_support">Lūdzu, sazinieties ar tehnisko atbalstu.</string>

    <!-- Title of expiry sheet when boost badge falls off profile unexpectedly. -->
    <string name="ExpiredBadgeBottomSheetDialogFragment__boost_badge_expired">Atbalsta nozīmītei beidzies termiņš</string>
    <!-- Displayed in the bottom sheet if a monthly donation badge unexpectedly falls off the user\'s profile -->
    <string name="ExpiredBadgeBottomSheetDialogFragment__monthly_donation_cancelled">Ikmēneša ziedojums atcelts</string>
    <!-- Displayed in the bottom sheet when a boost badge expires -->
    <string name="ExpiredBadgeBottomSheetDialogFragment__your_boost_badge_has_expired_and">Jūsu Atbalsta nozīmītei ir beidzies termiņš, un tā vairs nav redzama uz jūsu profila.</string>
    <string name="ExpiredBadgeBottomSheetDialogFragment__you_can_reactivate">Jūs varat atkārtoti aktivizēt jūsu Atbalsta nozīmīti uz nākamajām 30 dienām ar vienreizēju ziedojumu.</string>
    <!-- Displayed when we do not think the user is a subscriber when their boost expires -->
    <string name="ExpiredBadgeBottomSheetDialogFragment__you_can_keep">Jūs varat turpināt izmantot Signal, bet, lai atbalstītu tehnoloģiju, kas izveidota jums, apsveriet iespēju kļūt par uzturētāju veicot ikmēneša ziedojumu.</string>
    <string name="ExpiredBadgeBottomSheetDialogFragment__become_a_sustainer">Kļūstiet par Uzturētāju</string>
    <string name="ExpiredBadgeBottomSheetDialogFragment__add_a_boost">Pievienot Atbalstu</string>
    <string name="ExpiredBadgeBottomSheetDialogFragment__not_now">Ne tagad</string>
    <!-- Copy displayed when badge expires after user inactivity -->
    <string name="ExpiredBadgeBottomSheetDialogFragment__your_recurring_monthly_donation_was_automatically">Jūsu Uzturētāja abonements tika automātiski atcelts, jo jūs pārāk ilgi bijāt neaktīvs. Jūsu %1$s nozīmīte vairs nav redzama uz jūsu profila.</string>
    <!-- Copy displayed when badge expires after payment failure -->
    <string name="ExpiredBadgeBottomSheetDialogFragment__your_recurring_monthly_donation_was_canceled">Jūsu regulārais ikmēneša ziedojums tika atcelts, jo mēs nevarējām apstrādāt jūsu maksājumu. Jūsu nozīmīte vairs nav redzama uz jūsu profila.</string>
    <!-- Copy displayed when badge expires after a payment failure and we have a displayable charge failure reason -->
    <string name="ExpiredBadgeBottomSheetDialogFragment__your_recurring_monthly_donation_was_canceled_s">Jūsu regulārais ikmēneša ziedojums tika atcelts. %1$s Jūsu %2$s nozīmīte vairs nav redzama profilā.</string>
    <string name="ExpiredBadgeBottomSheetDialogFragment__you_can">Jūs varat turpināt izmantot Signal, bet lai atbalstītu aplikāciju un atkārtoti aktivizētu jūsu nozīmīti, atjaunojiet tagad.</string>
    <string name="ExpiredBadgeBottomSheetDialogFragment__renew_subscription">Atjaunot abonementu</string>
    <!-- Button label to send user to Google Pay website -->
    <string name="ExpiredBadgeBottomSheetDialogFragment__go_to_google_pay">Doties uz Google Pay</string>

    <string name="CantProcessSubscriptionPaymentBottomSheetDialogFragment__cant_process_subscription_payment">Nevar apstrādāt abonementa maksājumu</string>
    <string name="CantProcessSubscriptionPaymentBottomSheetDialogFragment__were_having_trouble">Mums ir grūtības iekasēt jūsu Signal Uzturētāja maksājumu. Pārliecinieties, ka maksājuma veids ir atjaunināts. Ja ne, atjauniniet to Google Pay. Signal mēģinās dažu dienu laikā to apstrādāt vēlreiz.</string>
    <string name="CantProcessSubscriptionPaymentBottomSheetDialogFragment__dont_show_this_again">Nerādīt šo atkārtoti</string>

    <string name="Subscription__please_contact_support_for_more_information">Lūdzu, sazinieties ar tehnisko atbalstu, lai saņemtu vairāk informācijas.</string>
    <string name="Subscription__contact_support">Sazināties ar atbalstu</string>
    <string name="Subscription__get_a_s_badge">Get a %1$s badge</string>

    <string name="SubscribeFragment__processing_payment">Maksājums tiek apstrādāts…</string>
    <!-- Displayed in notification when user payment fails to process on Stripe -->
    <string name="DonationsErrors__error_processing_payment">Kļūda apstrādājot maksājumu</string>
    <!-- Displayed on "My Support" screen when user subscription payment method failed. -->
    <string name="DonationsErrors__error_processing_payment_s">Kļūda apstrādājot maksājumu. %1$s</string>
    <string name="DonationsErrors__your_badge_could_not_be_added">Jūsu nozīmīti nevarēja pievienot jūsu kontam, tomēr iespējams, ka no jums tika iekasēta maksa. Lūdzu, sazinieties ar tehnisko atbalstu.</string>
    <string name="DonationsErrors__your_payment">Jūsu maksājumu neizdevās apstrādāt, un no Jums nekas netika iekasēts. Lūdzu, mēģiniet vēlreiz.</string>
    <string name="DonationsErrors__still_processing">Vēl apstrādā</string>
    <string name="DonationsErrors__couldnt_add_badge">Nevarēja pievienot nozīmīti</string>
    <!-- Displayed when badge credential couldn\'t be verified -->
    <string name="DonationsErrors__failed_to_validate_badge">Nevarēja pārbaudīt nozīmīti</string>
    <!-- Displayed when badge credential couldn\'t be verified -->
    <string name="DonationsErrors__could_not_validate">Nevarēja pārbaudīt servera atbildi. Lūdzu, sazinieties ar tehnisko atbalstu.</string>
    <!-- Displayed as title when some generic error happens during gift badge sending -->
    <string name="DonationsErrors__failed_to_send_gift_badge">Neizdevās nosūtīt dāvanas nozīmīti</string>
    <!-- Displayed as message when some generic error happens during gift badge sending -->
    <string name="DonationsErrors__could_not_send_gift_badge">Neizdevās nosūtīt dāvanas nozīmīti. Lūdzu, sazinieties ar tehnisko atbalstu.</string>
    <string name="DonationsErrors__your_badge_could_not">Jūsu nozīmīti nevarēja pievienot jūsu kontam, tomēr iespējams, ka no jums tika iekasēta maksa. Lūdzu, sazinieties ar tehnisko atbalstu.</string>
    <string name="DonationsErrors__your_payment_is_still">Jūsu maksājums vēl tiek apstrādāts. Atkarībā no jūsu savienojuma, tas var aizņemt dažas minūtes.</string>
    <string name="DonationsErrors__google_pay_unavailable">Google Pay nav pieejams</string>
    <string name="DonationsErrors__you_have_to_set_up_google_pay_to_donate_in_app">Jums jāuzstāda Google Pay, lai ziedotu aplikācijas ietvaros.</string>
    <string name="DonationsErrors__failed_to_cancel_subscription">Neizdevās atcelt abonementu</string>
    <string name="DonationsErrors__subscription_cancellation_requires_an_internet_connection">Abonementa atcelšanai nepieciešams interneta savienojums.</string>
    <string name="ViewBadgeBottomSheetDialogFragment__your_device_doesn_t_support_google_pay_so_you_can_t_subscribe_to_earn_a_badge_you_can_still_support_signal_by_making_a_donation_on_our_website">Jūsu ierīce neatbalsta Google Pay, tāpēc jūs nevarat pieteikties abonementam, lai iegūtu nozīmīti. Jūs vēl arvien varat atbalstīt Signal, ziedojot mūsu mājaslapā.</string>
    <string name="NetworkFailure__network_error_check_your_connection_and_try_again">Tīkla kļūda. Pārbaudiet savienojumu un mēģiniet vēlreiz.</string>
    <string name="NetworkFailure__retry">Mēģināt vēlreiz</string>
    <!-- Displayed as a dialog title when the selected recipient for a gift doesn\'t support gifting -->
    <string name="DonationsErrors__cant_send_gift">Neizdodas nosūtīt dāvanu</string>
    <!-- Displayed as a dialog message when the selected recipient for a gift doesn\'t support gifting -->
    <string name="DonationsErrors__target_does_not_support_gifting">Šis adresāts izmanto Signal versiju, kas nevar saņemt dāvanu nozīmītes. Lietotājs varēs saņemt dāvanas, kad pāries uz jaunāko versiju.</string>
    <!-- Displayed as a dialog title when the user\'s profile could not be fetched, likely due to lack of internet -->
    <string name="DonationsErrors__couldnt_send_gift">Neizdevās nosūtīt dāvanu</string>
    <!-- Displayed as a dialog message when the user\'s profile could not be fetched, likely due to lack of internet -->
    <string name="DonationsErrors__please_check_your_network_connection">Jūsu dāvanu neizdevās nosūtīt tīkla kļūdas dēļ. Pārbaudiet savienojumu un mēģiniet vēlreiz.</string>

    <!-- Gift message view title -->
    <string name="GiftMessageView__gift_badge">Dāvināt nozīmīti</string>
    <!-- Gift message view expiry information -->
    <plurals name="GiftMessageView__lasts_for_d_months">
        <item quantity="zero">Ilgst %1$d mēnešus</item>
        <item quantity="one">Ilgst %1$d mēnesi</item>
        <item quantity="other">Ilgst %1$d mēnešus</item>
    </plurals>
    <!-- Gift badge redeem action label -->
    <string name="GiftMessageView__redeem">Izpirkt</string>
    <!-- Gift badge view action label -->
    <string name="GiftMessageView__view">Skatīt</string>
    <!-- Gift badge redeeming action label -->
    <string name="GiftMessageView__redeeming">Izpērk…</string>
    <!-- Gift badge redeemed label -->
    <string name="GiftMessageView__redeemed">Izpirkts</string>

    <string name="Boost__thank_you_for_your_donation" translatable="false">Thank you for your donation. Your contribution helps fuel the mission of developing open source privacy technology that protects free expression and enables secure global communication for millions around the world. Signal Technology Foundation is a tax-exempt nonprofit organization in the United States under section 501c3 of the Internal Revenue Code. Our Federal Tax ID is 82-4506840. No goods or services were provided in exchange for this donation. Please retain this receipt for your tax records.</string>

    <!-- Stripe decline code generic_failure -->
    <string name="DeclineCode__try_another_payment_method_or_contact_your_bank">Mēģiniet citu maksājuma veidu vai sazinieties ar savu banku, lai iegūtu vairāk informācijas.</string>
    <!-- Stripe decline code verify on Google Pay and try again -->
    <string name="DeclineCode__verify_your_payment_method_is_up_to_date_in_google_pay_and_try_again">Pārliecinieties, ka jūsu maksājuma veids ir atjaunināts Google Pay un mēģiniet vēlreiz.</string>
    <!-- Stripe decline code learn more action label -->
    <string name="DeclineCode__learn_more">Lasīt vairāk</string>
    <!-- Stripe decline code contact issuer -->
    <string name="DeclineCode__verify_your_payment_method_is_up_to_date_in_google_pay_and_try_again_if_the_problem">Pārliecinieties, ka jūsu maksājuma veids ir atjaunināts Google Pay un mēģiniet vēlreiz. Ja problēma turpinās, sazinieties ar savu banku.</string>
    <!-- Stripe decline code purchase not supported -->
    <string name="DeclineCode__your_card_does_not_support_this_type_of_purchase">Jūsu karte neatbalsta šo pirkuma veidu. Mēģiniet citu maksājuma veidu.</string>
    <!-- Stripe decline code your card has expired -->
    <string name="DeclineCode__your_card_has_expired">Jūsu kartes derīguma termiņš ir beidzies. Atjauniniet savu maksājuma veidu Google Pay un mēģiniet vēlreiz.</string>
    <!-- Stripe decline code go to google pay action label -->
    <string name="DeclineCode__go_to_google_pay">Doties uz Google Pay</string>
    <!-- Stripe decline code incorrect card number -->
    <string name="DeclineCode__your_card_number_is_incorrect">Jūsu kartes numurs ir nepareizs. Atjauniniet to Google Pay un mēģniet vēlreiz.</string>
    <!-- Stripe decline code incorrect cvc -->
    <string name="DeclineCode__your_cards_cvc_number_is_incorrect">Jūsu kartes CVC kods ir nepareizs. Atjauniniet to Google Pay un mēģniet vēlreiz.</string>
    <!-- Stripe decline code insufficient funds -->
    <string name="DeclineCode__your_card_does_not_have_sufficient_funds">Jūsu kartē nav pietiekami daudz līdzekļu šim pirkumam. Mēģiniet citu maksājuma veidu.</string>
    <!-- Stripe decline code incorrect expiration month -->
    <string name="DeclineCode__the_expiration_month">Jūsu maksājuma veida derīguma termiņa mēneša skaitlis ir nepareizs. Atjauniniet to Google Pay un mēģiniet vēlreiz.</string>
    <!-- Stripe decline code incorrect expiration year -->
    <string name="DeclineCode__the_expiration_year">Jūsu maksājuma veida derīguma termiņa gada skaitlis ir nepareizs. Atjauniniet to Google Pay un mēģiniet vēlreiz.</string>
    <!-- Stripe decline code issuer not available -->
    <string name="DeclineCode__try_completing_the_payment_again">Mēģiniet pabeigt maksājumu vēlreiz vai sazinieties ar savu banku, lai iegūtu vairāk informācijas.</string>
    <!-- Stripe decline code processing error -->
    <string name="DeclineCode__try_again">Mēģiniet vēlreiz vai sazinieties ar savu banku, lai iegūtu vairāk informācijas.</string>

    <!-- Title of create notification profile screen -->
    <string name="EditNotificationProfileFragment__name_your_profile">Dodiet profilam nosaukumu</string>
    <!-- Hint text for create/edit notification profile name -->
    <string name="EditNotificationProfileFragment__profile_name">Profila nosaukums</string>
    <!-- Name has a max length, this shows how many characters are used out of the max -->
    <string name="EditNotificationProfileFragment__count">%1$d/%2$d</string>
    <!-- Call to action button to continue to the next step -->
    <string name="EditNotificationProfileFragment__next">Tālāk</string>
    <!-- Call to action button once the profile is named to create the profile and continue to the customization steps -->
    <string name="EditNotificationProfileFragment__create">Izveidot</string>
    <!-- Call to action button once the profile name is edited -->
    <string name="EditNotificationProfileFragment__save">Saglabāt</string>
    <!-- Title of edit notification profile screen -->
    <string name="EditNotificationProfileFragment__edit_this_profile">Labot profilu</string>
    <!-- Error message shown when attempting to create or edit a profile name to an existing profile name -->
    <string name="EditNotificationProfileFragment__a_profile_with_this_name_already_exists">Profils ar šādu nosaukumu jau eksistē</string>
    <!-- Preset selectable name for a profile name, shown as list in edit/create screen -->
    <string name="EditNotificationProfileFragment__work">Darbs</string>
    <!-- Preset selectable name for a profile name, shown as list in edit/create screen -->
    <string name="EditNotificationProfileFragment__sleep">Miegs</string>
    <!-- Preset selectable name for a profile name, shown as list in edit/create screen -->
    <string name="EditNotificationProfileFragment__driving">Braukšana</string>
    <!-- Preset selectable name for a profile name, shown as list in edit/create screen -->
    <string name="EditNotificationProfileFragment__downtime">Atpūta</string>
    <!-- Preset selectable name for a profile name, shown as list in edit/create screen -->
    <string name="EditNotificationProfileFragment__focus">Fokuss</string>
    <!-- Error message shown when attempting to next/save without a profile name -->
    <string name="EditNotificationProfileFragment__profile_must_have_a_name">Jābūt ar nosaukumu</string>

    <!-- Title for add recipients to notification profile screen in create flow -->
    <string name="AddAllowedMembers__allowed_notifications">Atļautie paziņojumi</string>
    <!-- Description of what the user should be doing with this screen -->
    <string name="AddAllowedMembers__add_people_and_groups_you_want_notifications_and_calls_from_when_this_profile_is_on">Pievienojiet cilvēkus un grupas, no kuriem jūs vēlaties saņemt paziņojumus un zvanus, kad šos profils ir ieslēgts</string>
    <!-- Button text that launches the contact picker to select from -->
    <string name="AddAllowedMembers__add_people_or_groups">Pievienot cilvēkus vai grupas</string>

    <!-- Call to action button on contact picker for adding to profile -->
    <string name="SelectRecipientsFragment__add">Pievienot</string>

    <!-- Notification profiles home fragment, shown when no profiles have been created yet -->
    <string name="NotificationProfilesFragment__create_a_profile_to_receive_notifications_and_calls_only_from_the_people_and_groups_you_want_to_hear_from">Izveidojiet profilu, lai saņemtu paziņojumus un zvanus tikai no cilvēkiem un grupām, no kuriem to vēlaties.</string>
    <!-- Header shown above list of all notification profiles -->
    <string name="NotificationProfilesFragment__profiles">Profili</string>
    <!-- Button that starts the create new notification profile flow -->
    <string name="NotificationProfilesFragment__new_profile">Jauns profils</string>
    <!-- Profile active status, indicating the current profile is on for an unknown amount of time -->
    <string name="NotificationProfilesFragment__on">Ieslēgts</string>

    <!-- Button use to permanently delete a notification profile -->
    <string name="NotificationProfileDetails__delete_profile">Dzēst profilu</string>
    <!-- Snakbar message shown when removing a recipient from a profile -->
    <string name="NotificationProfileDetails__s_removed">\"%1$s\" noņemts</string>
    <!-- Snackbar button text that will undo the recipient remove -->
    <string name="NotificationProfileDetails__undo">Atsaukt</string>
    <!-- Dialog message shown to confirm deleting a profile -->
    <string name="NotificationProfileDetails__permanently_delete_profile">Neatgriezeniski dzēst profilu?</string>
    <!-- Dialog button to delete profile -->
    <string name="NotificationProfileDetails__delete">Dzēst</string>
    <!-- Title/accessibility text for edit icon to edit profile emoji/name -->
    <string name="NotificationProfileDetails__edit_notification_profile">Labot paziņojumu profilu</string>
    <!-- Schedule description if all days are selected -->
    <string name="NotificationProfileDetails__everyday">Ikdienas</string>
    <!-- Profile status on if it is the active profile -->
    <string name="NotificationProfileDetails__on">Ieslēgts</string>
    <!-- Profile status on if it is not the active profile -->
    <string name="NotificationProfileDetails__off">Izslēgts</string>
    <!-- Description of hours for schedule (start to end) times -->
    <string name="NotificationProfileDetails__s_to_s">%1$s %2$s</string>
    <!-- Section header for exceptions to the notification profile -->
    <string name="NotificationProfileDetails__exceptions">Izņēmumi</string>
    <!-- Profile exception to allow all calls through the profile restrictions -->
    <string name="NotificationProfileDetails__allow_all_calls">Atļaut zvanus</string>
    <!-- Profile exception to allow all @mentions through the profile restrictions -->
    <string name="NotificationProfileDetails__notify_for_all_mentions">Paziņot par visiem pieminējumiem</string>
    <!-- Section header for showing schedule information -->
    <string name="NotificationProfileDetails__schedule">Grafiks</string>
    <!-- If member list is long, will truncate the list and show an option to then see all when tapped -->
    <string name="NotificationProfileDetails__see_all">Skatīt visus</string>

    <!-- Title for add schedule to profile in create flow -->
    <string name="EditNotificationProfileSchedule__add_a_schedule">Pievienot grafiku</string>
    <!-- Descriptor text indicating what the user can do with this screen -->
    <string name="EditNotificationProfileSchedule__set_up_a_schedule_to_enable_this_notification_profile_automatically">Izveidojiet grafiku, lai ieslēgtu šo paziņojumu profilu automātiski.</string>
    <!-- Text shown next to toggle switch to enable/disable schedule -->
    <string name="EditNotificationProfileSchedule__schedule">Grafiks</string>
    <!-- Label for showing the start time for the schedule -->
    <string name="EditNotificationProfileSchedule__start">Sākt</string>
    <!-- Label for showing the end time for the schedule -->
    <string name="EditNotificationProfileSchedule__end">Beigt</string>
    <!-- First letter of Sunday -->
    <string name="EditNotificationProfileSchedule__sunday_first_letter">S</string>
    <!-- First letter of Monday -->
    <string name="EditNotificationProfileSchedule__monday_first_letter">P</string>
    <!-- First letter of Tuesday -->
    <string name="EditNotificationProfileSchedule__tuesday_first_letter">O</string>
    <!-- First letter of Wednesday -->
    <string name="EditNotificationProfileSchedule__wednesday_first_letter">T</string>
    <!-- First letter of Thursday -->
    <string name="EditNotificationProfileSchedule__thursday_first_letter">C</string>
    <!-- First letter of Friday -->
    <string name="EditNotificationProfileSchedule__friday_first_letter">P</string>
    <!-- First letter of Saturday -->
    <string name="EditNotificationProfileSchedule__saturday_first_letter">S</string>
    <!-- Title of select time dialog shown when setting start time for schedule -->
    <string name="EditNotificationProfileSchedule__set_start_time">Iestatīt sākuma laiku</string>
    <!-- Title of select time dialog shown when setting end time for schedule -->
    <string name="EditNotificationProfileSchedule__set_end_time">Iestatīt beigu laiku</string>
    <!-- If in edit mode, call to action button text show to save schedule to profile -->
    <string name="EditNotificationProfileSchedule__save">Saglabāt</string>
    <!-- If in create mode, call to action button text to show to skip enabling a schedule -->
    <string name="EditNotificationProfileSchedule__skip">Izlaist</string>
    <!-- If in create mode, call to action button text to show to use the enabled schedule and move to the next screen -->
    <string name="EditNotificationProfileSchedule__next">Tālāk</string>
    <!-- Error message shown if trying to save/use a schedule with no days selected -->
    <string name="EditNotificationProfileSchedule__schedule_must_have_at_least_one_day">Grafikā jābūt vismaz vienai dienai</string>

    <!-- Title for final screen shown after completing a profile creation -->
    <string name="NotificationProfileCreated__profile_created">Profils izveidots</string>
    <!-- Call to action button to press to close the created screen and move to the profile details screen -->
    <string name="NotificationProfileCreated__done">Darīts</string>
    <!-- Descriptor text shown to indicate how to manually turn a profile on/off -->
    <string name="NotificationProfileCreated__you_can_turn_your_profile_on_or_off_manually_via_the_menu_on_the_chat_list">Jūs varat ieslēgt un izslēgt profilu manuāli caur izvēlni sarunu sarakstā.</string>
    <!-- Descriptor text shown to indicate you can add a schedule later since you did not add one during create flow -->
    <string name="NotificationProfileCreated__add_a_schedule_in_settings_to_automate_your_profile">Pievienojiet grafiku iestatījumos, lai automatizētu jūsu profilu.</string>
    <!-- Descriptor text shown to indicate your profile will follow the schedule set during create flow -->
    <string name="NotificationProfileCreated__your_profile_will_turn_on_and_off_automatically_according_to_your_schedule">Jūsu profils ieslēgsies un izslēgsies automātiski, saskaņā ar grafiku.</string>

    <!-- Button text shown in profile selection bottom sheet to create a new profile -->
    <string name="NotificationProfileSelection__new_profile">Jauns profils</string>
    <!-- Manual enable option to manually enable a profile for 1 hour -->
    <string name="NotificationProfileSelection__for_1_hour">Uz 1 stundu</string>
    <!-- Manual enable option to manually enable a profile until a set time (currently 6pm or 8am depending on what is next) -->
    <string name="NotificationProfileSelection__until_s">Līdz %1$s</string>
    <!-- Option to view profile details -->
    <string name="NotificationProfileSelection__view_settings">Skatīt iestatījumus</string>
    <!-- Descriptor text indicating how long a profile will be on when there is a time component associated with it -->
    <string name="NotificationProfileSelection__on_until_s">Ieslēgts līdz %1$s</string>

    <!-- Displayed in a toast when we fail to open the ringtone picker -->
    <string name="NotificationSettingsFragment__failed_to_open_picker">Neizdevās atvērt atlasītāju.</string>

    <!-- Description shown for the Signal Release Notes channel -->
    <string name="ReleaseNotes__signal_release_notes_and_news">Signal versijas jaunumi &amp; ziņas</string>

    <!-- Donation receipts activity title -->
    <string name="DonationReceiptListFragment__all_activity">Visas darbības</string>
    <!-- Donation receipts all tab label -->
    <string name="DonationReceiptListFragment__all">Visi</string>
    <!-- Donation receipts recurring tab label -->
    <string name="DonationReceiptListFragment__recurring">Regulārs</string>
    <!-- Donation receipts one-time tab label -->
    <string name="DonationReceiptListFragment__one_time">Vienreizējs</string>
    <!-- Donation receipts gift tab label -->
    <string name="DonationReceiptListFragment__gift">Dāvana</string>
    <!-- Donation receipts boost row label -->
    <string name="DonationReceiptListFragment__boost">Atbalsts</string>
    <!-- Donation receipts details title -->
    <string name="DonationReceiptDetailsFragment__details">Rekvizīti</string>
    <!-- Donation receipts donation type heading -->
    <string name="DonationReceiptDetailsFragment__donation_type">Ziedojuma tips</string>
    <!-- Donation receipts date paid heading -->
    <string name="DonationReceiptDetailsFragment__date_paid">Samaksas datums</string>
    <!-- Donation receipts share PNG -->
    <string name="DonationReceiptDetailsFragment__share_receipt">Kopīgot kvīti</string>
    <!-- Donation receipts list end note -->
    <string name="DonationReceiptListFragment__if_you_have">Ja jūs esat pārinstalējis Signal, kvītis no iepriekš veiktajiem ziedojumiem nebūs pieejamas.</string>
    <!-- Donation receipts document title -->
    <string name="DonationReceiptDetailsFragment__donation_receipt">Ziedojuma kvīts</string>
    <!-- Donation receipts amount title -->
    <string name="DonationReceiptDetailsFragment__amount">Apjoms</string>
    <!-- Donation receipts thanks -->
    <string name="DonationReceiptDetailsFragment__thank_you_for_supporting">Pateicamies, ka atbalstāt Signal. Jūsu devums palīdz īstenot misiju, kas paredz atvērtā pirmkoda privātuma tehnoloģiju izstrādi, kas aizsargā brīvo izteiksmi un padara iespējamu drošu globālo komunikāciju starp miljoniem visā pasaulē. Ja jūs esat Amerikas Savienoto valstu iedzīvotājs, lūdzu, saglabājiet šo kvīti nodokļu ierakstiem. Signal Technology Foundation ir no nodokļiem atbrīvota bezpeļnas organizācija Amerikas Savienotajās valstīs pēc 501c3 sadaļas Iekšējo ieņēmumu likumā. Mūsu federālais nodokļu ID ir 82-4506840.</string>
    <!-- Donation receipt type -->
    <string name="DonationReceiptDetailsFragment__s_dash_s">%1$s - %2$s</string>
    <!-- Donation reciepts screen empty state title -->
    <string name="DonationReceiptListFragment__no_receipts">Kvīšu nav</string>

    <!-- region "Stories Tab" -->

    <!-- Label for Chats tab in home app screen -->
    <string name="ConversationListTabs__chats">Sarunas</string>
    <!-- Label for Stories tab in home app screen -->
    <string name="ConversationListTabs__stories">Stāsti</string>
    <!-- String for counts above 99 in conversation list tabs -->
    <string name="ConversationListTabs__99p">99+</string>
    <!-- Menu item on stories landing page -->
    <string name="StoriesLandingFragment__story_privacy">Stāsta privātums</string>
    <!-- Title for "My Stories" row item in Stories landing page -->
    <string name="StoriesLandingFragment__my_stories">Mani stāsti</string>
    <!-- Subtitle for "My Stories" row item when user has not added stories -->
    <string name="StoriesLandingFragment__tap_to_add">Pieskarieties, lai pievienotu</string>
    <!-- Displayed when there are no stories to display -->
    <string name="StoriesLandingFragment__no_recent_updates_to_show_right_now">Nav jaunumu, kurus šobrīd parādīt.</string>
    <!-- Context menu option to hide a story -->
    <string name="StoriesLandingItem__hide_story">Paslēpt stāstu</string>
    <!-- Context menu option to unhide a story -->
    <string name="StoriesLandingItem__unhide_story">Parādīt stāstu</string>
    <!-- Context menu option to forward a story -->
    <string name="StoriesLandingItem__forward">Pārsūtīt</string>
    <!-- Context menu option to share a story -->
    <string name="StoriesLandingItem__share">Kopīgot…</string>
    <!-- Context menu option to go to story chat -->
    <string name="StoriesLandingItem__go_to_chat">Doties uz sarunu</string>
    <!-- Context menu option to go to story info -->
    <string name="StoriesLandingItem__info">Informācija</string>
    <!-- Label when a story is pending sending -->
    <string name="StoriesLandingItem__sending">Sūta…</string>
    <!-- Label when multiple stories are pending sending -->
    <string name="StoriesLandingItem__sending_d">Sūta %1$d…</string>
    <!-- Label when a story fails to send due to networking -->
    <string name="StoriesLandingItem__send_failed">Sūtīšana neizdevās</string>
    <!-- Label when a story fails to send due to identity mismatch -->
    <string name="StoriesLandingItem__partially_sent">Daļēji nosūtīts</string>
    <!-- Status label when a story fails to send indicating user action to retry -->
    <string name="StoriesLandingItem__tap_to_retry">Pieskarieties, lai mēģinātu vēlreiz</string>
    <!-- Title of dialog confirming decision to hide a story -->
    <string name="StoriesLandingFragment__hide_story">Vai paslēpt stāstu?</string>
    <!-- Message of dialog confirming decision to hide a story -->
    <string name="StoriesLandingFragment__new_story_updates">%1$s stāstu atjauninājumi vairs neparādīsies stāstu saraksta augšgalā.</string>
    <!-- Positive action of dialog confirming decision to hide a story -->
    <string name="StoriesLandingFragment__hide">Slēpt</string>
    <!-- Displayed in Snackbar after story is hidden -->
    <string name="StoriesLandingFragment__story_hidden">Stāsts paslēpts</string>
    <!-- Section header for hidden stories -->
    <string name="StoriesLandingFragment__hidden_stories">Paslēptie stāsti</string>
    <!-- Displayed on each sent story under My Stories -->
    <plurals name="MyStories__d_views">
        <item quantity="zero">%1$d skatījumi</item>
        <item quantity="one">%1$d skatījums</item>
        <item quantity="other">%1$d skatījumi</item>
    </plurals>
    <!-- Forward story label, displayed in My Stories context menu -->
    <string name="MyStories_forward">Pārsūtīt</string>
    <!-- Label for stories for a single user. Format is {given name}\'s Story -->
    <string name="MyStories__ss_story">%1$s stāsts</string>
    <!-- Title of dialog to confirm deletion of story -->
    <string name="MyStories__delete_story">Dzēst stāstu?</string>
    <!-- Message of dialog to confirm deletion of story -->
    <string name="MyStories__this_story_will_be_deleted">Šis stāsts tiks dzēsts jums un visiem, kuri to saņēma.</string>
    <!-- Toast shown when story media cannot be saved -->
    <string name="MyStories__unable_to_save">Nav iespējams saglabāt</string>
    <!-- Displayed at bottom of story viewer when current item has views -->
    <plurals name="StoryViewerFragment__d_views">
        <item quantity="zero">%1$d skatījumi</item>
        <item quantity="one">%1$d skatījums</item>
        <item quantity="other">%1$d skatījumi</item>
    </plurals>
    <!-- Displayed at bottom of story viewer when current item has replies -->
    <plurals name="StoryViewerFragment__d_replies">
        <item quantity="zero">%1$d atbildes</item>
        <item quantity="one">%1$d atbilde</item>
        <item quantity="other">%1$d atbildes</item>
    </plurals>
    <!-- Used when view receipts are disabled -->
    <string name="StoryViewerPageFragment__views_off">Skatīšana izslēgta</string>
    <!-- Used to join views and replies when both exist on a story item -->
    <string name="StoryViewerFragment__s_s">%1$s %2$s</string>
    <!-- Displayed when viewing a post you sent -->
    <string name="StoryViewerPageFragment__you">Jūs</string>
    <!-- Displayed when viewing a post displayed to a group -->
    <string name="StoryViewerPageFragment__s_to_s">%1$s %2$s</string>
    <!-- Displayed when viewing a post from another user with no replies -->
    <string name="StoryViewerPageFragment__reply">Atbildēt</string>
    <!-- Displayed when viewing a post that has failed to send to some users -->
    <string name="StoryViewerPageFragment__partially_sent">Daļēji nosūtīta. Pieskarieties, lai skatītu sīkāku informāciju</string>
    <!-- Displayed when viewing a post that has failed to send -->
    <string name="StoryViewerPageFragment__send_failed">Sūtīšana neizdevās. Pieskarieties, lai mēģinātu vēlreiz</string>
    <!-- Label for the reply button in story viewer, which will launch the group story replies bottom sheet. -->
    <string name="StoryViewerPageFragment__reply_to_group">Atbildēt grupai</string>
    <!-- Displayed when a story has no views -->
    <string name="StoryViewsFragment__no_views_yet">Vēl nav skatījumu</string>
    <!-- Displayed when user has disabled receipts -->
    <string name="StoryViewsFragment__enable_read_receipts_to_see_whos_viewed_your_story">Ieslēdziet lasīšanas apliecinājumus, lai uzzinātu, kuri lietotāji ir redzējuši jūsu stāstus.</string>
    <!-- Button label displayed when user has disabled receipts -->
    <string name="StoryViewsFragment__go_to_settings">Atvērt iestatījumus</string>
    <!-- Dialog action to remove viewer from a story -->
    <string name="StoryViewsFragment__remove">Noņemt</string>
    <!-- Dialog title when removing a viewer from a story -->
    <string name="StoryViewsFragment__remove_viewer">Vai noņemt skatītāju?</string>
    <!-- Dialog message when removing a viewer from a story -->
    <string name="StoryViewsFragment__s_will_still_be_able">%1$s joprojām redzēs šo ierakstu, bet neredzēs turpmākos ierakstus, kurus kopīgosiet %2$s.</string>
    <!-- Story View context menu action to remove them from a story -->
    <string name="StoryViewItem__remove_viewer">Noņemt skatītāju</string>
    <!-- Displayed when a story has no replies yet -->
    <string name="StoryGroupReplyFragment__no_replies_yet">Vēl nav atbilžu</string>
    <!-- Displayed when no longer a group member -->
    <string name="StoryGroupReplyFragment__you_cant_reply">Jūs nevarat atbildēt uz šo stāstu, jo vairs neesat šīs grupas dalībnieks.</string>
    <!-- Displayed for each user that reacted to a story when viewing replies -->
    <string name="StoryGroupReactionReplyItem__reacted_to_the_story">Reaģēja uz stāstu</string>
    <!-- Label for story views tab -->
    <string name="StoryViewsAndRepliesDialogFragment__views">Skatījumi</string>
    <!-- Label for story replies tab -->
    <string name="StoryViewsAndRepliesDialogFragment__replies">Atbildes</string>
    <!-- Description of action for reaction button -->
    <string name="StoryReplyComposer__react_to_this_story">Reaģēt uz šo stāstu</string>
    <!-- Displayed when the user is replying privately to someone who replied to one of their stories -->
    <string name="StoryReplyComposer__replying_privately_to_s">Atbild privāti uz %1$s</string>
    <!-- Context menu item to privately reply to a story response -->
    <string name="StoryGroupReplyItem__private_reply">Privāta atbilde</string>
    <!-- Context menu item to copy a story response -->
    <string name="StoryGroupReplyItem__copy">Kopēt</string>
    <!-- Context menu item to delete a story response -->
    <string name="StoryGroupReplyItem__delete">Dzēst</string>
    <!-- Page title for My Story options -->
    <string name="MyStorySettingsFragment__my_story">Mans stāsts</string>
    <!-- Number of total signal connections displayed in "All connections" row item -->
    <plurals name="MyStorySettingsFragment__viewers">
        <item quantity="zero">%1$d skatītāji</item>
        <item quantity="one">%1$d skatītājs</item>
        <item quantity="other">%1$d skatītāji</item>
    </plurals>
    <!-- Button on all signal connections row to view all signal connections. Please keep as short as possible. -->
    <string name="MyStorySettingsFragment__view">Skatīt</string>
    <!-- Section heading for story visibility -->
    <string name="MyStorySettingsFragment__who_can_view_this_story">Kas var skatīt šo stāstu</string>
    <!-- Clickable option for selecting people to hide your story from -->
    <string name="MyStorySettingsFragment__hide_story_from">Paslēpt stāstu no</string>
    <!-- Privacy setting title for sending stories to all your signal connections -->
    <string name="MyStorySettingsFragment__all_signal_connections">Visi Signal draugi</string>
    <!-- Privacy setting description for sending stories to all your signal connections -->
    <string name="MyStorySettingsFragment__share_with_all_connections">Kopīgot ar visiem Signal draugiem</string>
    <!-- Privacy setting title for sending stories to all except the specified connections -->
    <string name="MyStorySettingsFragment__all_except">Visi, izņemot…</string>
    <!-- Privacy setting description for sending stories to all except the specified connections -->
    <string name="MyStorySettingsFragment__hide_your_story_from_specific_people">Nerādīt stāstu noteiktām personām</string>
    <!-- Summary of clickable option displaying how many people you have excluded from your story -->
    <plurals name="MyStorySettingsFragment__d_people_excluded">
        <item quantity="zero">%1$d neiekļautas personas</item>
        <item quantity="one">%1$d neiekļauta persona</item>
        <item quantity="other">%1$d neiekļautas personas</item>
    </plurals>
    <!-- Privacy setting title for only sharing your story with specified connections -->
    <string name="MyStorySettingsFragment__only_share_with">Kopīgot tikai ar…</string>
    <!-- Privacy setting description for only sharing your story with specified connections -->
    <string name="MyStorySettingsFragment__only_share_with_selected_people">Kopīgot tikai ar noteiktām personām</string>
    <!-- Summary of clickable option displaying how many people you have included to send to in your story -->
    <plurals name="MyStorySettingsFragment__d_people">
        <item quantity="zero">%1$d cilvēki</item>
        <item quantity="one">%1$d cilvēks</item>
        <item quantity="other">%1$d cilvēki</item>
    </plurals>
    <!-- My story privacy fine print about what the privacy settings are for -->
    <string name="MyStorySettingsFragment__choose_who_can_view_your_story">Izvēlieties, kas var redzēt jūsu stāstu. Izmaiņas neietekmēs jau nosūtītos stāstus.</string>
    <!-- Section header for options related to replies and reactions -->
    <string name="MyStorySettingsFragment__replies_amp_reactions">Atbildes un reakcijas</string>
    <!-- Switchable option for allowing replies and reactions on your stories -->
    <string name="MyStorySettingsFragment__allow_replies_amp_reactions">Atļaut atbildes un reakcijas</string>
    <!-- Summary for switchable option allowing replies and reactions on your story -->
    <string name="MyStorySettingsFragment__let_people_who_can_view_your_story_react_and_reply">Ļaut reaģēt un atbildēt tiem cilvēkiem, kuri var skatīt jūsu stāstu</string>
    <!-- Signal connections bolded text in the Signal Connections sheet -->
    <string name="SignalConnectionsBottomSheet___signal_connections">Signal draugi</string>
    <!-- Displayed at the top of the signal connections sheet. Please remember to insert strong tag as required. -->
    <string name="SignalConnectionsBottomSheet__signal_connections_are_people">Signal draugi ir personas, kurām izvēlējāties uzticēties kādā no šiem veidiem:</string>
    <!-- Signal connections sheet bullet point 1 -->
    <string name="SignalConnectionsBottomSheet__starting_a_conversation">Sarunas sākšanas</string>
    <!-- Signal connections sheet bullet point 2 -->
    <string name="SignalConnectionsBottomSheet__accepting_a_message_request">Ziņas pieprasījuma akceptēšanas</string>
    <!-- Signal connections sheet bullet point 3 -->
    <string name="SignalConnectionsBottomSheet__having_them_in_your_system_contacts">Pievienošanas savā kontaktu sarakstā</string>
    <!-- Note at the bottom of the Signal connections sheet -->
    <string name="SignalConnectionsBottomSheet__your_connections_can_see_your_name">"Jūsu kontakti var redzēt jūsu vārdu un attēlu, un var redzēt jaunumus \"Mani stāsti\" sadaļā, ja vien jūs to neesat paslēpis no viņiem."</string>
    <!-- Clickable option to add a viewer to a custom story -->
    <string name="PrivateStorySettingsFragment__add_viewer">Pievienot skatītāju</string>
    <!-- Clickable option to delete a custom story -->
    <string name="PrivateStorySettingsFragment__delete_custom_story">Dzēst pielāgoto stāstu</string>
    <!-- Dialog title when attempting to remove someone from a custom story -->
    <string name="PrivateStorySettingsFragment__remove_s">Noņemt %1$s?</string>
    <!-- Dialog message when attempting to remove someone from a custom story -->
    <string name="PrivateStorySettingsFragment__this_person_will_no_longer">Šī persona vairs neredzēs jūsu stāstu.</string>
    <!-- Positive action label when attempting to remove someone from a custom story -->
    <string name="PrivateStorySettingsFragment__remove">Noņemt</string>
    <!-- Dialog title when deleting a custom story -->
    <string name="PrivateStorySettingsFragment__are_you_sure">Vai esat pārliecināts?</string>
    <!-- Dialog message when deleting a custom story -->
    <string name="PrivateStorySettingsFragment__this_action_cannot">Šo darbību nevar atsaukt.</string>
    <!-- Page title for editing a custom story name -->
    <string name="EditPrivateStoryNameFragment__edit_story_name">Labot stāsta nosaukumu</string>
    <!-- Input field hint when editing a custom story name -->
    <string name="EditPrivateStoryNameFragment__story_name">Stāsta nosaukums</string>
    <!-- Save button label when editing a custom story name -->
    <string name="EditPrivateStoryNameFragment__save">Saglabāt</string>
    <!-- Displayed in text post creator before user enters text -->
    <string name="TextStoryPostCreationFragment__tap_to_add_text">Pieskarieties, lai pievienotu tekstu</string>
    <!-- Button label for changing font when creating a text post -->
    <string name="TextStoryPostTextEntryFragment__aa">Aa</string>
    <!-- Displayed in text post creator when prompting user to enter text -->
    <string name="TextStoryPostTextEntryFragment__add_text">Pievienot tekstu</string>
    <!-- Content description for \'done\' button when adding text to a story post -->
    <string name="TextStoryPostTextEntryFragment__done_adding_text">Teksta pievienošana pabeigta</string>
    <!-- Text label for media selection toggle -->
    <string name="MediaSelectionActivity__text">Teksts</string>
    <!-- Camera label for media selection toggle -->
    <string name="MediaSelectionActivity__camera">Kamera</string>
    <!-- Hint for entering a URL for a text post -->
    <string name="TextStoryPostLinkEntryFragment__type_or_paste_a_url">Uzrakstiet vai ielīmējiet URL</string>
    <!-- Displayed prior to the user entering a URL for a text post -->
    <string name="TextStoryPostLinkEntryFragment__share_a_link_with_viewers_of_your_story">Kopīgojiet saiti ar jūsu stāsta skatītājiem</string>
    <!-- Hint text for searching for a story text post recipient. -->
    <string name="TextStoryPostSendFragment__search">Meklēt</string>
    <!-- Toast shown when an unexpected error occurs while sending a text story -->
    <string name="TextStoryPostSendFragment__an_unexpected_error_occurred_try_again">Radās neparedzēta kļūda</string>
    <!-- Toast shown when a trying to add a link preview to a text story post and the link/url is not valid (e.g., missing .com at the end) -->
    <string name="TextStoryPostSendFragment__please_enter_a_valid_link">Lūdzu, ievadiet derīgu saiti.</string>
    <!-- Title for screen allowing user to exclude "My Story" entries from specific people -->
    <string name="ChangeMyStoryMembershipFragment__all_except">Visi, izņemot…</string>
    <!-- Title for screen allowing user to only share "My Story" entries with specific people -->
    <string name="ChangeMyStoryMembershipFragment__only_share_with">Kopīgot tikai ar…</string>
    <!-- Done button label for hide story from screen -->
    <string name="HideStoryFromFragment__done">Darīts</string>
    <!-- Dialog title for removing a group story -->
    <string name="StoryDialogs__remove_group_story">Vai noņemt grupas stāstu?</string>
    <!-- Dialog message for removing a group story -->
    <string name="StoryDialogs__s_will_be_removed">\"%1$s\" tiks noņemts.</string>
    <!-- Dialog positive action for removing a group story -->
    <string name="StoryDialogs__remove">Noņemt</string>
    <!-- Dialog title for deleting a custom story -->
    <string name="StoryDialogs__delete_custom_story">Vai dzēst pielāgoto stāstu?</string>
    <!-- Dialog message for deleting a custom story -->
    <string name="StoryDialogs__s_and_updates_shared">\"%1$s\" un ar šo stāstu saistītie ieraksti tiks dzēsti.</string>
    <!-- Dialog positive action for deleting a custom story -->
    <string name="StoryDialogs__delete">Dzēst</string>
    <!-- Dialog title for first time sending something to a beta story -->
    <string name="StoryDialogs__stories_is_available_to">Stāsti ir pieejami tikai Signal beta lietotājiem.</string>
    <!-- Dialog message for first time sending something to a beta story -->
    <string name="StoryDialogs__if_you_share_a_story">Ja kopīgosiet stāstu, tas būs pieejams tikai personām, kuras izmanto Signal beta versiju.</string>
    <!-- Dialog title for first time adding something to a story -->
    <string name="StoryDialogs__add_to_story_q">Pievienot stāstam?</string>
    <!-- Dialog message for first time adding something to a story -->
    <string name="StoryDialogs__adding_content">Satura pievienošana jūsu stāstam ļauj Signal kontaktiem to apskatīt 24 stundas. Iestatījumos varat mainīt to, kas var apskatīt jūsu stāstu.</string>
    <!-- First time share to story dialog: Positive action to go ahead and add to story -->
    <string name="StoryDialogs__add_to_story">Pievienot stāstam</string>
    <!-- First time share to story dialog: Neutral action to edit who can view "My Story" -->
    <string name="StoryDialogs__edit_viewers">Rediģēt skatītājus</string>
    <!-- Error message shown when a failure occurs during story send -->
    <string name="StoryDialogs__story_could_not_be_sent">Stāstu nevarēja nosūtīt. Pārbaudiet pieslēgumu un mēģiniet vēlreiz.</string>
    <!-- Error message dialog button to resend a previously failed story send -->
    <string name="StoryDialogs__send">Sūtīt</string>
    <!-- Action button for turning off stories when stories are present on the device -->
    <string name="StoryDialogs__turn_off_and_delete">Izslēgt un izdzēst</string>
    <!-- Privacy Settings toggle title for stories -->
    <string name="PrivacySettingsFragment__share_and_view_stories">Kopīgot un skatīt stāstus</string>
    <!-- Privacy Settings toggle summary for stories -->
    <string name="PrivacySettingsFragment__you_will_no_longer_be_able">Jūs vairs nevarēsiet kopīgot un skatīt stāstus, ja šī opcija būs izslēgta.</string>
    <!-- New story viewer selection screen title -->
    <string name="CreateStoryViewerSelectionFragment__choose_viewers">Izvēlēties skatītājus</string>
    <!-- New story viewer selection action button label -->
    <string name="CreateStoryViewerSelectionFragment__next">Tālāk</string>
    <!-- New story viewer selection screen title as recipients are selected -->
    <plurals name="SelectViewersFragment__d_viewers">
        <item quantity="zero">%1$d skatītāji</item>
        <item quantity="one">%1$d skatītājs</item>
        <item quantity="other">%1$d skatītāji</item>
    </plurals>
    <!-- Name story screen title -->
    <string name="CreateStoryWithViewersFragment__name_story">Stāsta nosaukums</string>
    <!-- Name story screen note under text field -->
    <string name="CreateStoryWithViewersFragment__only_you_can">Tikai jūs varat redzēt šī stāsta nosaukumu.</string>
    <!-- Name story screen label hint -->
    <string name="CreateStoryWithViewersFragment__story_name_required">Stāsta nosaukums (obligāts)</string>
    <!-- Name story screen viewers subheading -->
    <string name="CreateStoryWithViewersFragment__viewers">Skatītāji</string>
    <!-- Name story screen create button label -->
    <string name="CreateStoryWithViewersFragment__create">Izveidot</string>
    <!-- Name story screen error when save attempted with no label -->
    <string name="CreateStoryWithViewersFragment__this_field_is_required">Šis lauks ir nepieciešams.</string>
    <!-- Name story screen error when save attempted but label is duplicate -->
    <string name="CreateStoryWithViewersFragment__there_is_already_a_story_with_this_name">Stāsts ar šādu nosaukumu jau eksistē.</string>
    <!-- Text for select all action when editing recipients for a story -->
    <string name="BaseStoryRecipientSelectionFragment__select_all">Atzīmēt visus</string>
    <!-- Choose story type bottom sheet title -->
    <string name="ChooseStoryTypeBottomSheet__choose_your_story_type">Izvēlieties jūsu stāsta tipu</string>
    <!-- Choose story type bottom sheet new story row title -->
    <string name="ChooseStoryTypeBottomSheet__new_custom_story">Jauns pielāgotais stāsts</string>
    <!-- Choose story type bottom sheet new story row summary -->
    <string name="ChooseStoryTypeBottomSheet__visible_only_to">Redzams tikai specifiskiem cilvēkiem</string>
    <!-- Choose story type bottom sheet group story title -->
    <string name="ChooseStoryTypeBottomSheet__group_story">Grupas stāsts</string>
    <!-- Choose story type bottom sheet group story summary -->
    <string name="ChooseStoryTypeBottomSheet__share_to_an_existing_group">Kopīgot ar jau eksistējošu grupu</string>
    <!-- Choose groups bottom sheet title -->
    <string name="ChooseGroupStoryBottomSheet__choose_groups">Izvēlieties grupas</string>
    <!-- Displayed when copying group story reply text to clipboard -->
    <string name="StoryGroupReplyFragment__copied_to_clipboard">Iekopēts starpliktuvē</string>
    <!-- Displayed in story caption when content is longer than 5 lines -->
    <string name="StoryViewerPageFragment__see_more">… skatīt vairāk</string>
    <!-- Displayed in toast after sending a direct reply -->
    <string name="StoryDirectReplyDialogFragment__sending_reply">Sūta atbildi…</string>
    <!-- Displayed in the viewer when a story is no longer available -->
    <string name="StorySlateView__this_story_is_no_longer_available">Šis stāsts vairs nav pieejams.</string>
    <!-- Displayed in the viewer when a story has permanently failed to download. -->
    <string name="StorySlateView__cant_download_story_s_will_need_to_share_it_again">Nevar lejupielādēt stāstu. Lietotājam %1$s tas ir jākopīgo vēlreiz.</string>
    <!-- Displayed in the viewer when the network is not available -->
    <string name="StorySlateView__no_internet_connection">Iztrūkst interneta savienojuma.</string>
    <!-- Displayed in the viewer when network is available but content could not be downloaded -->
    <string name="StorySlateView__couldnt_load_content">Nevar ielādēt saturu</string>
    <!-- Toasted when the user externally shares to a text story successfully -->
    <string name="TextStoryPostCreationFragment__sent_story">Stāsts nosūtīts</string>
    <!-- Toasted when the user external share to a text story fails -->
    <string name="TextStoryPostCreationFragment__failed_to_send_story">Neizdevās nosūtīt stāstu</string>
    <!-- Displayed in a dialog to let the user select a given users story -->
    <string name="StoryDialogs__view_story">Apskatīt stāstu</string>
    <!-- Displayed in a dialog to let the user select a given users profile photo -->
    <string name="StoryDialogs__view_profile_photo">Apskatīt profila attēlu</string>

    <!-- Title for a notification at the bottom of the chat list suggesting that the user disable censorship circumvention because the service has become reachable -->
    <string name="TurnOffCircumventionMegaphone_turn_off_censorship_circumvention">Atslēgt cenzūras apiešanu?</string>
    <!-- Body for a notification at the bottom of the chat list suggesting that the user disable censorship circumvention because the service has become reachable -->
    <string name="TurnOffCircumventionMegaphone_you_can_now_connect_to_the_signal_service_directly">Labākai pieredzei jūs tagad varat tieši pieslēgties Signal servisam.</string>
    <!-- Label for a button to dismiss a notification at the bottom of the chat list suggesting that the user disable censorship circumvention because the service has become reachable -->
    <string name="TurnOffCircumventionMegaphone_no_thanks">Nē, paldies</string>
    <!-- Label for a button in a notification at the bottom of the chat list to turn off censorship circumvention -->
    <string name="TurnOffCircumventionMegaphone_turn_off">Izslēgt</string>

    <!-- Conversation Item label for when you react to someone else\'s story -->
    <string name="ConversationItem__you_reacted_to_s_story">Jūs reaģējāt uz %1$s stāstu</string>
    <!-- Conversation Item label for reactions to your story -->
    <string name="ConversationItem__reacted_to_your_story">Reaģēja uz jūsu stāstu</string>
    <!-- Conversation Item label for reactions to an unavailable story -->
    <string name="ConversationItem__reacted_to_a_story">Reaģēja uz stāstu</string>

    <!-- endregion -->
    <!-- Content description for expand contacts chevron -->
    <string name="ExpandModel__view_more">Skatīt vairāk</string>
    <string name="StoriesLinkPopup__visit_link">Apmeklēt saiti</string>

    <!-- Gift price and duration, formatted as: {price} dot {n} day duration -->
    <plurals name="GiftRowItem_s_dot_d_day_duration">
        <item quantity="zero">%1$s · Darbojas %2$d dienas</item>
        <item quantity="one">%1$s · Darbojas %2$d dienu</item>
        <item quantity="other">%1$s · Darbojas %2$d dienas</item>
    </plurals>
    <!-- Tagline for gift row items -->
    <string name="GiftRowItem__send_a_gift_badge">Nosūtīt dāvanas nozīmīti</string>
    <!-- Headline text on start fragment for gifting a badge -->
    <string name="GiftFlowStartFragment__gift_a_badge">Dāvināt nozīmīti</string>
    <!-- Description text on start fragment for gifting a badge -->
    <string name="GiftFlowStartFragment__gift_someone_a_badge">Uzdāviniet kādam nozīmīti veicot ziedojumu Signal viņu vārdā. Viņi saņems nozīmiti, kuru varēs pievienot savam profila attēlam.</string>
    <!-- Action button label for start fragment for gifting a badge -->
    <string name="GiftFlowStartFragment__next">Tālāk</string>
    <!-- Title text on choose recipient page for badge gifting -->
    <string name="GiftFlowRecipientSelectionFragment__choose_recipient">Izvēlēties saņēmēju</string>
    <!-- Title text on confirm gift page -->
    <string name="GiftFlowConfirmationFragment__confirm_gift">Apstiprināt dāvanu</string>
    <!-- Heading text specifying who the gift will be sent to -->
    <string name="GiftFlowConfirmationFragment__send_to">Sūtīt</string>
    <!-- Text explaining that gift will be sent to the chosen recipient -->
    <string name="GiftFlowConfirmationFragment__your_gift_will_be_sent_in">Jūsu dāvana tiks nosūtīta saņēmējam 1 pret 1 ziņojumā. Pievienojiet savu ziņojumu zemāk.</string>
    <!-- Text explaining that this gift is a one time donation -->
    <string name="GiftFlowConfirmationFragment__one_time_donation">Vienreizējs ziedojums</string>
    <!-- Hint for add message input -->
    <string name="GiftFlowConfirmationFragment__add_a_message">Pievienojiet ziņu</string>
    <!-- Displayed in the dialog while verifying the chosen recipient -->
    <string name="GiftFlowConfirmationFragment__verifying_recipient">Pārbauda saņēmēju…</string>
    <!-- Title for sheet shown when opening a redeemed gift -->
    <string name="ViewReceivedGiftBottomSheet__s_sent_you_a_gift">%1$s nosūtīja jums dāvanu</string>
    <!-- Title for sheet shown when opening a sent gift -->
    <string name="ViewSentGiftBottomSheet__thanks_for_your_support">Paldies par jūsu atbalstu!</string>
    <!-- Description for sheet shown when opening a redeemed gift -->
    <string name="ViewReceivedGiftBottomSheet__youve_received_a_gift_badge">Jūs saņēmāt dāvanu nozīmīti no %1$s! Palīdziet Signal vairot izpratni, pievienojot šo nozīmīti jūsu profilam.</string>
    <!-- Description for sheet shown when opening a sent gift -->
    <string name="ViewSentGiftBottomSheet__youve_gifted_a_badge">Jūs uzdāvinājāt nozīmīti %1$s. Kad viņi to akceptēs, viņi varēs izvēlēties, rādīt vai paslēpt viņu nozīmīti.</string>
    <!-- Primary action for pending gift sheet to redeem badge now -->
    <string name="ViewReceivedGiftSheet__redeem">Izpirkt</string>
    <!-- Primary action for pending gift sheet to redeem badge later -->
    <string name="ViewReceivedGiftSheet__not_now">Ne tagad</string>
    <!-- Dialog text while redeeming a gift -->
    <string name="ViewReceivedGiftSheet__redeeming_gift">Izpērk dāvanu…</string>
    <!-- Snackbar text when user presses "not now" on redemption sheet -->
    <string name="ConversationFragment__you_can_redeem_your_badge_later">Jūs varat izpirkt savu nozīmīti vēlāk.</string>
    <!-- Description text in gift thanks sheet -->
    <string name="GiftThanksSheet__youve_gifted_a_badge_to_s">Jūs uzdāvinājāt nozīmīti %1$s. Kad viņi to akceptēs, viņi varēs izvēlēties, rādīt vai paslēpt viņu nozīmīti.</string>
    <!-- Expired gift sheet title -->
    <string name="ExpiredGiftSheetConfiguration__your_gift_badge_has_expired">Jūsu dāvanu nozīmītei beidzies termiņš</string>
    <!-- Expired gift sheet top description text -->
    <string name="ExpiredGiftSheetConfiguration__your_gift_badge_has_expired_and_is">Jūsu dāvanu nozīmītei ir beidzies termiņš, un tā vairs nav redzama citiem jūsu profilā.</string>
    <!-- Expired gift sheet bottom description text -->
    <string name="ExpiredGiftSheetConfiguration__to_continue">Lai turpinātu atbalstīt tehnoloģiju, kas izveidota Jums, lūdzu apsveriet kļūšanu par ikmēneša Uzturētāju.</string>
    <!-- Expired gift sheet make a monthly donation button -->
    <string name="ExpiredGiftSheetConfiguration__make_a_monthly_donation">Veiciet ikmnēneša ziedojumu</string>
    <!-- Expired gift sheet not now button -->
    <string name="ExpiredGiftSheetConfiguration__not_now">Ne tagad</string>
    <!-- My Story label designating that we will only share with the selected viewers. -->
    <string name="ContactSearchItems__only_share_with">Kopīgot tikai ar</string>
    <!-- Label under name for custom stories -->
    <plurals name="ContactSearchItems__custom_story_d_viewers">
        <item quantity="zero">Pielāgotais stāsts %1$d skatītāji</item>
        <item quantity="one">Pielāgotais stāsts %1$d skatītājs</item>
        <item quantity="other">Pielāgotais stāsts %1$d skatītāji</item>
    </plurals>
    <!-- Label under name for group stories -->
    <plurals name="ContactSearchItems__group_story_d_viewers">
        <item quantity="zero">Grupas stāsts · %1$d skatītāji</item>
        <item quantity="one">Grupas stāsts · %1$d skatītājs</item>
        <item quantity="other">Grupas stāsts · %1$d skatītāji</item>
    </plurals>
    <!-- Label under name for groups -->
    <plurals name="ContactSearchItems__group_d_members">
        <item quantity="zero">%1$d dalībnieki</item>
        <item quantity="one">%1$d dalībnieks</item>
        <item quantity="other">%1$d dalībnieki</item>
    </plurals>
    <!-- Label under name for my story -->
    <plurals name="ContactSearchItems__my_story_s_dot_d_viewers">
        <item quantity="zero">%1$s · %2$d skatītāji</item>
        <item quantity="one">%1$s · %2$d skatītājs</item>
        <item quantity="other">%1$s · %2$d skatītāji</item>
    </plurals>
    <!-- Label under name for My Story when first sending to my story -->
    <string name="ContactSearchItems__tap_to_choose_your_viewers">Pieskarieties, lai izvēlētos skatītājus</string>
    <!-- Label for context menu item to open story settings -->
    <string name="ContactSearchItems__story_settings">Stāsta iestatījumi</string>
    <!-- Label for context menu item to remove a group story from contact results -->
    <string name="ContactSearchItems__remove_story">Noņemt stāstu</string>
    <!-- Label for context menu item to delete a custom story -->
    <string name="ContactSearchItems__delete_story">Dzēst stāstu</string>
    <!-- Dialog title for removing a group story -->
    <string name="ContactSearchMediator__remove_group_story">Vai noņemt grupas stāstu?</string>
    <!-- Dialog message for removing a group story -->
    <string name="ContactSearchMediator__this_will_remove">Stāsts tiks noņemts no šī saraksta. Jūs joprojām redzēsiet šīs grupas stāstus.</string>
    <!-- Dialog action item for removing a group story -->
    <string name="ContactSearchMediator__remove">Noņemt</string>
    <!-- Dialog title for deleting a custom story -->
    <string name="ContactSearchMediator__delete_story">Dzēst stāstu?</string>
    <!-- Dialog message for deleting a custom story -->
    <string name="ContactSearchMediator__delete_the_custom">Vai dzēst pielāgoto stāstu \"%1$s\"?</string>
    <!-- Dialog action item for deleting a custom story -->
    <string name="ContactSearchMediator__delete">Dzēst</string>
    <!-- Gift expiry days remaining -->
    <plurals name="Gifts__d_days_remaining">
        <item quantity="zero">Atlikušas %1$d dienas</item>
        <item quantity="one">Atlikusi %1$d diena</item>
        <item quantity="other">Atlikušas %1$d dienas</item>
    </plurals>
    <!-- Gift expiry hours remaining -->
    <plurals name="Gifts__d_hours_remaining">
        <item quantity="zero">Atlikušas %1$d stundas</item>
        <item quantity="one">Atlikusi %1$d stunda</item>
        <item quantity="other">Atlikušas %1$d stundas</item>
    </plurals>
    <!-- Gift expiry minutes remaining -->
    <plurals name="Gifts__d_minutes_remaining">
        <item quantity="zero">Atlikušas %1$d minūtes</item>
        <item quantity="one">Atlikusi %1$d minūte</item>
        <item quantity="other">Atlikušas %1$d minūtes</item>
    </plurals>
    <!-- Gift expiry expired -->
    <string name="Gifts__expired">Beidzies termiņš</string>

    <!-- Label indicating that a user can tap to advance to the next post in a story -->
    <string name="StoryFirstTimeNavigationView__tap_to_advance">Pieskarieties, lai pārietu uz nākamo stāstu</string>
    <!-- Label indicating swipe direction to skip current story -->
    <string name="StoryFirstTimeNavigationView__swipe_up_to_skip">Pavelciet uz augšu, lai izlaistu</string>
    <!-- Label indicating swipe direction to exit story viewer -->
    <string name="StoryFirstTimeNavigationView__swipe_right_to_exit">Pavelciet pa labi, lai aizvērtu</string>
    <!-- Button label to confirm understanding of story navigation -->
    <string name="StoryFirstTimeNagivationView__got_it">Skaidrs</string>
    <!-- Content description for vertical context menu button in safety number sheet rows -->
    <string name="SafetyNumberRecipientRowItem__open_context_menu">Atvērt kontekstizvēlni</string>
    <!-- Sub-line when a user is verified. -->
    <string name="SafetyNumberRecipientRowItem__s_dot_verified">%1$s pārbaudīts</string>
    <!-- Sub-line when a user is verified. -->
    <string name="SafetyNumberRecipientRowItem__verified">Pārbaudīts</string>
    <!-- Title of safety number changes bottom sheet when showing individual records -->
    <string name="SafetyNumberBottomSheetFragment__safety_number_changes">Drošības numura izmaiņas</string>
    <!-- Message of safety number changes bottom sheet when showing individual records -->
    <string name="SafetyNumberBottomSheetFragment__the_following_people">Tālāk norādītie cilvēki, iespējams, ir pārinstalējuši Signal vai nomainījuši ierīces. Pieskarieties adresātam, lai apstiprinātu jauno drošības numuru. Šī darbība nav obligāta.</string>
    <!-- Title of safety number changes bottom sheet when not showing individual records -->
    <string name="SafetyNumberBottomSheetFragment__safety_number_checkup">Drošības numura pārbaude</string>
    <!-- Title of safety number changes bottom sheet when not showing individual records and user has seen review screen -->
    <string name="SafetyNumberBottomSheetFragment__safety_number_checkup_complete">Drošības numura pārbaude pabeigta</string>
    <!-- Message of safety number changes bottom sheet when not showing individual records and user has seen review screen -->
    <string name="SafetyNumberBottomSheetFragment__all_connections_have_been_reviewed">Visi kontakti ir pārskatīti, pieskarieties \"nosūtīt\", lai turpinātu.</string>
    <!-- Message of safety number changes bottom sheet when not showing individual records -->
    <string name="SafetyNumberBottomSheetFragment__you_have_d_connections">Jums ir %1$d kontakti, kuri, iespējams, ir pārinstalējuši Signal vai nomainījuši ierīces. Pirms kopīgojat stāstu ar viņiem, pārskatiet viņu drošības numurus vai apsveriet iespēju noņemt šos kontaktus no stāsta.</string>
    <!-- Menu action to launch safety number verification screen -->
    <string name="SafetyNumberBottomSheetFragment__verify_safety_number">Apstiprināt drošības nummuru</string>
    <!-- Menu action to remove user from story -->
    <string name="SafetyNumberBottomSheetFragment__remove_from_story">Noņemt no stāsta</string>
    <!-- Action button at bottom of SafetyNumberBottomSheetFragment to send anyway -->
    <string name="SafetyNumberBottomSheetFragment__send_anyway">Sūtīt vienalga</string>
    <!-- Action button at bottom of SafetyNumberBottomSheetFragment to review connections -->
    <string name="SafetyNumberBottomSheetFragment__review_connections">Pārskatīt kontaktus</string>
    <!-- Empty state copy for SafetyNumberBottomSheetFragment -->
    <string name="SafetyNumberBottomSheetFragment__no_more_recipients_to_show">Nav citu adresātu</string>
    <!-- Done button on safety number review fragment -->
    <string name="SafetyNumberReviewConnectionsFragment__done">Darīts</string>
    <!-- Title of safety number review fragment -->
    <string name="SafetyNumberReviewConnectionsFragment__safety_number_changes">Drošības numura izmaiņas</string>
    <!-- Message of safety number review fragment -->
    <plurals name="SafetyNumberReviewConnectionsFragment__d_recipients_may_have">
        <item quantity="zero">%1$d adresāti, iespējams ir pārinstalējuši Signal vai nomainījuši ierīces. Pieskarieties adresātam, lai apstiprinātu jauno drošības numuru. Šī darbība nav obligāta.</item>
        <item quantity="one">%1$d adresāts, iespējams ir pārinstalējis Signal vai nomainījis ierīces. Pieskarieties adresātam, lai apstiprinātu jauno drošības numuru. Šī darbība nav obligāta.</item>
        <item quantity="other">%1$d adresāti, iespējams ir pārinstalējuši Signal vai nomainījuši ierīces. Pieskarieties adresātam, lai apstiprinātu jauno drošības numuru. Šī darbība nav obligāta.</item>
    </plurals>
    <!-- Section header for 1:1 contacts in review fragment -->
    <string name="SafetyNumberBucketRowItem__contacts">Kontaktpersonas</string>
    <!-- Context menu label for distribution list headers in review fragment -->
    <string name="SafetyNumberReviewConnectionsFragment__remove_all">Noņemt visus</string>
    <!-- Context menu label for 1:1 contacts to remove from send -->
    <string name="SafetyNumberReviewConnectionsFragment__remove">Noņemt</string>

    <!-- Title of initial My Story settings configuration shown when sending to My Story for the first time -->
    <string name="ChooseInitialMyStoryMembershipFragment__my_story_privacy">Mana stāsta privātums</string>
    <!-- Subtitle of initial My Story settings configuration shown when sending to My Story for the first time -->
    <string name="ChooseInitialMyStoryMembershipFragment__choose_who_can_see_posts_to_my_story_you_can_always_make_changes_in_settings">Izvēlieties, kas var redzēt ierakstus sadaļā \"Mans stāsts\". Iestatījumus varat mainīt jebkurā brīdī.</string>
    <!-- All connections option for initial My Story settings configuration shown when sending to My Story for the first time -->
    <string name="ChooseInitialMyStoryMembershipFragment__all_signal_connections">Visi Signal draugi</string>
    <!-- All connections except option for initial My Story settings configuration shown when sending to My Story for the first time -->
    <string name="ChooseInitialMyStoryMembershipFragment__all_except">Visi, izņemot…</string>
    <!-- Only with selected connections option for initial My Story settings configuration shown when sending to My Story for the first time -->
    <string name="ChooseInitialMyStoryMembershipFragment__only_share_with">Kopīgot tikai ar…</string>

    <!-- Story info header sent heading -->
    <string name="StoryInfoHeader__sent">Nosūtītās</string>
    <!-- Story info header received heading -->
    <string name="StoryInfoHeader__received">Saņemtās</string>
    <!-- Story info header file size heading -->
    <string name="StoryInfoHeader__file_size">Faila izmērs</string>
    <!-- Story info "Sent to" header -->
    <string name="StoryInfoBottomSheetDialogFragment__sent_to">Noūtīts</string>
    <!-- Story info "Sent from" header -->
    <string name="StoryInfoBottomSheetDialogFragment__sent_from">Nosūtījis</string>
    <!-- Story info "Failed" header -->
    <string name="StoryInfoBottomSheetDialogFragment__failed">Neizdevās</string>
    <!-- Story Info context menu label -->
    <string name="StoryInfoBottomSheetDialogFragment__info">Informācija</string>

    <!-- StoriesPrivacySettingsFragment -->
    <!-- Explanation about how stories are deleted and managed -->
    <string name="StoriesPrivacySettingsFragment__story_updates_automatically_disappear">Stāstu ieraksti automātiski pazūd pēc 24 stundām. Izvēlieties, kas var redzēt jūsu stāstu, vai izveidojiet jaunus stāstus noteiktiem skatītājiem vai grupām.</string>
    <!-- Preference title to turn off stories -->
    <string name="StoriesPrivacySettingsFragment__turn_off_stories">Izslēgt stāstus</string>
    <!-- Preference summary to turn off stories -->
    <string name="StoriesPrivacySettingsFragment__if_you_opt_out">Ja atteiksieties no stāstiem, jūs nevarēsiet kopīgot vai skatīt stāstus.</string>
    <!-- Preference title to turn on stories -->
    <string name="StoriesPrivacySettingsFragment__turn_on_stories">Ieslēgt stāstus</string>
    <!-- Preference summary to turn on stories -->
    <string name="StoriesPrivacySettingsFragment__share_and_view">Kopīgojiet un skatiet citu lietotāju stāstus. Stāsti automātiski pazūd pēc 24 stundām.</string>
    <!-- Dialog title to turn off stories -->
    <string name="StoriesPrivacySettingsFragment__turn_off_stories_question">Vai izslēgt stāstus?</string>
    <!-- Dialog message to turn off stories -->
    <string name="StoriesPrivacySettingsFragment__you_will_no_longer_be_able_to_share">Jūs nevarēsiet kopīgot vai skatīt stāstus. Tiks dzēsti arī jūsu nesen veiktie ar stāstu saistītie ieraksti.</string>
    <!-- Page title when launched from stories landing screen -->
    <string name="StoriesPrivacySettingsFragment__story_privacy">Stāsta privātums</string>
    <!-- Header for section that lists out stories -->
    <string name="StoriesPrivacySettingsFragment__stories">Stāsti</string>
    <!-- Story views header -->
    <string name="StoriesPrivacySettingsFragment__story_views">Stāsta skatījumi</string>
    <!-- Story view receipts toggle title -->
    <string name="StoriesPrivacySettingsFragment__view_receipts">Skatīšanas apliecinājumi</string>
    <!-- Story view receipts toggle message -->
    <string name="StoriesPrivacySettingsFragment__see_and_share">Skatiet un kopīgojiet, kad stāsti ir skatīti. Izslēdzot šo opciju, jūs neredzēsiet, kad citi lietotāji ir skatījušies jūsu stāstu.</string>

    <!-- NewStoryItem -->
    <string name="NewStoryItem__new_story">Jauns stāsts</string>

    <!-- GroupStorySettingsFragment -->
    <!-- Section header for who can view a group story -->
    <string name="GroupStorySettingsFragment__who_can_view_this_story">Kas var skatīt šo stāstu</string>
    <!-- Explanation of who can view a group story -->
    <string name="GroupStorySettingsFragment__members_of_the_group_s">"Grupas \"%1$s\" dalībnieki var skatīt un atbildēt uz šo stāstu. Šī čata dalībniekus varat atjaunināt grupā."</string>
    <!-- Preference label for removing this group story -->
    <string name="GroupStorySettingsFragment__remove_group_story">Noņemt grupas stāstu</string>

    <!-- Generic title for overflow menus -->
    <string name="OverflowMenu__overflow_menu">Pārpildes izvēlne</string>

    <!-- SMS Export Service -->
    <!-- Displayed in the notification while export is running -->
    <string name="SignalSmsExportService__exporting_messages">Eksportē ziņas…</string>
    <!-- Displayed in the notification title when export completes -->
    <string name="SignalSmsExportService__signal_sms_export_complete">Signal SMS eksportēšana pabeigta</string>
    <!-- Displayed in the notification message when export completes -->
    <string name="SignalSmsExportService__tap_to_return_to_signal">Nospiediet, lai atgrieztos uz Signal</string>

    <!-- ExportYourSmsMessagesFragment -->
    <!-- Title of the screen -->
    <string name="ExportYourSmsMessagesFragment__export_your_sms_messages">Eksportējiet SMS ziņas</string>
    <!-- Message of the screen -->
    <string name="ExportYourSmsMessagesFragment__you_can_export_your_sms_messages_to_your_phones_sms_database_and_youll_have_the_option_to_keep_or_remove_them_from_signal">Varat eksportēt SMS ziņas uz tālruņa SMS datu bāzi, un jums būs iespēja tās saglabāt vai dzēst no Signal. Tas ļauj citām jūsu tālruņa SMS lietotnēm tās importēt. Tādējādi netiek izveidots koplietojams SMS ziņu vēstures fails.</string>
    <!-- Button label to begin export -->
    <string name="ExportYourSmsMessagesFragment__continue">Turpināt</string>

    <!-- ExportingSmsMessagesFragment -->
    <!-- Title of the screen -->
    <string name="ExportingSmsMessagesFragment__exporting_sms_messages">Eksportē SMS ziņas</string>
    <!-- Message of the screen when exporting sms messages -->
    <string name="ExportingSmsMessagesFragment__this_may_take_awhile">Tas var aizņemt kādu laiku</string>
    <!-- Progress indicator for export -->
    <plurals name="ExportingSmsMessagesFragment__exporting_d_of_d">
        <item quantity="zero">Eksportē %1$d. no %2$d…</item>
        <item quantity="one">Eksportē %1$d. no %2$d…</item>
        <item quantity="other">Eksportē %1$d. no %2$d…</item>
    </plurals>
    <!-- Alert dialog title shown when we think a user may not have enough local storage available to export sms messages -->
    <string name="ExportingSmsMessagesFragment__you_may_not_have_enough_disk_space">Iespējams, jums nepietiek vietas diskā</string>
    <!-- Alert dialog message shown when we think a user may not have enough local storage available to export sms messages, placeholder is the file size, e.g., 128kB -->
    <string name="ExportingSmsMessagesFragment__you_need_approximately_s_to_export_your_messages_ensure_you_have_enough_space_before_continuing">Lai eksportētu ziņas, jums ir nepieciešami aptuveni %1$s. Pirms turpināt, pārliecinieties, ka jums ir pietiekami daudz vietas.</string>
    <!-- Alert dialog button to continue with exporting sms after seeing the lack of storage warning -->
    <string name="ExportingSmsMessagesFragment__continue_anyway">Tomēr turpināt</string>
    <!-- Dialog text shown when Signal isn't granted the sms permission needed to export messages, different than being selected as the sms app -->
    <string name="ExportingSmsMessagesFragment__signal_needs_the_sms_permission_to_be_able_to_export_your_sms_messages">Signal ir nepieciešama SMS atļauja, lai varētu eksportēt jūsu SMS ziņas.</string>

    <!-- ChooseANewDefaultSmsAppFragment -->
    <!-- Title of the screen -->
    <string name="ChooseANewDefaultSmsAppFragment__choose_a_new">Izvēlieties jaunu noklusējuma SMS lietotni</string>
    <!-- Button label to launch picker -->
    <string name="ChooseANewDefaultSmsAppFragment__continue">Turpināt</string>
    <!-- Button label for when done with changing default SMS app -->
    <string name="ChooseANewDefaultSmsAppFragment__done">Darīts</string>
    <!-- First step number/bullet for choose new default sms app instructions -->
    <string name="ChooseANewDefaultSmsAppFragment__bullet_1">1</string>
    <!-- Second step number/bullet for choose new default sms app instructions -->
    <string name="ChooseANewDefaultSmsAppFragment__bullet_2">2</string>
    <!-- Third step number/bullet for choose new default sms app instructions -->
    <string name="ChooseANewDefaultSmsAppFragment__bullet_3">3</string>
    <!-- Fourth step number/bullet for choose new default sms app instructions -->
    <string name="ChooseANewDefaultSmsAppFragment__bullet_4">4</string>
    <!-- Instruction step for choosing a new default sms app -->
    <string name="ChooseANewDefaultSmsAppFragment__tap_continue_to_open_the_defaults_apps_screen_in_settings">Pieskarieties \"Turpināt\", lai iestatījumos atvērtu ekrānu \"Noklusējuma lietotnes\".</string>
    <!-- Instruction step for choosing a new default sms app -->
    <string name="ChooseANewDefaultSmsAppFragment__select_sms_app_from_the_list">Sarakstā atlasiet \"SMS lietotne\".</string>
    <!-- Instruction step for choosing a new default sms app -->
    <string name="ChooseANewDefaultSmsAppFragment__choose_another_app_to_use_for_sms_messaging">Izvēlieties citu lietotni SMS ziņu sūtīšanai</string>
    <!-- Instruction step for choosing a new default sms app -->
    <string name="ChooseANewDefaultSmsAppFragment__return_to_signal">Atgriezties uz Signal</string>
    <!-- Instruction step for choosing a new default sms app -->
    <string name="ChooseANewDefaultSmsAppFragment__open_your_phones_settings_app">Atveriet tālruņa iestatījumus</string>
    <!-- Instruction step for choosing a new default sms app -->
    <string name="ChooseANewDefaultSmsAppFragment__navigate_to_apps_default_apps_sms_app">Pārejiet uz \"Lietotnes\" &gt; \"Noklusējuma lietotnes\" &gt; \"SMS lietotne\"</string>

    <!-- RemoveSmsMessagesDialogFragment -->
    <!-- Action button to keep messages -->
    <string name="RemoveSmsMessagesDialogFragment__keep_messages">Saglabāt ziņas</string>
    <!-- Action button to remove messages -->
    <string name="RemoveSmsMessagesDialogFragment__remove_messages">Dzēst ziņas</string>
    <!-- Title of dialog -->
    <string name="RemoveSmsMessagesDialogFragment__remove_sms_messages">Vai dzēst SMS ziņas no Signal?</string>
    <!-- Message of dialog -->
    <string name="RemoveSmsMessagesDialogFragment__you_can_now_remove_sms_messages_from_signal">Tagad varat izdzēst SMS ziņas no Signal, lai atbrīvotu vietu krātuvē. Tās joprojām būs pieejamas citām SMS ziņu lietotnēm jūsu tālrunī, pat ja tās izdzēsīsiet.</string>

    <!-- SetSignalAsDefaultSmsAppFragment -->
    <!-- Title of the screen -->
    <string name="SetSignalAsDefaultSmsAppFragment__set_signal_as_the_default_sms_app">Iestatīt Signal kā noklusējuma SMS ziņu lietotni</string>
    <!-- Message of the screen -->
    <string name="SetSignalAsDefaultSmsAppFragment__to_export_your_sms_messages">Lai eksportētu SMS ziņas, Signal ir jāiestata kā noklusējuma SMS ziņu lietotne.</string>
    <!-- Button label to start export -->
    <string name="SetSignalAsDefaultSmsAppFragment__next">Tālāk</string>

    <!-- BackupSchedulePermission Megaphone -->
    <!-- The title on an alert window that explains to the user that we are unable to backup their messages -->
    <string name="BackupSchedulePermissionMegaphone__cant_back_up_chats">Neizdodas dublēt sarunas</string>
    <!-- The body text of an alert window that tells the user that we are unable to backup their messages -->
    <string name="BackupSchedulePermissionMegaphone__your_chats_are_no_longer_being_automatically_backed_up">Jūsu sarunas vairs netiek automātiski dublētas.</string>
    <!-- The text on a button in an alert window that, when clicked, will take the user to a screen to re-enable backups -->
    <string name="BackupSchedulePermissionMegaphone__back_up_chats">Dublēt sarunas</string>
    <!-- The text on a button in an alert window that, when clicked, will take the user to a screen to re-enable backups -->
    <string name="BackupSchedulePermissionMegaphone__not_now">Ne tagad</string>
    <!-- Re-enable backup permission bottom sheet title -->
    <string name="BackupSchedulePermissionMegaphone__to_reenable_backups">Lai no jauna ieslēgtu dublēšanu:</string>
    <!-- Re-enable backups permission bottom sheet instruction 1 text -->
    <string name="BackupSchedulePermissionMegaphone__tap_the_go_to_settings_button_below">Pieskarieties zemāk redzamajai pogai \"Atvērt iestatījumus\"</string>
    <!-- Re-enable backups permission bottom sheet instruction 2 text -->
    <string name="BackupSchedulePermissionMegaphone__turn_on_allow_settings_alarms_and_reminders">Ieslēdziet opciju \"Atļaut iestatījumu brīdinājumus un atgādinājumus\".</string>
    <!-- Re-enable backups permission bottom sheet call to action button to open settings -->
    <string name="BackupSchedulePermissionMegaphone__go_to_settings">Atvērt iestatījumus</string>

    <!-- SmsExportMegaphoneActivity -->
    <!-- Phase 2 title of full screen megaphone indicating sms will no longer be supported in the near future -->
    <string name="SmsExportMegaphoneActivity__signal_will_no_longer_support_sms">Signal turpmāk neatbalstīs SMS</string>
    <!-- Phase 3 title of full screen megaphone indicating sms is longer supported  -->
    <string name="SmsExportMegaphoneActivity__signal_no_longer_supports_sms">Signals vairs neatbalsta SMS</string>
    <!-- Phase 2 message describing that sms is going away soon -->
    <string name="SmsExportMegaphoneActivity__signal_will_soon_remove_support_for_sending_sms_messages">Signal drīzumā pārtrauks atbalstu SMS ziņu sūtīšanai, jo Signal ziņas nodrošina pilnīgu šifrēšanu un augstu privātuma līmeni, ko SMS ziņas nenodrošina. Tas arī ļaus mums uzlabot Signal ziņojumapmaiņas pieredzi.</string>
    <!-- Phase 3 message describing that sms has gone away -->
    <string name="SmsExportMegaphoneActivity__signal_has_removed_support_for_sending_sms_messages">Signal atbalsts SMS ziņu sūtīšanai ir pārtraukts, jo Signal ziņas nodrošina pilnīgu šifrēšanu un augstu privātuma līmeni, ko SMS ziņas nenodrošina. Tas arī ļaus mums uzlabot Signal ziņojumapmaiņas pieredzi.</string>
    <!-- The text on a button in a popup that, when clicked, will take the user to a screen to export their SMS messages -->
    <string name="SmsExportMegaphoneActivity__export_sms">Eksportēt SMS</string>
    <!-- The text on a button in a popup that, when clicked, will dismiss the popup and schedule the prompt to occur at a later time. -->
    <string name="SmsExportMegaphoneActivity__remind_me_later">Atgādināt vēlāk</string>
    <!-- The text on a button in a popup that, when clicked, will navigate the user to a web article on SMS removal -->
    <string name="SmsExportMegaphoneActivity__learn_more">Lasīt vairāk</string>

    <!-- Phase 1 Small megaphone title indicating sms is going away -->
    <string name="SmsExportMegaphone__sms_support_going_away">SMS atbalsts tiks pārtraukts</string>
    <!-- Phase 1 small megaphone description indicating sms is going away -->
    <string name="SmsExportMegaphone__sms_support_will_be_removed_soon_to_focus_on_encrypted_messaging">SMS atbalstīšana drīzumā tiks pārtraukta, lai koncentrētos uz šifrētu ziņojumapmaiņu.</string>
    <!-- Phase 1 small megaphone button that takes the user to the sms export flow -->
    <string name="SmsExportMegaphone__export_sms">Eksportēt SMS</string>
    <!-- Title for screen shown after sms export has completed -->
    <string name="ExportSmsCompleteFragment__export_complete">Eksportēšana pabeigta</string>
    <!-- Button to continue to next screen -->
    <string name="ExportSmsCompleteFragment__next">Tālāk</string>
    <!-- Message showing summary of sms export counts -->
    <plurals name="ExportSmsCompleteFragment__d_of_d_messages_exported">
        <item quantity="zero">%1$d no %2$d ziņām eksportētas</item>
        <item quantity="one">%1$d no %2$d ziņas eksportēta</item>
        <item quantity="other">%1$d no %2$d ziņām eksportēta</item>
    </plurals>

    <!-- Title of screen shown when some sms messages did not export -->
    <string name="ExportSmsPartiallyComplete__export_partially_complete">Eksportēšana ir daļēji pabeigta</string>
    <!-- Debug step 1 on screen shown when some sms messages did not export -->
    <string name="ExportSmsPartiallyComplete__ensure_you_have_an_additional_s_free_on_your_phone_to_export_your_messages">Pārliecinieties, vai tālrunī ir brīvi papildu %1$s , lai eksportētu ziņas</string>
    <!-- Debug step 2 on screen shown when some sms messages dit not export -->
    <string name="ExportSmsPartiallyComplete__retry_export_which_will_only_retry_messages_that_have_not_yet_been_exported">Mēģiniet atkārtotu eksportēšanu, kas attieksies tikai uz ziņām, kas vēl nav eksportētas</string>
    <!-- Partial sentence for Debug step 3 on screen shown when some sms messages did not export, is combined with 'contact us' -->
    <string name="ExportSmsPartiallyComplete__if_the_problem_persists">Ja problēma joprojām pastāv, </string>
    <!-- Partial sentence for deubg step 3 on screen shown when some sms messages did not export, combined with 'If the problem persists', link text to open contact support view -->
    <string name="ExportSmsPartiallyComplete__contact_us">Sazināties ar mums</string>
    <!-- Button text to retry sms export -->
    <string name="ExportSmsPartiallyComplete__retry">Mēģināt vēlreiz</string>
    <!-- Button text to continue sms export flow and not retry failed message exports -->
    <string name="ExportSmsPartiallyComplete__continue_anyway">Tomēr turpināt</string>
    <!-- Title of screen shown when all sms messages failed to export -->
    <string name="ExportSmsFullError__error_exporting_sms_messages">Kļūda, eksportējot SMS ziņas</string>
    <!-- Helper text shown when all sms messages failed to export -->
    <string name="ExportSmsFullError__please_try_again_if_the_problem_persists">Lūdzu, mēģiniet vēlreiz. Ja problēma joprojām pastāv, </string>


    <!-- DonateToSignalFragment -->
    <!-- Title below avatar -->
    <string name="DonateToSignalFragment__powered_by">Attīsta un uzlabo tādi cilvēki kā jūs.</string>
    <!-- Continue button label -->
    <string name="DonateToSignalFragment__continue">Turpināt</string>
    <!-- Description below title -->
    <string name="DonateToSignalFragment__support_technology">Atbalstiet tehnoloģiju, kas izveidota jums, nevis jūsu datiem, pievienojoties kopienai, kas uztur Signal.</string>
    <!-- Donation pill toggle monthly text -->
    <string name="DonationPillToggle__monthly">Ikmēneša</string>
    <!-- Donation pill toggle one-time text -->
    <string name="DonationPillToggle__one_time">Vienreizējs</string>

    <!-- GatewaySelectorBottomSheet -->
    <!-- Sheet title when subscribing -->
    <string name="GatewaySelectorBottomSheet__donate_s_month_to_signal">Ziedot Signal %1$s mēnesī</string>
    <!-- Sheet summary when subscribing -->
    <string name="GatewaySelectorBottomSheet__get_a_s_badge">Get a %1$s badge</string>
    <!-- Sheet title when giving a one-time donation -->
    <string name="GatewaySelectorBottomSheet__donate_s_to_signal">Ziedot Signal %1$s</string>
    <!-- Sheet summary when giving a one-time donation -->
    <plurals name="GatewaySelectorBottomSheet__get_a_s_badge_for_d_days">
        <item quantity="zero">Get a %1$s badge for %2$d days</item>
        <item quantity="one">Get a %1$s badge for %2$d day</item>
        <item quantity="other">Get a %1$s badge for %2$d days</item>
    </plurals>
    <!-- Button label for paying with a credit card -->
    <string name="GatewaySelectorBottomSheet__credit_or_debit_card">Kredītkarte vai debetkarte</string>

    <!-- StripePaymentInProgressFragment -->
    <string name="StripePaymentInProgressFragment__cancelling">Notiek atcelšana…</string>

    <!-- EOF -->

</resources><|MERGE_RESOLUTION|>--- conflicted
+++ resolved
@@ -103,14 +103,9 @@
 
     <!-- AttachmentManager -->
     <string name="AttachmentManager_cant_open_media_selection">Nevar atrast aplikāciju, ar kuru iespējams izvēlēties pievienojamo mediju failu.</string>
-<<<<<<< HEAD
     <string name="AttachmentManager_signal_requires_the_external_storage_permission_in_order_to_attach_photos_videos_or_audio">Lai pievienoto fotogrāfijas, videoierakstus un audioierakstus, Molly nepieciešama atļauja pieejai pie Noliktavas, bet tā ir liegta. Dodieties uz lietotnes iestatījumu izvēlni, izvēlieties \"Atļaujas\" un iespējojiet opciju \"Krātuve\".</string>
     <string name="AttachmentManager_signal_requires_contacts_permission_in_order_to_attach_contact_information">Molly nepieciešama atļauja pieejai pie Kontaktiem, bet tā ir liegta. Dodieties uz lietotnes iestatījumiem, izvēlieties \"Atļaujas\" un iespējojiet \"Kontakti\".</string>
     <string name="AttachmentManager_signal_requires_location_information_in_order_to_attach_a_location">Molly nepieciešama atļauja pieejai pie atrašanās vietas pakalpojumiem, bet tā ir liegta. Dodieties uz lietotnes iestatījumiem, izvēlieties \"Atļaujas\" un iespējojiet \"Atrašanās vieta\".</string>
-=======
-    <string name="AttachmentManager_signal_requires_the_external_storage_permission_in_order_to_attach_photos_videos_or_audio">Lai pievienoto fotogrāfijas, videoierakstus un audioierakstus, Signal nepieciešama atļauja pieejai pie Noliktavas, bet tā ir liegta. Dodieties uz lietotnes iestatījumu izvēlni, izvēlieties \"Atļaujas\" un iespējojiet opciju \"Krātuve\".</string>
-    <string name="AttachmentManager_signal_requires_contacts_permission_in_order_to_attach_contact_information">Signal nepieciešama atļauja pieejai pie Kontaktiem, bet tā ir liegta. Dodieties uz lietotnes iestatījumiem, izvēlieties \"Atļaujas\" un iespējojiet \"Kontakti\".</string>
-    <string name="AttachmentManager_signal_requires_location_information_in_order_to_attach_a_location">Signal nepieciešama atļauja pieejai pie atrašanās vietas pakalpojumiem, bet tā ir liegta. Dodieties uz lietotnes iestatījumiem, izvēlieties \"Atļaujas\" un iespējojiet \"Atrašanās vieta\".</string>
     <!-- Alert dialog title to show the recipient has not activated payments -->
     <string name="AttachmentManager__not_activated_payments">%1$s hasn\'t activated Payments </string>
     <!-- Alert dialog description to send the recipient a request to activate payments -->
@@ -119,7 +114,6 @@
     <string name="AttachmentManager__send_request">Send request</string>
     <!-- Alert dialog button to cancel dialog -->
     <string name="AttachmentManager__cancel">Atcelt</string>
->>>>>>> fc3db538
 
     <!-- AttachmentUploadJob -->
     <string name="AttachmentUploadJob_uploading_media">Augšupielādē multividi…</string>
@@ -1522,7 +1516,7 @@
     <!-- In-conversation update message to indicate that the current contact is sms only and will need to migrate to signal to continue the conversation in signal. -->
     <string name="MessageRecord__you_will_no_longer_be_able_to_send_sms_messages_from_signal_soon">Drīzumā vairs nevarēsiet sūtīt SMS ziņas lietotnē Signal. Uzaiciniet lietotāju %1$s izmantot Signal, lai turpinātu sarunu šeit.</string>
     <!-- In-conversation update message to indicate that the current contact is sms only and will need to migrate to signal to continue the conversation in signal. -->
-    <string name="MessageRecord__you_can_no_longer_send_sms_messages_in_signal">Lietotnē Signal vairs nav iespējams sūtīt SMS ziņas. Uzaiciniet lietotāju %1$s izmantot Signal, lai turpinātu sarunu šeit.</string>
+    <string name="MessageRecord__you_can_no_longer_send_sms_messages_in_signal">Lietotnē Molly vairs nav iespējams sūtīt SMS ziņas. Uzaiciniet lietotāju %1$s izmantot Molly, lai turpinātu sarunu šeit.</string>
 
     <!-- MessageRequestBottomView -->
     <string name="MessageRequestBottomView_accept">Apstiprināt</string>
