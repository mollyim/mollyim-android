--- conflicted
+++ resolved
@@ -1348,13 +1348,8 @@
   <string name="RegistrationActivity_play_services_error">Errore di Google Play Services</string>
   <string name="RegistrationActivity_google_play_services_is_updating_or_unavailable">Google Play Services si sta aggiornando o non è al momento disponibile. Per favore riprovare.</string>
   <string name="RegistrationActivity_terms_and_privacy">Termini &amp; Politica sulla privacy</string>
-<<<<<<< HEAD
-  <string name="RegistrationActivity_signal_needs_access_to_your_contacts_and_media_in_order_to_connect_with_friends">Molly richiede l\'accesso ai tuoi contatti e ai tuoi contenuti multimediali per connetterti con gli amici, scambiare messaggi e fare chiamate sicure</string>
-  <string name="RegistrationActivity_signal_needs_access_to_your_contacts_in_order_to_connect_with_friends">Molly richiede l\'accesso ai tuoi contatti per connetterti con gli amici, scambiare messaggi e fare chiamate sicure</string>
-=======
   <string name="RegistrationActivity_signal_needs_access_to_your_contacts_and_media_in_order_to_connect_with_friends">Signal richiede l\'accesso ai tuoi contatti e ai tuoi contenuti multimediali per aiutarti a connetterti con gli amici e inviare messaggi. I tuoi contatti vengono caricati utilizzando la scoperta privata dei contatti di Signal, il che significa che sono crittografati end-to-end e non sono mai visibili al servizio Signal.</string>
   <string name="RegistrationActivity_signal_needs_access_to_your_contacts_in_order_to_connect_with_friends">Signal richiede l\'accesso ai tuoi contatti per aiutarti a connetterti con gli amici. I tuoi contatti vengono caricati utilizzando la scoperta privata dei contatti di Signal, il che significa che sono crittografati end-to-end e non sono mai visibili al servizio Signal.</string>
->>>>>>> a0235cbc
   <string name="RegistrationActivity_rate_limited_to_service">Hai fatto troppi tentativi per registrare questo numero. Per favore riprova più tardi.</string>
   <string name="RegistrationActivity_unable_to_connect_to_service">Impossibile connettersi al servizio. Per favore controlla la connessione a internet e riprova</string>
   <string name="RegistrationActivity_non_standard_number_format">Formato del numero non standard</string>
@@ -1751,7 +1746,7 @@
   <string name="conversation_fragment__scroll_to_the_bottom_content_description">Salta alla fine</string>
   <!--BubbleOptOutTooltip-->
   <!--Message to inform the user of what Android chat bubbles are-->
-  <string name="BubbleOptOutTooltip__description">Le bolle sono una funzionalità di Android che puoi disattivare per le chat di Signal.</string>
+  <string name="BubbleOptOutTooltip__description">Le bolle sono una funzionalità di Android che puoi disattivare per le chat di Molly.</string>
   <!--Button to dismiss the tooltip for opting out of using Android bubbles-->
   <string name="BubbleOptOutTooltip__not_now">Non ora</string>
   <!--Button to move to the system settings to control the use of Android bubbles-->
