<?xml version="1.0" encoding="UTF-8"?>
<!-- smartling.instruction_comments_enabled = on -->
<resources>
  <!-- Removed by excludeNonTranslatables <string name="app_name" translatable="false">Signal</string> -->

  <!-- Removed by excludeNonTranslatables <string name="install_url" translatable="false">https://signal.org/install</string> -->
  <!-- Removed by excludeNonTranslatables <string name="donate_url" translatable="false">https://signal.org/donate</string> -->
  <!-- Removed by excludeNonTranslatables <string name="backup_support_url" translatable="false">https://support.signal.org/hc/articles/360007059752</string> -->
  <!-- Removed by excludeNonTranslatables <string name="transfer_support_url" translatable="false">https://support.signal.org/hc/articles/360007059752</string> -->
  <!-- Removed by excludeNonTranslatables <string name="support_center_url" translatable="false">https://support.signal.org/</string> -->
  <!-- Removed by excludeNonTranslatables <string name="terms_and_privacy_policy_url" translatable="false">https://signal.org/legal</string> -->
  <!-- Removed by excludeNonTranslatables <string name="google_pay_url" translatable="false">https://pay.google.com</string> -->
  <!-- Removed by excludeNonTranslatables <string name="donation_decline_code_error_url" translatable="false">https://support.signal.org/hc/articles/4408365318426#errors</string> -->
  <!-- Removed by excludeNonTranslatables <string name="sms_export_url" translatable="false">https://support.signal.org/hc/articles/360007321171</string> -->
  <!-- Removed by excludeNonTranslatables <string name="signal_me_username_url" translatable="false">https://signal.me/#u/%1$s</string> -->
  <!-- Removed by excludeNonTranslatables <string name="signal_me_username_url_no_scheme" translatable="false">signal.me/#u/%1$s</string> -->
  <!-- Removed by excludeNonTranslatables <string name="username_support_url" translatable="false">https://support.signal.org/hc/articles/5389476324250</string> -->

    <string name="yes">Ja</string>
    <string name="no">Nei</string>
    <string name="delete">Slett</string>
    <string name="please_wait">Vennligst vent…</string>
    <string name="save">Lagre</string>
    <string name="note_to_self">Notat til meg selv</string>

    <!-- AlbumThumbnailView -->
  <!-- Removed by excludeNonTranslatables <string name="AlbumThumbnailView_plus" translatable="false">\+%d</string> -->

    <!-- ApplicationMigrationActivity -->
    <string name="ApplicationMigrationActivity__signal_is_updating">Molly oppdateres…</string>

    <!-- ApplicationPreferencesActivity -->
    <string name="ApplicationPreferenceActivity_you_havent_set_a_passphrase_yet">Du har ikke angitt en passordfrase ennå!</string>
    <string name="ApplicationPreferencesActivity_disable_passphrase">Deaktiver passordfrase?</string>
    <string name="ApplicationPreferencesActivity_this_will_permanently_unlock_signal_and_message_notifications">Dette vil låse opp Molly og meldingsvarsler permanent.</string>
    <string name="ApplicationPreferencesActivity_disable">Deaktiver</string>
    <string name="ApplicationPreferencesActivity_disable_signal_messages_and_calls">Deaktiver Molly-meldinger og -samtaler?</string>
    <string name="ApplicationPreferencesActivity_disable_signal_messages_and_calls_by_unregistering">Deaktiver Molly-meldinger og -samtaler ved å registrere deg fra serveren. Du må registrere ditt telefonnummer på nytt for å bruke dem igjen i fremtiden.</string>
    <string name="ApplicationPreferencesActivity_error_connecting_to_server">Feil ved tilkobling til server!</string>
    <string name="ApplicationPreferencesActivity_pins_are_required_for_registration_lock">PIN-koder er påkrevet for registreringslås. For å deaktivere PIN-koder, vær vennlig å deaktivere registreringslås.</string>
    <string name="ApplicationPreferencesActivity_pin_created">PIN laget.</string>
    <string name="ApplicationPreferencesActivity_pin_disabled">PIN-kode deaktivert.</string>
    <string name="ApplicationPreferencesActivity_record_payments_recovery_phrase">Angi gjenopprettingspassord for betalinger</string>
    <string name="ApplicationPreferencesActivity_record_phrase">Angi passord</string>
    <string name="ApplicationPreferencesActivity_before_you_can_disable_your_pin">Før du kan deaktivere PIN-koden din, må du registrere betalingsgjenopprettingsfrasen for å sikre at du kan gjenopprette betalingskontoen din.</string>

    <!-- NumericKeyboardView -->
  <!-- Removed by excludeNonTranslatables <string name="NumericKeyboardView__1" translatable="false">1</string> -->
  <!-- Removed by excludeNonTranslatables <string name="NumericKeyboardView__2" translatable="false">2</string> -->
  <!-- Removed by excludeNonTranslatables <string name="NumericKeyboardView__3" translatable="false">3</string> -->
  <!-- Removed by excludeNonTranslatables <string name="NumericKeyboardView__4" translatable="false">4</string> -->
  <!-- Removed by excludeNonTranslatables <string name="NumericKeyboardView__5" translatable="false">5</string> -->
  <!-- Removed by excludeNonTranslatables <string name="NumericKeyboardView__6" translatable="false">6</string> -->
  <!-- Removed by excludeNonTranslatables <string name="NumericKeyboardView__7" translatable="false">7</string> -->
  <!-- Removed by excludeNonTranslatables <string name="NumericKeyboardView__8" translatable="false">8</string> -->
  <!-- Removed by excludeNonTranslatables <string name="NumericKeyboardView__9" translatable="false">9</string> -->
  <!-- Removed by excludeNonTranslatables <string name="NumericKeyboardView__0" translatable="false">0</string> -->
    <!-- Back button on numeric keyboard -->
    <string name="NumericKeyboardView__backspace">Tilbake</string>

    <!-- DraftDatabase -->
    <string name="DraftDatabase_Draft_image_snippet">(bilde)</string>
    <string name="DraftDatabase_Draft_audio_snippet">(lyd)</string>
    <string name="DraftDatabase_Draft_video_snippet">(video)</string>
    <string name="DraftDatabase_Draft_location_snippet">(sted)</string>
    <string name="DraftDatabase_Draft_quote_snippet">(svar)</string>
    <string name="DraftDatabase_Draft_voice_note">(Talemelding)</string>

    <!-- AttachmentKeyboard -->
    <string name="AttachmentKeyboard_gallery">Galleri</string>
    <string name="AttachmentKeyboard_file">Fil</string>
    <string name="AttachmentKeyboard_contact">Kontakt</string>
    <string name="AttachmentKeyboard_location">Posisjon</string>
    <string name="AttachmentKeyboard_Signal_needs_permission_to_show_your_photos_and_videos">Molly trenger tillatelse til å vise bildene og videoene dine.</string>
    <string name="AttachmentKeyboard_give_access">Gi tilgang</string>
    <string name="AttachmentKeyboard_payment">Betaling</string>

    <!-- AttachmentManager -->
    <string name="AttachmentManager_cant_open_media_selection">Finner ikke en app for å velge medier.</string>
    <string name="AttachmentManager_signal_requires_the_external_storage_permission_in_order_to_attach_photos_videos_or_audio">Molly krever tillatelse fra systemet for å kunne legge til bilder, videoer eller lyd, men du har valgt å avslå dette permanent. Gå til «Apper»-menyen på systemet og slå på tillatelsen «Lagring».</string>
    <string name="AttachmentManager_signal_requires_contacts_permission_in_order_to_attach_contact_information">Molly krever tillatelse fra systemet for å kunne legge til kontaktinformasjon, men du har valgt å avslå dette permanent. Gå til «Apper»-menyen på systemet og slå på tillatelsen «Kontakter».</string>
    <string name="AttachmentManager_signal_requires_location_information_in_order_to_attach_a_location">Molly krever tillatelse fra systemet for å kunne legge til posisjonsdata, men du har valgt å avslå dette permanent. Gå til «Apper»-menyen på systemet og slå på tillatelsen «Posisjon».</string>
    <!-- Alert dialog title to show the recipient has not activated payments -->
    <string name="AttachmentManager__not_activated_payments">%1$s har ikke aktivert betalinger </string>
    <!-- Alert dialog description to send the recipient a request to activate payments -->
    <string name="AttachmentManager__request_to_activate_payments">Vil du sende vedkommende en forespørsel om å aktivere betalinger?</string>
    <!-- Alert dialog button to send request -->
    <string name="AttachmentManager__send_request">Send forespørsel</string>
    <!-- Alert dialog button to cancel dialog -->
    <string name="AttachmentManager__cancel">Avbryt</string>

    <!-- AttachmentUploadJob -->
    <string name="AttachmentUploadJob_uploading_media">Laster opp medier…</string>
    <string name="AttachmentUploadJob_compressing_video_start">Komprimerer video…</string>

    <!-- BackgroundMessageRetriever -->
    <string name="BackgroundMessageRetriever_checking_for_messages">Ser etter meldinger…</string>

    <!-- BlockedUsersActivity -->
    <string name="BlockedUsersActivity__blocked_users">Blokkerte brukere</string>
    <string name="BlockedUsersActivity__add_blocked_user">Legg til blokkert bruker</string>
    <string name="BlockedUsersActivity__blocked_users_will">Blokkerte brukere kan ikke ringe til deg eller sende deg meldinger.</string>
    <string name="BlockedUsersActivity__no_blocked_users">Ingen blokkerte brukere</string>
    <string name="BlockedUsersActivity__block_user">Vil du blokkere brukeren?</string>
    <string name="BlockedUserActivity__s_will_not_be_able_to">\"%1$s\" vil ikke kunne ringe deg eller sende deg meldinger.</string>
    <string name="BlockedUsersActivity__block">Blokker</string>

    <!-- CreditCardFragment -->
    <!-- Title of fragment detailing the donation amount for one-time donation, displayed above the credit card text fields -->
    <string name="CreditCardFragment__donation_amount_s">Pengebeløp: %1$s</string>
    <!-- Title of fragment detailing the donation amount for monthly donation, displayed above the credit card text fields -->
    <string name="CreditCardFragment__donation_amount_s_per_month">Donasjonsbeløp: %1$s/måned</string>
    <!-- Explanation of how to fill in the form, displayed above the credit card text fields -->
    <!-- Explanation of how to fill in the form and a note about pii, displayed above the credit card text fields -->
    <string name="CreditCardFragment__enter_your_card_details">Skriv inn kortinformasjonen din. Signal samler ikke inn eller lagrer personopplysningene dine.</string>
    <!-- Displayed as a hint in the card number text field -->
    <string name="CreditCardFragment__card_number">Kortnummer</string>
    <!-- Displayed as a hint in the card expiry text field -->
    <string name="CreditCardFragment__mm_yy">MM/ÅÅ</string>
    <!-- Displayed as a hint in the card cvv text field -->
    <string name="CreditCardFragment__cvv">CVC-kode</string>
    <!-- Error displayed under the card number text field when there is an invalid card number entered -->
    <string name="CreditCardFragment__invalid_card_number">Ugyldig kortnummer</string>
    <!-- Error displayed under the card expiry text field when the card is expired -->
    <string name="CreditCardFragment__card_has_expired">Kortet er utløpt</string>
    <!-- Error displayed under the card cvv text field when the cvv is too short -->
    <string name="CreditCardFragment__code_is_too_short">Koden er for kort</string>
    <!-- Error displayed under the card cvv text field when the cvv is too long -->
    <string name="CreditCardFragment__code_is_too_long">Koden er for lang</string>
    <!-- Error displayed under the card cvv text field when the cvv is invalid -->
    <string name="CreditCardFragment__invalid_code">Ugyldig kode</string>
    <!-- Error displayed under the card expiry text field when the expiry month is invalid -->
    <string name="CreditCardFragment__invalid_month">Ugyldig måned</string>
    <!-- Error displayed under the card expiry text field when the expiry is missing the year -->
    <string name="CreditCardFragment__year_required">Angi årstall</string>
    <!-- Error displayed under the card expiry text field when the expiry year is invalid -->
    <string name="CreditCardFragment__invalid_year">Ugyldig år</string>
    <!-- Button label to confirm credit card input and proceed with payment -->
    <string name="CreditCardFragment__continue">Fortsett</string>

    <!-- BlockUnblockDialog -->
    <string name="BlockUnblockDialog_block_and_leave_s">Vil du blokkere og forlate %1$s?</string>
    <string name="BlockUnblockDialog_block_s">Vil du blokkere %1$s?</string>
    <string name="BlockUnblockDialog_you_will_no_longer_receive_messages_or_updates">Du vil ikke lenger motta meldinger eller oppdateringer fra denne gruppen, og medlemmene vil ikke kunne legge deg til denne gruppen igjen.</string>
    <string name="BlockUnblockDialog_group_members_wont_be_able_to_add_you">Gruppens medlemmer vil ikke kunne legge deg til denne gruppen igjen.</string>
    <string name="BlockUnblockDialog_group_members_will_be_able_to_add_you">Gruppemedlemmer kan legge deg til denne gruppen igjen.</string>
    <!-- Text that is shown when unblocking a Signal contact -->
    <string name="BlockUnblockDialog_you_will_be_able_to_call_and_message_each_other">Du vil være i stand til å sende meldinger og ringe hverandre og navn og bilde ditt vil bli delt med dem.</string>
    <!-- Text that is shown when unblocking an SMS contact -->
    <string name="BlockUnblockDialog_you_will_be_able_to_message_each_other">Dette fører til at dere kan sende meldinger til hverandre.</string>
    <string name="BlockUnblockDialog_blocked_people_wont_be_able_to_call_you_or_send_you_messages">Blokkerte personer vil ikke kunne ringe til deg eller sende deg meldinger.</string>
    <string name="BlockUnblockDialog_blocked_people_wont_be_able_to_send_you_messages">Blokkerte personer vil ikke kunne sende deg meldinger.</string>
    <!-- Message shown on block dialog when blocking the Signal release notes recipient -->
    <string name="BlockUnblockDialog_block_getting_signal_updates_and_news">Blokker nyheter og oppdateringer fra Signal.</string>
    <!-- Message shown on unblock dialog when unblocking the Signal release notes recipient -->
    <string name="BlockUnblockDialog_resume_getting_signal_updates_and_news">Få nyheter og oppdateringer fra Signal.</string>
    <string name="BlockUnblockDialog_unblock_s">Vil du fjerne blokkeringen av %1$s?</string>
    <string name="BlockUnblockDialog_block">Blokker</string>
    <string name="BlockUnblockDialog_block_and_leave">Blokker og forlat</string>
    <string name="BlockUnblockDialog_report_spam_and_block">Rapporter søppelpost og blokkér.</string>

    <!-- BucketedThreadMedia -->
    <string name="BucketedThreadMedia_Today">I dag</string>
    <string name="BucketedThreadMedia_Yesterday">I går</string>
    <string name="BucketedThreadMedia_This_week">Denne uken</string>
    <string name="BucketedThreadMedia_This_month">Denne måneden</string>
    <string name="BucketedThreadMedia_Large">Stor</string>
    <string name="BucketedThreadMedia_Medium">Medium</string>
    <string name="BucketedThreadMedia_Small">Liten</string>

    <!-- CameraXFragment -->
    <string name="CameraXFragment_tap_for_photo_hold_for_video">Trykk for foto, hold for video</string>
    <string name="CameraXFragment_capture_description">Ta bilde</string>
    <string name="CameraXFragment_change_camera_description">Bytt kamera</string>
    <string name="CameraXFragment_open_gallery_description">Åpne galleri</string>

    <!-- CameraContacts -->
    <string name="CameraContacts_recent_contacts">Nylige kontakter</string>
    <string name="CameraContacts_signal_contacts">Signal-kontakter</string>
    <string name="CameraContacts_signal_groups">Signal grupper</string>
    <string name="CameraContacts_you_can_share_with_a_maximum_of_n_conversations">Du kan dele med maksimalt %1$d samtaler.</string>
    <string name="CameraContacts_select_signal_recipients">Velg Signal mottakere</string>
    <string name="CameraContacts_no_signal_contacts">Ingen Signal-kontakter</string>
    <string name="CameraContacts_you_can_only_use_the_camera_button">Du kan bare bruke kameraknappen til å sende bilder til Signal-kontakter. </string>
    <string name="CameraContacts_cant_find_who_youre_looking_for">Finner du ikke den du leter etter?</string>
    <string name="CameraContacts_invite_a_contact_to_join_signal">Inviter en kontakt for å bli med i Molly</string>
    <string name="CameraContacts__menu_search">Søk</string>

    <!-- Censorship Circumvention Megaphone -->
    <!-- Title for an alert that shows at the bottom of the chat list letting people know that circumvention is no longer needed -->
    <string name="CensorshipCircumventionMegaphone_turn_off_censorship_circumvention">Vil du slå av omgåelse av sensur?</string>
    <!-- Body for an alert that shows at the bottom of the chat list letting people know that circumvention is no longer needed -->
    <string name="CensorshipCircumventionMegaphone_you_can_now_connect_to_the_signal_service">Nå kan du koble deg direkte til Signal og få en enda bedre brukeropplevelse.</string>
    <!-- Action to prompt the user to disable circumvention since it is no longer needed -->
    <string name="CensorshipCircumventionMegaphone_turn_off">Skru av</string>
    <!-- Action to prompt the user to dismiss the alert at the bottom of the chat list -->
    <string name="CensorshipCircumventionMegaphone_no_thanks">Nei takk</string>

    <!-- ClearProfileActivity -->
    <string name="ClearProfileActivity_remove">Fjern</string>
    <string name="ClearProfileActivity_remove_profile_photo">Vil du fjerne profilbildet?</string>
    <string name="ClearProfileActivity_remove_group_photo">Vil du fjerne gruppebildet?</string>

    <!-- ClientDeprecatedActivity -->
    <string name="ClientDeprecatedActivity_update_signal">Oppdater Molly</string>
    <string name="ClientDeprecatedActivity_this_version_of_the_app_is_no_longer_supported">Denne versjonen av appen støttes ikke lenger. For å fortsette å sende og motta meldinger, oppdater til den nyeste versjonen.</string>
    <string name="ClientDeprecatedActivity_update">Oppdater</string>
    <string name="ClientDeprecatedActivity_dont_update">Ikke oppdater</string>
    <string name="ClientDeprecatedActivity_warning">Advarsel</string>
    <string name="ClientDeprecatedActivity_your_version_of_signal_has_expired_you_can_view_your_message_history">Versjonen din av Signal er utløpt. Du kan se meldingsloggen din, men du kan ikke sende eller motta meldinger før du oppdaterer.</string>

    <!-- CommunicationActions -->
    <string name="CommunicationActions_no_browser_found">Ingen nettleser funnet.</string>
    <string name="CommunicationActions_send_email">Send e-post</string>
    <string name="CommunicationActions_a_cellular_call_is_already_in_progress">En mobilanrop er allerede i gang.</string>
    <string name="CommunicationActions_start_voice_call">Vil du starte taleanrop?</string>
    <string name="CommunicationActions_cancel">Avbryt</string>
    <string name="CommunicationActions_call">Ring</string>
    <string name="CommunicationActions_insecure_call">Usikker samtale</string>
    <string name="CommunicationActions_carrier_charges_may_apply">Avgifter fra teleoportører kan muligens komme i tillegg. Nummeret du ringer er ikke registrert hos Signal. Denne samtalen blir plassert via din mobiloperatør, ikke over internett.</string>

    <!-- ConfirmIdentityDialog -->

    <!-- ContactsCursorLoader -->
    <string name="ContactsCursorLoader_recent_chats">Nylige samtaler</string>
    <string name="ContactsCursorLoader_contacts">Kontakter</string>
    <string name="ContactsCursorLoader_groups">Grupper</string>
    <!-- Contact search header for individuals who the user has not started a conversation with but is in a group with -->
    <string name="ContactsCursorLoader_group_members">Gruppemedlemmer</string>
    <string name="ContactsCursorLoader_phone_number_search">Telefonnummer søk</string>
    <!-- Header for username search -->
    <string name="ContactsCursorLoader_find_by_username">Søk på brukernavn</string>
    <!-- Label for my stories when selecting who to send media to -->
    <string name="ContactsCursorLoader_my_stories">Mine storyer</string>
    <!-- Text for a button that brings up a bottom sheet to create a new story. -->
    <string name="ContactsCursorLoader_new">Ny</string>
    <!-- Header for conversation search section labeled "Chats" -->
    <string name="ContactsCursorLoader__chats">Samtaler</string>
    <!-- Header for conversation search section labeled "Messages" -->
    <string name="ContactsCursorLoader__messages">Meldinger</string>

    <!-- ContactsDatabase -->
    <string name="ContactsDatabase_message_s">Melding %1$s</string>
    <string name="ContactsDatabase_signal_call_s">Signal-anrop %1$s</string>

    <!-- ContactNameEditActivity -->
    <!-- Toolbar title for contact name edit activity -->
    <string name="ContactNameEditActivity_given_name">Fornavn</string>
    <string name="ContactNameEditActivity_family_name">Etternavn</string>
    <string name="ContactNameEditActivity_prefix">Prefiks</string>
    <string name="ContactNameEditActivity_suffix">Suffiks</string>
    <string name="ContactNameEditActivity_middle_name">Mellomnavn</string>

    <!-- ContactShareEditActivity -->
    <!-- ContactShareEditActivity toolbar title -->
    <string name="ContactShareEditActivity__send_contact">Send kontakten</string>
    <string name="ContactShareEditActivity_type_home">Hjem</string>
    <string name="ContactShareEditActivity_type_mobile">Mobil</string>
    <string name="ContactShareEditActivity_type_work">Jobb</string>
    <string name="ContactShareEditActivity_type_missing">Annet</string>
    <string name="ContactShareEditActivity_invalid_contact">Den valgte kontakten var ugyldig</string>
    <!-- Content descrption for name edit button on contact share edit activity -->
    <string name="ContactShareEditActivity__edit_name">Rediger navn</string>
    <!-- Content description for user avatar in edit activity -->
    <string name="ContactShareEditActivity__avatar">Profilbilde</string>

    <!-- ConversationItem -->
    <string name="ConversationItem_error_not_sent_tap_for_details">Ikke sendt, trykk for detaljer</string>
    <string name="ConversationItem_error_partially_not_delivered">Delvis sendt, trykk for detaljer</string>
    <string name="ConversationItem_error_network_not_delivered">Sending feilet</string>
    <string name="ConversationItem_received_key_exchange_message_tap_to_process">Melding for nøkkelutveksling mottatt. Trykk for å behandle.</string>
    <string name="ConversationItem_group_action_left">%1$s har forlatt gruppen.</string>
    <string name="ConversationItem_send_paused">Satt på pause</string>
    <string name="ConversationItem_click_to_approve_unencrypted">Sending mislyktes, trykk for usikret reserveløsning</string>
    <string name="ConversationItem_click_to_approve_unencrypted_sms_dialog_title">Vil du bruke ukryptert SMS som reserveløsning?</string>
    <string name="ConversationItem_click_to_approve_unencrypted_mms_dialog_title">Vil du bruke ukryptert MMS som reserveløsning?</string>
    <string name="ConversationItem_click_to_approve_unencrypted_dialog_message">Denne meldingen blir <b>ikke</b> kryptert, fordi mottakeren ikke lenger er en Signal bruker.\n\nVil du sende den ukryptert?</string>
    <string name="ConversationItem_unable_to_open_media">Fant ingen programmer som kan åpne dette innholdet.</string>
    <string name="ConversationItem_copied_text">Kopiert %1$s</string>
    <string name="ConversationItem_from_s">fra %1$s</string>
    <string name="ConversationItem_to_s">til %1$s</string>
    <string name="ConversationItem_read_more">  Les Mer</string>
    <string name="ConversationItem_download_more">  Last ned mer</string>
    <string name="ConversationItem_pending">  Venter</string>
    <string name="ConversationItem_this_message_was_deleted">Denne meldingen ble slettet.</string>
    <string name="ConversationItem_you_deleted_this_message">Du slettet denne meldingen.</string>
    <!-- Dialog error message shown when user can\'t download a message from someone else due to a permanent failure (e.g., unable to decrypt), placeholder is other\'s name -->
    <string name="ConversationItem_cant_download_message_s_will_need_to_send_it_again">Kunne ikke laste ned meldingen. %1$s må sende den på nytt.</string>
    <!-- Dialog error message shown when user can\'t download an image message from someone else due to a permanent failure (e.g., unable to decrypt), placeholder is other\'s name -->
    <string name="ConversationItem_cant_download_image_s_will_need_to_send_it_again">Kunne ikke laste ned bildet. %1$s må sende det på nytt.</string>
    <!-- Dialog error message shown when user can\'t download a video message from someone else due to a permanent failure (e.g., unable to decrypt), placeholder is other\'s name -->
    <string name="ConversationItem_cant_download_video_s_will_need_to_send_it_again">Kunne ikke laste ned videoen. %1$s må sende den på nytt.</string>
    <!-- Dialog error message shown when user can\'t download a their own message via a linked device due to a permanent failure (e.g., unable to decrypt) -->
    <string name="ConversationItem_cant_download_message_you_will_need_to_send_it_again">Kunne ikke laste ned meldingen. Du må sende den på nytt.</string>
    <!-- Dialog error message shown when user can\'t download a their own image message via a linked device due to a permanent failure (e.g., unable to decrypt) -->
    <string name="ConversationItem_cant_download_image_you_will_need_to_send_it_again">Kunne ikke laste ned bildet. Du må sende det på nytt.</string>
    <!-- Dialog error message shown when user can\'t download a their own video message via a linked device due to a permanent failure (e.g., unable to decrypt) -->
    <string name="ConversationItem_cant_download_video_you_will_need_to_send_it_again">Kunne ikke laste ned videoen. Du må sende den på nytt.</string>

    <!-- ConversationActivity -->
    <string name="ConversationActivity_add_attachment">Legg til vedlegg</string>
    <string name="ConversationActivity_select_contact_info">Velg kontaktinformasjon</string>
    <string name="ConversationActivity_compose_message">Skriv melding</string>
    <string name="ConversationActivity_sorry_there_was_an_error_setting_your_attachment">Beklager, det oppstod en feil under vedlegging av filen.</string>
    <string name="ConversationActivity_recipient_is_not_a_valid_sms_or_email_address_exclamation">Mottaker er ikke et gyldig nummer eller e-post-adresse.</string>
    <string name="ConversationActivity_message_is_empty_exclamation">Meldingen er tom!</string>
    <string name="ConversationActivity_group_members">Gruppemedlemmer</string>
    <string name="ConversationActivity__tap_here_to_start_a_group_call">Trykk her for å gjøre et gruppeanrop</string>

    <string name="ConversationActivity_invalid_recipient">Ugyldig mottaker.</string>
    <string name="ConversationActivity_added_to_home_screen">Lagt til startskjermen</string>
    <string name="ConversationActivity_calls_not_supported">Samtaler støttes ikke</string>
    <string name="ConversationActivity_this_device_does_not_appear_to_support_dial_actions">Denne enheten ser ikke ut til å støtte oppringing.</string>
    <string name="ConversationActivity_transport_insecure_sms">Usikker SMS</string>
    <!-- A title for the option to send an SMS with a placeholder to put the name of their SIM card -->
    <string name="ConversationActivity_transport_insecure_sms_with_sim">Usikker SMS (%1$s)</string>
    <string name="ConversationActivity_transport_insecure_mms">Usikker MMS</string>
    <!-- A title for the option to send an SMS with a placeholder to put the name of their SIM card -->
    <string name="ConversationActivity_transport_signal">Signal-melding</string>
    <string name="ConversationActivity_lets_switch_to_signal">La oss bytte til Molly %1$s</string>
    <string name="ConversationActivity_specify_recipient">Velg en kontakt</string>
    <string name="ConversationActivity_unblock">Fjern blokkering</string>
    <string name="ConversationActivity_attachment_exceeds_size_limits">Vedlegg overskrider maksimal størrelsesgrense for gjeldende meldingstype.</string>
    <string name="ConversationActivity_unable_to_record_audio">Kan ikke ta opp lyd!</string>
    <string name="ConversationActivity_you_cant_send_messages_to_this_group">Du kan ikke sende meldinger til denne gruppen fordi du ikke lenger er medlem av den.</string>
    <string name="ConversationActivity_only_s_can_send_messages">Kun %1$s kan sende meldinger.</string>
    <string name="ConversationActivity_admins">administratorer</string>
    <string name="ConversationActivity_message_an_admin">Send melding til en administrator</string>
    <string name="ConversationActivity_cant_start_group_call">Kan ikke starte gruppeanrop</string>
    <string name="ConversationActivity_only_admins_of_this_group_can_start_a_call">Bare administratorer for denne gruppen kan starte en samtale.</string>
    <string name="ConversationActivity_there_is_no_app_available_to_handle_this_link_on_your_device">Du har ingen programmer på denne enheten som kan håndtere denne lenka.</string>
    <string name="ConversationActivity_your_request_to_join_has_been_sent_to_the_group_admin">Din forespørsel om å bli med har blitt sendt til gruppeadministratoren. Du vil bli varslet når de tar aksjon.</string>
    <string name="ConversationActivity_cancel_request">Avbryt forespørsel</string>

    <string name="ConversationActivity_to_send_audio_messages_allow_signal_access_to_your_microphone">For å sende lydmeldinger, gi Molly tilgang til mikrofonen din.</string>
    <string name="ConversationActivity_signal_requires_the_microphone_permission_in_order_to_send_audio_messages">Molly krever tillatelse fra systemet for å kunne bruke mikrofonen, men du har valgt å avslå dette permanent. Gå til «Apper»-menyen på systemet og slå på tillatelsen «Mikrofon».</string>
    <string name="ConversationActivity_signal_needs_the_microphone_and_camera_permissions_in_order_to_call_s">Molly krever tillatelser fra systemet for å kunne ringe %1$s, men du har valgt å avslå minst én av disse permanent. Gå til «Apper»-menyen på systemet og slå på tillatelser for «Mikrofon» og «Kamera».</string>
    <string name="ConversationActivity_to_capture_photos_and_video_allow_signal_access_to_the_camera">Du må gi Molly «Kamera»-tillatelse på systemet for å kunne filme og ta bilder.</string>
    <string name="ConversationActivity_signal_needs_the_camera_permission_to_take_photos_or_video">Molly krever tillatelse fra systemet for å kunne ta bilder eller filme, men du har valgt å avslå dette permanent. Gå til «Apper»-menyen på systemet og slå på tillatelsen «Kamera».</string>
    <string name="ConversationActivity_signal_needs_camera_permissions_to_take_photos_or_video">Du må gi Molly «Kamera»-tillatelse på systemet for å kunne filme og ta bilder.</string>
    <string name="ConversationActivity_enable_the_microphone_permission_to_capture_videos_with_sound">Aktiver mikrofonens tillatelse til å ta opp videoer med lyd.</string>
    <string name="ConversationActivity_signal_needs_the_recording_permissions_to_capture_video">Molly trenger mikrofontillatelser for å spille inn videoer, men de har blitt nektet. Vennligst fortsett til appinnstillingene, velg \"Tillatelser\" og aktiver \"Mikrofon\" og \"Kamera\".</string>
    <string name="ConversationActivity_signal_needs_recording_permissions_to_capture_video">Molly trenger mikrofontillatelser for å spille inn videoer.</string>

    <string name="ConversationActivity_quoted_contact_message">%1$s %2$s</string>
    <string name="ConversationActivity_signal_cannot_sent_sms_mms_messages_because_it_is_not_your_default_sms_app">Signal kan ikke sende SMS/MMS-meldinger fordi det ikke er din standard SMS-app. Vil du endre dette i Android-innstillingene dine?</string>
    <string name="ConversationActivity_yes">Ja</string>
    <string name="ConversationActivity_no">Nei</string>
    <string name="ConversationActivity_search_position">%1$d av %2$d</string>
    <string name="ConversationActivity_no_results">Ingen treff</string>

    <string name="ConversationActivity_sticker_pack_installed">Klistremerkepakke installert</string>
    <string name="ConversationActivity_new_say_it_with_stickers">Ny! Si det med klistremerker</string>

    <string name="ConversationActivity_cancel">Avbryt</string>
    <string name="ConversationActivity_delete_conversation">Vil du slette samtalen?</string>
    <string name="ConversationActivity_delete_and_leave_group">Vil du slette og forlate gruppen?</string>
    <string name="ConversationActivity_this_conversation_will_be_deleted_from_all_of_your_devices">Denne samtalen slettes fra alle enhetene dine.</string>
    <string name="ConversationActivity_you_will_leave_this_group_and_it_will_be_deleted_from_all_of_your_devices">Du forlater denne gruppen, og den blir slettet fra alle enhetene dine.</string>
    <string name="ConversationActivity_delete">Slett</string>
    <string name="ConversationActivity_delete_and_leave">Slett og forlat</string>
    <string name="ConversationActivity__to_call_s_signal_needs_access_to_your_microphone">Molly trenger tilgang til mikrofonen din for å ringe %1$s</string>


    <string name="ConversationActivity_join">Bli med</string>
    <string name="ConversationActivity_full">Full</string>

    <string name="ConversationActivity_error_sending_media">Kunne ikke sende media</string>

    <string name="ConversationActivity__reported_as_spam_and_blocked">Rapportert som søppelpost og blokkért.</string>

    <!-- Message shown when opening an SMS conversation with SMS disabled and they have unexported sms messages -->
    <string name="ConversationActivity__sms_messaging_is_currently_disabled_you_can_export_your_messages_to_another_app_on_your_phone">SMS-meldinger er for øyeblikket deaktivert. Du kan eksportere meldingene dine til en annen app.</string>
    <!-- Message shown when opening an SMS conversation with SMS disabled and they have unexported sms messages -->
    <string name="ConversationActivity__sms_messaging_is_no_longer_supported_in_signal_you_can_export_your_messages_to_another_app_on_your_phone">SMS-meldinger støttes ikke lenger i Signal. Du kan eksportere meldingene dine til en annen app.</string>
    <!-- Action button shown when in sms conversation, sms is disabled, and unexported sms messages are present -->
    <string name="ConversationActivity__export_sms_messages">Overfør SMS-meldingene</string>
    <!-- Message shown when opening an SMS conversation with SMS disabled and there are no exported messages -->
    <string name="ConversationActivity__sms_messaging_is_currently_disabled_invite_s_to_to_signal_to_keep_the_conversation_here">SMS-meldinger er for øyeblikket deaktivert. Inviter %1$s til Signal for å fortsette samtalen her.</string>
    <!-- Message shown when opening an SMS conversation with SMS disabled and there are no exported messages -->
    <string name="ConversationActivity__sms_messaging_is_no_longer_supported_in_signal_invite_s_to_to_signal_to_keep_the_conversation_here">SMS-meldinger støttes ikke lenger i Signal. Inviter %1$s til Signal for å fortsette samtalen her.</string>
    <!-- Action button shown when opening an SMS conversation with SMS disabled and there are no exported messages -->
    <string name="ConversationActivity__invite_to_signal">Inviter til Signal</string>
    <!-- Snackbar message shown after dismissing the full screen sms export megaphone indicating we\'ll do it again soon -->
    <string name="ConversationActivity__you_will_be_reminded_again_soon">Du vil få en påminnelse igjen snart.</string>

    <!-- ConversationAdapter -->
    <plurals name="ConversationAdapter_n_unread_messages">
        <item quantity="one">%1$d ulest melding</item>
        <item quantity="other">%1$d uleste meldinger</item>
    </plurals>

    <!-- ConversationFragment -->
    <!-- Toast text when contacts activity is not found -->
    <string name="ConversationFragment__contacts_app_not_found">Kunne ikke finne kontakter-appen.</string>
    <plurals name="ConversationFragment_delete_selected_messages">
        <item quantity="one">Vil du slette valgt melding?</item>
        <item quantity="other">Vil du slette valgte meldinger?</item>
    </plurals>
    <string name="ConversationFragment_save_to_sd_card">Vil du lagre på enheten?</string>
    <plurals name="ConversationFragment_saving_n_media_to_storage_warning">
        <item quantity="one">Hvis du lagrer disse mediene på enheten din, kan andre programmer få tilgang til dem.\n\nVil du fortsette?</item>
        <item quantity="other">Hvis du lagrer disse %1$d mediene på enheten din, kan andre programmer få tilgang til dem.\n\nVil du fortsette?</item>
    </plurals>
    <plurals name="ConversationFragment_error_while_saving_attachments_to_sd_card">
        <item quantity="one">Det oppstod en feil under lagring av vedlegg som vanlig fil.</item>
        <item quantity="other">Det oppstod en feil under lagring av vedlegg som vanlige filer.</item>
    </plurals>
    <string name="ConversationFragment_unable_to_write_to_sd_card_exclamation">Klarte ikke å skrive til enhetslager.</string>
    <plurals name="ConversationFragment_saving_n_attachments">
        <item quantity="one">Lagrer vedlegget</item>
        <item quantity="other">Lagrer %1$d vedlegg</item>
    </plurals>
    <plurals name="ConversationFragment_saving_n_attachments_to_sd_card">
        <item quantity="one">Lagrer vedlegget på enheten …</item>
        <item quantity="other">Lagrer %1$d vedlegg på enheten …</item>
    </plurals>
    <string name="ConversationFragment_pending">Venter…</string>
    <string name="ConversationFragment_push">Data (Signal)</string>
    <string name="ConversationFragment_mms">MMS</string>
    <string name="ConversationFragment_sms">SMS</string>
    <string name="ConversationFragment_deleting">Sletter</string>
    <string name="ConversationFragment_deleting_messages">Sletter meldinger…</string>
    <string name="ConversationFragment_delete_for_me">Slett for meg</string>
    <string name="ConversationFragment_delete_for_everyone">Slett for alle</string>
    <!-- Dialog button for deleting one or more note-to-self messages only on this device, leaving that same message intact on other devices. -->
    <string name="ConversationFragment_delete_on_this_device">Slett på denne enheten</string>
    <!-- Dialog button for deleting one or more note-to-self messages on all linked devices. -->
    <string name="ConversationFragment_delete_everywhere">Slett overalt</string>
    <string name="ConversationFragment_this_message_will_be_deleted_for_everyone_in_the_conversation">Denne meldingen slettes for alle i samtalen dersom de er på en nylig versjon av Signal. De vil kunne se at du har slettet en melding.</string>
    <string name="ConversationFragment_quoted_message_not_found">Opprinnelig melding ikke funnet</string>
    <string name="ConversationFragment_quoted_message_no_longer_available">Opprinnelig melding er ikke lenger tilgjengelig</string>
    <string name="ConversationFragment_failed_to_open_message">Kunne ikke åpne meldingen</string>
    <string name="ConversationFragment_you_can_swipe_to_the_right_reply">Du kan sveipe til høyre på meldinger for å svare raskt</string>
    <string name="ConversationFragment_you_can_swipe_to_the_left_reply">Du kan sveipe til venstre på meldinger for å svare raskt</string>
    <string name="ConversationFragment_outgoing_view_once_media_files_are_automatically_removed">Utgående visningsmediefiler blir automatisk fjernet etter at de er sendt</string>
    <string name="ConversationFragment_you_already_viewed_this_message">Du har allerede sett denne meldingen</string>
    <string name="ConversationFragment__you_can_add_notes_for_yourself_in_this_conversation">Du kan legge til notater for deg selv i denne samtalen. Hvis kontoen din har koblede enheter, blir nye notater synkronisert.</string>
    <string name="ConversationFragment__d_group_members_have_the_same_name">%1$d gruppemedlemmer har samme navn.</string>
    <string name="ConversationFragment__tap_to_review">Trykk for å gå gjennom</string>
    <string name="ConversationFragment__review_requests_carefully">Gjennomgå forespørsler nøye</string>
    <string name="ConversationFragment__signal_found_another_contact_with_the_same_name">Molly fant en annen kontakt med samme navn.</string>
    <string name="ConversationFragment_contact_us">Kontakt oss</string>
    <string name="ConversationFragment_verify">Bekreft</string>
    <string name="ConversationFragment_not_now">Ikke nå</string>
    <string name="ConversationFragment_your_safety_number_with_s_changed">Sikkerhetsnummeret for %1$s har endret seg</string>
    <string name="ConversationFragment_your_safety_number_with_s_changed_likey_because_they_reinstalled_signal">Sikkerhetsnummeret for %1$s har endret seg, sannsynligvis fordi de har installert Signal på nytt eller byttet enhet. Trykk Bekreft for å bekrefte det nye sikkerhetsnummeret. Dette er valgfritt.</string>
    <!-- Message shown to indicate which notification profile is on/active -->
    <string name="ConversationFragment__s_on">%1$s på</string>
    <!-- Dialog title for block group link join requests -->
    <string name="ConversationFragment__block_request">Vil du blokkere forespørselen?</string>
    <!-- Dialog message for block group link join requests -->
    <string name="ConversationFragment__s_will_not_be_able_to_join_or_request_to_join_this_group_via_the_group_link">%1$s kan ikke bli med i eller be om å bli med i denne gruppen via gruppelenken. De kan fremdeles legges til i gruppen manuelt.</string>
    <!-- Dialog confirm block request button -->
    <string name="ConversationFragment__block_request_button">Blokker forespørselen</string>
    <!-- Dialog cancel block request button -->
    <string name="ConversationFragment__cancel">Avbryt</string>
    <!-- Message shown after successfully blocking join requests for a user -->
    <string name="ConversationFragment__blocked">Blokkert</string>
    <!-- Label for a button displayed in conversation list to clear the chat filter -->
    <string name="ConversationListFragment__clear_filter">Tøm filter</string>
    <!-- Notice on chat list when no unread chats are available, centered on display -->
    <string name="ConversationListFragment__no_unread_chats">Ingen uleste samtaler</string>
    <plurals name="ConversationListFragment_delete_selected_conversations">
        <item quantity="one">Vil du slette valgt samtale?</item>
        <item quantity="other">Vil du slette valgte samtaler?</item>
    </plurals>
    <plurals name="ConversationListFragment_this_will_permanently_delete_all_n_selected_conversations">
        <item quantity="one">Dette vil permanent slette den valgte samtalen.</item>
        <item quantity="other">Dette vil permanent slette alle de %1$d valgte samtalene.</item>
    </plurals>
    <string name="ConversationListFragment_deleting">Sletter</string>
    <string name="ConversationListFragment_deleting_selected_conversations">Sletter valgte samtaler…</string>
    <plurals name="ConversationListFragment_conversations_archived">
        <item quantity="one">Samtalen er arkivert</item>
        <item quantity="other">%1$d samtaler er arkivert</item>
    </plurals>
    <string name="ConversationListFragment_undo">Angre</string>
    <plurals name="ConversationListFragment_moved_conversations_to_inbox">
        <item quantity="one">Flyttet samtalen til innboksen</item>
        <item quantity="other">Flyttet %1$d samtaler til innboksen</item>
    </plurals>
    <plurals name="ConversationListFragment_read_plural">
        <item quantity="one">Les</item>
        <item quantity="other">Lest</item>
    </plurals>
    <plurals name="ConversationListFragment_unread_plural">
        <item quantity="one">Uleste</item>
        <item quantity="other">Ulest</item>
    </plurals>
    <plurals name="ConversationListFragment_pin_plural">
        <item quantity="one">Fest</item>
        <item quantity="other">Fest</item>
    </plurals>
    <plurals name="ConversationListFragment_unpin_plural">
        <item quantity="one">Løsne</item>
        <item quantity="other">Løsne</item>
    </plurals>
    <plurals name="ConversationListFragment_mute_plural">
        <item quantity="one">Dempet samtale</item>
        <item quantity="other">Dempede samtaler</item>
    </plurals>
    <plurals name="ConversationListFragment_unmute_plural">
        <item quantity="one">Samtale med lyd slått på</item>
        <item quantity="other">Samtaler med lyd slått på</item>
    </plurals>
    <string name="ConversationListFragment_select">Velg</string>
    <plurals name="ConversationListFragment_archive_plural">
        <item quantity="one">Arkivér</item>
        <item quantity="other">Arkivér</item>
    </plurals>
    <plurals name="ConversationListFragment_unarchive_plural">
        <item quantity="one">Hent fra arkiv</item>
        <item quantity="other">Fjern fra arkiv</item>
    </plurals>
    <plurals name="ConversationListFragment_delete_plural">
        <item quantity="one">Slett</item>
        <item quantity="other">Slett</item>
    </plurals>
    <string name="ConversationListFragment_select_all">Velg alle</string>
    <plurals name="ConversationListFragment_s_selected">
        <item quantity="one">%1$d valgt</item>
        <item quantity="other">%1$d valgt</item>
    </plurals>

    <!-- Show in conversation list overflow menu to open selection bottom sheet -->
    <string name="ConversationListFragment__notification_profile">Varslingsprofil</string>
    <!-- Tooltip shown after you have created your first notification profile -->
    <string name="ConversationListFragment__turn_your_notification_profile_on_or_off_here">Slå varslingsprofilen på og av her.</string>
    <!-- Message shown in top toast to indicate the named profile is on -->
    <string name="ConversationListFragment__s_on">%1$s på</string>

    <!-- ConversationListItem -->
    <string name="ConversationListItem_key_exchange_message">Nøkkelutveksling</string>

    <!-- ConversationListItemAction -->
    <string name="ConversationListItemAction_archived_conversations_d">Arkiverte samtaler (%1$d)</string>

    <!-- ConversationTitleView -->
    <string name="ConversationTitleView_verified">Verifisert</string>
    <string name="ConversationTitleView_you">Deg</string>

    <!-- ConversationTypingView -->
    <string name="ConversationTypingView__plus_d">+%1$d</string>

    <!-- Title for a reminder bottom sheet to users who have re-registered that they need to go back to re-link their devices. -->
    <string name="RelinkDevicesReminderFragment__relink_your_devices">Koble til enhetene dine på nytt</string>
    <!-- Description for a reminder bottom sheet to users who have re-registered that they need to go back to re-link their devices. -->
    <string name="RelinkDevicesReminderFragment__the_devices_you_added_were_unlinked">Enhetene som du la til, ble koblet fra da du avregistrerte deg. Gå til innstillingene for å koble til enhetene på nytt.</string>
    <!-- Button label for the re-link devices bottom sheet reminder to navigate to the Devices page in the settings. -->
    <string name="RelinkDevicesReminderFragment__open_settings">Åpne innstillingene</string>
    <!-- Button label for the re-link devices bottom sheet reminder to dismiss the pop up. -->
    <string name="RelinkDevicesReminderFragment__later">Senere</string>

    <!-- CreateGroupActivity -->
    <string name="CreateGroupActivity__select_members">Velg medlemmer</string>

    <!-- ConversationListFilterPullView -->
    <!-- Note in revealable view before fully revealed -->
    <string name="ConversationListFilterPullView__pull_down_to_filter">Trykk og dra ned for å filtrere</string>
    <!-- Note in revealable view after fully revealed -->
    <string name="ConversationListFilterPullView__release_to_filter">Slipp for å filtrere</string>

    <!-- CreateProfileActivity -->
    <string name="CreateProfileActivity__profile">Profil</string>
    <string name="CreateProfileActivity_error_setting_profile_photo">Feil ved lagring av profilbilde</string>
    <string name="CreateProfileActivity_problem_setting_profile">Feil ved lagring av profil</string>
    <string name="CreateProfileActivity_set_up_your_profile">Sett opp din profil</string>
    <string name="CreateProfileActivity_signal_profiles_are_end_to_end_encrypted">Profilen din og endringene du gjør, kan ses av personene du sender meldinger til, kontaktene dine og gruppene dine.</string>
    <string name="CreateProfileActivity_set_avatar_description">Sett avatar</string>

    <!-- ProfileCreateFragment -->
    <!-- Displayed at the top of the screen and explains how profiles can be viewed. -->
    <string name="ProfileCreateFragment__profiles_are_visible_to_contacts_and_people_you_message">Profilen din kan ses av personene du sender meldinger til, kontaktene dine og gruppene dine.</string>
    <!-- Title of clickable row to select phone number privacy settings -->
    <string name="ProfileCreateFragment__who_can_find_me">Hvem kan søke meg opp med telefonnummeret mitt?</string>

    <!-- WhoCanSeeMyPhoneNumberFragment -->
    <!-- Toolbar title for this screen -->
    <string name="WhoCanSeeMyPhoneNumberFragment__who_can_find_me_by_number">Hvem kan søke meg opp med telefonnummeret mitt?</string>
    <!-- Description for radio item stating anyone can see your phone number -->
    <string name="WhoCanSeeMyPhoneNumberFragment__anyone_who_has">Alle som har telefonnummeret ditt i kontaktlisten kan se deg som en kontakt på Signal. Andre kan finne deg ved å søke opp telefonnummeret ditt.</string>
    <!-- Description for radio item stating no one will be able to see your phone number -->
    <string name="WhoCanSeeMyPhoneNumberFragment__nobody_on_signal">Ingen kan finne deg på Signal med telefonnummeret ditt.</string>

    <!-- ChooseBackupFragment -->
    <string name="ChooseBackupFragment__restore_from_backup">Vil du gjenopprette fra sikkerhetskopi?</string>
    <string name="ChooseBackupFragment__restore_your_messages_and_media">Gjenopprett meldinger og medier fra en lokal sikkerhetskopi. Du får ingen flere muligheter til å gjøre dette senere.</string>
    <string name="ChooseBackupFragment__icon_content_description">Gjenopprettings-ikon</string>
    <string name="ChooseBackupFragment__choose_backup">Velg sikkerhetskopi</string>
    <string name="ChooseBackupFragment__learn_more">Lær mer</string>
    <string name="ChooseBackupFragment__no_file_browser_available">Ingen filleser tilgjengelig</string>

    <!-- RestoreBackupFragment -->
    <string name="RestoreBackupFragment__restore_complete">Gjenoppretting er utført</string>
    <string name="RestoreBackupFragment__to_continue_using_backups_please_choose_a_folder">For å fortsette med sikkerhetskopier, velg en mappe. Nye sikkerhetskopier vil bli lagret i den.</string>
    <string name="RestoreBackupFragment__choose_folder">Velg mappe</string>
    <string name="RestoreBackupFragment__not_now">Ikke nå</string>
    <!-- Couldn\'t find the selected backup -->
    <string name="RestoreBackupFragment__backup_not_found">Fant ikke sikkerhetskopien.</string>
    <!-- Couldn\'t read the selected backup -->
    <string name="RestoreBackupFragment__backup_could_not_be_read">Sikkerhetskopien kunne ikke leses.</string>
    <!-- Backup has an unsupported file extension -->
    <string name="RestoreBackupFragment__backup_has_a_bad_extension">Sikkerhetskopien er feil filtype.</string>

    <!-- BackupsPreferenceFragment -->
    <string name="BackupsPreferenceFragment__chat_backups">Sikkerhetskopi av samtaler</string>
    <string name="BackupsPreferenceFragment__backups_are_encrypted_with_a_passphrase">Sikkerhetskopier krypteres med en passordfrase og lagres på enheten din.</string>
    <string name="BackupsPreferenceFragment__create_backup">Lag sikkerhetskopi</string>
    <string name="BackupsPreferenceFragment__last_backup">Siste sikkerhetskopi: %1$s</string>
    <string name="BackupsPreferenceFragment__backup_folder">Mappe for sikkerhetskopi</string>
    <!-- Title for a preference item allowing the user to selected the hour of the day when their chats are backed up. -->
    <string name="BackupsPreferenceFragment__backup_time">Tid for sikkerhetskopiering</string>
    <string name="BackupsPreferenceFragment__verify_backup_passphrase">Bekreft passordfrasen for sikkerhetskopi</string>
    <string name="BackupsPreferenceFragment__test_your_backup_passphrase">Test passordfrasen din og bekreft at den stemmer overens</string>
    <string name="BackupsPreferenceFragment__turn_on">Slå på</string>
    <string name="BackupsPreferenceFragment__turn_off">Skru av</string>
    <string name="BackupsPreferenceFragment__to_restore_a_backup">"For å gjenopprette fra en sikkerhetskopi, installer en ny kopi av Molly. Åpne appen og trykk \"Gjenopprett fra sikkerhetskopi\", og finn så frem til en sikkerhetskopifil. %1$s"</string>
    <string name="BackupsPreferenceFragment__learn_more">Lær mer</string>
    <string name="BackupsPreferenceFragment__in_progress">Under behandling…</string>
    <!-- Status text shown in backup preferences when verifying a backup -->
    <string name="BackupsPreferenceFragment__verifying_backup">Verifiserer sikkerhetskopi …</string>
    <string name="BackupsPreferenceFragment__d_so_far">%1$d så langt…</string>
    <!-- Show percentage of completion of backup -->
    <string name="BackupsPreferenceFragment__s_so_far">%1$s%% på vei …</string>
    <string name="BackupsPreferenceFragment_signal_requires_external_storage_permission_in_order_to_create_backups">Molly krever tillatelse fra systemet for å kunne lagre sikkerhetskopier, men du har valgt å avslå dette permanent. Gå til «Apper»-menyen på systemet og slå på tillatelsen «Lagring».</string>


    <!-- CustomDefaultPreference -->
    <string name="CustomDefaultPreference_using_custom">Bruker selvvalgt: %1$s</string>
    <string name="CustomDefaultPreference_using_default">Bruker forvalgt: %1$s</string>
    <string name="CustomDefaultPreference_none">Ingen</string>

    <!-- AvatarSelectionBottomSheetDialogFragment -->
    <string name="AvatarSelectionBottomSheetDialogFragment__taking_a_photo_requires_the_camera_permission">Å ta bilder krever tilgang til kameraet.</string>
    <string name="AvatarSelectionBottomSheetDialogFragment__viewing_your_gallery_requires_the_storage_permission">Å se bildegalleriet krever tilgang til lagringsområdene.</string>

    <!-- DateUtils -->
    <string name="DateUtils_just_now">Nå</string>
    <string name="DateUtils_minutes_ago">%1$dm</string>
    <string name="DateUtils_today">I dag</string>
    <string name="DateUtils_yesterday">I går</string>
    <!-- When scheduling a message, %1$s replaced with either today, tonight, or tomorrow. %2$s replaced with the time. e.g. Tonight at 9:00pm -->
    <string name="DateUtils_schedule_at">%1$s kl. %2$s</string>
    <!-- Used when getting a time in the future. For example, Tomorrow at 9:00pm -->
    <string name="DateUtils_tomorrow">I morgen</string>
    <!-- Used in the context: Tonight at 9:00pm for example. Specifically this is after 7pm -->
    <string name="DateUtils_tonight">I kveld</string>

    <!-- Scheduled Messages -->
    <!-- Title for dialog that shows all the users scheduled messages for a chat -->
    <string name="ScheduledMessagesBottomSheet__schedules_messages">Planlagte meldinger</string>
    <!-- Option when scheduling a message to select a specific date and time to send a message -->
    <string name="ScheduledMessages_pick_time">Velg dato og klokkeslett</string>
    <!-- Title for dialog explaining to users how the scheduled messages work -->
    <string name="ScheduleMessageFTUXBottomSheet__title">Planlagte meldinger</string>
    <!-- Disclaimer text for scheduled messages explaining to users that the scheduled messages will only send if connected to the internet -->
    <string name="ScheduleMessageFTUXBottomSheet__disclaimer">Pass på at enheten din er på og koblet til Internett på det tidspunktet meldingen er planlagt å sendes. Hvis ikke vil meldingen din sendes automatisk når enheten kobles til Internett.</string>
    <!-- Confirmation button text acknowledging the user understands the disclaimer -->
    <string name="ScheduleMessageFTUXBottomSheet__okay">Greit</string>
    <!-- Title for section asking users to allow alarm permissions for scheduled messages -->
    <string name="ScheduleMessageFTUXBottomSheet_enable_title">Slik aktiverer du planlagte meldinger:</string>
    <!-- Title for dialog asking users to allow alarm permissions for scheduled messages -->
    <string name="ReenableScheduleMessagesDialogFragment_reenable_title">Slik aktiverer du planlagte meldinger på nytt:</string>
    <!-- Title of dialog with a calendar to select the date the user wants to schedule a message. -->
    <string name="ScheduleMessageTimePickerBottomSheet__select_date_title">Velg dato</string>
    <!-- Title of dialog with a clock to select the time at which the user wants to schedule a message. -->
    <string name="ScheduleMessageTimePickerBottomSheet__select_time_title">Velg klokkeslett</string>
    <!-- Title of dialog that allows user to set the time and day that their message will be sent -->
    <string name="ScheduleMessageTimePickerBottomSheet__dialog_title">Planlegg melding</string>
    <!-- Text for confirmation button when scheduling messages that allows the user to confirm and schedule the sending time -->
    <string name="ScheduleMessageTimePickerBottomSheet__schedule_send">Planlegg sending</string>
    <!-- Disclaimer in message scheduling dialog. %1$s replaced with a GMT offset (e.g. GMT-05:00), and %2$s is replaced with the time zone name (e.g. Eastern Standard Time) -->
    <string name="ScheduleMessageTimePickerBottomSheet__timezone_disclaimer">Alle tider i (%1$s) %2$s</string>
    <!-- Warning dialog message text shown when select time for scheduled send is in the past resulting in an immediate send if scheduled. -->
    <string name="ScheduleMessageTimePickerBottomSheet__select_time_in_past_dialog_warning">Det valgte tidspunktet er i fortiden. Meldingen sendes med én gang.</string>
    <!-- Positive button text for warning dialog shown when scheduled send is in the past -->
    <string name="ScheduleMessageTimePickerBottomSheet__select_time_in_past_dialog_positive_button">Send nå</string>

    <!-- Context menu option to send a scheduled message now -->
    <string name="ScheduledMessagesBottomSheet_menu_send_now">Send nå</string>
    <!-- Context menu option to reschedule a selected message -->
    <string name="ScheduledMessagesBottomSheet_menu_reschedule">Velg ny tid</string>
    <!-- Button in dialog asking user if they are sure they want to delete the selected scheduled message -->
    <string name="ScheduledMessagesBottomSheet_delete_dialog_action">Slett</string>
    <!-- Button in dialog asking user if they are sure they want to delete the selected scheduled message -->
    <string name="ScheduledMessagesBottomSheet_delete_dialog_message">Vil du slette den planlagte meldingen?</string>
    <!-- Progress message shown while deleting selected scheduled message -->
    <string name="ScheduledMessagesBottomSheet_deleting_progress_message">Sletter den planlagte meldingen …</string>

    <!-- DecryptionFailedDialog -->
    <string name="DecryptionFailedDialog_chat_session_refreshed">Samtaleøkt lastet inn på nytt</string>
    <string name="DecryptionFailedDialog_signal_uses_end_to_end_encryption">Signal benytter seg av ende-til-ende-kryptering og det kan av og til være nødvendig å laste inn samtaleøkten din på nytt. Dette påvirker ikke din samtales sikkerhet, men du kan ha gått glipp av en melding fra din samtalepartner og må be dem om å sende den på nytt.</string>

    <!-- DeviceListActivity -->
    <string name="DeviceListActivity_unlink_s">Vil du koble fra \'%1$s\'?</string>
    <string name="DeviceListActivity_by_unlinking_this_device_it_will_no_longer_be_able_to_send_or_receive">Hvis du kobler denne enheten fra tjenesten, kan den ikke lenger sende eller motta meldinger.</string>
    <string name="DeviceListActivity_network_connection_failed">Nettverkstilkoblingen mislyktes</string>
    <string name="DeviceListActivity_try_again">Prøv igjen</string>
    <string name="DeviceListActivity_unlinking_device">Kobler fra enhet …</string>
    <string name="DeviceListActivity_unlinking_device_no_ellipsis">Kobler fra enhet</string>
    <string name="DeviceListActivity_network_failed">Nettverk mislyktes.</string>

    <!-- DeviceListItem -->
    <string name="DeviceListItem_unnamed_device">Enhet uten navn</string>
    <string name="DeviceListItem_linked_s">%1$s er koblet til</string>
    <string name="DeviceListItem_last_active_s">Sist aktiv %1$s</string>
    <string name="DeviceListItem_today">I dag</string>

    <!-- DocumentView -->
    <string name="DocumentView_unnamed_file">Uten navn</string>

    <!-- DozeReminder -->
    <string name="DozeReminder_optimize_for_missing_play_services">Optimaliser for manglende Play Tjenester</string>
    <string name="DozeReminder_this_device_does_not_support_play_services_tap_to_disable_system_battery">Denne enheten støtter ikke Play-tjenester. Trykk én gang for å slå av batterioptimalisering som kan hindre Molly i å motta meldinger når det kjører i bakgrunnen.</string>

    <!-- ExpiredBuildReminder -->
    <string name="ExpiredBuildReminder_this_version_of_signal_has_expired">Din versjon av Signal er utløpt. Vennligst oppdater for å sende ytterligere meldinger.</string>
    <string name="ExpiredBuildReminder_update_now">Oppdater nå</string>

    <!-- PendingGroupJoinRequestsReminder -->
    <plurals name="PendingGroupJoinRequestsReminder_d_pending_member_requests">
        <item quantity="one">%1$d ventende medlemsforespørsel.</item>
        <item quantity="other">%1$d ventende medlemsforespørsler.</item>
    </plurals>
    <string name="PendingGroupJoinRequestsReminder_view">Vis</string>

    <!-- GcmRefreshJob -->
    <string name="GcmRefreshJob_Permanent_Signal_communication_failure">Permanent Signal kommunikasjonssvikt!</string>
    <string name="GcmRefreshJob_Signal_was_unable_to_register_with_Google_Play_Services">Molly klarte ikke å registrere seg i Google Play-tjenesten. Molly-meldinger og -samtaler er derfor slått av. Prøv å registrere programmet på nytt under Innstillinger &gt; Avansert.</string>


    <!-- GiphyActivity -->
    <string name="GiphyActivity_error_while_retrieving_full_resolution_gif">Feil under henting av GIF</string>

    <!-- GiphyFragmentPageAdapter -->

    <!-- AddToGroupActivity -->
    <string name="AddToGroupActivity_add_member">Legg til medlem?</string>
    <string name="AddToGroupActivity_add_s_to_s">Legge \"%1$s\" til \"%2$s\"?</string>
    <string name="AddToGroupActivity_s_added_to_s">\"%1$s\" lagt til \"%2$s\".</string>
    <string name="AddToGroupActivity_add_to_group">Legg til gruppen</string>
    <string name="AddToGroupActivity_add_to_groups">Legg til gruppene</string>
    <string name="AddToGroupActivity_this_person_cant_be_added_to_legacy_groups">Denne personen kan ikke legges til \"legacy\"-grupper.</string>
    <string name="AddToGroupActivity_add">Legg til</string>
    <string name="AddToGroupActivity_add_to_a_group">Legg til gruppen</string>

    <!-- ChooseNewAdminActivity -->
    <string name="ChooseNewAdminActivity_choose_new_admin">Velg ny administrator</string>
    <string name="ChooseNewAdminActivity_done">Ferdig</string>
    <string name="ChooseNewAdminActivity_you_left">Du forlot \"%1$s.\"</string>

    <!-- GroupMembersDialog -->
    <string name="GroupMembersDialog_you">Deg</string>

    <!-- GV2 access levels -->
    <string name="GroupManagement_access_level_anyone">Hvem som helst</string>
    <string name="GroupManagement_access_level_all_members">Alle medlemmer</string>
    <string name="GroupManagement_access_level_only_admins">Kun administratorer</string>
    <string name="GroupManagement_access_level_no_one">Ingen</string>
  <!-- Removed by excludeNonTranslatables <string name="GroupManagement_access_level_unknown" translatable="false">Unknown</string> -->
    <array name="GroupManagement_edit_group_membership_choices">
        <item>@string/GroupManagement_access_level_all_members</item>
        <item>@string/GroupManagement_access_level_only_admins</item>
    </array>
    <array name="GroupManagement_edit_group_info_choices">
        <item>@string/GroupManagement_access_level_all_members</item>
        <item>@string/GroupManagement_access_level_only_admins</item>
    </array>

    <!-- GV2 invites sent -->
    <plurals name="GroupManagement_invitation_sent">
        <item quantity="one">Invitasjonen er sendt</item>
        <item quantity="other">%1$d invitasjoner er sendt</item>
    </plurals>
    <string name="GroupManagement_invite_single_user">“%1$s” kan ikke bli automatisk lagt til denne gruppen av deg.\n\nPersonen har blitt invitert, men vil ikke se noen meldinger til gruppen før invitasjonen godtas.</string>
    <string name="GroupManagement_invite_multiple_users">Disse brukerne kan ikke automatisk legges til av deg.\n\nDe er blitt invitert, men vil ikke se noen meldinger til gruppen før invitasjonen godtas.</string>

    <!-- GroupsV1MigrationLearnMoreBottomSheetDialogFragment -->
    <string name="GroupsV1MigrationLearnMore_what_are_new_groups">Hva er en \"ny\" gruppe?</string>
    <string name="GroupsV1MigrationLearnMore_new_groups_have_features_like_mentions">Nye grupper har funksjoner som @mentions og gruppeadministratorer, og vil støtte enda flere i fremtiden.</string>
    <string name="GroupsV1MigrationLearnMore_all_message_history_and_media_has_been_kept">Alle meldingslogger og mediefiler fra før oppgraderingen, har blitt tatt vare på.</string>
    <string name="GroupsV1MigrationLearnMore_you_will_need_to_accept_an_invite_to_join_this_group_again">Du må akseptere en invitasjon for å bli med i gruppen igjen, og vil ikke få gruppemeldinger før du har akseptert.</string>
    <plurals name="GroupsV1MigrationLearnMore_these_members_will_need_to_accept_an_invite">
        <item quantity="one">Dette medlemmet må akseptere en invitasjon for å bli med i gruppen igjen, og vil ikke få gruppemeldinger før det har akseptert:</item>
        <item quantity="other">Disse medlemmene må akseptere en invitasjon for å bli med i gruppen igjen, og vil ikke få gruppemeldinger før de har akseptert:</item>
    </plurals>
    <plurals name="GroupsV1MigrationLearnMore_these_members_were_removed_from_the_group">
        <item quantity="one">Dette medlemmet ble fjernet fra gruppen og kan ikke bli med igjen før vedkommende oppgraderer Signal-versjonen:</item>
        <item quantity="other">Disse medlemmene ble fjernet fra gruppen og kan ikke bli med igjen før de oppgraderer Signal-versjonen:</item>
    </plurals>

    <!-- GroupsV1MigrationInitiationBottomSheetDialogFragment -->
    <string name="GroupsV1MigrationInitiation_upgrade_to_new_group">Oppgrader til \"ny\" gruppe</string>
    <string name="GroupsV1MigrationInitiation_upgrade_this_group">Oppgrader denne gruppen</string>
    <string name="GroupsV1MigrationInitiation_new_groups_have_features_like_mentions">Nye grupper har funksjoner som @mentions og gruppeadministratorer, og vil støtte enda flere i fremtiden.</string>
    <string name="GroupsV1MigrationInitiation_all_message_history_and_media_will_be_kept">Alle meldingslogger og mediefiler fra før oppgraderingen, blir tatt vare på.</string>
    <string name="GroupsV1MigrationInitiation_encountered_a_network_error">Det oppstod en nettverksfeil. Prøv igjen senere.</string>
    <string name="GroupsV1MigrationInitiation_failed_to_upgrade">Kunne ikke oppgradere.</string>
    <plurals name="GroupsV1MigrationInitiation_these_members_will_need_to_accept_an_invite">
        <item quantity="one">Dette medlemmet må akseptere en invitasjon for å bli med i gruppen igjen, og vil ikke få gruppemeldinger før de har akseptert:</item>
        <item quantity="other">Disse medlemmene må akseptere en invitasjon for å bli med i gruppen igjen, og vil ikke få gruppemeldinger før de har akseptert:</item>
    </plurals>
    <plurals name="GroupsV1MigrationInitiation_these_members_are_not_capable_of_joining_new_groups">
        <item quantity="one">Dette medlemmet kan ikke bli med i nye grupper og vil bli fjernet fra gruppen:</item>
        <item quantity="other">Disse medlemmene kan ikke bli med i nye grupper og vil bli fjernet fra gruppen:</item>
    </plurals>

    <!-- GroupsV1MigrationSuggestionsReminder -->
    <plurals name="GroupsV1MigrationSuggestionsReminder_members_couldnt_be_added_to_the_new_group">
        <item quantity="one">%1$d medlem kunne ikke legges til på nytt. Ønsker du å legge dem til nå?</item>
        <item quantity="other">%1$d medlemmer kunne ikke legges til på nytt. Ønsker du å legge dem til nå?</item>
    </plurals>
    <plurals name="GroupsV1MigrationSuggestionsReminder_add_members">
        <item quantity="one">Legg til medlem</item>
        <item quantity="other">Legg til medlemmer</item>
    </plurals>
    <string name="GroupsV1MigrationSuggestionsReminder_no_thanks">Nei takk</string>

    <!-- GroupsV1MigrationSuggestionsDialog -->
    <plurals name="GroupsV1MigrationSuggestionsDialog_add_members_question">
        <item quantity="one">Legg til medlem?</item>
        <item quantity="other">Legg til medlemmer?</item>
    </plurals>
    <plurals name="GroupsV1MigrationSuggestionsDialog_these_members_couldnt_be_automatically_added">
        <item quantity="one">Dette medlemmet kunne ikke automatisk legges til den nye gruppen mens den ble oppgradert:</item>
        <item quantity="other">Disse medlemmene kunne ikke automatisk legges til den nye gruppen mens den ble oppgradert:</item>
    </plurals>
    <plurals name="GroupsV1MigrationSuggestionsDialog_add_members">
        <item quantity="one">Legg til medlem</item>
        <item quantity="other">Legg til medlemmer</item>
    </plurals>
    <plurals name="GroupsV1MigrationSuggestionsDialog_failed_to_add_members_try_again_later">
        <item quantity="one">Kunne ikke legge til medlem. Prøv igjen senere.</item>
        <item quantity="other">Kunne ikke legge til medlemmer. Prøv igjen senere.</item>
    </plurals>
    <plurals name="GroupsV1MigrationSuggestionsDialog_cannot_add_members">
        <item quantity="one">Kan ikke legge til medlem.</item>
        <item quantity="other">Kan ikke legge til medlemmer.</item>
    </plurals>

    <!-- LeaveGroupDialog -->
    <string name="LeaveGroupDialog_leave_group">Vil du forlate gruppen?</string>
    <string name="LeaveGroupDialog_you_will_no_longer_be_able_to_send_or_receive_messages_in_this_group">Du vil ikke lengre kunne sende eller motta meldinger i denne gruppen.</string>
    <string name="LeaveGroupDialog_leave">Forlat</string>
    <string name="LeaveGroupDialog_choose_new_admin">Velg ny administrator</string>
    <string name="LeaveGroupDialog_before_you_leave_you_must_choose_at_least_one_new_admin_for_this_group">Før du forlater, må du velge minst en ny administrator for denne gruppen.</string>
    <string name="LeaveGroupDialog_choose_admin">Velg administrator</string>

    <!-- LinkPreviewView -->
    <string name="LinkPreviewView_no_link_preview_available">Ingen forhåndsvisning tilgjengelig</string>
    <string name="LinkPreviewView_this_group_link_is_not_active">Denne gruppelenken er ikke aktiv</string>
    <string name="LinkPreviewView_domain_date">%1$s · %2$s</string>

    <!-- LinkPreviewRepository -->
    <plurals name="LinkPreviewRepository_d_members">
        <item quantity="one">%1$d medlem</item>
        <item quantity="other">%1$d medlemmer</item>
    </plurals>

    <!-- PendingMembersActivity -->
    <string name="PendingMembersActivity_pending_group_invites">Ventende gruppeinvitasjoner</string>
    <string name="PendingMembersActivity_requests">Forespørsler</string>
    <string name="PendingMembersActivity_invites">Invitasjoner</string>
    <string name="PendingMembersActivity_people_you_invited">Personer du har invitert</string>
    <string name="PendingMembersActivity_you_have_no_pending_invites">Du har ingen ventende invitasjoner.</string>
    <string name="PendingMembersActivity_invites_by_other_group_members">Invitert av andre medlemmer</string>
    <string name="PendingMembersActivity_no_pending_invites_by_other_group_members">Ingen ventende invitasjoner fra andre gruppemedlemmer.</string>
    <string name="PendingMembersActivity_missing_detail_explanation">Detaljer om personer invitert av andre gruppemedlemmer vises ikke. Om inviterte velger å bli med i gruppen vil dette ble delt med gruppen. De vil ikke se meldinger i gruppen, før de eventuelt blir med.</string>

    <string name="PendingMembersActivity_revoke_invite">Trekk tilbake invitasjon</string>
    <string name="PendingMembersActivity_revoke_invites">Trekk tilbake invitasjoner</string>
    <plurals name="PendingMembersActivity_revoke_d_invites">
        <item quantity="one">Trekk tilbake invitasjonen</item>
        <item quantity="other">Trekk tilbake %1$d invitasjoner</item>
    </plurals>
    <plurals name="PendingMembersActivity_error_revoking_invite">
        <item quantity="one">Tilbaketrekking av invitasjon feilet</item>
        <item quantity="other">Tilbaketrekking av invitasjoner feilet</item>
    </plurals>

    <!-- RequestingMembersFragment -->
    <string name="RequestingMembersFragment_pending_member_requests">Ventende medlemsforespørsler</string>
    <string name="RequestingMembersFragment_no_member_requests_to_show">Ingen ventende forespørsler</string>
    <string name="RequestingMembersFragment_explanation">Folk på denne listen forsøker å bli medlem i denne gruppen via gruppelenken.</string>
    <string name="RequestingMembersFragment_added_s">"La til \"%1$s\""</string>
    <string name="RequestingMembersFragment_denied_s">"Avslo “%1$s”"</string>

    <!-- AddMembersActivity -->
    <string name="AddMembersActivity__done">Ferdig</string>
    <string name="AddMembersActivity__this_person_cant_be_added_to_legacy_groups">Denne personen kan ikke legges til \"legacy\"-grupper.</string>
    <plurals name="AddMembersActivity__add_d_members_to_s">
        <item quantity="one">Vil du legge %1$s medlemmer til i %2$s?</item>
        <item quantity="other">Vil du legge %3$d medlemmer til i %2$s?</item>
    </plurals>
    <string name="AddMembersActivity__add">Legg til</string>
    <string name="AddMembersActivity__add_members">Legg til medlemmer</string>

    <!-- AddGroupDetailsFragment -->
    <string name="AddGroupDetailsFragment__name_this_group">Navngi denne gruppen</string>
    <string name="AddGroupDetailsFragment__create_group">Lag gruppe</string>
    <string name="AddGroupDetailsFragment__create">Opprett</string>
    <string name="AddGroupDetailsFragment__members">Medlemmer</string>
    <string name="AddGroupDetailsFragment__you_can_add_or_invite_friends_after_creating_this_group">Du kan legge til eller invitere venner etter at gruppen er opprettet.</string>
    <string name="AddGroupDetailsFragment__group_name_required">Gruppenavn (påkrevd)</string>
    <string name="AddGroupDetailsFragment__group_name_optional">Gruppenavn (valgfritt)</string>
    <string name="AddGroupDetailsFragment__this_field_is_required">Dette feltet er påkrevd.</string>
    <string name="AddGroupDetailsFragment__group_creation_failed">Oppretting av gruppen mislyktes.</string>
    <string name="AddGroupDetailsFragment__try_again_later">Prøv igjen senere.</string>
    <string name="AddGroupDetailsFragment__remove">Fjern</string>
    <string name="AddGroupDetailsFragment__sms_contact">SMS-kontakt</string>
    <string name="AddGroupDetailsFragment__remove_s_from_this_group">Vil du fjerne %1$s fra denne gruppen?</string>
    <!-- Info message shown in the middle of the screen, displayed when adding group details to an MMS Group -->
    <string name="AddGroupDetailsFragment__youve_selected_a_contact_that_doesnt_support">Du har valgt en kontakt som ikke støtter Signal-grupper, så denne gruppen er MMS. Egendefinerte navn og bilder i MMS-gruppen vises kun for deg.</string>
    <!-- Info message shown in the middle of the screen, displayed when adding group details to an MMS Group after SMS Phase 0 -->
    <string name="AddGroupDetailsFragment__youve_selected_a_contact_that_doesnt_support_signal_groups_mms_removal">Du har valgt en kontakt som ikke har tilgang til Signal-grupper. Denne gruppen blir derfor en MMS-gruppe. Selvvalgte gruppenavn og gruppebilder er kun synlige for deg. Støtte til MMS-grupper fjernes snart fra Signal for å sette fokus på krypterte meldinger i stedet.</string>

    <!-- ManageGroupActivity -->
    <string name="ManageGroupActivity_who_can_add_new_members">Hvem kan legge til nye medlemmer?</string>
    <string name="ManageGroupActivity_who_can_edit_this_groups_info">Hvem kan redigere gruppens info?</string>

    <plurals name="ManageGroupActivity_added">
        <item quantity="one">%1$d medlem lagt til.</item>
        <item quantity="other">%1$d medlemmer lagt til.</item>
    </plurals>

    <string name="ManageGroupActivity_you_dont_have_the_rights_to_do_this">Du har ikke rettigheter for å gjøre dette</string>
    <string name="ManageGroupActivity_not_capable">Noen du la til har ikke støtte for nye grupper og må oppdatere Signal</string>
    <string name="ManageGroupActivity_not_announcement_capable">En av personene du la til, støtter ikke kunngjøringsgrupper og må oppdatere Signal-appen sin.</string>
    <string name="ManageGroupActivity_failed_to_update_the_group">Gruppeoppdatering feilet</string>
    <string name="ManageGroupActivity_youre_not_a_member_of_the_group">Du er ikke medlem av gruppen</string>
    <string name="ManageGroupActivity_failed_to_update_the_group_please_retry_later">Gruppeoppdateringen feilet, prøv igjen senere</string>
    <string name="ManageGroupActivity_failed_to_update_the_group_due_to_a_network_error_please_retry_later">Oppdateringen av gruppen feilet pga. en nettverksfeil, prøv igjen senere</string>

    <string name="ManageGroupActivity_edit_name_and_picture">Rediger navn og bilde</string>
    <string name="ManageGroupActivity_legacy_group">\"Legacy\"-grupper</string>
    <string name="ManageGroupActivity_legacy_group_learn_more">Dette er en \"legacy\"-gruppe. Funksjoner som gruppeadministratorer er kun tilgjengelig for \"nye\" grupper.</string>
    <string name="ManageGroupActivity_legacy_group_upgrade">Dette er en \"legacy\"-gruppe. For å få tilgang til de nye funksjonene, som @-omtaler og gruppeadministratorer,</string>
    <string name="ManageGroupActivity_legacy_group_too_large">Denne gruppen kan ikke oppgraderes til ny gruppe fordi den er for stor. Maksimal gruppestørrelse er %1$d.</string>
    <string name="ManageGroupActivity_upgrade_this_group">Oppgrader denne gruppen.</string>
    <string name="ManageGroupActivity_this_is_an_insecure_mms_group">Dette er en usikret MMS-gruppe. For å melde privat, inviter kontaktene dine til Signal.</string>
    <string name="ManageGroupActivity_invite_now">Inviter nå</string>
    <string name="ManageGroupActivity_more">mer</string>
    <string name="ManageGroupActivity_add_group_description">Legg til gruppebeskrivelse…</string>

    <!-- GroupMentionSettingDialog -->
    <string name="GroupMentionSettingDialog_notify_me_for_mentions">Varsle meg om omtaler</string>
    <string name="GroupMentionSettingDialog_receive_notifications_when_youre_mentioned_in_muted_chats">Vil du motta varsler når du blir nevnt i dempede samtaler?</string>
    <string name="GroupMentionSettingDialog_always_notify_me">Varsle meg alltid</string>
    <string name="GroupMentionSettingDialog_dont_notify_me">Ikke varsle meg</string>

    <!-- ManageProfileFragment -->
    <string name="ManageProfileFragment_profile_name">Profil navn</string>
    <string name="ManageProfileFragment_username">Brukernavn</string>
    <string name="ManageProfileFragment_about">Om</string>
    <string name="ManageProfileFragment_write_a_few_words_about_yourself">Skriv noen ord om deg selv</string>
    <string name="ManageProfileFragment_your_name">Ditt navn</string>
    <string name="ManageProfileFragment_your_username">Ditt brukernavn</string>
    <string name="ManageProfileFragment_failed_to_set_avatar">Kunne ikke lagre profilbilde</string>
    <string name="ManageProfileFragment_badges">Merker</string>
    <string name="ManageProfileFragment__edit_photo">Rediger bildet</string>
    <!-- Snackbar message after creating username -->
    <string name="ManageProfileFragment__username_created">Brukernavnet er lagret</string>
    <!-- Snackbar message after copying username -->
    <string name="ManageProfileFragment__username_copied">Brukernavnet er kopiert</string>
    <!-- Snackbar message after network failure while trying to delete username -->
    <string name="ManageProfileFragment__couldnt_delete_username">Kunne ikke slette brukernavnet. Prøv igjen senere.</string>
    <!-- Snackbar message after successful deletion of username -->
    <string name="ManageProfileFragment__username_deleted">Brukernavnet er slettet</string>

    <!-- UsernameOutOfSyncReminder -->
    <!-- Displayed above the conversation list when a user needs to address an issue with their username -->
    <string name="UsernameOutOfSyncReminder__something_went_wrong">Noe gikk galt med brukernavnet ditt. Det er ikke lenger knyttet til kontoen din. Du kan prøve å angi det på nytt, eller velge et annet brukernavn.</string>
    <!-- Action text to navigate user to manually fix the issue with their username -->
    <string name="UsernameOutOfSyncReminder__fix_now">Fiks nå</string>


    <!-- ManageRecipientActivity -->
    <string name="ManageRecipientActivity_no_groups_in_common">Ingen grupper til felles</string>
    <plurals name="ManageRecipientActivity_d_groups_in_common">
        <item quantity="one">%1$d gruppe til felles</item>
        <item quantity="other">%1$d grupper til felles</item>
    </plurals>

    <plurals name="GroupMemberList_invited">
        <item quantity="one">%1$s inviterte 1 person</item>
        <item quantity="other">%1$s inviterte %2$d personer</item>
    </plurals>

    <!-- CustomNotificationsDialogFragment -->
    <string name="CustomNotificationsDialogFragment__custom_notifications">Egendefinerte varsler</string>
    <string name="CustomNotificationsDialogFragment__messages">Meldinger</string>
    <string name="CustomNotificationsDialogFragment__use_custom_notifications">Bruk egendefinerte varsler</string>
    <string name="CustomNotificationsDialogFragment__notification_sound">Varslingslyd</string>
    <string name="CustomNotificationsDialogFragment__vibrate">Vibrer</string>
    <!-- Button text for customizing notification options -->
    <string name="CustomNotificationsDialogFragment__customize">Tilpass</string>
    <string name="CustomNotificationsDialogFragment__change_sound_and_vibration">Endre lyd og vibrering</string>
    <string name="CustomNotificationsDialogFragment__call_settings">Samtaleinnstillinger</string>
    <string name="CustomNotificationsDialogFragment__ringtone">Ringetone</string>
    <string name="CustomNotificationsDialogFragment__default">Forvalgt</string>
    <string name="CustomNotificationsDialogFragment__unknown">Ukjent</string>

    <!-- ShareableGroupLinkDialogFragment -->
    <string name="ShareableGroupLinkDialogFragment__group_link">Gruppelenke</string>
    <string name="ShareableGroupLinkDialogFragment__share">Del</string>
    <string name="ShareableGroupLinkDialogFragment__reset_link">Reset link</string>
    <string name="ShareableGroupLinkDialogFragment__approve_new_members">Godkjenn nye medlemmer</string>
    <string name="ShareableGroupLinkDialogFragment__require_an_admin_to_approve_new_members_joining_via_the_group_link">Krev administratorgodkjenning for nye medlemmer som blir med via gruppelenken.</string>
    <string name="ShareableGroupLinkDialogFragment__are_you_sure_you_want_to_reset_the_group_link">Er du sikker på at du vil tilbakestille gruppelenken? Folk vil ikke lenger kunne bli med i gruppen ved hjelp av den nåværende lenken.</string>

    <!-- GroupLinkShareQrDialogFragment -->
    <string name="GroupLinkShareQrDialogFragment__qr_code">QR kode</string>
    <string name="GroupLinkShareQrDialogFragment__people_who_scan_this_code_will">Folk som skanner denne koden vil være i stand til å bli med i gruppen din. Administratorer vil fremdeles trenge å godkjenne nye medlemmer om denne opsjonen er påslått.</string>
    <string name="GroupLinkShareQrDialogFragment__share_code">Del kode</string>

    <!-- GV2 Invite Revoke confirmation dialog -->
    <string name="InviteRevokeConfirmationDialog_revoke_own_single_invite">Ønsker du å kansellere invitasjonen du sendte til %1$s?</string>
    <plurals name="InviteRevokeConfirmationDialog_revoke_others_invites">
        <item quantity="one">Vil du trekke tilbake invitasjonen som %1$s sendte?</item>
        <item quantity="other">Vil du trekke tilbake de %2$d invitasjonene som %1$s sendte?</item>
    </plurals>

    <!-- GroupJoinBottomSheetDialogFragment -->
    <string name="GroupJoinBottomSheetDialogFragment_you_are_already_a_member">Du er allerede medlem</string>
    <string name="GroupJoinBottomSheetDialogFragment_join">Bli med</string>
    <string name="GroupJoinBottomSheetDialogFragment_request_to_join">Spør om å bli med</string>
    <string name="GroupJoinBottomSheetDialogFragment_unable_to_join_group_please_try_again_later">Kunne ikke bli med i gruppen. Vennligst prøv igjen senere.</string>
    <string name="GroupJoinBottomSheetDialogFragment_encountered_a_network_error">Det oppstod en nettverksfeil.</string>
    <string name="GroupJoinBottomSheetDialogFragment_this_group_link_is_not_active">Denne gruppelenken er ikke aktiv</string>
    <!-- Title shown when there was an known issue getting group information from a group link -->
    <string name="GroupJoinBottomSheetDialogFragment_cant_join_group">Kan ikke bli med i gruppen</string>
    <!-- Message shown when you try to get information for a group via link but an admin has removed you -->
    <string name="GroupJoinBottomSheetDialogFragment_you_cant_join_this_group_via_the_group_link_because_an_admin_removed_you">Du kan ikke bli med i denne gruppen via gruppelenken fordi en administrator fjernet deg fra gruppen.</string>
    <!-- Message shown when you try to get information for a group via link but the link is no longer valid -->
    <string name="GroupJoinBottomSheetDialogFragment_this_group_link_is_no_longer_valid">Denne gruppelenken er ikke lenger gyldig.</string>
    <!-- Title shown when there was an unknown issue getting group information from a group link -->
    <string name="GroupJoinBottomSheetDialogFragment_link_error">Noe er feil med lenken</string>
    <!-- Message shown when you try to get information for a group via link but an unknown issue occurred -->
    <string name="GroupJoinBottomSheetDialogFragment_joining_via_this_link_failed_try_joining_again_later">Det lyktes ikke å bli medlem ved hjelp av denne lenken, vennligst prøv igjen senere.</string>

    <string name="GroupJoinBottomSheetDialogFragment_direct_join">Ønsker du å bli medlem i denne gruppen samt dele navnet og bildet ditt med medlemmene?</string>
    <string name="GroupJoinBottomSheetDialogFragment_admin_approval_needed">En administrator for gruppen må godkjenne forespørselen din før du kan bli med. Når du ber om å få bli med deles ditt navn og bilde med gruppemedlemmene.</string>
    <plurals name="GroupJoinBottomSheetDialogFragment_group_dot_d_members">
        <item quantity="one">Gruppe · %1$d medlem</item>
        <item quantity="other">Gruppe · %1$d medlemmer</item>
    </plurals>

    <!-- GroupJoinUpdateRequiredBottomSheetDialogFragment -->
    <string name="GroupJoinUpdateRequiredBottomSheetDialogFragment_update_signal_to_use_group_links">Oppdater Signal for å bruke gruppelenker</string>
    <string name="GroupJoinUpdateRequiredBottomSheetDialogFragment_update_message">Versjonen av Signal du bruker støtter ikke denne gruppelenken. Oppdater til siste versjon for å bli med i gruppen via lenke.</string>
    <string name="GroupJoinUpdateRequiredBottomSheetDialogFragment_update_signal">Oppdater Signal</string>
    <string name="GroupJoinUpdateRequiredBottomSheetDialogFragment_group_link_is_not_valid">Gruppelenken er ikke gyldig</string>

    <!-- GroupInviteLinkEnableAndShareBottomSheetDialogFragment -->
    <string name="GroupInviteLinkEnableAndShareBottomSheetDialogFragment_invite_friends">Inviter venner</string>
    <string name="GroupInviteLinkEnableAndShareBottomSheetDialogFragment_share_a_link_with_friends_to_let_them_quickly_join_this_group">Del en lenge med venner så de raskt kan bli med i gruppen.</string>

    <string name="GroupInviteLinkEnableAndShareBottomSheetDialogFragment_enable_and_share_link">Aktiver og del lenke</string>
    <string name="GroupInviteLinkEnableAndShareBottomSheetDialogFragment_share_link">Del link</string>

    <string name="GroupInviteLinkEnableAndShareBottomSheetDialogFragment_unable_to_enable_group_link_please_try_again_later">Kunne ikke aktivere gruppelenke. Vennligst prøv igjen senere.</string>
    <string name="GroupInviteLinkEnableAndShareBottomSheetDialogFragment_encountered_a_network_error">Det oppstod en nettverksfeil.</string>
    <string name="GroupInviteLinkEnableAndShareBottomSheetDialogFragment_you_dont_have_the_right_to_enable_group_link">Du har ikke rettigheter til å aktivere gruppelenken. Vennligst spør en administrator.</string>
    <string name="GroupInviteLinkEnableAndShareBottomSheetDialogFragment_you_are_not_currently_a_member_of_the_group">Du er ikke medlem av denne gruppen nå.</string>

    <!-- GV2 Request confirmation dialog -->
    <string name="RequestConfirmationDialog_add_s_to_the_group">Legg \"%1$s” til gruppen?</string>
    <string name="RequestConfirmationDialog_deny_request_from_s">Avvis forespørsel fra “%1$s”?</string>
    <!-- Confirm dialog message shown when deny a group link join request and group link is enabled. -->
    <string name="RequestConfirmationDialog_deny_request_from_s_they_will_not_be_able_to_request">Vil du avvise forespørselen fra %1$s? Hvis du gjør dette, vil vedkommende ikke kunne spørre om å bli med i gruppen via gruppelenken igjen.</string>
    <string name="RequestConfirmationDialog_add">Legg til</string>
    <string name="RequestConfirmationDialog_deny">Avslå</string>

    <!-- ImageEditorHud -->
    <string name="ImageEditorHud_blur_faces">Visk ut ansikter</string>
    <string name="ImageEditorHud_new_blur_faces_or_draw_anywhere_to_blur">Nytt: Visk ut ansikter eller tegn hvor som helst for utvisking.</string>
    <string name="ImageEditorHud_draw_anywhere_to_blur">Tegn hvor som helst for å viske ut</string>
    <string name="ImageEditorHud_draw_to_blur_additional_faces_or_areas">Tegn for å viske ut flere ansikter eller områder</string>

    <!-- InputPanel -->
    <string name="InputPanel_tap_and_hold_to_record_a_voice_message_release_to_send">Trykk og hold for å spille inn talemelding , slipp for å sende</string>
    <!-- Message shown if the user tries to switch a conversation from Signal to SMS -->
    <string name="InputPanel__sms_messaging_is_no_longer_supported_in_signal">SMS-meldinger støttes ikke lenger i Signal.</string>

    <!-- InviteActivity -->
    <string name="InviteActivity_share">Del</string>
    <string name="InviteActivity_share_with_contacts">Del med kontakter</string>
    <string name="InviteActivity_share_via">Del via…</string>

    <string name="InviteActivity_cancel">Avbryt</string>
    <string name="InviteActivity_sending">Sender…</string>
    <string name="InviteActivity_invitations_sent">Invitasjoner sendt.</string>
    <string name="InviteActivity_invite_to_signal">Inviter til Molly</string>
    <string name="InviteActivity_send_sms">Send SMS (%1$d)</string>
    <plurals name="InviteActivity_send_sms_invites">
        <item quantity="one">Vil du sende %1$d SMS-invitasjon?</item>
        <item quantity="other">Vil du sende %1$d SMS-invitasjoner?</item>
    </plurals>
    <string name="InviteActivity_lets_switch_to_signal">La oss bytte til Molly: %1$s</string>
    <string name="InviteActivity_no_app_to_share_to">Det ser ut som at du ikke har noen programmer å dele denne informasjonen med.</string>

    <!-- LearnMoreTextView -->
    <string name="LearnMoreTextView_learn_more">Lær mer</string>

    <string name="SpanUtil__read_more">Les mer</string>

    <!-- LongMessageActivity -->
    <string name="LongMessageActivity_unable_to_find_message">Kunne ikke finne meldingen</string>
    <string name="LongMessageActivity_message_from_s">Melding fra %1$s</string>
    <string name="LongMessageActivity_your_message">Din melding</string>

    <!-- MessageRetrievalService -->
    <string name="MessageRetrievalService_signal">Molly</string>
    <string name="MessageRetrievalService_background_connection_enabled">Bakgrunnstilkobling slått på</string>

    <!-- MmsDownloader -->
    <string name="MmsDownloader_error_reading_mms_settings">Feil under lesing av oppsett for MMS-leverandør</string>

    <!-- MediaOverviewActivity -->
    <string name="MediaOverviewActivity_Media">Medier</string>
    <string name="MediaOverviewActivity_Files">Filer</string>
    <string name="MediaOverviewActivity_Audio">Lyd</string>
    <string name="MediaOverviewActivity_All">Alle</string>
    <plurals name="MediaOverviewActivity_Media_delete_confirm_title">
        <item quantity="one">Vil du slette valgt element?</item>
        <item quantity="other">Vil du slette valgte elementer?</item>
    </plurals>
    <plurals name="MediaOverviewActivity_Media_delete_confirm_message">
        <item quantity="one">Dette vil permanent slette den valgte filen. All tekst tilknyttet dette elementet, vil også bli slettet.</item>
        <item quantity="other">Dette vil permanent slette de %1$d valgte filene. All tekst tilknyttet disse elementene, vil også bli slettet.</item>
    </plurals>
    <string name="MediaOverviewActivity_Media_delete_progress_title">Sletter</string>
    <string name="MediaOverviewActivity_Media_delete_progress_message">Sletter meldinger…</string>
    <string name="MediaOverviewActivity_collecting_attachments">Henter vedlegg…</string>
    <string name="MediaOverviewActivity_Sort_by">Sorter etter</string>
    <string name="MediaOverviewActivity_Newest">Nyeste</string>
    <string name="MediaOverviewActivity_Oldest">Eldste</string>
    <string name="MediaOverviewActivity_Storage_used">Lagring brukt</string>
    <string name="MediaOverviewActivity_All_storage_use">Alt lagringsbruk</string>
    <string name="MediaOverviewActivity_Grid_view_description">Rutenett visning</string>
    <string name="MediaOverviewActivity_List_view_description">Listevisning</string>
    <string name="MediaOverviewActivity_Selected_description">Valgt</string>
    <string name="MediaOverviewActivity_select_all">Velg alle</string>
    <plurals name="MediaOverviewActivity_save_plural">
        <item quantity="one">Lagre</item>
        <item quantity="other">Lagre</item>
    </plurals>
    <plurals name="MediaOverviewActivity_delete_plural">
        <item quantity="one">Slett</item>
        <item quantity="other">Slett</item>
    </plurals>

    <plurals name="MediaOverviewActivity_d_selected_s">
        <item quantity="one">%1$d valgt (%2$s)</item>
        <item quantity="other">%1$d valgt (%2$s)</item>
    </plurals>
    <string name="MediaOverviewActivity_file">Fil</string>
    <string name="MediaOverviewActivity_audio">Lyd</string>
    <string name="MediaOverviewActivity_video">Video</string>
    <string name="MediaOverviewActivity_image">Bilde</string>
  <!-- Removed by excludeNonTranslatables <string name="MediaOverviewActivity_detail_line_2_part" translatable="false">%1$s · %2$s</string> -->
  <!-- Removed by excludeNonTranslatables <string name="MediaOverviewActivity_detail_line_3_part" translatable="false">%1$s · %2$s · %3$s</string> -->

    <string name="MediaOverviewActivity_sent_by_s">Sendt av %1$s</string>
    <string name="MediaOverviewActivity_sent_by_you">Sendt av deg</string>
    <string name="MediaOverviewActivity_sent_by_s_to_s">Sendt av %1$s til %2$s</string>
    <string name="MediaOverviewActivity_sent_by_you_to_s">Sendt av deg til %1$s</string>

    <!-- Megaphones -->
    <string name="Megaphones_remind_me_later">Minn meg på det senere</string>
    <string name="Megaphones_verify_your_signal_pin">Bekreft din Signal PIN</string>
    <string name="Megaphones_well_occasionally_ask_you_to_verify_your_pin">Noen ganger ber vi deg om å bekrefte PIN-koden din slik at du husker den.</string>
    <string name="Megaphones_verify_pin">Bekreft PIN</string>
    <string name="Megaphones_get_started">Kom i gang</string>
    <string name="Megaphones_new_group">Ny gruppe</string>
    <string name="Megaphones_invite_friends">Inviter venner</string>
    <string name="Megaphones_use_sms">Bruk SMS</string>
    <string name="Megaphones_chat_colors">Samtalefarger</string>
    <string name="Megaphones_add_a_profile_photo">Legg til et profilbilde</string>

    <!-- Title of a bottom sheet to render messages that all quote a specific message -->
    <string name="MessageQuotesBottomSheet_replies">Svar</string>

    <!-- NotificationBarManager -->
    <string name="NotificationBarManager_signal_call_in_progress">Signal-samtale pågår</string>
    <string name="NotificationBarManager__establishing_signal_call">Setter opp Signal-anrop</string>
    <string name="NotificationBarManager__incoming_signal_call">Inngående Signal-anrop</string>
    <string name="NotificationBarManager__incoming_signal_group_call">Innkommende gruppeanrop på Signal</string>
    <!-- Temporary notification shown when starting the calling service -->
    <string name="NotificationBarManager__starting_signal_call_service">Starter anropstjenesten Molly</string>
    <string name="NotificationBarManager__stopping_signal_call_service">Stopper Molly-tjenesten</string>
    <string name="NotificationBarManager__decline_call">Avslå anropet</string>
    <string name="NotificationBarManager__answer_call">Svar på anrop</string>
    <string name="NotificationBarManager__end_call">Avslutt samtale</string>
    <string name="NotificationBarManager__cancel_call">Avbryt samtale</string>
    <string name="NotificationBarManager__join_call">Bli med i samtale</string>

    <!-- NotificationsMegaphone -->
    <string name="NotificationsMegaphone_turn_on_notifications">Skru på Varsler?</string>
    <string name="NotificationsMegaphone_never_miss_a_message">Gå aldri glipp av en melding fra kontaktene og gruppene dine.</string>
    <string name="NotificationsMegaphone_turn_on">Slå på</string>
    <string name="NotificationsMegaphone_not_now">Ikke nå</string>

    <!-- NotificationMmsMessageRecord -->
    <string name="NotificationMmsMessageRecord_multimedia_message">Multimediamelding</string>
    <string name="NotificationMmsMessageRecord_downloading_mms_message">Laster ned MMS-melding</string>
    <string name="NotificationMmsMessageRecord_error_downloading_mms_message">Feil under nedlasting av MMS-melding. Trykk for å prøve igjen</string>

    <!-- MediaPickerActivity -->
    <string name="MediaPickerActivity__menu_open_camera">Åpne kamera</string>

    <!-- MediaSendActivity -->
    <string name="MediaSendActivity_camera_unavailable">Kamera utilgjengelig.</string>

    <!-- MediaRepository -->
    <string name="MediaRepository_all_media">Alle medier</string>
    <string name="MediaRepository__camera">Kamera</string>

    <!-- MessageDecryptionUtil -->
    <string name="MessageDecryptionUtil_failed_to_decrypt_message">Kunne ikke kryptere meldingen</string>
    <string name="MessageDecryptionUtil_tap_to_send_a_debug_log">Trykk for å sende en feilsøkingslogg</string>

    <!-- MessageRecord -->
    <string name="MessageRecord_unknown">Ukjent</string>
    <string name="MessageRecord_message_encrypted_with_a_legacy_protocol_version_that_is_no_longer_supported">Mottatt en melding som er kryptert med en gammel versjon av Signal som ikke lenger støttes. Be avsenderen oppdatere til den nyeste versjonen og sende meldingen på nytt.</string>
    <string name="MessageRecord_left_group">Du har forlatt gruppa.</string>
    <string name="MessageRecord_you_updated_group">Du har oppdatert gruppa.</string>
    <string name="MessageRecord_the_group_was_updated">Gruppen ble oppdatert.</string>
    <!-- Update message shown when placing an outgoing 1:1 voice/audio call and it\'s answered by the other party -->
    <string name="MessageRecord_outgoing_voice_call">Utgående taleanrop</string>
    <!-- Update message shown when placing an outgoing 1:1 video call and it\'s answered by the other party -->
    <string name="MessageRecord_outgoing_video_call">Utgående videoanrop</string>
    <!-- Update message shown when placing an outgoing 1:1 voice/audio call and it\'s not answered by the other party -->
    <string name="MessageRecord_unanswered_voice_call">Ubesvart taleanrop</string>
    <!-- Update message shown when placing an outgoing 1:1 video call and it\'s not answered by the other party -->
    <string name="MessageRecord_unanswered_video_call">Ubesvart videoanrop</string>
    <!-- Update message shown when receiving an incoming 1:1 voice/audio call and it\'s answered -->
    <string name="MessageRecord_incoming_voice_call">Innkommende taleanrop</string>
    <!-- Update message shown when receiving an incoming 1:1 video call and answered -->
    <string name="MessageRecord_incoming_video_call">Innkommende videoanrop</string>
    <!-- Update message shown when receiving an incoming 1:1 voice/audio call and not answered -->
    <string name="MessageRecord_missed_voice_call">Tapt taleanrop</string>
    <!-- Update message shown when receiving an incoming 1:1 video call and not answered -->
    <string name="MessageRecord_missed_video_call">Tapt videoanrop</string>
    <!-- Update message shown when receiving an incoming 1:1 voice/audio call and explicitly declined -->
    <string name="MessageRecord_you_declined_a_voice_call">Du avviste et taleanrop</string>
    <!-- Update message shown when receiving an incoming 1:1 video call and explicitly declined -->
    <string name="MessageRecord_you_declined_a_video_call">Du avviste et videoanrop</string>
    <!-- Call update formatter string to place the update message next to a time stamp. e.g., \'Incoming voice call · 11:11am\' -->
    <string name="MessageRecord_call_message_with_date">%1$s · %2$s</string>
    <string name="MessageRecord_s_updated_group">%1$s oppdaterte gruppa.</string>
    <string name="MessageRecord_s_joined_signal">%1$s er på Signal!</string>
    <string name="MessageRecord_you_disabled_disappearing_messages">Du skrudde av tidsavgrensede meldinger.</string>
    <string name="MessageRecord_s_disabled_disappearing_messages">%1$s skrudde av forsvinnende meldinger.</string>
    <string name="MessageRecord_you_set_disappearing_message_time_to_s">Du satte utløpstiden for meldinger til %1$s.</string>
    <string name="MessageRecord_s_set_disappearing_message_time_to_s">%1$s satte utløpstiden for meldinger til %2$s.</string>
    <string name="MessageRecord_disappearing_message_time_set_to_s">Utløpstiden for meldinger er blitt satt til %1$s.</string>
    <string name="MessageRecord_this_group_was_updated_to_a_new_group">Gruppen ble oppdatert til en ny gruppe.</string>
    <string name="MessageRecord_you_couldnt_be_added_to_the_new_group_and_have_been_invited_to_join">Du kunne ikke bli lagt til den nye gruppen og har blitt invitert til å bli med.</string>
    <string name="MessageRecord_chat_session_refreshed">Samtaleøkt lastet inn på nytt</string>
    <plurals name="MessageRecord_members_couldnt_be_added_to_the_new_group_and_have_been_invited">
        <item quantity="one">Et medlem kunne ikke legges til i den nye gruppen og har blitt invitert på nytt.</item>
        <item quantity="other">%1$s medlemmer kunne ikke legges til i den nye gruppen og har blitt invitert på nytt.</item>
    </plurals>

    <plurals name="MessageRecord_members_couldnt_be_added_to_the_new_group_and_have_been_removed">
        <item quantity="one">%1$s medlem kunne ikke legges til i den nye gruppen og er fjernet.</item>
        <item quantity="other">%1$s medlemmer kunne ikke legges til i den nye gruppen og er fjernet.</item>
    </plurals>

    <!-- Profile change updates -->
    <string name="MessageRecord_changed_their_profile_name_to">%1$s byttet profilnavnet sitt til %2$s.</string>
    <string name="MessageRecord_changed_their_profile_name_from_to">%1$s byttet profilnavnet sitt fra %2$s til %3$s.</string>
    <string name="MessageRecord_changed_their_profile">%1$s endret profilen sin.</string>

    <!-- GV2 specific -->
    <string name="MessageRecord_you_created_the_group">Du laget gruppen.</string>
    <string name="MessageRecord_group_updated">Gruppen oppdatert.</string>
    <string name="MessageRecord_invite_friends_to_this_group">Inviter venner til denne gruppen med en gruppelink</string>

    <!-- GV2 member additions -->
    <string name="MessageRecord_you_added_s">Du la til %1$s.</string>
    <string name="MessageRecord_s_added_s">%1$s la til %2$s.</string>
    <string name="MessageRecord_s_added_you">%1$s la deg til gruppen</string>
    <string name="MessageRecord_you_joined_the_group">Du ble med i gruppen.</string>
    <string name="MessageRecord_s_joined_the_group">%1$s ble med i gruppa.</string>

    <!-- GV2 member removals -->
    <string name="MessageRecord_you_removed_s">Du fjernet %1$s.</string>
    <string name="MessageRecord_s_removed_s">%1$s fjernet %2$s.</string>
    <string name="MessageRecord_s_removed_you_from_the_group">%1$s fjernet deg fra gruppen.</string>
    <string name="MessageRecord_you_left_the_group">Du forlot gruppen.</string>
    <string name="MessageRecord_s_left_the_group">%1$s forlot gruppen.</string>
    <string name="MessageRecord_you_are_no_longer_in_the_group">Du er ikke lenger i gruppen.</string>
    <string name="MessageRecord_s_is_no_longer_in_the_group">%1$s er ikke lenger i gruppen.</string>

    <!-- GV2 role change -->
    <string name="MessageRecord_you_made_s_an_admin">Du gjorde %1$s til en administrator.</string>
    <string name="MessageRecord_s_made_s_an_admin">%1$s gjorde %2$s til en administrator.</string>
    <string name="MessageRecord_s_made_you_an_admin">%1$s gjorde deg til administrator.</string>
    <string name="MessageRecord_you_revoked_admin_privileges_from_s">Du fjernet administratorrettigheter fra %1$s.</string>
    <string name="MessageRecord_s_revoked_your_admin_privileges">%1$s fjernet deg som administrator.</string>
    <string name="MessageRecord_s_revoked_admin_privileges_from_s">%1$s fjernet administratorrettigheter fra %2$s.</string>
    <string name="MessageRecord_s_is_now_an_admin">%1$s er nå en administrator.</string>
    <string name="MessageRecord_you_are_now_an_admin">Du er nå administrator</string>
    <string name="MessageRecord_s_is_no_longer_an_admin">%1$s er ikke lenger en administrator.</string>
    <string name="MessageRecord_you_are_no_longer_an_admin">Du er ikke lenger en administrator.</string>

    <!-- GV2 invitations -->
    <string name="MessageRecord_you_invited_s_to_the_group">Du inviterte %1$s til gruppen.</string>
    <string name="MessageRecord_s_invited_you_to_the_group">%1$s inviterte deg til gruppen.</string>
    <plurals name="MessageRecord_s_invited_members">
        <item quantity="one">%1$s inviterte 1 person til å bli med i gruppen.</item>
        <item quantity="other">%1$s inviterte %2$d personer til å bli med i gruppen.</item>
    </plurals>
    <string name="MessageRecord_you_were_invited_to_the_group">Du har blitt invitert til gruppen.</string>
    <plurals name="MessageRecord_d_people_were_invited_to_the_group">
        <item quantity="one">En person ble invitert til å bli med i gruppen.</item>
        <item quantity="other">%1$d personer ble invitert til å bli med i gruppen.</item>
    </plurals>

    <!-- GV2 invitation revokes -->
    <plurals name="MessageRecord_you_revoked_invites">
        <item quantity="one">Du trakk tilbake en invitasjon til gruppen.</item>
        <item quantity="other">Du trakk tilbake %1$d invitasjoner til gruppen.</item>
    </plurals>
    <plurals name="MessageRecord_s_revoked_invites">
        <item quantity="one">%1$s trakk tilbake en invitasjon til gruppen.</item>
        <item quantity="other">%1$s trakk tilbake %2$d invitasjoner til gruppen.</item>
    </plurals>
    <string name="MessageRecord_someone_declined_an_invitation_to_the_group">Noen avslo en invitasjon til gruppen.</string>
    <string name="MessageRecord_you_declined_the_invitation_to_the_group">Du avslo invitasjonen til gruppen.</string>
    <string name="MessageRecord_s_revoked_your_invitation_to_the_group">Invitasjonen din til gruppen ble tilbakekalt av %1$s.</string>
    <string name="MessageRecord_an_admin_revoked_your_invitation_to_the_group">En administrator har trukket tilbake invitasjonen til gruppen.</string>
    <plurals name="MessageRecord_d_invitations_were_revoked">
        <item quantity="one">En invitasjon til gruppen ble trukket tilbake.</item>
        <item quantity="other">%1$d invitasjoner til gruppen ble trukket tilbake.</item>
    </plurals>

    <!-- GV2 invitation acceptance -->
    <string name="MessageRecord_you_accepted_invite">Du aksepterte invitasjonen til gruppen.</string>
    <string name="MessageRecord_s_accepted_invite">%1$s aksepterte en invitasjon til gruppen.</string>
    <string name="MessageRecord_you_added_invited_member_s">Du la til det inviterte medlemmet %1$s.</string>
    <string name="MessageRecord_s_added_invited_member_s">%1$s la til det inviterte medlemmet %2$s.</string>

    <!-- GV2 title change -->
    <string name="MessageRecord_you_changed_the_group_name_to_s">Du endret gruppens navn til \"%1$s\".</string>
    <string name="MessageRecord_s_changed_the_group_name_to_s">%1$s endret gruppens navn til \"%2$s\".</string>
    <string name="MessageRecord_the_group_name_has_changed_to_s">Gruppens navn er endret til \"%1$s\".</string>

    <!-- GV2 description change -->
    <string name="MessageRecord_you_changed_the_group_description">Du endret gruppebeskrivelsen.</string>
    <string name="MessageRecord_s_changed_the_group_description">%1$s endret gruppebeskrivelsen.</string>
    <string name="MessageRecord_the_group_description_has_changed">Gruppebeskrivelsen ble endret.</string>

    <!-- GV2 avatar change -->
    <string name="MessageRecord_you_changed_the_group_avatar">Du endret gruppens avatar.</string>
    <string name="MessageRecord_s_changed_the_group_avatar">%1$s endret gruppens avatar.</string>
    <string name="MessageRecord_the_group_group_avatar_has_been_changed">Gruppeavataren ble endret.</string>

    <!-- GV2 attribute access level change -->
    <string name="MessageRecord_you_changed_who_can_edit_group_info_to_s">Du endret hvem som kan redigere gruppeinfo til \"%1$s\".</string>
    <string name="MessageRecord_s_changed_who_can_edit_group_info_to_s">%1$s endret hvem som kan redigere gruppeinfo til \"%2$s\".</string>
    <string name="MessageRecord_who_can_edit_group_info_has_been_changed_to_s">Den som kan redigere gruppeinformasjon er endret til \"%1$s\".</string>

    <!-- GV2 membership access level change -->
    <string name="MessageRecord_you_changed_who_can_edit_group_membership_to_s">Du endret hvem som kan redigere gruppemedlemskap til \"%1$s\".</string>
    <string name="MessageRecord_s_changed_who_can_edit_group_membership_to_s">%1$s endret hvem som kan redigere gruppemedlemskap til \"%2$s\".</string>
    <string name="MessageRecord_who_can_edit_group_membership_has_been_changed_to_s">Den som kan redigere gruppemedlemskap er endret til \"%1$s\".</string>

    <!-- GV2 announcement group change -->
    <string name="MessageRecord_you_allow_all_members_to_send">Du endret gruppeinnstillingene slik at alle medlemmer kan sende meldinger.</string>
    <string name="MessageRecord_you_allow_only_admins_to_send">Du endret gruppeinnstillingene slik at kun administratorer kan sende meldinger.</string>
    <string name="MessageRecord_s_allow_all_members_to_send">%1$s endret gruppeinnstillingene slik at alle medlemmer kan sende meldinger.</string>
    <string name="MessageRecord_s_allow_only_admins_to_send">%1$s endret gruppeinnstillingene slik at kun administratorer kan sende meldinger.</string>
    <string name="MessageRecord_allow_all_members_to_send">Gruppeinnstillingene ble endret for å gjøre det mulig for alle medlemmene å sende meldinger.</string>
    <string name="MessageRecord_allow_only_admins_to_send">Gruppeinnstillingene ble satt til at kun administratorer kan sende meldinger.</string>

    <!-- GV2 group link invite access level change -->
    <string name="MessageRecord_you_turned_on_the_group_link_with_admin_approval_off">Du slo på gruppelenken med administrativ godkjenning avslått.</string>
    <string name="MessageRecord_you_turned_on_the_group_link_with_admin_approval_on">Du slo på gruppelenken med administrativ godkjenning skrudd på.</string>
    <string name="MessageRecord_you_turned_off_the_group_link">Du slo av gruppelenken.</string>
    <string name="MessageRecord_s_turned_on_the_group_link_with_admin_approval_off">%1$s slo på gruppelenken med administrativ godkjenning avslått.</string>
    <string name="MessageRecord_s_turned_on_the_group_link_with_admin_approval_on">%1$s slo på gruppelenken med administrativ godkjenning påslått.</string>
    <string name="MessageRecord_s_turned_off_the_group_link">%1$s slo av gruppelenken.</string>
    <string name="MessageRecord_the_group_link_has_been_turned_on_with_admin_approval_off">Denne gruppelenken ble slått på med administrativ godkjenning avslått.</string>
    <string name="MessageRecord_the_group_link_has_been_turned_on_with_admin_approval_on">Denne gruppelenken ble slått på med administrativ godkjenning påslått.</string>
    <string name="MessageRecord_the_group_link_has_been_turned_off">Denne gruppelenken ble slått av.</string>
    <string name="MessageRecord_you_turned_off_admin_approval_for_the_group_link">Du skrudde av administrativ godkjenning for gruppelenken.</string>
    <string name="MessageRecord_s_turned_off_admin_approval_for_the_group_link">%1$s skrudde av administrativ godkjenning for gruppelenken.</string>
    <string name="MessageRecord_the_admin_approval_for_the_group_link_has_been_turned_off">Administrativ godkjenning for gruppelenken ble skrudd av.</string>
    <string name="MessageRecord_you_turned_on_admin_approval_for_the_group_link">Du skrudde på administrativ godkjenning for gruppelenken.</string>
    <string name="MessageRecord_s_turned_on_admin_approval_for_the_group_link">%1$s skrudde på administrativ godkjenning for gruppelenken.</string>
    <string name="MessageRecord_the_admin_approval_for_the_group_link_has_been_turned_on">Administrativ godkjenning for gruppelenken ble skrudd på.</string>

    <!-- GV2 group link reset -->
    <string name="MessageRecord_you_reset_the_group_link">Du resatte gruppelenken.</string>
    <string name="MessageRecord_s_reset_the_group_link">%1$s resatte gruppelenken.</string>
    <string name="MessageRecord_the_group_link_has_been_reset">Gruppelenken ble resatt.</string>

    <!-- GV2 group link joins -->
    <string name="MessageRecord_you_joined_the_group_via_the_group_link">Du ble medlem i gruppen via gruppelenken.</string>
    <string name="MessageRecord_s_joined_the_group_via_the_group_link">%1$s ble med i gruppen via gruppelenken.</string>

    <!-- GV2 group link requests -->
    <string name="MessageRecord_you_sent_a_request_to_join_the_group">Du sendte en forespørsel om å bli med i gruppen.</string>
    <string name="MessageRecord_s_requested_to_join_via_the_group_link">%1$s ba om å bli medlem via gruppelenken.</string>
    <!-- Update message shown when someone requests to join via group link and cancels the request back to back -->
    <plurals name="MessageRecord_s_requested_and_cancelled_their_request_to_join_via_the_group_link">
        <item quantity="one">%1$s ba om å bli medlem og kansellerte så forespørselen via gruppelenken.</item>
        <item quantity="other">%1$s ba om å bli medlem og kansellerte så %2$d forespørsler via gruppelenken.</item>
    </plurals>

    <!-- GV2 group link approvals -->
    <string name="MessageRecord_s_approved_your_request_to_join_the_group">%1$s godtok forespørselen din om å bli medlem i gruppen.</string>
    <string name="MessageRecord_s_approved_a_request_to_join_the_group_from_s">%1$s godkjente en forespørsel om å bli med i gruppen fra %2$s.</string>
    <string name="MessageRecord_you_approved_a_request_to_join_the_group_from_s">Du godkjente en forespørsel om å bli med i gruppen fra %1$s.</string>
    <string name="MessageRecord_your_request_to_join_the_group_has_been_approved">Forespørselen din om å bli med i gruppen ble godkjent.</string>
    <string name="MessageRecord_a_request_to_join_the_group_from_s_has_been_approved">En forespørsel fra %1$s om å bli med i gruppen ble godkjent.</string>

    <!-- GV2 group link deny -->
    <string name="MessageRecord_your_request_to_join_the_group_has_been_denied_by_an_admin">Forespørselen din om å bli med i gruppen ble avslått av en administrator.</string>
    <string name="MessageRecord_s_denied_a_request_to_join_the_group_from_s">Forespørselen fra %2$s om å bli med i gruppen ble avvist av %1$s.</string>
    <string name="MessageRecord_a_request_to_join_the_group_from_s_has_been_denied">En forespørsel fra %1$som å bli med i gruppen har blitt avvist.</string>
    <string name="MessageRecord_you_canceled_your_request_to_join_the_group">Du kansellerte forespørselen din om å bli med i gruppen.</string>
    <string name="MessageRecord_s_canceled_their_request_to_join_the_group">%1$s kansellerte forespørselen sin om å bli med i gruppen.</string>

    <!-- End of GV2 specific update messages -->

    <string name="MessageRecord_your_safety_number_with_s_has_changed">Sikkerhetsnummeret ditt for %1$s er endret.</string>
    <string name="MessageRecord_you_marked_your_safety_number_with_s_verified">Du markerte sikkerhetsnummeret for %1$s som bekreftet</string>
    <string name="MessageRecord_you_marked_your_safety_number_with_s_verified_from_another_device">Du markerte sikkerhetsnummeret for %1$s som bekreftet fra en annen enhet</string>
    <string name="MessageRecord_you_marked_your_safety_number_with_s_unverified">Du markerte sikkerhetsnummer for %1$s som ikke bekreftet</string>
    <string name="MessageRecord_you_marked_your_safety_number_with_s_unverified_from_another_device">Du markerte sikkerhetsnummer for %1$s som ikke bekreftet fra en annen enhet</string>
    <string name="MessageRecord_a_message_from_s_couldnt_be_delivered">En melding fra %1$s kunne ikke leveres</string>
    <string name="MessageRecord_s_changed_their_phone_number">%1$s har byttet telefonnummer.</string>
    <!-- Update item message shown in the release channel when someone is already a sustainer so we ask them if they want to boost. -->
    <string name="MessageRecord_like_this_new_feature_help_support_signal_with_a_one_time_donation">Liker du denne nye funksjonen? Vil du støtte Signal med et engangsbeløp?</string>
    <!-- Update item message shown when we merge two threads together. First placeholder is a name, second placeholder is a phone number. -->
    <string name="MessageRecord_your_message_history_with_s_and_their_number_s_has_been_merged">Telefonnummeret til %1$s (%2$s) og vedkommendes meldingslogg har blitt slått sammen.</string>
    <!-- Update item message shown when we merge two threads together and we don\'t know the phone number of the other thread. The placeholder is a person\'s name. -->
    <string name="MessageRecord_your_message_history_with_s_and_another_chat_has_been_merged">Meldingsloggen din med %1$s har blitt slått sammen med en annen samtale som tilhørte vedkommende.</string>
    <!-- Update item message shown when you find out a phone number belongs to a person you had a conversation with. First placeholder is a phone number, second placeholder is a name. -->
    <string name="MessageRecord_s_belongs_to_s">%1$s tilhører %2$s</string>
    <!-- Message to notify sender that activate payments request has been sent to the recipient -->
    <string name="MessageRecord_you_sent_request">Du har sendt en forespørsel til %1$s om å aktivere betalinger</string>
    <!-- Request message from recipient to activate payments -->
    <string name="MessageRecord_wants_you_to_activate_payments">%1$s vil at du skal aktivere betalinger. Send kun betalinger til personer du stoler på.</string>
    <!-- Message to inform user that payments was activated-->
    <string name="MessageRecord_you_activated_payments">Du har aktivert betalinger</string>
    <!-- Message to inform sender that recipient can now accept payments -->
    <string name="MessageRecord_can_accept_payments">%1$s kan nå motta betalinger</string>

    <!-- Group Calling update messages -->
    <string name="MessageRecord_s_started_a_group_call_s">%1$s startet en gruppesamtale · %2$s</string>
    <string name="MessageRecord_s_is_in_the_group_call_s">%1$s er i gruppesamtalen · %2$s</string>
    <string name="MessageRecord_you_are_in_the_group_call_s1">Du er i gruppesamtalen · %1$s</string>
    <string name="MessageRecord_s_and_s_are_in_the_group_call_s1">%1$s og %2$s er i gruppesamtalen · %3$s</string>
    <string name="MessageRecord_group_call_s">Gruppesamtale · %1$s</string>

    <string name="MessageRecord_s_started_a_group_call">%1$s startet en gruppesamtale</string>
    <string name="MessageRecord_s_is_in_the_group_call">%1$s er i gruppesamtalen</string>
    <string name="MessageRecord_you_are_in_the_group_call">Du er med i gruppesamtalen</string>
    <string name="MessageRecord_s_and_s_are_in_the_group_call">%1$s og %2$s er i gruppesamtalen</string>
    <string name="MessageRecord_group_call">Gruppesamtale</string>

    <string name="MessageRecord_you">Deg</string>

    <plurals name="MessageRecord_s_s_and_d_others_are_in_the_group_call_s">
        <item quantity="one">%1$s, %2$s, og %3$d annen er i gruppesamtalen · %4$s</item>
        <item quantity="other">%1$s, %2$s, og %3$d andre er i gruppesamtalen · %4$s</item>
    </plurals>

    <plurals name="MessageRecord_s_s_and_d_others_are_in_the_group_call">
        <item quantity="one">%1$s, %2$s, og %3$d annen er i gruppesamtalen</item>
        <item quantity="other">%1$s, %2$s, og %3$d andre er i gruppesamtalen</item>
    </plurals>

    <!-- In-conversation update message to indicate that the current contact is sms only and will need to migrate to signal to continue the conversation in signal. -->
    <string name="MessageRecord__you_will_no_longer_be_able_to_send_sms_messages_from_signal_soon">Snart vil det ikke være mulig å sende SMS-meldinger fra Signal. Inviter %1$s til Signal for å fortsette samtalen her.</string>
    <!-- In-conversation update message to indicate that the current contact is sms only and will need to migrate to signal to continue the conversation in signal. -->
    <string name="MessageRecord__you_can_no_longer_send_sms_messages_in_signal">Det er ikke lenger mulig å sende SMS-meldinger i Molly. Inviter %1$s til Molly for å fortsette samtalen her.</string>
    <!-- Body for quote when message being quoted is an in-app payment message -->
    <string name="MessageRecord__payment_s">Betaling: %1$s</string>

    <!-- MessageRequestBottomView -->
    <string name="MessageRequestBottomView_accept">Godta</string>
    <string name="MessageRequestBottomView_continue">Fortsett</string>
    <string name="MessageRequestBottomView_delete">Slett</string>
    <string name="MessageRequestBottomView_block">Blokker</string>
    <string name="MessageRequestBottomView_unblock">Fjern blokkering</string>
    <string name="MessageRequestBottomView_do_you_want_to_let_s_message_you_they_wont_know_youve_seen_their_messages_until_you_accept">La %1$s sende meldinger til deg, samt dele navn og bilde med dem? De vil ikke vite at du har sett meldingen deres før du godtar.</string>
    <!-- Shown in message request flow. Describes what will happen if you unblock a Signal user -->
    <string name="MessageRequestBottomView_do_you_want_to_let_s_message_you_wont_receive_any_messages_until_you_unblock_them">Vil du at %1$s skal kunne sende deg meldinger, og vil du dele navn og bilde med vedkommende? Du mottar ikke noen meldinger før du fjerner blokkeringen av personen.</string>
    <!-- Shown in message request flow. Describes what will happen if you unblock an SMS user -->
    <string name="MessageRequestBottomView_do_you_want_to_let_s_message_you_wont_receive_any_messages_until_you_unblock_them_SMS">Vil du at %1$s skal kunne sende deg meldinger? Du mottar ikke noen meldinger før du fjerner blokkeringen av personen.</string>
    <string name="MessageRequestBottomView_get_updates_and_news_from_s_you_wont_receive_any_updates_until_you_unblock_them">Ønsker du å motta oppdateringer og nyheter fra %1$s? Du mottar ikke noen oppdateringer før du fjerner blokkeringen av personen.</string>
    <string name="MessageRequestBottomView_continue_your_conversation_with_this_group_and_share_your_name_and_photo">Fortsett denne samtalen med denne gruppen og del ditt navn og bilde med gruppens medlemmer?</string>
    <string name="MessageRequestBottomView_upgrade_this_group_to_activate_new_features">Oppgrader denne gruppen for å aktivere nye funksjoner som @-omtaler og gruppeadministratorer. Medlemmer som ikke har delt navn eller bilde i gruppen vil bli invitert inn.</string>
    <string name="MessageRequestBottomView_this_legacy_group_can_no_longer_be_used">Denne Legacy gruppen kan ikke lenger benyttes fordi den er for stor. Maksimal gruppestørrelse er %1$d.</string>
    <string name="MessageRequestBottomView_continue_your_conversation_with_s_and_share_your_name_and_photo">Fortsett samtalen med %1$s og del navn og bilde med dem?</string>
    <string name="MessageRequestBottomView_do_you_want_to_join_this_group_they_wont_know_youve_seen_their_messages_until_you_accept">Bli medlem i denne gruppen samt dele navn og bilde med medlemmene? De vil ikke vite at du har sett meldingene før du godtar.</string>
    <string name="MessageRequestBottomView_do_you_want_to_join_this_group_you_wont_see_their_messages">Vil du bli medlem av denne gruppen og dele navnet og bildet ditt med den? Du ser ikke gruppemeldingene før du godtar invitasjonen.</string>
    <string name="MessageRequestBottomView_join_this_group_they_wont_know_youve_seen_their_messages_until_you_accept">Bli med i denne gruppen? De vil ikke se om du har sett meldingene deres før du godtar.</string>
    <string name="MessageRequestBottomView_unblock_this_group_and_share_your_name_and_photo_with_its_members">Vil du fjerne blokkering av denne gruppen samt dele navn og bilde med medlemmene? Du mottar ikke noen meldinger før du fjerner blokkeringen av gruppen.</string>
  <!-- Removed by excludeNonTranslatables <string name="MessageRequestBottomView_legacy_learn_more_url" translatable="false">https://support.signal.org/hc/articles/360007459591</string> -->
    <string name="MessageRequestProfileView_view">Vis</string>
    <string name="MessageRequestProfileView_member_of_one_group">Medlem av %1$s</string>
    <string name="MessageRequestProfileView_member_of_two_groups">Medlem av %1$s og %2$s</string>
    <string name="MessageRequestProfileView_member_of_many_groups">Medlem av %1$s, %2$s, og %3$s</string>
    <plurals name="MessageRequestProfileView_members">
        <item quantity="one">%1$d medlem</item>
        <item quantity="other">%1$d medlemmer</item>
    </plurals>
    <!-- Describes the number of members in a group. The string MessageRequestProfileView_invited is nested in the parentheses. -->
    <plurals name="MessageRequestProfileView_members_and_invited">
        <item quantity="one">%1$d medlem (%2$s)</item>
        <item quantity="other">%1$d medlemmer (%2$s)</item>
    </plurals>
    <!-- Describes the number of people invited to a group. Nested inside of the string MessageRequestProfileView_members_and_invited -->
    <plurals name="MessageRequestProfileView_invited">
        <item quantity="one">+%1$d inviterte</item>
        <item quantity="other">+%1$d inviterte</item>
    </plurals>
    <plurals name="MessageRequestProfileView_member_of_d_additional_groups">
        <item quantity="one">%1$d ytterlig gruppe</item>
        <item quantity="other">%1$d ytterligere grupper</item>
    </plurals>

    <!-- PassphraseChangeActivity -->
    <string name="PassphraseChangeActivity_passphrases_dont_match_exclamation">Passordene stemmer ikke overens!</string>
    <string name="PassphraseChangeActivity_incorrect_old_passphrase_exclamation">Feil gammel passord!</string>
    <string name="PassphraseChangeActivity_enter_new_passphrase_exclamation">Skriv inn ny passord!</string>

    <!-- DeviceProvisioningActivity -->
    <string name="DeviceProvisioningActivity_link_this_device">Vil du koble denne enheten til tjenesten?</string>
    <string name="DeviceProvisioningActivity_continue">FORTSETT</string>

    <string name="DeviceProvisioningActivity_content_intro">Den kan i så fall</string>
    <string name="DeviceProvisioningActivity_content_bullets">
        • Les alle meldingene dine \n• Send meldinger i ditt navn
    </string>
    <string name="DeviceProvisioningActivity_content_progress_title">Kobler til enhet</string>
    <string name="DeviceProvisioningActivity_content_progress_content">Kobler til ny enhet …</string>
    <string name="DeviceProvisioningActivity_content_progress_success">Enhet godkjent.</string>
    <string name="DeviceProvisioningActivity_content_progress_no_device">Fant ingen enhet.</string>
    <string name="DeviceProvisioningActivity_content_progress_network_error">Nettverksfeil.</string>
    <string name="DeviceProvisioningActivity_content_progress_key_error">Ugyldig QR-kode.</string>
    <string name="DeviceProvisioningActivity_sorry_you_have_too_many_devices_linked_already">Du har koblet sammen sammen for mange enheter allerede. Prøv å fjerne noen</string>
    <string name="DeviceActivity_sorry_this_is_not_a_valid_device_link_qr_code">Dette er ikke en gyldig QR-kode for enhetstilkobling.</string>
    <string name="DeviceProvisioningActivity_link_a_signal_device">Vil du koble til en Signal-enhet?</string>
    <string name="DeviceProvisioningActivity_it_looks_like_youre_trying_to_link_a_signal_device_using_a_3rd_party_scanner">Det ser ut som at du prøver å koble en enhet til Signal ved hjelp av en tredjepartsskanner. For din egen sikkerhet må du skanne koden på nytt via Signal.</string>

    <string name="DeviceActivity_signal_needs_the_camera_permission_in_order_to_scan_a_qr_code">Molly krever tillatelse fra systemet for å kunne skanne QR-koder, men du har valgt å avslå dette permanent. Gå til «Apper»-menyen på systemet og slå på tillatelsen «Kamera».</string>
    <string name="DeviceActivity_unable_to_scan_a_qr_code_without_the_camera_permission">Du kan ikke skanne en QR-kode når systemet ikke tillater Signal å bruke kameraet</string>

    <!-- OutdatedBuildReminder -->
    <string name="OutdatedBuildReminder_update_now">Oppdater nå</string>
    <string name="OutdatedBuildReminder_your_version_of_signal_will_expire_today">Denne versjonen av Signal går ut på dato i dag. Oppgrader til nyeste versjon.</string>
    <plurals name="OutdatedBuildReminder_your_version_of_signal_will_expire_in_n_days">
        <item quantity="one">Denne versjonen av Signal vil utløpe i morgen. Husk å oppdatere til den nyeste versjonen.</item>
        <item quantity="other">Denne versjonen av Signal vil utløpe om %1$d dager. Husk å oppdatere til den nyeste versjonen.</item>
    </plurals>

    <!-- PassphrasePromptActivity -->
    <string name="PassphrasePromptActivity_enter_passphrase">Skriv inn passord</string>
    <string name="PassphrasePromptActivity_watermark_content_description">Molly-ikon</string>
    <string name="PassphrasePromptActivity_ok_button_content_description">Send inn passord</string>
    <string name="PassphrasePromptActivity_invalid_passphrase_exclamation">Ugyldig passord!</string>
    <string name="PassphrasePromptActivity_unlock_signal">Lås opp Molly</string>
    <string name="PassphrasePromptActivity_signal_android_lock_screen">Molly Android - Skjermlås</string>

    <!-- PlacePickerActivity -->
    <string name="PlacePickerActivity_title">Kart</string>

    <string name="PlacePickerActivity_drop_pin">Slipp nål</string>
    <string name="PlacePickerActivity_accept_address">Godta adresse</string>

    <!-- PlayServicesProblemFragment -->
    <string name="PlayServicesProblemFragment_the_version_of_google_play_services_you_have_installed_is_not_functioning">Versjonen av Google Play Tjenester som er installert på denne enheten fungerer ikke skikkelig. Installer Google Play Tjenester på nytt og prøv igjen.</string>

    <!-- PinRestoreEntryFragment -->
    <string name="PinRestoreEntryFragment_incorrect_pin">Feil PIN-kode</string>
    <string name="PinRestoreEntryFragment_skip_pin_entry">Hopp over PIN-kode?</string>
    <string name="PinRestoreEntryFragment_need_help">Ønsker du hjelp?</string>
    <string name="PinRestoreEntryFragment_your_pin_is_a_d_digit_code">Din PIN er en kode med %1$d+ siffer eller alfanumeriske tegn. Hvis du ikke kan huske PIN-koden din, kan du opprette en ny. Du kan registrere og bruke kontoen din, men du vil miste noen lagrede innstillinger som profilinformasjonen din.</string>
    <string name="PinRestoreEntryFragment_if_you_cant_remember_your_pin">Hvis du ikke kan huske PIN-koden din, kan du opprette en ny. Du kan registrere og bruke kontoen din, men du vil miste noen lagrede innstillinger som profilinformasjonen din.</string>
    <string name="PinRestoreEntryFragment_create_new_pin">Opprett ny PIN-kode</string>
    <string name="PinRestoreEntryFragment_contact_support">Kontakt brukerstøtte</string>
    <string name="PinRestoreEntryFragment_cancel">Avbryt</string>
    <string name="PinRestoreEntryFragment_skip">Hopp over</string>
    <plurals name="PinRestoreEntryFragment_you_have_d_attempt_remaining">
        <item quantity="one">Du har %1$d forsøk igjen. Hvis du går tom for forsøk, kan du opprette en ny PIN. Du kan registrere og bruke kontoen din, men du vil miste noen lagrede innstillinger som profilinformasjonen din.</item>
        <item quantity="other">Du har %1$d forsøk igjen. Hvis du går tom for forsøk, kan du opprette en ny PIN. Du kan registrere og bruke kontoen din, men du vil miste noen lagrede innstillinger som profilinformasjonen din.</item>
    </plurals>
    <string name="PinRestoreEntryFragment_signal_registration_need_help_with_pin">Signal Registrering - Hjelp ønskes til PIN for Android</string>
    <string name="PinRestoreEntryFragment_enter_alphanumeric_pin">Skriv inn alfanumerisk PIN</string>
    <string name="PinRestoreEntryFragment_enter_numeric_pin">Skriv inn numerisk PIN</string>

    <!-- PinRestoreLockedFragment -->
    <string name="PinRestoreLockedFragment_create_your_pin">Opprett PIN-koden</string>
    <string name="PinRestoreLockedFragment_youve_run_out_of_pin_guesses">Du har gått tom for PIN-gjetninger, men du kan fremdeles få tilgang til Signal-kontoen din ved å opprette en ny PIN-kode. For ditt personvern og sikkerhet vil kontoen din bli gjenopprettet uten lagret profilinformasjon eller innstillinger.</string>
    <string name="PinRestoreLockedFragment_create_new_pin">Opprett ny PIN-kode</string>
  <!-- Removed by excludeNonTranslatables <string name="PinRestoreLockedFragment_learn_more_url" translatable="false">https://support.signal.org/hc/articles/360007059792</string> -->

    <!-- Dialog button text indicating user wishes to send an sms code isntead of skipping it -->
    <string name="ReRegisterWithPinFragment_send_sms_code">Send kode på SMS</string>
    <!-- Email subject used when user contacts support about an issue with the reregister flow. -->
    <string name="ReRegisterWithPinFragment_support_email_subject">Signal-registrering - Trenger hjelp til å registrere PIN-kode for Android</string>
    <!-- Dialog message shown in reregister flow when tapping a informational button to to learn about pins or contact support for help -->
    <string name="ReRegisterWithPinFragment_need_help_local">PIN-koden din er en kode på minst %1$d tegn som du har valgt selv.\n\nHvis du ikke husker PIN-koden din, kan du opprette en ny.</string>
    <!-- Dialog message shown in reregister flow when user requests to skip this flow and return to the normal flow -->
    <string name="ReRegisterWithPinFragment_skip_local">Hvis du ikke husker PIN-koden din, kan du opprette en ny.</string>
    <!-- Dialog message shown in reregister flow when user uses up all of their guesses for their pin and we are going to move on -->
    <string name="ReRegisterWithPinFragment_out_of_guesses_local">Du har gått tom for forsøk på å skrive inn PIN-koden, men du kan få tilgang til Signal-kontoen din ved å lage en ny kode.</string>

    <!-- PinOptOutDialog -->
    <string name="PinOptOutDialog_warning">Advarsel</string>
    <string name="PinOptOutDialog_if_you_disable_the_pin_you_will_lose_all_data">Hvis du deaktiverer PIN-koden mister du alle data når du gjennomfører Signal-registreringen på nytt, med mindre du manuelt tar en sikkerhetskopi og gjenoppretter innholdet. Du kan ikke slå på registreringslåsen mens PIN-koden er deaktivert.</string>
    <string name="PinOptOutDialog_disable_pin">Deaktiver PIN-kode</string>

    <!-- RatingManager -->
    <string name="RatingManager_rate_this_app">Vurder dette programmet</string>
    <string name="RatingManager_if_you_enjoy_using_this_app_please_take_a_moment">Hvis du liker dette programmet, vil vi gjerne at du hjelper oss ved å gi din vurdering.</string>
    <string name="RatingManager_rate_now">Gi vurdering nå.</string>
    <string name="RatingManager_no_thanks">Nei takk</string>
    <string name="RatingManager_later">Senere</string>

    <!-- ReactionsBottomSheetDialogFragment -->
    <string name="ReactionsBottomSheetDialogFragment_all">Alle · %1$d</string>

    <!-- ReactionsConversationView -->
    <string name="ReactionsConversationView_plus">+%1$d</string>

    <!-- ReactionsRecipientAdapter -->
    <string name="ReactionsRecipientAdapter_you">Deg</string>

    <!-- RecaptchaRequiredBottomSheetFragment -->
    <string name="RecaptchaRequiredBottomSheetFragment_verify_to_continue_messaging">Verifiser for å fortsette å sende meldinger</string>
    <string name="RecaptchaRequiredBottomSheetFragment_to_help_prevent_spam_on_signal">For å hindre søppelpost på Molly ber vi deg fullføre verifiseringen.</string>
    <string name="RecaptchaRequiredBottomSheetFragment_after_verifying_you_can_continue_messaging">Etter verifisering kan du fortsette med meldingene. Meldinger satt på pause vil automatisk bli sendt.</string>

    <!-- Recipient -->
    <string name="Recipient_you">Deg</string>
    <!-- Name of recipient representing user\'s \'My Story\' -->
    <string name="Recipient_my_story">Min story</string>

    <!-- RecipientPreferencesActivity -->
    <string name="RecipientPreferenceActivity_block">Blokker</string>
    <string name="RecipientPreferenceActivity_unblock">Fjern blokkering</string>

    <!-- RecipientProvider -->

    <!-- RedPhone -->
    <string name="RedPhone_answering">Svarer…</string>
    <string name="RedPhone_ending_call">Avslutter samtalen…</string>
    <string name="RedPhone_ringing">Ringer…</string>
    <string name="RedPhone_busy">Opptatt</string>
    <string name="RedPhone_recipient_unavailable">Mottaker utilgjengelig</string>
    <string name="RedPhone_network_failed">Nettverk mislyktes.</string>
    <string name="RedPhone_number_not_registered">Nummer ikke registrert.</string>
    <string name="RedPhone_the_number_you_dialed_does_not_support_secure_voice">Nummeret du ringte støtter ikke krypterte samtaler.</string>
    <string name="RedPhone_got_it">Skjønner</string>

    <!-- Valentine\'s Day Megaphone -->
    <!-- Title text for the Valentine\'s Day donation megaphone. The placeholder will always be a heart emoji. Needs to be a placeholder for Android reasons. -->
    <!-- Body text for the Valentine\'s Day donation megaphone. -->

    <!-- WebRtcCallActivity -->
    <string name="WebRtcCallActivity__tap_here_to_turn_on_your_video">Trykk her for å skru på video</string>
    <string name="WebRtcCallActivity__to_call_s_signal_needs_access_to_your_camera">For å ringe %1$s, trenger Molly tilgang til kameraet</string>
    <string name="WebRtcCallActivity__signal_s">Molly %1$s</string>
    <string name="WebRtcCallActivity__calling">Ringer…</string>
    <string name="WebRtcCallActivity__group_is_too_large_to_ring_the_participants">Gruppen er for stor til å ringe deltakerne.</string>
    <!-- Call status shown when an active call was disconnected (e.g., network hiccup) and is trying to reconnect -->
    <string name="WebRtcCallActivity__reconnecting">Kobler til på nytt…</string>
    <!-- Title for dialog warning about lacking bluetooth permissions during a call -->
    <string name="WebRtcCallActivity__bluetooth_permission_denied">Bluetooth-tillatelse avslått</string>
    <!-- Message for dialog warning about lacking bluetooth permissions during a call and references the permission needed by name -->
    <string name="WebRtcCallActivity__please_enable_the_nearby_devices_permission_to_use_bluetooth_during_a_call">Skru på tillatelsen for «Enheter i nærheten» for å bruke Bluetooth under en samtale.</string>
    <!-- Positive action for bluetooth warning dialog to open settings -->
    <string name="WebRtcCallActivity__open_settings">Åpne innstillinger</string>
    <!-- Negative aciton for bluetooth warning dialog to dismiss dialog -->
    <string name="WebRtcCallActivity__not_now">Ikke nå</string>

    <!-- WebRtcCallView -->
    <string name="WebRtcCallView__signal_call">Signal Anrop</string>
    <string name="WebRtcCallView__signal_video_call">Signal-videosamtale</string>
    <string name="WebRtcCallView__start_call">Start samtale</string>
    <string name="WebRtcCallView__join_call">Bli med i samtale</string>
    <string name="WebRtcCallView__call_is_full">Samtalen er full</string>
    <string name="WebRtcCallView__the_maximum_number_of_d_participants_has_been_Reached_for_this_call">Maksgrensen på %1$ddeltagere er nådd for denne samtalen. Prøv igjen senere.</string>
    <string name="WebRtcCallView__your_video_is_off">Din video er skrudd av</string>
    <string name="WebRtcCallView__reconnecting">Kobler til på nytt…</string>
    <string name="WebRtcCallView__joining">Blir med…</string>
    <string name="WebRtcCallView__disconnected">Koblet fra</string>

    <string name="WebRtcCallView__signal_will_ring_s">Signal vil ringe %1$s</string>
    <string name="WebRtcCallView__signal_will_ring_s_and_s">Signal vil ringe %1$s og %2$s</string>
    <plurals name="WebRtcCallView__signal_will_ring_s_s_and_d_others">
        <item quantity="one">Signal ringer %1$s, %2$s og %3$d annen</item>
        <item quantity="other">Signal ringer %1$s, %2$s og %3$d andre</item>
    </plurals>

    <string name="WebRtcCallView__s_will_be_notified">%1$s vil bli varslet</string>
    <string name="WebRtcCallView__s_and_s_will_be_notified">%1$s og %2$s vil bli varslet</string>
    <plurals name="WebRtcCallView__s_s_and_d_others_will_be_notified">
        <item quantity="one">%1$s, %2$s og %3$d annen vil få varsel</item>
        <item quantity="other">%1$s, %2$s og %3$d andre vil bli varslet</item>
    </plurals>

    <string name="WebRtcCallView__ringing_s">Ringer %1$s</string>
    <string name="WebRtcCallView__ringing_s_and_s">Ringer %1$s og %2$s</string>
    <plurals name="WebRtcCallView__ringing_s_s_and_d_others">
        <item quantity="one">Ringer %1$s, %2$s og %3$d annen</item>
        <item quantity="other">Ringer %1$s, %2$s og %3$d andre</item>
    </plurals>

    <string name="WebRtcCallView__s_is_calling_you">%1$s ringer deg</string>
    <string name="WebRtcCallView__s_is_calling_you_and_s">%1$s ringer deg og %2$s</string>
    <string name="WebRtcCallView__s_is_calling_you_s_and_s">%1$s ringer deg, %2$s og %3$s</string>
    <plurals name="WebRtcCallView__s_is_calling_you_s_s_and_d_others">
        <item quantity="one">%1$s ringer deg, %2$s, %3$s og %4$d annen</item>
        <item quantity="other">%1$s ringer deg, %2$s, %3$s og %4$d andre</item>
    </plurals>

    <string name="WebRtcCallView__no_one_else_is_here">Ingen andre er her</string>
    <string name="WebRtcCallView__s_is_in_this_call">%1$ser i denne samtalen</string>
    <string name="WebRtcCallView__s_are_in_this_call">%1$s er med i denne samtalen</string>
    <string name="WebRtcCallView__s_and_s_are_in_this_call">%1$s og %2$s er i denne samtalen.</string>

    <plurals name="WebRtcCallView__s_s_and_d_others_are_in_this_call">
        <item quantity="one">%1$s, %2$s og %3$d annen er i denne samtalen.</item>
        <item quantity="other">%1$s, %2$s og %3$d andre er i denne samtalen</item>
    </plurals>

    <!-- Toggle label with hyphenation. Translation can use soft hyphen - Unicode U+00AD -->
    <string name="WebRtcCallView__flip">Bytt</string>
    <!-- Toggle label with hyphenation. Translation can use soft hyphen - Unicode U+00AD -->
    <string name="WebRtcCallView__speaker">Høyttaler</string>
    <!-- Toggle label with hyphenation. Translation can use soft hyphen - Unicode U+00AD -->
    <string name="WebRtcCallView__camera">Kamera</string>
    <!-- Toggle label with hyphenation. Translation can use soft hyphen - Unicode U+00AD -->
    <string name="WebRtcCallView__unmute">Slå lyd på</string>
    <!-- Toggle label with hyphenation. Translation can use soft hyphen - Unicode U+00AD -->
    <string name="WebRtcCallView__mute">Demp</string>
    <!-- Toggle label with hyphenation. Translation can use soft hyphen - Unicode U+00AD -->
    <string name="WebRtcCallView__ring">Ring</string>
    <!-- Label with hyphenation. Translation can use soft hyphen - Unicode U+00AD -->
    <string name="WebRtcCallView__end_call">Avslutt samtale</string>

    <!-- CallParticipantsListDialog -->
    <plurals name="CallParticipantsListDialog_in_this_call_d_people">
        <item quantity="one">Er i denne samtalen · %1$d person</item>
        <item quantity="other">Er i denne samtalen · %1$d personer</item>
    </plurals>

    <!-- CallParticipantView -->
    <string name="CallParticipantView__s_is_blocked">%1$s er blokkert</string>
    <string name="CallParticipantView__more_info">Mer informasjon</string>
    <string name="CallParticipantView__you_wont_receive_their_audio_or_video">Du vil ikke motta deres lyd eller bilde og de vil ikke motta tilsvarende fra deg.</string>
    <string name="CallParticipantView__cant_receive_audio_video_from_s">Kan ikke motta lyd &amp; video fra %1$s</string>
    <string name="CallParticipantView__cant_receive_audio_and_video_from_s">Kan ikke motta lyd og video fra %1$s</string>
    <string name="CallParticipantView__this_may_be_Because_they_have_not_verified_your_safety_number_change">Dette kan være fordi vedkommende ikke har verifisert det endrede sikkerhetsnummeret ditt, det er et problem med personens enhet eller hen har blokkert deg.</string>

    <!-- CallToastPopupWindow -->
    <string name="CallToastPopupWindow__swipe_to_view_screen_share">Sveip for å se skjermdelingen</string>

    <!-- ProxyBottomSheetFragment -->
    <string name="ProxyBottomSheetFragment_proxy_server">Proxy-server</string>
    <string name="ProxyBottomSheetFragment_proxy_address">Proxy-adresse</string>
    <string name="ProxyBottomSheetFragment_do_you_want_to_use_this_proxy_address">Vil du bruke denne proxy-adressen?</string>
    <string name="ProxyBottomSheetFragment_use_proxy">Bruk proxy</string>
    <string name="ProxyBottomSheetFragment_successfully_connected_to_proxy">Tilkobling til proxy vellykket.</string>

    <!-- RecaptchaProofActivity -->
    <string name="RecaptchaProofActivity_failed_to_submit">Kunne ikke sende inn</string>
    <string name="RecaptchaProofActivity_complete_verification">Fullfør verifisering</string>

    <!-- RegistrationActivity -->
    <string name="RegistrationActivity_select_your_country">Velg land</string>
    <string name="RegistrationActivity_you_must_specify_your_country_code">Du må oppgi landskode
    </string>
    <string name="RegistrationActivity_please_enter_a_valid_phone_number_to_register">Skriv inn et gyldig telefonnummer for å registrere deg.</string>
    <string name="RegistrationActivity_invalid_number">Ugyldig nummer</string>
    <string name="RegistrationActivity_the_number_you_specified_s_is_invalid">Nummeret du skrev inn (%1$s) er ugyldig.
    </string>
    <string name="RegistrationActivity_a_verification_code_will_be_sent_to">En bekreftelseskode vil bli sendt til:</string>
    <string name="RegistrationActivity_you_will_receive_a_call_to_verify_this_number">Du vil motta et taleanrop for å bekrefte dette nummeret.</string>
    <string name="RegistrationActivity_is_your_phone_number_above_correct">Er telefonnummeret ditt ovenfor korrekt?</string>
    <string name="RegistrationActivity_edit_number">Rediger nummer</string>
    <string name="RegistrationActivity_missing_google_play_services">Mangler Google Play tjenester</string>
    <string name="RegistrationActivity_this_device_is_missing_google_play_services">Denne enheten mangler Google Play-tjenester. Du kan fremdeles bruke Molly, men det kan oppføre seg ustabilit eller gi dårlig ytelse.\n\nHvis du ikke er en avansert bruker, ikke kjører en egeninstallert Android-fastvare, eller du mener at du har Google Play-tjenester installert, ber vi deg om å kontakte support@molly.im så vi kan hjelpe deg med feilsøking.</string>
    <string name="RegistrationActivity_i_understand">Jeg forstår</string>
    <string name="RegistrationActivity_play_services_error">Play Tjenester Feil</string>
    <string name="RegistrationActivity_google_play_services_is_updating_or_unavailable">Google Play-tjenester er opptatt eller midlertidig utilgjengelig. Vent litt, og prøv på nytt.</string>
    <string name="RegistrationActivity_terms_and_privacy">Vilkår og personvernerklæring</string>
    <string name="RegistrationActivity_signal_needs_access_to_your_contacts_and_media_in_order_to_connect_with_friends">Signal trenger kontaktene og medietillatelsene for å hjelpe deg med å få kontakt med venner og sende meldinger. Kontaktene dine lastes opp ved hjelp av Signal private kontaktoppdagelse, noe som betyr at de er ende-til-ende-krypterte og aldri synlige for Signal-tjenesten.</string>
    <string name="RegistrationActivity_signal_needs_access_to_your_contacts_in_order_to_connect_with_friends">Signal trenger kontakttillatelsen for å hjelpe deg med å få kontakt med venner. Kontaktene dine lastes opp ved hjelp av Signal private kontaktoppdagelse, noe som betyr at de er ende-til-ende-krypterte og aldri synlige for Signal-tjenesten.</string>
    <string name="RegistrationActivity_rate_limited_to_service">Du har gjort for mange forsøk på å registrere dette nummeret. Prøv igjen senere.</string>
    <!--    During registration, if the user attempts (and fails) to register, we display this error message with a number of minutes timer they are allowed to try again.-->
    <string name="RegistrationActivity_rate_limited_to_try_again">Du har gjort for mange forsøk på å registrere dette nummeret. Prøv igjen om %1$s minutter.</string>
    <string name="RegistrationActivity_unable_to_connect_to_service">Klarte ikke å koble til tjenesten. Kontroller at du har en stabil nettilkobling og prøv på nytt.</string>
    <string name="RegistrationActivity_non_standard_number_format">Ikke-standard tallformat</string>
    <string name="RegistrationActivity_the_number_you_entered_appears_to_be_a_non_standard">Tallet du skrev inn (%1$s), ser ut til å være skrevet i et ikke-standard tallformat.\n\nMente du %2$s?</string>
<<<<<<< HEAD
    <string name="RegistrationActivity_signal_android_phone_number_format">Molly Android – format for telefonnummer</string>
=======
    <string name="RegistrationActivity_signal_android_phone_number_format">Signal Android – format for telefonnummer</string>
    <!--    Small "toast" notification to the user confirming that they have requested a new code via voice call.-->
>>>>>>> f3c6f2e3
    <string name="RegistrationActivity_call_requested">Anrop forespurt</string>
    <!--    Small "toast" notification to the user confirming that they have requested a new code via SMS.-->
    <string name="RegistrationActivity_sms_requested">SMS forespurt</string>
    <!--    Small "toast" notification to the user confirming that they have requested a new code (through an unspecified channel).-->
    <string name="RegistrationActivity_code_requested">Bekreftelseskode forespurt</string>
    <plurals name="RegistrationActivity_debug_log_hint">
        <item quantity="one">Du er nå %1$d steg unna fra å sende inn en feilsøkingslogg.</item>
        <item quantity="other">Du er nå %1$d steg unna fra å sende inn en feilsøkingslogg.</item>
    </plurals>
    <string name="RegistrationActivity_we_need_to_verify_that_youre_human">Vi må verifisere at du er et menneske.</string>
    <string name="RegistrationActivity_next">Neste</string>
    <string name="RegistrationActivity_continue">Fortsett</string>
    <string name="RegistrationActivity_take_privacy_with_you_be_yourself_in_every_message">Ta personvernet med deg.\nVær deg selv i hver melding.</string>
    <string name="RegistrationActivity_enter_your_phone_number">Skriv inn ditt telefonnummer</string>
    <string name="RegistrationActivity_you_will_receive_a_verification_code">Du får tilsendt en bekreftelseskode.\nTeleoperatøren kan belaste deg for dette.</string>
    <string name="RegistrationActivity_enter_the_code_we_sent_to_s">Bruk koden som ble sendt til %1$s</string>
    <string name="RegistrationActivity_make_sure_your_phone_has_a_cellular_signal">Pass på at din telefon har dekning for å kunne motta SMS eller samtaler.</string>

    <string name="RegistrationActivity_phone_number_description">Telefonnummer</string>
    <string name="RegistrationActivity_country_code_description">Landskode</string>
    <string name="RegistrationActivity_country_code_hint">Land</string>
    <string name="RegistrationActivity_call">Ring</string>
    <string name="RegistrationActivity_verification_code">Bekreftelseskode</string>
    <string name="RegistrationActivity_resend_code">Send koden på nytt</string>
    <!--    A title for a bottom sheet dialog offering to help a user having trouble entering their verification code.-->
    <string name="RegistrationActivity_support_bottom_sheet_title">Har du problemer med å registrere deg?</string>
    <!--    A list of suggestions to try for a user having trouble entering their verification code.-->
    <string name="RegistrationActivity_support_bottom_sheet_body_suggestions">• Pass på at telefonen din har dekning, slik at du kan motta koden på SMS eller via anrop\n • Sørg for at du kan motta anrop til telefonnummeret\n • Dobbeltsjekk at du har skrevet inn riktig telefonnummer.</string>
    <!--    A call to action for a user having trouble entering the verification to seek further help. -->
    <string name="RegistrationActivity_support_bottom_sheet_body_call_to_action">For å få mer informasjon kan du følge disse feilsøkingstrinnene eller kontakte brukerstøtten vår</string>
    <!--    A clickable piece of text that will take the user to our website with additional suggestions.-->
    <string name="RegistrationActivity_support_bottom_sheet_cta_troubleshooting_steps_substring">disse feilsøkingstrinnene</string>
    <!--    A clickable piece of text that will pre-fill a request for support email in the user\'s email app.-->
    <string name="RegistrationActivity_support_bottom_sheet_cta_contact_support_substring">Kontakt brukerstøtte</string>

    <!-- RegistrationLockV2Dialog -->
    <string name="RegistrationLockV2Dialog_turn_on_registration_lock">Aktiver registreringslås?</string>
    <string name="RegistrationLockV2Dialog_turn_off_registration_lock">Deaktiver registreringslås?</string>
    <string name="RegistrationLockV2Dialog_if_you_forget_your_signal_pin_when_registering_again">Hvis du glemmer din Signal PIN-kode når du registrerer deg med Signal igjen, blir du låst ute av kontoen din i 7 dager.</string>
    <string name="RegistrationLockV2Dialog_turn_on">Slå på</string>
    <string name="RegistrationLockV2Dialog_turn_off">Skru av</string>

    <!-- RevealableMessageView -->
    <string name="RevealableMessageView_view_photo">Se bilde</string>
    <string name="RevealableMessageView_view_video">Se video</string>
    <string name="RevealableMessageView_viewed">Sett</string>
    <string name="RevealableMessageView_media">Medier</string>

    <!-- Search -->
    <string name="SearchFragment_no_results">Ingen resultater funnet for \'%1$s\'</string>
    <string name="SearchFragment_header_conversations">Samtaler</string>
    <string name="SearchFragment_header_contacts">Kontakter</string>
    <string name="SearchFragment_header_messages">Meldinger</string>

    <!-- ShakeToReport -->
  <!-- Removed by excludeNonTranslatables <string name="ShakeToReport_shake_detected" translatable="false">Shake detected</string> -->
  <!-- Removed by excludeNonTranslatables <string name="ShakeToReport_submit_debug_log" translatable="false">Submit debug log?</string> -->
  <!-- Removed by excludeNonTranslatables <string name="ShakeToReport_submit" translatable="false">Submit</string> -->
  <!-- Removed by excludeNonTranslatables <string name="ShakeToReport_failed_to_submit" translatable="false">Failed to submit :(</string> -->
  <!-- Removed by excludeNonTranslatables <string name="ShakeToReport_success" translatable="false">Success!</string> -->
  <!-- Removed by excludeNonTranslatables <string name="ShakeToReport_share" translatable="false">Share</string> -->

    <!-- SharedContactDetailsActivity -->
    <string name="SharedContactDetailsActivity_add_to_contacts">Legg til kontakt</string>
    <string name="SharedContactDetailsActivity_invite_to_signal">Inviter til Molly</string>
    <string name="SharedContactDetailsActivity_signal_message">Signal-melding</string>
    <string name="SharedContactDetailsActivity_signal_call">Signal-samtale</string>

    <!-- SharedContactView -->
    <string name="SharedContactView_add_to_contacts">Legg til kontakt</string>
    <string name="SharedContactView_invite_to_signal">Inviter til Molly</string>
    <string name="SharedContactView_message">Signal-melding</string>

    <!-- SignalBottomActionBar -->
    <string name="SignalBottomActionBar_more">Mer</string>

    <!-- SignalPinReminders -->
    <string name="SignalPinReminders_well_remind_you_again_later">PIN-koden er bekreftet. Vi sender deg en ny påminnelse senere.</string>
    <string name="SignalPinReminders_well_remind_you_again_tomorrow">PIN-koden er bekreftet. Vi sender deg en ny påminnelse i morgen.</string>
    <string name="SignalPinReminders_well_remind_you_again_in_a_few_days">PIN-koden er bekreftet. Vi sender deg en ny påminnelse om et par dager.</string>
    <string name="SignalPinReminders_well_remind_you_again_in_a_week">PIN-koden er bekreftet. Vi sender deg en ny påminnelse om en uke.</string>
    <string name="SignalPinReminders_well_remind_you_again_in_a_couple_weeks">PIN-koden er bekreftet. Vi sender deg en ny påminnelse om et par uker.</string>
    <string name="SignalPinReminders_well_remind_you_again_in_a_month">PIN-koden er bekreftet. Vi sender deg en ny påminnelse om en måned.</string>

    <!-- Slide -->
    <string name="Slide_image">Bilde</string>
    <string name="Slide_sticker">Klistremerke</string>
    <string name="Slide_audio">Lyd</string>
    <string name="Slide_video">Video</string>

    <!-- SmsMessageRecord -->
    <string name="SmsMessageRecord_received_corrupted_key_exchange_message">Mottok ødelagt nøkkelutvekslingsmelding.
    </string>
    <string name="SmsMessageRecord_received_key_exchange_message_for_invalid_protocol_version">
        Mottok nøkkelutvekslingsmelding for ugyldig protokollversion.
    </string>
    <string name="SmsMessageRecord_received_message_with_new_safety_number_tap_to_process">Mottatt melding med ny sikkerhetsnummer. Trykk for å behandle og vise.</string>
    <string name="SmsMessageRecord_secure_session_reset">Du tilbakestilte sikker økt.</string>
    <string name="SmsMessageRecord_secure_session_reset_s">%1$s tilbakestilte sikker økt.</string>
    <string name="SmsMessageRecord_duplicate_message">Dupliser melding.</string>
    <string name="SmsMessageRecord_this_message_could_not_be_processed_because_it_was_sent_from_a_newer_version">Denne meldingen kunne ikke behandles fordi den ble sendt fra en nyere versjon av Signal. Du kan spørre kontakten din om å sende denne meldingen igjen etter at du har oppdatert.</string>
    <string name="SmsMessageRecord_error_handling_incoming_message">Feil ved håndtering av innkommende melding.</string>

    <!-- StickerManagementActivity -->
    <string name="StickerManagementActivity_stickers">Klistremerker</string>

    <!-- StickerManagementAdapter -->
    <string name="StickerManagementAdapter_installed_stickers">Installerte klistremerker</string>
    <string name="StickerManagementAdapter_stickers_you_received">Klistremerker du mottok</string>
    <string name="StickerManagementAdapter_signal_artist_series">Signal Artist Serier</string>
    <string name="StickerManagementAdapter_no_stickers_installed">Ingen klistremerker installert</string>
    <string name="StickerManagementAdapter_stickers_from_incoming_messages_will_appear_here">Klistremerker fra innkommende meldinger vises her</string>
    <string name="StickerManagementAdapter_untitled">Uten navn</string>
    <string name="StickerManagementAdapter_unknown">Ukjent</string>

    <!-- StickerPackPreviewActivity -->
    <string name="StickerPackPreviewActivity_untitled">Uten navn</string>
    <string name="StickerPackPreviewActivity_unknown">Ukjent</string>
    <string name="StickerPackPreviewActivity_install">Installer</string>
    <string name="StickerPackPreviewActivity_remove">Fjern</string>
    <string name="StickerPackPreviewActivity_stickers">Klistremerker</string>
    <string name="StickerPackPreviewActivity_failed_to_load_sticker_pack">Kunne ikke laste inn klistremerkepakken</string>

    <!-- SubmitDebugLogActivity -->
    <string name="SubmitDebugLogActivity_edit">Rediger</string>
    <string name="SubmitDebugLogActivity_done">Ferdig</string>
    <!-- Menu option to save a debug log file to disk. -->
    <string name="SubmitDebugLogActivity_save">Lagre</string>
    <!-- Error that is show in a toast when we fail to save a debug log file to disk. -->
    <string name="SubmitDebugLogActivity_failed_to_save">Kunne ikke lagre</string>
    <!-- Toast that is show to notify that we have saved the debug log file to disk. -->
    <string name="SubmitDebugLogActivity_save_complete">Lagret</string>
    <string name="SubmitDebugLogActivity_tap_a_line_to_delete_it">Trykk på en linje for å slette den</string>
    <string name="SubmitDebugLogActivity_submit">Send inn</string>
    <string name="SubmitDebugLogActivity_failed_to_submit_logs">Kunne ikke sende inn logger</string>
    <string name="SubmitDebugLogActivity_success">Fullført!</string>
    <string name="SubmitDebugLogActivity_copy_this_url_and_add_it_to_your_issue">Kopier denne URL-en og legg den til i din feilrapport eller support-e-postadressen:\n\n<b>%1$s</b></string>
    <string name="SubmitDebugLogActivity_share">Del</string>
    <string name="SubmitDebugLogActivity_this_log_will_be_posted_publicly_online_for_contributors">Denne loggen publiseres på nettet, slik at bidragsytere kan se den. Du kan se over og redigere den før du sender den inn.</string>

    <!-- SupportEmailUtil -->
  <!-- Removed by excludeNonTranslatables <string name="SupportEmailUtil_support_email" translatable="false">support@molly.im</string> -->
    <string name="SupportEmailUtil_filter">Filter:</string>
    <string name="SupportEmailUtil_device_info">Enhetsinformasjon:</string>
    <string name="SupportEmailUtil_android_version">Android versjon</string>
    <string name="SupportEmailUtil_signal_version">Molly versjon:</string>
    <string name="SupportEmailUtil_signal_package">Molly pakke:</string>
    <string name="SupportEmailUtil_registration_lock">Registreringslås:</string>
    <string name="SupportEmailUtil_locale">Språk:</string>

    <!-- ThreadRecord -->
    <string name="ThreadRecord_group_updated">Gruppe oppdatert</string>
    <string name="ThreadRecord_left_the_group">Forlot gruppa</string>
    <string name="ThreadRecord_secure_session_reset">Sikker økt tilbakestilt.</string>
    <string name="ThreadRecord_draft">Utkast:</string>
    <string name="ThreadRecord_media_message">Mediemelding</string>
    <string name="ThreadRecord_sticker">Klistremerke</string>
    <string name="ThreadRecord_view_once_photo">Vis en gang bilde</string>
    <string name="ThreadRecord_view_once_video">Vis en gang video</string>
    <string name="ThreadRecord_view_once_media">Vis en gang media</string>
    <string name="ThreadRecord_this_message_was_deleted">Denne meldingen ble slettet.</string>
    <string name="ThreadRecord_you_deleted_this_message">Du slettet denne meldingen.</string>
    <!-- Displayed in the notification when the user sends a request to activate payments -->
    <string name="ThreadRecord_you_sent_request">Du har sendt en forespørsel om å aktivere betalinger</string>
    <!-- Displayed in the notification when the recipient wants to activate payments -->
    <string name="ThreadRecord_wants_you_to_activate_payments">%1$s vil at du skal aktivere betalinger</string>
    <!-- Displayed in the notification when the user activates payments -->
    <string name="ThreadRecord_you_activated_payments">Du har aktivert betalinger</string>
    <!-- Displayed in the notification when the recipient can accept payments -->
    <string name="ThreadRecord_can_accept_payments">%1$s kan nå motta betalinger</string>
    <string name="ThreadRecord_s_is_on_signal">%1$s er på Signal!</string>
    <string name="ThreadRecord_disappearing_messages_disabled">Tidsavgrensede meldinger deaktivert</string>
    <string name="ThreadRecord_disappearing_message_time_updated_to_s">Utløpstiden for meldinger endret til %1$s</string>
    <string name="ThreadRecord_safety_number_changed">Sikkerhetsnummer endret</string>
    <string name="ThreadRecord_your_safety_number_with_s_has_changed">Sikkerhetsnummeret ditt for %1$s er endret.</string>
    <string name="ThreadRecord_you_marked_verified">Markert som bekreftet</string>
    <string name="ThreadRecord_you_marked_unverified">Markert som ikke bekreftet</string>
    <string name="ThreadRecord_message_could_not_be_processed">Meldingen kunne ikke behandles</string>
    <string name="ThreadRecord_delivery_issue">Leveringsproblem</string>
    <string name="ThreadRecord_message_request">Meldingsforespørsel</string>
    <string name="ThreadRecord_photo">Bilde</string>
    <string name="ThreadRecord_gif">GIF</string>
    <string name="ThreadRecord_voice_message">Talemelding</string>
    <string name="ThreadRecord_file">Fil</string>
    <string name="ThreadRecord_video">Video</string>
    <string name="ThreadRecord_chat_session_refreshed">Samtaleøkt lastet inn på nytt</string>
    <!-- Displayed in the notification when the user is sent a gift -->
    <string name="ThreadRecord__s_donated_for_you">%1$s ga en pengegave for deg</string>
    <!-- Displayed in the notification when the user sends a gift -->
    <string name="ThreadRecord__you_donated_for_s">Du ga en pengegave for %1$s</string>
    <!-- Displayed in the notification when the user has opened a received gift -->
    <string name="ThreadRecord__you_redeemed_a_badge">Du løste inn et merke</string>
    <!-- Displayed in the conversation list when someone reacted to your story -->
    <string name="ThreadRecord__reacted_s_to_your_story">Reagerte med %1$s på storyen din</string>
    <!-- Displayed in the conversation list when you reacted to someone\'s story -->
    <string name="ThreadRecord__reacted_s_to_their_story">Reagerte med %1$s på vedkommendes story</string>
    <!-- Displayed in the conversation list when your most recent message is a payment to or from the person the conversation is with -->
    <string name="ThreadRecord_payment">Betaling</string>
    <!-- Displayed in the conversation list when your only message in a conversation is a scheduled send. -->
    <string name="ThreadRecord_scheduled_message">Planlagt melding</string>
    <!--  Displayed in the conversation list when your message history has been merged -->
    <string name="ThreadRecord_message_history_has_been_merged">Meldingsloggene har blitt slått sammen</string>
    <!--  Displayed in the conversation list when identities have been merged. The first placeholder is a phone number, and the second is a person\'s name -->
    <string name="ThreadRecord_s_belongs_to_s">%1$s tilhører %2$s</string>

    <!-- UpdateApkReadyListener -->
    <string name="UpdateApkReadyListener_Signal_update">Molly oppdatering</string>
    <string name="UpdateApkReadyListener_a_new_version_of_signal_is_available_tap_to_update">En ny versjon av Molly er tilgjengelig, trykk for å oppdatere</string>

    <!-- UntrustedSendDialog -->
    <string name="UntrustedSendDialog_send_message">Send melding?</string>
    <string name="UntrustedSendDialog_send">Send</string>

    <!-- UnverifiedSendDialog -->
    <string name="UnverifiedSendDialog_send_message">Send melding?</string>
    <string name="UnverifiedSendDialog_send">Send</string>

    <!-- UsernameEditFragment -->
    <!-- Toolbar title when entering from registration -->
    <string name="UsernameEditFragment__add_a_username">Legg til et brukernavn</string>
    <!-- Instructional text at the top of the username edit screen -->
    <string name="UsernameEditFragment__choose_your_username">Velg et brukernavn</string>
    <string name="UsernameEditFragment_username">Brukernavn</string>
    <string name="UsernameEditFragment_delete">Slett</string>
    <string name="UsernameEditFragment_successfully_removed_username">Brukernavnet er fjernet.</string>
    <string name="UsernameEditFragment_encountered_a_network_error">Det oppstod en nettverksfeil.</string>
    <string name="UsernameEditFragment_this_username_is_taken">Dette brukernavnet er tatt.</string>
    <string name="UsernameEditFragment_usernames_can_only_include">Brukernavn kan bare inneholde a–Z, 0–9, og understrek.</string>
    <string name="UsernameEditFragment_usernames_cannot_begin_with_a_number">Brukernavn kan ikke begynne med et tall.</string>
    <string name="UsernameEditFragment_username_is_invalid">Brukernavnet er ugyldig.</string>
    <string name="UsernameEditFragment_usernames_must_be_between_a_and_b_characters">Brukernavn må være mellom %1$d og %2$d tegn.</string>
    <!-- Explanation about what usernames provide -->
    <string name="UsernameEditFragment__usernames_let_others_message">Brukernavnet gjør det mulig for andre å sende deg meldinger uten telefonnummeret ditt. Det er koblet til en nummerrekke for å holde adressen din skjult.</string>
    <!-- Dialog title for explanation about numbers at the end of the username -->
    <string name="UsernameEditFragment__what_is_this_number">Hva er dette nummeret?</string>
    <string name="UsernameEditFragment__these_digits_help_keep">Disse tallene holder brukernavnet ditt skjult slik at du unngår uønskede meldinger. Det kan være lurt å bare dele brukernavnet ditt med personer og grupper du vil chatte med. Du får en ny tallrekke hvis du bytter brukernavnet ditt.</string>
    <!-- Button to allow user to skip -->
    <string name="UsernameEditFragment__skip">Hopp over</string>
    <!-- Content description for done button -->
    <string name="UsernameEditFragment__done">Ferdig</string>

    <plurals name="UserNotificationMigrationJob_d_contacts_are_on_signal">
        <item quantity="one">%1$d kontakt er på Signal!</item>
        <item quantity="other">%1$d kontakter er på Signal!</item>
    </plurals>

    <!-- UsernameShareBottomSheet -->
    <!-- Explanation of what the sheet enables the user to do -->
    <string name="UsernameShareBottomSheet__copy_or_share_a_username_link">Kopier eller del en brukerprofillenke</string>

    <!-- VerifyIdentityActivity -->
    <string name="VerifyIdentityActivity_your_contact_is_running_an_old_version_of_signal">Kontakten kjører en gammel versjon av Signal. Be vedkommende om å oppdatere og deretter bekrefte sikkerhetsnummeret ditt.</string>
    <string name="VerifyIdentityActivity_your_contact_is_running_a_newer_version_of_Signal">Kontakten kjører en nyere versjon av Signal og bruker et QR-kodeformat som ikke kan brukes med din versjon. Oppdater Signal for å sammenligne.</string>
    <string name="VerifyIdentityActivity_the_scanned_qr_code_is_not_a_correctly_formatted_safety_number">QR-koden du skannet er feilformatert. Prøv å skanne på nytt.</string>
    <string name="VerifyIdentityActivity_share_safety_number_via">Del sikkerhetsnummer via…</string>
    <string name="VerifyIdentityActivity_our_signal_safety_number">Vår Signal sikkerhet nummer:</string>
    <string name="VerifyIdentityActivity_no_app_to_share_to">Det ser ut som at du ikke har noen programmer å dele denne informasjonen med.</string>
    <string name="VerifyIdentityActivity_no_safety_number_to_compare_was_found_in_the_clipboard">Ingen sikkerhet nummer å sammenligne ble funnet i utklippstavlen</string>
    <string name="VerifyIdentityActivity_signal_needs_the_camera_permission_in_order_to_scan_a_qr_code_but_it_has_been_permanently_denied">Molly krever tillatelse fra systemet for å kunne skanne QR-koder, men du har valgt å avslå dette permanent. Gå til «Apper»-menyen på systemet og slå på tillatelsen «Kamera».</string>
    <string name="VerifyIdentityActivity_unable_to_scan_qr_code_without_camera_permission">Du kan ikke skanne en QR-kode når systemet ikke tillater Signal å bruke kameraet</string>
    <string name="VerifyIdentityActivity_you_must_first_exchange_messages_in_order_to_view">Du må utveksle meldinger for å se %1$s sitt sikkerhetsnummer.</string>

    <!-- ViewOnceMessageActivity -->
  <!-- Removed by excludeNonTranslatables <string name="ViewOnceMessageActivity_video_duration" translatable="false">%1$02d:%2$02d</string> -->

    <!-- AudioView -->
  <!-- Removed by excludeNonTranslatables <string name="AudioView_duration" translatable="false">%1$d:%2$02d</string> -->

    <!-- MessageDisplayHelper -->
    <string name="MessageDisplayHelper_message_encrypted_for_non_existing_session">Melding kryptert for ikke-eksisterende økt</string>

    <!-- MmsMessageRecord -->
    <string name="MmsMessageRecord_bad_encrypted_mms_message">Ugyldig kryptert MMS</string>
    <string name="MmsMessageRecord_mms_message_encrypted_for_non_existing_session">MMS-melding kryptert for ikke-eksisterende økt</string>

    <!-- MuteDialog -->
    <string name="MuteDialog_mute_notifications">Ikke vis varsler</string>

    <!-- ApplicationMigrationService -->
    <string name="ApplicationMigrationService_import_in_progress">Importering pågår</string>
    <string name="ApplicationMigrationService_importing_text_messages">Importerer tekstmeldinger</string>
    <string name="ApplicationMigrationService_import_complete">Importering utført</string>
    <string name="ApplicationMigrationService_system_database_import_is_complete">Importering av systemdatabase er utført.</string>

    <!-- KeyCachingService -->
    <string name="KeyCachingService_signal_passphrase_cached">Trykk for å åpne.</string>
    <string name="KeyCachingService_passphrase_cached">Molly er låst opp</string>
    <string name="KeyCachingService_lock">Lås Molly</string>

    <!-- MediaPreviewActivity -->
    <string name="MediaPreviewActivity_you">Deg</string>
    <string name="MediaPreviewActivity_unssuported_media_type">Ustøttet medietype</string>
    <string name="MediaPreviewActivity_draft">Utkast</string>
    <string name="MediaPreviewActivity_signal_needs_the_storage_permission_in_order_to_write_to_external_storage_but_it_has_been_permanently_denied">Molly krever tillatelse fra systemet for å kunne skrive til ekstern lagringsenhet, men du har valgt å avslå dette permanent. Gå til «Apper»-menyen på systemet og slå på tillatelsen «Lagring».</string>
    <string name="MediaPreviewActivity_unable_to_write_to_external_storage_without_permission">Du kan ikke lagre på ekstern lagringsenhet uten å slå på tillatelse i systemet først</string>
    <string name="MediaPreviewActivity_media_delete_confirmation_title">Vil du slette denne meldingen?</string>
    <string name="MediaPreviewActivity_media_delete_confirmation_message">Meldingen blir slettet for godt.</string>
    <string name="MediaPreviewActivity_s_to_s">%1$s til %2$s</string>
    <!-- All media preview title when viewing media send by you to another recipient (allows changing of \'You\' based on context) -->
    <string name="MediaPreviewActivity_you_to_s">Fra deg til %1$s</string>
    <!-- All media preview title when viewing media sent by another recipient to you (allows changing of \'You\' based on context) -->
    <string name="MediaPreviewActivity_s_to_you">Fra %1$s til deg</string>
    <string name="MediaPreviewActivity_media_no_longer_available">Media er ikke lenger tilgjengelig.</string>
    <!-- Notifying the user that the device has encountered a technical issue and is unable to render a video. -->
    <string name="MediaPreviewActivity_unable_to_play_media">Kan ikke spille av videoen.</string>
    <string name="MediaPreviewActivity_error_finding_message">Kunne ikke finne meldingen.</string>
    <string name="MediaPreviewActivity_cant_find_an_app_able_to_share_this_media">Kan ikke finne app som er i stand til å dele dette mediet.</string>
    <string name="MediaPreviewActivity_dismiss_due_to_error">Lukk</string>
    <string name="MediaPreviewFragment_edit_media_error">Mediefeil</string>
    <!-- This is displayed as a toast notification when we encounter an error deleting a message, including potentially on other people\'s devices -->
    <string name="MediaPreviewFragment_media_delete_error">Kunne ikke slette meldingen. Meldingen kan fremdeles finnes.</string>
    <!-- A suffix to be attached to truncated captions that the user may tap onto to view the entire text caption -->
    <string name="MediaPreviewFragment_see_more">%1$s … <b>Les mer</b></string>

    <!-- MessageNotifier -->
    <string name="MessageNotifier_d_new_messages_in_d_conversations">%1$d nye meldinger i %2$d samtaler</string>
    <string name="MessageNotifier_most_recent_from_s">Nyeste fra: %1$s</string>
    <string name="MessageNotifier_locked_message">Låst melding</string>
    <string name="MessageNotifier_message_delivery_failed">Levering av melding mislyktes.</string>
    <string name="MessageNotifier_failed_to_deliver_message">Klarte ikke å levere melding.</string>
    <string name="MessageNotifier_error_delivering_message">Feil under levering av melding.</string>
    <string name="MessageNotifier_message_delivery_paused">Levering av meldinger satt på pause.</string>
    <string name="MessageNotifier_verify_to_continue_messaging_on_signal">Verifiser for å fortsette å sende meldinger på Molly.</string>
    <string name="MessageNotifier_mark_all_as_read">Merk alle som lest</string>
    <string name="MessageNotifier_mark_read">Merk som lest</string>
    <string name="MessageNotifier_turn_off_these_notifications">Skru av disse varslene</string>
    <string name="MessageNotifier_view_once_photo">Vis en gang bilde</string>
    <string name="MessageNotifier_view_once_video">Vis en gang video</string>
    <string name="MessageNotifier_reply">Svar</string>
    <string name="MessageNotifier_signal_message">Signal-melding</string>
    <string name="MessageNotifier_unsecured_sms">Usikret SMS</string>
    <string name="MessageNotifier_contact_message">%1$s %2$s</string>
    <string name="MessageNotifier_unknown_contact_message">Kontakt</string>
    <string name="MessageNotifier_reacted_s_to_s">Reagerte med %1$s på «%2$s».</string>
    <string name="MessageNotifier_reacted_s_to_your_video">Reagerte med %1$s på videoen din.</string>
    <string name="MessageNotifier_reacted_s_to_your_image">Reagerte med %1$s på bildet ditt.</string>
    <string name="MessageNotifier_reacted_s_to_your_gif">Reagerte med %1$s på GIF-en din.</string>
    <string name="MessageNotifier_reacted_s_to_your_file">Reagerte med %1$s på filen din.</string>
    <string name="MessageNotifier_reacted_s_to_your_audio">Reagerte med %1$s på lyden din.</string>
    <string name="MessageNotifier_reacted_s_to_your_view_once_media">Reagerte med %1$s på vis-én-gang-mediefilen din.</string>
    <!-- Body of notification shown to user when someone they sent a payment to reacts to it. Placeholder is the emoji used in the reaction. -->
    <string name="MessageNotifier_reacted_s_to_your_payment">Reacted %1$s to your payment.</string>
    <string name="MessageNotifier_reacted_s_to_your_sticker">Reagerte med %1$s på klistremerket ditt.</string>
    <string name="MessageNotifier_this_message_was_deleted">Denne meldingen ble slettet.</string>

    <string name="TurnOffContactJoinedNotificationsActivity__turn_off_contact_joined_signal">Skru av varsling når kontakter tar i bruk Signal? Du kan skru de på igjen i Signal&gt; Innstillinger &gt; Varsler.</string>

    <!-- Notification Channels -->
    <string name="NotificationChannel_channel_messages">Meldinger</string>
    <string name="NotificationChannel_calls">Samtaler</string>
    <string name="NotificationChannel_failures">Feil</string>
    <string name="NotificationChannel_backups">Sikkerhetskopiering</string>
    <string name="NotificationChannel_locked_status">Lås status</string>
    <string name="NotificationChannel_app_updates">Oppdateringer</string>
    <string name="NotificationChannel_other">Annet</string>
    <string name="NotificationChannel_group_chats">Samtaler</string>
    <string name="NotificationChannel_missing_display_name">Ukjent</string>
    <string name="NotificationChannel_voice_notes">Talenotater</string>
    <string name="NotificationChannel_contact_joined_signal">Når kontakt installerer Signal</string>
    <string name="NotificationChannels__no_activity_available_to_open_notification_channel_settings">No activity available to open notification channel settings.</string>
    <!-- Notification channel name for showing persistent background connection on devices without push notifications -->
    <string name="NotificationChannel_background_connection">Bakgrunnstilkobling</string>
    <!-- Notification channel name for showing call status information (like connection, ongoing, etc.) Not ringing. -->
    <string name="NotificationChannel_call_status">Anropsstatus</string>
    <!-- Notification channel name for occasional alerts to the user. Will appear in the system notification settings as the title of this notification channel. -->
    <string name="NotificationChannel_critical_app_alerts">Viktige appvarsler</string>

    <!-- ProfileEditNameFragment -->

    <!-- QuickResponseService -->
    <string name="QuickResponseService_quick_response_unavailable_when_Signal_is_locked">Hurtigsvar er utilgjengelig når Molly er låst.</string>
    <string name="QuickResponseService_problem_sending_message">Det oppstod et problem under sending av melding.</string>

    <!-- SaveAttachmentTask -->
    <string name="SaveAttachmentTask_saved_to">Lagret til %1$s</string>
    <string name="SaveAttachmentTask_saved">Lagret</string>

    <!-- SearchToolbar -->
    <string name="SearchToolbar_search">Søk</string>
    <!-- Hint when searching filtered chat content -->
    <string name="SearchToolbar_search_unread_chats">Søk i uleste samtaler</string>
    <string name="SearchToolbar_search_for_conversations_contacts_and_messages">Søk etter samtaler, kontakter, og meldinger</string>

    <!-- Material3 Search Toolbar -->
    <string name="Material3SearchToolbar__close">Lukk</string>
    <string name="Material3SearchToolbar__clear">Slett</string>

    <!-- ShortcutLauncherActivity -->
    <string name="ShortcutLauncherActivity_invalid_shortcut">Ugyldig snarvei</string>

    <!-- SingleRecipientNotificationBuilder -->
    <string name="SingleRecipientNotificationBuilder_signal">Molly</string>
    <string name="SingleRecipientNotificationBuilder_new_message">Ny melding</string>
    <string name="SingleRecipientNotificationBuilder_message_request">Meldingsforespørsel</string>
    <string name="SingleRecipientNotificationBuilder_you">Deg</string>
    <!-- Notification subtext for group stories -->
    <string name="SingleRecipientNotificationBuilder__s_dot_story">%1$s • Story</string>

    <!-- ThumbnailView -->
    <string name="ThumbnailView_Play_video_description">Spill av video</string>
    <string name="ThumbnailView_Has_a_caption_description">Har bildetekst</string>

    <!-- TransferControlView -->
    <plurals name="TransferControlView_n_items">
        <item quantity="one">%1$d Del</item>
        <item quantity="other">%1$d Deler</item>
    </plurals>

    <!-- UnauthorizedReminder -->
    <string name="UnauthorizedReminder_device_no_longer_registered">Enheten er ikke lenger registrert</string>
    <string name="UnauthorizedReminder_this_is_likely_because_you_registered_your_phone_number_with_Signal_on_a_different_device">Dette skyldes sannsynligvis at du registrerte telefonnummeret ditt på Signal med en annen enhet. Trykk for å registrere på nytt.</string>

    <!-- Push notification when the app is forcibly logged out by the server. -->
    <string name="LoggedOutNotification_you_have_been_logged_out">Du har blitt logget av Signal på denne enheten.</string>

    <!-- EnclaveFailureReminder -->
    <!-- Banner message to update app to use payments -->
    <string name="EnclaveFailureReminder_update_signal">Oppdater Signal for å fortsette å bruke betalingsfunksjonen. Det kan hende at saldoen din ikke er oppdatert.</string>
    <!-- Banner button to update now -->

    <!-- WebRtcCallActivity -->
    <string name="WebRtcCallActivity_to_answer_the_call_give_signal_access_to_your_microphone">Gi Molly tilgang til mikrofonen for å svare på anropet.</string>
    <string name="WebRtcCallActivity_to_answer_the_call_from_s_give_signal_access_to_your_microphone">Gi Molly tilgang til mikrofonen for å besvare samtalen fra 1%1$s.</string>
    <string name="WebRtcCallActivity_signal_requires_microphone_and_camera_permissions_in_order_to_make_or_receive_calls">Molly krever tillatelser fra systemet for å kunne ringe eller motta samtaler, men du har valgt å avslå minst én av disse permanent. Gå til «Apper»-menyen på systemet og slå på tillatelser for «Mikrofon» og «Kamera».</string>
    <string name="WebRtcCallActivity__answered_on_a_linked_device">Besvart på en koblet enhet.</string>
    <string name="WebRtcCallActivity__declined_on_a_linked_device">Avslått på en koblet enhet.</string>
    <string name="WebRtcCallActivity__busy_on_a_linked_device">Opptatt på en koblet enhet.</string>

    <string name="GroupCallSafetyNumberChangeNotification__someone_has_joined_this_call_with_a_safety_number_that_has_changed">Noen har blitt med i samtalen med et sikkerhetsnummer som er endret.</string>

    <!-- WebRtcCallScreen -->
    <string name="WebRtcCallScreen_swipe_up_to_change_views">Sveip opp for å endre visning</string>

    <!-- WebRtcCallScreen V2 -->
    <!-- Label with hyphenation. Translation can use soft hyphen - Unicode U+00AD -->
    <string name="WebRtcCallScreen__decline">Avslå</string>
    <!-- Label with hyphenation. Translation can use soft hyphen - Unicode U+00AD -->
    <string name="WebRtcCallScreen__answer">Svar</string>
    <!-- Label with hyphenation. Translation can use soft hyphen - Unicode U+00AD -->
    <string name="WebRtcCallScreen__answer_without_video">Svar uten video</string>

    <!-- WebRtcAudioOutputToggle -->
    <string name="WebRtcAudioOutputToggle__audio_output">Lydutgang</string>
    <string name="WebRtcAudioOutputToggle__phone_earpiece">Ørestykke</string>
    <string name="WebRtcAudioOutputToggle__speaker">Høyttaler</string>
    <string name="WebRtcAudioOutputToggle__bluetooth">Bluetooth</string>

    <string name="WebRtcCallControls_answer_call_description">Svar på anrop</string>
    <string name="WebRtcCallControls_reject_call_description">Avvis samtale</string>

    <!-- change_passphrase_activity -->
    <string name="change_passphrase_activity__old_passphrase">Gammel passord</string>
    <string name="change_passphrase_activity__new_passphrase">Ny passord</string>
    <string name="change_passphrase_activity__repeat_new_passphrase">Gjenta ny passord</string>

    <!-- contact_selection_activity -->
    <string name="contact_selection_activity__invite_to_signal">Inviter til Molly</string>
    <string name="contact_selection_activity__new_group">Ny gruppe</string>

    <!-- contact_filter_toolbar -->
    <string name="contact_filter_toolbar__clear_entered_text_description">Fjern inntastet tekst</string>
    <string name="contact_filter_toolbar__show_keyboard_description">Vis tastatur</string>
    <string name="contact_filter_toolbar__show_dial_pad_description">Vis tastatur</string>

    <!-- contact_selection_group_activity -->
    <string name="contact_selection_group_activity__no_contacts">ingen kontakter.</string>
    <string name="contact_selection_group_activity__finding_contacts">Laster inn kontakter …</string>

    <!-- single_contact_selection_activity -->
    <string name="SingleContactSelectionActivity_contact_photo">Kontaktfoto</string>

    <!-- ContactSelectionListFragment-->
    <string name="ContactSelectionListFragment_signal_requires_the_contacts_permission_in_order_to_display_your_contacts">Molly krever tillatelse fra systemet for å kunne vise kontakter, men du har valgt å avslå dette permanent. Gå til «Apper»-menyen på systemet og slå på tillatelsen «Kontakter».</string>
    <string name="ContactSelectionListFragment_error_retrieving_contacts_check_your_network_connection">Klarte ikke å hente kontakter. Kontroller nettforbindelse</string>
    <string name="ContactSelectionListFragment_username_not_found">Brukernavn ikke funnet</string>
    <string name="ContactSelectionListFragment_s_is_not_a_signal_user">"\"%1$s\" er ikke en Signal-bruker. Kontroller brukernavnet og prøv igjen."</string>
    <string name="ContactSelectionListFragment_you_do_not_need_to_add_yourself_to_the_group">Det er ikke nødvendig å legge deg selv til gruppen</string>
    <string name="ContactSelectionListFragment_maximum_group_size_reached">Maksimum antall på gruppestørrelse er oppnådd</string>
    <string name="ContactSelectionListFragment_signal_groups_can_have_a_maximum_of_d_members">Signal grupper kan ha maksimum %1$dmedlemmer.</string>
    <string name="ContactSelectionListFragment_recommended_member_limit_reached">Anbefalt øvre grense for medlemsantall er nådd</string>
    <string name="ContactSelectionListFragment_signal_groups_perform_best_with_d_members_or_fewer">Signal-grupper yter best med %1$d eller færre. Å legge til flere medlemmer vil føre til tregere sending og mottak av meldinger.</string>
    <plurals name="ContactSelectionListFragment_d_members">
        <item quantity="one">%1$d medlem</item>
        <item quantity="other">%1$d medlemmer</item>
    </plurals>

    <!-- contact_selection_list_fragment -->
    <string name="contact_selection_list_fragment__signal_needs_access_to_your_contacts_in_order_to_display_them">Molly må ha tilgang til kontaktene dine for å kunne vise dem.</string>
    <string name="contact_selection_list_fragment__show_contacts">Vis Kontakter</string>

    <!-- contact_selection_list_item -->
    <plurals name="contact_selection_list_item__number_of_members">
        <item quantity="one">%1$d medlem</item>
        <item quantity="other">%1$d medlemmer</item>
    </plurals>
    <!-- Displays number of viewers for a story -->
    <plurals name="contact_selection_list_item__number_of_viewers">
        <item quantity="one">Sett av %1$d</item>
        <item quantity="other">Sett av %1$d</item>
    </plurals>

    <!-- conversation_activity -->
    <string name="conversation_activity__type_message_push">Signal-melding</string>
    <string name="conversation_activity__type_message_sms_insecure">Usikret SMS</string>
    <string name="conversation_activity__type_message_mms_insecure">Usikret MMS</string>
    <!-- Option in send button context menu to schedule the message instead of sending it directly -->
    <string name="conversation_activity__option_schedule_message">Planlegg melding</string>
    <string name="conversation_activity__from_sim_name">Fra %1$s</string>
    <string name="conversation_activity__sim_n">SIM %1$d</string>
    <string name="conversation_activity__send">Send</string>
    <string name="conversation_activity__compose_description">Meldingsskriving</string>
    <string name="conversation_activity__emoji_toggle_description">Slå på/av emoji-tastatur</string>
    <string name="conversation_activity__attachment_thumbnail">Miniatyrbilde av vedlegg</string>
    <string name="conversation_activity__quick_attachment_drawer_toggle_camera_description">Slå av/på hurtig kamera-vedleggsfunksjon</string>
    <string name="conversation_activity__quick_attachment_drawer_record_and_send_audio_description">Ta opp og sende lyd vedlegg</string>
    <string name="conversation_activity__quick_attachment_drawer_lock_record_description">Lås opptak av lydmelding</string>
    <string name="conversation_activity__enable_signal_for_sms">Bruk Signal for SMS</string>
    <string name="conversation_activity__message_could_not_be_sent">Meldingen kunne ikke sendes. Kontroller nettverksforbindelsen din og prøv igjen.</string>

    <!-- conversation_input_panel -->
    <string name="conversation_input_panel__slide_to_cancel">Skyv for å avbryte</string>
    <string name="conversation_input_panel__cancel">Avbryt</string>

    <!-- conversation_item -->
    <string name="conversation_item__mms_image_description">Mediemelding</string>
    <string name="conversation_item__secure_message_description">Sikker melding</string>

    <!-- conversation_item_sent -->
    <string name="conversation_item_sent__send_failed_indicator_description">Sending mislyktes</string>
    <string name="conversation_item_sent__pending_approval_description">Venter på godkjenning</string>
    <string name="conversation_item_sent__delivered_description">Levert</string>
    <string name="conversation_item_sent__message_read">Melding lest</string>

    <!-- conversation_item_received -->
    <string name="conversation_item_received__contact_photo_description">Kontaktfoto</string>

    <!-- ConversationUpdateItem -->
    <string name="ConversationUpdateItem_loading">Laster inn</string>
    <string name="ConversationUpdateItem_learn_more">Lær mer</string>
    <string name="ConversationUpdateItem_join_call">Bli med i samtale</string>
    <string name="ConversationUpdateItem_return_to_call">Gå tilbake til samtale</string>
    <string name="ConversationUpdateItem_call_is_full">Samtalen er full</string>
    <string name="ConversationUpdateItem_invite_friends">Inviter venner</string>
    <string name="ConversationUpdateItem_enable_call_notifications">Slå på samtalevarsler</string>
    <string name="ConversationUpdateItem_update_contact">Oppdater kontakt</string>
    <!-- Update item button text to show to block a recipient from requesting to join via group link -->
    <string name="ConversationUpdateItem_block_request">Blokker forespørselen</string>
    <string name="ConversationUpdateItem_no_groups_in_common_review_requests_carefully">Ingen felles grupper. Gjennomgå forespørsler nøye.</string>
    <string name="ConversationUpdateItem_no_contacts_in_this_group_review_requests_carefully">Ingen kontakter i denne gruppen. Gjennomgå forespørsler nøye.</string>
    <string name="ConversationUpdateItem_view">Vis</string>
    <string name="ConversationUpdateItem_the_disappearing_message_time_will_be_set_to_s_when_you_message_them">Utløpstiden for meldinger blir satt til %1$s når du melder dem.</string>
    <!-- Update item button text to show to boost a feature -->
    <string name="ConversationUpdateItem_donate">Gi penger</string>
    <!-- Update item button text to send payment -->
    <string name="ConversationUpdateItem_send_payment">Send Betaling</string>
    <!-- Update item button text to activate payments -->
    <string name="ConversationUpdateItem_activate_payments">Aktiver betalinger</string>


    <!-- audio_view -->
    <string name="audio_view__play_pause_accessibility_description">Spill av … Pause</string>
    <string name="audio_view__download_accessibility_description">Last ned</string>

    <!-- QuoteView -->
    <string name="QuoteView_audio">Lyd</string>
    <string name="QuoteView_video">Video</string>
    <string name="QuoteView_photo">Bilde</string>
    <string name="QuoteView_gif">GIF</string>
    <string name="QuoteView_view_once_media">Vis en gang media</string>
    <string name="QuoteView_sticker">Klistremerke</string>
    <string name="QuoteView_you">Deg</string>
    <string name="QuoteView_original_missing">Opprinnelig melding ikke funnet</string>
    <!-- Author formatting for group stories -->
    <string name="QuoteView_s_story">%1$s · Story</string>
    <!-- Label indicating that a quote is for a reply to a story you created -->
    <string name="QuoteView_your_story">Deg · Story</string>
    <!-- Label indicating that the story being replied to no longer exists -->
    <string name="QuoteView_no_longer_available">Ikke lenger tilgjengelig</string>
    <!-- Label for quoted gift -->
    <string name="QuoteView__donation_for_a_friend">Pengegave for en venn</string>

    <!-- conversation_fragment -->
    <string name="conversation_fragment__scroll_to_the_bottom_content_description">Rull til bunnen</string>

    <!-- BubbleOptOutTooltip -->
    <!-- Message to inform the user of what Android chat bubbles are -->
    <string name="BubbleOptOutTooltip__description">Bobler er en Android-funksjon som du kan skru av i Molly-samtaler.</string>
    <!-- Button to dismiss the tooltip for opting out of using Android bubbles -->
    <string name="BubbleOptOutTooltip__not_now">Ikke nå</string>
    <!-- Button to move to the system settings to control the use of Android bubbles -->
    <string name="BubbleOptOutTooltip__turn_off">Skru av</string>

    <!-- safety_number_change_dialog -->
    <string name="safety_number_change_dialog__safety_number_changes">Endringer av sikkerhetsnummer</string>
    <string name="safety_number_change_dialog__accept">Godta</string>
    <string name="safety_number_change_dialog__call_anyway">Ring allikevel</string>
    <string name="safety_number_change_dialog__join_call">Bli med i samtale</string>
    <string name="safety_number_change_dialog__continue_call">Fortsett samtale</string>
    <string name="safety_number_change_dialog__leave_call">Forlat samtale</string>
    <string name="safety_number_change_dialog__the_following_people_may_have_reinstalled_or_changed_devices">Følgende personer kan ha reinstallert eller byttet enhet. Bekreft sikkerhetsnummeret ditt med dem for å sikre personvernet.</string>
    <string name="safety_number_change_dialog__view">Vis</string>
    <string name="safety_number_change_dialog__previous_verified">Tidligere bekreftet</string>

    <!-- EnableCallNotificationSettingsDialog__call_notifications_checklist -->
    <string name="EnableCallNotificationSettingsDialog__call_notifications_enabled">Samtalevarsler er på.</string>
    <string name="EnableCallNotificationSettingsDialog__enable_call_notifications">Slå på samtalevarsler</string>
    <string name="EnableCallNotificationSettingsDialog__enable_background_activity">Tillat bakgrunnsaktivitet</string>
    <string name="EnableCallNotificationSettingsDialog__everything_looks_good_now">Alt ser bra ut nå!</string>
    <string name="EnableCallNotificationSettingsDialog__to_receive_call_notifications_tap_here_and_turn_on_show_notifications">For å motta samtalevarsler, trykk her og skru på \"Vis varsler.\"</string>
    <string name="EnableCallNotificationSettingsDialog__to_receive_call_notifications_tap_here_and_turn_on_notifications">For å motta samtalevarsler, trykk her og skru på varsler og sørg for at Lyd og Forgrunnsvinduer er aktivert.</string>
    <string name="EnableCallNotificationSettingsDialog__to_receive_call_notifications_tap_here_and_enable_background_activity_in_battery_settings">For å motta samtalevarsler, trykk her og tillat bakgrunnsaktivitet i batteri-innstillinger. </string>
    <string name="EnableCallNotificationSettingsDialog__settings">Innstillinger</string>
    <string name="EnableCallNotificationSettingsDialog__to_receive_call_notifications_tap_settings_and_turn_on_show_notifications">For å motta samtalevarsler, trykk Innstillinger og skru på \"Vis varsler.\"</string>
    <string name="EnableCallNotificationSettingsDialog__to_receive_call_notifications_tap_settings_and_turn_on_notifications">For å motta samtalevarsler, trykk Innstillinger og skru på varsler og sørg for at Lyd og Forgrunnsvinduer er aktivert.</string>
    <string name="EnableCallNotificationSettingsDialog__to_receive_call_notifications_tap_settings_and_enable_background_activity_in_battery_settings">For å motta samtalevarsler, trykk på Innstillinger og tillat bakgrunnsaktivitet i batteri-innstillinger.</string>

    <!-- country_selection_fragment -->
    <string name="country_selection_fragment__loading_countries">Laster inn land…</string>
    <string name="country_selection_fragment__search">Søk</string>
    <string name="country_selection_fragment__no_matching_countries">Ingen matchende land</string>

    <!-- device_add_fragment -->
    <string name="device_add_fragment__scan_the_qr_code_displayed_on_the_device_to_link">Skann QR-koden på Signal-enheten du vil koble denne enheten med</string>

    <!-- device_link_fragment -->
    <string name="device_link_fragment__link_device">Koble til enhet</string>

    <!-- device_list_fragment -->
    <string name="device_list_fragment__no_devices_linked">Ingen enheter er koblet sammen</string>
    <string name="device_list_fragment__link_new_device">Koble til ny enhet</string>

    <!-- expiration -->
    <string name="expiration_off">Av</string>

    <plurals name="expiration_seconds">
        <item quantity="one">%1$d sekund</item>
        <item quantity="other">%1$d sekunder</item>
    </plurals>

    <string name="expiration_seconds_abbreviated">%1$ds</string>

    <plurals name="expiration_minutes">
        <item quantity="one">%1$d minutt</item>
        <item quantity="other">%1$d minutter</item>
    </plurals>

    <string name="expiration_minutes_abbreviated">%1$dm</string>

    <plurals name="expiration_hours">
        <item quantity="one">%1$d time</item>
        <item quantity="other">%1$d timer</item>
    </plurals>

    <string name="expiration_hours_abbreviated">%1$dt</string>

    <plurals name="expiration_days">
        <item quantity="one">%1$d dag</item>
        <item quantity="other">%1$d dager</item>
    </plurals>

    <string name="expiration_days_abbreviated">%1$dd</string>

    <plurals name="expiration_weeks">
        <item quantity="one">%1$d uke</item>
        <item quantity="other">%1$d uker</item>
    </plurals>

    <string name="expiration_weeks_abbreviated">%1$du</string>
    <string name="expiration_combined">%1$s %2$s</string>

    <!-- unverified safety numbers -->
    <string name="IdentityUtil_unverified_banner_one">Sikkerhetsnummeret for %1$s er endret og ikke lenger bekreftet</string>
    <string name="IdentityUtil_unverified_banner_two">Sikkerhetsnummeret for %1$s og %2$s er ikke lenger bekreftet</string>
    <string name="IdentityUtil_unverified_banner_many">Sikkerhetsnummer for %1$s, %2$s og %3$s er ikke lenger bekreftet</string>

    <string name="IdentityUtil_unverified_dialog_one">Sikkerhetsnummer for %1$s er endret og ikke lenger bekreftet. Dette kan enten bety at noen forsøker å overvåke eller manipulere kommunikasjonen, eller det kan være så enkelt som at %1$s installerte Signal på nytt.</string>
    <string name="IdentityUtil_unverified_dialog_two">Sikkerhetsnummer for %1$s og %2$s er ikke lenger bekreftet. Dette kan enten bety at noen forsøker å overvåke eller manipulere kommunikasjonen, eller det kan være så enkelt som at de installerte Signal på nytt.</string>
    <string name="IdentityUtil_unverified_dialog_many">Sikkerhetsnummer for %1$s, %2$s og %3$ser ikke lenger bekreftet. Dette kan enten bety at noen forsøker å overvåke eller manipulere kommunikasjonen, eller det kan være så enkelt som at de installerte Signal på nytt.</string>

    <string name="IdentityUtil_untrusted_dialog_one">Sikkerhetsnummer for %1$s ble nettopp endret.</string>
    <string name="IdentityUtil_untrusted_dialog_two">Sikkerhetsnummer for %1$s og %2$s ble nettopp endret.</string>
    <string name="IdentityUtil_untrusted_dialog_many">Sikkerhetsnummer for %1$s, %2$s og %3$s ble nettopp endret.</string>

    <plurals name="identity_others">
        <item quantity="one">%1$d annen</item>
        <item quantity="other">%1$d andre</item>
    </plurals>

    <!-- giphy_activity -->
    <string name="giphy_activity_toolbar__search_gifs">Søk blant GIFer.</string>

    <!-- giphy_fragment -->
    <string name="giphy_fragment__nothing_found">Ingenting funnet</string>

    <!-- database_migration_activity -->
    <string name="database_migration_activity__would_you_like_to_import_your_existing_text_messages">Vil du importere tekstmeldinger som ligger på enheten til Signals krypterte database?</string>
    <string name="database_migration_activity__the_default_system_database_will_not_be_modified">Forvalgt systemdatabase blir ikke endret på noen måte.</string>
    <string name="database_migration_activity__skip">Hopp over</string>
    <string name="database_migration_activity__import">Importer</string>
    <string name="database_migration_activity__this_could_take_a_moment_please_be_patient">Dette kan ta litt tid. Vær tålmodig. Vi varsler deg når importering er fullført.</string>
    <string name="database_migration_activity__importing">IMPORTERER</string>


    <!-- load_more_header -->
    <string name="load_more_header__see_full_conversation">Vis hele samtalen</string>
    <string name="load_more_header__loading">Laster inn</string>

    <!-- media_overview_activity -->
    <string name="media_overview_activity__no_media">Ingen medier</string>

    <!-- message_recipients_list_item -->
    <string name="message_recipients_list_item__view">Vis</string>
    <string name="message_recipients_list_item__resend">Send på nytt</string>

    <!-- Displayed in a toast when user long presses an item in MyStories -->
    <string name="MyStoriesFragment__copied_sent_timestamp_to_clipboard">Tidsstempelet er kopiert til utklippstavlen.</string>
    <!-- Displayed when there are no outgoing stories -->
    <string name="MyStoriesFragment__updates_to_your_story_will_show_up_here">Oppdateringer av storyen din vises her.</string>

    <!-- GroupUtil -->
    <plurals name="GroupUtil_joined_the_group">
        <item quantity="one">%1$s ble med i gruppa.</item>
        <item quantity="other">%1$s ble med i gruppa.</item>
    </plurals>
    <string name="GroupUtil_group_name_is_now">Gruppenavnet er nå «%1$s».</string>

    <!-- prompt_passphrase_activity -->
    <string name="prompt_passphrase_activity__unlock">Lås opp</string>

    <!-- prompt_mms_activity -->
    <string name="prompt_mms_activity__signal_requires_mms_settings_to_deliver_media_and_group_messages">Signal krever MMS-oppsett for å levere medier og gruppemeldinger via mobilnett. Enheten din gjør ikke denne informasjonen tilgjengelig, som kan skje for låste enheter og andre restriktive konfigurasjoner.</string>
    <string name="prompt_mms_activity__to_send_media_and_group_messages_tap_ok">Trykk «OK» og følg anvisninger hvis du vil sende medie- og gruppemeldinger. Du finner vanligvis MMS-oppsettet for operatøren din ved å søke etter «din operatør APN». Du trenger bare å gjøre dette én gang.</string>

    <!-- BadDecryptLearnMoreDialog -->
    <string name="BadDecryptLearnMoreDialog_delivery_issue">Problemer med levering</string>
    <string name="BadDecryptLearnMoreDialog_couldnt_be_delivered_individual">En melding, et klistremerke, en reaksjon eller en lesebekreftelse fra %1$s kunne ikke leveres til deg. Vedkommende kan ha prøvd å sende dette til deg direkte eller i en gruppe.</string>
    <string name="BadDecryptLearnMoreDialog_couldnt_be_delivered_group">En melding, et klistremerke, en reaksjon eller en lesebekreftelse fra %1$s kunne ikke leveres til deg.</string>

    <!-- profile_create_activity -->
    <string name="CreateProfileActivity_first_name_required">Fornavn (påkrevd)</string>
    <string name="CreateProfileActivity_last_name_optional">Etternavn (valgfritt)</string>
    <string name="CreateProfileActivity_next">Neste</string>
    <string name="CreateProfileActivity_custom_mms_group_names_and_photos_will_only_be_visible_to_you">Selvvalgte MMS-gruppenavn og -gruppebilder er kun synlige for deg.</string>
    <string name="CreateProfileActivity_group_descriptions_will_be_visible_to_members_of_this_group_and_people_who_have_been_invited">Gruppebeskrivelser vil være synlige for medlemmer av denne gruppen og personer som har blitt invitert.</string>

    <!-- EditAboutFragment -->
    <string name="EditAboutFragment_about">Om</string>
    <string name="EditAboutFragment_write_a_few_words_about_yourself">Skriv noen ord om deg selv…</string>
    <string name="EditAboutFragment_count">%1$d/%2$d</string>
    <string name="EditAboutFragment_speak_freely">Snakk fritt</string>
    <string name="EditAboutFragment_encrypted">Kryptert</string>
    <string name="EditAboutFragment_be_kind">Vær grei</string>
    <string name="EditAboutFragment_coffee_lover">Kaffielsker</string>
    <string name="EditAboutFragment_free_to_chat">Ledig til samtale</string>
    <string name="EditAboutFragment_taking_a_break">Tar en pause</string>
    <string name="EditAboutFragment_working_on_something_new">Jobber med noe nytt</string>

    <!-- EditProfileFragment -->
    <string name="EditProfileFragment__edit_group">Rediger gruppe</string>
    <string name="EditProfileFragment__group_name">Gruppenavn</string>
    <string name="EditProfileFragment__group_description">Gruppebeskrivelse</string>
  <!-- Removed by excludeNonTranslatables <string name="EditProfileFragment__support_link" translatable="false">https://support.signal.org/hc/articles/360007459591</string> -->

    <!-- EditProfileNameFragment -->
    <string name="EditProfileNameFragment_your_name">Ditt navn</string>
    <string name="EditProfileNameFragment_first_name">Fornavn</string>
    <string name="EditProfileNameFragment_last_name_optional">Etternavn (valgfritt)</string>
    <string name="EditProfileNameFragment_save">Lagre</string>
    <string name="EditProfileNameFragment_failed_to_save_due_to_network_issues_try_again_later">Kunne ikke lagre på grunn av nettverksproblemer. Prøv igjen senere.</string>

    <!-- recipient_preferences_activity -->
    <string name="recipient_preference_activity__shared_media">Delte medier</string>

    <!-- recipients_panel -->

    <!-- verify_display_fragment -->
    <string name="verify_display_fragment__to_verify_the_security_of_your_end_to_end_encryption_with_s"><![CDATA[Hvis du vil bekrefte at du har sikker ende til ende-kryptering med %1$s, bør du sammenligne tallene ovenfor med tallene på vedkommendes enhet. Du kan også skanne koden på personens telefon. <a href=\"https://signal.org/redirect/safety-numbers\">Les mer.</a>]]></string>
    <string name="verify_display_fragment__tap_to_scan">Trykk for å skanne</string>
    <string name="verify_display_fragment__successful_match">Samsvar</string>
    <string name="verify_display_fragment__failed_to_verify_safety_number">Kunne ikke bekrefte sikkerhetsnummeret</string>
    <string name="verify_display_fragment__loading">Laster…</string>
    <string name="verify_display_fragment__mark_as_verified">Merk som bekreftet</string>
    <string name="verify_display_fragment__clear_verification">Fjern bekreftelse</string>

    <!-- verify_identity -->
    <string name="verify_identity__share_safety_number">Del sikkerhetsnummer</string>

    <!-- verity_scan_fragment -->
    <string name="verify_scan_fragment__scan_the_qr_code_on_your_contact">Skann QR-koden på kontaktens enhet.</string>

    <!-- webrtc_answer_decline_button -->
    <string name="webrtc_answer_decline_button__swipe_up_to_answer">Sveip opp for å svare</string>
    <string name="webrtc_answer_decline_button__swipe_down_to_reject">Sveip ned for å avvise</string>

    <!-- message_details_header -->
    <string name="message_details_header__issues_need_your_attention">Problemer venter på manuell løsning.</string>
    <string name="message_details_header_sent">Sendt</string>
    <string name="message_details_header_received">Mottatt</string>
    <string name="message_details_header_disappears">Forsvinner</string>
    <string name="message_details_header_via">Via</string>

    <!-- message_details_recipient_header -->
    <string name="message_details_recipient_header__pending_send">Avventer</string>
    <string name="message_details_recipient_header__sent_to">Sendt til</string>
    <string name="message_details_recipient_header__sent_from">Sendt av</string>
    <string name="message_details_recipient_header__delivered_to">Levert til</string>
    <string name="message_details_recipient_header__read_by">Lest av</string>
    <string name="message_details_recipient_header__not_sent">Ikke sendt</string>
    <string name="message_details_recipient_header__viewed">Sett av</string>
    <string name="message_details_recipient_header__skipped">Hoppet over</string>

    <!-- message_Details_recipient -->
    <string name="message_details_recipient__failed_to_send">Sending mislyktes</string>
    <string name="message_details_recipient__new_safety_number">Nytt sikkerhetsnummer</string>

    <!-- AndroidManifest.xml -->
    <string name="AndroidManifest__create_passphrase">Opprett passord</string>
    <string name="AndroidManifest__select_contacts">Velg kontakter</string>
    <string name="AndroidManifest__change_passphrase">Endre passord</string>
    <string name="AndroidManifest__verify_safety_number">Bekreft sikkerhetsnummer</string>
    <string name="AndroidManifest__media_preview">Forhåndsvisning av medier</string>
    <string name="AndroidManifest__message_details">Meldingsdetaljer</string>
    <string name="AndroidManifest__linked_devices">Koblede enheter</string>
    <string name="AndroidManifest__invite_friends">Inviter venner</string>
    <string name="AndroidManifest_archived_conversations">Lagrede samtaler</string>
    <string name="AndroidManifest_remove_photo">Fjern bilde</string>

    <!-- Message Requests Megaphone -->
    <string name="MessageRequestsMegaphone__message_requests">Meldingsforespørsler</string>
    <string name="MessageRequestsMegaphone__users_can_now_choose_to_accept">Brukere kan nå velge å godta en ny samtale. Profilnavn lar folk få vite hvem som sender dem beskjed.</string>
    <string name="MessageRequestsMegaphone__add_profile_name">Legg til profilnavn</string>

    <!-- HelpFragment -->
    <string name="HelpFragment__have_you_read_our_faq_yet">Har du lest våre vanlige spørsmål ennå?</string>
    <string name="HelpFragment__next">Neste</string>
    <string name="HelpFragment__contact_us">Kontakt oss</string>
    <string name="HelpFragment__tell_us_whats_going_on">Fortell oss hva som skjer</string>
    <string name="HelpFragment__include_debug_log">Inkluder feilsøkingslogg.</string>
    <string name="HelpFragment__whats_this">Hva er dette?</string>
    <string name="HelpFragment__how_do_you_feel">Hvordan føler du deg? (Valgfri)</string>
    <string name="HelpFragment__tell_us_why_youre_reaching_out">Fortell oss hvorfor du tar kontakt.</string>
  <!-- Removed by excludeNonTranslatables <string name="HelpFragment__emoji_5" translatable="false">emoji_5</string> -->
  <!-- Removed by excludeNonTranslatables <string name="HelpFragment__emoji_4" translatable="false">emoji_4</string> -->
  <!-- Removed by excludeNonTranslatables <string name="HelpFragment__emoji_3" translatable="false">emoji_3</string> -->
  <!-- Removed by excludeNonTranslatables <string name="HelpFragment__emoji_2" translatable="false">emoji_2</string> -->
  <!-- Removed by excludeNonTranslatables <string name="HelpFragment__emoji_1" translatable="false">emoji_1</string> -->
  <!-- Removed by excludeNonTranslatables <string name="HelpFragment__link__debug_info" translatable="false">https://support.signal.org/hc/articles/360007318591</string> -->
  <!-- Removed by excludeNonTranslatables <string name="HelpFragment__link__faq" translatable="false">https://support.signal.org</string> -->
    <string name="HelpFragment__support_info">Brukterstøtteinformasjon</string>
    <string name="HelpFragment__signal_android_support_request">Kontakt Signal Android support</string>
    <string name="HelpFragment__debug_log">Feilsøkingslogg:</string>
    <string name="HelpFragment__could_not_upload_logs">Kunne ikke laste opp logger</string>
    <string name="HelpFragment__please_be_as_descriptive_as_possible">Vær så beskrivende som mulig for å hjelpe oss med å forstå problemet.</string>
    <string-array name="HelpFragment__categories_5">
        <item>\\-\\- Velg et alternativ \\-\\-</item>
        <item>Noe virker ikke som det skal</item>
        <item>Forespørsel om funksjon</item>
        <item>Spørsmål</item>
        <item>Tilbakemelding</item>
        <item>Annet</item>
        <item>Betalinger (MobileCoin)</item>
        <item>Pengebeløp og merker</item>
        <item>Eksporter SMS</item>
    </string-array>

    <!-- ReactWithAnyEmojiBottomSheetDialogFragment -->
    <string name="ReactWithAnyEmojiBottomSheetDialogFragment__this_message">Denne meldingen</string>
    <string name="ReactWithAnyEmojiBottomSheetDialogFragment__recently_used">Nylig brukt</string>
    <string name="ReactWithAnyEmojiBottomSheetDialogFragment__smileys_and_people">Smilefjes og mennesker</string>
    <string name="ReactWithAnyEmojiBottomSheetDialogFragment__nature">Natur</string>
    <string name="ReactWithAnyEmojiBottomSheetDialogFragment__food">Mat</string>
    <string name="ReactWithAnyEmojiBottomSheetDialogFragment__activities">Aktiviteter</string>
    <string name="ReactWithAnyEmojiBottomSheetDialogFragment__places">Steder</string>
    <string name="ReactWithAnyEmojiBottomSheetDialogFragment__objects">Objekter</string>
    <string name="ReactWithAnyEmojiBottomSheetDialogFragment__symbols">Symboler</string>
    <string name="ReactWithAnyEmojiBottomSheetDialogFragment__flags">Flagg</string>
    <string name="ReactWithAnyEmojiBottomSheetDialogFragment__emoticons">Emoticons</string>
    <string name="ReactWithAnyEmojiBottomSheetDialogFragment__no_results_found">Ingen resultater</string>

    <!-- arrays.xml -->
    <string name="arrays__use_default">Bruk forvalgt</string>
    <string name="arrays__use_custom">Bruk selvvalgt</string>

    <string name="arrays__mute_for_one_hour">Demp i 1 time</string>
    <string name="arrays__mute_for_eight_hours">Demp i 8 timer</string>
    <string name="arrays__mute_for_one_day">Demp i 1 dag</string>
    <string name="arrays__mute_for_seven_days">Demp i 7 dager</string>
    <string name="arrays__always">Evig tid</string>

    <string name="arrays__settings_default">Standardoppsett</string>
    <string name="arrays__enabled">Slått på</string>
    <string name="arrays__disabled">Slått av</string>

    <string name="arrays__name_and_message">Navn og melding</string>
    <string name="arrays__name_only">Kun navn</string>
    <string name="arrays__no_name_or_message">Verken navn eller melding</string>

    <string name="arrays__images">Bilder</string>
    <string name="arrays__audio">Lyd</string>
    <string name="arrays__video">Video</string>
    <string name="arrays__documents">Dokumenter</string>

    <string name="arrays__small">Liten</string>
    <string name="arrays__normal">Normal</string>
    <string name="arrays__large">Stor</string>
    <string name="arrays__extra_large">Ekstra stor</string>

    <string name="arrays__default">Forvalgt</string>
    <string name="arrays__high">Høy</string>
    <string name="arrays__max">Maks</string>

    <!-- plurals.xml -->
    <plurals name="hours_ago">
        <item quantity="one">%1$dt</item>
        <item quantity="other">%1$dt</item>
    </plurals>

    <!-- preferences.xml -->
    <string name="preferences_beta">Beta</string>
    <string name="preferences__sms_mms">SMS og MMS</string>
    <string name="preferences__pref_use_address_book_photos">Benytt adressebokbilder</string>
    <string name="preferences__display_contact_photos_from_your_address_book_if_available">Vis adressebokbilder hvis tilgjengelig</string>
    <!-- Preference menu item title for a toggle switch for preserving the archived state of muted chats. -->
    <string name="preferences__pref_keep_muted_chats_archived">Hold dempede samtaler arkivert</string>
    <!-- Preference menu item description for a toggle switch for preserving the archived state of muted chats. -->
    <string name="preferences__muted_chats_that_are_archived_will_remain_archived">Dempede samtaler som er arkiverte vil forbli arkiverte selv når du får en ny melding.</string>
    <string name="preferences__generate_link_previews">Forhåndsvis nettsteder</string>
    <string name="preferences__retrieve_link_previews_from_websites_for_messages">Hent forhåndsvisninger av lenker direkte fra nettsteder for meldinger du sender.</string>
    <string name="preferences__change_passphrase">Endre passordfrase</string>
    <string name="preferences__change_your_passphrase">Endre passordet ditt</string>
    <string name="preferences__enable_passphrase">Aktiver passordfrase-skjermlås</string>
    <string name="preferences__lock_signal_and_message_notifications_with_a_passphrase">Lås skjerm og varsler med passordfrase</string>
    <string name="preferences__screen_security">Skjermsikkerhet</string>
    <string name="preferences__auto_lock_signal_after_a_specified_time_interval_of_inactivity">Lås Signal automatisk etter valgt tid uten aktivitet</string>
    <string name="preferences__inactivity_timeout_passphrase">Passord ved tidsavbrudd</string>
    <string name="preferences__inactivity_timeout_interval">Tidsavbrudd ved inaktivitet</string>
    <string name="preferences__notifications">Varsler</string>
    <string name="preferences__led_color">LED-farge</string>
    <string name="preferences__led_color_unknown">Ukjent</string>
    <string name="preferences__pref_led_blink_title">LED-blinkemønster</string>
    <string name="preferences__customize">Tilpass</string>
    <string name="preferences__change_sound_and_vibration">Endre lyd og vibrering</string>
    <string name="preferences__sound">Lyd</string>
    <string name="preferences__silent">Stille</string>
    <string name="preferences__default">Forvalgt</string>
    <string name="preferences__repeat_alerts">Gjenta varsler</string>
    <string name="preferences__never">Aldri</string>
    <string name="preferences__one_time">Én gang</string>
    <string name="preferences__two_times">To ganger</string>
    <string name="preferences__three_times">Tre ganger</string>
    <string name="preferences__five_times">Fem ganger</string>
    <string name="preferences__ten_times">Ti ganger</string>
    <string name="preferences__vibrate">Vibrer</string>
    <string name="preferences__green">Grønn</string>
    <string name="preferences__red">Rød</string>
    <string name="preferences__blue">Blå</string>
    <string name="preferences__orange">Oransje</string>
    <string name="preferences__cyan">Cyan</string>
    <string name="preferences__magenta">Magenta</string>
    <string name="preferences__white">Hvit</string>
    <string name="preferences__none">Ingen</string>
    <string name="preferences__fast">Raskt</string>
    <string name="preferences__normal">Normal</string>
    <string name="preferences__slow">Langsomt</string>
    <string name="preferences__help">Hjelp</string>
    <string name="preferences__advanced">Avansert</string>
    <string name="preferences__donate_to_signal">Gi penger til Molly</string>
    <!-- Preference label for making one-time donations to Signal -->
    <string name="preferences__privacy">Personvern</string>
    <!-- Preference label for stories -->
    <string name="preferences__stories">Storyer</string>
    <string name="preferences__mms_user_agent">MMS-brukeragent</string>
    <string name="preferences__advanced_mms_access_point_names">Manuelt MMS-oppsett</string>
    <string name="preferences__mmsc_url">MMSC-adresse</string>
    <string name="preferences__mms_proxy_host">MMS-mellomtjenervert</string>
    <string name="preferences__mms_proxy_port">MMS-mellomtjenerport</string>
    <string name="preferences__mmsc_username">MMSC-brukernavn</string>
    <string name="preferences__mmsc_password">MMSC-passord</string>
    <string name="preferences__sms_delivery_reports">SMS-leveringsrapporter</string>
    <string name="preferences__request_a_delivery_report_for_each_sms_message_you_send">Be om leveringsrapport når du sender SMS</string>
    <string name="preferences__data_and_storage">Data og lagring</string>
    <string name="preferences__storage">Lagring</string>
    <string name="preferences__payments">Betalinger</string>
    <!-- Privacy settings payments section description -->
    <string name="preferences__payment_lock">Betalingslås</string>
    <string name="preferences__payments_beta">Betalinger (Beta)</string>
    <string name="preferences__conversation_length_limit">Lengdegrense for samtaler</string>
    <string name="preferences__keep_messages">Behold meldinger</string>
    <string name="preferences__clear_message_history">Slett meldingslogg</string>
    <string name="preferences__linked_devices">Koblede enheter</string>
    <string name="preferences__light_theme">Lys</string>
    <string name="preferences__dark_theme">Mørk</string>
    <string name="preferences__appearance">Utseende</string>
    <string name="preferences__theme">Tema</string>
    <string name="preferences__chat_color_and_wallpaper">Samtalefarge &amp; -bakgrunn</string>
    <string name="preferences__disable_pin">Deaktiver PIN-kode</string>
    <string name="preferences__enable_pin">Aktiver PIN-kode</string>
    <string name="preferences__if_you_disable_the_pin_you_will_lose_all_data">Hvis du deaktiverer PIN-koden vil du miste all informasjon når du gjennomfører Signal-registrering på nytt, med mindre du manuelt tar en sikkerhetskopi og gjenoppretter innholdet. Du kan ikke skru på registreringslås mens PIN-koden er deaktivert.</string>
    <string name="preferences__pins_keep_information_stored_with_signal_encrypted_so_only_you_can_access_it">PIN-koder holder informasjon lagret i Signal kryptert slik at bare du kan få tilgang til den. Profilen, innstillingene og kontaktene dine vil gjenopprettes når du installerer Signal på nytt. Du vil ikke trenge PIN-koden for å åpne appen.</string>
    <string name="preferences__system_default">System standard</string>
    <string name="preferences__language">Språk</string>
    <string name="preferences__signal_messages_and_calls">Signal-meldinger og -samtaler</string>
    <string name="preferences__advanced_pin_settings">Avanserte PIN-kode instillinger</string>
    <string name="preferences__free_private_messages_and_calls">Gratis private meldinger og samtaler til Signal-brukere</string>
    <string name="preferences__submit_debug_log">Send inn feilsøkingslogg</string>
    <string name="preferences__delete_account">Slett kontoen</string>
    <string name="preferences__support_wifi_calling">«Wi-Fi-anrop»-tilbakefallsmodus</string>
    <string name="preferences__enable_if_your_device_supports_sms_mms_delivery_over_wifi">Bruk dette hvis enheten leverer SMS / MMS via Wi-Fi (og «Wi-Fi-anrop» er slått på)</string>
    <string name="preferences__incognito_keyboard">Inkognito-tastatur</string>
    <string name="preferences__read_receipts">Lesebekreftelser</string>
    <string name="preferences__if_read_receipts_are_disabled_you_wont_be_able_to_see_read_receipts">Hvis du slår av lesebekreftelser, får du heller ikke se lesebekreftelser fra andre.</string>
    <string name="preferences__typing_indicators">Skriveindikatorer</string>
    <string name="preferences__if_typing_indicators_are_disabled_you_wont_be_able_to_see_typing_indicators">Hvis skriveindikatorer er deaktivert, vil du ikke kunne se skriveindikatorer fra andre.</string>
    <string name="preferences__request_keyboard_to_disable">Be tastaturet ignorere personlig læring.</string>
    <string name="preferences__this_setting_is_not_a_guarantee">Dette er ikke en garanti, og tastaturet ditt kan ignorere forespørselen.</string>
  <!-- Removed by excludeNonTranslatables <string name="preferences__incognito_keyboard_learn_more" translatable="false">https://support.signal.org/hc/articles/360055276112</string> -->
    <string name="preferences_chats__when_using_mobile_data">Ved bruk av mobildata</string>
    <string name="preferences_chats__when_using_wifi">Ved bruk av Wi-Fi</string>
    <string name="preferences_chats__when_roaming">Ved bruk av dataroaming</string>
    <string name="preferences_chats__media_auto_download">Automatisk nedlasting av medier</string>
    <string name="preferences_chats__message_history">Meldingslogg</string>
    <string name="preferences_storage__storage_usage">Lagringsbruk</string>
    <string name="preferences_storage__photos">Bilder</string>
    <string name="preferences_storage__videos">Videoer</string>
    <string name="preferences_storage__files">Filer</string>
    <string name="preferences_storage__audio">Lyd</string>
    <string name="preferences_storage__review_storage">Se gjennom lagring</string>
    <string name="preferences_storage__delete_older_messages">Vil du slette eldre meldinger?</string>
    <string name="preferences_storage__clear_message_history">Vil du slette meldingsloggen?</string>
    <string name="preferences_storage__this_will_permanently_delete_all_message_history_and_media">Dette vil permanent slette alle meldingslogger og mediefiler som er eldre enn %1$s fra denne enheten.</string>
    <string name="preferences_storage__this_will_permanently_trim_all_conversations_to_the_d_most_recent_messages">Dette vil umiddelbart forkorte alle samtaler til de %1$s siste meldingene.</string>
    <string name="preferences_storage__this_will_delete_all_message_history_and_media_from_your_device">Dette vil permanent slette alle meldingslogger og mediefiler fra denne enheten.</string>
    <string name="preferences_storage__are_you_sure_you_want_to_delete_all_message_history">Er du sikker på at du vil slette alle meldingslogger?</string>
    <string name="preferences_storage__all_message_history_will_be_permanently_removed_this_action_cannot_be_undone">Alle meldingslogger slettes permanent. Denne handlingen kan ikke angres.</string>
    <string name="preferences_storage__delete_all_now">Slett alt nå</string>
    <string name="preferences_storage__forever">For alltid</string>
    <string name="preferences_storage__one_year">1 år</string>
    <string name="preferences_storage__six_months">6 Måneder</string>
    <string name="preferences_storage__thirty_days">30 Dager</string>
    <string name="preferences_storage__none">Ingen</string>
    <string name="preferences_storage__s_messages">%1$s meldinger</string>
    <string name="preferences_storage__custom">Selvvalgt</string>
    <string name="preferences_advanced__use_system_emoji">Bruk systemets emoji</string>
    <string name="preferences_advanced__relay_all_calls_through_the_signal_server_to_avoid_revealing_your_ip_address">Omdiriger alle samtaler gjennom Signal-tjenesten for å unngå å avsløre IP-adressen din til kontakten din. Aktivering vil redusere samtalekvaliteten.</string>
    <string name="preferences_advanced__always_relay_calls">Omdiriger alle samtaler</string>
    <string name="preferences_app_protection__who_can">Hvem kan…</string>
    <!-- Privacy settings payments section title -->
    <string name="preferences_app_protection__payments">Betalinger</string>
    <string name="preferences_chats__chats">Samtaler</string>
    <string name="preferences_data_and_storage__manage_storage">Håndter lagring</string>
    <string name="preferences_data_and_storage__use_less_data_for_calls">Bruk mindre data for anrop</string>
    <string name="preferences_data_and_storage__never">Aldri</string>
    <string name="preferences_data_and_storage__wifi_and_mobile_data">WiFi og mobildata</string>
    <string name="preferences_data_and_storage__mobile_data_only">Kun mobildata</string>
    <string name="preference_data_and_storage__using_less_data_may_improve_calls_on_bad_networks">Lavere dataforbruk kan forbedre samtaler på dårlige nettverk</string>
    <string name="preferences_notifications__in_chat_sounds">Samtalelyder</string>
    <string name="preferences_notifications__show">Vis</string>
    <string name="preferences_notifications__ringtone">Ringetone</string>
    <string name="preferences_chats__message_text_size">Skriftstørrelse i meldinger</string>
    <string name="preferences_notifications__priority">Prioritet</string>
    <!-- Heading for the \'censorship circumvention\' section of privacy preferences -->
    <string name="preferences_communication__category_censorship_circumvention">Omgåelse av sensur</string>
    <!-- Title of the \'censorship circumvention\' toggle switch -->
    <string name="preferences_communication__censorship_circumvention">Omgå sensur</string>
    <string name="preferences_communication__censorship_circumvention_if_enabled_signal_will_attempt_to_circumvent_censorship">Når slått på, vil Molly forsøke å unngå sensurforsøk. Ikke skru på denne funksjonen om du ikke er i et område hvor Molly blir forsøkt sensurert.</string>
    <!-- Summary text for \'censorship circumvention\' toggle. Indicates that we automatically enabled it because we believe you\'re in a censored country -->
    <string name="preferences_communication__censorship_circumvention_has_been_activated_based_on_your_accounts_phone_number">Sensur-omgåelse har blitt aktivert basert på telefonnummeret som kontoen er registrert med.</string>
    <!-- Summary text for \'censorship circumvention\' toggle. Indicates that you disabled it even though we believe you\'re in a censored country -->
    <string name="preferences_communication__censorship_circumvention_you_have_manually_disabled">Du har manuelt deaktivert censur kringgående.</string>
    <!-- Summary text for \'censorship circumvention\' toggle. Indicates that you cannot use it because you\'re already connected to the Signal service -->
    <string name="preferences_communication__censorship_circumvention_is_not_necessary_you_are_already_connected">Omgåelse av sensur er ikke nødvendig; du er allerede koblet til Signal tjenesten.</string>
    <!-- Summary text for \'censorship circumvention\' toggle. Indicates that you cannot use it because you\'re not connected to the internet -->
    <string name="preferences_communication__censorship_circumvention_can_only_be_activated_when_connected_to_the_internet">Sensur-omgåelse kan bare bli skrudd på når telefonen er koblet til internett.</string>
    <string name="preferences_communication__category_sealed_sender">Forseglet Avsender</string>
    <string name="preferences_communication__sealed_sender_allow_from_anyone">Tillat fra hvem som helst</string>
    <string name="preferences_communication__sealed_sender_allow_from_anyone_description">Aktiver forseglet avsender for innkommende meldinger fra avsendere og personer du ikke har delt profilen din med.</string>
    <string name="preferences_communication__sealed_sender_learn_more">Lær mer</string>
    <string name="preferences_setup_a_username">Sette upp brukernavn</string>
    <string name="preferences_proxy">Proxy</string>
    <string name="preferences_use_proxy">Bruk proxy</string>
    <string name="preferences_off">Av</string>
    <string name="preferences_on">På</string>
    <string name="preferences_proxy_address">Proxy-adresse</string>
    <string name="preferences_only_use_a_proxy_if">Bruk en proxy kun hvis du ikke kan koble til Signal med mobildata eller Wi-Fi.</string>
    <string name="preferences_share">Del</string>
    <string name="preferences_save">Lagre</string>
    <string name="preferences_connecting_to_proxy">Kobler til proxy…</string>
    <string name="preferences_connected_to_proxy">Koblet til proxy</string>
    <string name="preferences_connection_failed">Tilkoblingen mislyktes</string>
    <string name="preferences_couldnt_connect_to_the_proxy">Kunne ikke koble til proxyen. Sjekk proxy-adressen og prøv på nytt.</string>
    <string name="preferences_you_are_connected_to_the_proxy">Du er koblet til proxyen. Du kan når som helst slå av proxyen i innstillingene.</string>
    <string name="preferences_success">Suksess</string>
    <string name="preferences_failed_to_connect">Tilkobling mislyktes</string>
    <string name="preferences_enter_proxy_address">Skriv inn proxy-adressen</string>


    <string name="configurable_single_select__customize_option">Tilpass opsjon</string>

    <!-- Internal only preferences -->
  <!-- Removed by excludeNonTranslatables <string name="preferences__internal_preferences" translatable="false">Internal Preferences</string> -->
  <!-- Removed by excludeNonTranslatables <string name="preferences__internal_details" translatable="false">Internal Details</string> -->
  <!-- Removed by excludeNonTranslatables <string name="preferences__internal_stories_dialog_launcher" translatable="false">Stories dialog launcher</string> -->


    <!-- Payments -->
    <string name="PaymentsActivityFragment__all_activity">All aktivitet</string>
    <string name="PaymentsAllActivityFragment__all">Alle</string>
    <string name="PaymentsAllActivityFragment__sent">Sendt</string>
    <string name="PaymentsAllActivityFragment__received">Mottatt</string>

    <string name="PaymentsHomeFragment__introducing_payments">Vi introduserer betalinger (Beta)</string>
    <string name="PaymentsHomeFragment__use_signal_to_send_and_receive">Bruk Molly til å sende og motta MobileCoin, en ny, personvernorientert digital valuta. Aktiver for å komme i gang.</string>
    <string name="PaymentsHomeFragment__activate_payments">Aktiver betalinger</string>
    <string name="PaymentsHomeFragment__activating_payments">Aktiverer betalinger…</string>
    <string name="PaymentsHomeFragment__restore_payments_account">Gjenopprett betalingskonto</string>
    <string name="PaymentsHomeFragment__no_recent_activity_yet">Ingen nylig aktivitet</string>
    <string name="PaymentsHomeFragment__recent_activity">Nylig aktivitet</string>
    <string name="PaymentsHomeFragment__see_all">Se alle</string>
    <string name="PaymentsHomeFragment__add_funds">Legg til penger</string>
    <string name="PaymentsHomeFragment__send">Send</string>
    <string name="PaymentsHomeFragment__sent_s">Sendt %1$s</string>
    <string name="PaymentsHomeFragment__received_s">Mottatt %1$s</string>
    <string name="PaymentsHomeFragment__transfer_to_exchange">Overfør til plattform</string>
    <string name="PaymentsHomeFragment__currency_conversion">Valutakurs</string>
    <string name="PaymentsHomeFragment__deactivate_payments">Deaktiver betalinger</string>
    <string name="PaymentsHomeFragment__recovery_phrase">Gjenopprettingsfrase</string>
    <string name="PaymentsHomeFragment__help">Hjelp</string>
    <string name="PaymentsHomeFragment__coin_cleanup_fee">Myntoppryddingsgebyr</string>
    <string name="PaymentsHomeFragment__sent_payment">Sendt betaling</string>
    <string name="PaymentsHomeFragment__received_payment">Mottatt betaling</string>
    <string name="PaymentsHomeFragment__processing_payment">Betalingen behandles</string>
    <string name="PaymentsHomeFragment__unknown_amount">---</string>
    <string name="PaymentsHomeFragment__currency_conversion_not_available">Valutakursen er ikke tilgjengelig</string>
    <string name="PaymentsHomeFragment__cant_display_currency_conversion">Kunne ikke vise valutakursen. Sjekk internettilkoblingen og prøv igjen.</string>
    <string name="PaymentsHomeFragment__payments_is_not_available_in_your_region">Betalinger er ikke tilgjengelige i regionen din.</string>
    <string name="PaymentsHomeFragment__could_not_enable_payments">Kunne ikke aktivere betalinger. Prøv igjen senere.</string>
    <string name="PaymentsHomeFragment__deactivate_payments_question">Deaktivere betalinger?</string>
    <string name="PaymentsHomeFragment__you_will_not_be_able_to_send">Du vil ikke kunne sende eller motta MobileCoin i Molly hvis du deaktiverer betalinger.</string>
    <string name="PaymentsHomeFragment__deactivate">Deaktiver</string>
    <string name="PaymentsHomeFragment__continue">Fortsett</string>
    <string name="PaymentsHomeFragment__balance_is_not_currently_available">Balanse er ikke tilgjengelig for øyeblikket.</string>
    <string name="PaymentsHomeFragment__payments_deactivated">Betalinger er deaktivert</string>
    <string name="PaymentsHomeFragment__payment_failed">Betaling mislyktes</string>
    <string name="PaymentsHomeFragment__details">Detaljer</string>
  <!-- Removed by excludeNonTranslatables <string name="PaymentsHomeFragment__learn_more__activate_payments" translatable="false">https://support.signal.org/hc/articles/360057625692#payments_activate </string>
    <string name="PaymentsHomeFragment__you_can_use_signal_to_send">Du kan bruke Molly til å sende og motta MobileCoin. Alle betalinger er underlagt vilkårene for bruk for MobileCoins og MobileCoin-lommeboken. Dette er en betafunksjon slik at du kan støte på noen problemer og betalinger eller saldoer du kan miste kan ikke gjenopprettes. </string> -->
    <string name="PaymentsHomeFragment__activate">Aktiver</string>
    <string name="PaymentsHomeFragment__view_mobile_coin_terms">Åpne vilkårene for MobileCoin</string>
    <string name="PaymentsHomeFragment__payments_not_available">Betalinger i Molly er ikke lenger tilgjengelige. Du kan fortsatt overføre midler til en veksler, men du kan ikke lenger sende eller motta betalinger eller legge til midler.</string>

  <!-- Removed by excludeNonTranslatables <string name="PaymentsHomeFragment__mobile_coin_terms_url" translatable="false">https://www.mobilecoin.com/terms-of-use.html</string> -->
    <!-- Alert dialog title which shows up after a payment to turn on payment lock -->
    <string name="PaymentsHomeFragment__turn_on">Vil du slå på betalingslåsen for fremtidige overføringer?</string>
    <!-- Alert dialog description for why payment lock should be enabled before sending payments -->
    <string name="PaymentsHomeFragment__add_an_additional_layer">Gjør overføringene tryggere ved å kreve Android-skjermlås eller fingeravtrykk for å overføre penger.</string>
    <!-- Alert dialog button to enable payment lock -->
    <string name="PaymentsHomeFragment__enable">Slå på</string>
    <!-- Alert dialog button to not enable payment lock for now -->
    <string name="PaymentsHomeFragment__not_now">Ikke nå</string>
    <!-- Alert dialog title which shows up to update app to send payments -->
    <string name="PaymentsHomeFragment__update_required">Oppdatering kreves</string>
    <!-- Alert dialog description that app update is required to send payments-->
    <string name="PaymentsHomeFragment__an_update_is_required">Du må oppdatere appen for å forsette å kunne sende og motta betalinger, og for å se den nyeste saldoen din.</string>
    <!-- Alert dialog button to cancel -->
    <string name="PaymentsHomeFragment__cancel">Avbryt</string>
    <!-- Alert dialog button to update now -->
    <string name="PaymentsHomeFragment__update_now">Oppdater nå</string>

    <!-- PaymentsSecuritySetupFragment -->
    <!-- Toolbar title -->
    <string name="PaymentsSecuritySetupFragment__security_setup">Sikkerhetsoppsett</string>
    <!-- Title to enable payment lock -->
    <string name="PaymentsSecuritySetupFragment__protect_your_funds">Beskytt pengene dine</string>
    <!-- Description as to why payment lock is required -->
    <string name="PaymentsSecuritySetupFragment__help_prevent">Legg til ekstra sikkerhetstiltak for å forhindre at uvedkommende som får tak i telefonen din, får tilgang til pengene dine. Du kan slå dette av i innstillingene.</string>
    <!-- Option to enable payment lock -->
    <string name="PaymentsSecuritySetupFragment__enable_payment_lock">Aktiver betalingslås</string>
    <!-- Option to cancel -->
    <string name="PaymentsSecuritySetupFragment__not_now">Ikke nå</string>
    <!-- Dialog title to confirm skipping the step -->
    <string name="PaymentsSecuritySetupFragment__skip_this_step">Vil du hoppe over dette trinnet?</string>
    <!-- Dialog description to let users know why payment lock is required -->
    <string name="PaymentsSecuritySetupFragment__skipping_this_step">Hvis du hopper over dette trinnet, kan alle som har fysisk tilgang til telefonen din overføre penger og se gjenopprettingsfrasen din.</string>
    <!-- Dialog option to cancel -->
    <string name="PaymentsSecuritySetupFragment__cancel">Avbryt</string>
    <!-- Dialog option to skip -->
    <string name="PaymentsSecuritySetupFragment__skip">Hopp over</string>

    <!-- PaymentsAddMoneyFragment -->
    <string name="PaymentsAddMoneyFragment__add_funds">Legg til penger</string>
    <string name="PaymentsAddMoneyFragment__your_wallet_address">Lommebokadressen din</string>
    <string name="PaymentsAddMoneyFragment__copy">Kopier</string>
    <string name="PaymentsAddMoneyFragment__copied_to_clipboard">Kopiert til utklippstavle</string>
    <string name="PaymentsAddMoneyFragment__to_add_funds">Send MobileCoin til lommebokadressen din for å overføre penger. Åpne en ny transaksjon fra kontoen din med MobilCoin, og skann QR-koden eller kopier lommebokadressen din.</string>
  <!-- Removed by excludeNonTranslatables <string name="PaymentsAddMoneyFragment__learn_more__information" translatable="false">https://support.signal.org/hc/articles/360057625692#payments_transfer_from_exchange</string> -->

    <!-- PaymentsDetailsFragment -->
    <string name="PaymentsDetailsFragment__details">Detaljer</string>
    <string name="PaymentsDetailsFragment__status">Status</string>
    <string name="PaymentsDetailsFragment__submitting_payment">Sender inn betaling…</string>
    <string name="PaymentsDetailsFragment__processing_payment">Behandler betaling …</string>
    <string name="PaymentsDetailsFragment__payment_complete">Betaling fullført</string>
    <string name="PaymentsDetailsFragment__payment_failed">Betaling mislyktes</string>
    <string name="PaymentsDetailsFragment__network_fee">Nettverksgebyr</string>
    <string name="PaymentsDetailsFragment__sent_by">Sendt av</string>
    <string name="PaymentsDetailsFragment__sent_to_s">Sendt til %1$s</string>
    <string name="PaymentsDetailsFragment__you_on_s_at_s">Du %1$s på %2$s</string>
    <string name="PaymentsDetailsFragment__s_on_s_at_s">%1$s %2$s på %3$s</string>
    <string name="PaymentsDetailsFragment__to">Til</string>
    <string name="PaymentsDetailsFragment__from">Fra</string>
    <string name="PaymentsDetailsFragment__information">Transaksjonsinformasjonen, inkludert betalingsbeløp og transaksjonstidspunkt, finner du i MobileCoin-hovedboken.</string>
    <string name="PaymentsDetailsFragment__coin_cleanup_fee">Myntoppryddingsgebyr</string>
    <string name="PaymentsDetailsFragment__coin_cleanup_information">\"Myntoppryddingsgebyr\" belastes når myntene i din besittelse ikke kan kombineres for å fullføre en transaksjon. Oppryddingen vil tillate deg å fortsette å sende betalinger.</string>
    <string name="PaymentsDetailsFragment__no_details_available">Det finnes ikke mer informasjon om denne transaksjonen</string>
  <!-- Removed by excludeNonTranslatables <string name="PaymentsDetailsFragment__learn_more__information" translatable="false">https://support.signal.org/hc/articles/360057625692#payments_details</string> -->
  <!-- Removed by excludeNonTranslatables <string name="PaymentsDetailsFragment__learn_more__cleanup_fee" translatable="false">https://support.signal.org/hc/articles/360057625692#payments_details_fees</string> -->
    <string name="PaymentsDetailsFragment__sent_payment">Sendt betaling</string>
    <string name="PaymentsDetailsFragment__received_payment">Mottatt betaling</string>
    <string name="PaymentsDeatilsFragment__payment_completed_s">Betaling fullført %1$s</string>
    <string name="PaymentsDetailsFragment__block_number">Blokkeringsnummer</string>

    <!-- PaymentsTransferFragment -->
    <string name="PaymentsTransferFragment__transfer">Overfør</string>
    <string name="PaymentsTransferFragment__scan_qr_code">Skann QR-kode</string>
    <string name="PaymentsTransferFragment__to_scan_or_enter_wallet_address">Til: Skann eller skriv inn lommebokadresse</string>
    <string name="PaymentsTransferFragment__you_can_transfer">Du kan overføre MobileCoin ved å fullføre en overføring til lommebokadressen oppgitt av veksleren. Lommebokadressen er rekken av siffer og bokstaver, som regel passert under QR-koden.</string>
    <string name="PaymentsTransferFragment__next">Neste</string>
    <string name="PaymentsTransferFragment__invalid_address">Ugyldig adresse</string>
    <string name="PaymentsTransferFragment__check_the_wallet_address">Sjekk at lommebokadressen du forsøker å overføre til, stemmer, og prøv igjen.</string>
    <string name="PaymentsTransferFragment__you_cant_transfer_to_your_own_signal_wallet_address">Du kan ikke overføre til din egen Molly-lommebokadresse. Angi lommebokadressen fra kontoen din og en gyldig valuta.</string>
    <string name="PaymentsTransferFragment__to_scan_a_qr_code_signal_needs">Molly trenger tilgang til kameraet for å skanne en QR-kode.</string>
    <string name="PaymentsTransferFragment__signal_needs_the_camera_permission_to_capture_qr_code_go_to_settings">Molly trenger tillatelse til å bruke kameraet for å fange en QR-kode. Gå til Innstillinger, velg Tillatelser og slå på Kamera.</string>
    <string name="PaymentsTransferFragment__to_scan_a_qr_code_signal_needs_access_to_the_camera">Molly trenger tilgang til kameraet for å skanne en QR-kode.</string>
    <string name="PaymentsTransferFragment__settings">Innstillinger</string>

    <!-- PaymentsTransferQrScanFragment -->
    <string name="PaymentsTransferQrScanFragment__scan_address_qr_code">Skann QR-koden for adressen</string>
    <string name="PaymentsTransferQrScanFragment__scan_the_address_qr_code_of_the_payee">Skann QR-koden for adressen til betaleren</string>

    <!-- CreatePaymentFragment -->
    <string name="CreatePaymentFragment__request">Forespør</string>
    <string name="CreatePaymentFragment__pay">Betal</string>
    <string name="CreatePaymentFragment__available_balance_s">Tilgjengelig saldo: %1$s</string>
    <string name="CreatePaymentFragment__toggle_content_description">Slå på/av</string>
    <string name="CreatePaymentFragment__1">1</string>
    <string name="CreatePaymentFragment__2">2</string>
    <string name="CreatePaymentFragment__3">3</string>
    <string name="CreatePaymentFragment__4">4</string>
    <string name="CreatePaymentFragment__5">5</string>
    <string name="CreatePaymentFragment__6">6</string>
    <string name="CreatePaymentFragment__7">7</string>
    <string name="CreatePaymentFragment__8">8</string>
    <string name="CreatePaymentFragment__9">9</string>
    <string name="CreatePaymentFragment__decimal">,</string>
    <string name="CreatePaymentFragment__0">0</string>
    <string name="CreatePaymentFragment__lt">&lt;</string>
    <string name="CreatePaymentFragment__backspace">Tilbake</string>
    <string name="CreatePaymentFragment__add_note">Legg til notat</string>
    <string name="CreatePaymentFragment__conversions_are_just_estimates">Vekslingskursen er kun et estimat og kan være unøyaktig.</string>
  <!-- Removed by excludeNonTranslatables <string name="CreatePaymentFragment__learn_more__conversions" translatable="false">https://support.signal.org/hc/articles/360057625692#payments_currency_conversion</string> -->

    <!-- EditNoteFragment -->
    <string name="EditNoteFragment_note">Notat</string>

    <!-- ConfirmPaymentFragment -->
    <string name="ConfirmPayment__confirm_payment">Bekreft betaling</string>
    <string name="ConfirmPayment__network_fee">Nettverksgebyr</string>
    <string name="ConfirmPayment__estimated_s">Beregnet %1$s</string>
    <string name="ConfirmPayment__to">Til</string>
    <string name="ConfirmPayment__total_amount">Totalt beløp</string>
    <string name="ConfirmPayment__balance_s">Saldo: %1$s</string>
    <string name="ConfirmPayment__submitting_payment">Sender inn betaling…</string>
    <string name="ConfirmPayment__processing_payment">Behandler betaling …</string>
    <string name="ConfirmPayment__payment_complete">Betaling fullført</string>
    <string name="ConfirmPayment__payment_failed">Betaling mislyktes</string>
    <string name="ConfirmPayment__payment_will_continue_processing">Betalingen vil fremdeles behandles</string>
    <string name="ConfirmPaymentFragment__invalid_recipient">Ugyldig mottaker</string>
    <!-- Title of a dialog show when we were unable to present the user\'s screenlock before sending a payment -->
    <string name="ConfirmPaymentFragment__failed_to_show_payment_lock">Kunne ikke vise betalingslåsen</string>
    <!-- Body of a dialog show when we were unable to present the user\'s screenlock before sending a payment -->
    <string name="ConfirmPaymentFragment__you_enabled_payment_lock_in_the_settings">Du har slått på betalingslåsen i Innstillinger, men den kunne ikke vises.</string>
    <!-- Button in a dialog that will take the user to the privacy settings -->
    <string name="ConfirmPaymentFragment__go_to_settings">Gå til innstillinger</string>
    <string name="ConfirmPaymentFragment__this_person_has_not_activated_payments">Denne personen har ikke aktivert betalinger</string>
    <string name="ConfirmPaymentFragment__unable_to_request_a_network_fee">Kunne ikke laste inn nettverksgebyr. For å fortsette denne betalingen, trykk på OK for å prøve igjen.</string>

    <!-- BiometricDeviceAuthentication -->
    <!-- Biometric/Device authentication prompt title -->
    <string name="BiometricDeviceAuthentication__signal">Signal</string>


    <!-- CurrencyAmountFormatter_s_at_s -->
    <string name="CurrencyAmountFormatter_s_at_s">%1$s for %2$s</string>

    <!-- SetCurrencyFragment -->
    <string name="SetCurrencyFragment__set_currency">Velg valuta</string>
    <string name="SetCurrencyFragment__all_currencies">Alle valutaer</string>

    <!-- **************************************** -->
    <!-- menus -->
    <!-- **************************************** -->

    <!-- contact_selection_list -->
    <string name="contact_selection_list__unknown_contact">Ny melding til…</string>
    <string name="contact_selection_list__unknown_contact_block">Blokker brukeren</string>
    <string name="contact_selection_list__unknown_contact_add_to_group">Legg til gruppen</string>

    <!-- conversation_callable_insecure -->
    <string name="conversation_callable_insecure__menu_call">Ring</string>

    <!-- conversation_callable_secure -->
    <string name="conversation_callable_secure__menu_call">Signal-samtale</string>
    <string name="conversation_callable_secure__menu_video">Signal videosamtale</string>

    <!-- conversation_context -->

    <!-- Heading which shows how many messages are currently selected -->
    <plurals name="conversation_context__s_selected">
        <item quantity="one">%1$d valgt</item>
        <item quantity="other">%1$d valgt</item>
    </plurals>

    <!-- conversation_context_image -->
    <!-- Button to save a message attachment (image, file etc.) -->

    <!-- conversation_expiring_off -->
    <string name="conversation_expiring_off__disappearing_messages">Tidsavgrensede meldinger</string>

    <!-- conversation_selection -->
    <!-- Button to view detailed information for a message; Action item with hyphenation. Translation can use soft hyphen - Unicode U+00AD  -->
    <string name="conversation_selection__menu_message_details">Info</string>
    <!-- Button to copy a message\'s text to the clipboard; Action item with hyphenation. Translation can use soft hyphen - Unicode U+00AD  -->
    <string name="conversation_selection__menu_copy">Kopier</string>
    <!-- Button to delete a message; Action item with hyphenation. Translation can use soft hyphen - Unicode U+00AD  -->
    <string name="conversation_selection__menu_delete">Slett</string>
    <!-- Button to forward a message to another person or group chat; Action item with hyphenation. Translation can use soft hyphen - Unicode U+00AD  -->
    <string name="conversation_selection__menu_forward">Videresend</string>
    <!-- Button to reply to a message; Action item with hyphenation. Translation can use soft hyphen - Unicode U+00AD -->
    <string name="conversation_selection__menu_reply">Svar</string>
    <!-- Button to save a message attachment (image, file etc.); Action item with hyphenation. Translation can use soft hyphen - Unicode U+00AD  -->
    <string name="conversation_selection__menu_save">Lagre</string>
    <!-- Button to retry sending a message; Action item with hyphenation. Translation can use soft hyphen - Unicode U+00AD  -->
    <string name="conversation_selection__menu_resend_message">Send på nytt</string>
    <!-- Button to select a message and enter selection mode; Action item with hyphenation. Translation can use soft hyphen - Unicode U+00AD  -->
    <string name="conversation_selection__menu_multi_select">Velg</string>
    <!-- Button to view a in-chat payment message\'s full payment details; Action item with hyphenation. Translation can use soft hyphen - Unicode U+00AD  -->
    <string name="conversation_selection__menu_payment_details">Betalingsinformasjon</string>

    <!-- conversation_expiring_on -->

    <!-- conversation_insecure -->
    <string name="conversation_insecure__invite">Inviter</string>

    <!-- conversation_list_batch -->

    <!-- conversation_list -->
    <string name="conversation_list_settings_shortcut">Innstillinger snarvei</string>
    <string name="conversation_list_search_description">Søk</string>
    <string name="conversation_list__pinned">Festet</string>
    <string name="conversation_list__chats">Samtaler</string>
    <string name="conversation_list__you_can_only_pin_up_to_d_chats">Du kan bare feste opp til %1$dsamtaler</string>

    <!-- conversation_list_item_view -->
    <string name="conversation_list_item_view__contact_photo_image">Kontaktfoto</string>
    <string name="conversation_list_item_view__archived">Arkivert</string>


    <!-- conversation_list_fragment -->
    <string name="conversation_list_fragment__fab_content_description">Ny samtale</string>
    <string name="conversation_list_fragment__open_camera_description">Åpne Kamera</string>
    <string name="conversation_list_fragment__no_chats_yet_get_started_by_messaging_a_friend">Ingen samtaler enda.\nKom i gang ved å sende en melding til en venn.</string>


    <!-- conversation_secure_verified -->

    <!-- conversation_muted -->
    <string name="conversation_muted__unmute">Vis</string>

    <!-- conversation_unmuted -->
    <string name="conversation_unmuted__mute_notifications">Ikke vis varsler</string>

    <!-- conversation -->
    <string name="conversation__menu_group_settings">Gruppeinstillinger</string>
    <string name="conversation__menu_leave_group">Forlat gruppe</string>
    <string name="conversation__menu_view_all_media">Alle medier</string>
    <string name="conversation__menu_conversation_settings">Samtaleinnstillinger</string>
    <string name="conversation__menu_add_shortcut">Legg til på startskjermen</string>
    <string name="conversation__menu_create_bubble">Lag boble</string>

    <!-- conversation_popup -->
    <string name="conversation_popup__menu_expand_popup">Utvid forgrunnsvindu</string>

    <!-- conversation_callable_insecure -->
    <string name="conversation_add_to_contacts__menu_add_to_contacts">Legg til i kontakter</string>

    <!-- conversation scheduled messages bar -->

    <!-- Label for button in a banner to show all messages currently scheduled -->
    <string name="conversation_scheduled_messages_bar__see_all">Se alle</string>
    <!-- Body text for banner to show all scheduled messages for the chat that tells the user how many scheduled messages there are -->
    <plurals name="conversation_scheduled_messages_bar__number_of_messages">
        <item quantity="one">%1$d planlagt melding</item>
        <item quantity="other">%1$d planlagte meldinger</item>
    </plurals>

    <!-- conversation_group_options -->
    <string name="convesation_group_options__recipients_list">Mottakerliste</string>
    <string name="conversation_group_options__delivery">Levering</string>
    <string name="conversation_group_options__conversation">Samtale</string>
    <string name="conversation_group_options__broadcast">Kringkast</string>

    <!-- text_secure_normal -->
    <string name="text_secure_normal__menu_new_group">Ny gruppe</string>
    <string name="text_secure_normal__menu_settings">Innstillinger</string>
    <string name="text_secure_normal__menu_clear_passphrase">Lås</string>
    <string name="text_secure_normal__mark_all_as_read">Merk alle som lest</string>
    <string name="text_secure_normal__invite_friends">Inviter venner</string>
    <!-- Overflow menu entry to filter unread chats -->
    <string name="text_secure_normal__filter_unread_chats">Filtrer uleste samtaler</string>
    <!-- Overflow menu entry to disable unread chats filter -->
    <string name="text_secure_normal__clear_unread_filter">Tøm filteret for uleste meldinger</string>

    <!-- verify_display_fragment -->
    <string name="verify_display_fragment_context_menu__copy_to_clipboard">Kopiere til utklippstavle</string>
    <string name="verify_display_fragment_context_menu__compare_with_clipboard">Sammenlign med utklippstavlen</string>

    <!-- reminder_header -->
    <string name="reminder_header_sms_import_title">Importer system-SMS</string>
    <string name="reminder_header_sms_import_text">Trykk for å kopiere telefonens SMS-meldinger til Signals krypterte database.</string>
    <string name="reminder_header_push_title">Slå på Signal-meldinger og -samtaler</string>
    <string name="reminder_header_push_text">Oppgrader kommunikasjonsopplevelsen.</string>
    <string name="reminder_header_service_outage_text">Signal har tekniske problemer. Vi jobber med å få tjenesten i gang igjen så fort som mulig.</string>
    <string name="reminder_header_progress">%1$d %%</string>
    <!-- Body text of a banner that will show at the top of the chat list when we temporarily cannot process the user\'s contacts -->
    <string name="reminder_cds_warning_body">Signal kan ikke behandle kontaktlisten til telefonen din akkurat nå.</string>
    <!-- Label for a button in a banner to learn more about why we temporarily can\'t process the user\'s contacts -->
    <string name="reminder_cds_warning_learn_more">Les mer</string>
    <!-- Body text of a banner that will show at the top of the chat list when the user has so many contacts that we cannot ever process them -->
    <string name="reminder_cds_permanent_error_body">Signal kan ikke behandle kontaktlisten til telefonen din.</string>
    <!-- Label for a button in a banner to learn more about why we cannot process the user\'s contacts -->
    <string name="reminder_cds_permanent_error_learn_more">Les mer</string>

    <!-- media_preview -->
    <string name="media_preview__save_title">Lagre</string>
    <string name="media_preview__edit_title">Rediger</string>


    <!-- media_preview_activity -->
    <string name="media_preview_activity__media_content_description">Forhåndsvisning av medier</string>

    <!-- new_conversation_activity -->
    <string name="new_conversation_activity__refresh">Oppdater</string>
    <!-- redphone_audio_popup_menu -->

    <!-- Insights -->
    <string name="Insights__percent">%</string>
    <string name="Insights__title">Innsikt</string>
    <string name="InsightsDashboardFragment__title">Innsikt</string>
    <string name="InsightsDashboardFragment__signal_protocol_automatically_protected">Signal-protokoll automatisk beskyttet %1$d%% av utgående meldinger over de siste %2$d dagene. Samtaler mellom Signal-brukere er alltid kryptert fra ende til ende.</string>
    <string name="InsightsDashboardFragment__spread_the_word">Spre ordet</string>
    <string name="InsightsDashboardFragment__not_enough_data">Ikke nok data</string>
    <string name="InsightsDashboardFragment__your_insights_percentage_is_calculated_based_on">Prosentene i oversikten er regnet ut fra utgående meldinger de siste %1$d dagene som ikke har forsvunnet eller blitt slettet.</string>
    <string name="InsightsDashboardFragment__start_a_conversation">Start en samtale</string>
    <string name="InsightsDashboardFragment__invite_your_contacts">Begynn å kommunisere sikkert og aktiver nye funksjoner som går utover begrensningene for ikke-krypterte SMS-meldinger ved å invitere flere kontakter til å bli med i Signal.</string>
    <string name="InsightsDashboardFragment__this_stat_was_generated_locally">Denne statistikken ble lokalt generert på enheten din og kan bare sees av deg. Den blir aldri overført noe sted.</string>
    <string name="InsightsDashboardFragment__encrypted_messages">Krypterte meldinger</string>
    <string name="InsightsDashboardFragment__cancel">Avbryt</string>
    <string name="InsightsDashboardFragment__send">Send</string>
    <string name="InsightsModalFragment__title">Vi presenterer Innsikt</string>
    <string name="InsightsModalFragment__description">Finn ut hvor mange av utgående meldinger som ble sendt sikkert, og inviter raskt nye kontakter for å øke Signal-prosenten.</string>
    <string name="InsightsModalFragment__view_insights">Se Innsikt</string>

    <string name="FirstInviteReminder__title">Inviter til Signal</string>
    <string name="FirstInviteReminder__description">Du kan øke antallet krypterte meldinger du sender av %1$d%%</string>
    <string name="SecondInviteReminder__title">Gi Signal en Boost-gave</string>
    <string name="SecondInviteReminder__description">Inviter %1$s</string>
    <string name="InsightsReminder__view_insights">Se Innsikt</string>
    <string name="InsightsReminder__invite">Inviter</string>

    <!-- Edit KBS Pin -->

    <!-- BaseKbsPinFragment -->
    <string name="BaseKbsPinFragment__next">Neste</string>
    <string name="BaseKbsPinFragment__create_alphanumeric_pin">Opprett alfanumerisk PIN-kode</string>
    <string name="BaseKbsPinFragment__create_numeric_pin">Opprett numerisk PIN-kode</string>
  <!-- Removed by excludeNonTranslatables <string name="BaseKbsPinFragment__learn_more_url" translatable="false">https://support.signal.org/hc/articles/360007059792</string> -->

    <!-- CreateKbsPinFragment -->
    <plurals name="CreateKbsPinFragment__pin_must_be_at_least_characters">
        <item quantity="one">PIN-koden må være minst %1$d tegn</item>
        <item quantity="other">PIN-koden må være minst %1$d tegn</item>
    </plurals>
    <plurals name="CreateKbsPinFragment__pin_must_be_at_least_digits">
        <item quantity="one">PIN-koden må være minst %1$d siffer</item>
        <item quantity="other">PIN-koden må være minst %1$d sifre</item>
    </plurals>
    <string name="CreateKbsPinFragment__create_a_new_pin">Opprett en ny PIN-kode</string>
    <string name="CreateKbsPinFragment__you_can_choose_a_new_pin_as_long_as_this_device_is_registered">Du kan endre PIN-koden din så lenge denne enheten er registrert.</string>
    <string name="CreateKbsPinFragment__create_your_pin">Opprett PIN-koden</string>
    <string name="CreateKbsPinFragment__pins_can_help_you_restore_your_account">PIN-koden hjelper deg med å gjenopprette kontoen og holde informasjonen din kryptert på Signal. </string>
    <string name="CreateKbsPinFragment__choose_a_stronger_pin">Velg en sterkere PIN-kode</string>

    <!-- ConfirmKbsPinFragment -->
    <string name="ConfirmKbsPinFragment__pins_dont_match">PIN-koder stemmer ikke overens. Prøv igjen.</string>
    <!-- Prompt for the user to repeat entering the PIN in order to help them remember it correctly.   -->
    <string name="ConfirmKbsPinFragment__re_enter_the_pin_you_just_created">Skriv inn PIN-koden du akkurat opprettet.</string>
    <string name="ConfirmKbsPinFragment__confirm_your_pin">Bekreft din PIN.</string>
    <string name="ConfirmKbsPinFragment__pin_creation_failed">Oppretting av PIN-kode mislyktes</string>
    <string name="ConfirmKbsPinFragment__your_pin_was_not_saved">PIN-koden din ble ikke lagret. Vi ber deg om å opprette en PIN-kode senere.</string>
    <string name="ConfirmKbsPinFragment__pin_created">PIN laget.</string>
    <string name="ConfirmKbsPinFragment__re_enter_your_pin">Skriv inn PIN-koden din på nytt</string>
    <string name="ConfirmKbsPinFragment__creating_pin">Oppretter PIN…</string>

    <!-- KbsSplashFragment -->
    <string name="KbsSplashFragment__introducing_pins">Vi introduserer PIN-koder</string>
    <string name="KbsSplashFragment__pins_keep_information_stored_with_signal_encrypted">PIN-koder holder informasjon lagret i Signal kryptert slik at bare du kan få tilgang til den. Profilen, innstillingene og kontaktene dine vil gjenopprettes når du installerer Signal på nytt. Du vil ikke trenge PIN-koden for å åpne appen.</string>
    <string name="KbsSplashFragment__learn_more">Lær mer</string>
  <!-- Removed by excludeNonTranslatables <string name="KbsSplashFragment__learn_more_link" translatable="false">https://support.signal.org/hc/articles/360007059792</string> -->
    <string name="KbsSplashFragment__registration_lock_equals_pin">Registreringslås = PIN</string>
    <string name="KbsSplashFragment__your_registration_lock_is_now_called_a_pin">Din registreringskode kalles nå PIN, og den gjør mer. Oppdater den nå.</string>
    <string name="KbsSplashFragment__update_pin">Oppdater PIN</string>
    <string name="KbsSplashFragment__create_your_pin">Opprett PIN-koden</string>
    <string name="KbsSplashFragment__learn_more_about_pins">Lær mer om PIN-koder</string>
    <string name="KbsSplashFragment__disable_pin">Deaktiver PIN-kode</string>

    <!-- KBS Reminder Dialog -->
    <string name="KbsReminderDialog__enter_your_signal_pin">Skriv inn din Signal PIN</string>
    <string name="KbsReminderDialog__to_help_you_memorize_your_pin">For å hjelpe deg med å huske PIN-koden din, ber vi deg om å oppgi den med jevne mellomrom. Vi ber deg mindre etter hvert.</string>
    <string name="KbsReminderDialog__skip">Hopp over</string>
    <string name="KbsReminderDialog__submit">Send inn</string>
    <string name="KbsReminderDialog__forgot_pin">Har du glemt PIN-koden?</string>
    <string name="KbsReminderDialog__incorrect_pin_try_again">Feil PIN-kode. Prøv igjen.</string>

    <!-- AccountLockedFragment -->
    <string name="AccountLockedFragment__account_locked">Kontoen er låst</string>
    <string name="AccountLockedFragment__your_account_has_been_locked_to_protect_your_privacy">Kontoen din er låst for å beskytte personvernet og sikkerheten din. Etter %1$d dager med inaktivitet i kontoen kan du registrere dette telefonnummeret på nytt uten behov for PIN-koden. Alt innhold blir slettet.</string>
    <string name="AccountLockedFragment__next">Neste</string>
    <string name="AccountLockedFragment__learn_more">Lær mer</string>
  <!-- Removed by excludeNonTranslatables <string name="AccountLockedFragment__learn_more_url" translatable="false">https://support.signal.org/hc/articles/360007059792</string> -->

    <!-- KbsLockFragment -->
    <string name="RegistrationLockFragment__enter_your_pin">Skriv inn PIN-koden din</string>
    <string name="RegistrationLockFragment__enter_the_pin_you_created">Skriv inn PIN-koden du opprettet for kontoen din. Dette er forskjellig fra SMS-bekreftelseskoden.</string>
    <!-- Info text shown above a pin entry text box describing what pin they should be entering. -->
    <string name="RegistrationLockFragment__enter_the_pin_you_created_for_your_account">Angi PIN-koden som er knyttet til kontoen din.</string>
    <string name="RegistrationLockFragment__enter_alphanumeric_pin">Skriv inn alfanumerisk PIN</string>
    <string name="RegistrationLockFragment__enter_numeric_pin">Skriv inn numerisk PIN</string>
    <string name="RegistrationLockFragment__incorrect_pin_try_again">Feil PIN-kode. Prøv igjen.</string>
    <string name="RegistrationLockFragment__forgot_pin">Har du glemt PIN-koden?</string>
    <string name="RegistrationLockFragment__incorrect_pin">Feil PIN-kode</string>
    <string name="RegistrationLockFragment__forgot_your_pin">Glemt PIN-koden din?</string>
    <string name="RegistrationLockFragment__not_many_tries_left">Ikke mange forsøk igjen!</string>
    <string name="RegistrationLockFragment__signal_registration_need_help_with_pin_for_android_v2_pin">Signal Registrering - Trenger Hjelp med PIN for Android (v2 PIN)</string>

    <plurals name="RegistrationLockFragment__for_your_privacy_and_security_there_is_no_way_to_recover">
        <item quantity="one">For ditt personvern og din sikkerhet finnes det ingen måte å gjenopprette PIN-koden på. Hvis du ikke husker PIN-koden din, kan du bekrefte på nytt med SMS etter %1$d dag med inaktivitet. I dette tilfellet slettes kontoen din og alt innholdet der.</item>
        <item quantity="other">For ditt personvern og din sikkerhet finnes det ingen måte å gjenopprette PIN-koden på. Hvis du ikke husker PIN-koden din, kan du bekrefte på nytt med SMS etter %1$d dager med inaktivitet. I dette tilfellet slettes alle innstillinger og alt innhold automatisk fra kontoen din.</item>
    </plurals>

    <plurals name="RegistrationLockFragment__incorrect_pin_d_attempts_remaining">
        <item quantity="one">Feil PIN-kode. %1$d gjenværende forsøk.</item>
        <item quantity="other">Feil PIN-kode. %1$d gjenværende forsøk.</item>
    </plurals>

    <plurals name="RegistrationLockFragment__if_you_run_out_of_attempts_your_account_will_be_locked_for_d_days">
        <item quantity="one">Dersom du går tom for forsøk, blir kontoen din låst i %1$d dag. Etter %1$d dag med inaktivitet kan du registrere deg på nytt uten PIN-kode. Alle innstillinger og alt innhold slettes automatisk fra kontoen din.</item>
        <item quantity="other">Dersom du går tom for forsøk, blir kontoen din låst i %1$d dager. Etter %1$d dager med inaktivitet kan du registrere deg på nytt uten PIN-kode. Alle innstillinger og alt innhold slettes automatisk fra kontoen din.</item>
    </plurals>

    <plurals name="RegistrationLockFragment__you_have_d_attempts_remaining">
        <item quantity="one">Du har %1$d forsøk igjen.</item>
        <item quantity="other">Du har %1$d forsøk igjen.</item>
    </plurals>

    <plurals name="RegistrationLockFragment__d_attempts_remaining">
        <item quantity="one">%1$d forsøk igjen.</item>
        <item quantity="other">%1$d forsøk igjen.</item>
    </plurals>

    <!-- CalleeMustAcceptMessageRequestDialogFragment -->
    <string name="CalleeMustAcceptMessageRequestDialogFragment__s_will_get_a_message_request_from_you">%1$s vil motta en meldingsforespørsel fra deg. Du kan ringe når forespørselen din er akseptert.</string>

    <!-- KBS Megaphone -->
    <string name="KbsMegaphone__create_a_pin">Lag en PIN</string>
    <string name="KbsMegaphone__pins_keep_information_thats_stored_with_signal_encrytped">PIN-koden holder informasjonen som er lagret i Signal kryptert.</string>
    <string name="KbsMegaphone__create_pin">Lag PIN</string>

    <!-- transport_selection_list_item -->
    <string name="transport_selection_list_item__transport_icon">Transport-ikon</string>
    <string name="ConversationListFragment_loading">Laster…</string>
    <string name="CallNotificationBuilder_connecting">Kobler til…</string>
    <string name="Permissions_permission_required">Tillatelse kreves</string>
    <string name="ConversationActivity_signal_needs_sms_permission_in_order_to_send_an_sms">Signal krever tillatelse fra systemet for å kunne sende SMS-meldinger, men du har valgt å avslå dette permanent. Gå til «Apper»-menyen på systemet og slå på tillatelsen «SMS».</string>
    <string name="Permissions_continue">Fortsett</string>
    <string name="Permissions_not_now">Ikke nå</string>
    <string name="conversation_activity__enable_signal_messages">SLÅ PÅ SIGNAL-MELDINGER</string>
    <string name="SQLCipherMigrationHelper_migrating_signal_database">Flytter Signal-database</string>
    <string name="PushDecryptJob_new_locked_message">Ny låst melding</string>
    <string name="PushDecryptJob_unlock_to_view_pending_messages">Lås opp for å vise ventende meldinger</string>
    <string name="enter_backup_passphrase_dialog__backup_passphrase">Passordfrase for sikkerhetskopi</string>
    <string name="backup_enable_dialog__backups_will_be_saved_to_external_storage_and_encrypted_with_the_passphrase_below_you_must_have_this_passphrase_in_order_to_restore_a_backup">Sikkerhetskopier blir lagret på eksterne enheter og kryptert med passordfrasen nedenfor. Du må skrive inn denne passordfrasen for å kunne gjennopprette fra en sikkerhetskopi.</string>
    <string name="backup_enable_dialog__you_must_have_this_passphrase">Du må ha denne passfrasen for å hente inn igjen en sikkerhetskopi.</string>
    <string name="backup_enable_dialog__folder">Folder</string>
    <string name="backup_enable_dialog__i_have_written_down_this_passphrase">Jeg har notert passordfrasen. Uten denne blir det umulig å bruke sikkerhetskopien til gjenoppretting.</string>
    <string name="registration_activity__restore_backup">Gjenopprett fra sikkerhetskopi</string>
    <string name="registration_activity__transfer_or_restore_account">Overfør eller gjenopprett konto</string>
    <string name="registration_activity__transfer_account">Overfør konto</string>
    <string name="registration_activity__skip">Hopp over</string>
    <string name="preferences_chats__chat_backups">Sikkerhetskopi av samtaler</string>
    <string name="preferences_chats__transfer_account">Overfør konto</string>
    <string name="preferences_chats__transfer_account_to_a_new_android_device">Overfør konto til ny Android-enhet</string>
    <string name="RegistrationActivity_enter_backup_passphrase">Skriv inn passordfrase for sikkerhetskopi</string>
    <string name="RegistrationActivity_restore">Gjenopprett</string>
    <string name="RegistrationActivity_backup_failure_downgrade">Kan ikke importere sikkerhetskopier fra nyere versjoner av Signal.</string>
    <string name="RegistrationActivity_incorrect_backup_passphrase">Feil passordfrase for sikkerhetskopi</string>
    <string name="RegistrationActivity_checking">Kontrollerer…</string>
    <string name="RegistrationActivity_d_messages_so_far">%1$d meldinger så langt…</string>
    <string name="RegistrationActivity_restore_from_backup">Vil du gjenopprette fra sikkerhetskopi?</string>
    <string name="RegistrationActivity_restore_your_messages_and_media_from_a_local_backup">Gjenopprett meldinger og medier fra en lokal sikkerhetskopi. Du får ingen flere muligheter til å gjøre dette senere.</string>
    <string name="RegistrationActivity_backup_size_s">Sikkerhetskopi-størrelse: %1$s</string>
    <string name="RegistrationActivity_backup_timestamp_s">Tidsstempel for sikkerhetskopi: %1$s</string>
    <string name="BackupDialog_enable_local_backups">Vil du slå på lokal sikkerhetskopiering?</string>
    <string name="BackupDialog_enable_backups">Slå på sikkerhetskopiering</string>
    <string name="BackupDialog_please_acknowledge_your_understanding_by_marking_the_confirmation_check_box">Bekreft at du forstår hvordan dette fungerer ved å krysse av boksen nedenfor.</string>
    <string name="BackupDialog_delete_backups">Vil du slette disse sikkerhetskopiene?</string>
    <string name="BackupDialog_disable_and_delete_all_local_backups">Vil du slå av og slette alle lokale sikkerhetskopier?</string>
    <string name="BackupDialog_delete_backups_statement">Slett sikkerhetskopier</string>
    <string name="BackupDialog_to_enable_backups_choose_a_folder">For å aktivere sikkerhetskopier, velg en mappe. Sikkerhetskopier vil bli lagret der.</string>
    <string name="BackupDialog_choose_folder">Velg mappe</string>
    <string name="BackupDialog_copied_to_clipboard">Kopiert til utklippstavle</string>
    <string name="BackupDialog_no_file_picker_available">Ingen filvelger tilgjengelig.</string>
    <string name="BackupDialog_enter_backup_passphrase_to_verify">Bekreft ved å skrive inn passordfrasen for sikkerhetskopi</string>
    <string name="BackupDialog_verify">Bekreft</string>
    <string name="BackupDialog_you_successfully_entered_your_backup_passphrase">Du har bekreftet passordfrasen for sikkerhetskopi</string>
    <string name="BackupDialog_passphrase_was_not_correct">Passordfrasen stemmer ikke overens</string>
    <string name="LocalBackupJob_creating_signal_backup">Oppretter sikkerhetskopi av Molly …</string>
    <!-- Title for progress notification shown in a system notification while verifying a recent backup. -->
    <string name="LocalBackupJob_verifying_signal_backup">Verifiserer sikkerhetskopi av Molly …</string>
    <string name="LocalBackupJobApi29_backup_failed">Sikkerhetskopi feilet</string>
    <string name="LocalBackupJobApi29_your_backup_directory_has_been_deleted_or_moved">Sikkerhetskopikatalogen er slettet eller flyttet.</string>
    <string name="LocalBackupJobApi29_your_backup_file_is_too_large">Sikkerhetskopien din er for stor til å lagres på dette volumet.</string>
    <string name="LocalBackupJobApi29_there_is_not_enough_space">Det er ikke nok plass til å lagre sikkerhetskopien din.</string>
    <!-- Error message shown if a newly created backup could not be verified as accurate -->
    <string name="LocalBackupJobApi29_your_backup_could_not_be_verified">Den siste sikkerhetskopien kunne ikke opprettes og verifiseres. Vennligst opprett en ny.</string>
    <!-- Error message shown if a very large attachment is encountered during the backup creation and causes the backup to fail -->
    <string name="LocalBackupJobApi29_your_backup_contains_a_very_large_file">Sikkerhetskopien inneholder en veldig stor fil som ikke kunne kopieres. Slett filen og opprett en ny sikkerhetskopi.</string>
    <string name="LocalBackupJobApi29_tap_to_manage_backups">Trykk for å håndtere sikkerhetskopier.</string>
    <string name="RegistrationActivity_wrong_number">Feil nummer?</string>
    <!--    Countdown to when the user can request a new code via phone call during registration.-->
    <string name="RegistrationActivity_call_me_instead_available_in">Ring meg (%1$02d:%2$02d)</string>
    <!--    Countdown to when the user can request a new SMS code during registration.-->
    <string name="RegistrationActivity_resend_sms_available_in">Send koden på nytt (%1$02d:%2$02d)</string>
    <string name="RegistrationActivity_contact_signal_support">Kontakt Signal brukerstøtte</string>
    <string name="RegistrationActivity_code_support_subject">Signal Registrering - Verifikasjonskode for Android</string>
    <string name="RegistrationActivity_incorrect_code">Feil kode</string>
    <string name="BackupUtil_never">Aldri</string>
    <string name="BackupUtil_unknown">Ukjent</string>
    <string name="preferences_app_protection__see_my_phone_number">Se mitt telefonnummer</string>
    <string name="preferences_app_protection__find_me_by_phone_number">Finn meg via telefonnummer</string>
    <!-- Phone number heading displayed as a screen title -->
    <string name="preferences_app_protection__phone_number">Telefonnummer</string>
    <!-- Subtext below option to launch into phone number privacy settings screen -->
    <string name="preferences_app_protection__choose_who_can_see">Velg hvem som kan se telefonnummeret ditt og bruke det til å komme i kontakt med deg på Signal.</string>
    <!-- Section title above two radio buttons for enabling and disabling phone number display -->
    <string name="PhoneNumberPrivacySettingsFragment__who_can_see_my_number">Hvem kan se telefonnummeret mitt?</string>
    <!-- Subtext below radio buttons when who can see my number is set to nobody -->
    <string name="PhoneNumberPrivacySettingsFragment__nobody_will_see">Ingen kan se telefonnummeret ditt på Signal</string>
    <!-- Section title above two radio buttons for enabling and disabling whether users can find me by my phone number  -->
    <string name="PhoneNumberPrivacySettingsFragment__who_can_find_me_by_number">Hvem kan finne meg ved å søke opp telefonnummeret mitt?</string>
    <!-- Subtext below radio buttons when who can see my number is set to everyone -->
    <string name="PhoneNumberPrivacySettingsFragment__your_phone_number">Telefonnummeret ditt vil være synlig for personer og grupper du sender meldinger til. Personer som har nummeret ditt i kontaktlisten på telefonen sin, vil også kunne se det på Signal.</string>
    <string name="PhoneNumberPrivacy_everyone">Alle</string>
    <string name="PhoneNumberPrivacy_my_contacts">Mine kontakter</string>
    <string name="PhoneNumberPrivacy_nobody">Ingen</string>
    <string name="PhoneNumberPrivacy_everyone_see_description">Telefonnummeret ditt vil være synlig for alle personer og grupper du sender meldinger til.</string>
    <string name="PhoneNumberPrivacy_everyone_find_description">Alle som har telefonnummeret ditt i kontaktene sine, vil se deg som en kontakt på Signal. Andre vil kunne finne deg i Søk.</string>
    <string name="preferences_app_protection__screen_lock">Skjermlås</string>
    <string name="preferences_app_protection__lock_signal_access_with_android_screen_lock_or_fingerprint">Lås Signal tilgang med Android-skjermlås eller fingeravtrykk</string>
    <string name="preferences_app_protection__screen_lock_inactivity_timeout">Tidsavbrudd for skjermlås ved inaktivitet.</string>
    <string name="preferences_app_protection__signal_pin">Signal-PIN</string>
    <string name="preferences_app_protection__create_a_pin">Lag en PIN</string>
    <string name="preferences_app_protection__change_your_pin">Endre PIN-koden</string>
    <string name="preferences_app_protection__pin_reminders">PIN-kode påminnelser</string>
    <string name="preferences_app_protection__turn_off">Skru av</string>
    <string name="preferences_app_protection__confirm_pin">Bekreft PIN-koden</string>
    <string name="preferences_app_protection__confirm_your_signal_pin">Bekreft Signal PIN-kode</string>
    <string name="preferences_app_protection__make_sure_you_memorize_or_securely_store_your_pin">Pass på at du husker eller lagrer PIN-koden sikkert, da den ikke kan gjenopprettes. Hvis du glemmer PIN-koden, risikerer du å miste data når du registrerer Signal-kontoen på nytt.</string>
    <string name="preferences_app_protection__incorrect_pin_try_again">Feil PIN-kode. Prøv igjen.</string>
    <string name="preferences_app_protection__failed_to_enable_registration_lock">Kunne ikke skru på registreringslås.</string>
    <string name="preferences_app_protection__failed_to_disable_registration_lock">Kunne ikke skru av registreringslås.</string>
    <string name="AppProtectionPreferenceFragment_none">Ingen</string>
    <string name="preferences_app_protection__registration_lock">Registreringslås</string>
    <string name="RegistrationActivity_you_must_enter_your_registration_lock_PIN">Du må skrive inn registrerings-PIN-koden</string>
    <string name="RegistrationActivity_your_pin_has_at_least_d_digits_or_characters">PIN-koden har minst %1$d sifre eller tegn</string>
    <string name="RegistrationActivity_too_many_attempts">For mange forsøk</string>
    <string name="RegistrationActivity_you_have_made_too_many_incorrect_registration_lock_pin_attempts_please_try_again_in_a_day">Du har gjort for mange feilaktige registreringslås-PIN-forsøk. Vennligst prøv igjen på en dag.</string>
    <string name="RegistrationActivity_you_have_made_too_many_attempts_please_try_again_later">Du har gjort for mange forsøk. Prøv igjen senere.</string>
    <string name="RegistrationActivity_error_connecting_to_service">Feil under tilkobling til tjeneste</string>
    <string name="preferences_chats__backups">Sikkerhetskopiering</string>
    <string name="prompt_passphrase_activity__signal_is_locked">Molly er låst</string>
    <string name="prompt_passphrase_activity__tap_to_unlock">TRYKK FOR Å LÅSE OPP</string>
    <string name="Recipient_unknown">Ukjent</string>

    <!-- TransferOrRestoreFragment -->
    <string name="TransferOrRestoreFragment__transfer_or_restore_account">Overfør eller gjenopprett konto</string>
    <string name="TransferOrRestoreFragment__if_you_have_previously_registered_a_signal_account">Hvis du tidligere har registrert en Signal-konto kan du overføre eller gjenopprette kontoen og meldinger</string>
    <string name="TransferOrRestoreFragment__transfer_from_android_device">Overfør fra Android-enhet</string>
    <string name="TransferOrRestoreFragment__transfer_your_account_and_messages_from_your_old_android_device">Overfør kontoen og meldinger fra din gamle Android-enhet. Du trenger tilgang til din gamle enhet.</string>
    <string name="TransferOrRestoreFragment__you_need_access_to_your_old_device">Du trenger tilgang til din gamle enhet.</string>
    <string name="TransferOrRestoreFragment__restore_from_backup">Gjenopprett fra sikkerhetskopi</string>
    <string name="TransferOrRestoreFragment__restore_your_messages_from_a_local_backup">Gjenopprett meldingene dine fra en lokal sikkerhetskopi. Du får ingen flere muligheter til å gjøre dette senere.</string>

    <!-- NewDeviceTransferInstructionsFragment -->
    <string name="NewDeviceTransferInstructions__open_signal_on_your_old_android_phone">Åpne Signal på din gamle Android-telefon.</string>
    <string name="NewDeviceTransferInstructions__continue">Fortsett</string>
    <string name="NewDeviceTransferInstructions__first_bullet">1.</string>
    <string name="NewDeviceTransferInstructions__tap_on_your_profile_photo_in_the_top_left_to_open_settings">Trykk på profilbildet øverst til venstre for å åpne innstillinger</string>
    <string name="NewDeviceTransferInstructions__second_bullet">2.</string>
    <string name="NewDeviceTransferInstructions__tap_on_account">"Trykk på \"Konto\""</string>
    <string name="NewDeviceTransferInstructions__third_bullet">3.</string>
    <string name="NewDeviceTransferInstructions__tap_transfer_account_and_then_continue_on_both_devices">"Trykk \"Overfør konto\" og så \"Fortsett\" på begge enheter"</string>

    <!-- NewDeviceTransferSetupFragment -->
    <string name="NewDeviceTransferSetup__preparing_to_connect_to_old_android_device">Forbereder tilkobling til gammel Android enhet…</string>
    <string name="NewDeviceTransferSetup__take_a_moment_should_be_ready_soon">Tar litt tid, skal være klart straks</string>
    <string name="NewDeviceTransferSetup__waiting_for_old_device_to_connect">Venter på at gammel Android enhet skal koble til…</string>
    <string name="NewDeviceTransferSetup__signal_needs_the_location_permission_to_discover_and_connect_with_your_old_device">Molly trenger posisjonstillatelsen for å oppdage og koble seg til din gamle Android-enhet.</string>
    <string name="NewDeviceTransferSetup__signal_needs_location_services_enabled_to_discover_and_connect_with_your_old_device">Molly trenger at posisjonstjenester er på for å oppdage og koble seg til din gamle Android-enhet.</string>
    <string name="NewDeviceTransferSetup__signal_needs_wifi_on_to_discover_and_connect_with_your_old_device">Molly trenger at Wi-Fi er på for å oppdage og koble seg til din gamle Android-enhet. Wi-Fi må være på, men du trenger ikke være koblet til et Wi-Fi-nettverk.</string>
    <string name="NewDeviceTransferSetup__sorry_it_appears_your_device_does_not_support_wifi_direct">Beklager, det ser ut til at denne enheten ikke støtter Wi-Fi Direct. Molly bruker WiFi Direct for å oppdage og koble seg til din gamle Android-enhet. Du kan fortsatt gjenopprette en sikkerhetskopi for å gjenopprette kontoen fra din gamle enhet.</string>
    <string name="NewDeviceTransferSetup__restore_a_backup">Gjenopprett en sikkerhetskopi</string>
    <string name="NewDeviceTransferSetup__an_unexpected_error_occurred_while_attempting_to_connect_to_your_old_device">En uventet feil oppstod under forsøket på å koble til din gamle Android-enhet.</string>

    <!-- OldDeviceTransferSetupFragment -->
    <string name="OldDeviceTransferSetup__searching_for_new_android_device">Søker etter ny Android enhet…</string>
    <string name="OldDeviceTransferSetup__signal_needs_the_location_permission_to_discover_and_connect_with_your_new_device">Molly trenger posisjonstillatelsen for å oppdage og koble seg til din nye Android-enhet.</string>
    <string name="OldDeviceTransferSetup__signal_needs_location_services_enabled_to_discover_and_connect_with_your_new_device">Molly trenger at posisjonstjenester er på for å oppdage og koble seg til din gamle Android-enhet.</string>
    <string name="OldDeviceTransferSetup__signal_needs_wifi_on_to_discover_and_connect_with_your_new_device">Molly trenger at Wi-Fi er på for å oppdage og koble seg til din nye Android-enhet. Wi-Fi må være på, men du trenger ikke være koblet til et Wi-Fi-nettverk.</string>
    <string name="OldDeviceTransferSetup__sorry_it_appears_your_device_does_not_support_wifi_direct">Beklager, det ser ut til at denne enheten ikke støtter Wi-Fi Direct. Molly bruker WiFi Direct for å oppdage og koble seg til din nye Android-enhet. Du kan fortsatt gjenopprette en sikkerhetskopi for å gjenopprette kontoen på din nye enhet.</string>
    <string name="OldDeviceTransferSetup__create_a_backup">Lag en sikkerhetskopi</string>
    <string name="OldDeviceTransferSetup__an_unexpected_error_occurred_while_attempting_to_connect_to_your_old_device">En uventet feil oppstod under forsøket på å koble til din nye Android-enhet.</string>

    <!-- DeviceTransferSetupFragment -->
    <string name="DeviceTransferSetup__unable_to_open_wifi_settings">Kunne ikke åpne Wi-Fi-innstillinger. Vennligst skru på Wi-Fi manuelt.</string>
    <string name="DeviceTransferSetup__grant_location_permission">Gi posisjonstillatelsen</string>
    <string name="DeviceTransferSetup__turn_on_location_services">Skru på lokasjonstjenester</string>
    <string name="DeviceTransferSetup__turn_on_wifi">Skru på Wi-Fi</string>
    <string name="DeviceTransferSetup__error_connecting">Feil ved tilkobling</string>
    <string name="DeviceTransferSetup__retry">Prøv på nytt</string>
    <string name="DeviceTransferSetup__submit_debug_logs">Send inn feilsøkingslogger</string>
    <string name="DeviceTransferSetup__verify_code">Verifiser kode</string>
    <string name="DeviceTransferSetup__verify_that_the_code_below_matches_on_both_of_your_devices">Verifiser at koden under stemmer på begge dine enheter. Deretter trykk fortsett.</string>
    <string name="DeviceTransferSetup__the_numbers_do_not_match">Numrene stemmer ikke overens</string>
    <string name="DeviceTransferSetup__continue">Fortsett</string>
    <string name="DeviceTransferSetup__if_the_numbers_on_your_devices_do_not_match_its_possible_you_connected_to_the_wrong_device">Dersom nummerne på enhetene ikke matcher er det mulig du koblet til feil enhet. For å bøte på dette, stopp overføringen og prøv igjen. Hold begge enheter i nærheten.</string>
    <string name="DeviceTransferSetup__stop_transfer">Stopp overføring</string>
    <string name="DeviceTransferSetup__unable_to_discover_old_device">Ikke i stand til å finne gammel enhet</string>
    <string name="DeviceTransferSetup__unable_to_discover_new_device">Ikke i stand til å finne ny enhet</string>
    <string name="DeviceTransferSetup__make_sure_the_following_permissions_are_enabled">Sørg for at følgende tillatelser og tjenester er på:</string>
    <string name="DeviceTransferSetup__location_permission">Posisjonstillatelse</string>
    <string name="DeviceTransferSetup__location_services">Posisjonstjenester</string>
    <string name="DeviceTransferSetup__wifi">Wi-Fi</string>
    <string name="DeviceTransferSetup__on_the_wifi_direct_screen_remove_all_remembered_groups_and_unlink_any_invited_or_connected_devices">På Wi-Fi Direct-skjermen, fjern alle huskede grupper og koble fra alle inviterte eller tilkoblede enheter.</string>
    <string name="DeviceTransferSetup__wifi_direct_screen">Wi-Fi Direct-skjerm</string>
    <string name="DeviceTransferSetup__try_turning_wifi_off_and_on_on_both_devices">Prøv å skru Wi-Fi av og på igjen på begge enheter.</string>
    <string name="DeviceTransferSetup__make_sure_both_devices_are_in_transfer_mode">Sørg for at begge enheter er i overføringsmodus.</string>
    <string name="DeviceTransferSetup__go_to_support_page">Gå til support-siden</string>
    <string name="DeviceTransferSetup__try_again">Prøv igjen</string>
    <string name="DeviceTransferSetup__waiting_for_other_device">Venter på den andre enheten</string>
    <string name="DeviceTransferSetup__tap_continue_on_your_other_device_to_start_the_transfer">Trykk Fortsett på den andre enheten for å starte overføring</string>
    <string name="DeviceTransferSetup__tap_continue_on_your_other_device">Trykk fortsett på den andre enheten.</string>

    <!-- NewDeviceTransferFragment -->
    <string name="NewDeviceTransfer__cannot_transfer_from_a_newer_version_of_signal">Kan ikke overføre fra en nyere versjon av Signal</string>

    <!-- DeviceTransferFragment -->
    <string name="DeviceTransfer__transferring_data">Data overføres</string>
    <string name="DeviceTransfer__keep_both_devices_near_each_other">Hold enhetene i nærheten av hverandre. Ikke slå av noen av enhetene, og la Molly være åpen. Overføringer er kryptert fra ende til ende.</string>
    <string name="DeviceTransfer__d_messages_so_far">%1$d meldinger så langt…</string>
    <!-- Filled in with total percentage of messages transferred -->
    <string name="DeviceTransfer__s_of_messages_so_far">%1$s%% av meldingene så langt …</string>
    <string name="DeviceTransfer__cancel">Avbryt</string>
    <string name="DeviceTransfer__try_again">Prøv igjen</string>
    <string name="DeviceTransfer__stop_transfer">Stopp overføring</string>
    <string name="DeviceTransfer__all_transfer_progress_will_be_lost">All dataoverføring vil gå tapt.</string>
    <string name="DeviceTransfer__transfer_failed">Overføring feilet</string>
    <string name="DeviceTransfer__unable_to_transfer">Ikke i stand til å overføre</string>

    <!-- OldDeviceTransferInstructionsFragment -->
    <string name="OldDeviceTransferInstructions__transfer_account">Overfør konto</string>
    <string name="OldDeviceTransferInstructions__first_bullet">1.</string>
    <string name="OldDeviceTransferInstructions__download_signal_on_your_new_android_device">Last ned Molly på din nye Android enhet</string>
    <string name="OldDeviceTransferInstructions__second_bullet">2.</string>
    <string name="OldDeviceTransferInstructions__tap_on_transfer_or_restore_account">"Trykk på \"Overfør eller gjenopprett konto\""</string>
    <string name="OldDeviceTransferInstructions__third_bullet">3.</string>
    <string name="OldDeviceTransferInstructions__select_transfer_from_android_device_when_prompted_and_then_continue">"Velg \"Overfør fra Android-enhet\" når du får spørsmål og så \"Fortsett\". Hold begge enheter i nærheten."</string>
    <string name="OldDeviceTransferInstructions__continue">Fortsett</string>

    <!-- OldDeviceTransferComplete -->
    <string name="OldDeviceTransferComplete__go_to_your_new_device">Gå til din nye enhet</string>
    <string name="OldDeviceTransferComplete__your_signal_data_has_Been_transferred_to_your_new_device">Signal-dataene har blitt overført til din nye enhet. For å gjøre ferdig overføringen må du fortsette registreringen på den nye enheten.</string>
    <string name="OldDeviceTransferComplete__close">Lukk</string>

    <!-- NewDeviceTransferComplete -->
    <string name="NewDeviceTransferComplete__transfer_successful">Overføring vellykket</string>
    <string name="NewDeviceTransferComplete__transfer_complete">Overføring fullført</string>
    <string name="NewDeviceTransferComplete__to_complete_the_transfer_process_you_must_continue_registration">For å ferdigstille overføringsprosessen må du fortsette registreringen.</string>
    <string name="NewDeviceTransferComplete__continue_registration">Fortsett registrering</string>

    <!-- DeviceToDeviceTransferService -->
    <string name="DeviceToDeviceTransferService_content_title">Konto overføring</string>
    <string name="DeviceToDeviceTransferService_status_ready">Forbereder tilkobling til din andre Android-enhet…</string>
    <string name="DeviceToDeviceTransferService_status_starting_up">Forbereder tilkobling til din andre Android-enhet…</string>
    <string name="DeviceToDeviceTransferService_status_discovery">Søker etter din andre Android enhet…</string>
    <string name="DeviceToDeviceTransferService_status_network_connected">Kobler til din andre Android-enhet…</string>
    <string name="DeviceToDeviceTransferService_status_verification_required">Verifisering påkrevd</string>
    <string name="DeviceToDeviceTransferService_status_service_connected">Overfører konto…</string>

    <!-- OldDeviceTransferLockedDialog -->
    <string name="OldDeviceTransferLockedDialog__complete_registration_on_your_new_device">Ferdigstill registrering av din nye enhet</string>
    <string name="OldDeviceTransferLockedDialog__your_signal_account_has_been_transferred_to_your_new_device">Signal-kontoen din er overført til ny enhet, men du må ferdigstille registreringen på den for å fortsette. Signal vil bli inaktiv på denne enheten.</string>
    <string name="OldDeviceTransferLockedDialog__done">Ferdig</string>
    <string name="OldDeviceTransferLockedDialog__cancel_and_activate_this_device">Kanseller og aktiver denne enheten</string>

    <!-- AdvancedPreferenceFragment -->

    <!-- RecipientBottomSheet -->
    <string name="RecipientBottomSheet_block">Blokker</string>
    <string name="RecipientBottomSheet_unblock">Fjern blokkering</string>
    <string name="RecipientBottomSheet_add_to_contacts">Legg til i kontakter</string>
    <!-- Error message that displays when a user tries to tap to view system contact details but has no app that supports it -->
    <string name="RecipientBottomSheet_unable_to_open_contacts">Finner ingen apper som kontaktene kan åpnes i.</string>
    <string name="RecipientBottomSheet_add_to_a_group">Legg til gruppen</string>
    <string name="RecipientBottomSheet_add_to_another_group">Legg til en annen gruppe</string>
    <string name="RecipientBottomSheet_view_safety_number">Vis sikkerhetsnummer</string>
    <string name="RecipientBottomSheet_make_admin">Gjør til administrator</string>
    <string name="RecipientBottomSheet_remove_as_admin">Fjern som administrator</string>
    <string name="RecipientBottomSheet_remove_from_group">Fjern fra gruppen</string>

    <string name="RecipientBottomSheet_remove_s_as_group_admin">Vil du fjerne %1$s som gruppeadministrator?</string>
    <string name="RecipientBottomSheet_s_will_be_able_to_edit_group">"\"%1$s\" vil kunne redigere denne gruppen og dens medlemmer."</string>

    <string name="RecipientBottomSheet_remove_s_from_the_group">Vil du fjerne %1$s fra gruppen?</string>
    <!-- Dialog message shown when removing someone from a group with group link being active to indicate they will not be able to rejoin -->
    <string name="RecipientBottomSheet_remove_s_from_the_group_they_will_not_be_able_to_rejoin">Vil du fjerne %1$s fra gruppen? Vedkommende vil ikke kunne spørre om å bli med i gruppen via gruppelenken igjen.</string>
    <string name="RecipientBottomSheet_remove">Fjern</string>
    <string name="RecipientBottomSheet_copied_to_clipboard">Kopiert til utklippstavle</string>

    <string name="GroupRecipientListItem_admin">Administrator</string>
    <string name="GroupRecipientListItem_approve_description">Godkjenn</string>
    <string name="GroupRecipientListItem_deny_description">Avslå</string>


    <!-- GroupsLearnMoreBottomSheetDialogFragment -->
    <string name="GroupsLearnMore_legacy_vs_new_groups">Legacy vs nye grupper</string>
    <string name="GroupsLearnMore_what_are_legacy_groups">Hva er \"legacy\"-grupper?</string>
    <string name="GroupsLearnMore_paragraph_1">\"Legacy\"-grupper er grupper som ikke er kompatible med nye gruppefunksjoner som administrator og mer beskrivende gruppeoppdateringer.</string>
    <string name="GroupsLearnMore_can_i_upgrade_a_legacy_group">Kan jeg oppgradere en \"Legacy\"-gruppe?</string>
    <string name="GroupsLearnMore_paragraph_2">\"Legacy\"-grupper kan ikke bli oppgradert til nye grupper enda, men du kan kan lage en ny gruppe med de samme medlemmene om de bruker den nyeste utgaven av Signal.</string>
    <string name="GroupsLearnMore_paragraph_3">Signal vil tilby en måter å oppgradere \"Legacy\"-grupper i fremtiden.</string>

    <!-- GroupLinkBottomSheetDialogFragment -->
    <string name="GroupLinkBottomSheet_share_hint_requiring_approval">Alle med denne lenken kan se gruppens navn og bilde, og be om å få bli med. Del den med folk du stoler på.</string>
    <string name="GroupLinkBottomSheet_share_hint_not_requiring_approval">Alle med denne lenken kan se gruppens navn og bilde, og delta i gruppen. Del den med folk du stoler på.</string>
    <string name="GroupLinkBottomSheet_share_via_signal">Del via Molly</string>
    <string name="GroupLinkBottomSheet_copy">Kopier</string>
    <string name="GroupLinkBottomSheet_qr_code">QR-kode</string>
    <string name="GroupLinkBottomSheet_share">Del</string>
    <string name="GroupLinkBottomSheet_copied_to_clipboard">Kopiert til utklippstavle</string>
    <string name="GroupLinkBottomSheet_the_link_is_not_currently_active">Denne lenken er ikke aktiv</string>

    <!-- VoiceNotePlaybackPreparer -->
    <string name="VoiceNotePlaybackPreparer__failed_to_play_voice_message">Kunne ikke spille av talemeldingen</string>

    <!-- VoiceNoteMediaDescriptionCompatFactory -->
    <string name="VoiceNoteMediaItemFactory__voice_message">Lydmelding · %1$s</string>
    <string name="VoiceNoteMediaItemFactory__s_to_s">%1$s til %2$s</string>

    <!-- StorageUtil -->
    <string name="StorageUtil__s_s">%1$s/%2$s</string>
    <string name="BlockedUsersActivity__s_has_been_blocked">«%1$s» har blitt blokkert.</string>
    <string name="BlockedUsersActivity__failed_to_block_s">Kunne ikke blokkere «%1$s»</string>
    <string name="BlockedUsersActivity__s_has_been_unblocked">Blokkeringen av «%1$s» er fjernet.</string>

    <!-- ReviewCardDialogFragment -->
    <string name="ReviewCardDialogFragment__review_members">Gå gjennom medlemmer</string>
    <string name="ReviewCardDialogFragment__review_request">Se gjennom forespørsel</string>
    <string name="ReviewCardDialogFragment__d_group_members_have_the_same_name">%1$d gruppemedlemmer har det samme navnet, gå gjennom medlemmene under og velg handling.</string>
    <string name="ReviewCardDialogFragment__if_youre_not_sure">Hvis du ikke er sikker på hvem forespørselen er fra, se gjennom kontaktene nedenfor og velg handling.</string>
    <string name="ReviewCardDialogFragment__no_other_groups_in_common">Ingen andre grupper til felles.</string>
    <string name="ReviewCardDialogFragment__no_groups_in_common">Ingen grupper til felles.</string>
    <plurals name="ReviewCardDialogFragment__d_other_groups_in_common">
        <item quantity="one">%1$d gruppe til felles</item>
        <item quantity="other">%1$d grupper til felles</item>
    </plurals>
    <plurals name="ReviewCardDialogFragment__d_groups_in_common">
        <item quantity="one">%1$d gruppe til felles</item>
        <item quantity="other">%1$d grupper til felles</item>
    </plurals>
    <string name="ReviewCardDialogFragment__remove_s_from_group">Vil du fjerne %1$s fra gruppen?</string>
    <string name="ReviewCardDialogFragment__remove">Fjern</string>
    <string name="ReviewCardDialogFragment__failed_to_remove_group_member">Klarte ikke fjerne gruppemedlem.</string>

    <!-- ReviewCard -->
    <string name="ReviewCard__member">Medlem</string>
    <string name="ReviewCard__request">Forespør</string>
    <string name="ReviewCard__your_contact">Din kontakt</string>
    <string name="ReviewCard__remove_from_group">Fjern fra gruppen</string>
    <string name="ReviewCard__update_contact">Oppdater kontakt</string>
    <string name="ReviewCard__block">Blokker</string>
    <string name="ReviewCard__delete">Slett</string>
    <string name="ReviewCard__recently_changed">Endret nylig profilnavnet fra %1$s til %2$s</string>

    <!-- CallParticipantsListUpdatePopupWindow -->
    <string name="CallParticipantsListUpdatePopupWindow__s_joined">%1$s ble med</string>
    <string name="CallParticipantsListUpdatePopupWindow__s_and_s_joined">%1$s og %2$s ble med</string>
    <string name="CallParticipantsListUpdatePopupWindow__s_s_and_s_joined">%1$s, %2$s og %3$s ble med</string>
    <string name="CallParticipantsListUpdatePopupWindow__s_s_and_d_others_joined">%1$s, %2$s og %3$d andre ble med</string>
    <string name="CallParticipantsListUpdatePopupWindow__s_left">%1$s forlot</string>
    <string name="CallParticipantsListUpdatePopupWindow__s_and_s_left">%1$s og %2$s forlot</string>
    <string name="CallParticipantsListUpdatePopupWindow__s_s_and_s_left">%1$s, %2$s og %3$s forlot</string>
    <string name="CallParticipantsListUpdatePopupWindow__s_s_and_d_others_left">%1$s, %2$s og %3$d andre forlot</string>

    <string name="CallParticipant__you">Deg</string>
    <string name="CallParticipant__you_on_another_device">Deg (på en annen enhet)</string>
    <string name="CallParticipant__s_on_another_device">%1$s (på en annen enhet)</string>

    <!-- WifiToCellularPopupWindow -->
    <!-- Message shown during a call when the WiFi network is unusable, and cellular data starts to be used for the call instead. -->
    <string name="WifiToCellularPopupWindow__weak_wifi_switched_to_cellular">Svak Wi-Fi. Gikk over til mobilnettverk.</string>

    <!-- DeleteAccountFragment -->
    <string name="DeleteAccountFragment__deleting_your_account_will">Sletting av kontoen din vil:</string>
    <string name="DeleteAccountFragment__enter_your_phone_number">Skriv inn ditt telefonnummer</string>
    <string name="DeleteAccountFragment__delete_account">Slett kontoen</string>
    <string name="DeleteAccountFragment__delete_your_account_info_and_profile_photo">slette kontoinformasjonen og profilbildet ditt</string>
    <string name="DeleteAccountFragment__delete_all_your_messages">slette alle meldingene dine</string>
    <string name="DeleteAccountFragment__delete_s_in_your_payments_account">Slett %1$s fra betalingskontoen</string>
    <string name="DeleteAccountFragment__no_country_code">Ingen landskode angitt</string>
    <string name="DeleteAccountFragment__no_number">Ikke noe nummer angitt</string>
    <string name="DeleteAccountFragment__the_phone_number">Telefonnummeret du tastet inn stemmer ikke med kontoen din sitt.</string>
    <string name="DeleteAccountFragment__are_you_sure">Er du sikker på at du vil slette kontoen din?</string>
    <string name="DeleteAccountFragment__this_will_delete_your_signal_account">Dette vil slette Signal-kontoen din og tilbakestille applikasjonen. Appen lukkes etter at prosessen er fullført.</string>
    <string name="DeleteAccountFragment__failed_to_delete_local_data">Klarte ikke slette lokale data. Du kan manuelt slette dem i innstillingene for systemprogrammet.</string>
    <string name="DeleteAccountFragment__launch_app_settings">Åpne App Innstillinger</string>
    <!-- Title of progress dialog shown when a user deletes their account and the process is leaving all groups -->
    <string name="DeleteAccountFragment__leaving_groups">Forlater gruppene …</string>
    <!-- Title of progress dialog shown when a user deletes their account and the process has left all groups -->
    <string name="DeleteAccountFragment__deleting_account">Sletter kontoen …</string>
    <!-- Message of progress dialog shown when a user deletes their account and the process is canceling their subscription -->
    <string name="DeleteAccountFragment__canceling_your_subscription">Avslutter abonnementet …</string>
    <!-- Message of progress dialog shown when a user deletes their account and the process is leaving groups -->
    <string name="DeleteAccountFragment__depending_on_the_number_of_groups">Dette kan ta et par minutter, avhengig av hvor mange grupper du er med i</string>
    <!-- Message of progress dialog shown when a user deletes their account and the process has left all groups -->
    <string name="DeleteAccountFragment__deleting_all_user_data_and_resetting">Sletter brukerdata og nullstiller appen</string>
    <!-- Title of error dialog shown when a network error occurs during account deletion -->
    <string name="DeleteAccountFragment__account_not_deleted">Kontoen ble ikke slettet</string>
    <!-- Message of error dialog shown when a network error occurs during account deletion -->
    <string name="DeleteAccountFragment__there_was_a_problem">Det oppstod et problem under slettingen. Sjekk internettilkoblingen og prøv igjen.</string>

    <!-- DeleteAccountCountryPickerFragment -->
    <string name="DeleteAccountCountryPickerFragment__search_countries">Søk Land</string>

    <!-- CreateGroupActivity -->
    <string name="CreateGroupActivity__skip">Hopp over</string>
    <plurals name="CreateGroupActivity__d_members">
        <item quantity="one">%1$d medlem</item>
        <item quantity="other">%1$d medlemmer</item>
    </plurals>

    <!-- ShareActivity -->
    <string name="ShareActivity__share">Del</string>
    <string name="ShareActivity__send">Send</string>
    <string name="ShareActivity__comma_s">, %1$s</string>
    <!-- Toast when the incoming intent is invalid -->
    <string name="ShareActivity__could_not_get_share_data_from_intent">Kunne ikke hente delingsdata.</string>

    <!-- MultiShareDialogs -->
    <string name="MultiShareDialogs__failed_to_send_to_some_users">Mislyktes med å sende meldingen til noen brukere.</string>
    <string name="MultiShareDialogs__you_can_only_share_with_up_to">Du kan bare dele opp til %1$d samtaler</string>

    <!-- ChatWallpaperActivity -->

    <!-- ChatWallpaperFragment -->
    <string name="ChatWallpaperFragment__chat_color">Samtalefarge</string>
    <string name="ChatWallpaperFragment__reset_chat_colors">Tilbakestill samtalefarger</string>
    <string name="ChatWallpaperFragment__reset_chat_color">Tilbakestill samtalefarge</string>
    <string name="ChatWallpaperFragment__reset_chat_color_question">Tilbakestill samtalefarge?</string>
    <string name="ChatWallpaperFragment__set_wallpaper">Sett bakgrunn</string>
    <string name="ChatWallpaperFragment__dark_mode_dims_wallpaper">Mørkt tema demper bakgrunnen</string>
    <string name="ChatWallpaperFragment__contact_name">Kontakt navn</string>
    <string name="ChatWallpaperFragment__reset">Tilbakestill</string>
    <string name="ChatWallpaperFragment__wallpaper_preview_description">Forhåndsvisning av bakgrunn</string>
    <string name="ChatWallpaperFragment__would_you_like_to_override_all_chat_colors">Vil du tibakestille alle samtalers farge?</string>
    <string name="ChatWallpaperFragment__would_you_like_to_override_all_wallpapers">Vil du overstyre alle bakgrunner?</string>
    <string name="ChatWallpaperFragment__reset_default_colors">Tilbakestill standardfarger</string>
    <string name="ChatWallpaperFragment__reset_all_colors">Tilbakestill alle farger</string>
    <string name="ChatWallpaperFragment__reset_default_wallpaper">Tilbakestill standardbakgrunn</string>
    <string name="ChatWallpaperFragment__reset_all_wallpapers">Fjern alle bakgrunner</string>
    <string name="ChatWallpaperFragment__reset_wallpapers">Tilbakestill bakgrunner</string>
    <string name="ChatWallpaperFragment__reset_wallpaper">Tilbakestill bakgrunn</string>
    <string name="ChatWallpaperFragment__reset_wallpaper_question">Tilbakestill bakgrunn?</string>

    <!-- ChatWallpaperSelectionFragment -->
    <string name="ChatWallpaperSelectionFragment__choose_from_photos">Velg fra bilder</string>
    <string name="ChatWallpaperSelectionFragment__presets">Forhåndsvalgte</string>

    <!-- ChatWallpaperPreviewActivity -->
    <string name="ChatWallpaperPreviewActivity__preview">Forhåndsvisning</string>
    <string name="ChatWallpaperPreviewActivity__set_wallpaper">Sett bakgrunn</string>
    <string name="ChatWallpaperPreviewActivity__swipe_to_preview_more_wallpapers">Sveip for å forhåndsvise flere bakgrunner</string>
    <string name="ChatWallpaperPreviewActivity__set_wallpaper_for_all_chats">Sett bakgrunn for alle samtaler</string>
    <string name="ChatWallpaperPreviewActivity__set_wallpaper_for_s">Sett bakgrunn for %1$s</string>
    <string name="ChatWallpaperPreviewActivity__viewing_your_gallery_requires_the_storage_permission">Å se bildegalleriet krever tilgang til lagringsområdene.</string>

    <!-- WallpaperImageSelectionActivity -->

    <!-- WallpaperCropActivity -->
    <string name="WallpaperCropActivity__pinch_to_zoom_drag_to_adjust">Klyp for å zoome, dra for å justere.</string>
    <string name="WallpaperCropActivity__set_wallpaper_for_all_chats">Sett bakgrunn for alle samtaler.</string>
    <string name="WallpaperCropActivity__set_wallpaper_for_s">Sett bakgrunn for %1$s.</string>
    <string name="WallpaperCropActivity__error_setting_wallpaper">Feil ved lagring av bakgrunn.</string>
    <string name="WallpaperCropActivity__blur_photo">Gjør bildet uskarpt</string>

    <!-- InfoCard -->
    <string name="payment_info_card_about_mobilecoin">Om MobileCoin</string>
    <string name="payment_info_card_mobilecoin_is_a_new_privacy_focused_digital_currency">MobileCoin er en ny, personvernorientert digital valuta.</string>
    <string name="payment_info_card_adding_funds">Legger til penger</string>
    <string name="payment_info_card_you_can_add_funds_for_use_in">Du kan legge til penger til bruk i Molly ved å sende MobileCoin til lommebokadressen din.</string>
    <string name="payment_info_card_cashing_out">Løse inn i kontanter</string>
    <string name="payment_info_card_you_can_cash_out_mobilecoin">Du kan bruke MobileCoin på en hvilken som helst plattform som støtter MobileCoin. Du trenger bare å overføre penger til kontoen din på plattformen for å bruke MobileCoin.</string>
    <string name="payment_info_card_hide_this_card">Vil du skjule dette kortet?</string>
    <string name="payment_info_card_hide">Skjul</string>
    <!-- Title of save recovery phrase card -->
    <string name="payment_info_card_save_recovery_phrase">Lagre gjenopprettingsfrasen</string>
    <string name="payment_info_card_your_recovery_phrase_gives_you">Gjenopprettingspassordet ditt gjør det mulig å gjenopprette betalingskontoen din.</string>
    <!-- Button in save recovery phrase card -->
    <string name="payment_info_card_save_your_phrase">Lagre frasen</string>
    <string name="payment_info_card_update_your_pin">Oppdater PIN-koden din</string>
    <string name="payment_info_card_with_a_high_balance">Når du har en høy kontosaldo kan det være lurt å velge en sikrere PIN-kode som består av både tall og bokstaver.</string>
    <string name="payment_info_card_update_pin">Oppdater PIN</string>

  <!-- Removed by excludeNonTranslatables <string name="payment_info_card__learn_more__about_mobilecoin" translatable="false">https://support.signal.org/hc/articles/360057625692#payments_which_ones</string> -->
  <!-- Removed by excludeNonTranslatables <string name="payment_info_card__learn_more__adding_to_your_wallet" translatable="false">https://support.signal.org/hc/articles/360057625692#payments_transfer_from_exchange</string> -->
  <!-- Removed by excludeNonTranslatables <string name="payment_info_card__learn_more__cashing_out" translatable="false">https://support.signal.org/hc/articles/360057625692#payments_transfer_to_exchange</string> -->

    <!-- DeactivateWalletFragment -->
    <string name="DeactivateWalletFragment__deactivate_wallet">Deaktiver lommeboken</string>
    <string name="DeactivateWalletFragment__your_balance">Din balanse</string>
<<<<<<< HEAD
    <string name="DeactivateWalletFragment__its_recommended_that_you">Vi anbefaler deg å overføre pengene til en annen lommebokadresse før du deaktiverer betalingene. Hvis du velger å ikke overføre pengene dine nå, forblir de i lommeboken som er knyttet til Molly hvis du aktiverer betalinger på nytt.</string>
=======
    <string name="DeactivateWalletFragment__its_recommended_that_you">Vi anbefaler deg å overføre pengene til en annen lommebokadresse før du deaktiverer betalinger. Hvis du velger å ikke overføre pengene nå, forblir de i lommeboken som er knyttet til Signal, hvis du aktiverer betalinger på nytt.</string>
>>>>>>> f3c6f2e3
    <string name="DeactivateWalletFragment__transfer_remaining_balance">Overfør gjenværende saldo</string>
    <string name="DeactivateWalletFragment__deactivate_without_transferring">Deaktiver uten å overføre</string>
    <string name="DeactivateWalletFragment__deactivate">Deaktiver</string>
    <string name="DeactivateWalletFragment__deactivate_without_transferring_question">Vil du deaktivere uten å overføre?</string>
<<<<<<< HEAD
    <string name="DeactivateWalletFragment__your_balance_will_remain">Kontosaldoen din vil holde seg i lommeboken du har koblet til Molly, hvis du ønsker å reaktivere betalingene.</string>
=======
    <string name="DeactivateWalletFragment__your_balance_will_remain">Saldoen din forblir i lommeboken som er knyttet til Signal, hvis du velger å aktivere betalinger på nytt.</string>
>>>>>>> f3c6f2e3
    <string name="DeactivateWalletFragment__error_deactivating_wallet">Feil ved deaktivering av lommeboken.</string>
  <!-- Removed by excludeNonTranslatables <string name="DeactivateWalletFragment__learn_more__we_recommend_transferring_your_funds" translatable="false">https://support.signal.org/hc/articles/360057625692#payments_deactivate</string> -->

    <!-- PaymentsRecoveryStartFragment -->
    <string name="PaymentsRecoveryStartFragment__recovery_phrase">Gjenopprettingsfrase</string>
    <string name="PaymentsRecoveryStartFragment__view_recovery_phrase">Se gjenopprettingsfrasen</string>
    <!-- Title in save recovery phrase screen -->
    <string name="PaymentsRecoveryStartFragment__save_recovery_phrase">Lagre gjenopprettingsfrasen</string>
    <string name="PaymentsRecoveryStartFragment__enter_recovery_phrase">Skriv inn gjenopprettingsfrasen</string>
    <plurals name="PaymentsRecoveryStartFragment__your_balance_will_automatically_restore">
        <item quantity="one">Saldoen din gjenopprettes automatisk når du installerer Signal på nytt og bekrefter med PIN-koden din. Du kan også gjenopprette saldoen din med en gjenopprettingsfrase, som er en setning på %1$d ord som du velger selv. Skriv den ned og oppbevar den på et trygt sted.</item>
        <item quantity="other">Saldoen din gjenopprettes automatisk når du installerer Signal på nytt og bekrefter med PIN-koden din. Du kan også gjenopprette saldoen din med en gjenopprettingsfrase, som er en setning på %1$d ord som du velger selv. Skriv den ned og oppbevar den på et trygt sted.</item>
    </plurals>
    <!-- Description in save recovery phrase screen which shows up when user has non zero balance -->
    <string name="PaymentsRecoveryStartFragment__got_balance">Du har penger på kontoen din! Det er på tide å lage en gjenopprettingsfrase som du kan bruke til å få tilgang til kontoen din.</string>
    <!-- Description in save recovery phrase screen which shows up when user navigates from info card -->
    <string name="PaymentsRecoveryStartFragment__time_to_save">Det er på tide å lage en gjenopprettingsfrase som du kan bruke til å få tilgang til kontoen din. Lær mer</string>
    <string name="PaymentsRecoveryStartFragment__your_recovery_phrase_is_a">Gjenopprettingspassordet ditt er en setning på %1$d ord som du velger selv. Det kan brukes til å gjenopprette saldoen din.</string>
    <string name="PaymentsRecoveryStartFragment__start">Start</string>
    <string name="PaymentsRecoveryStartFragment__enter_manually">Skriv inn manuelt</string>
    <string name="PaymentsRecoveryStartFragment__paste_from_clipboard">Lim inn fra utklippstavlen</string>
    <!-- Alert dialog title which asks before going back if user wants to save recovery phrase -->
    <string name="PaymentsRecoveryStartFragment__continue_without_saving">Fortsett uten å lagre?</string>
    <!-- Alert dialog description to let user know why recovery phrase needs to be saved -->
    <string name="PaymentsRecoveryStartFragment__your_recovery_phrase">Gjenopprettingsfrasen gjør det mulig å få tilgang til kontoen din når uhellet er ute. Vi anbefaler på det sterkeste at du lagrer den.</string>
    <!-- Alert dialog option to skip recovery phrase -->
    <string name="PaymentsRecoveryStartFragment__skip_recovery_phrase">Hopp over gjenopprettingsfrasen</string>
    <!-- Alert dialog option to cancel dialog-->
    <string name="PaymentsRecoveryStartFragment__cancel">Avbryt</string>

    <!-- PaymentsRecoveryPasteFragment -->
    <string name="PaymentsRecoveryPasteFragment__paste_recovery_phrase">Lim inn gjenopprettingsfrasen</string>
    <string name="PaymentsRecoveryPasteFragment__recovery_phrase">Gjenopprettingsfrase</string>
    <string name="PaymentsRecoveryPasteFragment__next">Neste</string>
    <string name="PaymentsRecoveryPasteFragment__invalid_recovery_phrase">Ugyldig gjenopprettingsfrase</string>
    <string name="PaymentsRecoveryPasteFragment__make_sure">Vennligst sjekk at du har skrevet inn %1$d ord, og prøv på nytt.</string>

  <!-- Removed by excludeNonTranslatables <string name="PaymentsRecoveryStartFragment__learn_more__view" translatable="false">https://support.signal.org/hc/articles/360057625692#payments_wallet_view_passphrase</string> -->
  <!-- Removed by excludeNonTranslatables <string name="PaymentsRecoveryStartFragment__learn_more__restore" translatable="false">https://support.signal.org/hc/articles/360057625692#payments_wallet_restore_passphrase</string> -->

    <!-- PaymentsRecoveryPhraseFragment -->
    <string name="PaymentsRecoveryPhraseFragment__next">Neste</string>
    <string name="PaymentsRecoveryPhraseFragment__edit">Rediger</string>
    <string name="PaymentsRecoveryPhraseFragment__your_recovery_phrase">Gjenopprettingsfrasen din</string>
    <string name="PaymentsRecoveryPhraseFragment__write_down_the_following_d_words">Skriv ned de %1$d ordene under i rekkefølge, og oppbevar listen din på et trygt sted.</string>
    <string name="PaymentsRecoveryPhraseFragment__make_sure_youve_entered">Sjekk at du har oppgitt riktig gjenopprettingsfrase.</string>
    <string name="PaymentsRecoveryPhraseFragment__do_not_screenshot_or_send_by_email">Ikke ta skjermbilder eller send frasen via e-post.</string>
    <string name="PaymentsRecoveryPhraseFragment__payments_account_restored">Betalingskontoen ble gjenopprettet.</string>
    <string name="PaymentsRecoveryPhraseFragment__invalid_recovery_phrase">Ugyldig gjenopprettingsfrase</string>
    <string name="PaymentsRecoveryPhraseFragment__make_sure_youve_entered_your_phrase_correctly_and_try_again">Pass på at du har skrevet inn riktig passord, og prøv igjen.</string>
    <string name="PaymentsRecoveryPhraseFragment__copy_to_clipboard">Kopier til utklippstavlen?</string>
    <string name="PaymentsRecoveryPhraseFragment__if_you_choose_to_store">Pass på at gjenopprettingspassordet er lagret en trygg og sikker plass hvis du velger å lagre det digitalt.</string>
    <string name="PaymentsRecoveryPhraseFragment__copy">Kopier</string>

    <!-- PaymentsRecoveryPhraseConfirmFragment -->
    <string name="PaymentRecoveryPhraseConfirmFragment__confirm_recovery_phrase">Bekreft gjenopprettingfrasen</string>
    <string name="PaymentRecoveryPhraseConfirmFragment__enter_the_following_words">Skriv inn følgende ord fra gjenopprettingspassordet ditt:</string>
    <string name="PaymentRecoveryPhraseConfirmFragment__word_d">Ord %1$d</string>
    <string name="PaymentRecoveryPhraseConfirmFragment__see_phrase_again">Se passordet igjen</string>
    <string name="PaymentRecoveryPhraseConfirmFragment__done">Ferdig</string>
    <string name="PaymentRecoveryPhraseConfirmFragment__recovery_phrase_confirmed">Gjenopprettingspassordet er bekreftet</string>

    <!-- PaymentsRecoveryEntryFragment -->
    <string name="PaymentsRecoveryEntryFragment__enter_recovery_phrase">Skriv inn gjenopprettingsfrasen</string>
    <string name="PaymentsRecoveryEntryFragment__enter_word_d">Skriv inn ord %1$d</string>
    <string name="PaymentsRecoveryEntryFragment__word_d">Ord %1$d</string>
    <string name="PaymentsRecoveryEntryFragment__next">Neste</string>
    <string name="PaymentsRecoveryEntryFragment__invalid_word">Ugyldig ord</string>

    <!-- ClearClipboardAlarmReceiver -->

    <!-- PaymentNotificationsView -->
    <string name="PaymentNotificationsView__view">Vis</string>

    <!-- UnreadPayments -->
    <string name="UnreadPayments__s_sent_you_s">%1$s sendte deg %2$s</string>
    <string name="UnreadPayments__d_new_payment_notifications">%1$d nye betalingsvarsler</string>

    <!-- CanNotSendPaymentDialog -->
    <string name="CanNotSendPaymentDialog__cant_send_payment">Kan ikke sende betaling</string>
    <string name="CanNotSendPaymentDialog__to_send_a_payment_to_this_user">For å sende en betaling til denne brukeren må de godta en forespørsel fra deg. Send dem en melding for å opprette en meldingsforespørsel.</string>
    <string name="CanNotSendPaymentDialog__send_a_message">Send en melding</string>

    <!-- GroupsInCommonMessageRequest -->
    <string name="GroupsInCommonMessageRequest__you_have_no_groups_in_common_with_this_person">Du deler ingen grupper med denne personen. Se nøye gjennom forespørsler før du aksepterer, så du unngår uønskede meldinger.</string>
    <string name="GroupsInCommonMessageRequest__none_of_your_contacts_or_people_you_chat_with_are_in_this_group">Ingen av kontaktene din eller folk du prater med er i denne gruppen. Se nøye gjennom forespørsler før du aksepterer, så du unngår uønskede meldinger.</string>
    <string name="GroupsInCommonMessageRequest__about_message_requests">Om meldingsforespørsler</string>
    <string name="GroupsInCommonMessageRequest__okay">Greit</string>
  <!-- Removed by excludeNonTranslatables <string name="GroupsInCommonMessageRequest__support_article" translatable="false">https://support.signal.org/hc/articles/360007459591</string> -->
    <string name="ChatColorSelectionFragment__heres_a_preview_of_the_chat_color">Her er en forhåndsvisning av samtalefargen.</string>
    <string name="ChatColorSelectionFragment__the_color_is_visible_to_only_you">Fargen synes kun for deg.</string>

    <!-- GroupDescriptionDialog -->
    <string name="GroupDescriptionDialog__group_description">Gruppebeskrivelse</string>

    <!-- QualitySelectorBottomSheetDialog -->
    <string name="QualitySelectorBottomSheetDialog__standard">Standard</string>
    <string name="QualitySelectorBottomSheetDialog__faster_less_data">Raskere, mindre data</string>
    <string name="QualitySelectorBottomSheetDialog__high">Høy</string>
    <string name="QualitySelectorBottomSheetDialog__slower_more_data">Tregere, mer data</string>
    <string name="QualitySelectorBottomSheetDialog__photo_quality">Fotokvalitet</string>

    <!-- AppSettingsFragment -->
    <string name="AppSettingsFragment__invite_your_friends">Inviter vennene dine</string>
    <string name="AppSettingsFragment__copied_subscriber_id_to_clipboard">Abonnent-ID kopiert til utklippstavlen</string>

    <!-- AccountSettingsFragment -->
    <string name="AccountSettingsFragment__account">Konto</string>
    <string name="AccountSettingsFragment__youll_be_asked_less_frequently">Du vil bli spurt sjeldnere over tid</string>
    <string name="AccountSettingsFragment__require_your_signal_pin">Krev Signal-PIN for å registrere telefonnummeret på nytt hos Signal</string>
    <string name="AccountSettingsFragment__change_phone_number">Endre telefonnummer</string>

    <!-- ChangeNumberFragment -->
    <string name="ChangeNumberFragment__use_this_to_change_your_current_phone_number_to_a_new_phone_number">Velg dette for å bytte ut det nåværende telefonnummeret ditt. Denne endringen kan ikke angres senere. Dobbeltsjekk at det nye nummeret ditt kan motta både SMS og anrop før du fortsetter.</string>
    <string name="ChangeNumberFragment__continue">Fortsett</string>
    <!-- Message shown on dialog after your number has been changed successfully. -->
    <string name="ChangeNumber__your_phone_number_has_changed_to_s">Telefonnummeret ditt er endret til %1$s</string>
    <!-- Confirmation button to dismiss number changed dialog -->
    <string name="ChangeNumber__okay">Greit</string>

    <!-- ChangeNumberEnterPhoneNumberFragment -->
    <string name="ChangeNumberEnterPhoneNumberFragment__change_number">Endre telefonnummer</string>
    <string name="ChangeNumberEnterPhoneNumberFragment__your_old_number">Ditt gamle nummer</string>
    <string name="ChangeNumberEnterPhoneNumberFragment__old_phone_number">Gammelt nummer</string>
    <string name="ChangeNumberEnterPhoneNumberFragment__your_new_number">Ditt nye nummer</string>
    <string name="ChangeNumberEnterPhoneNumberFragment__new_phone_number">Nytt telefonnummer</string>
    <string name="ChangeNumberEnterPhoneNumberFragment__the_phone_number_you_entered_doesnt_match_your_accounts">Telefonnummeret du tastet inn stemmer ikke med kontoen din sitt.</string>
    <string name="ChangeNumberEnterPhoneNumberFragment__you_must_specify_your_old_number_country_code">Du må oppgi landskoden for det gamle nummeret ditt</string>
    <string name="ChangeNumberEnterPhoneNumberFragment__you_must_specify_your_old_phone_number">Du må oppgi det gamle telefonnummeret ditt</string>
    <string name="ChangeNumberEnterPhoneNumberFragment__you_must_specify_your_new_number_country_code">Du må oppgi landskoden for det nye nummeret ditt</string>
    <string name="ChangeNumberEnterPhoneNumberFragment__you_must_specify_your_new_phone_number">Du må oppgi det nye telefonnummeret ditt</string>

    <!-- ChangeNumberVerifyFragment -->
    <string name="ChangeNumberVerifyFragment__change_number">Endre telefonnummer</string>
    <string name="ChangeNumberVerifyFragment__verifying_s">Bekrefter %1$s</string>
    <string name="ChangeNumberVerifyFragment__captcha_required">Captcha kreves</string>

    <!-- ChangeNumberConfirmFragment -->
    <string name="ChangeNumberConfirmFragment__change_number">Endre telefonnummer</string>
    <string name="ChangeNumberConfirmFragment__you_are_about_to_change_your_phone_number_from_s_to_s">Telefonnummeret ditt endres fra %1$s til %2$s.\n\nDobbeltsjekk at nummeret under er riktig før du går videre.</string>
    <string name="ChangeNumberConfirmFragment__edit_number">Rediger nummer</string>

    <!-- ChangeNumberRegistrationLockFragment -->
    <string name="ChangeNumberRegistrationLockFragment__signal_change_number_need_help_with_pin_for_android_v2_pin">Endre telefonnummer på Signal – Trenger hjelp med PIN-kode på Android (v2-PIN)</string>

    <!-- ChangeNumberPinDiffersFragment -->
    <string name="ChangeNumberPinDiffersFragment__pins_do_not_match">PIN-kodene stemmer ikke overens</string>
    <string name="ChangeNumberPinDiffersFragment__the_pin_associated_with_your_new_number_is_different_from_the_pin_associated_with_your_old_one">PIN-koden som er knyttet til det nye nummeret ditt, er annerledes enn PIN-koden til det gamle nummeret ditt. Vil du beholde den gamle PIN-koden din eller oppdatere den?</string>
    <string name="ChangeNumberPinDiffersFragment__keep_old_pin">Behold gammel PIN-kode</string>
    <string name="ChangeNumberPinDiffersFragment__update_pin">Oppdater PIN</string>
    <string name="ChangeNumberPinDiffersFragment__keep_old_pin_question">Vil du beholde den gamle PIN-koden?</string>

    <!-- ChangeNumberLockActivity -->
    <!-- Info message shown to user if something crashed the app during the change number attempt and we were unable to confirm the change so we force them into this screen to check before letting them use the app -->
    <string name="ChangeNumberLockActivity__it_looks_like_you_tried_to_change_your_number_but_we_were_unable_to_determine_if_it_was_successful_rechecking_now">Det ser ut til at du prøvde å endre nummeret ditt, men vi klarte ikke å finne ut om det var vellykket.\n\nSjekker på nytt nå…</string>
    <!-- Dialog title shown if we were able to confirm your change number status (meaning we now know what the server thinks our number is) after a crash during the regular flow -->
    <string name="ChangeNumberLockActivity__change_status_confirmed">Endringsstatus bekreftet</string>
    <!-- Dialog message shown if we were able to confirm your change number status (meaning we now know what the server thinks our number is) after a crash during the regular flow -->
    <string name="ChangeNumberLockActivity__your_number_has_been_confirmed_as_s">Det nye nummeret ditt (%1$s) er bekreftet. Hvis dette ikke er det nye nummeret ditt, må du endre nummeret ditt igjen.</string>
    <!-- Dialog title shown if we were not able to confirm your phone number with the server and thus cannot let leave the change flow yet after a crash during the regular flow -->
    <string name="ChangeNumberLockActivity__change_status_unconfirmed">Endringsstatus ikke bekreftet</string>
    <!-- Dialog message shown when we can\'t verify the phone number on the server, only shown if there was a network error communicating with the server after a crash during the regular flow -->
    <string name="ChangeNumberLockActivity__we_could_not_determine_the_status_of_your_change_number_request">Vi klarte ikke å finne statusen for forespørselen din om å endre nummer.\n\n(Feil: %1$s)</string>
    <!-- Dialog button to retry confirming the number on the server -->
    <string name="ChangeNumberLockActivity__retry">Prøv på nytt</string>
    <!-- Dialog button shown to leave the app when in the unconfirmed change status after a crash in the regular flow -->
    <string name="ChangeNumberLockActivity__leave">Forlat</string>
    <string name="ChangeNumberLockActivity__submit_debug_log">Send feilsøkingslogg</string>

    <!-- ChatsSettingsFragment -->
    <string name="ChatsSettingsFragment__keyboard">Tastatur</string>
    <string name="ChatsSettingsFragment__enter_key_sends">Send med enter-tast</string>

    <!--SmsSettingsFragment -->
    <string name="SmsSettingsFragment__use_as_default_sms_app">Bruk som forvalgt SMS-program</string>
    <!-- Preference title to export sms -->
    <string name="SmsSettingsFragment__export_sms_messages">Overfør SMS-meldingene</string>
    <!-- Preference title to re-export sms -->
    <string name="SmsSettingsFragment__export_sms_messages_again">Eksporter SMS-meldingene på nytt</string>
    <!-- Preference title to delete sms -->
    <string name="SmsSettingsFragment__remove_sms_messages">Fjern SMS-meldingene</string>
    <!-- Snackbar text to confirm deletion -->
    <string name="SmsSettingsFragment__removing_sms_messages_from_signal">Fjerner SMS-ene fra Signal …</string>
    <!-- Snackbar text to indicate can delete later -->
    <string name="SmsSettingsFragment__you_can_remove_sms_messages_from_signal_in_settings">Du kan når som helst fjerne SMS-meldinger fra Signal i Innstillinger.</string>
    <!-- Description for export sms preference -->
    <string name="SmsSettingsFragment__you_can_export_your_sms_messages_to_your_phones_sms_database">Du kan eksportere SMS-meldingene dine til minnet på telefonen din.</string>
    <!-- Description for re-export sms preference -->
    <string name="SmsSettingsFragment__exporting_again_can_result_in_duplicate_messages">Eksportering på nytt kan føre til dupliserte meldinger.</string>
    <!-- Description for remove sms preference -->
    <string name="SmsSettingsFragment__remove_sms_messages_from_signal_to_clear_up_storage_space">Fjern SMS-meldinger i Signal for å få mer lagringsplass.</string>
    <!-- Information message shown at the top of sms settings to indicate it is being removed soon. -->
    <string name="SmsSettingsFragment__sms_support_will_be_removed_soon_to_focus_on_encrypted_messaging">Vi fjerner snart SMS-støtte for å sette fokus på krypterte meldinger i stedet.</string>

    <!-- NotificationsSettingsFragment -->
    <string name="NotificationsSettingsFragment__messages">Meldinger</string>
    <string name="NotificationsSettingsFragment__calls">Samtaler</string>
    <string name="NotificationsSettingsFragment__notify_when">Varsle når…</string>
    <string name="NotificationsSettingsFragment__contact_joins_signal">Kontakt blir med på Signal</string>
    <!-- Notification preference header -->
    <string name="NotificationsSettingsFragment__notification_profiles">Varslingsprofiler</string>
    <!-- Notification preference option header -->
    <string name="NotificationsSettingsFragment__profiles">Profiler</string>
    <!-- Notification preference summary text -->
    <string name="NotificationsSettingsFragment__create_a_profile_to_receive_notifications_only_from_people_and_groups_you_choose">Lag en profil for å motta varsler fra bare de personene og gruppene du ønsker å høre fra.</string>

    <!-- NotificationProfilesFragment -->
    <!-- Title for notification profiles screen that shows all existing profiles; Title with hyphenation. Translation can use soft hyphen - Unicode U+00AD -->
    <string name="NotificationProfilesFragment__notification_profiles">Varslingsprofiler</string>
    <!-- Button text to create a notification profile -->
    <string name="NotificationProfilesFragment__create_profile">Opprett ny profil</string>

    <!-- PrivacySettingsFragment -->
    <string name="PrivacySettingsFragment__blocked">Blokkert</string>
    <string name="PrivacySettingsFragment__d_contacts">%1$d kontakter</string>
    <string name="PrivacySettingsFragment__messaging">Meldinger</string>
    <string name="PrivacySettingsFragment__disappearing_messages">Tidsavgrensede meldinger</string>
    <string name="PrivacySettingsFragment__app_security">App-sikkerhet</string>
    <string name="PrivacySettingsFragment__block_screenshots_in_the_recents_list_and_inside_the_app">Blokker skjermbilder i sist brukte-listen og inne i appen</string>
    <string name="PrivacySettingsFragment__signal_message_and_calls">Signal-meldinger og samtaler, omdiriger alle samtaler, og forseglet avsender</string>
    <string name="PrivacySettingsFragment__default_timer_for_new_changes">Standard nedtelling for nye samtaler</string>
    <string name="PrivacySettingsFragment__set_a_default_disappearing_message_timer_for_all_new_chats_started_by_you">Sett standard utløpstid for tidsavgrensede meldinger, for nye samtaler startet av deg.</string>
    <!-- Summary for stories preference to launch into story privacy settings -->
    <string name="PrivacySettingsFragment__payment_lock_require_lock">Sett opp krav om Android-skjermlås eller fingeravtrykk for å overføre penger</string>
    <!-- Alert dialog title when payment lock cannot be enabled -->
    <string name="PrivacySettingsFragment__cant_enable_title">Kan ikke slå på betalingslås</string>
    <!-- Alert dialog description to setup screen lock or fingerprint in phone settings -->
    <string name="PrivacySettingsFragment__cant_enable_description">Du må slå på skjermlås eller fingeravtrykk i telefonens innstillinger for å bruke betalingslås.</string>
    <!-- Shown in a toast when we can\'t navigate to the user\'s system fingerprint settings -->
    <string name="PrivacySettingsFragment__failed_to_navigate_to_system_settings">Kunne ikke gå til systeminnstillingene</string>
    <!-- Alert dialog button to go to phone settings -->
    <!-- Alert dialog button to cancel the dialog -->

    <!-- AdvancedPrivacySettingsFragment -->
  <!-- Removed by excludeNonTranslatables <string name="AdvancedPrivacySettingsFragment__sealed_sender_link" translatable="false">https://signal.org/blog/sealed-sender</string> -->
    <string name="AdvancedPrivacySettingsFragment__show_status_icon">Vis status-ikon</string>
    <string name="AdvancedPrivacySettingsFragment__show_an_icon">Vis et statusikon i meldingsdetaljer når de ble levert ved bruk av forseglet avsender.</string>

    <!-- ExpireTimerSettingsFragment -->
    <string name="ExpireTimerSettingsFragment__when_enabled_new_messages_sent_and_received_in_new_chats_started_by_you_will_disappear_after_they_have_been_seen">Når aktivert vil sendte og mottatte meldinger, i nye samtaler du starter, forsvinne etter at de har blitt sett.</string>
    <string name="ExpireTimerSettingsFragment__when_enabled_new_messages_sent_and_received_in_this_chat_will_disappear_after_they_have_been_seen">Når aktivert vil meldinger sendt og mottatt i denne samtalen forsvinne etter at de har blitt sett.</string>
    <string name="ExpireTimerSettingsFragment__off">Av</string>
    <string name="ExpireTimerSettingsFragment__4_weeks">4 uker</string>
    <string name="ExpireTimerSettingsFragment__1_week">1 uke</string>
    <string name="ExpireTimerSettingsFragment__1_day">1 dag</string>
    <string name="ExpireTimerSettingsFragment__8_hours">8 timer</string>
    <string name="ExpireTimerSettingsFragment__1_hour">1 time</string>
    <string name="ExpireTimerSettingsFragment__5_minutes">5 minutter</string>
    <string name="ExpireTimerSettingsFragment__30_seconds">30 sekunder</string>
    <string name="ExpireTimerSettingsFragment__custom_time">Selvvalgt tid</string>
    <string name="ExpireTimerSettingsFragment__set">Sett</string>
    <string name="ExpireTimerSettingsFragment__save">Lagre</string>

    <string name="CustomExpireTimerSelectorView__seconds">sekunder</string>
    <string name="CustomExpireTimerSelectorView__minutes">minutter</string>
    <string name="CustomExpireTimerSelectorView__hours">timer</string>
    <string name="CustomExpireTimerSelectorView__days">dager</string>
    <string name="CustomExpireTimerSelectorView__weeks">uker</string>

    <!-- HelpSettingsFragment -->
    <string name="HelpSettingsFragment__support_center">Supportsenter</string>
    <string name="HelpSettingsFragment__contact_us">Kontakt oss</string>
    <string name="HelpSettingsFragment__version">Versjon</string>
    <string name="HelpSettingsFragment__debug_log">Feilsøkingslogg</string>
    <string name="HelpSettingsFragment__terms_amp_privacy_policy">Vilkår og personvernerklæring</string>
    <string name="HelpFragment__copyright_signal_messenger">Copyright Molly Messenger</string>
    <string name="HelpFragment__licenced_under_the_gplv3">Lisensiert under GPLv3</string>

    <!-- DataAndStorageSettingsFragment -->
    <string name="DataAndStorageSettingsFragment__media_quality">Mediekvalitet</string>
    <string name="DataAndStorageSettingsFragment__sent_media_quality">Sendt mediekvalitet</string>
    <string name="DataAndStorageSettingsFragment__sending_high_quality_media_will_use_more_data">Å sende høykvalitetsmedier vil bruke mer data.</string>
    <string name="DataAndStorageSettingsFragment__high">Høy</string>
    <string name="DataAndStorageSettingsFragment__standard">Standard</string>
    <string name="DataAndStorageSettingsFragment__calls">Samtaler</string>

    <!-- ChatColorSelectionFragment -->
    <string name="ChatColorSelectionFragment__auto">Auto</string>
    <string name="ChatColorSelectionFragment__use_custom_colors">Bruk selvvalgt farge</string>
    <string name="ChatColorSelectionFragment__chat_color">Samtalefarge</string>
    <string name="ChatColorSelectionFragment__edit">Rediger</string>
    <string name="ChatColorSelectionFragment__duplicate">Duplikat</string>
    <string name="ChatColorSelectionFragment__delete">Slett</string>
    <string name="ChatColorSelectionFragment__delete_color">Slett fargen</string>
    <plurals name="ChatColorSelectionFragment__this_custom_color_is_used">
        <item quantity="one">Denne egendefinerte fargen brukes i %1$d samtale. Ønsker du å slette den for alle samtaler?</item>
        <item quantity="other">Denne egendefinerte fargen brukes i %1$d samtaler. Ønsker du å slette den for alle samtalene?</item>
    </plurals>
    <string name="ChatColorSelectionFragment__delete_chat_color">Vil du slette samtalefargen?</string>

    <!-- CustomChatColorCreatorFragment -->
    <string name="CustomChatColorCreatorFragment__solid">Hel farge</string>
    <string name="CustomChatColorCreatorFragment__gradient">Graderinger</string>
    <string name="CustomChatColorCreatorFragment__hue">Fargetone</string>
    <string name="CustomChatColorCreatorFragment__saturation">Fargemetning</string>

    <!-- CustomChatColorCreatorFragmentPage -->
    <string name="CustomChatColorCreatorFragmentPage__save">Lagre</string>
    <string name="CustomChatColorCreatorFragmentPage__edit_color">Endre farge</string>
    <plurals name="CustomChatColorCreatorFragmentPage__this_color_is_used">
        <item quantity="one">Denne selvvalgte fargen brukes i %1$d samtale. Ønsker du å fjerne den?</item>
        <item quantity="other">Denne fargen brukes i %1$d samtaler. Ønsker du å lagre endringen for alle samtalene?</item>
    </plurals>

    <!-- ChatColorGradientTool -->

    <!-- Title text for prompt to donate. Shown in a popup at the bottom of the chat list. -->
    <string name="Donate2022Q2Megaphone_donate_to_signal">Gi penger til Signal</string>
    <!-- Body text for prompt to donate. Shown in a popup at the bottom of the chat list. -->
    <string name="Donate2022Q2Megaphone_signal_is_powered_by_people_like_you">Signal drives av personer som deg. Gi månedlige pengebeløp og få et merke.</string>
    <!-- Button label that brings a user to the donate screen. Shown in a popup at the bottom of the chat list. -->
    <string name="Donate2022Q2Megaphone_donate">Gi penger</string>
    <!-- Button label that dismissed a prompt to donate. Shown in a popup at the bottom of the chat list. -->
    <string name="Donate2022Q2Megaphone_not_now">Ikke nå</string>

    <!-- EditReactionsFragment -->
    <string name="EditReactionsFragment__customize_reactions">Tilpass reaksjonene</string>
    <string name="EditReactionsFragment__tap_to_replace_an_emoji">Trykk for å erstatte en emoji</string>
    <string name="EditReactionsFragment__reset">Tilbakestill</string>
    <string name="EditReactionsFragment_save">Lagre</string>
    <string name="ChatColorSelectionFragment__auto_matches_the_color_to_the_wallpaper">Auto-tilpasser fargen til bakgrunnen</string>
    <string name="CustomChatColorCreatorFragment__drag_to_change_the_direction_of_the_gradient">Dra for å endre retning på graderingen</string>

    <!-- AddAProfilePhotoMegaphone -->
    <string name="AddAProfilePhotoMegaphone__add_a_profile_photo">Legg til et profilbilde</string>
    <string name="AddAProfilePhotoMegaphone__choose_a_look_and_color">Velg et design og en farge, eller tilpass initialene dine.</string>
    <string name="AddAProfilePhotoMegaphone__not_now">Ikke nå</string>
    <string name="AddAProfilePhotoMegaphone__add_photo">Legg til bilde</string>

    <!-- BecomeASustainerMegaphone -->
    <string name="BecomeASustainerMegaphone__become_a_sustainer">Bli en støttespiller</string>
    <!-- Displayed in the Become a Sustainer megaphone -->
    <string name="BecomeASustainerMegaphone__signal_is_powered_by">Signal drives av personer som deg. Gi penger og få et merke.</string>
    <string name="BecomeASustainerMegaphone__not_now">Ikke nå</string>
    <string name="BecomeASustainerMegaphone__donate">Gi penger</string>

    <!-- KeyboardPagerFragment -->
    <string name="KeyboardPagerFragment_emoji">Emoji</string>
    <string name="KeyboardPagerFragment_open_emoji_search">Søk blant emojiene</string>
    <string name="KeyboardPagerFragment_open_sticker_search">Søk blant klistremerkene</string>
    <string name="KeyboardPagerFragment_open_gif_search">Søk blant GIF-ene</string>
    <string name="KeyboardPagerFragment_stickers">Klistremerker</string>
    <string name="KeyboardPagerFragment_backspace">Tilbake</string>
    <string name="KeyboardPagerFragment_gifs">GIF-er</string>
    <string name="KeyboardPagerFragment_search_emoji">Søk i emojiene</string>
    <string name="KeyboardPagerfragment_back_to_emoji">Gå tilbake til emojiene</string>
    <string name="KeyboardPagerfragment_clear_search_entry">Tøm søkefeltet</string>
    <string name="KeyboardPagerFragment_search_giphy">Søk på GIPHY</string>

    <!-- StickerSearchDialogFragment -->
    <string name="StickerSearchDialogFragment_search_stickers">Søk i klistremerkene</string>
    <string name="StickerSearchDialogFragment_no_results_found">Ingen resultater</string>
    <string name="EmojiSearchFragment__no_results_found">Ingen resultater</string>
    <string name="NotificationsSettingsFragment__unknown_ringtone">Ukjent ringetone</string>

    <!-- ConversationSettingsFragment -->
    <!-- Dialog title displayed when non-admin tries to add a story to an audience group -->
    <string name="ConversationSettingsFragment__cant_add_to_group_story">Kan ikke legge til i gruppestoryen</string>
    <!-- Dialog message displayed when non-admin tries to add a story to an audience group -->
    <string name="ConversationSettingsFragment__only_admins_of_this_group_can_add_to_its_story">Bare administratorer for denne gruppen kan legge til storyer i denne gruppestoryen</string>
    <!-- Error toasted when no activity can handle the add contact intent -->
    <string name="ConversationSettingsFragment__contacts_app_not_found">Kunne ikke finne kontakter-appen.</string>
    <string name="ConversationSettingsFragment__start_video_call">Start videosamtale</string>
    <string name="ConversationSettingsFragment__start_audio_call">Start lydsamtale</string>
    <!-- Button label with hyphenation. Translation can use soft hyphen - Unicode U+00AD -->
    <string name="ConversationSettingsFragment__story">Story</string>
    <!-- Button label with hyphenation. Translation can use soft hyphen - Unicode U+00AD -->
    <string name="ConversationSettingsFragment__message">Melding</string>
    <!-- Button label with hyphenation. Translation can use soft hyphen - Unicode U+00AD -->
    <string name="ConversationSettingsFragment__video">Video</string>
    <!-- Button label with hyphenation. Translation can use soft hyphen - Unicode U+00AD -->
    <string name="ConversationSettingsFragment__audio">Lyd</string>
    <!-- Button label with hyphenation. Translation can use soft hyphen - Unicode U+00AD -->
    <string name="ConversationSettingsFragment__call">Ring</string>
    <!-- Button label with hyphenation. Translation can use soft hyphen - Unicode U+00AD -->
    <string name="ConversationSettingsFragment__mute">Ikke vis</string>
    <!-- Button label with hyphenation. Translation can use soft hyphen - Unicode U+00AD -->
    <string name="ConversationSettingsFragment__muted">Vis</string>
    <!-- Button label with hyphenation. Translation can use soft hyphen - Unicode U+00AD -->
    <string name="ConversationSettingsFragment__search">Søk</string>
    <string name="ConversationSettingsFragment__disappearing_messages">Tidsavgrensede meldinger</string>
    <string name="ConversationSettingsFragment__sounds_and_notifications">Lyder og varsler</string>
  <!-- Removed by excludeNonTranslatables <string name="ConversationSettingsFragment__internal_details" translatable="false">Internal details</string> -->
    <string name="ConversationSettingsFragment__contact_details">Kontaktinformasjon</string>
    <string name="ConversationSettingsFragment__view_safety_number">Vis sikkerhetsnummer</string>
    <string name="ConversationSettingsFragment__block">Blokker</string>
    <string name="ConversationSettingsFragment__block_group">Blokker gruppen</string>
    <string name="ConversationSettingsFragment__unblock">Fjern blokkering</string>
    <string name="ConversationSettingsFragment__unblock_group">Fjern blokkering av gruppen</string>
    <string name="ConversationSettingsFragment__add_to_a_group">Legg til gruppen</string>
    <string name="ConversationSettingsFragment__see_all">Se alle</string>
    <string name="ConversationSettingsFragment__add_members">Legg til medlemmer</string>
    <string name="ConversationSettingsFragment__permissions">Tillatelser</string>
    <string name="ConversationSettingsFragment__requests_and_invites">Forespørsler og invitasjoner</string>
    <string name="ConversationSettingsFragment__group_link">Gruppelenke</string>
    <string name="ConversationSettingsFragment__add_as_a_contact">Legg til som ny kontakt</string>
    <string name="ConversationSettingsFragment__unmute">Slå lyd på</string>
    <string name="ConversationSettingsFragment__conversation_muted_until_s">Samtalen er dempet frem til %1$s</string>
    <string name="ConversationSettingsFragment__conversation_muted_forever">Samtalen er dempet for alltid</string>
    <string name="ConversationSettingsFragment__copied_phone_number_to_clipboard">Telefonnummeret er kopiert til utklippstavlen.</string>
    <string name="ConversationSettingsFragment__phone_number">Telefonnummer</string>
    <string name="ConversationSettingsFragment__get_badges">Få merker på profilen din ved å støtte Signal. Trykk på et merke for å lese mer.</string>

    <!-- PermissionsSettingsFragment -->
    <string name="PermissionsSettingsFragment__add_members">Legg til medlemmer</string>
    <string name="PermissionsSettingsFragment__edit_group_info">Rediger gruppe info</string>
    <string name="PermissionsSettingsFragment__send_messages">Send meldinger</string>
    <string name="PermissionsSettingsFragment__all_members">Alle medlemmer</string>
    <string name="PermissionsSettingsFragment__only_admins">Kun administratorer</string>
    <string name="PermissionsSettingsFragment__who_can_add_new_members">Hvem kan legge til nye medlemmer?</string>
    <string name="PermissionsSettingsFragment__who_can_edit_this_groups_info">Hvem kan redigere gruppens info?</string>
    <string name="PermissionsSettingsFragment__who_can_send_messages">Hvem kan sende meldinger?</string>

    <!-- SoundsAndNotificationsSettingsFragment -->
    <string name="SoundsAndNotificationsSettingsFragment__mute_notifications">Ikke vis varsler</string>
    <string name="SoundsAndNotificationsSettingsFragment__not_muted">Vises</string>
    <string name="SoundsAndNotificationsSettingsFragment__mentions">Omtaler</string>
    <string name="SoundsAndNotificationsSettingsFragment__always_notify">Send alltid varsel</string>
    <string name="SoundsAndNotificationsSettingsFragment__do_not_notify">Ikke send varsel</string>
    <string name="SoundsAndNotificationsSettingsFragment__custom_notifications">Egendefinerte varsler</string>

    <!-- StickerKeyboard -->
    <string name="StickerKeyboard__recently_used">Brukt nylig</string>

    <!-- PlaybackSpeedToggleTextView -->
    <string name="PlaybackSpeedToggleTextView__p5x">0.5x</string>
    <string name="PlaybackSpeedToggleTextView__1x">1x</string>
    <string name="PlaybackSpeedToggleTextView__1p5x">1.5x</string>
    <string name="PlaybackSpeedToggleTextView__2x">2x</string>

    <!-- PaymentRecipientSelectionFragment -->
    <string name="PaymentRecipientSelectionFragment__new_payment">Ny betaling</string>

    <!-- NewConversationActivity -->
    <string name="NewConversationActivity__new_message">Ny melding</string>
    <!-- Context menu item message -->
    <string name="NewConversationActivity__message">Melding</string>
    <!-- Context menu item audio call -->
    <string name="NewConversationActivity__audio_call">Taleanrop</string>
    <!-- Context menu item video call -->
    <string name="NewConversationActivity__video_call">Videoanrop</string>
    <!-- Context menu item remove -->
    <string name="NewConversationActivity__remove">Fjern</string>
    <!-- Context menu item block -->
    <string name="NewConversationActivity__block">Blokker</string>
    <!-- Dialog title when removing a contact -->
    <string name="NewConversationActivity__remove_s">Vil du fjerne %1$s?</string>
    <!-- Dialog message when removing a contact -->
    <string name="NewConversationActivity__you_wont_see_this_person">Du vil ikke se denne personen når du søker. Du får en meldingsforespørsel hvis vedkommende sender deg en melding.</string>
    <!-- Snackbar message after removing a contact -->
    <string name="NewConversationActivity__s_has_been_removed">%1$s er fjernet</string>
    <!-- Snackbar message after blocking a contact -->
    <string name="NewConversationActivity__s_has_been_blocked">%1$s er blokkert</string>
    <!-- Dialog title when remove target contact is in system contacts -->
    <string name="NewConversationActivity__unable_to_remove_s">Kan ikke fjerne %1$s</string>
    <!-- Dialog message when remove target contact is in system contacts -->
    <string name="NewConversationActivity__this_person_is_saved_to_your">Denne personen er lagret i kontaktlisten på enheten din. Slett vedkommende fra kontaktlisten, og prøv igjen.</string>
    <!-- Dialog action to view contact when they can\'t be removed otherwise -->
    <string name="NewConversationActivity__view_contact">Åpne kontakt</string>
    <!-- Error message shown when looking up a person by phone number and that phone number is not associated with a signal account -->
    <string name="NewConversationActivity__s_is_not_a_signal_user">%1$s bruker ikke Signal</string>

    <!-- ContactFilterView -->
    <string name="ContactFilterView__search_name_or_number">Søk etter navn eller nummer</string>

    <!-- VoiceNotePlayerView -->
    <string name="VoiceNotePlayerView__dot_s">· %1$s</string>
    <string name="VoiceNotePlayerView__stop_voice_message">Stopp talemeldingen</string>
    <string name="VoiceNotePlayerView__change_voice_message_speed">Endre hastighet på talemelding</string>
    <string name="VoiceNotePlayerView__pause_voice_message">Sett talemeldingen på pause</string>
    <string name="VoiceNotePlayerView__play_voice_message">Spill av talemeldingen</string>
    <string name="VoiceNotePlayerView__navigate_to_voice_message">Gå til talemeldingen</string>


    <!-- AvatarPickerFragment -->
    <string name="AvatarPickerFragment__avatar_preview">Forhåndsvisning av ikon</string>
    <string name="AvatarPickerFragment__camera">Kamera</string>
    <string name="AvatarPickerFragment__take_a_picture">Ta et bilde</string>
    <string name="AvatarPickerFragment__choose_a_photo">Velg et bilde</string>
    <string name="AvatarPickerFragment__photo">Bilde</string>
    <string name="AvatarPickerFragment__text">Tekst</string>
    <string name="AvatarPickerFragment__save">Lagre</string>
    <string name="AvatarPickerFragment__clear_avatar">Fjern ikon</string>
    <string name="AvatarPickerRepository__failed_to_save_avatar">Kunne ikke lagre ikonet</string>

    <!-- TextAvatarCreationFragment -->
    <string name="TextAvatarCreationFragment__preview">Forhåndsvisning</string>
    <string name="TextAvatarCreationFragment__done">Ferdig</string>
    <string name="TextAvatarCreationFragment__text">Tekst</string>
    <string name="TextAvatarCreationFragment__color">Farge</string>

    <!-- VectorAvatarCreationFragment -->
    <string name="VectorAvatarCreationFragment__select_a_color">Velg en farge</string>

    <!-- ContactSelectionListItem -->
    <string name="ContactSelectionListItem__sms">SMS</string>
    <string name="ContactSelectionListItem__dot_s">· %1$s</string>

    <!-- Displayed in the toolbar when externally sharing text to multiple recipients -->
    <string name="ShareInterstitialActivity__share">Del</string>

    <!-- DSLSettingsToolbar -->
    <string name="DSLSettingsToolbar__navigate_up">Gå opp</string>
    <string name="MultiselectForwardFragment__forward_to">Videresend til</string>
    <!-- Displayed when sharing content via the fragment -->
    <string name="MultiselectForwardFragment__share_with">Del med</string>
    <string name="MultiselectForwardFragment__add_a_message">Legg til en melding</string>
    <string name="MultiselectForwardFragment__faster_forwards">Raskere videresending</string>
    <!-- Displayed when user selects a video that will be clipped before sharing to a story -->
    <string name="MultiselectForwardFragment__videos_will_be_trimmed">Videoene trimmes ned til klipp på 30 sekunder og sendes som flere storyer.</string>
    <!-- Displayed when user selects a video that cannot be sent as a story -->
    <string name="MultiselectForwardFragment__videos_sent_to_stories_cant">Videoer som legges ut på Storyer kan ikke være lenger enn 30 sekunder.</string>
    <string name="MultiselectForwardFragment__forwarded_messages_are_now">Videresendte meldinger sendes nå umiddelbart.</string>
    <plurals name="MultiselectForwardFragment_send_d_messages">
        <item quantity="one">Send %1$d melding</item>
        <item quantity="other">Send %1$d meldinger</item>
    </plurals>
    <plurals name="MultiselectForwardFragment_messages_sent">
        <item quantity="one">Meldingen er sendt</item>
        <item quantity="other">Meldingene er sendt</item>
    </plurals>
    <plurals name="MultiselectForwardFragment_messages_failed_to_send">
        <item quantity="one">Meldingen kunne ikke sendes</item>
        <item quantity="other">Meldingene kunne ikke sendes</item>
    </plurals>
    <plurals name="MultiselectForwardFragment__couldnt_forward_messages">
        <item quantity="one">Kunne ikke videresende meldingen fordi den ikke lenger er tilgjengelig.</item>
        <item quantity="other">Kunne ikke videresende meldingene fordi de ikke lenger er tilgjengelige.</item>
    </plurals>
    <!-- Error message shown when attempting to select a group to forward/share but it\'s announcement only and you are not an admin -->
    <string name="MultiselectForwardFragment__only_admins_can_send_messages_to_this_group">Kun administratorer kan sende meldinger til denne gruppen.</string>
    <string name="MultiselectForwardFragment__limit_reached">Grensen er nådd</string>

    <!-- Media V2 -->
    <!-- Dialog message when sending a story via an add to group story button -->
    <string name="MediaReviewFragment__add_to_the_group_story">Legg til i gruppestoryen «%1$s»</string>
    <!-- Positive dialog action when sending a story via an add to group story button -->
    <string name="MediaReviewFragment__add_to_story">Legg til i story</string>
    <string name="MediaReviewFragment__add_a_message">Legg til en melding</string>
    <string name="MediaReviewFragment__add_a_reply">Legg til et svar</string>
    <string name="MediaReviewFragment__send_to">Send til</string>
    <string name="MediaReviewFragment__view_once_message">Se én gang-melding</string>
    <string name="MediaReviewFragment__one_or_more_items_were_too_large">Elementene er for store</string>
    <string name="MediaReviewFragment__one_or_more_items_were_invalid">Elementene er ugyldige</string>
    <string name="MediaReviewFragment__too_many_items_selected">For mange valgte elementer</string>

    <string name="ImageEditorHud__cancel">Avbryt</string>
    <string name="ImageEditorHud__draw">Tegn</string>
    <string name="ImageEditorHud__write_text">Skriv tekst</string>
    <string name="ImageEditorHud__add_a_sticker">Legg til et klistremerke</string>
    <string name="ImageEditorHud__blur">Gjør uskarpt</string>
    <string name="ImageEditorHud__done_editing">Avslutt redigering</string>
    <string name="ImageEditorHud__clear_all">Fjern alt</string>
    <string name="ImageEditorHud__undo">Angre</string>
    <string name="ImageEditorHud__toggle_between_marker_and_highlighter">Veksle mellom tusj og markeringstusj</string>
    <string name="ImageEditorHud__toggle_between_text_styles">Veksle mellom tekststiler</string>

    <string name="MediaCountIndicatorButton__send">Send</string>

    <string name="MediaReviewSelectedItem__tap_to_remove">Trykk for å fjerne</string>
    <string name="MediaReviewSelectedItem__tap_to_select">Trykk for å velge</string>

    <string name="MediaReviewImagePageFragment__discard">Kast</string>
    <string name="MediaReviewImagePageFragment__discard_changes">Vil du forkaste endringene?</string>
    <string name="MediaReviewImagePageFragment__youll_lose_any_changes">Dette vil slette alle endringene du har gjort i dette bildet.</string>


    <string name="BadgesOverviewFragment__my_badges">Mine merker</string>
    <string name="BadgesOverviewFragment__featured_badge">Utvalgt merke</string>
    <string name="BadgesOverviewFragment__display_badges_on_profile">Vis merkene på profilen</string>
    <string name="BadgesOverviewFragment__failed_to_update_profile">Kunne ikke oppdatere profilen</string>



    <string name="SelectFeaturedBadgeFragment__select_a_badge">Velg et merke</string>
    <string name="SelectFeaturedBadgeFragment__you_must_select_a_badge">Du må velge et merke</string>
    <string name="SelectFeaturedBadgeFragment__failed_to_update_profile">Kunne ikke oppdatere profilen</string>

    <!-- Displayed on primary button in the bottom sheet as a call-to-action to launch into the donation flow -->
    <string name="ViewBadgeBottomSheetDialogFragment__donate_now">Gi penger nå</string>
    <!-- Title of a page in the bottom sheet. Placeholder is a user\'s short-name -->
    <string name="ViewBadgeBottomSheetDialogFragment__s_supports_signal">%1$s støtter Signal</string>
    <!-- Description of a page in the bottom sheet of a monthly badge. Placeholder is a user\'s short-name -->
    <string name="ViewBadgeBottomSheetDialogFragment__s_supports_signal_with_a_monthly">%1$s støtter Signal med et månedlig pengebeløp. Signal er en ideell organisasjon uten annonsører og investorer som drives kun av folk som deg.</string>
    <!-- Description of a page in the bottom sheet of a one-time badge. Placeholder is a user\'s short-name -->
    <string name="ViewBadgeBottomSheetDialogFragment__s_supports_signal_with_a_donation">%1$s støttet Signal med et pengebeløp. Signal er en ideell organisasjon uten annonsører og investorer som drives kun av folk som deg.</string>

    <string name="ImageView__badge">Merke</string>

    <string name="SubscribeFragment__cancel_subscription">Avslutt abonnementet</string>
    <string name="SubscribeFragment__confirm_cancellation">Vil du bekrefte avslutningen?</string>
    <string name="SubscribeFragment__you_wont_be_charged_again">Betalingen trekkes ikke igjen. Merket fjernes fra profilen din ved utløpt faktureringsperiode.</string>
    <string name="SubscribeFragment__not_now">Ikke nå</string>
    <string name="SubscribeFragment__confirm">Bekreft</string>
    <string name="SubscribeFragment__update_subscription">Oppdater abonnementet</string>
    <string name="SubscribeFragment__your_subscription_has_been_cancelled">Abonnementet ditt er avsluttet.</string>
    <string name="SubscribeFragment__update_subscription_question">Vil du oppdatere abonnementet?</string>
    <string name="SubscribeFragment__update">Oppdater</string>
    <string name="SubscribeFragment__you_will_be_charged_the_full_amount_s_of">Hele prisen for abonnementet (%1$s) trekkes i dag. Abonnementet ditt fornyes månedlig.</string>

    <string name="Subscription__s_per_month">%1$s per måned</string>
    <!-- Shown when a subscription is active and isn\'t going to expire at the end of the term -->
    <string name="Subscription__renews_s">Fornyes %1$s</string>
    <!-- Shown when a subscription is active and is going to expire at the end of the term -->
    <string name="Subscription__expires_s">Utløper %1$s</string>

    <!-- Title of learn more sheet -->
    <string name="SubscribeLearnMoreBottomSheetDialogFragment__signal_is_different">Signal er annerledes.</string>
    <!-- First small text blurb on learn more sheet -->
    <string name="SubscribeLearnMoreBottomSheetDialogFragment__private_messaging">Private meldinger. Ingen annonser, ingen sporing, ingen overvåking.</string>
    <!-- Second small text blurb on learn more sheet -->
    <string name="SubscribeLearnMoreBottomSheetDialogFragment__signal_is_supported_by">Signal drives av pengebeløp fra brukerne, noe som betyr at personvernet ditt alltid står i fokus. Signal er utviklet for deg – ikke for opplysningene dine, og ikke for profitt.</string>
    <!-- Third small text blurb on learn more sheet -->
    <string name="SubscribeLearnMoreBottomSheetDialogFragment__if_you_can">Hvis du har mulighet, er det flott om du vil gi et pengebeløp. Dette bidrar til å holde Signal gøy, pålitelig og tilgjengelig for alle.</string>

    <string name="SubscribeThanksForYourSupportBottomSheetDialogFragment__thanks_for_your_support">Takk for støtten!</string>
    <!-- Subtext underneath the dialog title on the thanks sheet -->
    <string name="SubscribeThanksForYourSupportBottomSheetDialogFragment__youve_earned_a_donor_badge">Du har fått et givermerke fra Signal! Vis det frem i profilen din for å vise at du støtter Signal.</string>
    <string name="SubscribeThanksForYourSupportBottomSheetDialogFragment__you_can_also">Du kan også</string>
    <string name="SubscribeThanksForYourSupportBottomSheetDialogFragment__become_a_montly_sustainer">bli en månedlig støttespiller.</string>
    <string name="SubscribeThanksForYourSupportBottomSheetDialogFragment__display_on_profile">Vis på profilen</string>
    <string name="SubscribeThanksForYourSupportBottomSheetDialogFragment__make_featured_badge">Vis frem som utvalgt merke</string>
    <string name="SubscribeThanksForYourSupportBottomSheetDialogFragment__continue">Fortsett</string>
    <string name="ThanksForYourSupportBottomSheetFragment__when_you_have_more">Når du har mer enn ett merke, kan du velge ett som vises frem på profilen din.</string>

    <string name="BecomeASustainerFragment__get_badges">Få merker på profilen din ved å støtte Signal.</string>
    <string name="BecomeASustainerFragment__signal_is_a_non_profit">Signal er en ideell organisasjon uten annonsører og investorer som drives kun av folk som deg.</string>

    <!-- Button label for creating a donation -->
    <string name="ManageDonationsFragment__donate_to_signal">Gi penger til Signal</string>
    <!-- Heading for more area of manage subscriptions page -->
    <string name="ManageDonationsFragment__more">Mer</string>
    <!-- Heading for receipts area of manage subscriptions page -->
    <!-- Heading for my subscription area of manage subscriptions page -->
    <string name="ManageDonationsFragment__my_support">Mine bidrag</string>
    <string name="ManageDonationsFragment__manage_subscription">Administrer abonnement</string>
    <!-- Label for Donation Receipts button -->
    <string name="ManageDonationsFragment__donation_receipts">Kvitteringer for pengebeløp</string>
    <string name="ManageDonationsFragment__badges">Merker</string>
    <string name="ManageDonationsFragment__subscription_faq">Vanlige spørsmål om abonnement</string>
    <!-- Preference heading for other ways to donate -->
    <string name="ManageDonationsFragment__other_ways_to_give">Andre måter å bidra på</string>
    <!-- Preference label to launch badge gifting -->
    <string name="ManageDonationsFragment__donate_for_a_friend">Gi penger for en venn</string>

    <string name="Boost__enter_custom_amount">Angi tilpasset beløp</string>
    <string name="Boost__one_time_contribution">Engangsbeløp</string>
    <!-- Error label when the amount is smaller than what we can accept -->
    <string name="Boost__the_minimum_amount_you_can_donate_is_s">Minimumsbeløpet du kan gi, er %1$s</string>

    <string name="MySupportPreference__s_per_month">%1$s per måned</string>
    <string name="MySupportPreference__renews_s">Fornyes %1$s</string>
    <string name="MySupportPreference__processing_transaction">Transaksjonen behandles …</string>
    <!-- Displayed on "My Support" screen when user badge failed to be added to their account -->
    <string name="MySupportPreference__couldnt_add_badge_s">Kunne ikke legge til merket. %1$s</string>
    <string name="MySupportPreference__please_contact_support">Ta kontakt med kundestøtten vår.</string>

    <!-- Title of expiry sheet when boost badge falls off profile unexpectedly. -->
    <string name="ExpiredBadgeBottomSheetDialogFragment__boost_badge_expired">Boost-merket er utløpt</string>
    <!-- Displayed in the bottom sheet if a monthly donation badge unexpectedly falls off the user\'s profile -->
    <string name="ExpiredBadgeBottomSheetDialogFragment__monthly_donation_cancelled">Det månedlige pengebeløpet er stoppet</string>
    <!-- Displayed in the bottom sheet when a boost badge expires -->
    <string name="ExpiredBadgeBottomSheetDialogFragment__your_boost_badge_has_expired_and">Boost-merket ditt er utløpt og vises ikke lenger på profilen din.</string>
    <string name="ExpiredBadgeBottomSheetDialogFragment__you_can_reactivate">Du kan aktivere Boost-merket på nytt i 30 dager ved å gi et engangsbeløp til Signal.</string>
    <!-- Displayed when we do not think the user is a subscriber when their boost expires -->
    <string name="ExpiredBadgeBottomSheetDialogFragment__you_can_keep">Du kan fortsette å bruke Signal, men hvis du ønsker å støtte teknologi som er utviklet for deg, kan du bli en av våre støttespillere ved å gi et månedlig pengebeløp.</string>
    <string name="ExpiredBadgeBottomSheetDialogFragment__become_a_sustainer">Bli en støttespiller</string>
    <string name="ExpiredBadgeBottomSheetDialogFragment__add_a_boost">Legg til en Boost-gave</string>
    <string name="ExpiredBadgeBottomSheetDialogFragment__not_now">Ikke nå</string>
    <!-- Copy displayed when badge expires after user inactivity -->
    <string name="ExpiredBadgeBottomSheetDialogFragment__your_recurring_monthly_donation_was_automatically">Det månedlige pengebeløpet ditt ble automatisk avsluttet fordi du var inaktiv for lenge. %1$s-merket ditt vises ikke lenger på profilen din.</string>
    <!-- Copy displayed when badge expires after payment failure -->
    <string name="ExpiredBadgeBottomSheetDialogFragment__your_recurring_monthly_donation_was_canceled">Det månedlige pengebeløpet ditt ble avsluttet fordi vi ikke kunne behandle betalingen din. Merket ditt vises ikke lenger på profilen din.</string>
    <!-- Copy displayed when badge expires after a payment failure and we have a displayable charge failure reason -->
    <string name="ExpiredBadgeBottomSheetDialogFragment__your_recurring_monthly_donation_was_canceled_s">Det månedlige pengebeløpet ditt ble avsluttet. %1$s %2$s-merket ditt vises ikke lenger på profilen din.</string>
    <string name="ExpiredBadgeBottomSheetDialogFragment__you_can">Du kan fortsatt bruke Signal, men hvis du vil støtte appen og beholde merket ditt, må du fornye abonnementet nå.</string>
    <string name="ExpiredBadgeBottomSheetDialogFragment__renew_subscription">Forny abonnementet</string>
    <!-- Button label to send user to Google Pay website -->
    <string name="ExpiredBadgeBottomSheetDialogFragment__go_to_google_pay">Gå til Google Pay</string>

    <string name="CantProcessSubscriptionPaymentBottomSheetDialogFragment__cant_process_subscription_payment">Kunne ikke behandle abonnementsbetalingen</string>
    <string name="CantProcessSubscriptionPaymentBottomSheetDialogFragment__were_having_trouble">Vi har problemer med å behandle støttespiller-betalingen din. Pass på at betalingsmåten din er oppdatert. Oppdater den i Google Pay hvis ikke. Signal vil forsøke å behandle betalingen igjen om et par dager.</string>
    <string name="CantProcessSubscriptionPaymentBottomSheetDialogFragment__dont_show_this_again">Ikke vis dette igjen</string>

    <string name="Subscription__contact_support">Kontakt brukerstøtte</string>
    <string name="Subscription__get_a_s_badge">Få et %1$s-merke</string>

    <string name="SubscribeFragment__processing_payment">Behandler betaling …</string>
    <!-- Displayed in notification when user payment fails to process on Stripe -->
    <string name="DonationsErrors__error_processing_payment">Feil ved behandling av betaling</string>
    <!-- Displayed on "My Support" screen when user subscription payment method failed. -->
    <string name="DonationsErrors__error_processing_payment_s">Feil ved behandling av betaling. %1$s</string>
    <string name="DonationsErrors__your_payment">Betalingen kunne ikke behandles, og kontoen din har ikke blitt belastet. Prøv igjen.</string>
    <string name="DonationsErrors__still_processing">Under behandling</string>
    <string name="DonationsErrors__couldnt_add_badge">Kunne ikke legge til merket</string>
    <!-- Displayed when badge credential couldn\'t be verified -->
    <string name="DonationsErrors__failed_to_validate_badge">Kunne ikke bekrefte merket</string>
    <!-- Displayed when badge credential couldn\'t be verified -->
    <string name="DonationsErrors__could_not_validate">Kunne ikke bekrefte svaret fra serveren. Ta kontakt med kundestøtten vår.</string>
    <!-- Displayed as title when some generic error happens during sending donation on behalf of another user -->
    <string name="DonationsErrors__donation_failed">Pengegaven mislyktes</string>
    <!-- Displayed as message when some generic error happens during sending donation on behalf of another user -->
    <string name="DonationsErrors__your_payment_was_processed_but">Betalingen gikk gjennom, men Signal kunne ikke sende den tilhørende meldingen. Ta kontakt med brukerstøtten vår.</string>
    <string name="DonationsErrors__your_badge_could_not">Merket kunne ikke legges til i kontoen din, men du kan ha blitt belastet. Ta kontakt med brukerstøtten vår.</string>
    <string name="DonationsErrors__your_payment_is_still">Betalingen behandles fremdeles. Dette kan ta et par minutter avhengig av internettilkoblingen din.</string>
    <string name="DonationsErrors__failed_to_cancel_subscription">Kunne ikke avslutte abonnementet</string>
    <string name="DonationsErrors__subscription_cancellation_requires_an_internet_connection">Du må være koblet til internett for å kunne avslutte abonnementet.</string>
    <string name="ViewBadgeBottomSheetDialogFragment__your_device_doesn_t_support_google_pay_so_you_can_t_subscribe_to_earn_a_badge_you_can_still_support_signal_by_making_a_donation_on_our_website">Enheten din støtter ikke Google Pay, så du kan ikke abonnere for å få et merke. Du kan fremdeles støtte Signal ved å gi et pengebeløp via nettsiden vår.</string>
    <string name="NetworkFailure__network_error_check_your_connection_and_try_again">Nettverksfeil. Sjekk internettilkoblingen din og prøv igjen.</string>
    <string name="NetworkFailure__retry">Prøv på nytt</string>
    <!-- Displayed as a dialog title when the selected recipient for a gift doesn\'t support gifting -->
    <string name="DonationsErrors__cannot_send_donation">Kan ikke gi pengegave</string>
    <!-- Displayed as a dialog message when the selected recipient for a gift doesn\'t support gifting -->
    <string name="DonationsErrors__this_user_cant_receive_donations_until">Denne brukeren må oppgradere Signal-appen for å kunne motta pengegaver.</string>
    <!-- Displayed as a dialog message when the user\'s profile could not be fetched, likely due to lack of internet -->
    <string name="DonationsErrors__your_donation_could_not_be_sent">Pengegaven kunne ikke sendes på grunn av en nettverksfeil. Sjekk internettilkoblingen og prøv igjen.</string>

    <!-- Gift message view title -->
    <string name="GiftMessageView__donation_on_behalf_of_s">Pengegave på vegne av %1$s</string>
    <!-- Gift message view title for incoming donations -->
    <string name="GiftMessageView__s_donated_to_signal_on">%1$s ga penger til Signal på dine vegne</string>
    <!-- Gift badge redeem action label -->
    <string name="GiftMessageView__redeem">Løs inn</string>
    <!-- Gift badge view action label -->
    <string name="GiftMessageView__view">Vis</string>
    <!-- Gift badge redeeming action label -->
    <string name="GiftMessageView__redeeming">Løser inn …</string>
    <!-- Gift badge redeemed label -->
    <string name="GiftMessageView__redeemed">Innløst</string>


    <!-- Stripe decline code generic_failure -->
    <string name="DeclineCode__try_another_payment_method_or_contact_your_bank">Prøv en annen betalingsmåte, eller ta kontakt med banken din for å få mer informasjon.</string>
    <!-- Stripe decline code verify on Google Pay and try again -->
    <string name="DeclineCode__verify_your_payment_method_is_up_to_date_in_google_pay_and_try_again">Sjekk at betalingsmåten din er oppdatert i Google Pay og prøv igjen.</string>
    <!-- Stripe decline code learn more action label -->
    <string name="DeclineCode__learn_more">Lær mer</string>
    <!-- Stripe decline code contact issuer -->
    <string name="DeclineCode__verify_your_payment_method_is_up_to_date_in_google_pay_and_try_again_if_the_problem">Sjekk at betalingsmåten din er oppdatert i Google Pay og prøv igjen. Kontakt banken din hvis problemet vedvarer.</string>
    <!-- Stripe decline code purchase not supported -->
    <string name="DeclineCode__your_card_does_not_support_this_type_of_purchase">Betalingskortet ditt kan ikke brukes til denne typen kjøp. Prøv en annen betalingsmåte.</string>
    <!-- Stripe decline code your card has expired -->
    <string name="DeclineCode__your_card_has_expired">Betalingskortet ditt er utløpt. Oppdater betalingsmåten din i Google Pay og prøv igjen.</string>
    <!-- Stripe decline code go to google pay action label -->
    <string name="DeclineCode__go_to_google_pay">Gå til Google Pay</string>
    <!-- Stripe decline code try credit card again action label -->
    <string name="DeclineCode__try">Prøv igjen</string>
    <!-- Stripe decline code incorrect card number -->
    <string name="DeclineCode__your_card_number_is_incorrect">Kortnummeret stemmer ikke. Oppdater det i Google Pay og prøv på nytt.</string>
    <!-- Stripe decline code incorrect cvc -->
    <string name="DeclineCode__your_cards_cvc_number_is_incorrect">Kortets CVC-nummer stemmer ikke. Oppdater det i Google Pay og prøv på nytt.</string>
    <!-- Stripe decline code insufficient funds -->
    <string name="DeclineCode__your_card_does_not_have_sufficient_funds">Betalingskortet ditt har ikke dekning til å gjennomføre dette kjøpet. Prøv en annen betalingsmåte.</string>
    <!-- Stripe decline code incorrect expiration month -->
    <string name="DeclineCode__the_expiration_month">Utløpsmåneden for betalingsmåten din stemmer ikke. Oppdater den i Google Pay og prøv på nytt.</string>
    <!-- Stripe decline code incorrect expiration year -->
    <string name="DeclineCode__the_expiration_year">Utløpsåret for betalingsmåten din stemmer ikke. Oppdater det i Google Pay og prøv på nytt.</string>
    <!-- Stripe decline code issuer not available -->
    <string name="DeclineCode__try_completing_the_payment_again">Prøv å gjennomføre betalingen igjen, eller ta kontakt med banken din for å få mer informasjon.</string>
    <!-- Stripe decline code processing error -->
    <string name="DeclineCode__try_again">Prøv igjen, eller ta kontakt med banken din for å få mer informasjon.</string>

    <!-- Credit Card decline code error strings -->
    <!-- Stripe decline code approve_with_id for credit cards displayed in a notification or dialog -->
    <string name="DeclineCode__verify_your_card_details_are_correct_and_try_again">Sjekk om kortinformasjonen stemmer og prøv igjen.</string>
    <!-- Stripe decline code call_issuer for credit cards displayed in a notification or dialog -->
    <string name="DeclineCode__verify_your_card_details_are_correct_and_try_again_if_the_problem_continues">Sjekk om kortinformasjonen stemmer og prøv igjen. Kontakt banken din hvis problemet vedvarer.</string>
    <!-- Stripe decline code expired_card for credit cards displayed in a notification or dialog -->
    <string name="DeclineCode__your_card_has_expired_verify_your_card_details">Kortet er utløpt. Sjekk om kortinformasjonen stemmer og prøv igjen.</string>
    <!-- Stripe decline code incorrect_cvc and invalid_cvc for credit cards displayed in a notification or dialog -->
    <string name="DeclineCode__your_cards_cvc_number_is_incorrect_verify_your_card_details">CVC-nummeret stemmer ikke. Sjekk om kortinformasjonen stemmer og prøv igjen.</string>
    <!-- Stripe decline code invalid_expiry_month for credit cards displayed in a notification or dialog -->
    <string name="DeclineCode__the_expiration_month_on_your_card_is_incorrect">Utløpsmåneden stemmer ikke. Sjekk om kortinformasjonen stemmer og prøv igjen.</string>
    <!-- Stripe decline code invalid_expiry_year for credit cards displayed in a notification or dialog -->
    <string name="DeclineCode__the_expiration_year_on_your_card_is_incorrect">Utløpsåret stemmer ikke. Sjekk om kortinformasjonen stemmer og prøv igjen.</string>
    <!-- Stripe decline code incorrect_number and invalid_number for credit cards displayed in a notification or dialog -->
    <string name="DeclineCode__your_card_number_is_incorrect_verify_your_card_details">Kortnummeret stemmer ikke. Sjekk om kortinformasjonen stemmer og prøv igjen.</string>

    <!-- Title of create notification profile screen -->
    <string name="EditNotificationProfileFragment__name_your_profile">Gi et navn til profilen din</string>
    <!-- Hint text for create/edit notification profile name -->
    <string name="EditNotificationProfileFragment__profile_name">Profil navn</string>
    <!-- Name has a max length, this shows how many characters are used out of the max -->
    <string name="EditNotificationProfileFragment__count">%1$d/%2$d</string>
    <!-- Call to action button to continue to the next step -->
    <string name="EditNotificationProfileFragment__next">Neste</string>
    <!-- Call to action button once the profile is named to create the profile and continue to the customization steps -->
    <string name="EditNotificationProfileFragment__create">Opprett</string>
    <!-- Call to action button once the profile name is edited -->
    <string name="EditNotificationProfileFragment__save">Lagre</string>
    <!-- Title of edit notification profile screen -->
    <string name="EditNotificationProfileFragment__edit_this_profile">Rediger denne profilen</string>
    <!-- Error message shown when attempting to create or edit a profile name to an existing profile name -->
    <string name="EditNotificationProfileFragment__a_profile_with_this_name_already_exists">En profil med dette navnet finnes allerede</string>
    <!-- Preset selectable name for a profile name, shown as list in edit/create screen -->
    <string name="EditNotificationProfileFragment__work">Arbeid</string>
    <!-- Preset selectable name for a profile name, shown as list in edit/create screen -->
    <string name="EditNotificationProfileFragment__sleep">Sover</string>
    <!-- Preset selectable name for a profile name, shown as list in edit/create screen -->
    <string name="EditNotificationProfileFragment__driving">Kjører</string>
    <!-- Preset selectable name for a profile name, shown as list in edit/create screen -->
    <string name="EditNotificationProfileFragment__downtime">Nedetid</string>
    <!-- Preset selectable name for a profile name, shown as list in edit/create screen -->
    <string name="EditNotificationProfileFragment__focus">Fokusert</string>
    <!-- Error message shown when attempting to next/save without a profile name -->
    <string name="EditNotificationProfileFragment__profile_must_have_a_name">Må ha et navn</string>

    <!-- Title for add recipients to notification profile screen in create flow -->
    <string name="AddAllowedMembers__allowed_notifications">Tillatte varsler</string>
    <!-- Description of what the user should be doing with this screen -->
    <string name="AddAllowedMembers__add_people_and_groups_you_want_notifications_and_calls_from_when_this_profile_is_on">Legg til personer og grupper som du ønsker å motta varsler og anrop fra når denne profilen er aktiv</string>
    <!-- Button text that launches the contact picker to select from -->
    <string name="AddAllowedMembers__add_people_or_groups">Legg til personer eller grupper</string>

    <!-- Call to action button on contact picker for adding to profile -->
    <string name="SelectRecipientsFragment__add">Legg til</string>

    <!-- Notification profiles home fragment, shown when no profiles have been created yet -->
    <string name="NotificationProfilesFragment__create_a_profile_to_receive_notifications_and_calls_only_from_the_people_and_groups_you_want_to_hear_from">Lag en profil for å motta varsler og anrop fra bare de personene og gruppene du ønsker å høre fra.</string>
    <!-- Header shown above list of all notification profiles -->
    <string name="NotificationProfilesFragment__profiles">Profiler</string>
    <!-- Button that starts the create new notification profile flow -->
    <string name="NotificationProfilesFragment__new_profile">Ny profil</string>
    <!-- Profile active status, indicating the current profile is on for an unknown amount of time -->
    <string name="NotificationProfilesFragment__on">På</string>

    <!-- Button use to permanently delete a notification profile -->
    <string name="NotificationProfileDetails__delete_profile">Slett profil</string>
    <!-- Snakbar message shown when removing a recipient from a profile -->
    <string name="NotificationProfileDetails__s_removed">«%1$s» er fjernet.</string>
    <!-- Snackbar button text that will undo the recipient remove -->
    <string name="NotificationProfileDetails__undo">Angre</string>
    <!-- Dialog message shown to confirm deleting a profile -->
    <string name="NotificationProfileDetails__permanently_delete_profile">Vil du slette profilen permanent?</string>
    <!-- Dialog button to delete profile -->
    <string name="NotificationProfileDetails__delete">Slett</string>
    <!-- Title/accessibility text for edit icon to edit profile emoji/name -->
    <string name="NotificationProfileDetails__edit_notification_profile">Endre varslingsprofilen</string>
    <!-- Schedule description if all days are selected -->
    <string name="NotificationProfileDetails__everyday">Alle dager</string>
    <!-- Profile status on if it is the active profile -->
    <string name="NotificationProfileDetails__on">På</string>
    <!-- Profile status on if it is not the active profile -->
    <string name="NotificationProfileDetails__off">Av</string>
    <!-- Description of hours for schedule (start to end) times -->
    <string name="NotificationProfileDetails__s_to_s">%1$s til %2$s</string>
    <!-- Section header for exceptions to the notification profile -->
    <string name="NotificationProfileDetails__exceptions">Unntak</string>
    <!-- Profile exception to allow all calls through the profile restrictions -->
    <string name="NotificationProfileDetails__allow_all_calls">Tillat alle anrop</string>
    <!-- Profile exception to allow all @mentions through the profile restrictions -->
    <string name="NotificationProfileDetails__notify_for_all_mentions">Varsle meg om alle omtaler</string>
    <!-- Section header for showing schedule information -->
    <string name="NotificationProfileDetails__schedule">Timeplan</string>
    <!-- If member list is long, will truncate the list and show an option to then see all when tapped -->
    <string name="NotificationProfileDetails__see_all">Se alle</string>

    <!-- Title for add schedule to profile in create flow -->
    <string name="EditNotificationProfileSchedule__add_a_schedule">Legg til en timeplan</string>
    <!-- Descriptor text indicating what the user can do with this screen -->
    <string name="EditNotificationProfileSchedule__set_up_a_schedule_to_enable_this_notification_profile_automatically">Lag en timeplan for å slå på denne varslingsprofilen automatisk.</string>
    <!-- Text shown next to toggle switch to enable/disable schedule -->
    <string name="EditNotificationProfileSchedule__schedule">Timeplan</string>
    <!-- Label for showing the start time for the schedule -->
    <string name="EditNotificationProfileSchedule__start">Start</string>
    <!-- Label for showing the end time for the schedule -->
    <string name="EditNotificationProfileSchedule__end">Avslutt</string>
    <!-- First letter of Sunday -->
    <string name="EditNotificationProfileSchedule__sunday_first_letter">S</string>
    <!-- First letter of Monday -->
    <string name="EditNotificationProfileSchedule__monday_first_letter">M</string>
    <!-- First letter of Tuesday -->
    <string name="EditNotificationProfileSchedule__tuesday_first_letter">T</string>
    <!-- First letter of Wednesday -->
    <string name="EditNotificationProfileSchedule__wednesday_first_letter">O</string>
    <!-- First letter of Thursday -->
    <string name="EditNotificationProfileSchedule__thursday_first_letter">T</string>
    <!-- First letter of Friday -->
    <string name="EditNotificationProfileSchedule__friday_first_letter">F</string>
    <!-- First letter of Saturday -->
    <string name="EditNotificationProfileSchedule__saturday_first_letter">L</string>
    <!-- Title of select time dialog shown when setting start time for schedule -->
    <string name="EditNotificationProfileSchedule__set_start_time">Velg starttid</string>
    <!-- Title of select time dialog shown when setting end time for schedule -->
    <string name="EditNotificationProfileSchedule__set_end_time">Velg sluttid</string>
    <!-- If in edit mode, call to action button text show to save schedule to profile -->
    <string name="EditNotificationProfileSchedule__save">Lagre</string>
    <!-- If in create mode, call to action button text to show to skip enabling a schedule -->
    <string name="EditNotificationProfileSchedule__skip">Hopp over</string>
    <!-- If in create mode, call to action button text to show to use the enabled schedule and move to the next screen -->
    <string name="EditNotificationProfileSchedule__next">Neste</string>
    <!-- Error message shown if trying to save/use a schedule with no days selected -->
    <string name="EditNotificationProfileSchedule__schedule_must_have_at_least_one_day">Timeplanen må ha minst én dag</string>

    <!-- Title for final screen shown after completing a profile creation -->
    <string name="NotificationProfileCreated__profile_created">Profilen er opprettet</string>
    <!-- Call to action button to press to close the created screen and move to the profile details screen -->
    <string name="NotificationProfileCreated__done">Ferdig</string>
    <!-- Descriptor text shown to indicate how to manually turn a profile on/off -->
    <string name="NotificationProfileCreated__you_can_turn_your_profile_on_or_off_manually_via_the_menu_on_the_chat_list">Du kan slå profilen din av og på manuelt via menyen i samtalelisten.</string>
    <!-- Descriptor text shown to indicate you can add a schedule later since you did not add one during create flow -->
    <string name="NotificationProfileCreated__add_a_schedule_in_settings_to_automate_your_profile">Legg til en timeplan under Innstillinger for å automatisere profilen din.</string>
    <!-- Descriptor text shown to indicate your profile will follow the schedule set during create flow -->
    <string name="NotificationProfileCreated__your_profile_will_turn_on_and_off_automatically_according_to_your_schedule">Profilstatusen din vil endre seg automatisk etter timeplanen din.</string>

    <!-- Button text shown in profile selection bottom sheet to create a new profile -->
    <string name="NotificationProfileSelection__new_profile">Ny profil</string>
    <!-- Manual enable option to manually enable a profile for 1 hour -->
    <string name="NotificationProfileSelection__for_1_hour">I 1 time</string>
    <!-- Manual enable option to manually enable a profile until a set time (currently 6pm or 8am depending on what is next) -->
    <string name="NotificationProfileSelection__until_s">Frem til %1$s</string>
    <!-- Option to view profile details -->
    <string name="NotificationProfileSelection__view_settings">Se innstillinger</string>
    <!-- Descriptor text indicating how long a profile will be on when there is a time component associated with it -->
    <string name="NotificationProfileSelection__on_until_s">Aktiv frem til %1$s</string>

    <!-- Displayed in a toast when we fail to open the ringtone picker -->
    <string name="NotificationSettingsFragment__failed_to_open_picker">Kunne ikke åpne velgeren.</string>

    <!-- Description shown for the Signal Release Notes channel -->
    <string name="ReleaseNotes__signal_release_notes_and_news">Merknader og nyheter fra Signal</string>

    <!-- Donation receipts activity title -->
    <string name="DonationReceiptListFragment__all_activity">All aktivitet</string>
    <!-- Donation receipts all tab label -->
    <string name="DonationReceiptListFragment__all">Alle</string>
    <!-- Donation receipts recurring tab label -->
    <string name="DonationReceiptListFragment__recurring">Månedlig</string>
    <!-- Donation receipts one-time tab label -->
    <string name="DonationReceiptListFragment__one_time">Engangsbeløp</string>
    <!-- Donation receipts gift tab label -->
    <string name="DonationReceiptListFragment__donation_for_a_friend">Pengegave for en venn</string>
    <!-- Donation receipts boost row label -->
    <!-- Donation receipts details title -->
    <!-- Donation receipts donation type heading -->
    <string name="DonationReceiptDetailsFragment__donation_type">Type pengebeløp</string>
    <!-- Donation receipts date paid heading -->
    <string name="DonationReceiptDetailsFragment__date_paid">Betalingsdato</string>
    <!-- Donation receipts share PNG -->
    <string name="DonationReceiptDetailsFragment__share_receipt">Del kvittering</string>
    <!-- Donation receipts list end note -->
    <string name="DonationReceiptListFragment__if_you_have">Kvitteringer for tidligere pengebeløp vil ikke være tilgjengelig hvis du har installert Signal-appen på nytt.</string>
    <!-- Donation receipts document title -->
    <string name="DonationReceiptDetailsFragment__donation_receipt">Kvittering for pengebeløp</string>
    <!-- Donation receipts amount title -->
    <string name="DonationReceiptDetailsFragment__amount">Beløp</string>
    <!-- Donation receipts thanks -->
    <string name="DonationReceiptDetailsFragment__thank_you_for_supporting">Takk for at du støtter Signal. Bidraget ditt hjelper oss i kampen for å utvikle personvernsteknologi med åpen kilde som gjør det mulig å kommunisere fritt og trygt for millioner av mennesker over hele verden. Ta vare på denne kvitteringen for skatteoppgjøret ditt hvis du er bosatt i USA. Signal Technology Foundation er en ideell organisasjon som er fritatt skatt i USA under avsnitt 501c3 i den amerikanske skatteloven. Vårt nasjonale skattenummer er 82-4506840.</string>
    <!-- Donation receipt type -->
    <string name="DonationReceiptDetailsFragment__s_dash_s">%1$s – %2$s</string>
    <!-- Donation reciepts screen empty state title -->
    <string name="DonationReceiptListFragment__no_receipts">Ingen kvitteringer</string>

    <!-- region "Stories Tab" -->

    <!-- Label for Chats tab in home app screen -->
    <string name="ConversationListTabs__chats">Samtaler</string>
    <!-- Label for Stories tab in home app screen -->
    <string name="ConversationListTabs__stories">Storyer</string>
    <!-- String for counts above 99 in conversation list tabs -->
    <string name="ConversationListTabs__99p">99+</string>
    <!-- Menu item on stories landing page -->
    <string name="StoriesLandingFragment__story_privacy">Personvern for storyer</string>
    <!-- Title for "My Stories" row item in Stories landing page -->
    <string name="StoriesLandingFragment__my_stories">Mine storyer</string>
    <!-- Subtitle for "My Stories" row item when user has not added stories -->
    <string name="StoriesLandingFragment__tap_to_add">Trykk for å legge til</string>
    <!-- Displayed when there are no stories to display -->
    <string name="StoriesLandingFragment__no_recent_updates_to_show_right_now">Ingen nylige oppdateringer å vise.</string>
    <!-- Context menu option to hide a story -->
    <string name="StoriesLandingItem__hide_story">Skjul story</string>
    <!-- Context menu option to unhide a story -->
    <string name="StoriesLandingItem__unhide_story">Se story</string>
    <!-- Context menu option to forward a story -->
    <string name="StoriesLandingItem__forward">Videresend</string>
    <!-- Context menu option to share a story -->
    <string name="StoriesLandingItem__share">Del …</string>
    <!-- Context menu option to go to story chat -->
    <string name="StoriesLandingItem__go_to_chat">Gå til samtale</string>
    <!-- Context menu option to go to story info -->
    <string name="StoriesLandingItem__info">Info</string>
    <!-- Label when a story is pending sending -->
    <string name="StoriesLandingItem__sending">Sender…</string>
    <!-- Label when multiple stories are pending sending -->
    <string name="StoriesLandingItem__sending_d">Sender %1$d …</string>
    <!-- Label when a story fails to send due to networking -->
    <string name="StoriesLandingItem__send_failed">Sending feilet</string>
    <!-- Label when a story fails to send due to identity mismatch -->
    <string name="StoriesLandingItem__partially_sent">Delvis sendt</string>
    <!-- Status label when a story fails to send indicating user action to retry -->
    <string name="StoriesLandingItem__tap_to_retry">Trykk for å prøve igjen</string>
    <!-- Title of dialog confirming decision to hide a story -->
    <string name="StoriesLandingFragment__hide_story">Vil du skjule storyen?</string>
    <!-- Message of dialog confirming decision to hide a story -->
    <string name="StoriesLandingFragment__new_story_updates">Nye oppdateringer av storyer fra %1$s vises ikke øverst på listen over storyer lenger.</string>
    <!-- Positive action of dialog confirming decision to hide a story -->
    <string name="StoriesLandingFragment__hide">Skjul</string>
    <!-- Displayed in Snackbar after story is hidden -->
    <string name="StoriesLandingFragment__story_hidden">Storyen er skjult</string>
    <!-- Section header for hidden stories -->
    <string name="StoriesLandingFragment__hidden_stories">Skjulte storyer</string>
    <!-- Displayed on each sent story under My Stories -->
    <plurals name="MyStories__d_views">
        <item quantity="one">Sett av %1$d</item>
        <item quantity="other">Sett av %1$d</item>
    </plurals>
    <!-- Forward story label, displayed in My Stories context menu -->
    <string name="MyStories_forward">Videresend</string>
    <!-- Label for stories for a single user. Format is {given name}\'s Story -->
    <string name="MyStories__ss_story">Story fra %1$s</string>
    <!-- Title of dialog to confirm deletion of story -->
    <string name="MyStories__delete_story">Vil du slette storyen?</string>
    <!-- Message of dialog to confirm deletion of story -->
    <string name="MyStories__this_story_will_be_deleted">Dette sletter storyen for deg og alle du har delt den med.</string>
    <!-- Toast shown when story media cannot be saved -->
    <string name="MyStories__unable_to_save">Kunne ikke lagre</string>
    <!-- Displayed at bottom of story viewer when current item has views -->
    <plurals name="StoryViewerFragment__d_views">
        <item quantity="one">Sett av %1$d</item>
        <item quantity="other">Sett av %1$d</item>
    </plurals>
    <!-- Displayed at bottom of story viewer when current item has replies -->
    <plurals name="StoryViewerFragment__d_replies">
        <item quantity="one">%1$d svar</item>
        <item quantity="other">%1$d svar</item>
    </plurals>
    <!-- Label on group stories to add a story -->
    <string name="StoryViewerPageFragment__add">Legg til</string>
    <!-- Used when view receipts are disabled -->
    <string name="StoryViewerPageFragment__views_off">Visninger er slått av</string>
    <!-- Used to join views and replies when both exist on a story item -->
    <string name="StoryViewerFragment__s_s">%1$s %2$s</string>
    <!-- Displayed when viewing a post you sent -->
    <string name="StoryViewerPageFragment__you">Deg</string>
    <!-- Displayed when viewing a post displayed to a group -->
    <string name="StoryViewerPageFragment__s_to_s">%1$s til %2$s</string>
    <!-- Displayed when viewing a post from another user with no replies -->
    <string name="StoryViewerPageFragment__reply">Svar</string>
    <!-- Displayed when viewing a post that has failed to send to some users -->
    <string name="StoryViewerPageFragment__partially_sent">Delvis sendt. Trykk for detaljer.</string>
    <!-- Displayed when viewing a post that has failed to send -->
    <string name="StoryViewerPageFragment__send_failed">Sending mislyktes. Trykk for å prøve igjen.</string>
    <!-- Label for the reply button in story viewer, which will launch the group story replies bottom sheet. -->
    <string name="StoryViewerPageFragment__reply_to_group">Svar til gruppen</string>
    <!-- Displayed when a story has no views -->
    <string name="StoryViewsFragment__no_views_yet">Ingen visninger ennå</string>
    <!-- Displayed when user has disabled receipts -->
    <string name="StoryViewsFragment__enable_view_receipts_to_see_whos_viewed_your_story">Aktiver visningsbekreftelser for å finne ut hvem som har sett storyene dine.</string>
    <!-- Button label displayed when user has disabled receipts -->
    <string name="StoryViewsFragment__go_to_settings">Gå til innstillinger</string>
    <!-- Dialog action to remove viewer from a story -->
    <string name="StoryViewsFragment__remove">Fjern</string>
    <!-- Dialog title when removing a viewer from a story -->
    <string name="StoryViewsFragment__remove_viewer">Vil du fjerne seer?</string>
    <!-- Dialog message when removing a viewer from a story -->
    <string name="StoryViewsFragment__s_will_still_be_able">%1$s vil fremdeles se dette innlegget, men ikke fremtidige innlegg du deler med %2$s.</string>
    <!-- Story View context menu action to remove them from a story -->
    <string name="StoryViewItem__remove_viewer">Fjern seer</string>
    <!-- Displayed when a story has no replies yet -->
    <string name="StoryGroupReplyFragment__no_replies_yet">Ingen svar ennå</string>
    <!-- Displayed when no longer a group member -->
    <string name="StoryGroupReplyFragment__you_cant_reply">Du kan ikke svare på denne storyen fordi du ikke er medlem av denne gruppen lenger.</string>
    <!-- Displayed for each user that reacted to a story when viewing replies -->
    <string name="StoryGroupReactionReplyItem__reacted_to_the_story">Reagerte på storyen</string>
    <!-- Label for story views tab -->
    <string name="StoryViewsAndRepliesDialogFragment__views">Visninger</string>
    <!-- Label for story replies tab -->
    <string name="StoryViewsAndRepliesDialogFragment__replies">Svar</string>
    <!-- Description of action for reaction button -->
    <string name="StoryReplyComposer__react_to_this_story">Reager på denne storyen</string>
    <!-- Displayed when the user is replying privately to someone who replied to one of their stories -->
    <string name="StoryReplyComposer__replying_privately_to_s">Svarer i privat melding til %1$s</string>
    <!-- Displayed when the user is replying privately to someone who replied to one of their stories -->
    <string name="StoryReplyComposer__reply_to_s">Svar til %1$s</string>
    <!-- Context menu item to privately reply to a story response -->
    <!-- Context menu item to copy a story response -->
    <string name="StoryGroupReplyItem__copy">Kopier</string>
    <!-- Context menu item to delete a story response -->
    <string name="StoryGroupReplyItem__delete">Slett</string>
    <!-- Page title for My Story options -->
    <string name="MyStorySettingsFragment__my_story">Min story</string>
    <!-- Number of total signal connections displayed in "All connections" row item -->
    <plurals name="MyStorySettingsFragment__viewers">
        <item quantity="one">Sett av %1$d</item>
        <item quantity="other">Sett av %1$d</item>
    </plurals>
    <!-- Button on all signal connections row to view all signal connections. Please keep as short as possible. -->
    <string name="MyStorySettingsFragment__view">Vis</string>
    <!-- Section heading for story visibility -->
    <string name="MyStorySettingsFragment__who_can_view_this_story">Disse kan se denne storyen</string>
    <!-- Clickable option for selecting people to hide your story from -->
    <!-- Privacy setting title for sending stories to all your signal connections -->
    <string name="MyStorySettingsFragment__all_signal_connections">Alle kontakter på Signal</string>
    <!-- Privacy setting description for sending stories to all your signal connections -->
    <!-- Privacy setting title for sending stories to all except the specified connections -->
    <string name="MyStorySettingsFragment__all_except">Alle unntatt …</string>
    <!-- Privacy setting description for sending stories to all except the specified connections -->
    <string name="MyStorySettingsFragment__hide_your_story_from_specific_people">Skjul storyen din for utvalgte personer</string>
    <!-- Summary of clickable option displaying how many people you have excluded from your story -->
    <plurals name="MyStorySettingsFragment__d_people_excluded">
        <item quantity="one">%1$d person er ekskludert</item>
        <item quantity="other">%1$d personer er ekskludert</item>
    </plurals>
    <!-- Privacy setting title for only sharing your story with specified connections -->
    <string name="MyStorySettingsFragment__only_share_with">Del kun med …</string>
    <!-- Privacy setting description for only sharing your story with specified connections -->
    <string name="MyStorySettingsFragment__only_share_with_selected_people">Del kun med utvalgte personer</string>
    <!-- Summary of clickable option displaying how many people you have included to send to in your story -->
    <plurals name="MyStorySettingsFragment__d_people">
        <item quantity="one">%1$d person</item>
        <item quantity="other">%1$d personer</item>
    </plurals>
    <!-- My story privacy fine print about what the privacy settings are for -->
    <string name="MyStorySettingsFragment__choose_who_can_view_your_story">Velg hvem som kan se storyen din. Dette vil ikke påvirke storyer som du allerede har delt.</string>
    <!-- Section header for options related to replies and reactions -->
    <string name="MyStorySettingsFragment__replies_amp_reactions">Svar og reaksjoner</string>
    <!-- Switchable option for allowing replies and reactions on your stories -->
    <string name="MyStorySettingsFragment__allow_replies_amp_reactions">Tillat svar og reaksjoner</string>
    <!-- Summary for switchable option allowing replies and reactions on your story -->
    <string name="MyStorySettingsFragment__let_people_who_can_view_your_story_react_and_reply">Gjør det mulig for de som kan se storyen din, å reagere og svare</string>
    <!-- Signal connections bolded text in the Signal Connections sheet -->
    <string name="SignalConnectionsBottomSheet___signal_connections">Signal-kontakter</string>
    <!-- Displayed at the top of the signal connections sheet. Please remember to insert strong tag as required. -->
    <string name="SignalConnectionsBottomSheet__signal_connections_are_people">Signal-kontakter er personer som du stoler på, enten ved å:</string>
    <!-- Signal connections sheet bullet point 1 -->
    <string name="SignalConnectionsBottomSheet__starting_a_conversation">starte en ny samtale</string>
    <!-- Signal connections sheet bullet point 2 -->
    <string name="SignalConnectionsBottomSheet__accepting_a_message_request">godta en meldingsforespørsel</string>
    <!-- Signal connections sheet bullet point 3 -->
    <string name="SignalConnectionsBottomSheet__having_them_in_your_system_contacts">Ha dem i systemkontaktlisten din</string>
    <!-- Note at the bottom of the Signal connections sheet -->
    <string name="SignalConnectionsBottomSheet__your_connections_can_see_your_name">"Kontaktene dine kan se navnet og profilbildet ditt, i tillegg til det du deler på Min story, med mindre du skjuler det for dem."</string>
    <!-- Clickable option to add a viewer to a custom story -->
    <string name="PrivateStorySettingsFragment__add_viewer">Legg til seer</string>
    <!-- Clickable option to delete a custom story -->
    <string name="PrivateStorySettingsFragment__delete_custom_story">Slett egendefinert story</string>
    <!-- Dialog title when attempting to remove someone from a custom story -->
    <string name="PrivateStorySettingsFragment__remove_s">Vil du fjerne %1$s?</string>
    <!-- Dialog message when attempting to remove someone from a custom story -->
    <string name="PrivateStorySettingsFragment__this_person_will_no_longer">Denne personen kan ikke lenger se storyen din.</string>
    <!-- Positive action label when attempting to remove someone from a custom story -->
    <string name="PrivateStorySettingsFragment__remove">Fjern</string>
    <!-- Dialog title when deleting a custom story -->
    <!-- Dialog message when deleting a custom story -->
    <!-- Page title for editing a custom story name -->
    <string name="EditPrivateStoryNameFragment__edit_story_name">Endre navnet på storyen</string>
    <!-- Input field hint when editing a custom story name -->
    <string name="EditPrivateStoryNameFragment__story_name">Navn på story</string>
    <!-- Save button label when editing a custom story name -->
    <!-- Displayed in text post creator before user enters text -->
    <string name="TextStoryPostCreationFragment__tap_to_add_text">Trykk for å legge til tekst</string>
    <!-- Button label for changing font when creating a text post -->
    <!-- Displayed in text post creator when prompting user to enter text -->
    <string name="TextStoryPostTextEntryFragment__add_text">Legg til tekst</string>
    <!-- Content description for \'done\' button when adding text to a story post -->
    <string name="TextStoryPostTextEntryFragment__done_adding_text">Tekst lagt til</string>
    <!-- Text label for media selection toggle -->
    <string name="MediaSelectionActivity__text">Tekst</string>
    <!-- Camera label for media selection toggle -->
    <string name="MediaSelectionActivity__camera">Kamera</string>
    <!-- Hint for entering a URL for a text post -->
    <string name="TextStoryPostLinkEntryFragment__type_or_paste_a_url">Skriv eller lim inn en nettadresse</string>
    <!-- Displayed prior to the user entering a URL for a text post -->
    <string name="TextStoryPostLinkEntryFragment__share_a_link_with_viewers_of_your_story">Del en lenke med de som ser storyen din</string>
    <!-- Hint text for searching for a story text post recipient. -->
    <string name="TextStoryPostSendFragment__search">Søk</string>
    <!-- Toast shown when an unexpected error occurs while sending a text story -->
    <!-- Toast shown when a trying to add a link preview to a text story post and the link/url is not valid (e.g., missing .com at the end) -->
    <string name="TextStoryPostSendFragment__please_enter_a_valid_link">Skriv inn en gyldig lenke.</string>
    <!-- Title for screen allowing user to exclude "My Story" entries from specific people -->
    <string name="ChangeMyStoryMembershipFragment__all_except">Alle unntatt …</string>
    <!-- Title for screen allowing user to only share "My Story" entries with specific people -->
    <string name="ChangeMyStoryMembershipFragment__only_share_with">Del kun med …</string>
    <!-- Done button label for hide story from screen -->
    <string name="HideStoryFromFragment__done">Ferdig</string>
    <!-- Dialog title for removing a group story -->
    <string name="StoryDialogs__remove_group_story">Vil du fjerne gruppestoryen?</string>
    <!-- Dialog message for removing a group story -->
    <string name="StoryDialogs__s_will_be_removed">«%1$s» fjernes.</string>
    <!-- Dialog positive action for removing a group story -->
    <string name="StoryDialogs__remove">Fjern</string>
    <!-- Dialog title for deleting a custom story -->
    <string name="StoryDialogs__delete_custom_story">Vil du slette den egendefinerte storyen?</string>
    <!-- Dialog message for deleting a custom story -->
    <string name="StoryDialogs__s_and_updates_shared">«%1$s» slettes, sammen med alle tilknyttede oppdateringer.</string>
    <!-- Dialog positive action for deleting a custom story -->
    <string name="StoryDialogs__delete">Slett</string>
    <!-- Dialog title for first time sending something to a beta story -->
    <!-- Dialog message for first time sending something to a beta story -->
    <!-- Dialog title for first time adding something to a story -->
    <!-- Dialog message for first time adding something to a story -->
    <!-- First time share to story dialog: Positive action to go ahead and add to story -->
    <!-- First time share to story dialog: Neutral action to edit who can view "My Story" -->
    <!-- Error message shown when a failure occurs during story send -->
    <string name="StoryDialogs__story_could_not_be_sent">Storyen kunne ikke sendes. Sjekk internettilkoblingen og prøv igjen.</string>
    <!-- Error message dialog button to resend a previously failed story send -->
    <string name="StoryDialogs__send">Send</string>
    <!-- Action button for turning off stories when stories are present on the device -->
    <string name="StoryDialogs__turn_off_and_delete">Slå av og slett</string>
    <!-- Privacy Settings toggle title for stories -->
    <!-- Privacy Settings toggle summary for stories -->
    <!-- New story viewer selection screen title -->
    <string name="CreateStoryViewerSelectionFragment__choose_viewers">Velg seere</string>
    <!-- New story viewer selection action button label -->
    <string name="CreateStoryViewerSelectionFragment__next">Neste</string>
    <!-- New story viewer selection screen title as recipients are selected -->
    <plurals name="SelectViewersFragment__d_viewers">
        <item quantity="one">Sett av %1$d</item>
        <item quantity="other">Sett av %1$d</item>
    </plurals>
    <!-- Name story screen title -->
    <string name="CreateStoryWithViewersFragment__name_story">Gi navn til story</string>
    <!-- Name story screen note under text field -->
    <string name="CreateStoryWithViewersFragment__only_you_can">Navnet på storyen vises bare for deg.</string>
    <!-- Name story screen label hint -->
    <string name="CreateStoryWithViewersFragment__story_name_required">Navn på story (obligatorisk)</string>
    <!-- Name story screen viewers subheading -->
    <string name="CreateStoryWithViewersFragment__viewers">Seere</string>
    <!-- Name story screen create button label -->
    <string name="CreateStoryWithViewersFragment__create">Opprett</string>
    <!-- Name story screen error when save attempted with no label -->
    <string name="CreateStoryWithViewersFragment__this_field_is_required">Dette feltet er påkrevd.</string>
    <!-- Name story screen error when save attempted but label is duplicate -->
    <string name="CreateStoryWithViewersFragment__there_is_already_a_story_with_this_name">Det finnes allerede en story med dette navnet.</string>
    <!-- Text for select all action when editing recipients for a story -->
    <string name="BaseStoryRecipientSelectionFragment__select_all">Velg alle</string>
    <!-- Choose story type bottom sheet title -->
    <string name="ChooseStoryTypeBottomSheet__choose_your_story_type">Velg type story</string>
    <!-- Choose story type bottom sheet new story row title -->
    <string name="ChooseStoryTypeBottomSheet__new_custom_story">Ny egendefinert story</string>
    <!-- Choose story type bottom sheet new story row summary -->
    <string name="ChooseStoryTypeBottomSheet__visible_only_to">Kun synlig for utvalgte personer</string>
    <!-- Choose story type bottom sheet group story title -->
    <string name="ChooseStoryTypeBottomSheet__group_story">Gruppestory</string>
    <!-- Choose story type bottom sheet group story summary -->
    <string name="ChooseStoryTypeBottomSheet__share_to_an_existing_group">Del med en eksisterende gruppe</string>
    <!-- Choose groups bottom sheet title -->
    <string name="ChooseGroupStoryBottomSheet__choose_groups">Velg grupper</string>
    <!-- Displayed when copying group story reply text to clipboard -->
    <string name="StoryGroupReplyFragment__copied_to_clipboard">Kopiert til utklippstavle</string>
    <!-- Displayed in story caption when content is longer than 5 lines -->
    <string name="StoryViewerPageFragment__see_more">… Se mer</string>
    <!-- Displayed in toast after sending a direct reply -->
    <string name="StoryDirectReplyDialogFragment__sending_reply">Sender svaret …</string>
    <!-- Displayed in the viewer when a story is no longer available -->
    <string name="StorySlateView__this_story_is_no_longer_available">Denne storyen er ikke lenger tilgjengelig.</string>
    <!-- Displayed in the viewer when a story has permanently failed to download. -->
    <string name="StorySlateView__cant_download_story_s_will_need_to_share_it_again">Kunne ikke laste ned story. %1$s må dele den igjen.</string>
    <!-- Displayed in the viewer when the network is not available -->
    <string name="StorySlateView__no_internet_connection">Ingen internettilkobling</string>
    <!-- Displayed in the viewer when network is available but content could not be downloaded -->
    <string name="StorySlateView__couldnt_load_content">Kunne ikke laste inn innholdet</string>
    <!-- Toasted when the user externally shares to a text story successfully -->
    <string name="TextStoryPostCreationFragment__sent_story">Sendt story</string>
    <!-- Toasted when the user external share to a text story fails -->
    <string name="TextStoryPostCreationFragment__failed_to_send_story">Kunne ikke sende story</string>
    <!-- Displayed in a dialog to let the user select a given users story -->
    <string name="StoryDialogs__view_story">Se story</string>
    <!-- Displayed in a dialog to let the user select a given users profile photo -->
    <string name="StoryDialogs__view_profile_photo">Se profilbildet</string>

    <!-- Title for a notification at the bottom of the chat list suggesting that the user disable censorship circumvention because the service has become reachable -->
    <!-- Body for a notification at the bottom of the chat list suggesting that the user disable censorship circumvention because the service has become reachable -->
    <!-- Label for a button to dismiss a notification at the bottom of the chat list suggesting that the user disable censorship circumvention because the service has become reachable -->
    <!-- Label for a button in a notification at the bottom of the chat list to turn off censorship circumvention -->

    <!-- Conversation Item label for when you react to someone else\'s story -->
    <string name="ConversationItem__you_reacted_to_s_story">Du reagerte på storyen til %1$s</string>
    <!-- Conversation Item label for reactions to your story -->
    <string name="ConversationItem__reacted_to_your_story">Reagerte på storyen din</string>
    <!-- Conversation Item label for reactions to an unavailable story -->
    <string name="ConversationItem__reacted_to_a_story">Reagerte på en story</string>

    <!-- endregion -->
    <!-- Content description for expand contacts chevron -->
    <string name="ExpandModel__view_more">Se mer</string>
    <string name="StoriesLinkPopup__visit_link">Gå inn på lenken</string>

    <!-- Gift price and duration, formatted as: {price} dot {n} day duration -->
    <plurals name="GiftRowItem_s_dot_d_day_duration">
        <item quantity="one">%1$s · Varer i %2$d dag</item>
        <item quantity="other">%1$s · Varer i %2$d dager</item>
    </plurals>
    <!-- Headline text on start fragment for gifting a badge -->
    <string name="GiftFlowStartFragment__donate_for_a_friend">Gi penger for en venn</string>
    <!-- Description text on start fragment for gifting a badge -->
    <plurals name="GiftFlowStartFragment__support_signal_by">
        <item quantity="one">Støtt Signal ved å gi en pengegave for venner og familie som bruker Signal. Personen du velger ut, får et merke som vedkommende kan vise frem på profilen sin i %1$d dag.</item>
        <item quantity="other">Støtt Signal ved å gi en pengegave for venner og familie som bruker Signal. Personen du velger ut, får et merke som vedkommende kan vise frem på profilen sin i %1$d dager.</item>
    </plurals>
    <!-- Action button label for start fragment for gifting a badge -->
    <string name="GiftFlowStartFragment__next">Neste</string>
    <!-- Title text on choose recipient page for badge gifting -->
    <string name="GiftFlowRecipientSelectionFragment__choose_recipient">Velg mottaker</string>
    <!-- Title text on confirm gift page -->
    <string name="GiftFlowConfirmationFragment__confirm_donation">Bekreft pengegaven</string>
    <!-- Heading text specifying who the gift will be sent to -->
    <string name="GiftFlowConfirmationFragment__send_to">Send til</string>
    <!-- Text explaining that gift will be sent to the chosen recipient -->
    <string name="GiftFlowConfirmationFragment__the_recipient_will_be_notified">Mottakeren vil få beskjed om pengegaven i en direktemelding. Skriv en melding fra deg nedenfor.</string>
    <!-- Text explaining that this gift is a one time donation -->
    <string name="GiftFlowConfirmationFragment__one_time_donation">Engangsbeløp</string>
    <!-- Hint for add message input -->
    <string name="GiftFlowConfirmationFragment__add_a_message">Legg til en melding</string>
    <!-- Displayed in the dialog while verifying the chosen recipient -->
    <string name="GiftFlowConfirmationFragment__verifying_recipient">Bekrefter mottaker …</string>
    <!-- Title for sheet shown when opening a redeemed gift -->
    <string name="ViewReceivedGiftBottomSheet__s_made_a_donation_for_you">%1$s ga en pengegave for deg</string>
    <!-- Title for sheet shown when opening a sent gift -->
    <string name="ViewSentGiftBottomSheet__thanks_for_your_support">Takk for støtten!</string>
    <!-- Description for sheet shown when opening a redeemed gift -->
    <string name="ViewReceivedGiftBottomSheet__s_made_a_donation_to_signal">%1$s ga penger til Signal på dine vegne! Vis frem at du støtter Signal på profilen din.</string>
    <!-- Description for sheet shown when opening a sent gift -->
    <string name="ViewSentGiftBottomSheet__youve_made_a_donation_to_signal">Du har gitt en pengegave til Signal på vegne av %1$s. Vedkommende vil få muligheten til å vise frem støtten på profilen sin.</string>
    <!-- Primary action for pending gift sheet to redeem badge now -->
    <string name="ViewReceivedGiftSheet__redeem">Løs inn</string>
    <!-- Primary action for pending gift sheet to redeem badge later -->
    <string name="ViewReceivedGiftSheet__not_now">Ikke nå</string>
    <!-- Dialog text while redeeming a gift -->
    <string name="ViewReceivedGiftSheet__redeeming_badge">Løser inn merket …</string>
    <!-- Snackbar text when user presses "not now" on redemption sheet -->
    <string name="ConversationFragment__you_can_redeem_your_badge_later">Du kan løse inn merket ditt senere.</string>
    <!-- Description text in gift thanks sheet -->
    <string name="GiftThanksSheet__youve_made_a_donation">Du har gitt en pengegave til Signal på vegne av %1$s. Vedkommende vil få muligheten til å vise frem støtten på profilen sin.</string>
    <!-- Expired gift sheet title -->
    <string name="ExpiredGiftSheetConfiguration__your_badge_has_expired">Merket ditt er utløpt</string>
    <!-- Expired gift sheet top description text -->
    <string name="ExpiredGiftSheetConfiguration__your_badge_has_expired_and_is">Merket er utløpt og vises ikke lenger på profilen din.</string>
    <!-- Expired gift sheet bottom description text -->
    <string name="ExpiredGiftSheetConfiguration__to_continue">Hvis du vil fortsette å støtte teknologi som utvikles for deg, kan du bli en månedlig støttespiller.</string>
    <!-- Expired gift sheet make a monthly donation button -->
    <string name="ExpiredGiftSheetConfiguration__make_a_monthly_donation">Gi et månedlig pengebeløp</string>
    <!-- Expired gift sheet not now button -->
    <string name="ExpiredGiftSheetConfiguration__not_now">Ikke nå</string>
    <!-- My Story label designating that we will only share with the selected viewers. -->
    <string name="ContactSearchItems__only_share_with">Del kun med</string>
    <!-- Label under name for custom stories -->
    <plurals name="ContactSearchItems__custom_story_d_viewers">
        <item quantity="one">Egendefinert story · Sett av %1$d</item>
        <item quantity="other">Egendefinert story · Sett av %1$d</item>
    </plurals>
    <!-- Label under name for group stories -->
    <plurals name="ContactSearchItems__group_story_d_viewers">
        <item quantity="one">Gruppestory · Sett av %1$d</item>
        <item quantity="other">Gruppestory · Sett av %1$d</item>
    </plurals>
    <!-- Label under name for groups -->
    <plurals name="ContactSearchItems__group_d_members">
        <item quantity="one">%1$d medlem</item>
        <item quantity="other">%1$d medlemmer</item>
    </plurals>
    <!-- Label under name for my story -->
    <plurals name="ContactSearchItems__my_story_s_dot_d_viewers">
        <item quantity="one">%1$s · Sett av %2$d</item>
        <item quantity="other">%1$s · Sett av %2$d</item>
    </plurals>
    <!-- Label under name for my story -->
    <plurals name="ContactSearchItems__my_story_s_dot_d_excluded">
        <item quantity="one">%1$s · %2$d ekskludert</item>
        <item quantity="other">%1$s · %2$d ekskludert</item>
    </plurals>
    <!-- Label under name for My Story when first sending to my story -->
    <string name="ContactSearchItems__tap_to_choose_your_viewers">Trykk for å velge seerne dine</string>
    <!-- Label for context menu item to open story settings -->
    <string name="ContactSearchItems__story_settings">Innstillinger for story</string>
    <!-- Label for context menu item to remove a group story from contact results -->
    <string name="ContactSearchItems__remove_story">Fjern story</string>
    <!-- Label for context menu item to delete a custom story -->
    <string name="ContactSearchItems__delete_story">Slett story</string>
    <!-- Dialog title for removing a group story -->
    <string name="ContactSearchMediator__remove_group_story">Vil du fjerne gruppestoryen?</string>
    <!-- Dialog message for removing a group story -->
    <string name="ContactSearchMediator__this_will_remove">Dette fjerner storyen fra listen. Du kan fremdeles se de andre storyene fra denne gruppen.</string>
    <!-- Dialog action item for removing a group story -->
    <string name="ContactSearchMediator__remove">Fjern</string>
    <!-- Dialog title for deleting a custom story -->
    <string name="ContactSearchMediator__delete_story">Vil du slette storyen?</string>
    <!-- Dialog message for deleting a custom story -->
    <string name="ContactSearchMediator__delete_the_custom">Vil du slette den egendefinerte storyen «%1$s»?</string>
    <!-- Dialog action item for deleting a custom story -->
    <string name="ContactSearchMediator__delete">Slett</string>
    <!-- Donation for a friend expiry days remaining -->
    <plurals name="Gifts__d_days_remaining">
        <item quantity="one">%1$d dager igjen</item>
        <item quantity="other">%1$d dager igjen</item>
    </plurals>
    <!-- Donation for a friend expiry hours remaining -->
    <plurals name="Gifts__d_hours_remaining">
        <item quantity="one">%1$d timer igjen</item>
        <item quantity="other">%1$d timer igjen</item>
    </plurals>
    <!-- Gift expiry minutes remaining -->
    <plurals name="Gifts__d_minutes_remaining">
        <item quantity="one">%1$d minutt igjen</item>
        <item quantity="other">%1$d minutter igjen</item>
    </plurals>
    <!-- Donation for a friend expiry expired -->
    <string name="Gifts__expired">Utløpt</string>

    <!-- Label indicating that a user can tap to advance to the next post in a story -->
    <string name="StoryFirstTimeNavigationView__tap_to_advance">Trykk for å gå videre</string>
    <!-- Label indicating swipe direction to skip current story -->
    <string name="StoryFirstTimeNavigationView__swipe_up_to_skip">Sveip opp for å hoppe over</string>
    <!-- Label indicating swipe direction to exit story viewer -->
    <string name="StoryFirstTimeNavigationView__swipe_right_to_exit">Sveip til høyre for å avslutte</string>
    <!-- Button label to confirm understanding of story navigation -->
    <string name="StoryFirstTimeNagivationView__got_it">Skjønner</string>
    <!-- Content description for vertical context menu button in safety number sheet rows -->
    <string name="SafetyNumberRecipientRowItem__open_context_menu">Åpne kontekstmenyen</string>
    <!-- Sub-line when a user is verified. -->
    <string name="SafetyNumberRecipientRowItem__s_dot_verified">%1$s · Verifisert</string>
    <!-- Sub-line when a user is verified. -->
    <string name="SafetyNumberRecipientRowItem__verified">Bekreftet</string>
    <!-- Title of safety number changes bottom sheet when showing individual records -->
    <string name="SafetyNumberBottomSheetFragment__safety_number_changes">Endringer av sikkerhetsnummer</string>
    <!-- Message of safety number changes bottom sheet when showing individual records -->
    <string name="SafetyNumberBottomSheetFragment__the_following_people">Disse personene kan ha installert Signal på nytt eller byttet enhet. Trykk på en mottaker for å bekrefte det nye sikkerhetsnummeret. Dette er helt frivillig.</string>
    <!-- Title of safety number changes bottom sheet when not showing individual records -->
    <string name="SafetyNumberBottomSheetFragment__safety_number_checkup">Sjekk av sikkerhetsnummer</string>
    <!-- Title of safety number changes bottom sheet when not showing individual records and user has seen review screen -->
    <string name="SafetyNumberBottomSheetFragment__safety_number_checkup_complete">Sjekken av sikkerhetsnummer er fullført</string>
    <!-- Message of safety number changes bottom sheet when not showing individual records and user has seen review screen -->
    <string name="SafetyNumberBottomSheetFragment__all_connections_have_been_reviewed">Alle kontaktene er gjennomgått, trykk på Send for å fortsette.</string>
    <!-- Message of safety number changes bottom sheet when not showing individual records -->
    <string name="SafetyNumberBottomSheetFragment__you_have_d_connections">Du har %1$d kontakter som kan ha installert Signal på nytt eller byttet enhet. Du bør sjekke sikkerhetsnumrene deres eller fjern dem fra storyen din før du eventuelt deler den med dem.</string>
    <!-- Menu action to launch safety number verification screen -->
    <string name="SafetyNumberBottomSheetFragment__verify_safety_number">Bekreft sikkerhetsnummer</string>
    <!-- Menu action to remove user from story -->
    <string name="SafetyNumberBottomSheetFragment__remove_from_story">Fjern fra storyen</string>
    <!-- Action button at bottom of SafetyNumberBottomSheetFragment to send anyway -->
    <string name="SafetyNumberBottomSheetFragment__send_anyway">Send likevel</string>
    <!-- Action button at bottom of SafetyNumberBottomSheetFragment to review connections -->
    <string name="SafetyNumberBottomSheetFragment__review_connections">Gå gjennom kontakter</string>
    <!-- Empty state copy for SafetyNumberBottomSheetFragment -->
    <string name="SafetyNumberBottomSheetFragment__no_more_recipients_to_show">Ingen flere mottakere å vise</string>
    <!-- Done button on safety number review fragment -->
    <string name="SafetyNumberReviewConnectionsFragment__done">Ferdig</string>
    <!-- Title of safety number review fragment -->
    <string name="SafetyNumberReviewConnectionsFragment__safety_number_changes">Endringer av sikkerhetsnummer</string>
    <!-- Message of safety number review fragment -->
    <plurals name="SafetyNumberReviewConnectionsFragment__d_recipients_may_have">
        <item quantity="one">%1$d mottaker kan ha installert Signal på nytt eller byttet enhet. Trykk på en mottaker for å bekrefte det nye sikkerhetsnummeret. Dette er helt frivillig.</item>
        <item quantity="other">%1$d mottakere kan ha installert Signal på nytt eller byttet enhet. Trykk på en mottaker for å bekrefte det nye sikkerhetsnummeret. Dette er helt frivillig.</item>
    </plurals>
    <!-- Section header for 1:1 contacts in review fragment -->
    <string name="SafetyNumberBucketRowItem__contacts">Kontakter</string>
    <!-- Context menu label for distribution list headers in review fragment -->
    <string name="SafetyNumberReviewConnectionsFragment__remove_all">Fjern alle</string>
    <!-- Context menu label for 1:1 contacts to remove from send -->
    <string name="SafetyNumberReviewConnectionsFragment__remove">Fjern</string>

    <!-- Title of initial My Story settings configuration shown when sending to My Story for the first time -->
    <string name="ChooseInitialMyStoryMembershipFragment__my_story_privacy">Personvern for Min story</string>
    <!-- Subtitle of initial My Story settings configuration shown when sending to My Story for the first time -->
    <string name="ChooseInitialMyStoryMembershipFragment__choose_who_can_see_posts_to_my_story_you_can_always_make_changes_in_settings">Velg hvem som kan se innlegg på Min story. Du kan endre dette i innstillingene senere.</string>
    <!-- All connections option for initial My Story settings configuration shown when sending to My Story for the first time -->
    <string name="ChooseInitialMyStoryMembershipFragment__all_signal_connections">Alle kontakter på Signal</string>
    <!-- All connections except option for initial My Story settings configuration shown when sending to My Story for the first time -->
    <string name="ChooseInitialMyStoryMembershipFragment__all_except">Alle unntatt …</string>
    <!-- Only with selected connections option for initial My Story settings configuration shown when sending to My Story for the first time -->
    <string name="ChooseInitialMyStoryMembershipFragment__only_share_with">Del kun med…</string>

    <!-- Story info header sent heading -->
    <string name="StoryInfoHeader__sent">Sendt</string>
    <!-- Story info header received heading -->
    <string name="StoryInfoHeader__received">Mottatt</string>
    <!-- Story info header file size heading -->
    <string name="StoryInfoHeader__file_size">Filstørrelse</string>
    <!-- Story info "Sent to" header -->
    <!-- Story info "Sent from" header -->
    <!-- Story info "Failed" header -->
    <!-- Story Info context menu label -->

    <!-- StoriesPrivacySettingsFragment -->
    <!-- Explanation about how stories are deleted and managed -->
    <string name="StoriesPrivacySettingsFragment__story_updates_automatically_disappear">Storyer forsvinner automatisk etter 24 timer. Velg hvem som kan se storyen din, eller del nye storyer med utvalgte personer og grupper.</string>
    <!-- Preference title to turn off stories -->
    <string name="StoriesPrivacySettingsFragment__turn_off_stories">Slå av storyer</string>
    <!-- Preference summary to turn off stories -->
    <string name="StoriesPrivacySettingsFragment__if_you_opt_out">Hvis du velger å slå av storyer, kan du verken se eller dele storyer.</string>
    <!-- Preference title to turn on stories -->
    <string name="StoriesPrivacySettingsFragment__turn_on_stories">Slå på storyer</string>
    <!-- Preference summary to turn on stories -->
    <string name="StoriesPrivacySettingsFragment__share_and_view">Del dine egne og se andre personers storyer. De forsvinner automatisk etter 24 timer.</string>
    <!-- Dialog title to turn off stories -->
    <string name="StoriesPrivacySettingsFragment__turn_off_stories_question">Vil du slå av storyer?</string>
    <!-- Dialog message to turn off stories -->
    <string name="StoriesPrivacySettingsFragment__you_will_no_longer_be_able_to_share">Du kan ikke lenger dele eller se storyer. Oppdateringer av storyer som du nylig har delt, slettes også.</string>
    <!-- Page title when launched from stories landing screen -->
    <string name="StoriesPrivacySettingsFragment__story_privacy">Personvern for storyer</string>
    <!-- Header for section that lists out stories -->
    <string name="StoriesPrivacySettingsFragment__stories">Storyer</string>
    <!-- Story views header -->
    <!-- Story view receipts toggle title -->
    <string name="StoriesPrivacySettingsFragment__view_receipts">Visningsbekreftelser</string>
    <!-- Story view receipts toggle message -->
    <string name="StoriesPrivacySettingsFragment__see_and_share">Se og del når storyene dine blir sett av andre. Hvis dette er deaktivert, kan du ikke vite når andre ser storyen din.</string>

    <!-- NewStoryItem -->
    <string name="NewStoryItem__new_story">Ny story</string>

    <!-- GroupStorySettingsFragment -->
    <!-- Section header for who can view a group story -->
    <string name="GroupStorySettingsFragment__who_can_view_this_story">Disse kan se denne storyen</string>
    <!-- Explanation of who can view a group story -->
    <string name="GroupStorySettingsFragment__members_of_the_group_s">"Medlemmene av %1$s kan se og svare på denne storyen. Du kan endre hvem som er med i denne samtalen, inne i gruppen."</string>
    <!-- Preference label for removing this group story -->
    <string name="GroupStorySettingsFragment__remove_group_story">Fjern gruppestoryen</string>

    <!-- Generic title for overflow menus -->
    <string name="OverflowMenu__overflow_menu">Overflow-meny</string>

    <!-- SMS Export Service -->
    <!-- Displayed in the notification while export is running -->
    <string name="SignalSmsExportService__exporting_messages">Overfører meldingene …</string>
    <!-- Displayed in the notification title when export completes -->
    <string name="SignalSmsExportService__signal_sms_export_complete">SMS-eksport fra Signal fullført</string>
    <!-- Displayed in the notification message when export completes -->
    <string name="SignalSmsExportService__tap_to_return_to_signal">Trykk for å gå tilbake til Signal</string>

    <!-- ExportYourSmsMessagesFragment -->
    <!-- Title of the screen -->
    <string name="ExportYourSmsMessagesFragment__export_your_sms_messages">Overfør SMS-meldingene dine</string>
    <!-- Message of the screen -->
    <string name="ExportYourSmsMessagesFragment__you_can_export_your_sms_messages_to_your_phones_sms_database_and_youll_have_the_option_to_keep_or_remove_them_from_signal">Du kan eksportere SMS-meldingene dine til minnet på telefonen din og samtidig velge om du vil beholde eller fjerne dem fra Signal. Dette gir andre SMS-apper på telefonen din muligheten til å importere dem. Det oppretter ikke en delbar fil av SMS-loggen din.</string>
    <!-- Button label to begin export -->
    <string name="ExportYourSmsMessagesFragment__continue">Fortsett</string>

    <!-- ExportingSmsMessagesFragment -->
    <!-- Title of the screen -->
    <string name="ExportingSmsMessagesFragment__exporting_sms_messages">Overfører SMS-meldingene</string>
    <!-- Message of the screen when exporting sms messages -->
    <string name="ExportingSmsMessagesFragment__this_may_take_awhile">Dette kan ta en stund</string>
    <!-- Progress indicator for export -->
    <plurals name="ExportingSmsMessagesFragment__exporting_d_of_d">
        <item quantity="one">Eksporterer %1$d av %2$d …</item>
        <item quantity="other">Eksporterer %1$d av %2$d …</item>
    </plurals>
    <!-- Alert dialog title shown when we think a user may not have enough local storage available to export sms messages -->
    <string name="ExportingSmsMessagesFragment__you_may_not_have_enough_disk_space">Det kan være at du ikke har nok lagringsplass</string>
    <!-- Alert dialog message shown when we think a user may not have enough local storage available to export sms messages, placeholder is the file size, e.g., 128kB -->
    <string name="ExportingSmsMessagesFragment__you_need_approximately_s_to_export_your_messages_ensure_you_have_enough_space_before_continuing">Du trenger ca. %1$s for å eksportere meldingene dine. Sørg for at du har nok plass før du fortsetter.</string>
    <!-- Alert dialog button to continue with exporting sms after seeing the lack of storage warning -->
    <string name="ExportingSmsMessagesFragment__continue_anyway">Fortsett likevel</string>
    <!-- Dialog text shown when Signal isn\'t granted the sms permission needed to export messages, different than being selected as the sms app -->
    <string name="ExportingSmsMessagesFragment__signal_needs_the_sms_permission_to_be_able_to_export_your_sms_messages">Signal trenger tilgang til SMS-ene dine for å kunne eksportere dem.</string>

    <!-- ChooseANewDefaultSmsAppFragment -->
    <!-- Title of the screen -->
    <string name="ChooseANewDefaultSmsAppFragment__choose_a_new">Velg en ny standardapp for SMS</string>
    <!-- Button label to launch picker -->
    <string name="ChooseANewDefaultSmsAppFragment__continue">Fortsett</string>
    <!-- Button label for when done with changing default SMS app -->
    <string name="ChooseANewDefaultSmsAppFragment__done">Ferdig</string>
    <!-- First step number/bullet for choose new default sms app instructions -->
    <string name="ChooseANewDefaultSmsAppFragment__bullet_1">1</string>
    <!-- Second step number/bullet for choose new default sms app instructions -->
    <string name="ChooseANewDefaultSmsAppFragment__bullet_2">2</string>
    <!-- Third step number/bullet for choose new default sms app instructions -->
    <string name="ChooseANewDefaultSmsAppFragment__bullet_3">3</string>
    <!-- Fourth step number/bullet for choose new default sms app instructions -->
    <string name="ChooseANewDefaultSmsAppFragment__bullet_4">4</string>
    <!-- Instruction step for choosing a new default sms app -->
    <string name="ChooseANewDefaultSmsAppFragment__tap_continue_to_open_the_defaults_apps_screen_in_settings">Trykk på «Fortsett» for å åpne skjermen «Standardapper» i Innstillinger.</string>
    <!-- Instruction step for choosing a new default sms app -->
    <string name="ChooseANewDefaultSmsAppFragment__select_sms_app_from_the_list">Velg «SMS-app» fra listen.</string>
    <!-- Instruction step for choosing a new default sms app -->
    <string name="ChooseANewDefaultSmsAppFragment__choose_another_app_to_use_for_sms_messaging">Velg en annen app å bruke for SMS-meldinger.</string>
    <!-- Instruction step for choosing a new default sms app -->
    <string name="ChooseANewDefaultSmsAppFragment__return_to_signal">Gå tilbake til Signal.</string>
    <!-- Instruction step for choosing a new default sms app -->
    <string name="ChooseANewDefaultSmsAppFragment__open_your_phones_settings_app">Åpne Innstillinger på telefonen din.</string>
    <!-- Instruction step for choosing a new default sms app -->
    <string name="ChooseANewDefaultSmsAppFragment__navigate_to_apps_default_apps_sms_app">Gå til Apper &gt; Standardapper &gt; SMS-app.</string>

    <!-- RemoveSmsMessagesDialogFragment -->
    <!-- Action button to keep messages -->
    <string name="RemoveSmsMessagesDialogFragment__keep_messages">Behold meldingene</string>
    <!-- Action button to remove messages -->
    <string name="RemoveSmsMessagesDialogFragment__remove_messages">Fjern meldingene</string>
    <!-- Title of dialog -->
    <string name="RemoveSmsMessagesDialogFragment__remove_sms_messages">Vil du fjerne disse SMS-meldingene fra Signal?</string>
    <!-- Message of dialog -->
    <string name="RemoveSmsMessagesDialogFragment__you_can_now_remove_sms_messages_from_signal">Nå kan du fjerne SMS-meldinger fra Signal for å få mer lagringsplass. De vil fortsatt være tilgjengelige for andre SMS-apper på telefonen din selv om du fjerner dem.</string>

    <!-- ReExportSmsMessagesDialogFragment -->
    <!-- Action button to re-export messages -->
    <string name="ReExportSmsMessagesDialogFragment__continue">Fortsett</string>
    <!-- Action button to cancel re-export process -->
    <string name="ReExportSmsMessagesDialogFragment__cancel">Avbryt</string>
    <!-- Title of dialog -->
    <string name="ReExportSmsMessagesDialogFragment__export_sms_again">Vil du eksportere SMS-meldingene på nytt?</string>
    <!-- Message of dialog -->
    <string name="ReExportSmsMessagesDialogFragment__you_already_exported_your_sms_messages">Du har allerede overført SMS-meldingene dine.\nADVARSEL: Hvis du fortsetter, kan meldingene bli dupliserte.</string>

    <!-- SetSignalAsDefaultSmsAppFragment -->
    <!-- Title of the screen -->
    <string name="SetSignalAsDefaultSmsAppFragment__set_signal_as_the_default_sms_app">Velg Signal som standardapp for SMS</string>
    <!-- Message of the screen -->
    <string name="SetSignalAsDefaultSmsAppFragment__to_export_your_sms_messages">For å eksportere SMS-meldingene må du velge Signal som standardapp for SMS.</string>
    <!-- Button label to start export -->
    <string name="SetSignalAsDefaultSmsAppFragment__next">Neste</string>

    <!-- BackupSchedulePermission Megaphone -->
    <!-- The title on an alert window that explains to the user that we are unable to backup their messages -->
    <string name="BackupSchedulePermissionMegaphone__cant_back_up_chats">Kan ikke sikkerhetskopiere samtalene</string>
    <!-- The body text of an alert window that tells the user that we are unable to backup their messages -->
    <string name="BackupSchedulePermissionMegaphone__your_chats_are_no_longer_being_automatically_backed_up">Samtalene dine blir ikke lenger sikkerhetskopiert automatisk.</string>
    <!-- The text on a button in an alert window that, when clicked, will take the user to a screen to re-enable backups -->
    <string name="BackupSchedulePermissionMegaphone__back_up_chats">Sikkerhetskopier samtalene</string>
    <!-- The text on a button in an alert window that, when clicked, will take the user to a screen to re-enable backups -->
    <string name="BackupSchedulePermissionMegaphone__not_now">Ikke nå</string>
    <!-- Re-enable backup permission bottom sheet title -->
    <string name="BackupSchedulePermissionMegaphone__to_reenable_backups">Slik aktiverer du sikkerhetskopiering på nytt:</string>
    <!-- Re-enable backups permission bottom sheet instruction 1 text -->
    <string name="BackupSchedulePermissionMegaphone__tap_the_go_to_settings_button_below">Trykk på «Gå til innstillinger» nedenfor</string>
    <!-- Re-enable backups permission bottom sheet instruction 2 text -->
    <string name="BackupSchedulePermissionMegaphone__turn_on_allow_settings_alarms_and_reminders">Slå på «Tillat innstillingsalarmer og -påminnelser»</string>
    <!-- Re-enable backups permission bottom sheet call to action button to open settings -->
    <string name="BackupSchedulePermissionMegaphone__go_to_settings">Gå til innstillinger</string>

    <!-- SmsExportMegaphoneActivity -->
    <!-- Phase 2 title of full screen megaphone indicating sms will no longer be supported in the near future -->
    <string name="SmsExportMegaphoneActivity__signal_will_no_longer_support_sms">Signal kommer ikke lenger til å støtte SMS</string>
    <!-- Phase 3 title of full screen megaphone indicating sms is longer supported  -->
    <string name="SmsExportMegaphoneActivity__signal_no_longer_supports_sms">Signal støtter ikke lenger SMS</string>
    <!-- Phase 2 message describing that sms is going away soon -->
    <string name="SmsExportMegaphoneActivity__signal_will_soon_remove_support_for_sending_sms_messages">Det vil snart ikke være mulig å sende SMS-meldinger i Signal, fordi Signal-meldinger har ende-til-ende-kryptering som gir mer sikkerhet og personvern enn SMS-meldinger. Dette vil også gi oss muligheten til å gjøre Signals meldingsopplevelse enda bedre.</string>
    <!-- Phase 3 message describing that sms has gone away -->
    <string name="SmsExportMegaphoneActivity__signal_has_removed_support_for_sending_sms_messages">Det er ikke lenger mulig å sende SMS-meldinger i Signal, fordi Signal-meldinger har ende-til-ende-kryptering som gir mer sikkerhet og personvern enn SMS-meldinger. Dette vil også gi oss muligheten til å gjøre Signals meldingsopplevelse enda bedre.</string>
    <!-- The text on a button in a popup that, when clicked, will take the user to a screen to export their SMS messages -->
    <string name="SmsExportMegaphoneActivity__export_sms">Eksporter SMS-meldinger</string>
    <!-- The text on a button in a popup that, when clicked, will dismiss the popup and schedule the prompt to occur at a later time. -->
    <string name="SmsExportMegaphoneActivity__remind_me_later">Minn meg på det senere</string>
    <!-- The text on a button in a popup that, when clicked, will navigate the user to a web article on SMS removal -->
    <string name="SmsExportMegaphoneActivity__learn_more">Lær mer</string>

    <!-- Phase 1 Small megaphone title indicating sms is going away -->
    <string name="SmsExportMegaphone__sms_support_going_away">SMS-støtten avvikles</string>
    <!-- Phase 1 small megaphone description indicating sms is going away -->
    <string name="SmsExportMegaphone__dont_worry_encrypted_signal_messages_will_continue_to_work">Ta det med ro, de krypterte meldingene på Signal vil fremdeles fungere.</string>
    <!-- Phase 1 small megaphone button that takes the user to the sms export flow -->
    <string name="SmsExportMegaphone__continue">Fortsett</string>
    <!-- Title for screen shown after sms export has completed -->
    <string name="ExportSmsCompleteFragment__export_complete">Eksporten er fullført</string>
    <!-- Button to continue to next screen -->
    <string name="ExportSmsCompleteFragment__next">Neste</string>
    <!-- Message showing summary of sms export counts -->
    <plurals name="ExportSmsCompleteFragment__d_of_d_messages_exported">
        <item quantity="one">%1$d av %2$d melding eksportert</item>
        <item quantity="other">%1$d av %2$d meldinger eksportert</item>
    </plurals>

    <!-- Title of screen shown when some sms messages did not export -->
    <string name="ExportSmsPartiallyComplete__export_partially_complete">Eksportering er nesten fullført</string>
    <!-- Debug step 1 on screen shown when some sms messages did not export -->
    <string name="ExportSmsPartiallyComplete__ensure_you_have_an_additional_s_free_on_your_phone_to_export_your_messages">Sørg for at du har %1$s ekstra ledig plass på telefonen for å eksportere meldingene</string>
    <!-- Debug step 2 on screen shown when some sms messages dit not export -->
    <string name="ExportSmsPartiallyComplete__retry_export_which_will_only_retry_messages_that_have_not_yet_been_exported">Forsøk å eksportere på nytt. Det nye forsøket gjelder bare for meldinger som ennå ikke har blitt eksportert.</string>
    <!-- Partial sentence for Debug step 3 on screen shown when some sms messages did not export, is combined with \'contact us\' -->
    <string name="ExportSmsPartiallyComplete__if_the_problem_persists">Hvis problemet vedvarer, </string>
    <!-- Partial sentence for deubg step 3 on screen shown when some sms messages did not export, combined with \'If the problem persists\', link text to open contact support view -->
    <string name="ExportSmsPartiallyComplete__contact_us">Kontakt oss</string>
    <!-- Button text to retry sms export -->
    <string name="ExportSmsPartiallyComplete__retry">Prøv på nytt</string>
    <!-- Button text to continue sms export flow and not retry failed message exports -->
    <string name="ExportSmsPartiallyComplete__continue_anyway">Fortsett likevel</string>
    <!-- Title of screen shown when all sms messages failed to export -->
    <string name="ExportSmsFullError__error_exporting_sms_messages">Det oppsto en feil under eksporteringen av SMS-meldingene</string>
    <!-- Helper text shown when all sms messages failed to export -->
    <string name="ExportSmsFullError__please_try_again_if_the_problem_persists">Vennligst forsøk igjen. Hvis problemet vedvarer, </string>


    <!-- DonateToSignalFragment -->
    <!-- Title below avatar -->
    <string name="DonateToSignalFragment__privacy_over_profit">Personvern fremfor profitt</string>
    <!-- Continue button label -->
    <string name="DonateToSignalFragment__continue">Fortsett</string>
    <!-- Description below title -->
    <string name="DonateToSignalFragment__private_messaging">Private meldinger, finansiert av brukere som deg. Ingen annonser, ingen sporing, ingen kompromiss. Støtt Signal med et pengebeløp nå.</string>
    <!-- Donation pill toggle monthly text -->
    <string name="DonationPillToggle__monthly">Månedlig</string>
    <!-- Donation pill toggle one-time text -->
    <string name="DonationPillToggle__one_time">Engangsbeløp</string>

    <!-- GatewaySelectorBottomSheet -->
    <!-- Sheet title when subscribing -->
    <string name="GatewaySelectorBottomSheet__donate_s_month_to_signal">Gi %1$s per måned til Signal</string>
    <!-- Sheet summary when subscribing -->
    <string name="GatewaySelectorBottomSheet__get_a_s_badge">Få et %1$s-merke</string>
    <!-- Sheet title when giving a one-time donation -->
    <string name="GatewaySelectorBottomSheet__donate_s_to_signal">Gi %1$s til Signal</string>
    <!-- Sheet summary when giving a one-time donation -->
    <plurals name="GatewaySelectorBottomSheet__get_a_s_badge_for_d_days">
        <item quantity="one">Få et %1$s-merke i %2$d dag</item>
        <item quantity="other">Få et %1$s-merke i %2$d dager</item>
    </plurals>
    <!-- Button label for paying with a credit card -->
    <string name="GatewaySelectorBottomSheet__credit_or_debit_card">Kredittkort eller debetkort</string>
    <!-- Sheet summary when giving donating for a friend -->
    <string name="GatewaySelectorBottomSheet__donate_for_a_friend">Gi penger for en venn</string>

    <!-- StripePaymentInProgressFragment -->
    <string name="StripePaymentInProgressFragment__cancelling">Avbryter …</string>

    <!-- The title of a bottom sheet dialog that tells the user we temporarily can\'t process their contacts. -->
    <string name="CdsTemporaryErrorBottomSheet_title">For mange kontakter ble behandlet</string>
    <!-- The first part of the body text in a bottom sheet dialog that tells the user we temporarily can\'t process their contacts. The placeholder represents the number of days the user will have to wait until they can again. -->
    <plurals name="CdsTemporaryErrorBottomSheet_body1">
        <item quantity="one">Det blir gjort et nytt forsøk på å behandle kontaktene dine innen %1$d dag.</item>
        <item quantity="other">Det blir gjort et nytt forsøk på å behandle kontaktene dine innen %1$d dager.</item>
    </plurals>
    <!-- The second part of the body text in a bottom sheet dialog that advises the user to remove contacts from their phone to fix the issue. -->
    <string name="CdsTemporaryErrorBottomSheet_body2">Hvis du vil løse problemet raskere, bør du vurdere å fjerne noen kontakter eller kontoer som tar mye plass på telefonen din.</string>
    <!-- A button label in a bottom sheet that will navigate the user to their contacts settings. -->
    <!-- A toast that will be shown if we are unable to open the user\'s default contacts app. -->

    <!-- The title of a bottom sheet dialog that tells the user we can\'t process their contacts. -->
    <string name="CdsPermanentErrorBottomSheet_title">Kontaktene dine kan ikke behandles</string>
    <!-- The first part of the body text in a bottom sheet dialog that tells the user we can\'t process their contacts. -->
    <string name="CdsPermanentErrorBottomSheet_body">Du har flere kontakter på telefonen din enn det Signal kan behandle. Du bør vurdere å fjerne noen kontakter eller kontoer som tar mye plass på telefonen din, for å finne kontakter i Signal.</string>
    <!-- The first part of the body text in a bottom sheet dialog that tells the user we can\'t process their contacts. -->
    <string name="CdsPermanentErrorBottomSheet_learn_more">Les mer</string>
    <!-- A button label in a bottom sheet that will navigate the user to their contacts settings. -->
    <string name="CdsPermanentErrorBottomSheet_contacts_button">Åpne kontakter</string>
    <!-- A toast that will be shown if we are unable to open the user\'s default contacts app. -->
    <string name="CdsPermanentErrorBottomSheet_no_contacts_toast">Fant ikke kontaktlisten</string>

    <!-- PaymentMessageView -->
    <!-- In-chat conversation message shown when you sent a payment to another person, placeholder is the other person name -->
    <string name="PaymentMessageView_you_sent_s">Du sendte %1$s</string>
    <!-- In-chat conversation message shown when another person sent a payment to you, placeholder is the other person name -->
    <string name="PaymentMessageView_s_sent_you">%1$s sendte deg</string>

    <!-- YourInformationIsPrivateBottomSheet -->
    <string name="YourInformationIsPrivateBottomSheet__your_information_is_private">Informasjonen din holdes privat</string>
    <string name="YourInformationIsPrivateBottomSheet__signal_does_not_collect">Signal lagrer ikke personopplysningene dine når du gir et pengebeløp.</string>
    <string name="YourInformationIsPrivateBottomSheet__we_use_stripe">Betalingstjenesten Stripe behandler pengebeløpet du gir oss. Vi får ikke tilgang til eller lagrer eller oppbevarer ikke noen av opplysningene du gir til Stripe.</string>
    <string name="YourInformationIsPrivateBottomSheet__signal_does_not_and_cannot">Signal vil ikke, og kan ikke, knytte pengebeløpet til Signal-kontoen din.</string>
    <string name="YourInformationIsPrivateBottomSheet__thank_you">Takk for støtten!</string>

    <!-- GroupStoryEducationSheet -->
    <!-- Displayed as the title of the education bottom sheet -->
    <string name="GroupStoryEducationSheet__introducing_group_stories">Vi introduserer gruppestoryer</string>
    <!-- Line item on the sheet explaining group stories -->
    <string name="GroupStoryEducationSheet__share_story_updates_to">Del storyoppdateringer i en gruppesamtale du allerede deltar i.</string>
    <!-- Line item on the sheet explaining that anyone in the group can share to group stories -->
    <string name="GroupStoryEducationSheet__anyone_in_the_group">Alle i gruppesamtalen kan legge til innhold i storyen.</string>
    <!-- Line item on the sheet explaining that anyone in the group can view replies -->
    <string name="GroupStoryEducationSheet__all_group_chat_members">Alle i gruppesamtalen kan se svarene på storyene som deles.</string>
    <!-- Button label to dismiss sheet -->
    <string name="GroupStoryEducationSheet__next">Neste</string>
    <string name="Registration_country_code_entry_hint">+0</string>

    <!-- PaypalCompleteOrderBottomSheet -->
    <string name="PaypalCompleteOrderBottomSheet__donate">Gi penger</string>
    <string name="PaypalCompleteOrderBottomSheet__payment">Betaling</string>

    <!-- ChatFilter -->
    <!-- Displayed in a pill at the top of the chat list when it is filtered by unread messages -->
    <string name="ChatFilter__filtered_by_unread">Filtrert etter uleste</string>
    <!-- Displayed underneath the filter circle at the top of the chat list when the user pulls at a very low velocity -->
    <string name="ChatFilter__pull_to_filter">Trykk og dra ned for å filtrere</string>
    <!-- Displayed in the "clear filter" item in the chat feed if the user opened the filter from the overflow menu -->
    <string name="ChatFilter__tip_pull_down">Tips: Trykk og dra ned i samtalen for å filtrere</string>

    <!-- Title for screen describing that sms support is going to be removed soon -->
    <string name="SmsRemoval_title_going_away">SMS-støtten avvikles</string>
    <!-- Bullet point message shown on describing screen as first bullet why sms is being removed, placeholder with be date of removal (e.g., March 21st) -->
    <string name="SmsRemoval_info_bullet_1_s">Det vil ikke være mulig å sende SMS-meldinger i Signal-appen fra og med %1$s.</string>
    <!-- Bullet point message shown on describing screen as second bullet why sms is being removed -->
    <string name="SmsRemoval_info_bullet_2">SMS-meldinger er annerledes enn Signal-meldinger. <b>Dette påvirker ikke de krypterte Signal-meldingene – de vil fortsette å fungere.</b></string>
    <!-- Bullet point message shown on describing screen as third bullet why sms is being removed -->
    <string name="SmsRemoval_info_bullet_3">Du kan eksportere SMS-meldingene dine og velge en ny SMS-app.</string>
    <!-- Bullet point message shown on describing screen as first bullet variant why sms is being removed when user is locked out of sms -->
    <string name="SmsRemoval_info_bullet_1_phase_3">Signal har avviklet SMS-støtten.</string>
    <!-- Button label on sms removal info/megaphone to start the export SMS flow -->
    <string name="SmsRemoval_export_sms">Eksporter SMS-meldinger</string>

    <!-- Set up your username megaphone -->
    <!-- Displayed as a title on a megaphone which prompts user to set up a username -->
    <string name="SetUpYourUsername__set_up_your_signal_username">Velg et brukernavn på Signal</string>
    <!-- Displayed as a description on a megaphone which prompts user to set up a username -->
    <string name="SetUpYourUsername__usernames_let_others">Brukernavnet gjør det mulig for andre å sende deg meldinger uten telefonnummeret ditt</string>
    <!-- Displayed as an action on a megaphone which prompts user to set up a username -->
    <string name="SetUpYourUsername__not_now">Ikke nå</string>
    <!-- Displayed as an action on a megaphone which prompts user to set up a username -->
    <string name="SetUpYourUsername__continue">Fortsett</string>

    <!-- Text Formatting -->
    <!-- Popup menu label for applying bold style -->
    <string name="TextFormatting_bold">Fet skrift</string>
    <!-- Popup menu label for applying italic style -->
    <string name="TextFormatting_italic">Kursiv</string>
    <!-- Popup menu label for applying strikethrough style -->
    <string name="TextFormatting_strikethrough">Gjennomstreking</string>
    <!-- Popup menu label for applying monospace font style -->
    <string name="TextFormatting_monospace">Fast tegnavstand</string>

    <!-- UsernameEducationFragment -->
    <!-- Continue button which takes the user to the add a username screen -->
    <string name="UsernameEducationFragment__continue">Fortsett</string>
    <!-- Displayed as a title on the username education screen -->
    <string name="UsernameEducationFragment__set_up_your_signal_username">Velg et brukernavn på Signal</string>

    <!-- Username edit dialog -->
    <!-- Option to open username editor displayed as a list item in a dialog -->
    <string name="UsernameEditDialog__edit_username">Endre brukernavnet</string>
    <!-- Option to delete username displayed as a list item in a dialog -->
    <string name="UsernameEditDialog__delete_username">Slett brukernavnet</string>

    <!-- Time duration picker -->
    <!-- Shown in a time duration picker for selecting duration in hours and minutes, label shown after the user input value for hour, e.g., 12h -->
    <string name="TimeDurationPickerDialog_single_letter_hour_abbreviation">t</string>
    <!-- Shown in a time duration picker for selecting duration in hours and minutes, label shown after the user input value for minute, e.g., 24m -->
    <string name="TimeDurationPickerDialog_single_letter_minute_abbreviation">min</string>
    <!-- Shown in a time duration picker for selecting duration in hours and minutes, label for button that will apply the setting -->
    <string name="TimeDurationPickerDialog_positive_button">Angi</string>
    <!-- Shown in a time duration picker for selecting duration in hours and minutes, helper text indicating minimum allowable duration -->
    <string name="TimeDurationPickerDialog_minimum_duration_warning">Minimumstiden før skjermen låses er 1 minutt.</string>

    <!-- EOF -->
</resources><|MERGE_RESOLUTION|>--- conflicted
+++ resolved
@@ -1804,12 +1804,8 @@
     <string name="RegistrationActivity_unable_to_connect_to_service">Klarte ikke å koble til tjenesten. Kontroller at du har en stabil nettilkobling og prøv på nytt.</string>
     <string name="RegistrationActivity_non_standard_number_format">Ikke-standard tallformat</string>
     <string name="RegistrationActivity_the_number_you_entered_appears_to_be_a_non_standard">Tallet du skrev inn (%1$s), ser ut til å være skrevet i et ikke-standard tallformat.\n\nMente du %2$s?</string>
-<<<<<<< HEAD
     <string name="RegistrationActivity_signal_android_phone_number_format">Molly Android – format for telefonnummer</string>
-=======
-    <string name="RegistrationActivity_signal_android_phone_number_format">Signal Android – format for telefonnummer</string>
     <!--    Small "toast" notification to the user confirming that they have requested a new code via voice call.-->
->>>>>>> f3c6f2e3
     <string name="RegistrationActivity_call_requested">Anrop forespurt</string>
     <!--    Small "toast" notification to the user confirming that they have requested a new code via SMS.-->
     <string name="RegistrationActivity_sms_requested">SMS forespurt</string>
@@ -3473,15 +3469,15 @@
     <!-- Phone number heading displayed as a screen title -->
     <string name="preferences_app_protection__phone_number">Telefonnummer</string>
     <!-- Subtext below option to launch into phone number privacy settings screen -->
-    <string name="preferences_app_protection__choose_who_can_see">Velg hvem som kan se telefonnummeret ditt og bruke det til å komme i kontakt med deg på Signal.</string>
+    <string name="preferences_app_protection__choose_who_can_see">Velg hvem som kan se telefonnummeret ditt og bruke det til å komme i kontakt med deg på Molly.</string>
     <!-- Section title above two radio buttons for enabling and disabling phone number display -->
     <string name="PhoneNumberPrivacySettingsFragment__who_can_see_my_number">Hvem kan se telefonnummeret mitt?</string>
     <!-- Subtext below radio buttons when who can see my number is set to nobody -->
-    <string name="PhoneNumberPrivacySettingsFragment__nobody_will_see">Ingen kan se telefonnummeret ditt på Signal</string>
+    <string name="PhoneNumberPrivacySettingsFragment__nobody_will_see">Ingen kan se telefonnummeret ditt på Molly</string>
     <!-- Section title above two radio buttons for enabling and disabling whether users can find me by my phone number  -->
     <string name="PhoneNumberPrivacySettingsFragment__who_can_find_me_by_number">Hvem kan finne meg ved å søke opp telefonnummeret mitt?</string>
     <!-- Subtext below radio buttons when who can see my number is set to everyone -->
-    <string name="PhoneNumberPrivacySettingsFragment__your_phone_number">Telefonnummeret ditt vil være synlig for personer og grupper du sender meldinger til. Personer som har nummeret ditt i kontaktlisten på telefonen sin, vil også kunne se det på Signal.</string>
+    <string name="PhoneNumberPrivacySettingsFragment__your_phone_number">Telefonnummeret ditt vil være synlig for personer og grupper du sender meldinger til. Personer som har nummeret ditt i kontaktlisten på telefonen sin, vil også kunne se det på Molly.</string>
     <string name="PhoneNumberPrivacy_everyone">Alle</string>
     <string name="PhoneNumberPrivacy_my_contacts">Mine kontakter</string>
     <string name="PhoneNumberPrivacy_nobody">Ingen</string>
@@ -3860,20 +3856,12 @@
     <!-- DeactivateWalletFragment -->
     <string name="DeactivateWalletFragment__deactivate_wallet">Deaktiver lommeboken</string>
     <string name="DeactivateWalletFragment__your_balance">Din balanse</string>
-<<<<<<< HEAD
-    <string name="DeactivateWalletFragment__its_recommended_that_you">Vi anbefaler deg å overføre pengene til en annen lommebokadresse før du deaktiverer betalingene. Hvis du velger å ikke overføre pengene dine nå, forblir de i lommeboken som er knyttet til Molly hvis du aktiverer betalinger på nytt.</string>
-=======
-    <string name="DeactivateWalletFragment__its_recommended_that_you">Vi anbefaler deg å overføre pengene til en annen lommebokadresse før du deaktiverer betalinger. Hvis du velger å ikke overføre pengene nå, forblir de i lommeboken som er knyttet til Signal, hvis du aktiverer betalinger på nytt.</string>
->>>>>>> f3c6f2e3
+    <string name="DeactivateWalletFragment__its_recommended_that_you">Vi anbefaler deg å overføre pengene til en annen lommebokadresse før du deaktiverer betalinger. Hvis du velger å ikke overføre pengene nå, forblir de i lommeboken som er knyttet til Molly, hvis du aktiverer betalinger på nytt.</string>
     <string name="DeactivateWalletFragment__transfer_remaining_balance">Overfør gjenværende saldo</string>
     <string name="DeactivateWalletFragment__deactivate_without_transferring">Deaktiver uten å overføre</string>
     <string name="DeactivateWalletFragment__deactivate">Deaktiver</string>
     <string name="DeactivateWalletFragment__deactivate_without_transferring_question">Vil du deaktivere uten å overføre?</string>
-<<<<<<< HEAD
-    <string name="DeactivateWalletFragment__your_balance_will_remain">Kontosaldoen din vil holde seg i lommeboken du har koblet til Molly, hvis du ønsker å reaktivere betalingene.</string>
-=======
-    <string name="DeactivateWalletFragment__your_balance_will_remain">Saldoen din forblir i lommeboken som er knyttet til Signal, hvis du velger å aktivere betalinger på nytt.</string>
->>>>>>> f3c6f2e3
+    <string name="DeactivateWalletFragment__your_balance_will_remain">Saldoen din forblir i lommeboken som er knyttet til Molly, hvis du velger å aktivere betalinger på nytt.</string>
     <string name="DeactivateWalletFragment__error_deactivating_wallet">Feil ved deaktivering av lommeboken.</string>
   <!-- Removed by excludeNonTranslatables <string name="DeactivateWalletFragment__learn_more__we_recommend_transferring_your_funds" translatable="false">https://support.signal.org/hc/articles/360057625692#payments_deactivate</string> -->
 
