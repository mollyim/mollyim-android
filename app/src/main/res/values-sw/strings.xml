--- conflicted
+++ resolved
@@ -102,14 +102,9 @@
 
     <!-- AttachmentManager -->
     <string name="AttachmentManager_cant_open_media_selection">Haiwezi kupata programu ya kuchagua media</string>
-<<<<<<< HEAD
     <string name="AttachmentManager_signal_requires_the_external_storage_permission_in_order_to_attach_photos_videos_or_audio">Molly inahitaji idhini ya Hifadhi ili kuunganisha picha, video, au sauti, lakini imekataliwa kabisa. Tafadhali endelea kwenye orodha ya mipangilio ya programu, chagua \"Ruhusa\", na uwezesha \"Hifadhi\".</string>
     <string name="AttachmentManager_signal_requires_contacts_permission_in_order_to_attach_contact_information">Molly inahitaji idhini ya Mawasiliano ili kuunganisha maelezo ya mawasiliano, lakini imekataliwa kabisa. Tafadhali endelea kwenye orodha ya mipangilio ya programu, chagua \"Ruhusa\", na uwezeshe \"Mawasiliano\".</string>
     <string name="AttachmentManager_signal_requires_location_information_in_order_to_attach_a_location">Molly inahitaji ruhusa ya Eneo ili kuunganisha mahali, lakini imekataliwa kabisa. Tafadhali endelea kwenye orodha ya mipangilio ya programu, chagua \"Ruhusa\", na uwezeshe \"Eneo\".</string>
-=======
-    <string name="AttachmentManager_signal_requires_the_external_storage_permission_in_order_to_attach_photos_videos_or_audio">Signal inahitaji idhini ya Hifadhi ili kuunganisha picha, video, au sauti, lakini imekataliwa kabisa. Tafadhali endelea kwenye orodha ya mipangilio ya programu, chagua \"Ruhusa\", na uwezesha \"Hifadhi\".</string>
-    <string name="AttachmentManager_signal_requires_contacts_permission_in_order_to_attach_contact_information">Signal inahitaji idhini ya Mawasiliano ili kuunganisha maelezo ya mawasiliano, lakini imekataliwa kabisa. Tafadhali endelea kwenye orodha ya mipangilio ya programu, chagua \"Ruhusa\", na uwezeshe \"Mawasiliano\".</string>
-    <string name="AttachmentManager_signal_requires_location_information_in_order_to_attach_a_location">Signal inahitaji ruhusa ya Eneo ili kuunganisha mahali, lakini imekataliwa kabisa. Tafadhali endelea kwenye orodha ya mipangilio ya programu, chagua \"Ruhusa\", na uwezeshe \"Eneo\".</string>
     <!-- Alert dialog title to show the recipient has not activated payments -->
     <string name="AttachmentManager__not_activated_payments">%1$s hasn\'t activated Payments </string>
     <!-- Alert dialog description to send the recipient a request to activate payments -->
@@ -118,7 +113,6 @@
     <string name="AttachmentManager__send_request">Send request</string>
     <!-- Alert dialog button to cancel dialog -->
     <string name="AttachmentManager__cancel">Ghairi</string>
->>>>>>> fc3db538
 
     <!-- AttachmentUploadJob -->
     <string name="AttachmentUploadJob_uploading_media">Media inapakiwa…</string>
@@ -1462,7 +1456,7 @@
     <!-- In-conversation update message to indicate that the current contact is sms only and will need to migrate to signal to continue the conversation in signal. -->
     <string name="MessageRecord__you_will_no_longer_be_able_to_send_sms_messages_from_signal_soon">Hutoweza tena kutuma jumbe za SMS kupitia Signal. Mkaribishe %1$s Signal ili kuendeleza mazungumzo hapa.</string>
     <!-- In-conversation update message to indicate that the current contact is sms only and will need to migrate to signal to continue the conversation in signal. -->
-    <string name="MessageRecord__you_can_no_longer_send_sms_messages_in_signal">Huwezi tena kutuma jumbe za SMS kupitia Signal. Mkaribishe %1$s Signal ili kuendeleza mazungumzo hapa.</string>
+    <string name="MessageRecord__you_can_no_longer_send_sms_messages_in_signal">Huwezi tena kutuma jumbe za SMS kupitia Molly. Mkaribishe %1$s Molly ili kuendeleza mazungumzo hapa.</string>
 
     <!-- MessageRequestBottomView -->
     <string name="MessageRequestBottomView_accept">Kubali</string>
