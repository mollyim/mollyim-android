<?xml version="1.0" encoding="UTF-8"?>
<!-- smartling.instruction_comments_enabled = on -->
<resources>
  <!-- Removed by excludeNonTranslatables <string name="app_name" translatable="false">Signal</string> -->

  <!-- Removed by excludeNonTranslatables <string name="install_url" translatable="false">https://signal.org/install</string> -->
  <!-- Removed by excludeNonTranslatables <string name="donate_url" translatable="false">https://signal.org/donate</string> -->
  <!-- Removed by excludeNonTranslatables <string name="backup_support_url" translatable="false">https://support.signal.org/hc/articles/360007059752</string> -->
  <!-- Removed by excludeNonTranslatables <string name="transfer_support_url" translatable="false">https://support.signal.org/hc/articles/360007059752</string> -->
  <!-- Removed by excludeNonTranslatables <string name="support_center_url" translatable="false">https://support.signal.org/</string> -->
  <!-- Removed by excludeNonTranslatables <string name="terms_and_privacy_policy_url" translatable="false">https://signal.org/legal</string> -->
  <!-- Removed by excludeNonTranslatables <string name="google_pay_url" translatable="false">https://pay.google.com</string> -->
  <!-- Removed by excludeNonTranslatables <string name="donation_decline_code_error_url" translatable="false">https://support.signal.org/hc/articles/4408365318426#errors</string> -->
  <!-- Removed by excludeNonTranslatables <string name="sms_export_url" translatable="false">https://support.signal.org/hc/articles/360007321171</string> -->
  <!-- Removed by excludeNonTranslatables <string name="signal_me_username_url" translatable="false">https://signal.me/#u/%1$s</string> -->
  <!-- Removed by excludeNonTranslatables <string name="username_support_url" translatable="false">https://support.signal.org/hc/articles/5389476324250</string> -->
  <!-- Removed by excludeNonTranslatables <string name="export_account_data_url" translatable="false">https://support.signal.org/hc/articles/5538911756954</string> -->

    <string name="yes">是</string>
    <string name="no">否</string>
    <string name="delete">刪除</string>
    <string name="please_wait">請稍候…</string>
    <string name="save">儲存</string>
    <string name="note_to_self">給自己的筆記</string>

    <!-- Alternate label for the Signal Application in the device\'s home screen launcher, as in a weather/climate application. -->
    <string name="app_icon_label_weather">天氣</string>
    <!-- Alternate label for the Signal Application in the device\'s home screen launcher, as in a note-taking application.-->
    <string name="app_icon_label_notes">筆記</string>
    <!-- Alternate label for the Signal Application in the device\'s home screen launcher, as in a news/journalism application. -->
    <string name="app_icon_label_news">新聞</string>
    <!-- Alternate label for the Signal Application in the device\'s home screen launcher, as in waves of the ocean. -->
    <string name="app_icon_label_waves">波浪</string>

    <!-- AlbumThumbnailView -->
  <!-- Removed by excludeNonTranslatables <string name="AlbumThumbnailView_plus" translatable="false">\+%d</string> -->

    <!-- ApplicationMigrationActivity -->
    <string name="ApplicationMigrationActivity__signal_is_updating">Molly 正在更新…</string>

    <!-- ApplicationPreferencesActivity -->
    <string name="ApplicationPreferenceActivity_you_havent_set_a_passphrase_yet">您尚未設定一個密碼！</string>
    <string name="ApplicationPreferencesActivity_disable_passphrase">要停用密碼嗎？</string>
    <string name="ApplicationPreferencesActivity_this_will_permanently_unlock_signal_and_message_notifications">這將永久解鎖 Molly 及訊息通知。</string>
    <string name="ApplicationPreferencesActivity_disable">停用</string>
    <string name="ApplicationPreferencesActivity_disable_signal_messages_and_calls">要停用 Molly 訊息及通話嗎？</string>
    <string name="ApplicationPreferencesActivity_disable_signal_messages_and_calls_by_unregistering">停用 Molly 訊息及通話將從伺服器取消註冊。日後若要再次使用，您將需要重新註冊您的電話號碼。</string>
    <string name="ApplicationPreferencesActivity_error_connecting_to_server">連線到伺服器時發生錯誤！</string>
    <string name="ApplicationPreferencesActivity_pins_are_required_for_registration_lock">註冊鎖定須要 PIN 碼。若要停用 PIN 碼，請先停用註冊鎖定。</string>
    <string name="ApplicationPreferencesActivity_pin_created">PIN 碼已建立。</string>
    <string name="ApplicationPreferencesActivity_pin_disabled">PIN 碼已停用。</string>
    <string name="ApplicationPreferencesActivity_record_payments_recovery_phrase">記錄付款恢復片語</string>
    <string name="ApplicationPreferencesActivity_record_phrase">記錄片語</string>
    <string name="ApplicationPreferencesActivity_before_you_can_disable_your_pin">在您可停用您的 PIN 碼之前，您必須先記錄您的付款恢復片語，以確保您可還原您的付款帳戶。</string>

    <!-- NumericKeyboardView -->
  <!-- Removed by excludeNonTranslatables <string name="NumericKeyboardView__1" translatable="false">1</string> -->
  <!-- Removed by excludeNonTranslatables <string name="NumericKeyboardView__2" translatable="false">2</string> -->
  <!-- Removed by excludeNonTranslatables <string name="NumericKeyboardView__3" translatable="false">3</string> -->
  <!-- Removed by excludeNonTranslatables <string name="NumericKeyboardView__4" translatable="false">4</string> -->
  <!-- Removed by excludeNonTranslatables <string name="NumericKeyboardView__5" translatable="false">5</string> -->
  <!-- Removed by excludeNonTranslatables <string name="NumericKeyboardView__6" translatable="false">6</string> -->
  <!-- Removed by excludeNonTranslatables <string name="NumericKeyboardView__7" translatable="false">7</string> -->
  <!-- Removed by excludeNonTranslatables <string name="NumericKeyboardView__8" translatable="false">8</string> -->
  <!-- Removed by excludeNonTranslatables <string name="NumericKeyboardView__9" translatable="false">9</string> -->
  <!-- Removed by excludeNonTranslatables <string name="NumericKeyboardView__0" translatable="false">0</string> -->
    <!-- Back button on numeric keyboard -->
    <string name="NumericKeyboardView__backspace">退格鍵</string>

    <!-- DraftDatabase -->
    <string name="DraftDatabase_Draft_image_snippet">（影像）</string>
    <string name="DraftDatabase_Draft_audio_snippet">（音訊）</string>
    <string name="DraftDatabase_Draft_video_snippet">（視訊）</string>
    <string name="DraftDatabase_Draft_location_snippet">（位置）</string>
    <string name="DraftDatabase_Draft_quote_snippet">（回覆）</string>
    <string name="DraftDatabase_Draft_voice_note">（語音訊息）</string>

    <!-- AttachmentKeyboard -->
    <string name="AttachmentKeyboard_gallery">圖片庫</string>
    <string name="AttachmentKeyboard_file">檔案</string>
    <string name="AttachmentKeyboard_contact">聯絡人</string>
    <string name="AttachmentKeyboard_location">位置</string>
    <string name="AttachmentKeyboard_Signal_needs_permission_to_show_your_photos_and_videos">Molly 需要權限以顯示您的照片和視訊。</string>
    <string name="AttachmentKeyboard_give_access">授予存取</string>
    <string name="AttachmentKeyboard_payment">付款</string>

    <!-- AttachmentManager -->
    <string name="AttachmentManager_cant_open_media_selection">找不到應用程式以選取媒體。</string>
    <string name="AttachmentManager_signal_requires_the_external_storage_permission_in_order_to_attach_photos_videos_or_audio">Molly 需要儲存裝置權限才可附加照片、影片或音訊，但已被永久拒絕。請前往應用程式設定功能表，選擇 「權限」，然後啟用 「儲存裝置」。</string>
    <string name="AttachmentManager_signal_requires_contacts_permission_in_order_to_attach_contact_information">Molly 需要聯絡人權限才可附加聯絡人資訊，但已被永久拒絕。請前往應用程式設定功能表，選擇「權限」，然後啟用 「聯絡人」。</string>
    <string name="AttachmentManager_signal_requires_location_information_in_order_to_attach_a_location">Molly 需要位置權限才可附加位置，但已被永久拒絕。請前往應用程式設定功能表，選擇「權限」，然後啟用 「位置」。</string>
    <!-- Alert dialog title to show the recipient has not activated payments -->
    <string name="AttachmentManager__not_activated_payments">%1$s 尚未啟動付款 </string>
    <!-- Alert dialog description to send the recipient a request to activate payments -->
    <string name="AttachmentManager__request_to_activate_payments">你想向他們傳送啟動付款的請求嗎？</string>
    <!-- Alert dialog button to send request -->
    <string name="AttachmentManager__send_request">傳送請求</string>
    <!-- Alert dialog button to cancel dialog -->
    <string name="AttachmentManager__cancel">取消</string>

    <!-- AttachmentUploadJob -->
    <string name="AttachmentUploadJob_uploading_media">正在上載媒體…</string>
    <string name="AttachmentUploadJob_compressing_video_start">正在壓縮視訊…</string>

    <!-- BackgroundMessageRetriever -->
    <string name="BackgroundMessageRetriever_checking_for_messages">正在檢查訊息…</string>

    <!-- Fcm notifications -->
    <!-- Notification we show when there may be messages for you, but we cannot connect to the server to check -->
    <string name="FcmFetchManager__you_may_have_messages">您可能有新訊息</string>

    <!-- BlockedUsersActivity -->
    <string name="BlockedUsersActivity__blocked_users">被封鎖的用戶</string>
    <string name="BlockedUsersActivity__add_blocked_user">新增被封鎖的用戶</string>
    <string name="BlockedUsersActivity__blocked_users_will">被封鎖的用戶將無法與你通話或傳送訊息。</string>
    <string name="BlockedUsersActivity__no_blocked_users">沒有用戶被封鎖</string>
    <string name="BlockedUsersActivity__block_user">要封鎖用戶嗎？</string>
    <string name="BlockedUserActivity__s_will_not_be_able_to">「%1$s」將無法與您通話或傳送訊息給您。</string>
    <string name="BlockedUsersActivity__block">封鎖</string>

    <!-- CreditCardFragment -->
    <!-- Title of fragment detailing the donation amount for one-time donation, displayed above the credit card text fields -->
    <string name="CreditCardFragment__donation_amount_s">捐款金額：%1$s</string>
    <!-- Title of fragment detailing the donation amount for monthly donation, displayed above the credit card text fields -->
    <string name="CreditCardFragment__donation_amount_s_per_month">捐款金額：每月 %1$s</string>
    <!-- Explanation of how to fill in the form, displayed above the credit card text fields -->
    <!-- Explanation of how to fill in the form and a note about pii, displayed above the credit card text fields -->
    <string name="CreditCardFragment__enter_your_card_details">請輸入付款卡詳情。Signal 不會收集或保存你的個人資料。</string>
    <!-- Displayed as a hint in the card number text field -->
    <string name="CreditCardFragment__card_number">付款卡號碼</string>
    <!-- Displayed as a hint in the card expiry text field -->
    <string name="CreditCardFragment__mm_yy">MM/YY</string>
    <!-- Displayed as a hint in the card cvv text field -->
    <string name="CreditCardFragment__cvv">CVV</string>
    <!-- Error displayed under the card number text field when there is an invalid card number entered -->
    <string name="CreditCardFragment__invalid_card_number">付款卡號碼無效</string>
    <!-- Error displayed under the card expiry text field when the card is expired -->
    <string name="CreditCardFragment__card_has_expired">付款卡已過期</string>
    <!-- Error displayed under the card cvv text field when the cvv is too short -->
    <string name="CreditCardFragment__code_is_too_short">代碼太短</string>
    <!-- Error displayed under the card cvv text field when the cvv is too long -->
    <string name="CreditCardFragment__code_is_too_long">代碼太長</string>
    <!-- Error displayed under the card cvv text field when the cvv is invalid -->
    <string name="CreditCardFragment__invalid_code">代碼無效</string>
    <!-- Error displayed under the card expiry text field when the expiry month is invalid -->
    <string name="CreditCardFragment__invalid_month">月份無效</string>
    <!-- Error displayed under the card expiry text field when the expiry is missing the year -->
    <string name="CreditCardFragment__year_required">必須填寫年份</string>
    <!-- Error displayed under the card expiry text field when the expiry year is invalid -->
    <string name="CreditCardFragment__invalid_year">年份無效</string>
    <!-- Button label to confirm credit card input and proceed with payment -->
    <string name="CreditCardFragment__continue">繼續</string>

    <!-- BlockUnblockDialog -->
    <string name="BlockUnblockDialog_block_and_leave_s">要封鎖並退出 %1$s 嗎？</string>
    <string name="BlockUnblockDialog_block_s">要封鎖 %1$s 嗎？</string>
    <string name="BlockUnblockDialog_you_will_no_longer_receive_messages_or_updates">您將無法再接收來自此群組的訊息或更新，而且成員也無法再把您加入此群組。</string>
    <string name="BlockUnblockDialog_group_members_wont_be_able_to_add_you">群組成員將無法再把您加入此群組。</string>
    <string name="BlockUnblockDialog_group_members_will_be_able_to_add_you">群組成員將能夠再把您加入此群組。</string>
    <!-- Text that is shown when unblocking a Signal contact -->
    <string name="BlockUnblockDialog_you_will_be_able_to_call_and_message_each_other">您將能夠再互相傳送訊息和通話，您的名稱和照片也會與對方分享。</string>
    <!-- Text that is shown when unblocking an SMS contact -->
    <string name="BlockUnblockDialog_you_will_be_able_to_message_each_other">您將可以互相傳送訊息。</string>
    <string name="BlockUnblockDialog_blocked_people_wont_be_able_to_call_you_or_send_you_messages">被封鎖的人將無法與你通話或傳送訊息。</string>
    <string name="BlockUnblockDialog_blocked_people_wont_be_able_to_send_you_messages">被封鎖的人將無法向你傳送訊息。</string>
    <!-- Message shown on block dialog when blocking the Signal release notes recipient -->
    <string name="BlockUnblockDialog_block_getting_signal_updates_and_news">封鎖 Signal 的更新資訊及最新消息。</string>
    <!-- Message shown on unblock dialog when unblocking the Signal release notes recipient -->
    <string name="BlockUnblockDialog_resume_getting_signal_updates_and_news">恢復收取 Signal 更新資訊及最新消息。</string>
    <string name="BlockUnblockDialog_unblock_s">要解除封鎖 %1$s 嗎？</string>
    <string name="BlockUnblockDialog_block">封鎖</string>
    <string name="BlockUnblockDialog_block_and_leave">封鎖並退出</string>
    <string name="BlockUnblockDialog_report_spam_and_block">舉報垃圾訊息並封鎖</string>

    <!-- BucketedThreadMedia -->
    <string name="BucketedThreadMedia_Today">今天</string>
    <string name="BucketedThreadMedia_Yesterday">昨天</string>
    <string name="BucketedThreadMedia_This_week">本週</string>
    <string name="BucketedThreadMedia_This_month">本月</string>
    <string name="BucketedThreadMedia_Large">大</string>
    <string name="BucketedThreadMedia_Medium">中等</string>
    <string name="BucketedThreadMedia_Small">小</string>

    <!-- CameraFragment -->
    <!-- Toasted when user device does not support video recording -->
    <string name="CameraFragment__video_recording_is_not_supported_on_your_device">你的裝置不支援錄製影片</string>

    <!-- CameraXFragment -->
    <string name="CameraXFragment_tap_for_photo_hold_for_video">輕觸拍攝照片，長按錄製影片</string>
    <string name="CameraXFragment_capture_description">擷取</string>
    <string name="CameraXFragment_change_camera_description">切換鏡頭</string>
    <string name="CameraXFragment_open_gallery_description">開啟圖片庫</string>

    <!-- CameraContacts -->
    <string name="CameraContacts_recent_contacts">最近的聯絡人</string>
    <string name="CameraContacts_signal_contacts">Signal 聯絡人</string>
    <string name="CameraContacts_signal_groups">Signal 群組</string>
    <!-- A warning shown in a toast when  -->
    <plurals name="CameraContacts_you_can_share_with_a_maximum_of_n_conversations">
        <item quantity="other">你可以分享最多 %1$d 個聊天。</item>
    </plurals>
    <string name="CameraContacts_select_signal_recipients">請選取 Signal 收件人</string>
    <string name="CameraContacts_no_signal_contacts">無 Signal 聯絡人</string>
    <string name="CameraContacts_you_can_only_use_the_camera_button">您僅可使用相機按鈕傳送照片給 Signal 聯絡人。 </string>
    <string name="CameraContacts_cant_find_who_youre_looking_for">找不到想要找的人嗎？</string>
    <string name="CameraContacts_invite_a_contact_to_join_signal">邀請聯絡人加入 Molly</string>
    <string name="CameraContacts__menu_search">搜尋</string>

    <!-- Censorship Circumvention Megaphone -->
    <!-- Title for an alert that shows at the bottom of the chat list letting people know that circumvention is no longer needed -->
    <string name="CensorshipCircumventionMegaphone_turn_off_censorship_circumvention">要關閉審查規避嗎？</string>
    <!-- Body for an alert that shows at the bottom of the chat list letting people know that circumvention is no longer needed -->
    <string name="CensorshipCircumventionMegaphone_you_can_now_connect_to_the_signal_service">您現可直接連線到 Signal 服務以享有更佳體驗。</string>
    <!-- Action to prompt the user to disable circumvention since it is no longer needed -->
    <string name="CensorshipCircumventionMegaphone_turn_off">關閉</string>
    <!-- Action to prompt the user to dismiss the alert at the bottom of the chat list -->
    <string name="CensorshipCircumventionMegaphone_no_thanks">不必了</string>

    <!-- ClientDeprecatedActivity -->
    <string name="ClientDeprecatedActivity_update_signal">更新 Molly</string>
    <string name="ClientDeprecatedActivity_this_version_of_the_app_is_no_longer_supported">此版本的應用程式已不再被支援。若要繼續傳送和接收訊息，請更新至最新版本。</string>
    <string name="ClientDeprecatedActivity_update">更新</string>
    <string name="ClientDeprecatedActivity_dont_update">不要更新</string>
    <string name="ClientDeprecatedActivity_warning">警告</string>
    <string name="ClientDeprecatedActivity_your_version_of_signal_has_expired_you_can_view_your_message_history">你的 Signal 版本已過期。你可以瀏覽訊息紀錄，但無法傳送或接收訊息，直到你更新版本為止。</string>

    <!-- CommunicationActions -->
    <string name="CommunicationActions_no_browser_found">找不到網頁瀏覽器</string>
    <string name="CommunicationActions_send_email">傳送電子郵件</string>
    <string name="CommunicationActions_a_cellular_call_is_already_in_progress">流動網絡電話已在進行中。</string>
    <string name="CommunicationActions_start_voice_call">要開始語音通話嗎？</string>
    <string name="CommunicationActions_cancel">取消</string>
    <string name="CommunicationActions_call">通話</string>
    <string name="CommunicationActions_insecure_call">不安全的通話</string>
    <string name="CommunicationActions_carrier_charges_may_apply">流動網絡商或會收取相關費用。您正撥打的號碼未有在 Signal 上註冊，因此通話將透過您的流動電訊公司打出，而非經由互聯網連接。</string>
    <string name="CommunicationActions_cant_join_call">無法加入通話</string>
    <string name="CommunicationActions_this_call_link_is_no_longer_valid">此通話連結已失效。</string>
    <!-- Title on dialog when call link url cannot be parsed -->
    <string name="CommunicationActions_invalid_link">無效的連結</string>
    <!-- Message on dialog when call link url cannot be parsed -->
    <string name="CommunicationActions_this_is_not_a_valid_call_link">這不是有效的通話連結。在嘗試加入之前，請確保整個連結是完整且正確的。</string>

    <!-- ConfirmIdentityDialog -->

    <!-- ContactsCursorLoader -->
    <string name="ContactsCursorLoader_recent_chats">最近的聊天</string>
    <string name="ContactsCursorLoader_contacts">聯絡人</string>
    <string name="ContactsCursorLoader_groups">群組</string>
    <!-- Contact search header for individuals who the user has not started a conversation with but is in a group with -->
    <string name="ContactsCursorLoader_group_members">群組成員</string>
    <!-- Label for my stories when selecting who to send media to -->
    <string name="ContactsCursorLoader_my_stories">我的限時動態</string>
    <!-- Text for a button that brings up a bottom sheet to create a new story. -->
    <string name="ContactsCursorLoader_new">新增</string>
    <!-- Header for conversation search section labeled "Chats" -->
    <string name="ContactsCursorLoader__chats">聊天</string>
    <!-- Header for conversation search section labeled "Messages" -->
    <string name="ContactsCursorLoader__messages">訊息</string>

    <!-- ContactsDatabase -->
    <string name="ContactsDatabase_message_s">傳送訊息給 %1$s</string>
    <string name="ContactsDatabase_signal_call_s">與 %1$s 進行 Signal 通話</string>

    <!-- ContactNameEditActivity -->
    <!-- Toolbar title for contact name edit activity -->
    <string name="ContactNameEditActivity_given_name">名字</string>
    <string name="ContactNameEditActivity_family_name">姓氏</string>
    <string name="ContactNameEditActivity_prefix">前綴</string>
    <string name="ContactNameEditActivity_suffix">後綴</string>
    <string name="ContactNameEditActivity_middle_name">中間名</string>

    <!-- ContactShareEditActivity -->
    <!-- ContactShareEditActivity toolbar title -->
    <string name="ContactShareEditActivity__send_contact">傳送給聯絡人</string>
    <string name="ContactShareEditActivity_type_home">住家</string>
    <string name="ContactShareEditActivity_type_mobile">手機</string>
    <string name="ContactShareEditActivity_type_work">工作</string>
    <string name="ContactShareEditActivity_type_missing">其他</string>
    <string name="ContactShareEditActivity_invalid_contact">選取的聯絡人無效</string>
    <!-- Content descrption for name edit button on contact share edit activity -->
    <string name="ContactShareEditActivity__edit_name">編輯名稱</string>
    <!-- Content description for user avatar in edit activity -->
    <string name="ContactShareEditActivity__avatar">頭像</string>

    <!-- ConversationItem -->
    <string name="ConversationItem_error_not_sent_tap_for_details">未傳送，輕觸以查看詳情</string>
    <string name="ConversationItem_error_partially_not_delivered">已部分傳送，輕觸以查看詳情</string>
    <string name="ConversationItem_error_network_not_delivered">傳送失敗</string>
    <string name="ConversationItem_group_action_left">%1$s 已退出群組。</string>
    <string name="ConversationItem_send_paused">傳送已暫停</string>
    <string name="ConversationItem_click_to_approve_unencrypted">傳送失敗，輕觸以轉用不安全的次選方法</string>
    <string name="ConversationItem_click_to_approve_unencrypted_sms_dialog_title">要退而轉用未經加密的短訊嗎？</string>
    <string name="ConversationItem_click_to_approve_unencrypted_mms_dialog_title">要退而轉用未經加密的多媒體短訊嗎？</string>
    <string name="ConversationItem_click_to_approve_unencrypted_dialog_message">此訊息將<b>不會</b>被加密，因為收件人已不再是 Signal 使用者。\n\n要傳送不安全的訊息嗎？</string>
    <string name="ConversationItem_unable_to_open_media">找不到能夠開啟此媒體的應用程式。</string>
    <string name="ConversationItem_copied_text">已複製 %1$s</string>
    <string name="ConversationItem_from_s">自 %1$s</string>
    <string name="ConversationItem_to_s">至 %1$s</string>
    <string name="ConversationItem_read_more">  閱讀更多</string>
    <string name="ConversationItem_download_more">  下載更多</string>
    <string name="ConversationItem_pending">  待處理</string>
    <string name="ConversationItem_this_message_was_deleted">此訊息已被刪除。</string>
    <string name="ConversationItem_you_deleted_this_message">您已刪除此訊息。</string>
    <!-- Dialog error message shown when user can\'t download a message from someone else due to a permanent failure (e.g., unable to decrypt), placeholder is other\'s name -->
    <string name="ConversationItem_cant_download_message_s_will_need_to_send_it_again">無法下載訊息。%1$s 需要再次傳送。</string>
    <!-- Dialog error message shown when user can\'t download an image message from someone else due to a permanent failure (e.g., unable to decrypt), placeholder is other\'s name -->
    <string name="ConversationItem_cant_download_image_s_will_need_to_send_it_again">無法下載圖像。%1$s 需要再次傳送。</string>
    <!-- Dialog error message shown when user can\'t download a video message from someone else due to a permanent failure (e.g., unable to decrypt), placeholder is other\'s name -->
    <string name="ConversationItem_cant_download_video_s_will_need_to_send_it_again">無法下載影片。%1$s 需要再次傳送。</string>
    <!-- Dialog error message shown when user can\'t download a their own message via a linked device due to a permanent failure (e.g., unable to decrypt) -->
    <string name="ConversationItem_cant_download_message_you_will_need_to_send_it_again">無法下載訊息。你需要再次傳送。</string>
    <!-- Dialog error message shown when user can\'t download a their own image message via a linked device due to a permanent failure (e.g., unable to decrypt) -->
    <string name="ConversationItem_cant_download_image_you_will_need_to_send_it_again">無法下載圖像。你需要再次傳送。</string>
    <!-- Dialog error message shown when user can\'t download a their own video message via a linked device due to a permanent failure (e.g., unable to decrypt) -->
    <string name="ConversationItem_cant_download_video_you_will_need_to_send_it_again">無法下載影片。你需要再次傳送。</string>
    <!-- Display as the timestamp footer in a message bubble in a conversation when a message has been edited. The timestamp will go from \'11m\' to \'edited 11m\' -->
    <string name="ConversationItem_edited_timestamp_footer">%1$s 前已編輯</string>
    <!-- Displayed if the link preview in the conversation item is for a call link call -->
    <string name="ConversationItem__join_call">加入通話</string>

    <!-- ConversationActivity -->
    <string name="ConversationActivity_add_attachment">新增附件</string>
    <!-- Accessibility text associated with image button to send an edited message. -->
    <string name="ConversationActivity_send_edit">發送已編輯訊息</string>
    <string name="ConversationActivity_compose_message">撰寫訊息</string>
    <string name="ConversationActivity_sorry_there_was_an_error_setting_your_attachment">抱歉，設定您的附件時發生錯誤。</string>
    <string name="ConversationActivity_recipient_is_not_a_valid_sms_or_email_address_exclamation">收件人並非一個有效的短訊或電子郵件地址！</string>
    <string name="ConversationActivity_message_is_empty_exclamation">訊息空白！</string>
    <string name="ConversationActivity_group_members">群組成員</string>
    <!-- Warning dialog text shown to user if they try to send a message edit that is too old where %1$d is replaced with the amount of hours, e.g. 3 -->
    <plurals name="ConversationActivity_edit_message_too_old">
        <item quantity="other">編輯只能在你傳送此訊息後的 %1$d 小時內應用。</item>
    </plurals>
    <!-- Warning dialog text shown to user if they try to edit a message too many times. Where %1$d is replaced with the number of edits -->
    <plurals name="ConversationActivity_edit_message_too_many_edits">
        <item quantity="other">只有 %1$d 項編輯能套用到此訊息。</item>
    </plurals>

    <string name="ConversationActivity_invalid_recipient">收件人無效！</string>
    <string name="ConversationActivity_added_to_home_screen">已新增到主畫面</string>
    <string name="ConversationActivity_calls_not_supported">通話未受支援</string>
    <string name="ConversationActivity_this_device_does_not_appear_to_support_dial_actions">此裝置似乎不支援撥打動作。</string>
    <string name="ConversationActivity_transport_insecure_sms">不安全的短訊</string>
    <!-- A title for the option to send an SMS with a placeholder to put the name of their SIM card -->
    <string name="ConversationActivity_transport_insecure_sms_with_sim">不安全的短訊 (%1$s)</string>
    <string name="ConversationActivity_transport_insecure_mms">不安全的多媒體短訊</string>
    <!-- A title for the option to send an SMS with a placeholder to put the name of their SIM card -->
    <string name="ConversationActivity_transport_signal">Signal 訊息</string>
    <string name="ConversationActivity_lets_switch_to_signal">我們不如改用 Molly 吧 %1$s</string>
    <string name="ConversationActivity_specify_recipient">請選擇一個聯絡人</string>
    <string name="ConversationActivity_attachment_exceeds_size_limits">附件超出您正在傳送的訊息類型的大小上限。</string>
    <string name="ConversationActivity_unable_to_record_audio">無法錄製音訊！</string>
    <string name="ConversationActivity_you_cant_send_messages_to_this_group">您無法向此群組傳送訊息，因為您已不再是成員。</string>
    <string name="ConversationActivity_only_s_can_send_messages">只有 %1$s 可以傳送訊息。</string>
    <string name="ConversationActivity_admins">管理員</string>
    <string name="ConversationActivity_message_an_admin">傳送訊息給管理員</string>
    <string name="ConversationActivity_cant_start_group_call">不得開始群組通話</string>
    <string name="ConversationActivity_only_admins_of_this_group_can_start_a_call">只有此群組的管理員可以開始通話。</string>
    <string name="ConversationActivity_there_is_no_app_available_to_handle_this_link_on_your_device">您的裝置上沒有應用程式可處理此連結。</string>
    <string name="ConversationActivity_your_request_to_join_has_been_sent_to_the_group_admin">您欲加入群組的請求已傳送至此群組的管理員。一經處理，將會通知您。</string>
    <string name="ConversationActivity_cancel_request">取消請求</string>

    <string name="ConversationActivity_to_send_audio_messages_allow_signal_access_to_your_microphone">如要傳送語音訊息，請允許Molly存取您的咪高峰。</string>
    <string name="ConversationActivity_signal_requires_the_microphone_permission_in_order_to_send_audio_messages">Molly需要存取咪高峰來傳送語音訊息，但您已經永久拒絕。請前往應用程式設定功能表，按「權限」，然後開啟「咪高峰」。</string>
    <string name="ConversationActivity_signal_needs_the_microphone_and_camera_permissions_in_order_to_call_s">Molly需要存取咪高峰及相機來呼叫%1$s，但您已經永久拒絕。請前往應用程式設定功能表，按「權限」，然後開啟「咪高峰」和「相機」。</string>
    <string name="ConversationActivity_to_capture_photos_and_video_allow_signal_access_to_the_camera">要拍照或錄影，請允許Molly存取相機。</string>
    <string name="ConversationActivity_signal_needs_the_camera_permission_to_take_photos_or_video">Molly需要存取相機來拍照或錄影，但您已經永久拒絕。請前往應用程式設定功能表，按「權限」，然後開啟「相機」。</string>
    <string name="ConversationActivity_signal_needs_camera_permissions_to_take_photos_or_video">Molly 需要「相機」權限以拍攝照片或影片</string>
    <string name="ConversationActivity_enable_the_microphone_permission_to_capture_videos_with_sound">請啟用咪高峰權限以擷取現場收音的影片。</string>
    <string name="ConversationActivity_signal_needs_the_recording_permissions_to_capture_video">Molly 需要「咪高峰」權限以錄製影片，但已被拒絕。請前往應用程式設定，選擇「權限」，然後啟用「咪高峰」和「相機」。</string>
    <string name="ConversationActivity_signal_needs_recording_permissions_to_capture_video">Molly 需要咪高峰權限以錄製影片。</string>

    <string name="ConversationActivity_quoted_contact_message">%1$s %2$s</string>
    <string name="ConversationActivity_no">否</string>
    <string name="ConversationActivity_search_position">第 %1$d 個，共 %2$d 個</string>
    <string name="ConversationActivity_no_results">查無結果</string>

    <string name="ConversationActivity_sticker_pack_installed">貼圖集已安裝</string>
    <string name="ConversationActivity_new_say_it_with_stickers">新登場！不好說，就貼圖吧</string>

    <string name="ConversationActivity_cancel">取消</string>
    <string name="ConversationActivity_delete_conversation">是否刪除聊天？</string>
    <string name="ConversationActivity_delete_and_leave_group">要刪除並退出群組嗎？</string>
    <string name="ConversationActivity_this_conversation_will_be_deleted_from_all_of_your_devices">此聊天將從你所有的裝置上刪除。</string>
    <string name="ConversationActivity_you_will_leave_this_group_and_it_will_be_deleted_from_all_of_your_devices">您將退出此群組，並從您所有的裝置上刪除此群組。</string>
    <string name="ConversationActivity_delete">刪除</string>
    <string name="ConversationActivity_delete_and_leave">刪除並退出</string>
    <string name="ConversationActivity__to_call_s_signal_needs_access_to_your_microphone">Molly 需要存取您的咪高峰，以便與 %1$s 通話。</string>


    <string name="ConversationActivity_join">加入</string>
    <string name="ConversationActivity_full">已滿</string>

    <string name="ConversationActivity_error_sending_media">傳送媒體時發生錯誤</string>

    <!-- Message shown when opening an SMS conversation with SMS disabled and there are no exported messages -->
    <string name="ConversationActivity__sms_messaging_is_no_longer_supported_in_signal_invite_s_to_to_signal_to_keep_the_conversation_here">Signal 不再支援短訊功能。邀請 %1$s 加入 Signal 以繼續對話。</string>
    <!-- Action button shown when opening an SMS conversation with SMS disabled and there are no exported messages -->
    <string name="ConversationActivity__invite_to_signal">邀請加入 Signal</string>
    <!-- Snackbar message shown after dismissing the full screen sms export megaphone indicating we\'ll do it again soon -->
    <string name="ConversationActivity__you_will_be_reminded_again_soon">我們稍後會再次提醒你。</string>

    <!-- Title for dialog shown when first sending formatted text -->
    <string name="SendingFormattingTextDialog_title">傳送格式化文字</string>
    <!-- Message for dialog shown when first sending formatted text -->
    <string name="SendingFormattingTextDialog_message">有些人可能正在使用不支援格式化文字的 Signal 版本，他們將無法看到你對訊息作出的格式變更。</string>
    <!-- Button text for confirming they\'d like to send the message with formatting after seeing warning. -->
    <string name="SendingFormattingTextDialog_send_anyway_button">仍要傳送</string>
    <!-- Button text for canceling sending the message with formatting after seeing warning. -->
    <string name="SendingFormattingTextDialog_cancel_send_button">取消</string>

    <!-- ConversationAdapter -->
    <plurals name="ConversationAdapter_n_unread_messages">
        <item quantity="other">%1$d 則未讀訊息</item>
    </plurals>

    <!-- ConversationFragment -->
    <!-- Toast text when contacts activity is not found -->
    <string name="ConversationFragment__contacts_app_not_found">找不到聯絡人應用程式。</string>
    <plurals name="ConversationFragment_delete_selected_messages">
        <item quantity="other">要刪除選取的訊息嗎？</item>
    </plurals>
    <string name="ConversationFragment_save_to_sd_card">要儲存到儲存空間嗎？</string>
    <plurals name="ConversationFragment_saving_n_media_to_storage_warning">
        <item quantity="other">儲存共 %1$d 個媒體到儲存空間將允許您的裝置上任何其他的應用程式存取它們。\n\n要繼續嗎？</item>
    </plurals>
    <plurals name="ConversationFragment_error_while_saving_attachments_to_sd_card">
        <item quantity="other">儲存附件到儲存空間時發生錯誤！</item>
    </plurals>
    <string name="ConversationFragment_unable_to_write_to_sd_card_exclamation">無法寫入到儲存空間！</string>
    <plurals name="ConversationFragment_saving_n_attachments">
        <item quantity="other">正在儲存 %1$d 個附件</item>
    </plurals>
    <plurals name="ConversationFragment_saving_n_attachments_to_sd_card">
        <item quantity="other">正在儲存 %1$d 個附件到儲存空間…</item>
    </plurals>
    <string name="ConversationFragment_pending">待處理…</string>
    <string name="ConversationFragment_push">數據 (Signal)</string>
    <string name="ConversationFragment_mms">多媒體短訊</string>
    <string name="ConversationFragment_sms">短訊</string>
    <string name="ConversationFragment_deleting">正在刪除</string>
    <string name="ConversationFragment_deleting_messages">正在刪除訊息…</string>
    <string name="ConversationFragment_delete_for_me">為我刪除</string>
    <string name="ConversationFragment_delete_for_everyone">為所有人刪除</string>
    <!-- Dialog button for deleting one or more note-to-self messages only on this device, leaving that same message intact on other devices. -->
    <string name="ConversationFragment_delete_on_this_device">由此裝置中刪除</string>
    <!-- Dialog button for deleting one or more note-to-self messages on all linked devices. -->
    <string name="ConversationFragment_delete_everywhere">由所有裝置中刪除</string>
    <string name="ConversationFragment_this_message_will_be_deleted_for_everyone_in_the_conversation">如聊天中的成員均使用最新版本的 Signal，此訊息將在所有人的裝置上刪除，他們將會看見你刪除了一則訊息。</string>
    <string name="ConversationFragment_quoted_message_not_found">找不到原始訊息</string>
    <string name="ConversationFragment_quoted_message_no_longer_available">原始訊息已不可用</string>
    <string name="ConversationFragment_failed_to_open_message">無法開啟訊息</string>
    <string name="ConversationFragment_you_can_swipe_to_the_right_reply">您可以向右滑動任何訊息以快速回覆</string>
    <string name="ConversationFragment_you_can_swipe_to_the_left_reply">您可以向左滑動任何訊息以快速回覆</string>
    <string name="ConversationFragment_view_once_media_is_deleted_after_sending">閱後即焚媒體在發送後被刪除</string>
    <string name="ConversationFragment_you_already_viewed_this_message">你已看過此訊息</string>
    <string name="ConversationFragment__you_can_add_notes_for_yourself_in_this_conversation">你可在此聊天中為自己新增筆記。若你的帳戶有任何已連結裝置，新的筆記將會進行同步處理。</string>
    <string name="ConversationFragment__d_group_members_have_the_same_name">%1$d 個群組成員名稱相同。</string>
    <string name="ConversationFragment__tap_to_review">輕觸以檢閱</string>
    <string name="ConversationFragment__review_requests_carefully">請仔細檢閱請求</string>
    <string name="ConversationFragment__signal_found_another_contact_with_the_same_name">Molly 找到另一個名稱相同的聯絡人。</string>
    <string name="ConversationFragment_contact_us">聯絡我們</string>
    <string name="ConversationFragment_verify">驗證</string>
    <string name="ConversationFragment_not_now">現在不要</string>
    <string name="ConversationFragment_your_safety_number_with_s_changed">您與 %1$s 之間的安全碼已變更</string>
    <string name="ConversationFragment_your_safety_number_with_s_changed_likey_because_they_reinstalled_signal">您與 %1$s 之間的安全碼已變更，通常是對方已重新安裝 Signal 或更換了裝置。輕觸「驗證」以確認新的安全碼，惟不一定要這樣做。</string>
    <!-- Dialog title for block group link join requests -->
    <string name="ConversationFragment__block_request">要封鎖請求嗎？</string>
    <!-- Dialog message for block group link join requests -->
    <string name="ConversationFragment__s_will_not_be_able_to_join_or_request_to_join_this_group_via_the_group_link">%1$s 將無法透過群組連結加入或請求加入此群組。不過仍可手動新增對方至此群組中。</string>
    <!-- Dialog confirm block request button -->
    <string name="ConversationFragment__block_request_button">封鎖請求</string>
    <!-- Dialog cancel block request button -->
    <string name="ConversationFragment__cancel">取消</string>
    <!-- Message shown after successfully blocking join requests for a user -->
    <string name="ConversationFragment__blocked">已封鎖</string>
    <!-- Action shown to allow a user to update their application because it has expired -->
    <string name="ConversationFragment__update_build">更新 Molly</string>
    <!-- Action shown to allow a user to re-register as they are no longer registered -->
    <string name="ConversationFragment__reregister_signal">重新註冊 Molly</string>
    <!-- Label for a button displayed in the conversation toolbar to return to the previous screen. -->
    <string name="ConversationFragment__content_description_back_button">導向返回。</string>
    <!-- Label for a button displayed in the conversation toolbar to open the main screen of the app. -->
    <string name="ConversationFragment__content_description_launch_signal_button">開啟 Molly</string>
    <!-- Dialog title shown when more than one contact in a group conversation is no longer verified -->
    <string name="ConversationFragment__no_longer_verified">已無驗證</string>

    <!-- Label for a button displayed in conversation list to clear the chat filter -->
    <string name="ConversationListFragment__clear_filter">清除篩選器</string>
    <!-- Notice on chat list when no unread chats are available, centered on display -->
    <string name="ConversationListFragment__no_unread_chats">沒有未讀聊天訊息</string>
    <plurals name="ConversationListFragment_delete_selected_conversations">
        <item quantity="other">要刪除已選取的聊天嗎？</item>
    </plurals>
    <plurals name="ConversationListFragment_this_will_permanently_delete_all_n_selected_conversations">
        <item quantity="other">這將永久刪除共 %1$d 個選取的聊天。</item>
    </plurals>
    <string name="ConversationListFragment_deleting">正在刪除</string>
    <string name="ConversationListFragment_deleting_selected_conversations">正在刪除已選取的聊天…</string>
    <plurals name="ConversationListFragment_conversations_archived">
        <item quantity="other">%1$d 個聊天已封存</item>
    </plurals>
    <string name="ConversationListFragment_undo">復原</string>
    <plurals name="ConversationListFragment_moved_conversations_to_inbox">
        <item quantity="other">%1$d 個聊天已移動到收件匣</item>
    </plurals>
    <plurals name="ConversationListFragment_read_plural">
        <item quantity="other">已讀</item>
    </plurals>
    <plurals name="ConversationListFragment_unread_plural">
        <item quantity="other">未讀</item>
    </plurals>
    <string name="ConversationListFragment_pin">釘選</string>
    <string name="ConversationListFragment_unpin">取消釘選</string>
    <string name="ConversationListFragment_mute">靜音</string>
    <string name="ConversationListFragment_unmute">取消靜音</string>
    <string name="ConversationListFragment_select">選取</string>
    <string name="ConversationListFragment_archive">封存</string>
    <string name="ConversationListFragment_unarchive">解除封存</string>
    <string name="ConversationListFragment_delete">刪除</string>
    <string name="ConversationListFragment_select_all">全選</string>
    <plurals name="ConversationListFragment_s_selected">
        <item quantity="other">%1$d 個已選取</item>
    </plurals>

    <!-- Show in conversation list overflow menu to open selection bottom sheet -->
    <string name="ConversationListFragment__notification_profile">通知情景</string>
    <!-- Tooltip shown after you have created your first notification profile -->
    <string name="ConversationListFragment__turn_your_notification_profile_on_or_off_here">在此開啟或關閉您的通知情景。</string>
    <!-- Message shown in top toast to indicate the named profile is on -->
    <string name="ConversationListFragment__s_on">%1$s 開啟</string>

    <!-- ConversationListItem -->
    <string name="ConversationListItem_key_exchange_message">金鑰交換訊息</string>

    <!-- ConversationListItemAction -->
    <string name="ConversationListItemAction_archived_conversations_d">已封存聊天 (%1$d)</string>

    <!-- ConversationTitleView -->
    <string name="ConversationTitleView_verified">已驗證</string>
    <string name="ConversationTitleView_you">您</string>

    <!-- ConversationTypingView -->
    <string name="ConversationTypingView__plus_d">+%1$d</string>

    <!-- Title for a reminder bottom sheet to users who have re-registered that they need to go back to re-link their devices. -->
    <string name="RelinkDevicesReminderFragment__relink_your_devices">重新連結裝置</string>
    <!-- Description for a reminder bottom sheet to users who have re-registered that they need to go back to re-link their devices. -->
    <string name="RelinkDevicesReminderFragment__the_devices_you_added_were_unlinked">取消註冊裝置時，你新增的裝置已解除連結。請前往「設定」重新連結裝置。</string>
    <!-- Button label for the re-link devices bottom sheet reminder to navigate to the Devices page in the settings. -->
    <string name="RelinkDevicesReminderFragment__open_settings">開啟設定</string>
    <!-- Button label for the re-link devices bottom sheet reminder to dismiss the pop up. -->
    <string name="RelinkDevicesReminderFragment__later">稍後再說</string>

    <!-- CreateGroupActivity -->
    <string name="CreateGroupActivity__select_members">選擇成員</string>

    <!-- CreateProfileActivity -->
    <string name="CreateProfileActivity__profile">個人資料</string>
    <string name="CreateProfileActivity_error_setting_profile_photo">設定個人資料照片時發生錯誤</string>
    <string name="CreateProfileActivity_problem_setting_profile">設定個人資料時發生問題</string>
    <string name="CreateProfileActivity_set_up_your_profile">設定您的個人資料</string>
    <string name="CreateProfileActivity_signal_profiles_are_end_to_end_encrypted">與你通訊的人、聯絡人和群組將會看到你的個人檔案和相關更改。</string>
    <string name="CreateProfileActivity_set_avatar_description">設定頭像</string>

    <!-- ProfileCreateFragment -->
    <!-- Displayed at the top of the screen and explains how profiles can be viewed. -->
    <string name="ProfileCreateFragment__profiles_are_visible_to_contacts_and_people_you_message">與你通訊的人、聯絡人和群組可以看到你的個人檔案。</string>
    <!-- Title of clickable row to select phone number privacy settings -->
    <string name="ProfileCreateFragment__who_can_find_me">誰可以透過電話號碼找到我？</string>

    <!-- WhoCanSeeMyPhoneNumberFragment -->
    <!-- Toolbar title for this screen -->
    <string name="WhoCanSeeMyPhoneNumberFragment__who_can_find_me_by_number">誰可以透過電話號碼找到我？</string>
    <!-- Description for radio item stating anyone can see your phone number -->
    <string name="WhoCanSeeMyPhoneNumberFragment__anyone_who_has">只要對方在通訊錄內儲存了你的電話號碼，便可在 Signal 的聯絡人中看到你。其他人則可透過搜尋你的電話號碼找到你。</string>
    <!-- Description for radio item stating no one will be able to see your phone number -->
    <string name="WhoCanSeeMyPhoneNumberFragment__nobody_on_signal">沒有人可以在 Signal 透過你的電話號碼找到你。</string>

    <!-- ChooseBackupFragment -->
    <string name="ChooseBackupFragment__restore_from_backup">要從備份還原嗎？</string>
    <string name="ChooseBackupFragment__restore_your_messages_and_media">從本機備份還原您的訊息和媒體。若您現在不還原，之後將無法還原。</string>
    <string name="ChooseBackupFragment__icon_content_description">「從備份還原」圖示</string>
    <string name="ChooseBackupFragment__choose_backup">請選擇備份</string>
    <string name="ChooseBackupFragment__learn_more">了解更多</string>
    <string name="ChooseBackupFragment__no_file_browser_available">無任何檔案瀏覽器可用</string>

    <!-- RestoreBackupFragment -->
    <string name="RestoreBackupFragment__restore_complete">還原完成</string>
    <string name="RestoreBackupFragment__to_continue_using_backups_please_choose_a_folder">如要繼續使用備份，請選擇一個資料夾。新的備份將會儲存到此位置。</string>
    <string name="RestoreBackupFragment__choose_folder">請選擇資料夾</string>
    <string name="RestoreBackupFragment__not_now">現在不要</string>
    <!-- Couldn\'t find the selected backup -->
    <string name="RestoreBackupFragment__backup_not_found">找不到備份。</string>
    <!-- Couldn\'t read the selected backup -->
    <string name="RestoreBackupFragment__backup_could_not_be_read">無法讀取備份。</string>
    <!-- Backup has an unsupported file extension -->
    <string name="RestoreBackupFragment__backup_has_a_bad_extension">備份的副檔名不良。</string>

    <!-- BackupsPreferenceFragment -->
    <string name="BackupsPreferenceFragment__chat_backups">聊天備份</string>
    <string name="BackupsPreferenceFragment__backups_are_encrypted_with_a_passphrase">備份會以密碼加密並儲存在您的裝置上。</string>
    <string name="BackupsPreferenceFragment__create_backup">建立備份</string>
    <string name="BackupsPreferenceFragment__last_backup">上次備份：%1$s</string>
    <string name="BackupsPreferenceFragment__backup_folder">備份資料夾</string>
    <!-- Title for a preference item allowing the user to selected the hour of the day when their chats are backed up. -->
    <string name="BackupsPreferenceFragment__backup_time">備份時間</string>
    <string name="BackupsPreferenceFragment__verify_backup_passphrase">驗證備份密碼</string>
    <string name="BackupsPreferenceFragment__test_your_backup_passphrase">測試您的備份密碼並驗證是否相符</string>
    <string name="BackupsPreferenceFragment__turn_on">開啟</string>
    <string name="BackupsPreferenceFragment__turn_off">關閉</string>
    <string name="BackupsPreferenceFragment__to_restore_a_backup">"如要還原備份，在全新安裝 Molly 後，請開啟應用程式並輕觸「還原備份」，然後找出備份檔案位置。%1$s"</string>
    <string name="BackupsPreferenceFragment__learn_more">了解更多</string>
    <string name="BackupsPreferenceFragment__in_progress">進行中…</string>
    <!-- Status text shown in backup preferences when verifying a backup -->
    <string name="BackupsPreferenceFragment__verifying_backup">正在驗證備份…</string>
    <string name="BackupsPreferenceFragment__d_so_far">目前進度 %1$d…</string>
    <!-- Show percentage of completion of backup -->
    <string name="BackupsPreferenceFragment__s_so_far">目前進度 %1$s%%…</string>
    <string name="BackupsPreferenceFragment_signal_requires_external_storage_permission_in_order_to_create_backups">Molly 需要外部儲存空間權限才可建立備份，但已被永久拒絕。請前往應用程式設定，選擇「權限」，然後啟用「儲存裝置」。</string>


    <!-- CustomDefaultPreference -->
    <string name="CustomDefaultPreference_using_custom">使用自訂：%1$s</string>
    <string name="CustomDefaultPreference_using_default">使用預設值：%1$s</string>
    <string name="CustomDefaultPreference_none">無</string>

    <!-- AvatarSelectionBottomSheetDialogFragment -->
    <string name="AvatarSelectionBottomSheetDialogFragment__taking_a_photo_requires_the_camera_permission">拍照需要相機權限。</string>
    <string name="AvatarSelectionBottomSheetDialogFragment__viewing_your_gallery_requires_the_storage_permission">檢視您的圖片庫需要儲存裝置權限。</string>

    <!-- DateUtils -->
    <string name="DateUtils_just_now">剛剛</string>
    <string name="DateUtils_minutes_ago">%1$d 分鐘前</string>
    <string name="DateUtils_today">今天</string>
    <string name="DateUtils_yesterday">昨天</string>
    <!-- When scheduling a message, %1$s replaced with either today, tonight, or tomorrow. %2$s replaced with the time. e.g. Tonight at 9:00pm -->
    <string name="DateUtils_schedule_at">%1$s %2$s</string>
    <!-- Used when getting a time in the future. For example, Tomorrow at 9:00pm -->
    <string name="DateUtils_tomorrow">明天</string>
    <!-- Used in the context: Tonight at 9:00pm for example. Specifically this is after 7pm -->
    <string name="DateUtils_tonight">今晚</string>

    <!-- Scheduled Messages -->
    <!-- Title for dialog that shows all the users scheduled messages for a chat -->
    <string name="ScheduledMessagesBottomSheet__schedules_messages">已排程訊息</string>
    <!-- Option when scheduling a message to select a specific date and time to send a message -->
    <string name="ScheduledMessages_pick_time">選擇日期及時間</string>
    <!-- Title for dialog explaining to users how the scheduled messages work -->
    <string name="ScheduleMessageFTUXBottomSheet__title">已排程訊息</string>
    <!-- Disclaimer text for scheduled messages explaining to users that the scheduled messages will only send if connected to the internet -->
    <string name="ScheduleMessageFTUXBottomSheet__disclaimer">當你傳送已排程訊息時，請確保裝置在傳送時開啟並連線至互聯網。否則，你的訊息將在裝置重新連線時才會傳送。</string>
    <!-- Confirmation button text acknowledging the user understands the disclaimer -->
    <string name="ScheduleMessageFTUXBottomSheet__okay">確定</string>
    <!-- Title for dialog asking users to allow alarm permissions for scheduled messages -->
    <string name="ReenableScheduleMessagesDialogFragment_reenable_title">重新啟動訊息排程：</string>
    <!-- Title of dialog with a calendar to select the date the user wants to schedule a message. -->
    <string name="ScheduleMessageTimePickerBottomSheet__select_date_title">選擇日期</string>
    <!-- Title of dialog with a clock to select the time at which the user wants to schedule a message. -->
    <string name="ScheduleMessageTimePickerBottomSheet__select_time_title">選擇時間</string>
    <!-- Title of dialog that allows user to set the time and day that their message will be sent -->
    <string name="ScheduleMessageTimePickerBottomSheet__dialog_title">設定傳送時間</string>
    <!-- Text for confirmation button when scheduling messages that allows the user to confirm and schedule the sending time -->
    <string name="ScheduleMessageTimePickerBottomSheet__schedule_send">排定傳送時間</string>
    <!-- Disclaimer in message scheduling dialog. %1$s replaced with a GMT offset (e.g. GMT-05:00), and %2$s is replaced with the time zone name (e.g. Eastern Standard Time) -->
    <string name="ScheduleMessageTimePickerBottomSheet__timezone_disclaimer">所有時間均為%2$s (%1$s)</string>
    <!-- Warning dialog message text shown when select time for scheduled send is in the past resulting in an immediate send if scheduled. -->
    <string name="ScheduleMessageTimePickerBottomSheet__select_time_in_past_dialog_warning">所選的時間已經過去。系統將立即傳送訊息。</string>
    <!-- Positive button text for warning dialog shown when scheduled send is in the past -->
    <string name="ScheduleMessageTimePickerBottomSheet__select_time_in_past_dialog_positive_button">立即傳送</string>

    <!-- Context menu option to send a scheduled message now -->
    <string name="ScheduledMessagesBottomSheet_menu_send_now">立即傳送</string>
    <!-- Context menu option to reschedule a selected message -->
    <string name="ScheduledMessagesBottomSheet_menu_reschedule">重新排程</string>
    <!-- Button in dialog asking user if they are sure they want to delete the selected scheduled message -->
    <string name="ScheduledMessagesBottomSheet_delete_dialog_action">刪除</string>
    <!-- Button in dialog asking user if they are sure they want to delete the selected scheduled message -->
    <string name="ScheduledMessagesBottomSheet_delete_dialog_message">要刪除所選的預定訊息嗎？</string>
    <!-- Progress message shown while deleting selected scheduled message -->
    <string name="ScheduledMessagesBottomSheet_deleting_progress_message">正在刪除已排程訊息…</string>

    <!-- DecryptionFailedDialog -->
    <string name="DecryptionFailedDialog_chat_session_refreshed">聊天工作階段已重新整理</string>
    <string name="DecryptionFailedDialog_signal_uses_end_to_end_encryption">Signal 使用端對端加密，偶爾或需重新整理您的聊天工作階段。這並不會影響您的聊天安全性，但您或許會錯過來自此聯絡人的一兩則訊息，您可請對方重新傳送。</string>

    <!-- DeviceListActivity -->
    <string name="DeviceListActivity_unlink_s">要取消連結「%1$s」嗎？</string>
    <string name="DeviceListActivity_by_unlinking_this_device_it_will_no_longer_be_able_to_send_or_receive">一經取消連結，此裝置將再也無法傳送或接收訊息。</string>
    <string name="DeviceListActivity_network_connection_failed">網絡連線失敗</string>
    <string name="DeviceListActivity_try_again">再試一次</string>
    <string name="DeviceListActivity_unlinking_device">正在取消連結裝置…</string>
    <string name="DeviceListActivity_unlinking_device_no_ellipsis">正在取消連結裝置</string>
    <string name="DeviceListActivity_network_failed">網絡失敗！</string>

    <!-- DeviceListItem -->
    <string name="DeviceListItem_unnamed_device">未命名裝置</string>
    <string name="DeviceListItem_linked_s">連結於 %1$s</string>
    <string name="DeviceListItem_last_active_s">上次使用於 %1$s</string>
    <string name="DeviceListItem_today">今天</string>

    <!-- DocumentView -->
    <string name="DocumentView_unnamed_file">未命名檔案</string>

    <!-- DozeReminder -->
    <string name="DozeReminder_optimize_for_missing_play_services">針對缺少 Play 服務的優化</string>
    <string name="DozeReminder_this_device_does_not_support_play_services_tap_to_disable_system_battery">此裝置不支援 Play 服務。輕觸以停用系統電量優化，以免干擾 Molly 閒置時擷取訊息。</string>

    <!-- ExpiredBuildReminder -->
    <string name="ExpiredBuildReminder_this_version_of_signal_has_expired">此版本的 Signal 已過期。立即更新以傳送和接收訊息。</string>
    <string name="ExpiredBuildReminder_update_now">立即更新</string>

    <!-- PendingGroupJoinRequestsReminder -->
    <plurals name="PendingGroupJoinRequestsReminder_d_pending_member_requests">
        <item quantity="other">%1$d 個尚待處理的成員請求。</item>
    </plurals>
    <string name="PendingGroupJoinRequestsReminder_view">檢視</string>

    <!-- GcmRefreshJob -->
    <string name="GcmRefreshJob_Permanent_Signal_communication_failure">永久性 Signal 通訊失敗！</string>
    <string name="GcmRefreshJob_Signal_was_unable_to_register_with_Google_Play_Services">Molly 無法與 Google Play 服務註冊。Molly 訊息和通話已被停用，請到「設定」&gt;「進階」嘗試重新註冊。</string>


    <!-- GiphyActivity -->
    <string name="GiphyActivity_error_while_retrieving_full_resolution_gif">擷取完整解析度 GIF 時發生錯誤</string>

    <!-- GiphyFragmentPageAdapter -->

    <!-- AddToGroupActivity -->
    <string name="AddToGroupActivity_add_member">要新增成員嗎？</string>
    <string name="AddToGroupActivity_add_s_to_s">要新增「%1$s」至「%2$s」嗎？</string>
    <string name="AddToGroupActivity_s_added_to_s">「%1$s」已新增至「%2$s」。</string>
    <string name="AddToGroupActivity_add_to_group">新增至群組</string>
    <string name="AddToGroupActivity_add_to_groups">新增至多個群組</string>
    <string name="AddToGroupActivity_this_person_cant_be_added_to_legacy_groups">此人無法新增至舊版群組。</string>
    <string name="AddToGroupActivity_add">新增</string>
    <string name="AddToGroupActivity_add_to_a_group">新增至群組</string>

    <!-- ChooseNewAdminActivity -->
    <string name="ChooseNewAdminActivity_choose_new_admin">請選擇新的管理員</string>
    <string name="ChooseNewAdminActivity_done">完成</string>
    <string name="ChooseNewAdminActivity_you_left">您已退出「%1$s」。</string>

    <!-- GroupMembersDialog -->
    <string name="GroupMembersDialog_you">您</string>

    <!-- GV2 access levels -->
    <string name="GroupManagement_access_level_anyone">任何人</string>
    <string name="GroupManagement_access_level_all_members">所有成員</string>
    <string name="GroupManagement_access_level_only_admins">僅限管理員</string>
    <string name="GroupManagement_access_level_no_one">沒有人</string>
  <!-- Removed by excludeNonTranslatables <string name="GroupManagement_access_level_unknown" translatable="false">Unknown</string> -->
    <array name="GroupManagement_edit_group_membership_choices">
        <item>@string/GroupManagement_access_level_all_members</item>
        <item>@string/GroupManagement_access_level_only_admins</item>
    </array>
    <array name="GroupManagement_edit_group_info_choices">
        <item>@string/GroupManagement_access_level_all_members</item>
        <item>@string/GroupManagement_access_level_only_admins</item>
    </array>

    <!-- GV2 invites sent -->
    <plurals name="GroupManagement_invitation_sent">
        <item quantity="other">%1$d 個邀請已送出</item>
    </plurals>
    <string name="GroupManagement_invite_single_user">您不可自動將「%1$s」加入此群組。\n\n對方已獲邀加入，而且在對方接受之前，不會看見任何群組訊息。</string>
    <string name="GroupManagement_invite_multiple_users">您不可自動將這些使用者加入此群組。\n\n他們已獲邀加入群組，而且各人在接受之前，不會看見任何群組訊息。</string>

    <!-- GroupsV1MigrationLearnMoreBottomSheetDialogFragment -->
    <string name="GroupsV1MigrationLearnMore_what_are_new_groups">「新版群組」是甚麼？</string>
    <string name="GroupsV1MigrationLearnMore_new_groups_have_features_like_mentions">「新版群組」備有諸如 @提及 和群組管理員功能，日後亦會支援更多功能。</string>
    <string name="GroupsV1MigrationLearnMore_all_message_history_and_media_has_been_kept">升級前的所有訊息紀錄和媒體均已保留。</string>
    <string name="GroupsV1MigrationLearnMore_you_will_need_to_accept_an_invite_to_join_this_group_again">您將需要接受邀請才可再次加入此群組，而且在您接受之前，將不會接收群組訊息。</string>
    <plurals name="GroupsV1MigrationLearnMore_these_members_will_need_to_accept_an_invite">
        <item quantity="other">這些成員將需要接受邀請才可再次加入此群組，而且各人在接受之前，將不會接收群組訊息：</item>
    </plurals>
    <plurals name="GroupsV1MigrationLearnMore_these_members_were_removed_from_the_group">
        <item quantity="other">這些成員已從該群組中移除，而且在升級之前，將無法重新加入：</item>
    </plurals>

    <!-- GroupsV1MigrationInitiationBottomSheetDialogFragment -->
    <string name="GroupsV1MigrationInitiation_upgrade_to_new_group">升級至新版群組</string>
    <string name="GroupsV1MigrationInitiation_upgrade_this_group">升級此群組</string>
    <string name="GroupsV1MigrationInitiation_new_groups_have_features_like_mentions">「新版群組」備有諸如 @提及 和群組管理員功能，日後亦會支援更多功能。</string>
    <string name="GroupsV1MigrationInitiation_all_message_history_and_media_will_be_kept">升級前的所有訊息紀錄和媒體均會保留。</string>
    <string name="GroupsV1MigrationInitiation_encountered_a_network_error">遇到網絡問題。請稍後再試。</string>
    <string name="GroupsV1MigrationInitiation_failed_to_upgrade">升級失敗。</string>
    <plurals name="GroupsV1MigrationInitiation_these_members_will_need_to_accept_an_invite">
        <item quantity="other">這些成員將需要接受邀請才可再次加入此群組，而且各人在接受之前，將不會接收群組訊息：</item>
    </plurals>
    <plurals name="GroupsV1MigrationInitiation_these_members_are_not_capable_of_joining_new_groups">
        <item quantity="other">這些成員無法加入「新群組」，將會從該群組中移除：</item>
    </plurals>

    <!-- GroupsV1MigrationSuggestionsReminder -->
    <plurals name="GroupsV1MigrationSuggestionsReminder_members_couldnt_be_added_to_the_new_group">
        <item quantity="other">%1$d 個成員無法重新加入「新版群組」。您現在要加入他們嗎？</item>
    </plurals>
    <plurals name="GroupsV1MigrationSuggestionsReminder_add_members">
        <item quantity="other">新增成員</item>
    </plurals>
    <string name="GroupsV1MigrationSuggestionsReminder_no_thanks">不用了，謝謝</string>

    <!-- GroupsV1MigrationSuggestionsDialog -->
    <plurals name="GroupsV1MigrationSuggestionsDialog_add_members_question">
        <item quantity="other">要新增成員嗎？</item>
    </plurals>
    <plurals name="GroupsV1MigrationSuggestionsDialog_these_members_couldnt_be_automatically_added">
        <item quantity="other">這些成員無法在升級後自動加入「新版群組」：</item>
    </plurals>
    <plurals name="GroupsV1MigrationSuggestionsDialog_add_members">
        <item quantity="other">新增成員</item>
    </plurals>
    <plurals name="GroupsV1MigrationSuggestionsDialog_failed_to_add_members_try_again_later">
        <item quantity="other">新增成員失敗。請稍後再試。</item>
    </plurals>
    <plurals name="GroupsV1MigrationSuggestionsDialog_cannot_add_members">
        <item quantity="other">無法新增成員。</item>
    </plurals>

    <!-- LeaveGroupDialog -->
    <string name="LeaveGroupDialog_leave_group">要退出群組嗎？</string>
    <string name="LeaveGroupDialog_you_will_no_longer_be_able_to_send_or_receive_messages_in_this_group">您將再也無法在此群組中傳送或接收訊息。</string>
    <string name="LeaveGroupDialog_leave">退出</string>
    <string name="LeaveGroupDialog_choose_new_admin">請選擇新的管理員</string>
    <string name="LeaveGroupDialog_before_you_leave_you_must_choose_at_least_one_new_admin_for_this_group">在退出之前，您必須先為此群組選擇至少一個新的管理員。</string>
    <string name="LeaveGroupDialog_choose_admin">請選擇管理員</string>

    <!-- LinkPreviewView -->
    <string name="LinkPreviewView_no_link_preview_available">連結預覽欠奉</string>
    <string name="LinkPreviewView_this_group_link_is_not_active">此群組連結不在使用中</string>
    <string name="LinkPreviewView_domain_date">%1$s · %2$s</string>
    <!-- Description for Call Link url previews -->
    <string name="LinkPreviewView__use_this_link_to_join_a_signal_call">使用此連結以加入 Signal 通話</string>

    <!-- LinkPreviewRepository -->
    <plurals name="LinkPreviewRepository_d_members">
        <item quantity="other">%1$d 個成員</item>
    </plurals>

    <!-- Title for dialog asking user to submit logs for debugging slow notification issues -->
    <string name="PromptLogsSlowNotificationsDialog__title">我們注意到通知延遲了。要提交除錯日誌嗎？</string>
    <!-- Message for dialog asking user to submit logs for debugging a crash -->
    <string name="PromptLogsSlowNotificationsDialog__message">除錯日誌可協助我們診斷並修正問題，而且不包含識別資料。</string>
    <!-- Title for dialog asking user to submit logs for debugging slow notification issues -->
    <string name="PromptLogsSlowNotificationsDialog__title_crash">Signal 遇到了問題。要提交除錯日誌嗎？</string>

    <!-- Title for dialog asking user to submit logs for debugging slow notification issues -->
    <string name="PromptBatterySaverBottomSheet__title">由於電池效能最佳化，通知可能會延遲</string>
    <!-- Message explaining that battery saver may delay notifications -->
    <string name="PromptBatterySaverBottomSheet__message">你可以停用 Molly 的電池效能最佳化設定，以確保訊息通知不會延遲。</string>

    <!-- Button to continue to try and disable battery saver -->
    <string name="PromptBatterySaverBottomSheet__continue">繼續</string>
    <!-- Button to dismiss battery saver dialog prompt-->
    <string name="PromptBatterySaverBottomSheet__dismiss">解除</string>

    <!-- PendingMembersActivity -->
    <string name="PendingMembersActivity_pending_group_invites">尚待處理的群組邀請</string>
    <string name="PendingMembersActivity_requests">請求</string>
    <string name="PendingMembersActivity_invites">邀請</string>
    <string name="PendingMembersActivity_people_you_invited">您邀請的人</string>
    <string name="PendingMembersActivity_you_have_no_pending_invites">您無任何尚待處理的邀請。</string>
    <string name="PendingMembersActivity_invites_by_other_group_members">由其他群組成員邀請</string>
    <string name="PendingMembersActivity_no_pending_invites_by_other_group_members">無由其他群組成員發出的邀請尚待處理。</string>
    <string name="PendingMembersActivity_missing_detail_explanation">由其他群組成員邀請的人不會在此顯示其詳細資料。若獲邀的人選擇加入，其資訊屆時將與群組分享，加入之前概不會看見群組中任何訊息。</string>

    <string name="PendingMembersActivity_revoke_invite">撤銷邀請</string>
    <string name="PendingMembersActivity_revoke_invites">撤銷多個邀請</string>
    <plurals name="PendingMembersActivity_revoke_d_invites">
        <item quantity="other">撤銷 %1$d 個邀請</item>
    </plurals>
    <plurals name="PendingMembersActivity_error_revoking_invite">
        <item quantity="other">撤銷邀請時發生錯誤</item>
    </plurals>

    <!-- RequestingMembersFragment -->
    <string name="RequestingMembersFragment_pending_member_requests">尚待處理的成員請求</string>
    <string name="RequestingMembersFragment_no_member_requests_to_show">無任何成員請求可供顯示。</string>
    <string name="RequestingMembersFragment_explanation">此清單上的人正嘗試透過群組連結加入此群組。</string>
    <string name="RequestingMembersFragment_added_s">"已新增「%1$s」"</string>
    <string name="RequestingMembersFragment_denied_s">"已拒絕「%1$s」"</string>

    <!-- AddMembersActivity -->
    <string name="AddMembersActivity__done">完成</string>
    <string name="AddMembersActivity__this_person_cant_be_added_to_legacy_groups">此人無法新增至舊版群組。</string>
    <plurals name="AddMembersActivity__add_d_members_to_s">
        <item quantity="other">要新增 %3$d 個成員至「%2$s」嗎？</item>
    </plurals>
    <string name="AddMembersActivity__add">新增</string>
    <string name="AddMembersActivity__add_members">新增成員</string>

    <!-- AddGroupDetailsFragment -->
    <string name="AddGroupDetailsFragment__name_this_group">為此群組命名</string>
    <string name="AddGroupDetailsFragment__create_group">建立群組</string>
    <string name="AddGroupDetailsFragment__create">建立</string>
    <string name="AddGroupDetailsFragment__members">成員</string>
    <string name="AddGroupDetailsFragment__you_can_add_or_invite_friends_after_creating_this_group">您可待建立此群組後新增或邀請好友。</string>
    <string name="AddGroupDetailsFragment__group_name_required">群組名稱 (必填)</string>
    <string name="AddGroupDetailsFragment__group_name_optional">群組名稱 (選填)</string>
    <string name="AddGroupDetailsFragment__this_field_is_required">此欄位必填。</string>
    <string name="AddGroupDetailsFragment__group_creation_failed">群組建立失敗。</string>
    <string name="AddGroupDetailsFragment__try_again_later">請稍後再試。</string>
    <string name="AddGroupDetailsFragment__remove">移除</string>
    <string name="AddGroupDetailsFragment__sms_contact">短訊聯絡人</string>
    <string name="AddGroupDetailsFragment__remove_s_from_this_group">要從此群組中移除 %1$s 嗎？</string>
    <!-- Info message shown in the middle of the screen, displayed when adding group details to an MMS Group -->
    <string name="AddGroupDetailsFragment__youve_selected_a_contact_that_doesnt_support">由於你已選擇一個不支援 Signal 群組的聯絡人，此群組將會使用多媒體短訊。只有你可以看見自訂多媒體短訊群組的名稱和相片。</string>
    <!-- Info message shown in the middle of the screen, displayed when adding group details to an MMS Group after SMS Phase 0 -->
    <string name="AddGroupDetailsFragment__youve_selected_a_contact_that_doesnt_support_signal_groups_mms_removal">你選取的聯絡人無法使用 Signal 群組，因此群組將使用多媒體訊息。只有你可以看到自訂的多媒體訊息群組名稱和相片。系統即將停止支援多媒體訊息群組，專注提供加密通訊服務。</string>

    <!-- ManageGroupActivity -->
    <string name="ManageGroupActivity_who_can_add_new_members">誰可以加入新成員？</string>
    <string name="ManageGroupActivity_who_can_edit_this_groups_info">誰可以編輯此群組的資訊？</string>

    <plurals name="ManageGroupActivity_added">
        <item quantity="other">%1$d 個成員已新增。</item>
    </plurals>

    <string name="ManageGroupActivity_you_dont_have_the_rights_to_do_this">您沒有權限這樣做</string>
    <string name="ManageGroupActivity_not_capable">您所加入的某人不支援「新版群組」並需要更新 Signal</string>
    <string name="ManageGroupActivity_not_announcement_capable">您所加入的某人不支援公告群組並需要更新 Signal</string>
    <string name="ManageGroupActivity_failed_to_update_the_group">升級此群組失敗</string>
    <string name="ManageGroupActivity_youre_not_a_member_of_the_group">您現在不是此群組的成員</string>
    <string name="ManageGroupActivity_failed_to_update_the_group_please_retry_later">更新群組失敗，請稍後再試</string>
    <string name="ManageGroupActivity_failed_to_update_the_group_due_to_a_network_error_please_retry_later">因網絡問題，更新群組失敗，請稍後再試</string>

    <string name="ManageGroupActivity_edit_name_and_picture">編輯名稱和圖片</string>
    <string name="ManageGroupActivity_legacy_group">舊版群組</string>
    <string name="ManageGroupActivity_legacy_group_learn_more">這是「舊版群組」。諸如群組管理員的功能僅限「新版群組」可用。</string>
    <string name="ManageGroupActivity_legacy_group_upgrade">這是「舊版群組」。若要存取新功能，諸如 @提及 和管理員，</string>
    <string name="ManageGroupActivity_legacy_group_too_large">此「舊版群組」無法升級至「新版群組」，因為人數太多。群組人數上限為 %1$d 人。</string>
    <string name="ManageGroupActivity_upgrade_this_group">升級此群組。</string>
    <string name="ManageGroupActivity_this_is_an_insecure_mms_group">這是不安全的多媒體短訊群組。若要私密聊天，請邀請您的聯絡人使用 Signal。</string>
    <string name="ManageGroupActivity_invite_now">立即邀請</string>
    <string name="ManageGroupActivity_more">更多</string>
    <string name="ManageGroupActivity_add_group_description">新增群組描述…</string>

    <!-- GroupMentionSettingDialog -->
    <string name="GroupMentionSettingDialog_notify_me_for_mentions">通知我有關提及</string>
    <string name="GroupMentionSettingDialog_receive_notifications_when_youre_mentioned_in_muted_chats">當已設為靜音的聊天中有人提及你時，你要接收通知嗎？</string>
    <string name="GroupMentionSettingDialog_always_notify_me">始終通知我</string>
    <string name="GroupMentionSettingDialog_dont_notify_me">請勿通知我</string>

    <!-- ManageProfileFragment -->
    <string name="ManageProfileFragment_profile_name">個人資料名稱</string>
    <string name="ManageProfileFragment_username">使用者名稱</string>
    <string name="ManageProfileFragment_about">關於</string>
    <string name="ManageProfileFragment_write_a_few_words_about_yourself">不妨寫句話自我介紹一下</string>
    <string name="ManageProfileFragment_your_name">您的名稱</string>
    <string name="ManageProfileFragment_your_username">您的使用者名稱</string>
    <string name="ManageProfileFragment_failed_to_set_avatar">設定頭像失敗</string>
    <string name="ManageProfileFragment_badges">徽章</string>
    <string name="ManageProfileFragment__edit_photo">編輯相片</string>
    <!-- Snackbar message after creating username -->
    <string name="ManageProfileFragment__username_created">已建立用戶名稱</string>
    <!-- Snackbar message after copying username -->
    <string name="ManageProfileFragment__username_copied">已複製用戶名稱</string>
    <!-- Snackbar message after network failure while trying to delete username -->
    <string name="ManageProfileFragment__couldnt_delete_username">無法刪除用戶名稱。請稍後再試。</string>
    <!-- Snackbar message after successful deletion of username -->
    <string name="ManageProfileFragment__username_deleted">已刪除用戶名稱</string>

    <!-- UsernameOutOfSyncReminder -->
    <!-- Displayed above the conversation list when a user needs to address an issue with their username -->
    <string name="UsernameOutOfSyncReminder__something_went_wrong">你的用戶名稱發生問題，不再被分派至你的帳戶。你可以嘗試重設或選擇一個新的。</string>
    <!-- Action text to navigate user to manually fix the issue with their username -->
    <string name="UsernameOutOfSyncReminder__fix_now">立即修復</string>


    <!-- ManageRecipientActivity -->
    <string name="ManageRecipientActivity_no_groups_in_common">無共同群組</string>
    <plurals name="ManageRecipientActivity_d_groups_in_common">
        <item quantity="other">%1$d 個共同群組</item>
    </plurals>

    <plurals name="GroupMemberList_invited">
        <item quantity="other">%1$s 已邀請 %2$d 人</item>
    </plurals>

    <!-- CustomNotificationsDialogFragment -->
    <string name="CustomNotificationsDialogFragment__custom_notifications">自訂通知</string>
    <string name="CustomNotificationsDialogFragment__messages">訊息</string>
    <string name="CustomNotificationsDialogFragment__use_custom_notifications">使用自訂通知</string>
    <string name="CustomNotificationsDialogFragment__notification_sound">通知聲效</string>
    <string name="CustomNotificationsDialogFragment__vibrate">震動</string>
    <!-- Button text for customizing notification options -->
    <string name="CustomNotificationsDialogFragment__customize">自訂</string>
    <string name="CustomNotificationsDialogFragment__change_sound_and_vibration">變更聲效與震動</string>
    <string name="CustomNotificationsDialogFragment__call_settings">通話設定</string>
    <string name="CustomNotificationsDialogFragment__ringtone">鈴聲</string>
    <string name="CustomNotificationsDialogFragment__default">預設值</string>
    <string name="CustomNotificationsDialogFragment__unknown">未知</string>

    <!-- ShareableGroupLinkDialogFragment -->
    <string name="ShareableGroupLinkDialogFragment__group_link">群組連結</string>
    <string name="ShareableGroupLinkDialogFragment__share">分享</string>
    <string name="ShareableGroupLinkDialogFragment__reset_link">重設連結</string>
    <string name="ShareableGroupLinkDialogFragment__approve_new_members">核准新成員</string>
    <string name="ShareableGroupLinkDialogFragment__require_an_admin_to_approve_new_members_joining_via_the_group_link">要求透過群組連結加入的新成員須經管理員核准。</string>
    <string name="ShareableGroupLinkDialogFragment__are_you_sure_you_want_to_reset_the_group_link">您確定要重設群組連結嗎？別人將無法再以目前的連結加入群組。</string>

    <!-- GroupLinkShareQrDialogFragment -->
    <string name="GroupLinkShareQrDialogFragment__qr_code">二維碼</string>
    <string name="GroupLinkShareQrDialogFragment__people_who_scan_this_code_will">別人掃描此二維碼後將可加入您的群組。若您開啟有關設定，將仍需管理員核准新成員。</string>
    <string name="GroupLinkShareQrDialogFragment__share_code">分享二維碼</string>

    <!-- GV2 Invite Revoke confirmation dialog -->
    <string name="InviteRevokeConfirmationDialog_revoke_own_single_invite">您要撤銷由您發送給 %1$s 的邀請嗎？</string>
    <plurals name="InviteRevokeConfirmationDialog_revoke_others_invites">
        <item quantity="other">您要撤銷由 %1$s 發送的 %2$d 個邀請嗎？</item>
    </plurals>

    <!-- GroupJoinBottomSheetDialogFragment -->
    <string name="GroupJoinBottomSheetDialogFragment_you_are_already_a_member">您已是成員</string>
    <string name="GroupJoinBottomSheetDialogFragment_join">加入</string>
    <string name="GroupJoinBottomSheetDialogFragment_request_to_join">請求加入</string>
    <string name="GroupJoinBottomSheetDialogFragment_unable_to_join_group_please_try_again_later">無法加入群組。請稍後再試</string>
    <string name="GroupJoinBottomSheetDialogFragment_encountered_a_network_error">遇到網絡問題。</string>
    <string name="GroupJoinBottomSheetDialogFragment_this_group_link_is_not_active">此群組連結不在使用中</string>
    <!-- Title shown when there was an known issue getting group information from a group link -->
    <string name="GroupJoinBottomSheetDialogFragment_cant_join_group">無法加入群組</string>
    <!-- Message shown when you try to get information for a group via link but an admin has removed you -->
    <string name="GroupJoinBottomSheetDialogFragment_you_cant_join_this_group_via_the_group_link_because_an_admin_removed_you">您不能透過群組連結加入此群組，因為管理員已移除您。</string>
    <!-- Message shown when you try to get information for a group via link but the link is no longer valid -->
    <string name="GroupJoinBottomSheetDialogFragment_this_group_link_is_no_longer_valid">此群組連結已失效。</string>
    <!-- Title shown when there was an unknown issue getting group information from a group link -->
    <string name="GroupJoinBottomSheetDialogFragment_link_error">連結錯誤</string>
    <!-- Message shown when you try to get information for a group via link but an unknown issue occurred -->
    <string name="GroupJoinBottomSheetDialogFragment_joining_via_this_link_failed_try_joining_again_later">透過此連結加入時失敗。請稍後再嘗試加入。</string>

    <string name="GroupJoinBottomSheetDialogFragment_direct_join">您要加入此群組，並與其成員分享您的名稱和照片嗎？</string>
    <string name="GroupJoinBottomSheetDialogFragment_admin_approval_needed">此群組的管理員須先核准您的請求，才可讓您加入此群組。當您請求加入時，您的名稱和照片將會與群組的成員分享。</string>
    <plurals name="GroupJoinBottomSheetDialogFragment_group_dot_d_members">
        <item quantity="other">群組 · %1$d 個成員</item>
    </plurals>

    <!-- GroupJoinUpdateRequiredBottomSheetDialogFragment -->
    <string name="GroupJoinUpdateRequiredBottomSheetDialogFragment_update_signal_to_use_group_links">更新 Signal 以使用群組連結</string>
    <string name="GroupJoinUpdateRequiredBottomSheetDialogFragment_update_message">您現正使用的 Signal 版本不支援此群組連結。請更新至最新版本以透過連結加入此群組。</string>
    <string name="GroupJoinUpdateRequiredBottomSheetDialogFragment_update_signal">更新 Signal</string>
    <string name="GroupJoinUpdateRequiredBottomSheetDialogFragment_group_link_is_not_valid">群組連結無效</string>

    <!-- GroupInviteLinkEnableAndShareBottomSheetDialogFragment -->
    <string name="GroupInviteLinkEnableAndShareBottomSheetDialogFragment_invite_friends">邀請好友</string>
    <string name="GroupInviteLinkEnableAndShareBottomSheetDialogFragment_share_a_link_with_friends_to_let_them_quickly_join_this_group">與好友分享連結，讓他們快速加入此群組。</string>

    <string name="GroupInviteLinkEnableAndShareBottomSheetDialogFragment_enable_and_share_link">啟用並分享連結</string>
    <string name="GroupInviteLinkEnableAndShareBottomSheetDialogFragment_share_link">分享連結</string>

    <string name="GroupInviteLinkEnableAndShareBottomSheetDialogFragment_unable_to_enable_group_link_please_try_again_later">無法啟用群組連結。請稍後再試</string>
    <string name="GroupInviteLinkEnableAndShareBottomSheetDialogFragment_encountered_a_network_error">遇到網絡問題。</string>
    <string name="GroupInviteLinkEnableAndShareBottomSheetDialogFragment_you_dont_have_the_right_to_enable_group_link">您無權限啟用群組連結。請詢問管理員。</string>
    <string name="GroupInviteLinkEnableAndShareBottomSheetDialogFragment_you_are_not_currently_a_member_of_the_group">您目前並非此群組的成員。</string>

    <!-- GV2 Request confirmation dialog -->
    <string name="RequestConfirmationDialog_add_s_to_the_group">要將「%1$s」加入群組嗎？</string>
    <string name="RequestConfirmationDialog_deny_request_from_s">要拒絕來自「%1$s」的請求嗎？</string>
    <!-- Confirm dialog message shown when deny a group link join request and group link is enabled. -->
    <string name="RequestConfirmationDialog_deny_request_from_s_they_will_not_be_able_to_request">要拒絕來自「%1$s」的請求嗎？對方將無法透過群組連結再次請求加入。</string>
    <string name="RequestConfirmationDialog_add">新增</string>
    <string name="RequestConfirmationDialog_deny">拒絕</string>

    <!-- ImageEditorHud -->
    <string name="ImageEditorHud_blur_faces">模糊臉部</string>
    <string name="ImageEditorHud_new_blur_faces_or_draw_anywhere_to_blur">新功能：模糊臉部或隨意描繪模糊化</string>
    <string name="ImageEditorHud_draw_anywhere_to_blur">隨意描繪以模糊</string>
    <string name="ImageEditorHud_draw_to_blur_additional_faces_or_areas">隨意描繪以模糊額外的樣貌或區域</string>

    <!-- InputPanel -->
    <string name="InputPanel_tap_and_hold_to_record_a_voice_message_release_to_send">輕觸並按住以錄製語音訊息，放開以傳送</string>
    <!-- When editing a message, label shown above the text input field in the composer -->
    <string name="InputPanel_edit_message">編輯訊息</string>

    <!-- InviteActivity -->
    <string name="InviteActivity_share">分享</string>
    <string name="InviteActivity_share_with_contacts">與聯絡人分享</string>
    <string name="InviteActivity_share_via">分享方式…</string>

    <string name="InviteActivity_cancel">取消</string>
    <string name="InviteActivity_sending">正在傳送…</string>
    <string name="InviteActivity_invitations_sent">邀請已傳送！</string>
    <string name="InviteActivity_invite_to_signal">邀請加入 Molly</string>
    <string name="InviteActivity_send_sms">傳送短訊 (%1$d)</string>
    <plurals name="InviteActivity_send_sms_invites">
        <item quantity="other">要傳送 %1$d 個短訊邀請嗎？</item>
    </plurals>
    <string name="InviteActivity_lets_switch_to_signal">一齊轉用 Molly 咯：%1$s</string>
    <string name="InviteActivity_no_app_to_share_to">您似乎未有任何應用程式可作分享。</string>

    <!-- LearnMoreTextView -->
    <string name="LearnMoreTextView_learn_more">了解更多</string>

    <string name="SpanUtil__read_more">閱讀全文</string>

    <!-- LongMessageActivity -->
    <string name="LongMessageActivity_unable_to_find_message">找不到訊息</string>
    <string name="LongMessageActivity_message_from_s">%1$s 傳來的訊息</string>
    <string name="LongMessageActivity_your_message">您的訊息</string>

    <!-- MessageRetrievalService -->
    <string name="MessageRetrievalService_signal">Molly</string>
    <string name="MessageRetrievalService_background_connection_enabled">背景連線已啟用</string>

    <!-- MediaOverviewActivity -->
    <string name="MediaOverviewActivity_Media">媒體</string>
    <string name="MediaOverviewActivity_Files">檔案</string>
    <string name="MediaOverviewActivity_Audio">音訊</string>
    <string name="MediaOverviewActivity_All">全部</string>
    <plurals name="MediaOverviewActivity_Media_delete_confirm_title">
        <item quantity="other">要刪除已選項目嗎？</item>
    </plurals>
    <plurals name="MediaOverviewActivity_Media_delete_confirm_message">
        <item quantity="other">這將會永久刪除共 %1$d 個已選檔案。與這些項目關聯的任何訊息文字亦將會刪除。</item>
    </plurals>
    <string name="MediaOverviewActivity_Media_delete_progress_title">正在刪除</string>
    <string name="MediaOverviewActivity_Media_delete_progress_message">正在刪除訊息…</string>
    <string name="MediaOverviewActivity_collecting_attachments">正在蒐集附件…</string>
    <string name="MediaOverviewActivity_Sort_by">排序方式</string>
    <string name="MediaOverviewActivity_Newest">由新到舊</string>
    <string name="MediaOverviewActivity_Oldest">由舊到新</string>
    <string name="MediaOverviewActivity_Storage_used">依佔用的儲存空間</string>
    <string name="MediaOverviewActivity_All_storage_use">所有儲存空間用量</string>
    <string name="MediaOverviewActivity_Grid_view_description">網格檢視</string>
    <string name="MediaOverviewActivity_List_view_description">清單檢視</string>
    <string name="MediaOverviewActivity_Selected_description">已選取</string>
    <string name="MediaOverviewActivity_select_all">全選</string>
    <plurals name="MediaOverviewActivity_save_plural">
        <item quantity="other">儲存</item>
    </plurals>
    <plurals name="MediaOverviewActivity_delete_plural">
        <item quantity="other">刪除</item>
    </plurals>

    <plurals name="MediaOverviewActivity_d_selected_s">
        <item quantity="other">%1$d 個已選取 (%2$s)</item>
    </plurals>
    <string name="MediaOverviewActivity_file">檔案</string>
    <string name="MediaOverviewActivity_audio">音訊</string>
    <string name="MediaOverviewActivity_video">影片</string>
    <string name="MediaOverviewActivity_image">影像</string>
  <!-- Removed by excludeNonTranslatables <string name="MediaOverviewActivity_detail_line_2_part" translatable="false">%1$s · %2$s</string> -->
  <!-- Removed by excludeNonTranslatables <string name="MediaOverviewActivity_detail_line_3_part" translatable="false">%1$s · %2$s · %3$s</string> -->

    <string name="MediaOverviewActivity_sent_by_s">由 %1$s 傳送</string>
    <string name="MediaOverviewActivity_sent_by_you">由您傳送</string>
    <string name="MediaOverviewActivity_sent_by_s_to_s">由 %1$s 傳送給 %2$s</string>
    <string name="MediaOverviewActivity_sent_by_you_to_s">由您傳送給 %1$s</string>

    <!-- Megaphones -->
    <string name="Megaphones_remind_me_later">稍後再提醒我</string>
    <string name="Megaphones_verify_your_signal_pin">驗證您的 Signal PIN 碼</string>
    <string name="Megaphones_well_occasionally_ask_you_to_verify_your_pin">每隔一段時間，我們會請您驗證一下您的 PIN 碼，確保您能記住它。</string>
    <string name="Megaphones_verify_pin">驗證 PIN 碼</string>
    <string name="Megaphones_get_started">開始使用</string>
    <string name="Megaphones_new_group">建立新群組</string>
    <string name="Megaphones_invite_friends">邀請好友</string>
    <string name="Megaphones_chat_colors">聊天顏色</string>
    <string name="Megaphones_add_a_profile_photo">新增個人檔案相片</string>

    <!-- Title of a bottom sheet to render messages that all quote a specific message -->
    <string name="MessageQuotesBottomSheet_replies">回覆</string>

    <!-- NotificationBarManager -->
    <string name="NotificationBarManager__establishing_signal_call">正在建立 Signal 通話</string>
    <!-- Temporary notification shown when starting the calling service -->
    <string name="NotificationBarManager__starting_signal_call_service">正在開始 Molly 通話服務</string>
    <string name="NotificationBarManager__stopping_signal_call_service">正在停止 Molly 通話服務</string>
    <string name="NotificationBarManager__cancel_call">取消通話</string>

    <!-- NotificationsMegaphone -->
    <string name="NotificationsMegaphone_turn_on_notifications">要開啟通知嗎？</string>
    <string name="NotificationsMegaphone_never_miss_a_message">不再錯過任何來自您的聯絡人或群組中的訊息。</string>
    <string name="NotificationsMegaphone_turn_on">開啟</string>
    <string name="NotificationsMegaphone_not_now">現在不要</string>

    <!-- NotificationMmsMessageRecord -->
    <string name="NotificationMmsMessageRecord_multimedia_message">多媒體訊息</string>
    <string name="NotificationMmsMessageRecord_downloading_mms_message">正在下載多媒體短訊訊息</string>
    <string name="NotificationMmsMessageRecord_error_downloading_mms_message">下載多媒體短訊訊息時發生錯誤，輕觸以重試</string>

    <!-- MediaPickerActivity -->
    <string name="MediaPickerActivity__menu_open_camera">開啟相機</string>

    <!-- MediaSendActivity -->
    <string name="MediaSendActivity_camera_unavailable">相機無法使用。</string>

    <!-- MediaRepository -->
    <string name="MediaRepository_all_media">所有媒體</string>
    <string name="MediaRepository__camera">相機</string>

    <!-- MessageRecord -->
    <string name="MessageRecord_unknown">未知</string>
    <string name="MessageRecord_message_encrypted_with_a_legacy_protocol_version_that_is_no_longer_supported">已接收的一則訊息乃使用較舊版本的 Signal 加密，現已不再支援。請著寄件人更新至最新版本，然後重新傳送此訊息。</string>
    <string name="MessageRecord_left_group">您已退出此群組。</string>
    <string name="MessageRecord_you_updated_group">您已更新此群組。</string>
    <string name="MessageRecord_the_group_was_updated">此群組已更新。</string>
    <!-- Update message shown when placing an outgoing 1:1 voice/audio call and it\'s answered by the other party -->
    <string name="MessageRecord_outgoing_voice_call">撥打語音通話</string>
    <!-- Update message shown when placing an outgoing 1:1 video call and it\'s answered by the other party -->
    <string name="MessageRecord_outgoing_video_call">撥打視訊通話</string>
    <!-- Update message shown when placing an outgoing 1:1 voice/audio call and it\'s not answered by the other party -->
    <string name="MessageRecord_unanswered_voice_call">未接的語音通話</string>
    <!-- Update message shown when placing an outgoing 1:1 video call and it\'s not answered by the other party -->
    <string name="MessageRecord_unanswered_video_call">未接的視訊通話</string>
    <!-- Update message shown when receiving an incoming 1:1 voice/audio call and it\'s answered -->
    <string name="MessageRecord_incoming_voice_call">語音通話來電</string>
    <!-- Update message shown when receiving an incoming 1:1 video call and answered -->
    <string name="MessageRecord_incoming_video_call">視訊通話來電</string>
    <!-- Update message shown when receiving an incoming 1:1 voice/audio call and not answered -->
    <string name="MessageRecord_missed_voice_call">未接的語音通話</string>
    <!-- Update message shown when receiving an incoming 1:1 video call and not answered -->
    <string name="MessageRecord_missed_video_call">未接的視訊通話</string>
    <!-- Update message shown when receiving an incoming 1:1 voice/audio call and explicitly declined -->
    <string name="MessageRecord_you_declined_a_voice_call">你拒絕了一個語音通話</string>
    <!-- Update message shown when receiving an incoming 1:1 video call and explicitly declined -->
    <string name="MessageRecord_you_declined_a_video_call">你拒絕了一個視訊通話</string>
    <!-- Call update formatter string to place the update message next to a time stamp. e.g., \'Incoming voice call · 11:11am\' -->
    <string name="MessageRecord_call_message_with_date">%1$s · %2$s</string>
    <string name="MessageRecord_s_updated_group">%1$s 已更新此群組。</string>
    <string name="MessageRecord_s_joined_signal">%1$s 在用 Signal 了！</string>
    <string name="MessageRecord_you_disabled_disappearing_messages">您已停用限時訊息。</string>
    <string name="MessageRecord_s_disabled_disappearing_messages">%1$s 已停用限時訊息。</string>
    <string name="MessageRecord_you_set_disappearing_message_time_to_s">您已將限時訊息計時器設為 %1$s。</string>
    <string name="MessageRecord_s_set_disappearing_message_time_to_s">%1$s 已將限時訊息計時器設為 %2$s。</string>
    <string name="MessageRecord_disappearing_message_time_set_to_s">限時訊息計時器已設為 %1$s。</string>
    <string name="MessageRecord_this_group_was_updated_to_a_new_group">此群組已升級至「新版群組」。</string>
    <string name="MessageRecord_you_couldnt_be_added_to_the_new_group_and_have_been_invited_to_join">無法將您加入「新版群組」，因此已邀請您加入。</string>
    <string name="MessageRecord_chat_session_refreshed">聊天工作階段已重新整理</string>
    <plurals name="MessageRecord_members_couldnt_be_added_to_the_new_group_and_have_been_invited">
        <item quantity="other">無法將 %1$s 個成員加入「新版群組」，因此已邀請他們加入。</item>
    </plurals>

    <plurals name="MessageRecord_members_couldnt_be_added_to_the_new_group_and_have_been_removed">
        <item quantity="other">無法將 %1$s 個成員加入「新群組」，因此已被移除。</item>
    </plurals>

    <!-- Profile change updates -->
    <string name="MessageRecord_changed_their_profile_name_to">%1$s 已將個人資料名稱改為 %2$s。</string>
    <string name="MessageRecord_changed_their_profile_name_from_to">%1$s 已將個人資料名稱 %2$s 改為 %3$s。</string>
    <string name="MessageRecord_changed_their_profile">%1$s 已變更其個人資料。</string>

    <!-- GV2 specific -->
    <string name="MessageRecord_you_created_the_group">您已建立此群組。</string>
    <string name="MessageRecord_group_updated">群組已更新。</string>
    <string name="MessageRecord_invite_friends_to_this_group">邀請好友透過群組連結加入此群組</string>

    <!-- GV2 member additions -->
    <string name="MessageRecord_you_added_s">您已新增 %1$s。</string>
    <string name="MessageRecord_s_added_s">%1$s 已新增 %2$s。</string>
    <string name="MessageRecord_s_added_you">%1$s 已新增您到此群組中。</string>
    <string name="MessageRecord_you_joined_the_group">您已加入此群組。</string>
    <string name="MessageRecord_s_joined_the_group">%1$s 已加入此群組。</string>

    <!-- GV2 member removals -->
    <string name="MessageRecord_you_removed_s">您已移除 %1$s。</string>
    <string name="MessageRecord_s_removed_s">%1$s 已移除 %2$s。</string>
    <string name="MessageRecord_s_removed_you_from_the_group">%1$s 已從此群組中移除您。</string>
    <string name="MessageRecord_you_left_the_group">您已退出此群組。</string>
    <string name="MessageRecord_s_left_the_group">%1$s 已退出此群組。</string>
    <string name="MessageRecord_you_are_no_longer_in_the_group">您已不在此群組中。</string>
    <string name="MessageRecord_s_is_no_longer_in_the_group">%1$s 已不在此群組中。</string>

    <!-- GV2 role change -->
    <string name="MessageRecord_you_made_s_an_admin">您已將 %1$s 設為管理員。</string>
    <string name="MessageRecord_s_made_s_an_admin">%1$s 已將 %2$s 設為管理員。</string>
    <string name="MessageRecord_s_made_you_an_admin">%1$s 已將您設為管理員。</string>
    <string name="MessageRecord_you_revoked_admin_privileges_from_s">您已撤銷 %1$s 的管理員權限。</string>
    <string name="MessageRecord_s_revoked_your_admin_privileges">%1$s 已撤銷您的管理員權限。</string>
    <string name="MessageRecord_s_revoked_admin_privileges_from_s">%1$s 已撤銷 %2$s 的管理員權限。</string>
    <string name="MessageRecord_s_is_now_an_admin">%1$s 現已是管理員。</string>
    <string name="MessageRecord_you_are_now_an_admin">您現已是管理員。</string>
    <string name="MessageRecord_s_is_no_longer_an_admin">%1$s 已不再是管理員。</string>
    <string name="MessageRecord_you_are_no_longer_an_admin">您已不再是管理員。</string>

    <!-- GV2 invitations -->
    <string name="MessageRecord_you_invited_s_to_the_group">您已邀請 %1$s 加入群組。</string>
    <string name="MessageRecord_s_invited_you_to_the_group">%1$s 已邀請您加入群組。</string>
    <plurals name="MessageRecord_s_invited_members">
        <item quantity="other">%1$s 已邀請 %2$d 人加入群組。</item>
    </plurals>
    <string name="MessageRecord_you_were_invited_to_the_group">您已獲邀加入群組。</string>
    <plurals name="MessageRecord_d_people_were_invited_to_the_group">
        <item quantity="other">%1$d 人已獲邀加入群組。</item>
    </plurals>

    <!-- GV2 invitation revokes -->
    <plurals name="MessageRecord_you_revoked_invites">
        <item quantity="other">您已撤銷 %1$d 個加入群組的邀請。</item>
    </plurals>
    <plurals name="MessageRecord_s_revoked_invites">
        <item quantity="other">%1$s 已撤銷 %2$d 個加入群組的邀請。</item>
    </plurals>
    <string name="MessageRecord_someone_declined_an_invitation_to_the_group">某人已拒絕加入群組的邀請。</string>
    <string name="MessageRecord_you_declined_the_invitation_to_the_group">您已拒絕加入群組的邀請。</string>
    <string name="MessageRecord_s_revoked_your_invitation_to_the_group">%1$s 已撤銷邀請您加入群組。</string>
    <string name="MessageRecord_an_admin_revoked_your_invitation_to_the_group">管理員已撤銷邀請您加入群組。</string>
    <plurals name="MessageRecord_d_invitations_were_revoked">
        <item quantity="other">%1$d 個加入群組的邀請已撤銷。</item>
    </plurals>

    <!-- GV2 invitation acceptance -->
    <string name="MessageRecord_you_accepted_invite">您已接受加入群組的邀請。</string>
    <string name="MessageRecord_s_accepted_invite">%1$s 已接受加入群組的邀請。</string>
    <string name="MessageRecord_you_added_invited_member_s">您已新增獲邀成員 %1$s。</string>
    <string name="MessageRecord_s_added_invited_member_s">%1$s 已新增獲邀成員 %2$s。</string>

    <!-- GV2 title change -->
    <string name="MessageRecord_you_changed_the_group_name_to_s">您已將群組名稱改為「%1$s」。</string>
    <string name="MessageRecord_s_changed_the_group_name_to_s">%1$s 已將群組名稱改為「%2$s」。</string>
    <string name="MessageRecord_the_group_name_has_changed_to_s">群組名稱已變更為「%1$s」。</string>

    <!-- GV2 description change -->
    <string name="MessageRecord_you_changed_the_group_description">您已變更群組描述。</string>
    <string name="MessageRecord_s_changed_the_group_description">%1$s 已變更群組描述。</string>
    <string name="MessageRecord_the_group_description_has_changed">群組描述已變更。</string>

    <!-- GV2 avatar change -->
    <string name="MessageRecord_you_changed_the_group_avatar">您已變更群組頭像。</string>
    <string name="MessageRecord_s_changed_the_group_avatar">%1$s 已變更群組頭像。</string>
    <string name="MessageRecord_the_group_group_avatar_has_been_changed">群組頭像已變更。</string>

    <!-- GV2 attribute access level change -->
    <string name="MessageRecord_you_changed_who_can_edit_group_info_to_s">您已將誰可以編輯群組資訊改為「%1$s」。</string>
    <string name="MessageRecord_s_changed_who_can_edit_group_info_to_s">%1$s 已將誰可以編輯群組資訊改為「%2$s」。</string>
    <string name="MessageRecord_who_can_edit_group_info_has_been_changed_to_s">誰可以編輯群組資訊已變更為「%1$s」。</string>

    <!-- GV2 membership access level change -->
    <string name="MessageRecord_you_changed_who_can_edit_group_membership_to_s">您已將誰可以編輯群組成員名單改為「%1$s」。</string>
    <string name="MessageRecord_s_changed_who_can_edit_group_membership_to_s">%1$s 已將誰可以編輯群組成員名單改為「%2$s」。</string>
    <string name="MessageRecord_who_can_edit_group_membership_has_been_changed_to_s">誰可以編輯群組成員名單已變更為「%1$s」。</string>

    <!-- GV2 announcement group change -->
    <string name="MessageRecord_you_allow_all_members_to_send">您已將群組設定變更為允許所有成員傳送訊息。</string>
    <string name="MessageRecord_you_allow_only_admins_to_send">您已將群組設定變更為僅允許管理員傳送訊息。</string>
    <string name="MessageRecord_s_allow_all_members_to_send">%1$s 已將群組設定變更為允許所有成員傳送訊息。</string>
    <string name="MessageRecord_s_allow_only_admins_to_send">%1$s 已將群組設定變更為僅允許管理員傳送訊息。</string>
    <string name="MessageRecord_allow_all_members_to_send">群組設定已變更為允許所有成員傳送訊息。</string>
    <string name="MessageRecord_allow_only_admins_to_send">群組設定已變更為僅允許管理員傳送訊息。</string>

    <!-- GV2 group link invite access level change -->
    <string name="MessageRecord_you_turned_on_the_group_link_with_admin_approval_off">您已開啟群組連結，管理員核准已關閉。</string>
    <string name="MessageRecord_you_turned_on_the_group_link_with_admin_approval_on">您已開啟群組連結，管理員核准已開啟。</string>
    <string name="MessageRecord_you_turned_off_the_group_link">您已關閉群組連結。</string>
    <string name="MessageRecord_s_turned_on_the_group_link_with_admin_approval_off">%1$s 已開啟群組連結，管理員核准已關閉。</string>
    <string name="MessageRecord_s_turned_on_the_group_link_with_admin_approval_on">%1$s 已開啟群組連結，管理員核准已開啟。</string>
    <string name="MessageRecord_s_turned_off_the_group_link">%1$s 已關閉群組連結。</string>
    <string name="MessageRecord_the_group_link_has_been_turned_on_with_admin_approval_off">群組連結已開啟，管理員核准已關閉。</string>
    <string name="MessageRecord_the_group_link_has_been_turned_on_with_admin_approval_on">群組連結已開啟，管理員核准已開啟。</string>
    <string name="MessageRecord_the_group_link_has_been_turned_off">群組連結已關閉。</string>
    <string name="MessageRecord_you_turned_off_admin_approval_for_the_group_link">您已為群組連結關閉管理員核准。</string>
    <string name="MessageRecord_s_turned_off_admin_approval_for_the_group_link">%1$s 已為群組連結關閉管理員核准。</string>
    <string name="MessageRecord_the_admin_approval_for_the_group_link_has_been_turned_off">群組連結已關閉管理員核准。</string>
    <string name="MessageRecord_you_turned_on_admin_approval_for_the_group_link">您已為群組連結開啟管理員核准。</string>
    <string name="MessageRecord_s_turned_on_admin_approval_for_the_group_link">%1$s 已為群組連結開啟管理員核准。</string>
    <string name="MessageRecord_the_admin_approval_for_the_group_link_has_been_turned_on">群組連結已開啟管理員核准。</string>

    <!-- GV2 group link reset -->
    <string name="MessageRecord_you_reset_the_group_link">您已重設群組連結。</string>
    <string name="MessageRecord_s_reset_the_group_link">%1$s 已重設群組連結。</string>
    <string name="MessageRecord_the_group_link_has_been_reset">群組連結已重設。</string>

    <!-- GV2 group link joins -->
    <string name="MessageRecord_you_joined_the_group_via_the_group_link">您已憑群組連結加入此群組。</string>
    <string name="MessageRecord_s_joined_the_group_via_the_group_link">%1$s 已憑群組連結加入此群組。</string>

    <!-- GV2 group link requests -->
    <string name="MessageRecord_you_sent_a_request_to_join_the_group">您已發送請求加入此群組。</string>
    <string name="MessageRecord_s_requested_to_join_via_the_group_link">%1$s 已憑群組連結請求加入。</string>
    <!-- Update message shown when someone requests to join via group link and cancels the request back to back -->
    <plurals name="MessageRecord_s_requested_and_cancelled_their_request_to_join_via_the_group_link">
        <item quantity="other">%1$s 已憑群組連結請求又取消請求加入 %2$d 次。</item>
    </plurals>

    <!-- GV2 group link approvals -->
    <string name="MessageRecord_s_approved_your_request_to_join_the_group">%1$s 已核准您的請求加入此群組。</string>
    <string name="MessageRecord_s_approved_a_request_to_join_the_group_from_s">%1$s 已核准 %2$s 的請求加入此群組。</string>
    <string name="MessageRecord_you_approved_a_request_to_join_the_group_from_s">您已核准 %1$s 的請求加入此群組。</string>
    <string name="MessageRecord_your_request_to_join_the_group_has_been_approved">您請求加入此群組已獲核准。</string>
    <string name="MessageRecord_a_request_to_join_the_group_from_s_has_been_approved">%1$s 請求加入此群組已獲核准。</string>

    <!-- GV2 group link deny -->
    <string name="MessageRecord_your_request_to_join_the_group_has_been_denied_by_an_admin">您請求加入此群組已被管理員拒絕。</string>
    <string name="MessageRecord_s_denied_a_request_to_join_the_group_from_s">%1$s 已拒絕 %2$s 的請求加入此群組。</string>
    <string name="MessageRecord_a_request_to_join_the_group_from_s_has_been_denied">%1$s 請求加入此群組已被拒絕。</string>
    <string name="MessageRecord_you_canceled_your_request_to_join_the_group">您已取消請求加入此群組。</string>
    <string name="MessageRecord_s_canceled_their_request_to_join_the_group">%1$s 已取消請求加入此群組。</string>

    <!-- End of GV2 specific update messages -->

    <string name="MessageRecord_your_safety_number_with_s_has_changed">您與 %1$s 之間的安全碼已變更。</string>
    <string name="MessageRecord_you_marked_your_safety_number_with_s_verified">您與 %1$s 之間的安全碼已標記為已驗證</string>
    <string name="MessageRecord_you_marked_your_safety_number_with_s_verified_from_another_device">您與 %1$s 之間的安全碼已在另一台裝置上標記為已驗證</string>
    <string name="MessageRecord_you_marked_your_safety_number_with_s_unverified">您與 %1$s 之間的安全碼已標記為未驗證</string>
    <string name="MessageRecord_you_marked_your_safety_number_with_s_unverified_from_another_device">您與 %1$s 之間的安全碼已在另一台裝置上標記為未驗證</string>
    <string name="MessageRecord_a_message_from_s_couldnt_be_delivered">來自 %1$s 的一則訊息無法送達</string>
    <string name="MessageRecord_s_changed_their_phone_number">%1$s 已變更電話號碼。</string>
    <!-- Update item message shown in the release channel when someone is already a sustainer so we ask them if they want to boost. -->
    <string name="MessageRecord_like_this_new_feature_help_support_signal_with_a_one_time_donation">你喜歡這個全新功能嗎？透過單次捐款來支持 Signal。</string>
    <!-- Update item message shown when we merge two threads together. First placeholder is a name, second placeholder is a phone number. -->
    <string name="MessageRecord_your_message_history_with_s_and_their_number_s_has_been_merged">你與 %1$s 的訊息紀錄及其號碼 %2$s 已經合併。</string>
    <!-- Update item message shown when we merge two threads together and we don\'t know the phone number of the other thread. The placeholder is a person\'s name. -->
    <string name="MessageRecord_your_message_history_with_s_and_another_chat_has_been_merged">你與 %1$s 的訊息紀錄和屬於他們的另一個聊天已經合併。</string>
    <!-- Update item message shown when you find out a phone number belongs to a person you had a conversation with. First placeholder is a phone number, second placeholder is a name. -->
    <string name="MessageRecord_s_belongs_to_s">%1$s 是 %2$s 的手機號碼</string>
    <!-- Message to notify sender that activate payments request has been sent to the recipient -->
    <string name="MessageRecord_you_sent_request">你向 %1$s 傳送了啟動付款的請求</string>
    <!-- Request message from recipient to activate payments -->
    <string name="MessageRecord_wants_you_to_activate_payments">%1$s 希望你啟動付款。僅向你信任的人傳送付款。</string>
    <!-- Message to inform user that payments was activated-->
    <string name="MessageRecord_you_activated_payments">你啟動了付款</string>
    <!-- Message to inform sender that recipient can now accept payments -->
    <string name="MessageRecord_can_accept_payments">%1$s 現在可以接受付款</string>

    <!-- Group Calling update messages -->
    <string name="MessageRecord_s_started_a_group_call_s">%1$s 開展了群組通話 · %2$s</string>
    <string name="MessageRecord_you_started_a_group_call_s">你發起了群組通話 · %1$s</string>
    <string name="MessageRecord_s_is_in_the_group_call_s">%1$s 加入了群組通話 · %2$s</string>
    <string name="MessageRecord_you_are_in_the_group_call_s1">您現已在群組通話中 · %1$s</string>
    <string name="MessageRecord_s_and_s_are_in_the_group_call_s1">%1$s 和 %2$s 現已在群組通話中 · %3$s</string>
    <string name="MessageRecord_group_call_s">群組通話 · %1$s</string>

    <string name="MessageRecord_s_started_a_group_call">%1$s 已開始群組通話</string>
    <string name="MessageRecord_you_started_a_group_call">你發起了群組通話</string>
    <string name="MessageRecord_s_is_in_the_group_call">%1$s 加入了群組通話</string>
    <string name="MessageRecord_you_are_in_the_group_call">您加入了群組通話</string>
    <string name="MessageRecord_s_and_s_are_in_the_group_call">%1$s 和 %2$s 加入了群組通話</string>
    <string name="MessageRecord_group_call">群組通話</string>

    <string name="MessageRecord_you">您</string>

    <plurals name="MessageRecord_s_s_and_d_others_are_in_the_group_call_s">
        <item quantity="other">%1$s、%2$s 和另 %3$d 人現已在群組通話中 · %4$s</item>
    </plurals>

    <plurals name="MessageRecord_s_s_and_d_others_are_in_the_group_call">
        <item quantity="other">%1$s、%2$s 和另 %3$d 人現已在群組通話中</item>
    </plurals>

    <!-- In-conversation update message to indicate that the current contact is sms only and will need to migrate to signal to continue the conversation in signal. -->
    <string name="MessageRecord__you_will_no_longer_be_able_to_send_sms_messages_from_signal_soon">你很快將無法再於 Signal 傳送短訊。邀請 %1$s 加入 Signal 以繼續對話。</string>
    <!-- In-conversation update message to indicate that the current contact is sms only and will need to migrate to signal to continue the conversation in signal. -->
    <string name="MessageRecord__you_can_no_longer_send_sms_messages_in_signal">你無法再於 Molly 傳送短訊。邀請 %1$s 加入 Molly 以繼續對話。</string>
    <!-- Body for quote when message being quoted is an in-app payment message -->
    <string name="MessageRecord__payment_s">付款：%1$s</string>

    <!-- MessageRequestBottomView -->
    <string name="MessageRequestBottomView_accept">接受</string>
    <string name="MessageRequestBottomView_continue">繼續</string>
    <string name="MessageRequestBottomView_delete">刪除</string>
    <string name="MessageRequestBottomView_block">封鎖</string>
    <string name="MessageRequestBottomView_unblock">解除封鎖</string>
    <!-- Text explaining a message request from someone you\'ve removed before -->
    <string name="MessageRequestBottomView_do_you_want_to_let_s_message_you_you_removed_them_before">你是否允許 %1$s 與你通訊，並分享你的名字及照片？你之前曾移除此人。</string>
    <string name="MessageRequestBottomView_do_you_want_to_let_s_message_you_they_wont_know_youve_seen_their_messages_until_you_accept">要讓 %1$s 傳訊給您，並向對方分享您的名稱和照片嗎？在您接受之前，對方不會知道您看過其訊息。</string>
    <!-- Shown in message request flow. Describes what will happen if you unblock a Signal user -->
    <string name="MessageRequestBottomView_do_you_want_to_let_s_message_you_wont_receive_any_messages_until_you_unblock_them">你是否要允許 %1$s 與你通訊，並向對方分享你的名字和相片？在解除封鎖之前，你都不會收到對方的任何訊息。</string>
    <!-- Shown in message request flow. Describes what will happen if you unblock an SMS user -->
    <string name="MessageRequestBottomView_do_you_want_to_let_s_message_you_wont_receive_any_messages_until_you_unblock_them_SMS">你是否要允許 %1$s 與你通訊？在解除封鎖之前，你都不會收到對方的任何訊息。</string>
    <string name="MessageRequestBottomView_get_updates_and_news_from_s_you_wont_receive_any_updates_until_you_unblock_them">你是否要獲取 %1$s 的更新資訊及最新消息？在解除封鎖之前，你都不會收到任何更新資訊。</string>
    <string name="MessageRequestBottomView_continue_your_conversation_with_this_group_and_share_your_name_and_photo">要繼續與此群組的對話，並與其成員分享您的名稱和照片嗎？</string>
    <string name="MessageRequestBottomView_upgrade_this_group_to_activate_new_features">升級此群組以啟用新功能，諸如 @提及 和管理員。此群組中未有分享名稱或照片的成員將會獲邀加入。</string>
    <string name="MessageRequestBottomView_this_legacy_group_can_no_longer_be_used">此「舊版群組」現已不再可用，因為人數太多。群組人數上限為 %1$d 人。</string>
    <string name="MessageRequestBottomView_continue_your_conversation_with_s_and_share_your_name_and_photo">要繼續與 %1$s 聊天，並與其分享你的名稱和照片嗎？</string>
    <string name="MessageRequestBottomView_do_you_want_to_join_this_group_they_wont_know_youve_seen_their_messages_until_you_accept">要加入此群組，並向其成員分享您的名稱和照片嗎？在您接受之前，他們不會知道您看過其訊息。</string>
    <string name="MessageRequestBottomView_do_you_want_to_join_this_group_you_wont_see_their_messages">要加入此群組，並向其成員分享您的名稱和照片嗎？在您接受之前，您不會看到他們的訊息。</string>
    <string name="MessageRequestBottomView_join_this_group_they_wont_know_youve_seen_their_messages_until_you_accept">要加入此群組嗎？在您接受之前，別人不會知道您已看過其訊息。</string>
    <string name="MessageRequestBottomView_unblock_this_group_and_share_your_name_and_photo_with_its_members">你是否要解除封鎖此群組，並向其成員分享你的名字和相片？在解除封鎖之前，你都不會收到對方的任何訊息。</string>
  <!-- Removed by excludeNonTranslatables <string name="MessageRequestBottomView_legacy_learn_more_url" translatable="false">https://support.signal.org/hc/articles/360007459591</string> -->
    <string name="MessageRequestProfileView_view">檢視</string>
    <string name="MessageRequestProfileView_member_of_one_group">%1$s 的成員</string>
    <string name="MessageRequestProfileView_member_of_two_groups">%1$s 和 %2$s 的成員</string>
    <string name="MessageRequestProfileView_member_of_many_groups">%1$s、%2$s 和 %3$s 的成員</string>
    <plurals name="MessageRequestProfileView_members">
        <item quantity="other">%1$d 個成員</item>
    </plurals>
    <!-- Describes the number of members in a group. The string MessageRequestProfileView_invited is nested in the parentheses. -->
    <plurals name="MessageRequestProfileView_members_and_invited">
        <item quantity="other">%1$d 個成員 (%2$s)</item>
    </plurals>
    <!-- Describes the number of people invited to a group. Nested inside of the string MessageRequestProfileView_members_and_invited -->
    <plurals name="MessageRequestProfileView_invited">
        <item quantity="other">+%1$d 個邀請</item>
    </plurals>
    <plurals name="MessageRequestProfileView_member_of_d_additional_groups">
        <item quantity="other">另 %1$d 個群組</item>
    </plurals>

    <!-- PassphraseChangeActivity -->
    <string name="PassphraseChangeActivity_passphrases_dont_match_exclamation">密碼不匹配！</string>
    <string name="PassphraseChangeActivity_incorrect_old_passphrase_exclamation">舊的密碼不正確！</string>
    <string name="PassphraseChangeActivity_enter_new_passphrase_exclamation">輸入新的密碼！</string>

    <!-- DeviceProvisioningActivity -->
    <string name="DeviceProvisioningActivity_link_this_device">要連結此裝置嗎？</string>
    <string name="DeviceProvisioningActivity_continue">繼續</string>

    <string name="DeviceProvisioningActivity_content_intro">此裝置將可以</string>
    <string name="DeviceProvisioningActivity_content_bullets">
        • 讀取所有您的訊息 \n• 以您之名傳送訊息
    </string>
    <string name="DeviceProvisioningActivity_content_progress_title">正在連結裝置</string>
    <string name="DeviceProvisioningActivity_content_progress_content">正在連結新裝置…</string>
    <string name="DeviceProvisioningActivity_content_progress_success">裝置已核准！</string>
    <string name="DeviceProvisioningActivity_content_progress_no_device">找不到裝置。</string>
    <string name="DeviceProvisioningActivity_content_progress_network_error">網絡錯誤。</string>
    <string name="DeviceProvisioningActivity_content_progress_key_error">二維碼無效。</string>
    <string name="DeviceProvisioningActivity_sorry_you_have_too_many_devices_linked_already">抱歉，您已連結太多裝置，請試試先移除部分</string>
    <string name="DeviceActivity_sorry_this_is_not_a_valid_device_link_qr_code">抱歉，這並非有效的裝置連結二維碼。</string>
    <string name="DeviceProvisioningActivity_link_a_signal_device">要連結 Signal 裝置嗎？</string>
    <string name="DeviceProvisioningActivity_it_looks_like_youre_trying_to_link_a_signal_device_using_a_3rd_party_scanner">您似乎正嘗試使用第三方掃描程式連結 Signal 裝置。為保護您的安全，請在 Signal 中再次掃描二維碼。</string>

    <string name="DeviceActivity_signal_needs_the_camera_permission_in_order_to_scan_a_qr_code">Molly 需要相機權限才可掃描二維碼，但已被永久拒絕。請前往應用程式設定，選擇「權限」，然後啟用「相機」。</string>
    <string name="DeviceActivity_unable_to_scan_a_qr_code_without_the_camera_permission">缺少「相機」權限下無法掃描二維碼</string>

    <!-- OutdatedBuildReminder -->
    <string name="OutdatedBuildReminder_update_now">立即更新</string>
    <string name="OutdatedBuildReminder_your_version_of_signal_will_expire_today">此版本的 Signal 將於今天到期。請更新至最新版本。</string>
    <plurals name="OutdatedBuildReminder_your_version_of_signal_will_expire_in_n_days">
        <item quantity="other">此版本的 Signal 將於 %1$d 天後逾期。請更新至最新版本。</item>
    </plurals>

    <!-- PassphrasePromptActivity -->
    <string name="PassphrasePromptActivity_enter_passphrase">輸入密碼</string>
    <string name="PassphrasePromptActivity_watermark_content_description">Molly 圖示</string>
    <string name="PassphrasePromptActivity_ok_button_content_description">提交密碼</string>
    <string name="PassphrasePromptActivity_invalid_passphrase_exclamation">密碼無效！</string>
    <string name="PassphrasePromptActivity_unlock_signal">解除鎖定 Molly</string>
    <string name="PassphrasePromptActivity_signal_android_lock_screen">Molly Android - 鎖定畫面</string>

    <!-- PlacePickerActivity -->
    <string name="PlacePickerActivity_title">地圖</string>

    <string name="PlacePickerActivity_drop_pin">放置圖釘</string>
    <string name="PlacePickerActivity_accept_address">接受地址</string>

    <!-- PlayServicesProblemFragment -->
    <string name="PlayServicesProblemFragment_the_version_of_google_play_services_you_have_installed_is_not_functioning">您的 Google Play 服務已安裝的版本未有正確運作。請重新安裝 Google Play 服務，然後再試一次。</string>

    <!-- PinRestoreEntryFragment -->
    <string name="PinRestoreEntryFragment_incorrect_pin">PIN 碼錯誤</string>
    <string name="PinRestoreEntryFragment_skip_pin_entry">要略過 PIN 碼輸入嗎？</string>
    <string name="PinRestoreEntryFragment_need_help">需要說明嗎？</string>
    <string name="PinRestoreEntryFragment_your_pin_is_a_d_digit_code">您的 PIN 碼是由您建立的 %1$d+ 位數代碼，可以是數字或是字母數字混合。\n\n如果您記不起您的 PIN 碼，您可建立一個新的 PIN 碼。註冊並使用您的帳戶不成問題，惟您將會遺失部分已儲存的設定，像是您的個人資料資訊。</string>
    <string name="PinRestoreEntryFragment_if_you_cant_remember_your_pin">如果您記不起您的 PIN 碼，您可建立一個新的 PIN 碼。註冊並使用您的帳戶不成問題，惟您將會遺失部分已儲存的設定，像是您的個人資料資訊。</string>
    <string name="PinRestoreEntryFragment_create_new_pin">建立新的 PIN 碼</string>
    <string name="PinRestoreEntryFragment_contact_support">聯絡支援</string>
    <string name="PinRestoreEntryFragment_cancel">取消</string>
    <string name="PinRestoreEntryFragment_skip">略過</string>
    <plurals name="PinRestoreEntryFragment_you_have_d_attempt_remaining">
        <item quantity="other">您尚餘 %1$d 次嘗試機會。如果您耗盡了猜測，您可建立一個新的 PIN 碼。註冊並使用您的帳戶不成問題，惟您將會遺失部分已儲存的設定，像是您的個人資料資訊。</item>
    </plurals>
    <string name="PinRestoreEntryFragment_signal_registration_need_help_with_pin">Signal 註冊 — Android 用戶需要 PIN 碼的協助</string>

    <!-- PinRestoreLockedFragment -->
    <string name="PinRestoreLockedFragment_create_your_pin">建立您的 PIN 碼</string>
    <string name="PinRestoreLockedFragment_youve_run_out_of_pin_guesses">您已耗盡了 PIN 碼猜測，但您仍可建立一個新的 PIN 碼以存取您的 Signal 帳戶。為確保您的私隱和安全性，還原您的帳戶時將不包括任何已儲存的個人資料或設定。</string>
    <string name="PinRestoreLockedFragment_create_new_pin">建立新的 PIN 碼</string>
  <!-- Removed by excludeNonTranslatables <string name="PinRestoreLockedFragment_learn_more_url" translatable="false">https://support.signal.org/hc/articles/360007059792</string> -->

    <!-- Dialog button text indicating user wishes to send an sms code isntead of skipping it -->
    <string name="ReRegisterWithPinFragment_send_sms_code">傳送 SMS 驗證碼</string>
    <!-- Email subject used when user contacts support about an issue with the reregister flow. -->
    <string name="ReRegisterWithPinFragment_support_email_subject">Signal 註冊 — Android 用戶需要重新註冊 PIN 碼的協助</string>
    <!-- Dialog message shown in reregister flow when tapping a informational button to to learn about pins or contact support for help -->
    <string name="ReRegisterWithPinFragment_need_help_local">PIN 碼是由你建立的 %1$d 位數以上密碼，可以由數字或字母數字混合。如果你忘記 PIN 碼，可以建立一個新的 PIN 碼。</string>
    <!-- Dialog message shown in reregister flow when user requests to skip this flow and return to the normal flow -->
    <string name="ReRegisterWithPinFragment_skip_local">如果你忘記 PIN 碼，可以建立一個新的 PIN 碼。</string>
    <!-- Dialog message shown in reregister flow when user uses up all of their guesses for their pin and we are going to move on -->
    <string name="ReRegisterWithPinFragment_out_of_guesses_local">你已經用完 PIN 碼猜測次數，但是你仍然可以透過建立新的 PIN 碼來使用你的 Signal 帳戶。</string>

    <!-- PinOptOutDialog -->
    <string name="PinOptOutDialog_warning">警告</string>
    <string name="PinOptOutDialog_if_you_disable_the_pin_you_will_lose_all_data">如果停用 PIN 碼，當你重新註冊 Signal 而沒有進行手動備份及還原的話，你將會遺失所有資料。PIN 碼停用時不可開啟註冊鎖定。</string>
    <string name="PinOptOutDialog_disable_pin">停用 PIN 碼</string>

    <!-- RatingManager -->
    <string name="RatingManager_rate_this_app">為此應用程式評分</string>
    <string name="RatingManager_if_you_enjoy_using_this_app_please_take_a_moment">若您享受使用此應用程式，請花一點時間評分以協助我們。</string>
    <string name="RatingManager_rate_now">立即評分！</string>
    <string name="RatingManager_no_thanks">不用了，謝謝</string>
    <string name="RatingManager_later">稍後再說</string>

    <!-- ReactionsBottomSheetDialogFragment -->
    <string name="ReactionsBottomSheetDialogFragment_all">全部 · %1$d</string>

    <!-- ReactionsConversationView -->
    <string name="ReactionsConversationView_plus">+%1$d</string>

    <!-- ReactionsRecipientAdapter -->
    <string name="ReactionsRecipientAdapter_you">您</string>

    <!-- RecaptchaRequiredBottomSheetFragment -->
    <string name="RecaptchaRequiredBottomSheetFragment_verify_to_continue_messaging">驗證以繼續傳訊</string>
    <string name="RecaptchaRequiredBottomSheetFragment_to_help_prevent_spam_on_signal">為協助防範 Molly 垃圾訊息，請先完成驗證。</string>
    <string name="RecaptchaRequiredBottomSheetFragment_after_verifying_you_can_continue_messaging">完成驗證後，您將可繼續傳訊。暫止的訊息將會自動傳送。</string>

    <!-- Recipient -->
    <string name="Recipient_you">您</string>
    <!-- Name of recipient representing user\'s \'My Story\' -->
    <string name="Recipient_my_story">我的限時動態</string>
    <!-- Name of recipient for a call link without a name -->
    <string name="Recipient_signal_call">Molly 通話</string>

    <!-- RecipientPreferencesActivity -->
    <string name="RecipientPreferenceActivity_block">封鎖</string>
    <string name="RecipientPreferenceActivity_unblock">解除封鎖</string>

    <!-- RecipientProvider -->

    <!-- RedPhone -->
    <string name="RedPhone_answering">正在接聽…</string>
    <string name="RedPhone_ending_call">正在掛斷通話…</string>
    <string name="RedPhone_ringing">正在響鈴……</string>
    <string name="RedPhone_busy">忙碌</string>
    <string name="RedPhone_recipient_unavailable">對方事忙</string>
    <string name="RedPhone_network_failed">網絡失敗！</string>
    <string name="RedPhone_number_not_registered">號碼尚未註冊！</string>
    <string name="RedPhone_the_number_you_dialed_does_not_support_secure_voice">您所撥打的號碼不支援安全語音！</string>
    <string name="RedPhone_got_it">我知道了</string>

    <!-- Valentine\'s Day Megaphone -->
    <!-- Title text for the Valentine\'s Day donation megaphone. The placeholder will always be a heart emoji. Needs to be a placeholder for Android reasons. -->
    <!-- Body text for the Valentine\'s Day donation megaphone. -->

    <!-- WebRtcCallActivity -->
    <string name="WebRtcCallActivity__tap_here_to_turn_on_your_video">輕觸此處以開啟您的視像</string>
    <string name="WebRtcCallActivity__to_call_s_signal_needs_access_to_your_camera">Molly 需要存取您的相機，以便與 %1$s 通話。</string>
    <string name="WebRtcCallActivity__signal_s">Molly %1$s</string>
    <string name="WebRtcCallActivity__calling">正在撥號…</string>
    <!-- Call status shown when an active call was disconnected (e.g., network hiccup) and is trying to reconnect -->
    <string name="WebRtcCallActivity__reconnecting">正在重新連線…</string>
    <!-- Title for dialog warning about lacking bluetooth permissions during a call -->
    <string name="WebRtcCallActivity__bluetooth_permission_denied">藍牙權限被拒</string>
    <!-- Message for dialog warning about lacking bluetooth permissions during a call and references the permission needed by name -->
    <string name="WebRtcCallActivity__please_enable_the_nearby_devices_permission_to_use_bluetooth_during_a_call">請啟用「附近的裝置」權限以便於通話中使用藍牙。</string>
    <!-- Positive action for bluetooth warning dialog to open settings -->
    <string name="WebRtcCallActivity__open_settings">開啟設定</string>
    <!-- Negative action for bluetooth warning dialog to dismiss dialog -->
    <string name="WebRtcCallActivity__not_now">現在不要</string>
    <!-- Title for dialog to approve all requests -->
    <plurals name="WebRtcCallActivity__approve_d_requests">
        <item quantity="other">批准 %1$d 個請求？</item>
    </plurals>
    <!-- Positive action for call link approve all dialog -->
    <string name="WebRtcCallActivity__approve_all">全部批准</string>
    <!-- Message for dialog to approve all requests -->
    <plurals name="WebRtcCallActivity__d_people_will_be_added_to_the_call">
        <item quantity="other">新增 %1$d 個人到通話中。</item>
    </plurals>
    <!-- Title for dialog to deny all requests -->
    <plurals name="WebRtcCallActivity__deny_d_requests">
        <item quantity="other">拒絕 %1$d 個請求？</item>
    </plurals>
    <!-- Message for dialog to deny all requests -->
    <plurals name="WebRtcCallActivity__d_people_will_not_be_added_to_the_call">
        <item quantity="other">不會新增 %1$d 個人到通話中。</item>
    </plurals>
    <!-- Positive action for call link deny all dialog -->
    <string name="WebRtcCallActivity__deny_all">全部拒絕</string>
    <!-- Displayed in call status when users are pending -->
    <plurals name="WebRtcCallActivity__d_people_waiting">
        <item quantity="other">%1$d 個人正在等候</item>
    </plurals>
    <!-- Displayed in call status during call link when no users are pending -->
    <plurals name="WebRtcCallActivity__d_people">
        <item quantity="other">%1$d 人</item>
    </plurals>
    <!-- Title of dialog displayed when a user\'s join request is denied for call link entry -->
    <string name="WebRtcCallActivity__join_request_denied">加入請求遭拒</string>
    <!-- Message of dialog displayed when a user\'s join request is denied for call link entry -->
    <string name="WebRtcCallActivity__your_request_to_join_this_call_has_been_denied">你加入通話的請求已被拒絕。</string>
    <!-- Title of dialog displayed when a user is removed from a call link -->
    <string name="WebRtcCallActivity__removed_from_call">已從通話中移除</string>
    <!-- Message of dialog displayed when a user is removed from a call link -->
    <string name="WebRtcCallActivity__someone_has_removed_you_from_the_call">有人將你從通話中移除。</string>

    <!-- WebRtcCallView -->
    <string name="WebRtcCallView__signal_call">Signal 通話</string>
    <string name="WebRtcCallView__signal_video_call">Signal 視像通話</string>
    <string name="WebRtcCallView__start_call">開始通話</string>
    <string name="WebRtcCallView__join_call">加入通話</string>
    <string name="WebRtcCallView__call_is_full">通話已滿座</string>
    <string name="WebRtcCallView__the_maximum_number_of_d_participants_has_been_Reached_for_this_call">此通話已到達 %1$d 個參與者的人數上限。請稍後再試。</string>
    <string name="WebRtcCallView__your_video_is_off">您的視像已關閉</string>
    <string name="WebRtcCallView__reconnecting">正在重新連線…</string>
    <string name="WebRtcCallView__joining">正在加入…</string>
    <string name="WebRtcCallView__disconnected">已中斷連線</string>
    <!-- Utilized in the lobby before joining a call link -->
    <string name="WebRtcCallView__signal_call_link">Signal 通話連結</string>
    <!-- Warning displayed when entering a call via a link -->
    <string name="WebRtcCallView__anyone_who_joins">透過連結加入此通話的人都會看到你的姓名、相片和電話號碼。</string>
    <!-- Displayed on the call screen as the status when waiting to be let into a call link by an admin -->
    <string name="WebRtcCallView__waiting_to_be_let_in">正在等待獲准加入…</string>

    <string name="WebRtcCallView__signal_will_ring_s">Signal 將給 %1$s 響鈴</string>
    <string name="WebRtcCallView__signal_will_ring_s_and_s">Signal 將給 %1$s 和 %2$s 響鈴</string>
    <plurals name="WebRtcCallView__signal_will_ring_s_s_and_d_others">
        <item quantity="other">Signal 將給 %1$s、%2$s 和另 %3$d 人響鈴</item>
    </plurals>

    <string name="WebRtcCallView__s_will_be_notified">%1$s 將予通知</string>
    <string name="WebRtcCallView__s_and_s_will_be_notified">%1$s 和 %2$s 將予通知</string>
    <plurals name="WebRtcCallView__s_s_and_d_others_will_be_notified">
        <item quantity="other">%1$s、%2$s 和另 %3$d 人將予通知</item>
    </plurals>

    <string name="WebRtcCallView__ringing_s">正在響鈴 %1$s</string>
    <string name="WebRtcCallView__ringing_s_and_s">正在響鈴 %1$s 和 %2$s</string>
    <plurals name="WebRtcCallView__ringing_s_s_and_d_others">
        <item quantity="other">正在響鈴 %1$s、%2$s 和另 %3$d 人</item>
    </plurals>

    <string name="WebRtcCallView__s_is_calling_you">%1$s 正致電給您</string>
    <string name="WebRtcCallView__s_is_calling_you_and_s">%1$s 正致電給您和 %2$s</string>
    <string name="WebRtcCallView__s_is_calling_you_s_and_s">%1$s 正致電給您、%2$s 和 %3$s</string>
    <plurals name="WebRtcCallView__s_is_calling_you_s_s_and_d_others">
        <item quantity="other">%1$s 正致電給您、%2$s、%3$s 和另 %4$d 人</item>
    </plurals>

    <string name="WebRtcCallView__no_one_else_is_here">目前惟有您一人之境</string>
    <string name="WebRtcCallView__s_is_in_this_call">%1$s 現已在此通話中</string>
    <string name="WebRtcCallView__s_are_in_this_call">%1$s現已在此通話中</string>
    <string name="WebRtcCallView__s_and_s_are_in_this_call">%1$s 和 %2$s 現已在此通話中</string>

    <plurals name="WebRtcCallView__s_s_and_d_others_are_in_this_call">
        <item quantity="other">%1$s、%2$s 和另 %3$d 人現已在此通話中</item>
    </plurals>

    <!-- Toggle content description for toggling camera direction  -->
    <string name="WebRtcCallView__toggle_camera_direction">切換鏡頭方向</string>
    <!-- Toggle content description for toggling audio output  -->
    <string name="WebRtcCallView__toggle_speaker">切換揚聲器</string>
    <!-- Toggle content description for toggling camera state  -->
    <string name="WebRtcCallView__toggle_camera">切換攝影機</string>
    <!-- Toggle content description for toggling mute state  -->
    <string name="WebRtcCallView__toggle_mute">切換靜音</string>
    <!-- Content description for end-call button -->
    <string name="WebRtcCallView__end_call">結束通話</string>

    <!-- Error message when the developer added a button in the wrong place. -->
    <string name="WebRtcAudioOutputToggleButton_fragment_activity_error">發生用戶介面錯誤。請向開發人員報告此錯誤。</string>
    <!-- Error message when the user is trying to change audio outputs but none are present. -->
    <string name="WebRtcAudioOutputToggleButton_no_eligible_audio_i_o_detected">未偵測到合格的音訊輸入/輸出。</string>
    <!-- A text description of the bluetooth icon, used for accessibility. -->
    <string name="WebRtcAudioOutputBottomSheet__bluetooth_icon_content_description">代表藍牙裝置的圖示。</string>
    <!-- A text description of the headset icon, used for accessibility. -->
    <string name="WebRtcAudioOutputBottomSheet__headset_icon_content_description">代表有線耳機的圖示。</string>
    <!-- A text description of the speaker icon, used for accessibility. -->
    <string name="WebRtcAudioOutputBottomSheet__speaker_icon_content_description">代表擴音通話的圖示。</string>
    <!-- A text description of the earpiece icon, used for accessibility. -->
    <string name="WebRtcAudioOutputBottomSheet__earpiece_icon_content_description">代表裝置耳機的圖示。</string>

    <!-- CallParticipantsListDialog -->
    <plurals name="CallParticipantsListDialog_in_this_call_d_people">
        <item quantity="other">現已在此通話中 · %1$d 人</item>
    </plurals>

    <!-- CallParticipantView -->
    <string name="CallParticipantView__s_is_blocked">%1$s 已被封鎖</string>
    <string name="CallParticipantView__more_info">更多資訊</string>
    <string name="CallParticipantView__you_wont_receive_their_audio_or_video">您不會收到別人的音訊或視訊，他們亦不會收到您的視像或音訊。</string>
    <string name="CallParticipantView__cant_receive_audio_video_from_s">無法接收來自 %1$s 的音訊和視訊</string>
    <string name="CallParticipantView__cant_receive_audio_and_video_from_s">無法接收來自 %1$s 的音訊和視訊</string>
    <string name="CallParticipantView__this_may_be_Because_they_have_not_verified_your_safety_number_change">這可能是由於對方未驗證你的安全碼變更、對方的裝置有問題，或者對方已經將你封鎖。</string>

    <!-- CallToastPopupWindow -->
    <string name="CallToastPopupWindow__swipe_to_view_screen_share">滑動以檢視畫面分享</string>

    <!-- ProxyBottomSheetFragment -->
    <string name="ProxyBottomSheetFragment_proxy_server">代理伺服器</string>
    <string name="ProxyBottomSheetFragment_proxy_address">代理伺服器位址</string>
    <string name="ProxyBottomSheetFragment_do_you_want_to_use_this_proxy_address">您要使用此代理伺服器位址嗎？</string>
    <string name="ProxyBottomSheetFragment_use_proxy">使用代理伺服器</string>
    <string name="ProxyBottomSheetFragment_successfully_connected_to_proxy">已成功連線到代理伺服器。</string>

    <!-- RecaptchaProofActivity -->
    <string name="RecaptchaProofActivity_failed_to_submit">提交失敗</string>
    <string name="RecaptchaProofActivity_complete_verification">完成驗證</string>

    <!-- RegistrationActivity -->
    <string name="RegistrationActivity_select_your_country">選擇你的國家</string>
    <string name="RegistrationActivity_you_must_specify_your_country_code">你必須標明 國家編號
    </string>
    <string name="RegistrationActivity_please_enter_a_valid_phone_number_to_register">請輸入有效的手機號碼以註冊。</string>
    <string name="RegistrationActivity_invalid_number">電話號碼無效</string>
    <string name="RegistrationActivity_the_number_you_specified_s_is_invalid">你所標明的號碼 (%1$s) 無效
    </string>

    <!-- Dialog title shown when registering and we want to verify they entered the correct number before proceeding. -->
    <string name="RegistrationActivity_phone_number_verification_dialog_title">以下電話號碼是否正確？</string>
    <!-- Dialog title shown when re-registering and skip sms flow failed or was aborted and now need perform additional verification via sms and warn about carrier charges -->
    <string name="RegistrationActivity_additional_verification_required">需要額外驗證</string>
    <!-- Dialog message shown when we need to verify sms and carrier rates may apply. -->
    <string name="RegistrationActivity_a_verification_code_will_be_sent_to_this_number">驗證碼將傳送至此號碼。電訊商可能收取費用。</string>
    <string name="RegistrationActivity_you_will_receive_a_call_to_verify_this_number">你將會收到一個來電，以驗證此電話號碼。</string>
    <string name="RegistrationActivity_edit_number">修正電話號碼</string>
    <string name="RegistrationActivity_missing_google_play_services">缺少 Google Play 服務</string>
    <string name="RegistrationActivity_this_device_is_missing_google_play_services">此裝置未有安裝Google Play 服務。你仍可使用 Molly，但其可靠程度及運作表現可能會因這配置而減弱。\n\n 若你不是進階用戶，亦非營運 Android ROM 售後市場，或你認為這是錯誤訊息， 請聯絡 support@molly.im 協助解決疑難。</string>
    <string name="RegistrationActivity_i_understand">我明白</string>
    <string name="RegistrationActivity_play_services_error">Play 服務錯誤</string>
    <string name="RegistrationActivity_google_play_services_is_updating_or_unavailable">Google Play 服務正在更新，或暫時未能運作。請再試一次。</string>
    <string name="RegistrationActivity_terms_and_privacy">條款及私隱條例</string>
    <string name="RegistrationActivity_signal_needs_access_to_your_contacts_and_media_in_order_to_connect_with_friends">Signal 需要聯絡人和媒體權限，以助您與好友連繫和傳送訊息。您的聯絡人將經 Signal 私密聯絡人探索上載，即是經端對端加密，Signal 服務從不可見到。</string>
    <string name="RegistrationActivity_signal_needs_access_to_your_contacts_in_order_to_connect_with_friends">Signal 需要聯絡人權限，以助您與好友連繫。您的聯絡人將經 Signal 私密聯絡人探索上載，即是經端對端加密，Signal 服務從不可見到。</string>
    <string name="RegistrationActivity_rate_limited_to_service">你已多次嘗試登記此電話號碼。請稍後再試。</string>
    <!--    During registration, if the user attempts (and fails) to register, we display this error message with a number of minutes timer they are allowed to try again.-->
    <string name="RegistrationActivity_rate_limited_to_try_again">你已多次嘗試註冊此電話號碼。請在 %1$s後再試。</string>
    <string name="RegistrationActivity_unable_to_connect_to_service">無法連上服務。請檢查網絡連線，並稍後再試。</string>
    <!-- A description text for an alert dialog when the entered phone number is not eligible for a verification SMS. -->
    <string name="RegistrationActivity_we_couldnt_send_you_a_verification_code">我們無法透過 SMS 短訊傳送驗證碼給你。請嘗試透過語音通話接收驗證碼。</string>
    <!-- Generic error when the app is unable to request an SMS code for an unknown reason. -->
    <string name="RegistrationActivity_unable_to_request_verification_code">無法要求驗證碼。請檢查你的網路連線，然後再試一次。</string>
    <string name="RegistrationActivity_non_standard_number_format">非標準號碼格式</string>
    <string name="RegistrationActivity_the_number_you_entered_appears_to_be_a_non_standard">您所輸入的號碼 (%1$s) 似乎並非標準格式。\n\n您是指 %2$s 嗎？</string>
    <string name="RegistrationActivity_signal_android_phone_number_format">Molly Android - 電話號碼格式</string>
    <!--    Small "toast" notification to the user confirming that they have requested a new code via voice call.-->
    <string name="RegistrationActivity_call_requested">已請求撥號</string>
    <!--    Small "toast" notification to the user confirming that they have requested a new code via SMS.-->
    <string name="RegistrationActivity_sms_requested">已要求 SMS 短訊</string>
    <!--    Small "toast" notification to the user confirming that they have requested a new code (through an unspecified channel).-->
    <string name="RegistrationActivity_code_requested">已要求驗證碼</string>
    <plurals name="RegistrationActivity_debug_log_hint">
        <item quantity="other">距離提交調試日誌，尚餘%1$d 個步驟。</item>
    </plurals>
    <string name="RegistrationActivity_we_need_to_verify_that_youre_human">我們須要確認你是真人。</string>
    <!-- Button label to trigger a phone call to provide the registration code, in lieu of an SMS code -->
    <string name="RegistrationActivity_voice_call">語音通話</string>
    <!-- Dialog button to cancel the pending action and return to the previous state. -->
    <string name="RegistrationActivity_cancel">取消</string>
    <string name="RegistrationActivity_next">下一步</string>
    <string name="RegistrationActivity_continue">繼續</string>
    <string name="RegistrationActivity_take_privacy_with_you_be_yourself_in_every_message">保護你的私隱。\n讓你在所有訊息中都能安然做自己。</string>
    <!-- Title of registration screen when asking for the users phone number -->
    <string name="RegistrationActivity_phone_number">電話號碼</string>
    <!-- Subtitle of registration screen when asking for the users phone number -->
    <string name="RegistrationActivity_enter_your_phone_number_to_get_started">輸入你的電話號碼以便開始使用。</string>
    <string name="RegistrationActivity_enter_the_code_we_sent_to_s">請輸入發送到 %1$s 的代碼</string>

    <string name="RegistrationActivity_phone_number_description">電話號碼</string>
    <string name="RegistrationActivity_country_code_description">國碼</string>
    <string name="RegistrationActivity_call">通話</string>
    <string name="RegistrationActivity_verification_code">驗證碼</string>
    <string name="RegistrationActivity_resend_code">重新傳送驗證碼</string>
    <!--    A title for a bottom sheet dialog offering to help a user having trouble entering their verification code.-->
    <string name="RegistrationActivity_support_bottom_sheet_title">註冊時遇到困難？</string>
    <!--    A list of suggestions to try for a user having trouble entering their verification code.-->
    <string name="RegistrationActivity_support_bottom_sheet_body_suggestions">• 確保你的手機有行動網路訊號以接收你的 SMS 短訊或電話\n • 確認你可以接到該號碼的電話\n • 檢查你輸入的電話號碼是否正確。</string>
    <!--    A call to action for a user having trouble entering the verification to seek further help. -->
    <string name="RegistrationActivity_support_bottom_sheet_body_call_to_action">如需詳細資訊，請依照這些疑難排解步驟進行，或聯絡支援團隊</string>
    <!--    A clickable piece of text that will take the user to our website with additional suggestions.-->
    <string name="RegistrationActivity_support_bottom_sheet_cta_troubleshooting_steps_substring">這些疑難排解步驟</string>
    <!--    A clickable piece of text that will pre-fill a request for support email in the user\'s email app.-->
    <string name="RegistrationActivity_support_bottom_sheet_cta_contact_support_substring">聯絡支援團隊</string>

    <!-- RegistrationLockV2Dialog -->
    <string name="RegistrationLockV2Dialog_turn_on_registration_lock">開啟註冊鎖定?</string>
    <string name="RegistrationLockV2Dialog_turn_off_registration_lock">關閉註冊鎖定?</string>
    <string name="RegistrationLockV2Dialog_if_you_forget_your_signal_pin_when_registering_again">若你在再次註冊 Signal 時，忘記了你的 Signal PIN 碼，你的帳戶將被封鎖7天。</string>
    <string name="RegistrationLockV2Dialog_turn_on">開啟</string>
    <string name="RegistrationLockV2Dialog_turn_off">關閉</string>

    <!-- RevealableMessageView -->
    <string name="RevealableMessageView_view_photo">檢視照片</string>
    <string name="RevealableMessageView_view_video">檢視影片</string>
    <string name="RevealableMessageView_viewed">已看過</string>
    <string name="RevealableMessageView_media">媒體</string>

    <!-- Search -->
    <string name="SearchFragment_no_results">找不到符合「%1$s」的任何結果</string>

    <!-- ShakeToReport -->
  <!-- Removed by excludeNonTranslatables <string name="ShakeToReport_shake_detected" translatable="false">Shake detected</string> -->
  <!-- Removed by excludeNonTranslatables <string name="ShakeToReport_submit_debug_log" translatable="false">Submit debug log?</string> -->
  <!-- Removed by excludeNonTranslatables <string name="ShakeToReport_submit" translatable="false">Submit</string> -->
  <!-- Removed by excludeNonTranslatables <string name="ShakeToReport_failed_to_submit" translatable="false">Failed to submit :(</string> -->
  <!-- Removed by excludeNonTranslatables <string name="ShakeToReport_success" translatable="false">Success!</string> -->
  <!-- Removed by excludeNonTranslatables <string name="ShakeToReport_share" translatable="false">Share</string> -->

    <!-- SharedContactDetailsActivity -->
    <string name="SharedContactDetailsActivity_add_to_contacts">新增至通訊錄</string>
    <string name="SharedContactDetailsActivity_invite_to_signal">邀請加入 Molly</string>
    <string name="SharedContactDetailsActivity_signal_message">Signal 訊息</string>
    <string name="SharedContactDetailsActivity_signal_call">Signal 通話</string>

    <!-- SharedContactView -->
    <string name="SharedContactView_add_to_contacts">新增至通訊錄</string>
    <string name="SharedContactView_invite_to_signal">邀請加入 Molly</string>
    <string name="SharedContactView_message">Signal 訊息</string>

    <!-- SignalBottomActionBar -->
    <string name="SignalBottomActionBar_more">更多</string>

    <!-- SignalPinReminders -->
    <string name="SignalPinReminders_well_remind_you_again_later">PIN 碼驗證成功。遲些我們將會再提醒您。</string>
    <string name="SignalPinReminders_well_remind_you_again_tomorrow">PIN 碼驗證成功。明天我們將會再提醒您。</string>
    <string name="SignalPinReminders_well_remind_you_again_in_a_few_days">PIN 碼驗證成功。幾天後我們將會再提醒您。</string>
    <string name="SignalPinReminders_well_remind_you_again_in_a_week">PIN 碼驗證成功。一週後我們將會再提醒您。</string>
    <string name="SignalPinReminders_well_remind_you_again_in_a_couple_weeks">PIN 碼驗證成功。一兩週後我們將會再提醒您。</string>
    <string name="SignalPinReminders_well_remind_you_again_in_a_month">PIN 碼驗證成功。一個月後我們將會再提醒您。</string>

    <!-- Slide -->
    <string name="Slide_image">影像</string>
    <string name="Slide_sticker">貼圖</string>
    <string name="Slide_audio">音訊</string>
    <string name="Slide_video">影片</string>

    <!-- SmsMessageRecord -->
    <string name="SmsMessageRecord_secure_session_reset">您已重設安全工作階段。</string>
    <string name="SmsMessageRecord_secure_session_reset_s">%1$s 已重設安全工作階段。</string>
    <string name="SmsMessageRecord_duplicate_message">重複訊息。</string>

    <!-- StickerManagementActivity -->
    <string name="StickerManagementActivity_stickers">貼圖</string>

    <!-- StickerManagementAdapter -->
    <string name="StickerManagementAdapter_installed_stickers">已安裝的貼圖</string>
    <string name="StickerManagementAdapter_stickers_you_received">您已接收的貼圖</string>
    <string name="StickerManagementAdapter_signal_artist_series">Signal 藝術家系列</string>
    <string name="StickerManagementAdapter_no_stickers_installed">無已安裝的貼圖</string>
    <string name="StickerManagementAdapter_stickers_from_incoming_messages_will_appear_here">來自傳入訊息的貼圖將在此出現</string>
    <string name="StickerManagementAdapter_untitled">無題</string>
    <string name="StickerManagementAdapter_unknown">未知</string>

    <!-- StickerPackPreviewActivity -->
    <string name="StickerPackPreviewActivity_untitled">無題</string>
    <string name="StickerPackPreviewActivity_unknown">未知</string>
    <string name="StickerPackPreviewActivity_install">安裝</string>
    <!-- Label for a button that, if pressed, will uninstall the sticker pack that is currently being previewed. -->
    <string name="StickerPackPreviewActivity_remove">解除安裝</string>
    <string name="StickerPackPreviewActivity_stickers">貼圖</string>
    <string name="StickerPackPreviewActivity_failed_to_load_sticker_pack">載入貼圖包失敗</string>

    <!-- SubmitDebugLogActivity -->
    <string name="SubmitDebugLogActivity_edit">編輯</string>
    <string name="SubmitDebugLogActivity_done">完成</string>
    <!-- Menu option to save a debug log file to disk. -->
    <string name="SubmitDebugLogActivity_save">儲存</string>
    <!-- Error that is show in a toast when we fail to save a debug log file to disk. -->
    <string name="SubmitDebugLogActivity_failed_to_save">無法儲存</string>
    <!-- Toast that is show to notify that we have saved the debug log file to disk. -->
    <string name="SubmitDebugLogActivity_save_complete">儲存完成</string>
    <string name="SubmitDebugLogActivity_tap_a_line_to_delete_it">輕觸以刪除該行</string>
    <string name="SubmitDebugLogActivity_submit">提交</string>
    <string name="SubmitDebugLogActivity_failed_to_submit_logs">提交記錄檔失敗</string>
    <string name="SubmitDebugLogActivity_success">成功！</string>
    <string name="SubmitDebugLogActivity_copy_this_url_and_add_it_to_your_issue">請複製此 URL 並新增至您的問題報告或支援電子郵件中：\n\n<b>%1$s</b></string>
    <string name="SubmitDebugLogActivity_share">分享</string>
    <string name="SubmitDebugLogActivity_this_log_will_be_posted_publicly_online_for_contributors">此記錄檔將會在線上公開張貼，以供各貢獻者查看。您可先行檢閱，然後才上載。</string>

    <!-- SupportEmailUtil -->
  <!-- Removed by excludeNonTranslatables <string name="SupportEmailUtil_support_email" translatable="false">support@molly.im</string> -->
    <string name="SupportEmailUtil_filter">篩選：</string>
    <string name="SupportEmailUtil_device_info">裝置資訊：</string>
    <string name="SupportEmailUtil_android_version">Android 版本：</string>
    <string name="SupportEmailUtil_signal_version">Molly 版本：</string>
    <string name="SupportEmailUtil_signal_package">Molly 套件：</string>
    <string name="SupportEmailUtil_registration_lock">註冊鎖定：</string>
    <string name="SupportEmailUtil_locale">語系：</string>

    <!-- ThreadRecord -->
    <string name="ThreadRecord_group_updated">群組已更新</string>
    <string name="ThreadRecord_left_the_group">已退出群組</string>
    <string name="ThreadRecord_secure_session_reset">安全工作階段已重設。</string>
    <string name="ThreadRecord_draft">草稿：</string>
    <string name="ThreadRecord_media_message">媒體訊息</string>
    <string name="ThreadRecord_sticker">貼圖</string>
    <string name="ThreadRecord_view_once_photo">閱後即焚相片</string>
    <string name="ThreadRecord_view_once_video">閱後即焚影片</string>
    <string name="ThreadRecord_view_once_media">閱後即焚媒體</string>
    <string name="ThreadRecord_this_message_was_deleted">此訊息已被刪除。</string>
    <string name="ThreadRecord_you_deleted_this_message">您已刪除此訊息。</string>
    <!-- Displayed in the notification when the user sends a request to activate payments -->
    <string name="ThreadRecord_you_sent_request">你傳送了啟動付款的請求</string>
    <!-- Displayed in the notification when the recipient wants to activate payments -->
    <string name="ThreadRecord_wants_you_to_activate_payments">%1$s 希望你啟動付款</string>
    <!-- Displayed in the notification when the user activates payments -->
    <string name="ThreadRecord_you_activated_payments">你已啟動付款</string>
    <!-- Displayed in the notification when the recipient can accept payments -->
    <string name="ThreadRecord_can_accept_payments">%1$s 現在可以接受付款</string>
    <string name="ThreadRecord_s_is_on_signal">%1$s 在用 Signal 了！</string>
    <string name="ThreadRecord_disappearing_messages_disabled">限時訊息已停用</string>
    <string name="ThreadRecord_disappearing_message_time_updated_to_s">限時訊息時效已設為 %1$s</string>
    <string name="ThreadRecord_safety_number_changed">安全碼已變更</string>
    <string name="ThreadRecord_your_safety_number_with_s_has_changed">您與 %1$s 之間的安全碼已變更。</string>
    <string name="ThreadRecord_you_marked_verified">您已標記為已驗證</string>
    <string name="ThreadRecord_you_marked_unverified">您已標記為未驗證</string>
    <string name="ThreadRecord_message_could_not_be_processed">訊息無法處理</string>
    <string name="ThreadRecord_delivery_issue">送遞問題</string>
    <string name="ThreadRecord_message_request">訊息請求</string>
    <!-- Thread preview for a recipient that has been hidden -->
    <string name="ThreadRecord_hidden_recipient">你已隱藏此人，再次傳送訊息給他們會將對方加回你的清單。</string>
    <string name="ThreadRecord_photo">照片</string>
    <string name="ThreadRecord_gif">GIF</string>
    <string name="ThreadRecord_voice_message">語音訊息</string>
    <string name="ThreadRecord_file">檔案</string>
    <string name="ThreadRecord_video">影片</string>
    <string name="ThreadRecord_chat_session_refreshed">聊天工作階段已重新整理</string>
    <!-- Displayed in the notification when the user is sent a gift -->
    <string name="ThreadRecord__s_donated_for_you">%1$s 已為你捐款</string>
    <!-- Displayed in the notification when the user sends a gift -->
    <string name="ThreadRecord__you_donated_for_s">你已為 %1$s 捐款</string>
    <!-- Displayed in the notification when the user has opened a received gift -->
    <string name="ThreadRecord__you_redeemed_a_badge">你已兌換一枚徽章</string>
    <!-- Displayed in the conversation list when someone reacted to your story -->
    <string name="ThreadRecord__reacted_s_to_your_story">對你的限時動態表達了 %1$s 心情</string>
    <!-- Displayed in the conversation list when you reacted to someone\'s story -->
    <string name="ThreadRecord__reacted_s_to_their_story">對他們的限時動態表達了 %1$s 心情</string>
    <!-- Displayed in the conversation list when your most recent message is a payment to or from the person the conversation is with -->
    <string name="ThreadRecord_payment">付款</string>
    <!-- Displayed in the conversation list when your only message in a conversation is a scheduled send. -->
    <string name="ThreadRecord_scheduled_message">已排程訊息</string>
    <!--  Displayed in the conversation list when your message history has been merged -->
    <string name="ThreadRecord_message_history_has_been_merged">你的訊息紀錄已經合併</string>
    <!--  Displayed in the conversation list when identities have been merged. The first placeholder is a phone number, and the second is a person\'s name -->
    <string name="ThreadRecord_s_belongs_to_s">%1$s 是 %2$s 的手機號碼</string>

    <!-- UpdateApkReadyListener -->
    <string name="UpdateApkReadyListener_Signal_update">Molly 更新</string>
    <string name="UpdateApkReadyListener_a_new_version_of_signal_is_available_tap_to_update">新版本的 Molly 現已可用，輕觸以更新</string>

    <!-- UntrustedSendDialog -->
    <string name="UntrustedSendDialog_send_message">要傳送訊息嗎？</string>
    <string name="UntrustedSendDialog_send">傳送</string>

    <!-- UnverifiedSendDialog -->
    <string name="UnverifiedSendDialog_send_message">要傳送訊息嗎？</string>
    <string name="UnverifiedSendDialog_send">傳送</string>

    <!-- UsernameEditFragment -->
    <!-- Toolbar title when entering from registration -->
    <string name="UsernameEditFragment__add_a_username">新增用戶名稱</string>
    <!-- Instructional text at the top of the username edit screen -->
    <string name="UsernameEditFragment__choose_your_username">選擇你的用戶名稱</string>
    <string name="UsernameEditFragment_username">使用者名稱</string>
    <string name="UsernameEditFragment_delete">刪除</string>
    <string name="UsernameEditFragment_successfully_removed_username">已成功移除使用者名稱。</string>
    <string name="UsernameEditFragment_encountered_a_network_error">遇到網絡問題。</string>
    <string name="UsernameEditFragment_this_username_is_taken">此使用者名稱已有人使用。</string>
    <string name="UsernameEditFragment_usernames_can_only_include">使用者名稱僅可包含 a–Z、0–9 以及底線。</string>
    <string name="UsernameEditFragment_usernames_cannot_begin_with_a_number">使用者名稱不得以數字開首。</string>
    <string name="UsernameEditFragment_username_is_invalid">使用者名稱無效。</string>
    <string name="UsernameEditFragment_usernames_must_be_between_a_and_b_characters">使用者名稱長度必須介乎 %1$d 和 %2$d 個字元。</string>
    <!-- Explanation about what usernames provide -->
    <string name="UsernameEditFragment__usernames_let_others_message">用戶名稱讓其他人無需透過你的電話號碼，已可向你傳送訊息。系統會將用戶名稱與一組數字配對，從而為你的地址保密。</string>
    <!-- Dialog title for explanation about numbers at the end of the username -->
    <string name="UsernameEditFragment__what_is_this_number">這個號碼是什麼？</string>
    <string name="UsernameEditFragment__these_digits_help_keep">這組數字有助將你的用戶名稱保密，以免你受到無謂的訊息滋擾。請僅向你願意與其通訊的聯絡人和群組分享你的用戶名稱。如要更改用戶名稱，你則會收到一組新的數字。</string>
    <!-- Button to allow user to skip -->
    <string name="UsernameEditFragment__skip">略過</string>
    <!-- Content description for done button -->
    <string name="UsernameEditFragment__done">完成</string>

    <plurals name="UserNotificationMigrationJob_d_contacts_are_on_signal">
        <item quantity="other">%1$d 個聯絡人現已使用 Signal！</item>
    </plurals>

    <!-- UsernameShareBottomSheet -->
    <!-- Explanation of what the sheet enables the user to do -->
    <string name="UsernameShareBottomSheet__copy_or_share_a_username_link">複製或分享用戶名稱連結</string>

    <!-- VerifyIdentityActivity -->
    <string name="VerifyIdentityActivity_your_contact_is_running_a_newer_version_of_Signal">您的聯絡人現正執行較新版本的 Signal，二維碼格式並不相容。請更新以進行比對。</string>
    <string name="VerifyIdentityActivity_the_scanned_qr_code_is_not_a_correctly_formatted_safety_number">已掃描的二維碼並非正確格式的安全碼驗證碼。請嘗試再次掃描。</string>
    <string name="VerifyIdentityActivity_share_safety_number_via">分享安全碼…</string>
    <string name="VerifyIdentityActivity_our_signal_safety_number">我們的 Signal 安全碼：</string>
    <string name="VerifyIdentityActivity_no_app_to_share_to">您似乎未有任何應用程式可作分享。</string>
    <string name="VerifyIdentityActivity_no_safety_number_to_compare_was_found_in_the_clipboard">在剪貼簿中找不到安全碼以作比對</string>
    <string name="VerifyIdentityActivity_signal_needs_the_camera_permission_in_order_to_scan_a_qr_code_but_it_has_been_permanently_denied">Molly 需要相機權限才可掃描二維碼，但已被永久拒絕。請前往應用程式設定，選擇「權限」，然後啟用「相機」。</string>
    <string name="VerifyIdentityActivity_unable_to_scan_qr_code_without_camera_permission">缺少「相機」權限下無法掃描二維碼</string>
    <string name="VerifyIdentityActivity_you_must_first_exchange_messages_in_order_to_view">您必須先交換訊息，以便檢視 %1$s 的安全碼。</string>
    <!-- Dialog message explaining to user they must exchange messages first to create a safety number -->
    <string name="VerifyIdentityActivity_dialog_exchange_messages_to_create_safety_number_message">此人與你交換訊息後，會為其建立一個安全碼。</string>
    <!-- Confirmation option for dialog explaining to user they must exchange messages first to create a safety number  -->
    <string name="VerifyIdentityActivity_dialog_exchange_messages_to_create_safety_number_ok">確定</string>
    <!-- Learn more option for dialog explaining to user they must exchange messages first to create a safety number  -->
    <string name="VerifyIdentityActivity_dialog_exchange_messages_to_create_safety_number_learn_more">了解更多</string>
    <!-- Confirmation button on scan result dialogs -->
    <string name="VerifyDisplayFragment__scan_result_dialog_ok">確定</string>

    <!-- ViewOnceMessageActivity -->
  <!-- Removed by excludeNonTranslatables <string name="ViewOnceMessageActivity_video_duration" translatable="false">%1$02d:%2$02d</string> -->

    <!-- AudioView -->
  <!-- Removed by excludeNonTranslatables <string name="AudioView_duration" translatable="false">%1$d:%2$02d</string> -->

    <!-- MessageDisplayHelper -->
    <string name="MessageDisplayHelper_message_encrypted_for_non_existing_session">訊息加密的工作階段並不存在</string>

    <!-- MmsMessageRecord -->
    <string name="MmsMessageRecord_bad_encrypted_mms_message">不良的已加密多媒體短訊訊息</string>
    <string name="MmsMessageRecord_mms_message_encrypted_for_non_existing_session">多媒體短訊訊息加密的工作階段並不存在</string>

    <!-- MuteDialog -->
    <string name="MuteDialog_mute_notifications">將通知設為靜音</string>

    <!-- KeyCachingService -->
    <string name="KeyCachingService_signal_passphrase_cached">輕按一下以開啟。</string>
    <string name="KeyCachingService_passphrase_cached">Molly 已解除鎖定</string>
    <string name="KeyCachingService_lock">鎖定 Molly</string>

    <!-- MediaPreviewActivity -->
    <string name="MediaPreviewActivity_you">您</string>
    <string name="MediaPreviewActivity_unssuported_media_type">未支援的媒體類型</string>
    <string name="MediaPreviewActivity_draft">草稿</string>
    <string name="MediaPreviewActivity_signal_needs_the_storage_permission_in_order_to_write_to_external_storage_but_it_has_been_permanently_denied">Molly 需要儲存裝置權限才可儲存到外部儲存空間，但已被永久拒絕。請前往應用程式設定，選擇「權限」，然後啟用「儲存裝置」。</string>
    <string name="MediaPreviewActivity_unable_to_write_to_external_storage_without_permission">缺少權限下無法儲存到外部儲存空間</string>
    <string name="MediaPreviewActivity_media_delete_confirmation_title">要刪除訊息嗎？</string>
    <string name="MediaPreviewActivity_media_delete_confirmation_message">這將會永久刪除此訊息。</string>
    <string name="MediaPreviewActivity_s_to_s">由 %1$s 發給 %2$s</string>
    <!-- All media preview title when viewing media send by you to another recipient (allows changing of \'You\' based on context) -->
    <string name="MediaPreviewActivity_you_to_s">您給 %1$s</string>
    <!-- All media preview title when viewing media sent by another recipient to you (allows changing of \'You\' based on context) -->
    <string name="MediaPreviewActivity_s_to_you">%1$s 給您</string>
    <string name="MediaPreviewActivity_media_no_longer_available">媒體不再可用。</string>
    <!-- Notifying the user that the device has encountered a technical issue and is unable to render a video. -->
    <string name="MediaPreviewActivity_unable_to_play_media">無法播放多媒體。</string>
    <string name="MediaPreviewActivity_error_finding_message">查找訊息時發生錯誤。</string>
    <string name="MediaPreviewActivity_cant_find_an_app_able_to_share_this_media">找不到能夠分享此媒體的應用程式。</string>
    <string name="MediaPreviewActivity_dismiss_due_to_error">關閉</string>
    <string name="MediaPreviewFragment_edit_media_error">多媒體錯誤</string>
    <!-- This is displayed as a toast notification when we encounter an error deleting a message, including potentially on other people\'s devices -->
    <string name="MediaPreviewFragment_media_delete_error">刪除訊息時發生錯誤，訊息可能仍然存在</string>
    <!-- A suffix to be attached to truncated captions that the user may tap onto to view the entire text caption -->
    <string name="MediaPreviewFragment_read_more_overflow_text">了解更多</string>

    <!-- MessageNotifier -->
    <!-- Text shown in a system notification that is used to summarize your notification. The first placeholder is a pluralized string that describes how many messages (e.g. "3 messages"), and the second placeholder is a pluralized string that describes the number of unique chats those message appear in (e.g. "2 chats"). -->
    <string name="MessageNotifier_s_in_s">%1$s在%2$s</string>
    <!-- Text shown in a system notification that is used to summary how many messages you received. -->
    <plurals name="MessageNotifier_d_messages">
        <item quantity="other">%1$d 則訊息</item>
    </plurals>
    <!-- Text shown in a system notification that is used to summary how many chats have new messages. -->
    <plurals name="MessageNotifier_d_chats">
        <item quantity="other">%1$d 個聊天</item>
    </plurals>
    <string name="MessageNotifier_most_recent_from_s">最新來自：%1$s</string>
    <string name="MessageNotifier_locked_message">訊息已鎖定</string>
    <string name="MessageNotifier_message_delivery_failed">訊息送遞失敗。</string>
    <!-- Shown in a notification when a story the user tries to send fails to be sent -->
    <string name="MessageNotifier_story_delivery_failed">限時動態發送失敗</string>
    <!-- Shown as notification title for when a notification about a story sent to a group story %1$s replaced with the group name -->
    <string name="MessageNotifier_group_story_title">你傳送給 %1$s</string>
    <string name="MessageNotifier_failed_to_deliver_message">送遞訊息失敗。</string>
    <string name="MessageNotifier_error_delivering_message">送遞訊息時發生錯誤。</string>
    <string name="MessageNotifier_message_delivery_paused">訊息送遞已暫止。</string>
    <string name="MessageNotifier_verify_to_continue_messaging_on_signal">驗證以繼續在 Molly 傳訊。</string>
    <string name="MessageNotifier_mark_all_as_read">全部標記為已讀</string>
    <string name="MessageNotifier_mark_read">標記為已讀</string>
    <string name="MessageNotifier_turn_off_these_notifications">關閉這些通知</string>
    <string name="MessageNotifier_view_once_photo">閱後即焚相片</string>
    <string name="MessageNotifier_view_once_video">閱後即焚影片</string>
    <string name="MessageNotifier_reply">回覆</string>
    <string name="MessageNotifier_signal_message">Signal 訊息</string>
    <string name="MessageNotifier_contact_message">%1$s %2$s</string>
    <string name="MessageNotifier_unknown_contact_message">聯絡人</string>
    <string name="MessageNotifier_reacted_s_to_s">對「%2$s」表達了 %1$s 心情。</string>
    <string name="MessageNotifier_reacted_s_to_your_video">對你的影片表達了 %1$s 心情。</string>
    <string name="MessageNotifier_reacted_s_to_your_image">對你的圖片表達了 %1$s 心情。</string>
    <string name="MessageNotifier_reacted_s_to_your_gif">對你的 GIF 表達了 %1$s 心情。</string>
    <string name="MessageNotifier_reacted_s_to_your_file">對你的檔案表達了 %1$s 心情。</string>
    <string name="MessageNotifier_reacted_s_to_your_audio">對你的音訊表達了 %1$s 心情。</string>
    <string name="MessageNotifier_reacted_s_to_your_view_once_media">對你的「閱後即焚」多媒體檔案表達了 %1$s 心情。</string>
    <!-- Body of notification shown to user when someone they sent a payment to reacts to it. Placeholder is the emoji used in the reaction. -->
    <string name="MessageNotifier_reacted_s_to_your_payment">對你的付款傳送了 %1$s 回應。</string>
    <string name="MessageNotifier_reacted_s_to_your_sticker">對你的貼圖表達了 %1$s 心情。</string>
    <string name="MessageNotifier_this_message_was_deleted">此訊息已被刪除。</string>

    <string name="TurnOffContactJoinedNotificationsActivity__turn_off_contact_joined_signal">要關閉聯絡人加入 Signal 的通知嗎？您可在 Signal &gt;「設定」&gt;「通知」中再次啟用。</string>

    <!-- TurnOnNotificationsBottomSheet -->
    <!-- Title for sheet explaining how to turn on app notifications -->
    <string name="TurnOnNotificationsBottomSheet__turn_on_notifications">開啟「通知」</string>
    <!-- Subtitle  for sheet explaining how to turn on app notifications -->
    <string name="TurnOnNotificationsBottomSheet__to_receive_notifications">接收新訊息的通知：</string>
    <!-- Sheet step 1  for sheet explaining how to turn on app notifications-->
    <string name="TurnOnNotificationsBottomSheet__1_tap_settings_below">1. 點按下面的「設定」</string>
    <!-- Sheet step 2 with placeholder which will be replaced with an image of a toggle  for sheet explaining how to turn on app notifications -->
    <string name="TurnOnNotificationsBottomSheet__2_s_turn_on_notifications">2. %1$s 開啟「通知」</string>
    <!-- Label for button at the bottom of the sheet which opens system app notification settings for sheet explaining how to turn on app notifications -->
    <string name="TurnOnNotificationsBottomSheet__settings">設定</string>

    <!-- Notification Channels -->
    <string name="NotificationChannel_channel_messages">訊息</string>
    <string name="NotificationChannel_calls">通話</string>
    <string name="NotificationChannel_failures">失敗狀況</string>
    <string name="NotificationChannel_backups">備份</string>
    <string name="NotificationChannel_locked_status">鎖定狀態</string>
    <string name="NotificationChannel_app_updates">應用程式更新</string>
    <string name="NotificationChannel_other">其他</string>
    <string name="NotificationChannel_group_chats">聊天</string>
    <string name="NotificationChannel_missing_display_name">未知</string>
    <string name="NotificationChannel_voice_notes">語音備忘</string>
    <string name="NotificationChannel_contact_joined_signal">聯絡人已加入 Signal</string>
    <string name="NotificationChannels__no_activity_available_to_open_notification_channel_settings">無可用的活動以開啟通知通道設定。</string>
    <!-- Notification channel name for showing persistent background connection on devices without push notifications -->
    <string name="NotificationChannel_background_connection">背景連線</string>
    <!-- Notification channel name for showing call status information (like connection, ongoing, etc.) Not ringing. -->
    <string name="NotificationChannel_call_status">通話狀態</string>
    <!-- Notification channel name for occasional alerts to the user. Will appear in the system notification settings as the title of this notification channel. -->
    <string name="NotificationChannel_critical_app_alerts">重要應用程式提示</string>
    <!-- Notification channel name for other notifications related to messages. Will appear in the system notification settings as the title of this notification channel. -->
    <string name="NotificationChannel_additional_message_notifications">其他訊息通知</string>

    <!-- ProfileEditNameFragment -->

    <!-- QuickResponseService -->
    <string name="QuickResponseService_quick_response_unavailable_when_Signal_is_locked">Molly 在鎖定時無法使用快速回應！</string>
    <string name="QuickResponseService_problem_sending_message">傳送訊息時發生問題！</string>

    <!-- A small toast notification to let the user know their image/video/audio was downloaded and saved to their device, accessible in other apps. -->
    <string name="SaveAttachmentTask_saved">多媒體已儲存</string>

    <!-- SearchToolbar -->
    <string name="SearchToolbar_search">搜尋</string>
    <!-- Hint when searching filtered chat content -->
    <string name="SearchToolbar_search_unread_chats">搜尋未讀聊天訊息</string>
    <string name="SearchToolbar_search_for_conversations_contacts_and_messages">搜尋聊天、聯絡人和訊息</string>

    <!-- Material3 Search Toolbar -->
    <string name="Material3SearchToolbar__close">關閉</string>
    <string name="Material3SearchToolbar__clear">清除</string>

    <!-- ShortcutLauncherActivity -->
    <string name="ShortcutLauncherActivity_invalid_shortcut">捷徑無效</string>

    <!-- SingleRecipientNotificationBuilder -->
    <string name="SingleRecipientNotificationBuilder_signal">Molly</string>
    <string name="SingleRecipientNotificationBuilder_new_message">新訊息</string>
    <string name="SingleRecipientNotificationBuilder_message_request">訊息請求</string>
    <string name="SingleRecipientNotificationBuilder_you">您</string>
    <!-- Notification subtext for group stories -->
    <string name="SingleRecipientNotificationBuilder__s_dot_story">%1$s • 限時動態</string>

    <!-- ThumbnailView -->
    <string name="ThumbnailView_Play_video_description">播放影片</string>
    <string name="ThumbnailView_Has_a_caption_description">圖文並茂</string>

    <!-- TransferControlView -->
    <plurals name="TransferControlView_n_items">
        <item quantity="other">%1$d 個項目</item>
    </plurals>

    <!-- UnauthorizedReminder -->
    <!-- Message shown in a reminder banner when the user\'s device is no longer registered -->
    <string name="UnauthorizedReminder_this_is_likely_because_you_registered_your_phone_number_with_Signal_on_a_different_device">此裝置已不再註冊。通常是因為你已在另一部裝置上使用你的電話號碼註冊 Signal。</string>
    <!-- Action in reminder banner that will take user to re-register -->
    <string name="UnauthorizedReminder_reregister_action">重新註冊裝置</string>

    <!-- Push notification when the app is forcibly logged out by the server. -->
    <string name="LoggedOutNotification_you_have_been_logged_out">你已登出此裝置的 Signal 應用程式。</string>

    <!-- EnclaveFailureReminder -->
    <!-- Banner message to update app to use payments -->
    <string name="EnclaveFailureReminder_update_signal">請更新 Signal 以繼續使用付款功能。你的餘額可能尚未更新。</string>
    <!-- Banner button to update now -->

    <!-- WebRtcCallActivity -->
    <string name="WebRtcCallActivity_to_answer_the_call_give_signal_access_to_your_microphone">若要接聽通話，請授予 Molly 存取您的咪高峰。</string>
    <!-- Message shown in permission dialog when attempting to answer a video call without camera or microphone permissions already granted. -->
    <string name="WebRtcCallActivity_to_answer_the_call_give_signal_access_to_your_microphone_and_camera">若要接聽視訊通話，請允許 Molly 存取你的麥克風和相機。</string>
    <string name="WebRtcCallActivity_signal_requires_microphone_and_camera_permissions_in_order_to_make_or_receive_calls">Molly 需要咪高峰和相機權限才可致電或接聽通話，但已被永久拒絕。請前往應用程式設定，選擇「權限」，然後啟用「咪高峰」和「相機」。</string>
    <string name="WebRtcCallActivity__answered_on_a_linked_device">已在連結的裝置上接聽。</string>
    <string name="WebRtcCallActivity__declined_on_a_linked_device">已在連結的裝置上拒接。</string>
    <string name="WebRtcCallActivity__busy_on_a_linked_device">在連結的裝置上繁忙中。</string>

    <string name="GroupCallSafetyNumberChangeNotification__someone_has_joined_this_call_with_a_safety_number_that_has_changed">已加入此通話的某人，其安全碼已變更。</string>

    <!-- WebRtcCallScreen -->
    <string name="WebRtcCallScreen_swipe_up_to_change_views">向上滑動以轉換檢視</string>

    <!-- WebRtcCallScreen V2 -->
    <!-- Label with hyphenation. Translation can use soft hyphen - Unicode U+00AD -->
    <string name="WebRtcCallScreen__decline">拒絕</string>
    <!-- Label with hyphenation. Translation can use soft hyphen - Unicode U+00AD -->
    <string name="WebRtcCallScreen__answer">接聽</string>
    <!-- Label with hyphenation. Translation can use soft hyphen - Unicode U+00AD -->
    <string name="WebRtcCallScreen__answer_without_video">接聽電話，但不開啟視像</string>

    <!-- WebRtcAudioOutputToggle -->
    <!-- Label for a dialog asking the user to switch the audio output device during a call -->
    <string name="WebRtcAudioOutputToggle__audio_output">音訊輸出</string>
    <!-- Audio output option referring to the earpiece built into the phone -->
    <string name="WebRtcAudioOutputToggle__phone_earpiece">電話耳機</string>
    <!-- Audio output option referring to the louder speaker built into the phone -->
    <string name="WebRtcAudioOutputToggle__speaker">揚聲器</string>
    <!-- Audio output option referring to an external audio device connected via wireless Bluetooth -->
    <string name="WebRtcAudioOutputToggle__bluetooth">藍牙</string>
    <!-- Audio output option referring to a pair of headphones that do not contain a microphone connected via a 3.5mm headphone jack -->
    <string name="WebRtcAudioOutputToggle__wired_headphones">有線耳機</string>
    <!-- Audio output option referring to an external headset that contains a microphone connected via a 3.5mm headphone jack -->
    <string name="WebRtcAudioOutputToggle__wired_headset">有線耳機</string>
    <!-- Audio output option referring to an external headset connected via a USB-C data cable -->
    <string name="WebRtcAudioOutputToggle__wired_headset_usb">有線耳機 (USB)</string>

    <string name="WebRtcCallControls_answer_call_description">接聽通話</string>
    <string name="WebRtcCallControls_reject_call_description">拒絕通話</string>

    <!-- change_passphrase_activity -->
    <string name="change_passphrase_activity__old_passphrase">舊的密碼</string>
    <string name="change_passphrase_activity__new_passphrase">新的密碼</string>
    <string name="change_passphrase_activity__repeat_new_passphrase">重複輸入新的密碼</string>

    <!-- contact_selection_activity -->
    <string name="contact_selection_activity__invite_to_signal">邀請加入 Molly</string>
    <string name="contact_selection_activity__new_group">建立新群組</string>
    <!-- Row item title for refreshing contacts -->
    <string name="contact_selection_activity__refresh_contacts">重新整理聯絡人</string>
    <!-- Row item description for refreshing contacts -->
    <string name="contact_selection_activity__missing_someone">找不到某人？嘗試重新整理</string>
    <!-- Row header title for more section -->
    <string name="contact_selection_activity__more">更多</string>

    <!-- contact_filter_toolbar -->
    <string name="contact_filter_toolbar__clear_entered_text_description">清除已輸入文字</string>
    <string name="contact_filter_toolbar__show_keyboard_description">顯示鍵盤</string>
    <string name="contact_filter_toolbar__show_dial_pad_description">顯示撥號盤</string>

    <!-- contact_selection_group_activity -->
    <string name="contact_selection_group_activity__no_contacts">無聯絡人。</string>
    <string name="contact_selection_group_activity__finding_contacts">正在載入聯絡人…</string>

    <!-- single_contact_selection_activity -->
    <string name="SingleContactSelectionActivity_contact_photo">聯絡人照片</string>

    <!-- ContactSelectionListFragment-->
    <string name="ContactSelectionListFragment_signal_requires_the_contacts_permission_in_order_to_display_your_contacts">Molly 需要聯絡人權限才可顯示您的聯絡人，但已被永久拒絕。請前往應用程式設定功能表，選擇「權限」，然後啟用「聯絡人」。</string>
    <string name="ContactSelectionListFragment_error_retrieving_contacts_check_your_network_connection">提取聯絡人時發生錯誤，請檢查您的網絡連線</string>
    <string name="ContactSelectionListFragment_username_not_found">找不到使用者名稱</string>
    <string name="ContactSelectionListFragment_s_is_not_a_signal_user">"「%1$s」並非 Signal 使用者。請檢查使用者名稱，然後再試一次。"</string>
    <string name="ContactSelectionListFragment_you_do_not_need_to_add_yourself_to_the_group">您不用將自己加入群組</string>
    <string name="ContactSelectionListFragment_maximum_group_size_reached">已到達群組人數上限</string>
    <string name="ContactSelectionListFragment_signal_groups_can_have_a_maximum_of_d_members">Signal 群組最多只得有 %1$d 個成員。</string>
    <string name="ContactSelectionListFragment_recommended_member_limit_reached">已到達建議的成員人數上限</string>
    <string name="ContactSelectionListFragment_signal_groups_perform_best_with_d_members_or_fewer">Signal 群組在不多於 %1$d 個成員時效能最佳。新增更多成員將導致傳送和接收訊息時有所延遲。</string>
    <plurals name="ContactSelectionListFragment_d_members">
        <item quantity="other">%1$d 個成員</item>
    </plurals>

    <!-- contact_selection_list_fragment -->
    <string name="contact_selection_list_fragment__signal_needs_access_to_your_contacts_in_order_to_display_them">Molly 需要存取您的聯絡人以便為您顯示。</string>
    <string name="contact_selection_list_fragment__show_contacts">顯示聯絡人</string>

    <!-- contact_selection_list_item -->
    <plurals name="contact_selection_list_item__number_of_members">
        <item quantity="other">%1$d 個成員</item>
    </plurals>
    <!-- Displays number of viewers for a story -->
    <plurals name="contact_selection_list_item__number_of_viewers">
        <item quantity="other">%1$d 個瀏覽者</item>
    </plurals>

    <!-- conversation_activity -->
    <string name="conversation_activity__type_message_push">Signal 訊息</string>
    <string name="conversation_activity__type_message_sms_insecure">不安全的短訊</string>
    <string name="conversation_activity__type_message_mms_insecure">不安全的多媒體短訊</string>
    <!-- Option in send button context menu to schedule the message instead of sending it directly -->
    <string name="conversation_activity__sim_n">SIM 卡 %1$d</string>
    <string name="conversation_activity__send">傳送</string>
    <string name="conversation_activity__compose_description">訊息撰寫</string>
    <string name="conversation_activity__emoji_toggle_description">切換表情符號鍵盤</string>
    <string name="conversation_activity__attachment_thumbnail">附件縮圖</string>
    <string name="conversation_activity__quick_attachment_drawer_toggle_camera_description">切換快速相機附件隱藏式選單</string>
    <string name="conversation_activity__quick_attachment_drawer_record_and_send_audio_description">錄製並傳送音訊附件</string>
    <string name="conversation_activity__quick_attachment_drawer_lock_record_description">鎖定錄製音訊附件</string>
    <string name="conversation_activity__message_could_not_be_sent">訊息無法傳送。請檢查您的連線，然後再試一次。</string>

    <!-- conversation_input_panel -->
    <string name="conversation_input_panel__slide_to_cancel">滑動以取消</string>
    <string name="conversation_input_panel__cancel">取消</string>

    <!-- conversation_item -->
    <string name="conversation_item__mms_image_description">媒體訊息</string>
    <string name="conversation_item__secure_message_description">安全的訊息</string>

    <!-- conversation_item_sent -->
    <string name="conversation_item_sent__send_failed_indicator_description">傳送失敗</string>
    <string name="conversation_item_sent__pending_approval_description">待核准</string>
    <string name="conversation_item_sent__delivered_description">已送達</string>
    <string name="conversation_item_sent__message_read">訊息已讀</string>

    <!-- conversation_item_received -->
    <string name="conversation_item_received__contact_photo_description">聯絡人照片</string>

    <!-- ConversationUpdateItem -->
    <string name="ConversationUpdateItem_loading">正在載入</string>
    <string name="ConversationUpdateItem_learn_more">了解更多</string>
    <string name="ConversationUpdateItem_join_call">加入通話</string>
    <string name="ConversationUpdateItem_return_to_call">返回通話</string>
    <string name="ConversationUpdateItem_call_is_full">通話已滿座</string>
    <string name="ConversationUpdateItem_invite_friends">邀請好友</string>
    <string name="ConversationUpdateItem_enable_call_notifications">啟用通話通知</string>
    <string name="ConversationUpdateItem_update_contact">更新聯絡人</string>
    <!-- Update item button text to show to block a recipient from requesting to join via group link -->
    <string name="ConversationUpdateItem_block_request">封鎖請求</string>
    <string name="ConversationUpdateItem_no_groups_in_common_review_requests_carefully">無共同群組。請仔細檢閱請求。</string>
    <string name="ConversationUpdateItem_no_contacts_in_this_group_review_requests_carefully">無聯絡人在此群組中。請仔細檢閱請求。</string>
    <string name="ConversationUpdateItem_view">檢視</string>
    <string name="ConversationUpdateItem_the_disappearing_message_time_will_be_set_to_s_when_you_message_them">當您發送訊息時，將會設置時效為 %1$s。</string>
    <!-- Update item button text to show to boost a feature -->
    <string name="ConversationUpdateItem_donate">捐款</string>
    <!-- Update item button text to send payment -->
    <string name="ConversationUpdateItem_send_payment">付款</string>
    <!-- Update item button text to activate payments -->
    <string name="ConversationUpdateItem_activate_payments">啟用付款</string>
    <!-- Update item alerting the user they hid this person and that they can message them to unhide them -->
    <string name="ConversationUpdateItem_hidden_contact_message_to_add_back">你已移除此人，再次傳送訊息給他們會將對方加回你的清單。</string>

    <!-- audio_view -->
    <string name="audio_view__play_pause_accessibility_description">播放 … 暫停</string>
    <string name="audio_view__download_accessibility_description">下載</string>

    <!-- QuoteView -->
    <string name="QuoteView_audio">音訊</string>
    <string name="QuoteView_video">影片</string>
    <string name="QuoteView_photo">照片</string>
    <string name="QuoteView_gif">GIF</string>
    <string name="QuoteView_view_once_media">閱後即焚媒體</string>
    <string name="QuoteView_sticker">貼圖</string>
    <string name="QuoteView_you">您</string>
    <string name="QuoteView_original_missing">找不到原始訊息</string>
    <!-- Author formatting for group stories -->
    <string name="QuoteView_s_story">%1$s · 限時動態</string>
    <!-- Label indicating that a quote is for a reply to a story you created -->
    <string name="QuoteView_your_story">你 · 限時動態</string>
    <!-- Label indicating that the story being replied to no longer exists -->
    <string name="QuoteView_no_longer_available">不再可用</string>
    <!-- Label for quoted gift -->
    <string name="QuoteView__donation_for_a_friend">為朋友捐款</string>

    <!-- conversation_fragment -->
    <string name="conversation_fragment__scroll_to_the_bottom_content_description">捲動到最底</string>

    <!-- BubbleOptOutTooltip -->
    <!-- Message to inform the user of what Android chat bubbles are -->
    <string name="BubbleOptOutTooltip__description">氣泡是一項 Android 功能，您可為 Molly 聊天將其關閉。</string>
    <!-- Button to dismiss the tooltip for opting out of using Android bubbles -->
    <string name="BubbleOptOutTooltip__not_now">現在不要</string>
    <!-- Button to move to the system settings to control the use of Android bubbles -->
    <string name="BubbleOptOutTooltip__turn_off">關閉</string>

    <!-- safety_number_change_dialog -->
    <string name="safety_number_change_dialog__safety_number_changes">安全碼變更</string>
    <string name="safety_number_change_dialog__accept">接受</string>
    <string name="safety_number_change_dialog__call_anyway">仍要通話</string>
    <string name="safety_number_change_dialog__join_call">加入通話</string>
    <string name="safety_number_change_dialog__continue_call">繼續通話</string>
    <string name="safety_number_change_dialog__leave_call">退出通話</string>
    <string name="safety_number_change_dialog__the_following_people_may_have_reinstalled_or_changed_devices">下列的人或已重新安裝或更換裝置。請驗證您與各人的安全碼，以確保私隱。</string>
    <string name="safety_number_change_dialog__view">檢視</string>
    <string name="safety_number_change_dialog__previous_verified">先前已驗證</string>

    <!-- EnableCallNotificationSettingsDialog__call_notifications_checklist -->
    <string name="EnableCallNotificationSettingsDialog__call_notifications_enabled">通話通知已啟用。</string>
    <string name="EnableCallNotificationSettingsDialog__enable_call_notifications">啟用通話通知</string>
    <string name="EnableCallNotificationSettingsDialog__enable_background_activity">啟用背景活動</string>
    <string name="EnableCallNotificationSettingsDialog__everything_looks_good_now">看來一切就緒！</string>
    <string name="EnableCallNotificationSettingsDialog__to_receive_call_notifications_tap_here_and_turn_on_show_notifications">若要接收通話通知，輕觸此處並開啟「顯示通知」。</string>
    <string name="EnableCallNotificationSettingsDialog__to_receive_call_notifications_tap_here_and_turn_on_notifications">若要接收通話通知，輕觸此處並開啟通知，同時確定已啟用聲音和彈出式視窗。</string>
    <string name="EnableCallNotificationSettingsDialog__to_receive_call_notifications_tap_here_and_enable_background_activity_in_battery_settings">若要接收通話通知，輕觸此處並在「電量」設定中啟用背景活動。 </string>
    <string name="EnableCallNotificationSettingsDialog__settings">設定</string>
    <string name="EnableCallNotificationSettingsDialog__to_receive_call_notifications_tap_settings_and_turn_on_show_notifications">若要接收通話通知，輕觸「設定」並開啟「顯示通知」。</string>
    <string name="EnableCallNotificationSettingsDialog__to_receive_call_notifications_tap_settings_and_turn_on_notifications">若要接收通話通知，輕觸「設定」並開啟通知，同時確定已啟用聲音和彈出式視窗。</string>
    <string name="EnableCallNotificationSettingsDialog__to_receive_call_notifications_tap_settings_and_enable_background_activity_in_battery_settings">若要接收通話通知，輕觸「設定」並在「電量」設定中啟用背景活動。</string>

    <!-- country_selection_fragment -->
    <string name="country_selection_fragment__loading_countries">正在載入國家…</string>
    <string name="country_selection_fragment__search">搜尋</string>
    <string name="country_selection_fragment__no_matching_countries">無相符的國家</string>

    <!-- device_add_fragment -->
    <string name="device_add_fragment__scan_the_qr_code_displayed_on_the_device_to_link">掃描顯示在裝置上的二維碼以進行連結</string>

    <!-- device_link_fragment -->
    <string name="device_link_fragment__link_device">連結裝置</string>

    <!-- device_list_fragment -->
    <string name="device_list_fragment__no_devices_linked">無已連結的裝置</string>
    <string name="device_list_fragment__link_new_device">連結新的裝置</string>

    <!-- expiration -->
    <string name="expiration_off">關閉</string>

    <plurals name="expiration_seconds">
        <item quantity="other">%1$d 秒</item>
    </plurals>

    <string name="expiration_seconds_abbreviated">%1$d 秒</string>

    <plurals name="expiration_minutes">
        <item quantity="other">%1$d 分鐘</item>
    </plurals>

    <string name="expiration_minutes_abbreviated">%1$d 分鐘前</string>

    <plurals name="expiration_hours">
        <item quantity="other">%1$d 小時</item>
    </plurals>

    <string name="expiration_hours_abbreviated">%1$d 時</string>

    <plurals name="expiration_days">
        <item quantity="other">%1$d 天</item>
    </plurals>

    <string name="expiration_days_abbreviated">%1$d 天</string>

    <plurals name="expiration_weeks">
        <item quantity="other">%1$d 星期</item>
    </plurals>

    <string name="expiration_weeks_abbreviated">%1$d 週</string>
    <string name="expiration_combined">%1$s %2$s</string>

    <!-- unverified safety numbers -->
    <string name="IdentityUtil_unverified_banner_one">您與 %1$s 之間的安全碼已變更，故不再已驗證</string>
    <string name="IdentityUtil_unverified_banner_two">您與 %1$s 和 %2$s 之間的安全碼不再已驗證</string>
    <string name="IdentityUtil_unverified_banner_many">您與 %1$s、%2$s 和 %3$s 之間的安全碼不再已驗證</string>

    <string name="IdentityUtil_unverified_dialog_one">您與 %1$s 之間的安全碼已變更，故不再已驗證。這可能代表有人正嘗試截取您的通訊，又或者不過是 %1$s 已重新安裝 Signal。</string>
    <string name="IdentityUtil_unverified_dialog_two">您與 %1$s 和 %2$s 之間的安全碼不再已驗證。這可能代表有人正嘗試截取您的通訊，又或者不過是他們各自已重新安裝 Signal。</string>
    <string name="IdentityUtil_unverified_dialog_many">您與 %1$s、%2$s 和 %3$s 之間的安全碼不再已驗證。這可能代表有人正嘗試截取您的通訊，又或者不過是他們各自已重新安裝 Signal。</string>

    <string name="IdentityUtil_untrusted_dialog_one">您與 %1$s 之間的安全碼剛剛已變更。</string>
    <string name="IdentityUtil_untrusted_dialog_two">您與 %1$s 和 %2$s 之間的安全碼剛剛已變更。</string>
    <string name="IdentityUtil_untrusted_dialog_many">您與 %1$s、%2$s 和 %3$s 之間的安全碼剛剛已變更。</string>

    <plurals name="identity_others">
        <item quantity="other">另 %1$d 人</item>
    </plurals>

    <!-- giphy_activity -->
    <string name="giphy_activity_toolbar__search_gifs">搜尋 GIF</string>

    <!-- giphy_fragment -->
    <string name="giphy_fragment__nothing_found">查無結果</string>

    <!-- load_more_header -->
    <string name="load_more_header__loading">正在載入</string>

    <!-- media_overview_activity -->
    <string name="media_overview_activity__no_media">無媒體</string>

    <!-- message_recipients_list_item -->
    <string name="message_recipients_list_item__view">檢視</string>
    <string name="message_recipients_list_item__resend">重新傳送</string>

    <!-- Displayed in a toast when user long presses an item in MyStories -->
    <string name="MyStoriesFragment__copied_sent_timestamp_to_clipboard">傳送時間戳記已複製至剪貼簿。</string>
    <!-- Displayed when there are no outgoing stories -->
    <string name="MyStoriesFragment__updates_to_your_story_will_show_up_here">您的限時動態更新將顯示於此。</string>

    <!-- GroupUtil -->
    <plurals name="GroupUtil_joined_the_group">
        <item quantity="other">%1$s 已加入此群組。</item>
    </plurals>
    <string name="GroupUtil_group_name_is_now">群組名稱現已為「%1$s」。</string>

    <!-- prompt_passphrase_activity -->
    <string name="prompt_passphrase_activity__unlock">解除鎖定</string>

    <!-- prompt_mms_activity -->
    <string name="prompt_mms_activity__signal_requires_mms_settings_to_deliver_media_and_group_messages">Signal 需要 MMS 設定以透過您的無線通訊業者傳遞媒體和群組訊息。您的裝置未有提供此資訊，某些已鎖定裝置或其他限制式組態設定偶爾會出現此情況。</string>
    <string name="prompt_mms_activity__to_send_media_and_group_messages_tap_ok">輕觸「確定」並完成所要求的設定，以便發送媒體和群組訊息。適用於您的電信業者的 MMS 設定，通常可搜尋「您的電信業者 APN」而找到。您只需為此設定一次。</string>

    <!-- BadDecryptLearnMoreDialog -->
    <string name="BadDecryptLearnMoreDialog_delivery_issue">送遞問題</string>
    <string name="BadDecryptLearnMoreDialog_couldnt_be_delivered_individual">系統無法將 %1$s 的訊息、貼圖、心情回應或已讀標記傳送給你。他們可能是直接或透過群組向你傳送的。</string>
    <string name="BadDecryptLearnMoreDialog_couldnt_be_delivered_group">系統無法將 %1$s 的訊息、貼圖、心情回應或已讀標記傳送給你。</string>

    <!-- profile_create_activity -->
    <string name="CreateProfileActivity_first_name_required">名字 (必填)</string>
    <string name="CreateProfileActivity_last_name_optional">姓氏 (選用)</string>
    <string name="CreateProfileActivity_next">下一步</string>
    <string name="CreateProfileActivity_custom_mms_group_names_and_photos_will_only_be_visible_to_you">自訂的多媒體短訊群組名稱和照片僅限您看得到。</string>
    <string name="CreateProfileActivity_group_descriptions_will_be_visible_to_members_of_this_group_and_people_who_have_been_invited">此群組中的成員，以及獲邀加入群組的人，將會見到群組描述。</string>

    <!-- EditAboutFragment -->
    <string name="EditAboutFragment_about">關於</string>
    <string name="EditAboutFragment_write_a_few_words_about_yourself">共你星光中看着瀑布…</string>
    <string name="EditAboutFragment_count">%1$d/%2$d</string>
    <string name="EditAboutFragment_speak_freely">其實我只想 棲身☝️抹暖光</string>
    <string name="EditAboutFragment_encrypted">燈燈燈凳 無人</string>
    <string name="EditAboutFragment_be_kind">煩擾中抱著希望 抵消每滴失望</string>
    <string name="EditAboutFragment_coffee_lover">無盛世 無亂世 坐在咖啡店</string>
    <string name="EditAboutFragment_free_to_chat">即使要蒙著我嘴 我亦可高呼</string>
    <string name="EditAboutFragment_taking_a_break">人間有味是清歡</string>
    <string name="EditAboutFragment_working_on_something_new">新世紀 我請你要有準備</string>

    <!-- EditProfileFragment -->
    <string name="EditProfileFragment__edit_group">編輯群組</string>
    <string name="EditProfileFragment__group_name">群組名稱</string>
    <string name="EditProfileFragment__group_description">群組描述</string>
  <!-- Removed by excludeNonTranslatables <string name="EditProfileFragment__support_link" translatable="false">https://support.signal.org/hc/articles/360007459591</string> -->

    <!-- EditProfileNameFragment -->
    <string name="EditProfileNameFragment_your_name">您的名稱</string>
    <string name="EditProfileNameFragment_first_name">名字</string>
    <string name="EditProfileNameFragment_last_name_optional">姓氏 (選用)</string>
    <string name="EditProfileNameFragment_save">儲存</string>
    <string name="EditProfileNameFragment_failed_to_save_due_to_network_issues_try_again_later">因網絡問題，儲存失敗。請稍後再試。</string>

    <!-- recipient_preferences_activity -->
    <string name="recipient_preference_activity__shared_media">已分享的媒體</string>

    <!-- recipients_panel -->

    <!-- verify_display_fragment -->
    <!-- Explanation of how to verify the safety numbers. %s is replaced with the name of the other recipient -->
    <string name="verify_display_fragment__pnp_verify_safety_numbers_explanation_with_s">若要驗證你與 %1$s 之間的端對端加密，請比對上方色卡與對方裝置上的色卡是否匹配，以及比較數字。如果這些無法匹配，請滑動並嘗試另一組安全碼。只需要匹配一對。</string>
    <string name="verify_display_fragment__tap_to_scan">輕觸以掃描</string>
    <string name="verify_display_fragment__successful_match">比對成功</string>
    <string name="verify_display_fragment__failed_to_verify_safety_number">驗證安全碼失敗</string>
    <string name="verify_display_fragment__loading">正在載入…</string>
    <string name="verify_display_fragment__mark_as_verified">標記為已驗證</string>
    <string name="verify_display_fragment__clear_verification">清除驗證</string>
    <!-- Banner at top of safety numbers screen explaining that we\'re updating how safety numbers work. -->
    <string name="verify_display_fragment__safety_numbers_are_updating_banner_no_learn_more">安全碼正在更新中。</string>

    <!-- Title for dialog explaining for how safety numbers are transitioning to support usernames -->
    <string name="PnpSafetyNumberEducationDialog__title">安全碼變更</string>
    <!-- Message for dialog explaining for how safety numbers are transitioning to support usernames -->
    <string name="PnpSafetyNumberEducationDialog__body">安全碼會在過渡期間進行更新，以啟用 Signal 即將推出的隱私功能。\n\n要驗證安全碼，請將色卡與聯絡人的裝置配對。如果這些無法匹配，請滑動並嘗試另一組安全號碼。只需要匹配一對。</string>
    <!-- Button for more information about the safety number changes. Takes user to support article -->
    <string name="PnpSafetyNumberEducationDialog__help">需要說明嗎？</string>
    <!-- Confirmation button for educating users about new safety number changes -->
    <string name="PnpSafetyNumberEducationDialog__confirm">我知道了</string>

    <!-- verity_scan_fragment -->
    <string name="verify_scan_fragment__scan_the_qr_code_on_your_contact">請掃描您的聯絡人裝置上的二維碼。</string>

    <!-- webrtc_answer_decline_button -->
    <string name="webrtc_answer_decline_button__swipe_up_to_answer">向上滑動以接聽</string>
    <string name="webrtc_answer_decline_button__swipe_down_to_reject">向下滑動以拒絕</string>

    <!-- message_details_header -->
    <string name="message_details_header__issues_need_your_attention">下列事宜需要您注意。</string>
    <string name="message_details_header_sent">已傳送</string>
    <string name="message_details_header_received">已接收</string>
    <string name="message_details_header_disappears">消失倒數</string>
    <string name="message_details_header_via">經由</string>

    <!-- message_details_recipient_header -->
    <string name="message_details_recipient_header__pending_send">待處理</string>
    <string name="message_details_recipient_header__sent_to">已傳送給</string>
    <string name="message_details_recipient_header__sent_from">已撰寫</string>
    <string name="message_details_recipient_header__delivered_to">已送達</string>
    <string name="message_details_recipient_header__read_by">已讀取</string>
    <string name="message_details_recipient_header__not_sent">未傳送</string>
    <string name="message_details_recipient_header__viewed">已看過</string>
    <string name="message_details_recipient_header__skipped">已略過</string>

    <!-- message_Details_recipient -->
    <string name="message_details_recipient__failed_to_send">傳送失敗</string>
    <string name="message_details_recipient__new_safety_number">新的安全碼</string>
    <!-- Button text shown in message details when the message has an edit history and this will let them view the history -->
    <string name="MessageDetails__view_edit_history">瀏覽編輯歷史紀錄</string>

    <!-- AndroidManifest.xml -->
    <string name="AndroidManifest__create_passphrase">建立密碼</string>
    <string name="AndroidManifest__select_contacts">選擇聯絡人</string>
    <string name="AndroidManifest__change_passphrase">更改密碼</string>
    <string name="AndroidManifest__verify_safety_number">驗證安全碼</string>
    <string name="AndroidManifest__media_preview">媒體預覽</string>
    <string name="AndroidManifest__message_details">訊息詳情</string>
    <string name="AndroidManifest__linked_devices">已連結的裝置</string>
    <string name="AndroidManifest__invite_friends">邀請好友</string>
    <string name="AndroidManifest_archived_conversations">已封存聊天</string>

    <!-- HelpFragment -->
    <string name="HelpFragment__have_you_read_our_faq_yet">您看過我們的常見問答嗎？</string>
    <string name="HelpFragment__next">下一步</string>
    <string name="HelpFragment__contact_us">聯絡我們</string>
    <string name="HelpFragment__tell_us_whats_going_on">請向我們述說何事</string>
    <string name="HelpFragment__include_debug_log">包含除錯記錄檔。</string>
    <string name="HelpFragment__whats_this">這是甚麼？</string>
    <string name="HelpFragment__how_do_you_feel">您覺得怎麼看？ (選用)</string>
    <string name="HelpFragment__tell_us_why_youre_reaching_out">請說明來鴻所為何事。</string>
  <!-- Removed by excludeNonTranslatables <string name="HelpFragment__emoji_5" translatable="false">emoji_5</string> -->
  <!-- Removed by excludeNonTranslatables <string name="HelpFragment__emoji_4" translatable="false">emoji_4</string> -->
  <!-- Removed by excludeNonTranslatables <string name="HelpFragment__emoji_3" translatable="false">emoji_3</string> -->
  <!-- Removed by excludeNonTranslatables <string name="HelpFragment__emoji_2" translatable="false">emoji_2</string> -->
  <!-- Removed by excludeNonTranslatables <string name="HelpFragment__emoji_1" translatable="false">emoji_1</string> -->
  <!-- Removed by excludeNonTranslatables <string name="HelpFragment__link__debug_info" translatable="false">https://support.signal.org/hc/articles/360007318591</string> -->
  <!-- Removed by excludeNonTranslatables <string name="HelpFragment__link__faq" translatable="false">https://support.signal.org</string> -->
    <string name="HelpFragment__support_info">支援資訊</string>
    <string name="HelpFragment__signal_android_support_request">Signal Android 支援請求</string>
    <string name="HelpFragment__debug_log">除錯記錄檔：</string>
    <string name="HelpFragment__could_not_upload_logs">無法上載記錄檔</string>
    <string name="HelpFragment__please_be_as_descriptive_as_possible">請儘可能具體描述，以協助我們瞭解箇中問題。</string>
    <string-array name="HelpFragment__categories_5">
        <item>請選擇一個選項</item>
        <item>系統運作異常</item>
        <item>功能請求</item>
        <item>問題</item>
        <item>回饋</item>
        <item>其他</item>
        <item>付款 (MobileCoin)</item>
        <item>捐款及徽章</item>
        <item>SMS 短訊匯出</item>
    </string-array>
    <!-- Subject of email when submitting debug logs to help debug slow notifications -->
    <string name="DebugLogsPromptDialogFragment__signal_android_support_request">Signal Android 除錯日誌提交</string>
    <!-- Category to organize the support email sent -->
    <string name="DebugLogsPromptDialogFragment__slow_notifications_category">通知緩慢</string>
    <!-- Category to organize the support email sent -->
    <string name="DebugLogsPromptDialogFragment__crash_category">故障</string>
    <!-- Action to submit logs and take user to send an e-mail -->
    <string name="DebugLogsPromptDialogFragment__submit">提交</string>
    <!-- Action to decline to submit logs -->
    <string name="DebugLogsPromptDialogFragment__no_thanks">不必了</string>

    <!-- ReactWithAnyEmojiBottomSheetDialogFragment -->
    <string name="ReactWithAnyEmojiBottomSheetDialogFragment__this_message">此訊息</string>
    <string name="ReactWithAnyEmojiBottomSheetDialogFragment__recently_used">最近使用</string>
    <string name="ReactWithAnyEmojiBottomSheetDialogFragment__smileys_and_people">笑臉與人物</string>
    <string name="ReactWithAnyEmojiBottomSheetDialogFragment__nature">自然</string>
    <string name="ReactWithAnyEmojiBottomSheetDialogFragment__food">食物</string>
    <string name="ReactWithAnyEmojiBottomSheetDialogFragment__activities">活動</string>
    <string name="ReactWithAnyEmojiBottomSheetDialogFragment__places">地方</string>
    <string name="ReactWithAnyEmojiBottomSheetDialogFragment__objects">物件</string>
    <string name="ReactWithAnyEmojiBottomSheetDialogFragment__symbols">符號</string>
    <string name="ReactWithAnyEmojiBottomSheetDialogFragment__flags">旗幟</string>
    <string name="ReactWithAnyEmojiBottomSheetDialogFragment__emoticons">表情符號</string>
    <string name="ReactWithAnyEmojiBottomSheetDialogFragment__no_results_found">查無結果</string>

    <!-- arrays.xml -->
    <string name="arrays__use_default">使用預設值</string>
    <string name="arrays__use_custom">使用自訂</string>

    <string name="arrays__mute_for_one_hour">靜音 1 小時</string>
    <string name="arrays__mute_for_eight_hours">靜音 8 小時</string>
    <string name="arrays__mute_for_one_day">靜音 1 天</string>
    <string name="arrays__mute_for_seven_days">靜音 7 天</string>
    <string name="arrays__always">總是</string>

    <string name="arrays__settings_default">依設定的預設值</string>
    <string name="arrays__enabled">已啟用</string>
    <string name="arrays__disabled">已停用</string>

    <string name="arrays__name_and_message">名稱與訊息</string>
    <string name="arrays__name_only">僅限名稱</string>
    <string name="arrays__no_name_or_message">無名稱或訊息</string>

    <string name="arrays__images">圖片</string>
    <string name="arrays__audio">音訊</string>
    <string name="arrays__video">影片</string>
    <string name="arrays__documents">文件</string>

    <string name="arrays__small">小</string>
    <string name="arrays__normal">正常</string>
    <string name="arrays__large">大</string>
    <string name="arrays__extra_large">超大</string>

    <string name="arrays__default">預設值</string>
    <string name="arrays__high">高</string>
    <string name="arrays__max">最高</string>

    <!-- plurals.xml -->
    <plurals name="hours_ago">
        <item quantity="other">%1$d 小時前</item>
    </plurals>

    <!-- preferences.xml -->
    <string name="preferences_beta">測試版</string>
    <string name="preferences__sms_mms">短訊與多媒體短訊</string>
    <string name="preferences__pref_use_address_book_photos">使用通訊錄照片</string>
    <string name="preferences__display_contact_photos_from_your_address_book_if_available">在可用時顯示來自您的通訊錄中的聯絡人照片</string>
    <!-- Preference menu item title for a toggle switch for preserving the archived state of muted chats. -->
    <string name="preferences__pref_keep_muted_chats_archived">繼續存檔靜音聊天記錄</string>
    <!-- Preference menu item description for a toggle switch for preserving the archived state of muted chats. -->
    <string name="preferences__muted_chats_that_are_archived_will_remain_archived">當收到新訊息時，已存檔的靜音聊天將會保持存檔狀態。</string>
    <string name="preferences__generate_link_previews">產生連結預覽</string>
    <string name="preferences__retrieve_link_previews_from_websites_for_messages">為您傳送的訊息直接從網站提取連結預覽。</string>
    <string name="preferences__change_passphrase">更改密碼</string>
    <string name="preferences__change_your_passphrase">變更您的密碼</string>
    <string name="preferences__enable_passphrase">啟用密碼畫面鎖定</string>
    <string name="preferences__lock_signal_and_message_notifications_with_a_passphrase">使用密碼鎖定畫面與通知</string>
    <string name="preferences__screen_security">畫面安全性</string>
    <string name="preferences__auto_lock_signal_after_a_specified_time_interval_of_inactivity">在閒置指定的時間間距後自動鎖定 Signal</string>
    <string name="preferences__inactivity_timeout_passphrase">閒置逾時密碼</string>
    <string name="preferences__inactivity_timeout_interval">閒置逾時間距</string>
    <string name="preferences__notifications">通知</string>
    <string name="preferences__led_color">LED 色彩</string>
    <string name="preferences__led_color_unknown">未知</string>
    <string name="preferences__pref_led_blink_title">LED 閃爍規律</string>
    <string name="preferences__customize">自訂</string>
    <string name="preferences__change_sound_and_vibration">變更聲效與震動</string>
    <string name="preferences__sound">聲效</string>
    <string name="preferences__silent">靜音</string>
    <string name="preferences__default">預設值</string>
    <string name="preferences__repeat_alerts">重複提示</string>
    <string name="preferences__never">永不</string>
    <string name="preferences__one_time">一次</string>
    <string name="preferences__two_times">兩次</string>
    <string name="preferences__three_times">三次</string>
    <string name="preferences__five_times">五次</string>
    <string name="preferences__ten_times">十次</string>
    <string name="preferences__vibrate">震動</string>
    <string name="preferences__green">綠色</string>
    <string name="preferences__red">紅色</string>
    <string name="preferences__blue">藍色</string>
    <string name="preferences__orange">橙色</string>
    <string name="preferences__cyan">青色</string>
    <string name="preferences__magenta">洋紅色</string>
    <string name="preferences__white">白色</string>
    <string name="preferences__none">無</string>
    <string name="preferences__fast">快</string>
    <string name="preferences__normal">正常</string>
    <string name="preferences__slow">慢</string>
    <string name="preferences__help">說明</string>
    <string name="preferences__advanced">進階</string>
    <string name="preferences__donate_to_signal">捐款給 Molly</string>
    <!-- Preference label for making one-time donations to Signal -->
    <string name="preferences__privacy">私隱</string>
    <!-- Preference label for stories -->
    <string name="preferences__stories">限時動態</string>
    <string name="preferences__mms_user_agent">MMS 使用者代理</string>
    <string name="preferences__advanced_mms_access_point_names">手動 MMS 設定</string>
    <string name="preferences__mmsc_url">MMSC URL</string>
    <string name="preferences__mms_proxy_host">MMS 代理伺服器主機</string>
    <string name="preferences__mms_proxy_port">MMS 代理伺服器連接埠</string>
    <string name="preferences__mmsc_username">MMSC 使用者名稱</string>
    <string name="preferences__mmsc_password">MMSC 密碼</string>
    <string name="preferences__sms_delivery_reports">短訊傳遞報告</string>
    <string name="preferences__request_a_delivery_report_for_each_sms_message_you_send">為您傳送的每一則短訊訊息都要求傳遞報告</string>
    <string name="preferences__data_and_storage">數據與儲存空間</string>
    <string name="preferences__storage">儲存空間</string>
    <string name="preferences__payments">付款</string>
    <!-- Privacy settings payments section description -->
    <string name="preferences__payment_lock">付款鎖定</string>
    <string name="preferences__conversation_length_limit">聊天訊息量上限</string>
    <string name="preferences__keep_messages">保留訊息</string>
    <string name="preferences__clear_message_history">清除訊息紀錄</string>
    <string name="preferences__linked_devices">已連結的裝置</string>
    <string name="preferences__light_theme">淺色</string>
    <string name="preferences__dark_theme">深色</string>
    <string name="preferences__appearance">介面</string>
    <string name="preferences__theme">佈景主題</string>
    <string name="preferences__chat_color_and_wallpaper">聊天色彩與背景</string>
    <!-- Clickable settings text allowing the user to change the icon visible on their phone\'s home screen. -->
    <string name="preferences__app_icon">應用程式圖示</string>
    <!-- Approval for changing the app icon. -->
    <string name="preferences__app_icon_dialog_ok">確定</string>
    <!-- Cancelling the operation of changing the app icon. -->
    <string name="preferences__app_icon_dialog_cancel">取消</string>
    <!-- Title for the confirmation dialog of changing the app icon. -->
    <string name="preferences__app_icon_dialog_title">將應用程式圖示和名稱更改為「%1$s」</string>
    <!-- Description for the confirmation dialog of changing the app icon. -->
    <string name="preferences__app_icon_dialog_description">Molly 需要關閉才能更改應用程式圖示和名稱。通知依然會以預設的 Molly 圖示和名稱來顯示。</string>
    <!-- Visible warning label for the limitations of changing the app icon with learn more call to action. -->
    <string name="preferences__app_icon_warning_learn_more">選擇應用程式圖示和名稱，這將顯示在手機的主螢幕和應用抽屜中。通知依然會以預設的 Molly 圖示和名稱來顯示。了解 更多</string>
    <!-- Visible warning label for the limitations of changing the app icon. -->
    <string name="preferences__app_icon_warning">應用程式圖示和名稱可在手機的主螢幕和應用抽屜中見到。</string>
    <!-- Visible warning label explaining that changing the app icon and name does not affect notifications. -->
    <string name="preferences__app_icon_notification_warning">通知依然會以預設的 Molly 圖示和名稱來顯示。</string>
    <!--Call to action to get more information about the limitations of the change app icon functionality. -->
    <string name="preferences__app_icon_learn_more">了解 更多</string>
    <!--Text description of a graphic illustrating the limitations of the app icon change. -->
    <string name="preferences__graphic_illustrating_where_the_replacement_app_icon_will_be_visible">圖解說明了替代應用程式圖示可見的位置。</string>
    <string name="preferences__disable_pin">停用 PIN 碼</string>
    <string name="preferences__enable_pin">啟用 PIN 碼</string>
    <string name="preferences__if_you_disable_the_pin_you_will_lose_all_data">若您停用 PIN 碼，當您重新註冊 Signal 時，除非您已手動備份並進行還原，否則您將遺失所有資料。PIN 碼停用時不可開啟註冊鎖定。</string>
    <string name="preferences__pins_keep_information_stored_with_signal_encrypted_so_only_you_can_access_it">PIN 碼讓在 Signal 中的資訊得以加密保存並僅供您存取。當您重新安裝時，您的個人資料、設定和聯絡人將會還原。開啟應用程式不需輸入 PIN 碼。</string>
    <string name="preferences__system_default">系統預設</string>
    <string name="preferences__language">語言</string>
    <string name="preferences__signal_messages_and_calls">Signal 訊息與通話</string>
    <string name="preferences__advanced_pin_settings">進階 PIN 碼設定</string>
    <string name="preferences__free_private_messages_and_calls">與 Signal 使用者免費私密收發訊息與通話</string>
    <string name="preferences__submit_debug_log">提交除錯記錄檔</string>
    <string name="preferences__delete_account">刪除帳戶</string>
    <string name="preferences__support_wifi_calling">「WiFi 通話」相容模式</string>
    <string name="preferences__enable_if_your_device_supports_sms_mms_delivery_over_wifi">若您的裝置使用經 WiFi 傳遞短訊/多媒體短訊，請啟用此選項 (當您的裝置已啟用「WiFi 通話」時才可啟用)</string>
    <string name="preferences__incognito_keyboard">無痕式鍵盤</string>
    <string name="preferences__read_receipts">已讀標記</string>
    <string name="preferences__if_read_receipts_are_disabled_you_wont_be_able_to_see_read_receipts">若已讀標記已停用，您將不會看見別人的已讀標記。</string>
    <string name="preferences__typing_indicators">打字狀態</string>
    <string name="preferences__if_typing_indicators_are_disabled_you_wont_be_able_to_see_typing_indicators">若打字狀態已停用，您將不會看見別人的打字狀態。</string>
    <string name="preferences__request_keyboard_to_disable">要求鍵盤停用個人化學習。</string>
    <string name="preferences__this_setting_is_not_a_guarantee">此設定不具保證，或會被您的鍵盤忽略。</string>
  <!-- Removed by excludeNonTranslatables <string name="preferences__incognito_keyboard_learn_more" translatable="false">https://support.signal.org/hc/articles/360055276112</string> -->
    <string name="preferences_chats__when_using_mobile_data">當使用流動數據時</string>
    <string name="preferences_chats__when_using_wifi">當使用 Wi-Fi 時</string>
    <string name="preferences_chats__when_roaming">當漫遊時</string>
    <string name="preferences_chats__media_auto_download">媒體自動下載</string>
    <string name="preferences_chats__message_history">訊息紀錄</string>
    <string name="preferences_storage__storage_usage">儲存空間用量</string>
    <string name="preferences_storage__photos">相片</string>
    <string name="preferences_storage__videos">影片</string>
    <string name="preferences_storage__files">檔案</string>
    <string name="preferences_storage__audio">音訊</string>
    <string name="preferences_storage__review_storage">檢閱儲存空間</string>
    <string name="preferences_storage__delete_older_messages">要刪除較舊的訊息嗎？</string>
    <string name="preferences_storage__clear_message_history">要清除訊息紀錄嗎？</string>
    <string name="preferences_storage__this_will_permanently_delete_all_message_history_and_media">這操作將會從你的裝置永久刪除 %1$s 之前的所有訊息紀錄和多媒體。</string>
    <!-- The body of an alert dialog that is shown when confirming a trim operation. Trimming will delete all but the most recent messages in a chat. The placeholder represents how many messages are kept in each chat. All older messages are deleted. -->
    <plurals name="preferences_storage__this_will_permanently_trim_all_conversations_to_the_d_most_recent_messages">
        <item quantity="other">這將會永久刪減所有聊天至最近 %1$s 則訊息。</item>
    </plurals>
    <string name="preferences_storage__this_will_delete_all_message_history_and_media_from_your_device">這操作將會從你的裝置永久刪除所有訊息紀錄和多媒體。</string>
    <string name="preferences_storage__are_you_sure_you_want_to_delete_all_message_history">你確定要刪除所有訊息紀錄嗎？</string>
    <string name="preferences_storage__all_message_history_will_be_permanently_removed_this_action_cannot_be_undone">所有訊息紀錄將會被永久移除。此動作將無法復原。</string>
    <string name="preferences_storage__delete_all_now">立即全部刪除</string>
    <string name="preferences_storage__forever">永久</string>
    <string name="preferences_storage__one_year">1 年</string>
    <string name="preferences_storage__six_months">6 個月</string>
    <string name="preferences_storage__thirty_days">30 天</string>
    <string name="preferences_storage__none">無</string>
    <string name="preferences_storage__s_messages">%1$s 則訊息</string>
    <string name="preferences_storage__custom">自訂</string>
    <string name="preferences_advanced__use_system_emoji">使用系統表情符號</string>
    <string name="preferences_advanced__relay_all_calls_through_the_signal_server_to_avoid_revealing_your_ip_address">經由 Signal 伺服器轉送所有通話以避免向您的聯絡人透露您的 IP 位址。啟用時將會降低通話質素。</string>
    <string name="preferences_advanced__always_relay_calls">一律轉送通話</string>
    <!-- Privacy settings payments section title -->
    <string name="preferences_app_protection__payments">付款</string>
    <string name="preferences_chats__chats">聊天</string>
    <string name="preferences_data_and_storage__manage_storage">管理儲存空間</string>
    <string name="preferences_data_and_storage__use_less_data_for_calls">通話時使用較少數據</string>
    <string name="preferences_data_and_storage__never">永不</string>
    <string name="preferences_data_and_storage__wifi_and_mobile_data">WiFi 及流動數據</string>
    <string name="preferences_data_and_storage__mobile_data_only">僅限流動數據</string>
    <string name="preference_data_and_storage__using_less_data_may_improve_calls_on_bad_networks">減少數據用量或有助提升不良網絡上的通話</string>
    <string name="preferences_notifications__in_chat_sounds">聊天內聲效</string>
    <string name="preferences_notifications__show">顯示</string>
    <string name="preferences_notifications__ringtone">鈴聲</string>
    <string name="preferences_chats__message_text_size">訊息字型大小</string>
    <string name="preferences_notifications__priority">優先順序</string>
    <!-- Option in settings to trouble shoot delayed notifications -->
    <string name="preferences_notifications__troubleshoot">疑難排解通知</string>
    <!-- Heading for the \'censorship circumvention\' section of privacy preferences -->
    <string name="preferences_communication__category_censorship_circumvention">審查規避</string>
    <!-- Title of the \'censorship circumvention\' toggle switch -->
    <string name="preferences_communication__censorship_circumvention">審查規避</string>
    <string name="preferences_communication__censorship_circumvention_if_enabled_signal_will_attempt_to_circumvent_censorship">一旦啟用，Molly 會嘗試規避審查。除非您所在地方會審查 Molly，否則不要使用此功能。</string>
    <!-- Summary text for \'censorship circumvention\' toggle. Indicates that we automatically enabled it because we believe you\'re in a censored country -->
    <string name="preferences_communication__censorship_circumvention_has_been_activated_based_on_your_accounts_phone_number">根據您的電話號碼，我們已啟用審查規避功能。</string>
    <!-- Summary text for \'censorship circumvention\' toggle. Indicates that you disabled it even though we believe you\'re in a censored country -->
    <string name="preferences_communication__censorship_circumvention_you_have_manually_disabled">您已手動停用審查規避功能。</string>
    <!-- Summary text for \'censorship circumvention\' toggle. Indicates that you cannot use it because you\'re already connected to the Signal service -->
    <string name="preferences_communication__censorship_circumvention_is_not_necessary_you_are_already_connected">您已連接上 Signal 服務，故不需要審查規避功能。</string>
    <!-- Summary text for \'censorship circumvention\' toggle. Indicates that you cannot use it because you\'re not connected to the internet -->
    <string name="preferences_communication__censorship_circumvention_can_only_be_activated_when_connected_to_the_internet">審查規避必須連接互聯網才可啟用。</string>
    <string name="preferences_communication__category_sealed_sender">密封寄件人</string>
    <string name="preferences_communication__sealed_sender_allow_from_anyone">允許發送自任何人</string>
    <string name="preferences_communication__sealed_sender_allow_from_anyone_description">對非聯絡人及您未有分享個人資料的人所傳入的訊息啟用密封寄件人。</string>
    <string name="preferences_proxy">代理伺服器</string>
    <string name="preferences_use_proxy">使用代理伺服器</string>
    <string name="preferences_off">關閉</string>
    <string name="preferences_on">開啟</string>
    <string name="preferences_proxy_address">代理伺服器位址</string>
    <string name="preferences_only_use_a_proxy_if">萬一您無法以流動數據或 Wi-Fi 連線到 Signal 時，才需使用代理伺服器。</string>
    <string name="preferences_share">分享</string>
    <string name="preferences_save">儲存</string>
    <string name="preferences_connecting_to_proxy">正在連線到代理伺服器…</string>
    <string name="preferences_connected_to_proxy">已連線到代理伺服器</string>
    <string name="preferences_connection_failed">連線失敗</string>
    <string name="preferences_couldnt_connect_to_the_proxy">無法連線到代理伺服器。請檢查代理伺服器位址，然後再試一次。</string>
    <string name="preferences_you_are_connected_to_the_proxy">您已連線到代理伺服器。您可隨時在設定中關閉代理伺服器。</string>
    <string name="preferences_success">成功</string>
    <string name="preferences_failed_to_connect">連線失敗</string>
    <string name="preferences_enter_proxy_address">輸入代理伺服器位址</string>
    <!-- Preference title for changing navigation (bottom) bar size -->
    <string name="preferences_navigation_bar_size">導航欄大小</string>
    <!-- Preference summary for normal navigation bar size -->
    <string name="preferences_normal">正常</string>
    <!-- Preference summary for compact navigation bar size -->
    <string name="preferences_compact">簡潔</string>


    <string name="configurable_single_select__customize_option">自訂選項</string>

    <!-- Internal only preferences -->
  <!-- Removed by excludeNonTranslatables <string name="preferences__internal_preferences" translatable="false">Internal Preferences</string> -->
  <!-- Removed by excludeNonTranslatables <string name="preferences__internal_details" translatable="false">Internal Details</string> -->
  <!-- Removed by excludeNonTranslatables <string name="preferences__internal_stories_dialog_launcher" translatable="false">Stories dialog launcher</string> -->


    <!-- Payments -->
    <string name="PaymentsActivityFragment__all_activity">所有活動</string>
    <string name="PaymentsAllActivityFragment__all">全部</string>
    <string name="PaymentsAllActivityFragment__sent">已傳送</string>
    <string name="PaymentsAllActivityFragment__received">已收取</string>

<<<<<<< HEAD
    <string name="PaymentsHomeFragment__introducing_payments">付款 (測試版) 登場</string>
    <string name="PaymentsHomeFragment__use_signal_to_send_and_receive">使用 Molly 傳送和接收 MobileCoin：一種注重私隱的全新電子貨幣。立即啟動便可以開始使用。</string>
=======
    <!-- Displayed on a welcome screen for payments -->
    <string name="PaymentsHomeFragment_introducing_payments">付款功能登場</string>
    <string name="PaymentsHomeFragment__use_signal_to_send_and_receive">使用 Signal 傳送和接收 MobileCoin：一種注重私隱的全新電子貨幣。立即啟動便可以開始使用。</string>
>>>>>>> 9e836ba5
    <string name="PaymentsHomeFragment__activate_payments">啟用付款</string>
    <string name="PaymentsHomeFragment__activating_payments">正在啟用付款…</string>
    <string name="PaymentsHomeFragment__restore_payments_account">還原付款帳戶</string>
    <string name="PaymentsHomeFragment__no_recent_activity_yet">未有最近活動</string>
    <string name="PaymentsHomeFragment__recent_activity">最近活動</string>
    <string name="PaymentsHomeFragment__see_all">查看全部</string>
    <string name="PaymentsHomeFragment__add_funds">增加款項</string>
    <string name="PaymentsHomeFragment__send">傳送</string>
    <string name="PaymentsHomeFragment__sent_s">已付給 %1$s</string>
    <string name="PaymentsHomeFragment__received_s">已收取 %1$s</string>
    <string name="PaymentsHomeFragment__transfer_to_exchange">轉移至交易平台</string>
    <string name="PaymentsHomeFragment__currency_conversion">貨幣換算</string>
    <string name="PaymentsHomeFragment__deactivate_payments">停用付款</string>
    <string name="PaymentsHomeFragment__recovery_phrase">恢復片語</string>
    <string name="PaymentsHomeFragment__help">說明</string>
    <string name="PaymentsHomeFragment__coin_cleanup_fee">金幣清理費用</string>
    <string name="PaymentsHomeFragment__sent_payment">已發送付款</string>
    <string name="PaymentsHomeFragment__received_payment">已接收付款</string>
    <string name="PaymentsHomeFragment__processing_payment">處理中付款</string>
    <string name="PaymentsHomeFragment__unknown_amount">---</string>
    <string name="PaymentsHomeFragment__currency_conversion_not_available">無法提供貨幣換算</string>
    <string name="PaymentsHomeFragment__cant_display_currency_conversion">無法顯示貨幣換算。請檢查你手機的網路連線，然後再試一次。</string>
    <string name="PaymentsHomeFragment__payments_is_not_available_in_your_region">付款不適用於您的地區。</string>
    <string name="PaymentsHomeFragment__could_not_enable_payments">無法啟用付款。請稍後再試。</string>
    <string name="PaymentsHomeFragment__deactivate_payments_question">要停用付款嗎？</string>
    <string name="PaymentsHomeFragment__you_will_not_be_able_to_send">若您停用付款，您將無法在 Molly 中發送或接收 MobileCoin。</string>
    <string name="PaymentsHomeFragment__deactivate">停用</string>
    <string name="PaymentsHomeFragment__continue">繼續</string>
    <string name="PaymentsHomeFragment__balance_is_not_currently_available">餘額目前未能提供。</string>
    <string name="PaymentsHomeFragment__payments_deactivated">付款已停用。</string>
    <string name="PaymentsHomeFragment__payment_failed">付款失敗</string>
    <string name="PaymentsHomeFragment__details">詳細資料</string>
<<<<<<< HEAD
  <!-- Removed by excludeNonTranslatables <string name="PaymentsHomeFragment__learn_more__activate_payments" translatable="false">https://support.signal.org/hc/articles/360057625692#payments_activate </string>
    <string name="PaymentsHomeFragment__you_can_use_signal_to_send">您可使用 Molly 發送和接收 MobileCoin。所有付款均受 MobileCoin 和 MobileCoin Wallet 的使用條款約束。這是一項測試版功能，因此您或會遇到一些問題，您或會遺失付款或餘額而無法還原。 </string> -->
=======
  <!-- Removed by excludeNonTranslatables <string name="PaymentsHomeFragment__learn_more__activate_payments" translatable="false">https://support.signal.org/hc/articles/360057625692#payments_activate</string> -->
    <!-- Displayed as a description in a dialog when the user tries to activate payments -->
    <string name="PaymentsHomeFragment__you_can_use_signal_to_send_and">你可使用 Signal 收發 MobileCoin。所有付款均受 MobileCoin 和 MobileCoin Wallet 的使用條款約束。你或許會遇到一些問題，以及你可能遺失付款或餘額而無法還原。 </string>
>>>>>>> 9e836ba5
    <string name="PaymentsHomeFragment__activate">啟用</string>
    <string name="PaymentsHomeFragment__view_mobile_coin_terms">檢視 MobileCoin 條款</string>
    <string name="PaymentsHomeFragment__payments_not_available">付款已不再在 Molly 上可用。您仍可轉移款項至交易平台，惟您不再能發送和接收付款或增加款項。</string>

  <!-- Removed by excludeNonTranslatables <string name="PaymentsHomeFragment__mobile_coin_terms_url" translatable="false">https://www.mobilecoin.com/terms-of-use.html</string> -->
    <!-- Alert dialog title which shows up after a payment to turn on payment lock -->
    <string name="PaymentsHomeFragment__turn_on">要為日後的付款開啟付款鎖定嗎？</string>
    <!-- Alert dialog description for why payment lock should be enabled before sending payments -->
    <string name="PaymentsHomeFragment__add_an_additional_layer">加多一重安全保障，使用 Android 螢幕鎖定或指紋辨識功能來進行滙款。</string>
    <!-- Alert dialog button to enable payment lock -->
    <string name="PaymentsHomeFragment__enable">開啟</string>
    <!-- Alert dialog button to not enable payment lock for now -->
    <string name="PaymentsHomeFragment__not_now">暫時不要</string>
    <!-- Alert dialog title which shows up to update app to send payments -->
    <string name="PaymentsHomeFragment__update_required">必須更新</string>
    <!-- Alert dialog description that app update is required to send payments-->
    <string name="PaymentsHomeFragment__an_update_is_required">你必須進行更新方可繼續傳送及接收付款，並查看最新的付款餘額。</string>
    <!-- Alert dialog button to cancel -->
    <string name="PaymentsHomeFragment__cancel">取消</string>
    <!-- Alert dialog button to update now -->
    <string name="PaymentsHomeFragment__update_now">立即更新</string>

    <!-- GrantPermissionsFragment -->
    <!-- Displayed as a text-only action button at the bottom start of the screen -->
    <string name="GrantPermissionsFragment__not_now">現在不要</string>
    <!-- Displayed as an action button at the bottom end of the screen -->
    <string name="GrantPermissionsFragment__next">下一步</string>
    <!-- Displayed as a title at the top of the screen -->
    <string name="GrantPermissionsFragment__allow_permissions">允許存取權限</string>
    <!-- Displayed as a subtitle at the top of the screen -->
    <string name="GrantPermissionsFragment__to_help_you_message_people_you_know">為協助你向認識的人發送訊息，Signal 將請求此等權限。 </string>
    <!-- Notifications permission row title -->
    <string name="GrantPermissionsFragment__notifications">通知</string>
    <!-- Notifications permission row description -->
    <string name="GrantPermissionsFragment__get_notified_when">當新訊息到達時收到通知。</string>
    <!-- Contacts permission row title -->
    <string name="GrantPermissionsFragment__contacts">聯絡人</string>
    <!-- Contacts permission row description -->
    <string name="GrantPermissionsFragment__find_people_you_know">找到你認識的人。你的聯絡人名單已加密，Signal 服務無法看到。</string>
    <!-- Phone calls permission row title -->
    <string name="GrantPermissionsFragment__phone_calls">電話通話</string>
    <!-- Phone calls permission row description -->
    <string name="GrantPermissionsFragment__make_registering_easier">使註冊電話號碼更容易，並啟用其他通話功能。</string>
    <!-- Storage permission row title -->
    <string name="GrantPermissionsFragment__storage">儲存空間</string>
    <!-- Storage permission row description -->
    <string name="GrantPermissionsFragment__send_photos_videos_and_files">從你的裝置發送照片、影片和檔案。</string>

    <!-- PaymentsSecuritySetupFragment -->
    <!-- Toolbar title -->
    <string name="PaymentsSecuritySetupFragment__security_setup">安全設定</string>
    <!-- Title to enable payment lock -->
    <string name="PaymentsSecuritySetupFragment__protect_your_funds">保護你的資金</string>
    <!-- Description as to why payment lock is required -->
    <string name="PaymentsSecuritySetupFragment__help_prevent">多加一重安全保障，防止有人使用你的手機存取你的資金。你可以在「設定」中停用此選項。</string>
    <!-- Option to enable payment lock -->
    <string name="PaymentsSecuritySetupFragment__enable_payment_lock">啟用付款鎖定</string>
    <!-- Option to cancel -->
    <string name="PaymentsSecuritySetupFragment__not_now">現在不要</string>
    <!-- Dialog title to confirm skipping the step -->
    <string name="PaymentsSecuritySetupFragment__skip_this_step">要跳過此步驟嗎？</string>
    <!-- Dialog description to let users know why payment lock is required -->
    <string name="PaymentsSecuritySetupFragment__skipping_this_step">跳過此步驟會讓實際使用你手機的任何人轉移資金或查看你的恢復片語。</string>
    <!-- Dialog option to cancel -->
    <string name="PaymentsSecuritySetupFragment__cancel">取消</string>
    <!-- Dialog option to skip -->
    <string name="PaymentsSecuritySetupFragment__skip">略過</string>

    <!-- PaymentsAddMoneyFragment -->
    <string name="PaymentsAddMoneyFragment__add_funds">增加款項</string>
    <string name="PaymentsAddMoneyFragment__your_wallet_address">您的錢包位址</string>
    <string name="PaymentsAddMoneyFragment__copy">複製</string>
    <string name="PaymentsAddMoneyFragment__copied_to_clipboard">已複製至剪貼簿</string>
    <string name="PaymentsAddMoneyFragment__to_add_funds">若要增加款項，請發送 MobileCoin 到您的錢包位址。請在支援 MobileCoin 的交易平台上以您所屬的帳戶開始一筆交易，然後掃描二維碼或複製您的錢包位址。</string>
  <!-- Removed by excludeNonTranslatables <string name="PaymentsAddMoneyFragment__learn_more__information" translatable="false">https://support.signal.org/hc/articles/360057625692#payments_transfer_from_exchange</string> -->

    <!-- PaymentsDetailsFragment -->
    <string name="PaymentsDetailsFragment__details">詳細資料</string>
    <string name="PaymentsDetailsFragment__status">狀態</string>
    <string name="PaymentsDetailsFragment__submitting_payment">正在提交付款…</string>
    <string name="PaymentsDetailsFragment__processing_payment">正在處理付款…</string>
    <string name="PaymentsDetailsFragment__payment_complete">付款完成</string>
    <string name="PaymentsDetailsFragment__payment_failed">付款失敗</string>
    <string name="PaymentsDetailsFragment__network_fee">網絡費用</string>
    <string name="PaymentsDetailsFragment__sent_by">傳送自</string>
    <string name="PaymentsDetailsFragment__sent_to_s">傳送給 %1$s</string>
    <string name="PaymentsDetailsFragment__you_on_s_at_s">您，在 %1$s 於 %2$s</string>
    <string name="PaymentsDetailsFragment__s_on_s_at_s">%1$s，在 %2$s 於 %3$s</string>
    <string name="PaymentsDetailsFragment__to">收款人：</string>
    <string name="PaymentsDetailsFragment__from">付款人：</string>
    <string name="PaymentsDetailsFragment__information">付款金額及交易時間等交易詳情屬於 MobileCoin 帳目的一部分。</string>
    <string name="PaymentsDetailsFragment__coin_cleanup_fee">金幣清理費用</string>
    <string name="PaymentsDetailsFragment__coin_cleanup_information">當您擁有的金幣無法合併以完成一筆交易時，將會徵收一項「金幣清理費用」。清理將會允許您繼續發送付款。</string>
    <string name="PaymentsDetailsFragment__no_details_available">此交易無進一步詳情提供</string>
  <!-- Removed by excludeNonTranslatables <string name="PaymentsDetailsFragment__learn_more__information" translatable="false">https://support.signal.org/hc/articles/360057625692#payments_details</string> -->
  <!-- Removed by excludeNonTranslatables <string name="PaymentsDetailsFragment__learn_more__cleanup_fee" translatable="false">https://support.signal.org/hc/articles/360057625692#payments_details_fees</string> -->
    <string name="PaymentsDetailsFragment__sent_payment">已發送付款</string>
    <string name="PaymentsDetailsFragment__received_payment">已接收付款</string>
    <string name="PaymentsDeatilsFragment__payment_completed_s">付款已完成 %1$s</string>
    <string name="PaymentsDetailsFragment__block_number">封鎖號碼</string>

    <!-- PaymentsTransferFragment -->
    <string name="PaymentsTransferFragment__transfer">轉移</string>
    <string name="PaymentsTransferFragment__scan_qr_code">掃描二維碼</string>
    <string name="PaymentsTransferFragment__to_scan_or_enter_wallet_address">收款人：掃描或輸入錢包位址</string>
    <string name="PaymentsTransferFragment__you_can_transfer">您可完成一筆轉移至由交易平台提供的錢包位址，藉以轉移 MobileCoin。錢包位址為數字與字母組成的字串，通常載於二維碼下方。</string>
    <string name="PaymentsTransferFragment__next">下一步</string>
    <string name="PaymentsTransferFragment__invalid_address">位址無效</string>
    <string name="PaymentsTransferFragment__check_the_wallet_address">請檢查您嘗試轉移至該處的錢包位址，然後再試一次。</string>
    <string name="PaymentsTransferFragment__you_cant_transfer_to_your_own_signal_wallet_address">您不能轉移至您自己的 Molly 錢包位址。請輸入您在支援的交易平台上所屬帳戶的錢包位址。</string>
    <string name="PaymentsTransferFragment__to_scan_a_qr_code_signal_needs">Molly 需要存取相機，以便掃描二維碼。</string>
    <string name="PaymentsTransferFragment__signal_needs_the_camera_permission_to_capture_qr_code_go_to_settings">Molly 需要相機權限才可擷取二維碼。請前往設定，選擇「權限」，然後啟用「相機」。</string>
    <string name="PaymentsTransferFragment__to_scan_a_qr_code_signal_needs_access_to_the_camera">Molly 需要存取相機，以便掃描二維碼。</string>
    <string name="PaymentsTransferFragment__settings">設定</string>

    <!-- PaymentsTransferQrScanFragment -->
    <string name="PaymentsTransferQrScanFragment__scan_address_qr_code">掃描位址二維碼</string>
    <string name="PaymentsTransferQrScanFragment__scan_the_address_qr_code_of_the_payee">掃描收款人的位址二維碼</string>

    <!-- CreatePaymentFragment -->
    <string name="CreatePaymentFragment__request">請求</string>
    <string name="CreatePaymentFragment__pay">支付</string>
    <string name="CreatePaymentFragment__available_balance_s">可用餘額：%1$s</string>
    <string name="CreatePaymentFragment__toggle_content_description">切換</string>
    <string name="CreatePaymentFragment__1">1</string>
    <string name="CreatePaymentFragment__2">2</string>
    <string name="CreatePaymentFragment__3">3</string>
    <string name="CreatePaymentFragment__4">4</string>
    <string name="CreatePaymentFragment__5">5</string>
    <string name="CreatePaymentFragment__6">6</string>
    <string name="CreatePaymentFragment__7">7</string>
    <string name="CreatePaymentFragment__8">8</string>
    <string name="CreatePaymentFragment__9">9</string>
    <string name="CreatePaymentFragment__decimal">.</string>
    <string name="CreatePaymentFragment__0">0</string>
    <string name="CreatePaymentFragment__lt">&lt;</string>
    <string name="CreatePaymentFragment__backspace">退格鍵</string>
    <string name="CreatePaymentFragment__add_note">新增備註</string>
    <string name="CreatePaymentFragment__conversions_are_just_estimates">換算僅為估算，並非準確。</string>
  <!-- Removed by excludeNonTranslatables <string name="CreatePaymentFragment__learn_more__conversions" translatable="false">https://support.signal.org/hc/articles/360057625692#payments_currency_conversion</string> -->

    <!-- EditNoteFragment -->
    <string name="EditNoteFragment_note">備註</string>
    <!-- Content descriptor explaining the use of the save note FAB for Android accessibility settings-->
    <string name="EditNoteFragment__content_description_save_note">儲存筆記</string>

    <!-- ConfirmPaymentFragment -->
    <string name="ConfirmPayment__confirm_payment">確認付款</string>
    <string name="ConfirmPayment__network_fee">網絡費用</string>
    <string name="ConfirmPayment__estimated_s">估算 %1$s</string>
    <string name="ConfirmPayment__to">收款人：</string>
    <string name="ConfirmPayment__total_amount">總金額</string>
    <string name="ConfirmPayment__balance_s">餘額：%1$s</string>
    <string name="ConfirmPayment__submitting_payment">正在提交付款…</string>
    <string name="ConfirmPayment__processing_payment">正在處理付款…</string>
    <string name="ConfirmPayment__payment_complete">付款完成</string>
    <string name="ConfirmPayment__payment_failed">付款失敗</string>
    <string name="ConfirmPayment__payment_will_continue_processing">付款將會繼續處理</string>
    <string name="ConfirmPaymentFragment__invalid_recipient">收款人無效</string>
    <!-- Title of a dialog show when we were unable to present the user\'s screenlock before sending a payment -->
    <string name="ConfirmPaymentFragment__failed_to_show_payment_lock">無法顯示付款鎖定</string>
    <!-- Body of a dialog show when we were unable to present the user\'s screenlock before sending a payment -->
    <string name="ConfirmPaymentFragment__you_enabled_payment_lock_in_the_settings">你在設定中已啟用付款鎖定，但系統無法顯示。</string>
    <!-- Button in a dialog that will take the user to the privacy settings -->
    <string name="ConfirmPaymentFragment__go_to_settings">前往設定</string>
    <string name="ConfirmPaymentFragment__this_person_has_not_activated_payments">此人未啟用付款</string>
    <string name="ConfirmPaymentFragment__unable_to_request_a_network_fee">無法請求網絡費用。如要繼續此付款，請輕觸「確定」以重試。</string>

    <!-- BiometricDeviceAuthentication -->
    <!-- Biometric/Device authentication prompt title -->
    <string name="BiometricDeviceAuthentication__signal">Signal</string>


    <!-- CurrencyAmountFormatter_s_at_s -->
    <string name="CurrencyAmountFormatter_s_at_s">%1$s，於 %2$s 換算</string>

    <!-- SetCurrencyFragment -->
    <string name="SetCurrencyFragment__set_currency">設定貨幣</string>
    <string name="SetCurrencyFragment__all_currencies">所有貨幣</string>

    <!-- **************************************** -->
    <!-- menus -->
    <!-- **************************************** -->

    <!-- contact_selection_list -->
    <!-- Displayed in a row on the new call screen when searching by phone number. -->
    <string name="contact_selection_list__new_call">撥打新通話給…</string>
    <string name="contact_selection_list__unknown_contact">撰寫新訊息給…</string>
    <string name="contact_selection_list__unknown_contact_block">封鎖用戶</string>
    <string name="contact_selection_list__unknown_contact_add_to_group">新增至群組</string>

    <!-- conversation_callable_insecure -->
    <string name="conversation_callable_insecure__menu_call">通話</string>

    <!-- conversation_callable_secure -->
    <string name="conversation_callable_secure__menu_call">Signal 通話</string>
    <string name="conversation_callable_secure__menu_video">Signal 視像通話</string>

    <!-- conversation_context -->

    <!-- Heading which shows how many messages are currently selected -->
    <plurals name="conversation_context__s_selected">
        <item quantity="other">%1$d 個已選取</item>
    </plurals>

    <!-- conversation_context_image -->
    <!-- Button to save a message attachment (image, file etc.) -->

    <!-- conversation_expiring_off -->
    <string name="conversation_expiring_off__disappearing_messages">限時訊息</string>

    <!-- conversation_selection -->
    <!-- Button to view detailed information for a message; Action item with hyphenation. Translation can use soft hyphen - Unicode U+00AD  -->
    <string name="conversation_selection__menu_message_details">資訊</string>
    <!-- Button to copy a message\'s text to the clipboard; Action item with hyphenation. Translation can use soft hyphen - Unicode U+00AD  -->
    <string name="conversation_selection__menu_copy">複製</string>
    <!-- Button to delete a message; Action item with hyphenation. Translation can use soft hyphen - Unicode U+00AD  -->
    <string name="conversation_selection__menu_delete">刪除</string>
    <!-- Button to forward a message to another person or group chat; Action item with hyphenation. Translation can use soft hyphen - Unicode U+00AD  -->
    <string name="conversation_selection__menu_forward">轉發</string>
    <!-- Button to reply to a message; Action item with hyphenation. Translation can use soft hyphen - Unicode U+00AD -->
    <string name="conversation_selection__menu_reply">回覆</string>
    <!-- Button to edit a message; Action item with hyphenation. Translation can use soft hyphen - Unicode U+00AD -->
    <string name="conversation_selection__menu_edit">編輯</string>
    <!-- Button to save a message attachment (image, file etc.); Action item with hyphenation. Translation can use soft hyphen - Unicode U+00AD  -->
    <string name="conversation_selection__menu_save">儲存</string>
    <!-- Button to retry sending a message; Action item with hyphenation. Translation can use soft hyphen - Unicode U+00AD  -->
    <string name="conversation_selection__menu_resend_message">重新傳送</string>
    <!-- Button to select a message and enter selection mode; Action item with hyphenation. Translation can use soft hyphen - Unicode U+00AD  -->
    <string name="conversation_selection__menu_multi_select">選取</string>
    <!-- Button to view a in-chat payment message\'s full payment details; Action item with hyphenation. Translation can use soft hyphen - Unicode U+00AD  -->
    <string name="conversation_selection__menu_payment_details">付款詳情</string>

    <!-- conversation_expiring_on -->

    <!-- conversation_insecure -->
    <string name="conversation_insecure__invite">邀請</string>

    <!-- conversation_list_batch -->

    <!-- conversation_list -->
    <string name="conversation_list_settings_shortcut">設定捷徑</string>
    <string name="conversation_list_search_description">搜尋</string>
    <string name="conversation_list__pinned">釘選</string>
    <string name="conversation_list__chats">聊天</string>
    <!-- A warning shown in a toast that tells you that you can\'t pin any more chats. Pinning a chat means keeping the chat at the top of your chat list. The placeholder represents how many chats you\'re allowed to pin. -->
    <string name="conversation_list__you_can_only_pin_up_to_d_chats">您僅可釘選最多 %1$d 個聊天</string>

    <!-- conversation_list_item_view -->
    <string name="conversation_list_item_view__contact_photo_image">聯絡人照片影像</string>
    <string name="conversation_list_item_view__archived">已封存</string>


    <!-- conversation_list_fragment -->
    <string name="conversation_list_fragment__fab_content_description">新聊天</string>
    <string name="conversation_list_fragment__open_camera_description">開啟相機</string>
    <string name="conversation_list_fragment__no_chats_yet_get_started_by_messaging_a_friend">未有任何聊天。\n找個好友傳訊以開始使用。</string>


    <!-- conversation_secure_verified -->

    <!-- conversation_muted -->
    <string name="conversation_muted__unmute">取消靜音</string>

    <!-- conversation_unmuted -->
    <string name="conversation_unmuted__mute_notifications">將通知設為靜音</string>

    <!-- conversation -->
    <string name="conversation__menu_group_settings">群組設定</string>
    <string name="conversation__menu_leave_group">退出群組</string>
    <string name="conversation__menu_view_all_media">所有媒體</string>
    <string name="conversation__menu_conversation_settings">聊天設定</string>
    <string name="conversation__menu_add_shortcut">新增至主畫面</string>
    <string name="conversation__menu_create_bubble">建立氣泡</string>
    <!-- Overflow menu option that allows formatting of text -->
    <string name="conversation__menu_format_text">格式化文字</string>

    <!-- conversation_popup -->

    <!-- conversation_callable_insecure -->
    <string name="conversation_add_to_contacts__menu_add_to_contacts">新增至通訊錄</string>

    <!-- conversation scheduled messages bar -->

    <!-- Label for button in a banner to show all messages currently scheduled -->
    <string name="conversation_scheduled_messages_bar__see_all">查看全部</string>
    <!-- Body text for banner to show all scheduled messages for the chat that tells the user how many scheduled messages there are -->
    <plurals name="conversation_scheduled_messages_bar__number_of_messages">
        <item quantity="other">已排程 %1$d 個訊息</item>
    </plurals>

    <!-- conversation_group_options -->
    <string name="convesation_group_options__recipients_list">收件人清單</string>
    <string name="conversation_group_options__delivery">送達</string>
    <!-- Label for a menu item that appears after pressing the three-dot icon in a  -->
    <string name="conversation_group_options__conversation">聊天</string>
    <string name="conversation_group_options__broadcast">廣播</string>

    <!-- text_secure_normal -->
    <string name="text_secure_normal__menu_new_group">建立新群組</string>
    <string name="text_secure_normal__menu_settings">設定</string>
    <string name="text_secure_normal__menu_clear_passphrase">鎖定</string>
    <string name="text_secure_normal__mark_all_as_read">全部標記為已讀</string>
    <string name="text_secure_normal__invite_friends">邀請好友</string>
    <!-- Overflow menu entry to filter unread chats -->
    <string name="text_secure_normal__filter_unread_chats">篩選未讀聊天訊息</string>
    <!-- Overflow menu entry to disable unread chats filter -->
    <string name="text_secure_normal__clear_unread_filter">清除未讀篩選條件</string>

    <!-- verify_display_fragment -->
    <string name="verify_display_fragment_context_menu__copy_to_clipboard">複製至剪貼簿</string>
    <string name="verify_display_fragment_context_menu__compare_with_clipboard">與剪貼簿比對</string>

    <!-- reminder_header -->
    <string name="reminder_header_push_title">啟用 Signal 訊息與通話</string>
    <string name="reminder_header_push_text">讓您的通訊體驗更上一層樓。</string>
    <string name="reminder_header_service_outage_text">Signal 出現技術問題。我們正努力搶修，儘快回復服務。</string>
    <string name="reminder_header_progress">%1$d%%</string>
    <!-- Body text of a banner that will show at the top of the chat list when we temporarily cannot process the user\'s contacts -->
    <string name="reminder_cds_warning_body">Signal 的個人聯絡人搜尋服務暫時無法處理你手機中的聯絡人。</string>
    <!-- Label for a button in a banner to learn more about why we temporarily can\'t process the user\'s contacts -->
    <string name="reminder_cds_warning_learn_more">了解更多</string>
    <!-- Body text of a banner that will show at the top of the chat list when the user has so many contacts that we cannot ever process them -->
    <string name="reminder_cds_permanent_error_body">Signal 的個人聯絡人搜尋服務無法處理你手機中的聯絡人。</string>
    <!-- Label for a button in a banner to learn more about why we cannot process the user\'s contacts -->
    <string name="reminder_cds_permanent_error_learn_more">了解更多</string>

    <!-- media_preview -->
    <string name="media_preview__save_title">儲存</string>
    <string name="media_preview__edit_title">編輯</string>


    <!-- media_preview_activity -->
    <string name="media_preview_activity__media_content_description">媒體預覽</string>

    <!-- new_conversation_activity -->
    <string name="new_conversation_activity__refresh">重新整理</string>
    <!-- redphone_audio_popup_menu -->

    <!-- Edit KBS Pin -->

    <!-- BaseKbsPinFragment -->
    <string name="BaseKbsPinFragment__next">下一步</string>
    <!-- Button label to prompt them to create a password ("PIN") using numbers and letters rather than only numbers. -->
    <string name="BaseKbsPinFragment__create_alphanumeric_pin">建立字母數字 PIN 碼</string>
    <!-- Button label to prompt them to return to creating a numbers-only password ("PIN") -->
    <string name="BaseKbsPinFragment__create_numeric_pin">建立數字 PIN 碼</string>
  <!-- Removed by excludeNonTranslatables <string name="BaseKbsPinFragment__learn_more_url" translatable="false">https://support.signal.org/hc/articles/360007059792</string> -->

    <!-- CreateKbsPinFragment -->
    <plurals name="CreateKbsPinFragment__pin_must_be_at_least_characters">
        <item quantity="other">PIN 須至少為 %1$d 個字元</item>
    </plurals>
    <plurals name="CreateKbsPinFragment__pin_must_be_at_least_digits">
        <item quantity="other">PIN 須至少為 %1$d 個數字</item>
    </plurals>
    <string name="CreateKbsPinFragment__create_a_new_pin">建立一個新的 PIN 碼</string>
    <string name="CreateKbsPinFragment__you_can_choose_a_new_pin_as_long_as_this_device_is_registered">只要此裝置維持註冊，您可隨時變更您的 PIN 碼。</string>
    <string name="CreateKbsPinFragment__create_your_pin">建立您的 PIN 碼</string>
    <string name="CreateKbsPinFragment__pins_can_help_you_restore_your_account">PIN 碼可協助你還原帳戶，並確保 Signal 內的資料安全加密。 </string>
    <string name="CreateKbsPinFragment__choose_a_stronger_pin">選擇一個更強的 PIN 碼</string>

    <!-- ConfirmKbsPinFragment -->
    <string name="ConfirmKbsPinFragment__pins_dont_match">PIN 碼不匹配。請再試一次。</string>
    <!-- Prompt for the user to repeat entering the PIN in order to help them remember it correctly.   -->
    <string name="ConfirmKbsPinFragment__re_enter_the_pin_you_just_created">請重新輸入你剛建立的 PIN 碼。</string>
    <string name="ConfirmKbsPinFragment__confirm_your_pin">確認您的 PIN 碼。</string>
    <string name="ConfirmKbsPinFragment__pin_creation_failed">PIN 碼建立失敗</string>
    <string name="ConfirmKbsPinFragment__your_pin_was_not_saved">您的 PIN 碼未有儲存。我們稍後將提示您建立一個 PIN 碼。</string>
    <string name="ConfirmKbsPinFragment__pin_created">PIN 碼已建立。</string>
    <string name="ConfirmKbsPinFragment__re_enter_your_pin">重新輸入您的 PIN 碼</string>
    <string name="ConfirmKbsPinFragment__creating_pin">正在建立 PIN 碼…</string>

    <!-- KbsSplashFragment -->
    <string name="KbsSplashFragment__introducing_pins">PIN 碼登場</string>
    <string name="KbsSplashFragment__pins_keep_information_stored_with_signal_encrypted">PIN 碼讓在 Signal 中的資訊得以加密保存並僅供您存取。當您重新安裝時，您的個人資料、設定和聯絡人將會還原。開啟應用程式不需輸入 PIN 碼。</string>
    <string name="KbsSplashFragment__learn_more">了解更多</string>
  <!-- Removed by excludeNonTranslatables <string name="KbsSplashFragment__learn_more_link" translatable="false">https://support.signal.org/hc/articles/360007059792</string> -->
    <string name="KbsSplashFragment__registration_lock_equals_pin">註冊鎖定 ＝ PIN 碼</string>
    <string name="KbsSplashFragment__your_registration_lock_is_now_called_a_pin">你的註冊鎖定現稱為 PIN 碼，並有更多功用。請立即更新。</string>
    <string name="KbsSplashFragment__update_pin">更新 PIN 碼</string>
    <string name="KbsSplashFragment__create_your_pin">建立您的 PIN 碼</string>
    <string name="KbsSplashFragment__learn_more_about_pins">深入瞭解 PIN 碼</string>
    <string name="KbsSplashFragment__disable_pin">停用 PIN 碼</string>

    <!-- KBS Reminder Dialog -->
    <string name="KbsReminderDialog__enter_your_signal_pin">輸入您的 Signal PIN 碼</string>
    <string name="KbsReminderDialog__to_help_you_memorize_your_pin">為讓您記住您的 PIN 碼，我們將定期詢問您輸入一次。隨著時間過去，我們會減少詢問。</string>
    <string name="KbsReminderDialog__skip">略過</string>
    <string name="KbsReminderDialog__submit">提交</string>
    <string name="KbsReminderDialog__forgot_pin">忘記了 PIN 碼？</string>
    <string name="KbsReminderDialog__incorrect_pin_try_again">PIN 碼不正確。請再試一次。</string>

    <!-- AccountLockedFragment -->
    <string name="AccountLockedFragment__account_locked">帳戶已鎖定</string>
    <string name="AccountLockedFragment__your_account_has_been_locked_to_protect_your_privacy">您的帳戶已被鎖定，以保護您的隱私和安全性。在您的帳戶閒置 %1$d 天後，您將可重新註冊此電話號碼而無須使用您的 PIN 碼。但所有內容將會被刪除。</string>
    <string name="AccountLockedFragment__next">下一步</string>
    <string name="AccountLockedFragment__learn_more">了解更多</string>
  <!-- Removed by excludeNonTranslatables <string name="AccountLockedFragment__learn_more_url" translatable="false">https://support.signal.org/hc/articles/360007059792</string> -->

    <!-- KbsLockFragment -->
    <string name="RegistrationLockFragment__enter_your_pin">輸入你的 PIN 碼</string>
    <string name="RegistrationLockFragment__enter_the_pin_you_created">輸入你為帳戶建立的 PIN 碼。這與你的SMS 驗證碼不同。</string>
    <!-- Info text shown above a pin entry text box describing what pin they should be entering. -->
    <string name="RegistrationLockFragment__enter_the_pin_you_created_for_your_account">輸入你為帳戶建立的 PIN 碼。</string>
    <!-- Button label to prompt the user to switch between an alphanumeric and numeric-only keyboards -->
    <string name="RegistrationLockFragment__switch_keyboard">切換鍵盤</string>
    <string name="RegistrationLockFragment__incorrect_pin_try_again">PIN 碼不正確。請再試一次。</string>
    <string name="RegistrationLockFragment__forgot_pin">忘記 PIN 碼？</string>
    <string name="RegistrationLockFragment__incorrect_pin">PIN 碼不正確</string>
    <string name="RegistrationLockFragment__forgot_your_pin">忘記你的 PIN 碼？</string>
    <string name="RegistrationLockFragment__not_many_tries_left">可再試的機會不多了!</string>
    <string name="RegistrationLockFragment__signal_registration_need_help_with_pin_for_android_v2_pin">Signal 用戶註冊 — Android 用戶需要 (v2. PIN) PIN 碼的協助</string>

    <plurals name="RegistrationLockFragment__for_your_privacy_and_security_there_is_no_way_to_recover">
        <item quantity="other">為保護你的隱私和安全，你的 PIN 碼是無法復原的。若你忘記了你的 PIN 碼，你可以在帳戶閒置 %1$d 天後，透過 SMS 重新驗證。而你的帳戶將會被抹除，當中所有內容亦會刪除。</item>
    </plurals>

    <plurals name="RegistrationLockFragment__incorrect_pin_d_attempts_remaining">
        <item quantity="other">PIN 碼不正確。尚餘%1$d 次機會。</item>
    </plurals>

    <plurals name="RegistrationLockFragment__if_you_run_out_of_attempts_your_account_will_be_locked_for_d_days">
        <item quantity="other">若你已用盡所有的嘗試機會，你的帳戶將要封鎖 %1$d 天。帳戶閒置 %1$d 天後，你可以重新註冊，而不需用 PIN 碼。你的帳戶將會被抹除，當中所有內容亦會刪除。</item>
    </plurals>

    <plurals name="RegistrationLockFragment__you_have_d_attempts_remaining">
        <item quantity="other">你尚有 %1$d 次嘗試機會。</item>
    </plurals>

    <plurals name="RegistrationLockFragment__d_attempts_remaining">
        <item quantity="other">尚餘 %1$d 次機會。</item>
    </plurals>

    <!-- CalleeMustAcceptMessageRequestDialogFragment -->
    <string name="CalleeMustAcceptMessageRequestDialogFragment__s_will_get_a_message_request_from_you">%1$s 將會收到您的訊息請求。待您的訊息請求獲接受後，您便可致電對方。</string>

    <!-- KBS Megaphone -->
    <string name="KbsMegaphone__create_a_pin">建立一個 PIN 碼</string>
    <string name="KbsMegaphone__pins_keep_information_thats_stored_with_signal_encrytped">PIN 碼讓在 Signal 中的資訊得以加密保存。</string>
    <string name="KbsMegaphone__create_pin">建立 PIN 碼</string>

    <!-- CallNotificationBuilder -->
    <!-- Displayed in a notification when a Signal voice call is ringing -->
    <string name="CallNotificationBuilder__incoming_signal_voice_call">Molly 語音通話來電</string>
    <!-- Displayed in a notification when a Signal video call is ringing -->
    <string name="CallNotificationBuilder__incoming_signal_video_call">Molly 視訊通話來電</string>
    <!-- Displayed in a notification when a Signal group call is ringing -->
    <string name="CallNotificationBuilder__incoming_signal_group_call">Molly 群組來電</string>
    <!-- Displayed in a notification when a Signal voice call is in progress -->
    <string name="CallNotificationBuilder__ongoing_signal_voice_call">Molly 語音通話進行中</string>
    <!-- Displayed in a notification when a Signal video call is in progress -->
    <string name="CallNotificationBuilder__ongoing_signal_video_call">Molly 視訊通話進行中</string>
    <!-- Displayed in a notification when a Signal group call is in progress -->
    <string name="CallNotificationBuilder__ongoing_signal_group_call">Molly 群組通話進行中</string>

    <!-- transport_selection_list_item -->
    <string name="ConversationListFragment_loading">正在載入…</string>
    <string name="CallNotificationBuilder_connecting">正在連線……</string>
    <string name="Permissions_permission_required">須要權限</string>
    <string name="Permissions_continue">繼續</string>
    <string name="Permissions_not_now">現在不要</string>
    <string name="SQLCipherMigrationHelper_migrating_signal_database">正在遷移 Signal 資料庫</string>
    <string name="enter_backup_passphrase_dialog__backup_passphrase">備份密碼</string>
    <string name="backup_enable_dialog__backups_will_be_saved_to_external_storage_and_encrypted_with_the_passphrase_below_you_must_have_this_passphrase_in_order_to_restore_a_backup">備份將會儲存到外部儲存空間，並以下列密碼加密。您必須備有此密碼方可還原備份。</string>
    <string name="backup_enable_dialog__you_must_have_this_passphrase">您必須備有此密碼方可還原備份。</string>
    <string name="backup_enable_dialog__folder">資料夾</string>
    <string name="backup_enable_dialog__i_have_written_down_this_passphrase">我已寫下此密碼。若然遺失，我將會無法還原備份。</string>
    <string name="registration_activity__restore_backup">備份還原</string>
    <string name="registration_activity__transfer_or_restore_account">轉移或還原帳戶</string>
    <string name="registration_activity__transfer_account">轉移帳戶</string>
    <string name="registration_activity__skip">略過</string>
    <string name="preferences_chats__chat_backups">聊天備份</string>
    <string name="preferences_chats__transfer_account">轉移帳戶</string>
    <string name="preferences_chats__transfer_account_to_a_new_android_device">轉移帳戶至新的 Android 裝置</string>
    <string name="RegistrationActivity_enter_backup_passphrase">輸入備份密碼</string>
    <string name="RegistrationActivity_restore">還原</string>
    <string name="RegistrationActivity_backup_failure_downgrade">未能從 Signal 較新版本匯入備份</string>
    <!-- Error message indicating that we could not restore the user\'s backup. Displayed in a toast at the bottom of the screen. -->
    <string name="RegistrationActivity_backup_failure_foreign_key">備份包含格式錯誤的資料</string>
    <string name="RegistrationActivity_incorrect_backup_passphrase">備份密碼不正確</string>
    <string name="RegistrationActivity_checking">檢查中…</string>
    <string name="RegistrationActivity_d_messages_so_far">直至現在共有 %1$d 個訊息…</string>
    <string name="RegistrationActivity_restore_from_backup">要從備份還原嗎？</string>
    <string name="RegistrationActivity_restore_your_messages_and_media_from_a_local_backup">從本機備份還原您的訊息和媒體。若您現在不還原，之後將無法還原。</string>
    <string name="RegistrationActivity_backup_size_s">備份大小： %1$s</string>
    <string name="RegistrationActivity_backup_timestamp_s">備份時間戳： %1$s</string>
    <string name="BackupDialog_enable_local_backups">要啟用本機備份嗎？</string>
    <string name="BackupDialog_enable_backups">啟用備份</string>
    <string name="BackupDialog_please_acknowledge_your_understanding_by_marking_the_confirmation_check_box">請勾選確認核取方塊，以表示您清楚明白其內容。</string>
    <string name="BackupDialog_delete_backups">要刪除備份嗎？</string>
    <string name="BackupDialog_disable_and_delete_all_local_backups">要停用並刪除所有本機備份嗎？</string>
    <string name="BackupDialog_delete_backups_statement">刪除備份</string>
    <string name="BackupDialog_to_enable_backups_choose_a_folder">若要啟用備份，請選取一個資料夾。備份將會儲存到此位置。</string>
    <string name="BackupDialog_choose_folder">請選擇資料夾</string>
    <string name="BackupDialog_copied_to_clipboard">已複製至剪貼簿</string>
    <string name="BackupDialog_no_file_picker_available">無任何檔案挑選器可用。</string>
    <string name="BackupDialog_enter_backup_passphrase_to_verify">請輸入您的備份密碼以便驗證</string>
    <string name="BackupDialog_verify">驗證</string>
    <string name="BackupDialog_you_successfully_entered_your_backup_passphrase">您已成功輸入您的備份密碼</string>
    <string name="BackupDialog_passphrase_was_not_correct">密碼不正確</string>
    <string name="LocalBackupJob_creating_signal_backup">正在建立 Molly 備份…</string>
    <!-- Title for progress notification shown in a system notification while verifying a recent backup. -->
    <string name="LocalBackupJob_verifying_signal_backup">正在驗證 Molly 備份…</string>
    <string name="LocalBackupJobApi29_backup_failed">備份失敗</string>
    <string name="LocalBackupJobApi29_your_backup_directory_has_been_deleted_or_moved">您的備份目錄已被刪除或移動。</string>
    <string name="LocalBackupJobApi29_your_backup_file_is_too_large">您的備份檔太大，無法在此磁碟機中儲存。</string>
    <string name="LocalBackupJobApi29_there_is_not_enough_space">空間不足，無法儲存您的備份。</string>
    <!-- Error message shown if a newly created backup could not be verified as accurate -->
    <string name="LocalBackupJobApi29_your_backup_could_not_be_verified">系統無法建立和驗證你最近的備份。請建立新的備份。</string>
    <!-- Error message shown if a very large attachment is encountered during the backup creation and causes the backup to fail -->
    <string name="LocalBackupJobApi29_your_backup_contains_a_very_large_file">你的備份包含一個非常大的檔案，無法進行備份。請刪除該檔案，並建立新的備份。</string>
    <string name="LocalBackupJobApi29_tap_to_manage_backups">輕觸以管理備份。</string>
    <string name="RegistrationActivity_wrong_number">號碼錯誤？</string>
    <!--    Countdown to when the user can request a new code via phone call during registration.-->
    <string name="RegistrationActivity_call_me_instead_available_in">打電話給我 (%1$02d:%2$02d)</string>
    <!--    Countdown to when the user can request a new SMS code during registration.-->
    <string name="RegistrationActivity_resend_sms_available_in">重新傳送驗證碼 (%1$02d:%2$02d)</string>
    <string name="RegistrationActivity_contact_signal_support">聯絡 Signal 支援</string>
    <string name="RegistrationActivity_code_support_subject">Signal 註冊 — Android 用的驗證碼</string>
    <string name="RegistrationActivity_incorrect_code">錯誤編號</string>
    <string name="BackupUtil_never">永不</string>
    <string name="BackupUtil_unknown">未知</string>
    <!-- Phone number heading displayed as a screen title -->
    <string name="preferences_app_protection__phone_number">電話號碼</string>
    <!-- Subtext below option to launch into phone number privacy settings screen -->
    <string name="preferences_app_protection__choose_who_can_see">選擇誰可以看到你的電話號碼，以及誰可以透過電話號碼在 Molly 與你聯絡。</string>
    <!-- Section title above two radio buttons for enabling and disabling phone number display -->
    <string name="PhoneNumberPrivacySettingsFragment__who_can_see_my_number">誰可以看到我的號碼</string>
    <!-- Subtext below radio buttons when who can see my number is set to nobody -->
    <string name="PhoneNumberPrivacySettingsFragment__nobody_will_see">沒有人會在 Molly 看到你的電話號碼</string>
    <!-- Section title above two radio buttons for enabling and disabling whether users can find me by my phone number  -->
    <string name="PhoneNumberPrivacySettingsFragment__who_can_find_me_by_number">誰可以透過電話號碼找到我</string>
    <!-- Subtext below radio buttons when who can see my number is set to everyone -->
    <string name="PhoneNumberPrivacySettingsFragment__your_phone_number">與你通訊的人及群組將會看到你的電話號碼。在通訊錄中有你電話號碼的人亦可在 Molly 上看到。</string>
    <string name="PhoneNumberPrivacy_everyone">所有人</string>
    <string name="PhoneNumberPrivacy_nobody">沒有人</string>
    <string name="preferences_app_protection__screen_lock">畫面鎖定</string>
    <string name="preferences_app_protection__lock_signal_access_with_android_screen_lock_or_fingerprint">以 Android 螢幕鎖定或指紋鎖定 Signal 存取</string>
    <string name="preferences_app_protection__screen_lock_inactivity_timeout">畫面鎖定閒置逾時</string>
    <string name="preferences_app_protection__signal_pin">Signal PIN 碼</string>
    <string name="preferences_app_protection__create_a_pin">建立一個 PIN 碼</string>
    <string name="preferences_app_protection__change_your_pin">變更您的 PIN 碼</string>
    <string name="preferences_app_protection__pin_reminders">PIN 碼提醒</string>
    <string name="preferences_app_protection__turn_off">關閉</string>
    <string name="preferences_app_protection__confirm_pin">確認 PIN 碼</string>
    <string name="preferences_app_protection__confirm_your_signal_pin">確認您的 Signal PIN 碼</string>
    <string name="preferences_app_protection__make_sure_you_memorize_or_securely_store_your_pin">確保您記住或安全保存您的 PIN 碼，因為一旦忘記則無從恢復。若您忘記您的 PIN 碼，當您重新註冊您的 Signal 帳戶時，您或會遺失資料。</string>
    <string name="preferences_app_protection__incorrect_pin_try_again">PIN 碼不正確。請再試一次。</string>
    <string name="preferences_app_protection__failed_to_enable_registration_lock">啟用註冊鎖定失敗。</string>
    <string name="preferences_app_protection__failed_to_disable_registration_lock">解除註冊鎖定失敗。</string>
    <string name="AppProtectionPreferenceFragment_none">無</string>
    <string name="preferences_app_protection__registration_lock">註冊鎖定</string>
    <string name="RegistrationActivity_you_must_enter_your_registration_lock_PIN">你必須輸入你的註冊鎖定 PIN 碼</string>
    <string name="RegistrationActivity_your_pin_has_at_least_d_digits_or_characters">你的 PIN 碼須包含最少 %1$d 位數字或字母</string>
    <string name="RegistrationActivity_too_many_attempts">嘗試次數過多</string>
    <string name="RegistrationActivity_you_have_made_too_many_incorrect_registration_lock_pin_attempts_please_try_again_in_a_day">你已多次錯誤輸入註冊鎖定 PIN 碼。請於一天後再試。</string>
    <string name="RegistrationActivity_you_have_made_too_many_attempts_please_try_again_later">你已嘗試多次。請稍後再試。</string>
    <string name="RegistrationActivity_error_connecting_to_service">服務連線錯誤</string>
    <string name="preferences_chats__backups">備份</string>
    <string name="prompt_passphrase_activity__signal_is_locked">Molly 已鎖定</string>
    <string name="prompt_passphrase_activity__tap_to_unlock">輕觸以解除鎖定</string>
    <string name="Recipient_unknown">未知</string>

    <!-- Option in settings that will take use to re-register if they are no longer registered -->
    <string name="preferences_account_reregister">重新註冊帳戶</string>
    <!-- Option in settings that will take user to our website or playstore to update their expired build -->
    <string name="preferences_account_update_signal">更新 Signal</string>
    <!-- Option in settings shown when user is no longer registered or expired client that will WIPE ALL THEIR DATA -->
    <string name="preferences_account_delete_all_data">刪除所有資料</string>
    <!-- Title for confirmation dialog confirming user wants to delete all their data -->
    <string name="preferences_account_delete_all_data_confirmation_title">刪除所有資料？</string>
    <!-- Message in confirmation dialog to delete all data explaining how it works, and that the app will be closed after deletion -->
    <string name="preferences_account_delete_all_data_confirmation_message">這將會重設應用程式並刪除所有訊息。完成處理後，應用程式將會關閉。</string>
    <!-- Confirmation action to proceed with application data deletion -->
    <string name="preferences_account_delete_all_data_confirmation_proceed">繼續</string>
    <!-- Confirmation action to cancel application data deletion -->
    <string name="preferences_account_delete_all_data_confirmation_cancel">取消</string>
    <!-- Error message shown when we fail to delete the data for some unknown reason -->
    <string name="preferences_account_delete_all_data_failed">刪除資料失敗</string>

    <!-- TransferOrRestoreFragment -->
    <string name="TransferOrRestoreFragment__transfer_or_restore_account">轉移或還原帳戶</string>
    <string name="TransferOrRestoreFragment__if_you_have_previously_registered_a_signal_account">若您先前已註冊 Signal 帳戶，您可轉移或還原您的帳戶和訊息</string>
    <string name="TransferOrRestoreFragment__transfer_from_android_device">從 Android 裝置轉移</string>
    <string name="TransferOrRestoreFragment__transfer_your_account_and_messages_from_your_old_android_device">從您舊的 Android 裝置轉移您的帳戶和訊息。您需要用到您的舊裝置。</string>
    <string name="TransferOrRestoreFragment__you_need_access_to_your_old_device">您需要用到您的舊裝置。</string>
    <string name="TransferOrRestoreFragment__restore_from_backup">從備份還原</string>
    <string name="TransferOrRestoreFragment__restore_your_messages_from_a_local_backup">從本機備份還原您的訊息。若您現在不進行還原，之後將不能還原。</string>

    <!-- NewDeviceTransferInstructionsFragment -->
    <string name="NewDeviceTransferInstructions__open_signal_on_your_old_android_phone">在您舊的 Android 電話上開啟 Signal</string>
    <string name="NewDeviceTransferInstructions__continue">繼續</string>
    <string name="NewDeviceTransferInstructions__first_bullet">一、</string>
    <string name="NewDeviceTransferInstructions__tap_on_your_profile_photo_in_the_top_left_to_open_settings">輕觸左上方您的個人資料照片以開啟設定</string>
    <string name="NewDeviceTransferInstructions__second_bullet">二、</string>
    <string name="NewDeviceTransferInstructions__tap_on_account">"輕觸「帳戶」"</string>
    <string name="NewDeviceTransferInstructions__third_bullet">三、</string>
    <string name="NewDeviceTransferInstructions__tap_transfer_account_and_then_continue_on_both_devices">"輕觸「轉移帳戶」，然後在新、舊裝置上都按一下「繼續」"</string>

    <!-- NewDeviceTransferSetupFragment -->
    <string name="NewDeviceTransferSetup__preparing_to_connect_to_old_android_device">正在準備連接舊的 Android 裝置…</string>
    <string name="NewDeviceTransferSetup__take_a_moment_should_be_ready_soon">請等一下，應該快好了</string>
    <string name="NewDeviceTransferSetup__waiting_for_old_device_to_connect">正在等候舊的 Android 裝置連接…</string>
    <string name="NewDeviceTransferSetup__signal_needs_the_location_permission_to_discover_and_connect_with_your_old_device">Molly 需要「位置」權限以探索並連接您舊的 Android 裝置。</string>
    <string name="NewDeviceTransferSetup__signal_needs_location_services_enabled_to_discover_and_connect_with_your_old_device">Molly 需要啟用定位服務以探索並連接您舊的 Android 裝置。</string>
    <string name="NewDeviceTransferSetup__signal_needs_wifi_on_to_discover_and_connect_with_your_old_device">Molly 需要開啟 Wi-Fi 以探索並連接您舊的 Android 裝置。需要開啟 Wi-Fi，惟不需要連接到 Wi-Fi 網絡。</string>
    <string name="NewDeviceTransferSetup__sorry_it_appears_your_device_does_not_support_wifi_direct">抱歉，此裝置似乎不支援 Wi-Fi Direct。Molly 使用 Wi-Fi Direct 以探索並連接您舊的 Android 裝置。您仍可還原備份，以便從您舊的 Android 裝置還原您的帳戶。</string>
    <string name="NewDeviceTransferSetup__restore_a_backup">還原備份</string>
    <string name="NewDeviceTransferSetup__an_unexpected_error_occurred_while_attempting_to_connect_to_your_old_device">嘗試連接您舊的 Android 裝置時發生未預期的錯誤。</string>

    <!-- OldDeviceTransferSetupFragment -->
    <string name="OldDeviceTransferSetup__searching_for_new_android_device">正在搜尋新的 Android 裝置…</string>
    <string name="OldDeviceTransferSetup__signal_needs_the_location_permission_to_discover_and_connect_with_your_new_device">Molly 需要「位置」權限以探索並連接您新的 Android 裝置。</string>
    <string name="OldDeviceTransferSetup__signal_needs_location_services_enabled_to_discover_and_connect_with_your_new_device">Molly 需要啟用定位服務以探索並連接您新的 Android 裝置。</string>
    <string name="OldDeviceTransferSetup__signal_needs_wifi_on_to_discover_and_connect_with_your_new_device">Molly 需要開啟 Wi-Fi 以探索並連接您新的 Android 裝置。需要開啟 Wi-Fi，惟不需要連接到 Wi-Fi 網絡。</string>
    <string name="OldDeviceTransferSetup__sorry_it_appears_your_device_does_not_support_wifi_direct">抱歉，此裝置似乎不支援 Wi-Fi Direct。Molly 使用 Wi-Fi Direct 以探索並連接您新的 Android 裝置。您仍可建立備份，以便在您新的 Android 裝置上還原您的帳戶。</string>
    <string name="OldDeviceTransferSetup__create_a_backup">建立備份</string>
    <string name="OldDeviceTransferSetup__an_unexpected_error_occurred_while_attempting_to_connect_to_your_old_device">嘗試連接您新的 Android 裝置時發生未預期的錯誤。</string>

    <!-- DeviceTransferSetupFragment -->
    <string name="DeviceTransferSetup__unable_to_open_wifi_settings">無法開啟 Wi-Fi 設定。請手動開啟 Wi-Fi。</string>
    <string name="DeviceTransferSetup__grant_location_permission">授予位置權限</string>
    <string name="DeviceTransferSetup__turn_on_location_services">開啟定位服務</string>
    <string name="DeviceTransferSetup__turn_on_wifi">開啟 Wi-Fi</string>
    <string name="DeviceTransferSetup__error_connecting">連接錯誤</string>
    <string name="DeviceTransferSetup__retry">重試</string>
    <string name="DeviceTransferSetup__submit_debug_logs">提交除錯記錄檔</string>
    <string name="DeviceTransferSetup__verify_code">驗證代碼</string>
    <string name="DeviceTransferSetup__verify_that_the_code_below_matches_on_both_of_your_devices">驗證下方代碼在您的新、舊裝置上是否相符。然後輕觸繼續。</string>
    <string name="DeviceTransferSetup__the_numbers_do_not_match">數字不相符</string>
    <string name="DeviceTransferSetup__continue">繼續</string>
    <string name="DeviceTransferSetup__if_the_numbers_on_your_devices_do_not_match_its_possible_you_connected_to_the_wrong_device">若您在兩台裝置上的數字不相符，您可能連接上錯誤的裝置。如要修正，請停止轉移，然後再試一次，並讓您的兩台裝置保持接近。</string>
    <string name="DeviceTransferSetup__stop_transfer">停止轉移</string>
    <string name="DeviceTransferSetup__unable_to_discover_old_device">探索不到舊的裝置</string>
    <string name="DeviceTransferSetup__unable_to_discover_new_device">探索不到新的裝置</string>
    <string name="DeviceTransferSetup__make_sure_the_following_permissions_are_enabled">請確定下列權限和服務已啟用：</string>
    <string name="DeviceTransferSetup__location_permission">位置權限</string>
    <string name="DeviceTransferSetup__location_services">定位服務</string>
    <string name="DeviceTransferSetup__wifi">Wi-Fi</string>
    <string name="DeviceTransferSetup__on_the_wifi_direct_screen_remove_all_remembered_groups_and_unlink_any_invited_or_connected_devices">在 WiFi Direct 畫面，請移除所有已記住的群組，並解除連結任何已邀請或已連結的裝置。</string>
    <string name="DeviceTransferSetup__wifi_direct_screen">WiFi Direct 畫面</string>
    <string name="DeviceTransferSetup__try_turning_wifi_off_and_on_on_both_devices">嘗試在新、舊裝置上先關閉再開啟 Wi-Fi。</string>
    <string name="DeviceTransferSetup__make_sure_both_devices_are_in_transfer_mode">確保新、舊裝置俱在轉移模式中。</string>
    <string name="DeviceTransferSetup__go_to_support_page">前往支援頁面</string>
    <string name="DeviceTransferSetup__try_again">再試一次</string>
    <string name="DeviceTransferSetup__waiting_for_other_device">正在等候另一台裝置</string>
    <string name="DeviceTransferSetup__tap_continue_on_your_other_device_to_start_the_transfer">在您的另一台裝置上輕觸「繼續」以開始轉移。</string>
    <string name="DeviceTransferSetup__tap_continue_on_your_other_device">在您的另一台裝置上輕觸「繼續」…</string>

    <!-- NewDeviceTransferFragment -->
    <string name="NewDeviceTransfer__cannot_transfer_from_a_newer_version_of_signal">無法從較新版本的 Signal 轉移</string>
    <!-- Error message indicating that we could not finish the user\'s device transfer. Displayed in a toast at the bottom of the screen. -->
    <string name="NewDeviceTransfer__failure_foreign_key">傳送的資料格式錯誤</string>

    <!-- DeviceTransferFragment -->
    <string name="DeviceTransfer__transferring_data">正在轉移資料</string>
    <string name="DeviceTransfer__keep_both_devices_near_each_other">讓兩台裝置保持接近。不要關閉裝置並保持 Molly 開啟。轉移已經端對端加密。</string>
    <string name="DeviceTransfer__d_messages_so_far">目前為止 %1$d 則訊息…</string>
    <!-- Filled in with total percentage of messages transferred -->
    <string name="DeviceTransfer__s_of_messages_so_far">訊息目前進度 %1$s%%…</string>
    <string name="DeviceTransfer__cancel">取消</string>
    <string name="DeviceTransfer__try_again">再試一次</string>
    <string name="DeviceTransfer__stop_transfer">停止轉移</string>
    <string name="DeviceTransfer__all_transfer_progress_will_be_lost">所有轉移進度將會消失。</string>
    <string name="DeviceTransfer__transfer_failed">轉移失敗</string>
    <string name="DeviceTransfer__unable_to_transfer">無法轉移</string>

    <!-- OldDeviceTransferInstructionsFragment -->
    <string name="OldDeviceTransferInstructions__transfer_account">轉移帳戶</string>
    <string name="OldDeviceTransferInstructions__first_bullet">一、</string>
    <string name="OldDeviceTransferInstructions__download_signal_on_your_new_android_device">在您新的 Android 裝置上下載 Molly</string>
    <string name="OldDeviceTransferInstructions__second_bullet">二、</string>
    <string name="OldDeviceTransferInstructions__tap_on_transfer_or_restore_account">"輕觸「轉移或還原帳戶」"</string>
    <string name="OldDeviceTransferInstructions__third_bullet">三、</string>
    <string name="OldDeviceTransferInstructions__select_transfer_from_android_device_when_prompted_and_then_continue">"當出現提示時選取「從 Android 裝置轉移」，然後按一下「繼續」。讓新、舊裝置保持接近。"</string>
    <string name="OldDeviceTransferInstructions__continue">繼續</string>

    <!-- OldDeviceTransferComplete -->
    <string name="OldDeviceTransferComplete__go_to_your_new_device">前往您新的裝置</string>
    <string name="OldDeviceTransferComplete__your_signal_data_has_Been_transferred_to_your_new_device">您的 Signal 資料已轉移至您新的裝置。您必須在新的裝置上繼續註冊，以完成整個轉移過程。</string>
    <string name="OldDeviceTransferComplete__close">關閉</string>

    <!-- NewDeviceTransferComplete -->
    <string name="NewDeviceTransferComplete__transfer_successful">轉移成功</string>
    <string name="NewDeviceTransferComplete__transfer_complete">轉移完成</string>
    <string name="NewDeviceTransferComplete__to_complete_the_transfer_process_you_must_continue_registration">您必須繼續註冊，以完成整個轉移過程。</string>
    <string name="NewDeviceTransferComplete__continue_registration">繼續註冊</string>

    <!-- DeviceToDeviceTransferService -->
    <string name="DeviceToDeviceTransferService_content_title">帳戶轉移</string>
    <string name="DeviceToDeviceTransferService_status_ready">正在準備連接您的另一台 Android 裝置…</string>
    <string name="DeviceToDeviceTransferService_status_starting_up">正在準備連接您的另一台 Android 裝置…</string>
    <string name="DeviceToDeviceTransferService_status_discovery">正在搜尋您的另一台 Android 裝置…</string>
    <string name="DeviceToDeviceTransferService_status_network_connected">正在連接您的另一台 Android 裝置…</string>
    <string name="DeviceToDeviceTransferService_status_verification_required">須要驗證</string>
    <string name="DeviceToDeviceTransferService_status_service_connected">正在轉移帳戶…</string>

    <!-- OldDeviceTransferLockedDialog -->
    <string name="OldDeviceTransferLockedDialog__complete_registration_on_your_new_device">在您新的裝置上完成註冊</string>
    <string name="OldDeviceTransferLockedDialog__your_signal_account_has_been_transferred_to_your_new_device">您的 Signal 帳戶已轉移至您新的裝置，惟您必須在新的裝置上完成註冊以繼續。此裝置上的 Signal 將不再使用。</string>
    <string name="OldDeviceTransferLockedDialog__done">完成</string>
    <string name="OldDeviceTransferLockedDialog__cancel_and_activate_this_device">取消並啟用此裝置</string>

    <!-- AdvancedPreferenceFragment -->

    <!-- RecipientBottomSheet -->
    <string name="RecipientBottomSheet_block">封鎖</string>
    <string name="RecipientBottomSheet_unblock">解除封鎖</string>
    <string name="RecipientBottomSheet_add_to_contacts">新增至通訊錄</string>
    <!-- Error message that displays when a user tries to tap to view system contact details but has no app that supports it -->
    <string name="RecipientBottomSheet_unable_to_open_contacts">找不到能夠開啟聯絡人的應用程式。</string>
    <string name="RecipientBottomSheet_add_to_a_group">新增至群組</string>
    <string name="RecipientBottomSheet_add_to_another_group">新增至另一個群組</string>
    <string name="RecipientBottomSheet_view_safety_number">檢視安全碼</string>
    <string name="RecipientBottomSheet_make_admin">設為管理員</string>
    <string name="RecipientBottomSheet_remove_as_admin">以管理員身份移除</string>
    <string name="RecipientBottomSheet_remove_from_group">從群組中移除</string>

    <string name="RecipientBottomSheet_remove_s_as_group_admin">要撤銷 %1$s 的群組管理員身份嗎？</string>
    <string name="RecipientBottomSheet_s_will_be_able_to_edit_group">"「%1$s」將可以編輯此群組及其成員。"</string>

    <string name="RecipientBottomSheet_remove_s_from_the_group">要從群組中移除 %1$s 嗎？</string>
    <!-- Dialog message shown when removing someone from a group with group link being active to indicate they will not be able to rejoin -->
    <string name="RecipientBottomSheet_remove_s_from_the_group_they_will_not_be_able_to_rejoin">要從群組中移除 %1$s 嗎？對方將無法透過群組連結重新加入。</string>
    <string name="RecipientBottomSheet_remove">移除</string>
    <string name="RecipientBottomSheet_copied_to_clipboard">已複製至剪貼簿</string>

    <string name="GroupRecipientListItem_admin">管理員</string>
    <string name="GroupRecipientListItem_approve_description">核准</string>
    <string name="GroupRecipientListItem_deny_description">拒絕</string>


    <!-- GroupsLearnMoreBottomSheetDialogFragment -->
    <string name="GroupsLearnMore_legacy_vs_new_groups">舊版與新版群組</string>
    <string name="GroupsLearnMore_what_are_legacy_groups">「舊版群組」是甚麼？</string>
    <string name="GroupsLearnMore_paragraph_1">「舊版群組」是與「新版群組」功能不相容的群組，不支援管理員和更具體描述的群組更新等功能。</string>
    <string name="GroupsLearnMore_can_i_upgrade_a_legacy_group">我可否將「舊版群組」升級？</string>
    <string name="GroupsLearnMore_paragraph_2">「舊版群組」暫時未能升級至「新版群組」，但您可建立一個「新版群組」，並加入同樣的成員，只要他們使用最新版本的 Signal 即可。</string>
    <string name="GroupsLearnMore_paragraph_3">未來，Signal 將提供「舊版群組」的升級方法。</string>

    <!-- GroupLinkBottomSheetDialogFragment -->
    <string name="GroupLinkBottomSheet_share_hint_requiring_approval">任何人憑此連結將可檢視群組的名稱和照片並請求加入。請與您信任的人分享此連結。</string>
    <string name="GroupLinkBottomSheet_share_hint_not_requiring_approval">任何人憑此連結將可檢視群組的名稱和照片並加入群組。請與您信任的人分享此連結。</string>
    <string name="GroupLinkBottomSheet_share_via_signal">透過 Molly 分享</string>
    <string name="GroupLinkBottomSheet_copy">複製</string>
    <string name="GroupLinkBottomSheet_qr_code">二維碼</string>
    <string name="GroupLinkBottomSheet_share">分享</string>
    <string name="GroupLinkBottomSheet_copied_to_clipboard">已複製至剪貼簿</string>
    <string name="GroupLinkBottomSheet_the_link_is_not_currently_active">連結目前不在使用中</string>

    <!-- VoiceNotePlaybackPreparer -->
    <string name="VoiceNotePlaybackPreparer__failed_to_play_voice_message">無法播放語音訊息</string>

    <!-- VoiceNoteMediaDescriptionCompatFactory -->
    <string name="VoiceNoteMediaItemFactory__voice_message">語音訊息 · %1$s</string>
    <string name="VoiceNoteMediaItemFactory__s_to_s">由 %1$s 發給 %2$s</string>

    <!-- StorageUtil -->
    <string name="StorageUtil__s_s">%1$s/%2$s</string>
    <string name="BlockedUsersActivity__s_has_been_blocked">「%1$s」已被封鎖。</string>
    <string name="BlockedUsersActivity__failed_to_block_s">「%1$s」封鎖失敗</string>
    <string name="BlockedUsersActivity__s_has_been_unblocked">「%1$s」已被解除封鎖。</string>

    <!-- ReviewCardDialogFragment -->
    <string name="ReviewCardDialogFragment__review_members">檢閱成員</string>
    <string name="ReviewCardDialogFragment__review_request">檢閱請求</string>
    <string name="ReviewCardDialogFragment__d_group_members_have_the_same_name">%1$d 個群組成員的名稱相同，請檢閱下列成員並選擇要採取的動作。</string>
    <string name="ReviewCardDialogFragment__if_youre_not_sure">若您不確定此請求來自誰人，請檢閱下列聯絡人並採取動作。</string>
    <string name="ReviewCardDialogFragment__no_other_groups_in_common">無其他共同群組。</string>
    <string name="ReviewCardDialogFragment__no_groups_in_common">無共同群組。</string>
    <plurals name="ReviewCardDialogFragment__d_other_groups_in_common">
        <item quantity="other">%1$d 個共同群組</item>
    </plurals>
    <plurals name="ReviewCardDialogFragment__d_groups_in_common">
        <item quantity="other">%1$d 個共同群組</item>
    </plurals>
    <string name="ReviewCardDialogFragment__remove_s_from_group">要從群組中移除 %1$s 嗎？</string>
    <string name="ReviewCardDialogFragment__remove">移除</string>
    <string name="ReviewCardDialogFragment__failed_to_remove_group_member">移除群組成員失敗。</string>

    <!-- ReviewCard -->
    <string name="ReviewCard__member">成員</string>
    <string name="ReviewCard__request">請求</string>
    <string name="ReviewCard__your_contact">您的聯絡人</string>
    <string name="ReviewCard__remove_from_group">從群組中移除</string>
    <string name="ReviewCard__update_contact">更新聯絡人</string>
    <string name="ReviewCard__block">封鎖</string>
    <string name="ReviewCard__delete">刪除</string>
    <string name="ReviewCard__recently_changed">最近將個人資料名稱 %1$s 改為 %2$s</string>

    <!-- CallParticipantsListUpdatePopupWindow -->
    <string name="CallParticipantsListUpdatePopupWindow__s_joined">%1$s 已加入</string>
    <string name="CallParticipantsListUpdatePopupWindow__s_and_s_joined">%1$s 和 %2$s 已加入</string>
    <string name="CallParticipantsListUpdatePopupWindow__s_s_and_s_joined">%1$s、%2$s 和 %3$s 已加入</string>
    <string name="CallParticipantsListUpdatePopupWindow__s_s_and_d_others_joined">%1$s、%2$s 和另 %3$d 人已加入</string>
    <string name="CallParticipantsListUpdatePopupWindow__s_left">%1$s 已退出</string>
    <string name="CallParticipantsListUpdatePopupWindow__s_and_s_left">%1$s 和 %2$s 已退出</string>
    <string name="CallParticipantsListUpdatePopupWindow__s_s_and_s_left">%1$s、%2$s 和 %3$s 已退出</string>
    <string name="CallParticipantsListUpdatePopupWindow__s_s_and_d_others_left">%1$s、%2$s 和另 %3$d 人已退出</string>

    <string name="CallParticipant__you">您</string>
    <string name="CallParticipant__you_on_another_device">您 (在另一台裝置上)</string>
    <string name="CallParticipant__s_on_another_device">%1$s (在另一台裝置上)</string>

    <!-- WifiToCellularPopupWindow -->
    <!-- Message shown during a call when the WiFi network is unusable, and cellular data starts to be used for the call instead. -->
    <string name="WifiToCellularPopupWindow__weak_wifi_switched_to_cellular">Wi-Fi 訊號微弱。已切換至流動網絡。</string>

    <!-- DeleteAccountFragment -->
    <string name="DeleteAccountFragment__deleting_your_account_will">刪除你的帳戶將會：</string>
    <string name="DeleteAccountFragment__enter_your_phone_number">輸入您的電話號碼</string>
    <string name="DeleteAccountFragment__delete_account">刪除帳戶</string>
    <string name="DeleteAccountFragment__delete_your_account_info_and_profile_photo">刪除你的帳戶資訊和個人資料照片</string>
    <string name="DeleteAccountFragment__delete_all_your_messages">刪除你所有的訊息</string>
    <string name="DeleteAccountFragment__delete_s_in_your_payments_account">在您的付款帳戶中刪除 %1$s</string>
    <string name="DeleteAccountFragment__no_country_code">未指定國家代碼</string>
    <string name="DeleteAccountFragment__no_number">未指定號碼</string>
    <string name="DeleteAccountFragment__the_phone_number">您所輸入的電話號碼與您的帳戶不符。</string>
    <string name="DeleteAccountFragment__are_you_sure">您確定要刪除您的帳戶嗎？</string>
    <string name="DeleteAccountFragment__this_will_delete_your_signal_account">這將會刪除你的 Signal 帳戶並重設應用程式。過程完成後，應用程式將關閉。</string>
    <string name="DeleteAccountFragment__failed_to_delete_local_data">刪除本機資料失敗。您可在系統應用程式設定中手動進行清除。</string>
    <string name="DeleteAccountFragment__launch_app_settings">開啟應用程式設定</string>
    <!-- Title of progress dialog shown when a user deletes their account and the process is leaving all groups -->
    <string name="DeleteAccountFragment__leaving_groups">正在退出群組…</string>
    <!-- Title of progress dialog shown when a user deletes their account and the process has left all groups -->
    <string name="DeleteAccountFragment__deleting_account">正在刪除帳戶…</string>
    <!-- Message of progress dialog shown when a user deletes their account and the process is canceling their subscription -->
    <string name="DeleteAccountFragment__canceling_your_subscription">正在取消你的定期贊助…</string>
    <!-- Message of progress dialog shown when a user deletes their account and the process is leaving groups -->
    <string name="DeleteAccountFragment__depending_on_the_number_of_groups">視乎您所在群組的數目，這可能需時數分鐘</string>
    <!-- Message of progress dialog shown when a user deletes their account and the process has left all groups -->
    <string name="DeleteAccountFragment__deleting_all_user_data_and_resetting">正在刪除使用者資料並重設應用程式</string>
    <!-- Title of error dialog shown when a network error occurs during account deletion -->
    <string name="DeleteAccountFragment__account_not_deleted">帳戶未被刪除</string>
    <!-- Message of error dialog shown when a network error occurs during account deletion -->
    <string name="DeleteAccountFragment__there_was_a_problem">完成刪除過程時發生問題。請檢查您的網絡連線，然後再試一次。</string>

    <!-- DeleteAccountCountryPickerFragment -->
    <string name="DeleteAccountCountryPickerFragment__search_countries">搜尋國家</string>

    <!-- CreateGroupActivity -->
    <string name="CreateGroupActivity__skip">略過</string>
    <plurals name="CreateGroupActivity__d_members">
        <item quantity="other">%1$d 個成員</item>
    </plurals>

    <!-- ShareActivity -->
    <string name="ShareActivity__share">分享</string>
    <string name="ShareActivity__send">傳送</string>
    <string name="ShareActivity__comma_s">、%1$s</string>
    <!-- Toast when the incoming intent is invalid -->
    <string name="ShareActivity__could_not_get_share_data_from_intent">無法取得共享意圖數據。</string>

    <!-- MultiShareDialogs -->
    <string name="MultiShareDialogs__failed_to_send_to_some_users">無法傳送給部分使用者</string>
    <string name="MultiShareDialogs__you_can_only_share_with_up_to">您只能分享到最多 %1$d 個聊天</string>

    <!-- ChatWallpaperActivity -->

    <!-- ChatWallpaperFragment -->
    <string name="ChatWallpaperFragment__chat_color">聊天色彩</string>
    <string name="ChatWallpaperFragment__reset_chat_colors">重設所有聊天色彩</string>
    <string name="ChatWallpaperFragment__reset_chat_color">重設聊天色彩</string>
    <string name="ChatWallpaperFragment__reset_chat_color_question">要重設聊天色彩嗎？</string>
    <string name="ChatWallpaperFragment__set_wallpaper">設定背景</string>
    <string name="ChatWallpaperFragment__dark_mode_dims_wallpaper">深色模式時讓背景變暗</string>
    <string name="ChatWallpaperFragment__contact_name">聯絡人名稱</string>
    <string name="ChatWallpaperFragment__reset">重設</string>
    <string name="ChatWallpaperFragment__wallpaper_preview_description">背景預覽</string>
    <string name="ChatWallpaperFragment__would_you_like_to_override_all_chat_colors">您要覆寫所有聊天色彩嗎？</string>
    <string name="ChatWallpaperFragment__would_you_like_to_override_all_wallpapers">您要覆寫所有背景嗎？</string>
    <string name="ChatWallpaperFragment__reset_default_colors">重設預設色彩</string>
    <string name="ChatWallpaperFragment__reset_all_colors">重設所有色彩</string>
    <string name="ChatWallpaperFragment__reset_default_wallpaper">重設預設背景</string>
    <string name="ChatWallpaperFragment__reset_all_wallpapers">重設所有背景</string>
    <string name="ChatWallpaperFragment__reset_wallpapers">重設所有背景</string>
    <string name="ChatWallpaperFragment__reset_wallpaper">重設背景</string>
    <string name="ChatWallpaperFragment__reset_wallpaper_question">要重設背景嗎？</string>

    <!-- ChatWallpaperSelectionFragment -->
    <string name="ChatWallpaperSelectionFragment__choose_from_photos">從照片選取</string>
    <string name="ChatWallpaperSelectionFragment__presets">預設檔</string>

    <!-- ChatWallpaperPreviewActivity -->
    <string name="ChatWallpaperPreviewActivity__preview">預覽</string>
    <string name="ChatWallpaperPreviewActivity__set_wallpaper">設定背景</string>
    <string name="ChatWallpaperPreviewActivity__swipe_to_preview_more_wallpapers">滑動以預覽更多背景</string>
    <string name="ChatWallpaperPreviewActivity__set_wallpaper_for_all_chats">為所有聊天設定背景</string>
    <string name="ChatWallpaperPreviewActivity__set_wallpaper_for_s">為 %1$s 設定背景</string>
    <string name="ChatWallpaperPreviewActivity__viewing_your_gallery_requires_the_storage_permission">檢視您的圖片庫需要儲存裝置權限。</string>

    <!-- WallpaperImageSelectionActivity -->

    <!-- WallpaperCropActivity -->
    <string name="WallpaperCropActivity__pinch_to_zoom_drag_to_adjust">捏合以縮放，拖曳以調整。</string>
    <string name="WallpaperCropActivity__set_wallpaper_for_all_chats">為所有聊天設定背景。</string>
    <string name="WallpaperCropActivity__set_wallpaper_for_s">為 %1$s 設定背景。</string>
    <string name="WallpaperCropActivity__error_setting_wallpaper">設定背景時發生錯誤。</string>
    <string name="WallpaperCropActivity__blur_photo">模糊照片</string>

    <!-- InfoCard -->
    <string name="payment_info_card_about_mobilecoin">關於 MobileCoin</string>
    <string name="payment_info_card_mobilecoin_is_a_new_privacy_focused_digital_currency">MobileCoin 是一種注重隱私的全新數位貨幣。</string>
    <string name="payment_info_card_adding_funds">增加款項</string>
    <string name="payment_info_card_you_can_add_funds_for_use_in">您可傳送 MobileCoin 到您的錢包位址，以增加款項在 Molly 中使用。</string>
    <string name="payment_info_card_cashing_out">提取款項</string>
    <string name="payment_info_card_you_can_cash_out_mobilecoin">您可隨時在支援 MobileCoin 的交易平台上提取 MobileCoin，只需進行一筆轉移至您在該交易平台上的帳戶即可。</string>
    <string name="payment_info_card_hide_this_card">要隱藏此卡片嗎？</string>
    <string name="payment_info_card_hide">隱藏</string>
    <!-- Title of save recovery phrase card -->
    <string name="payment_info_card_save_recovery_phrase">儲存恢復片語</string>
    <string name="payment_info_card_your_recovery_phrase_gives_you">您的恢復片語提供另一種途徑，讓您還原您的付款帳戶。</string>
    <!-- Button in save recovery phrase card -->
    <string name="payment_info_card_save_your_phrase">儲存你的片語</string>
    <string name="payment_info_card_update_your_pin">更新您的 PIN 碼</string>
    <string name="payment_info_card_with_a_high_balance">若有高餘額，您或會希望更新至字母數字 PIN 碼，以便為您的帳戶增加更多保護。</string>
    <string name="payment_info_card_update_pin">更新 PIN 碼</string>

  <!-- Removed by excludeNonTranslatables <string name="payment_info_card__learn_more__about_mobilecoin" translatable="false">https://support.signal.org/hc/articles/360057625692#payments_which_ones</string> -->
  <!-- Removed by excludeNonTranslatables <string name="payment_info_card__learn_more__adding_to_your_wallet" translatable="false">https://support.signal.org/hc/articles/360057625692#payments_transfer_from_exchange</string> -->
  <!-- Removed by excludeNonTranslatables <string name="payment_info_card__learn_more__cashing_out" translatable="false">https://support.signal.org/hc/articles/360057625692#payments_transfer_to_exchange</string> -->

    <!-- DeactivateWalletFragment -->
    <string name="DeactivateWalletFragment__deactivate_wallet">停用錢包</string>
    <string name="DeactivateWalletFragment__your_balance">您的餘額</string>
    <string name="DeactivateWalletFragment__its_recommended_that_you">我們建議你在停用付款之前，將你的資金轉移到另一個錢包位址。若你現在選擇不作轉移，當你重新啟用付款時，你的款項將會保留在已連結至 Molly 的錢包中。</string>
    <string name="DeactivateWalletFragment__transfer_remaining_balance">轉移尚餘款項</string>
    <string name="DeactivateWalletFragment__deactivate_without_transferring">停用而不轉移</string>
    <string name="DeactivateWalletFragment__deactivate">停用</string>
    <string name="DeactivateWalletFragment__deactivate_without_transferring_question">要停用而不作轉移嗎？</string>
    <string name="DeactivateWalletFragment__your_balance_will_remain">若你選擇重新啟用付款，你的餘額將會保留在已連結至 Molly 的錢包中。</string>
    <string name="DeactivateWalletFragment__error_deactivating_wallet">停用錢包時發生錯誤。</string>
  <!-- Removed by excludeNonTranslatables <string name="DeactivateWalletFragment__learn_more__we_recommend_transferring_your_funds" translatable="false">https://support.signal.org/hc/articles/360057625692#payments_deactivate</string> -->

    <!-- PaymentsRecoveryStartFragment -->
    <string name="PaymentsRecoveryStartFragment__recovery_phrase">恢復片語</string>
    <string name="PaymentsRecoveryStartFragment__view_recovery_phrase">檢視恢復片語</string>
    <!-- Title in save recovery phrase screen -->
    <string name="PaymentsRecoveryStartFragment__save_recovery_phrase">儲存恢復片語</string>
    <string name="PaymentsRecoveryStartFragment__enter_recovery_phrase">輸入恢復片語</string>
    <plurals name="PaymentsRecoveryStartFragment__your_balance_will_automatically_restore">
        <item quantity="other">當你在重新安裝 Signal 時確認你的 Signal PIN 碼，餘額就會自動還原。你也可使用恢復片語還原你的餘額。恢復片語是一組獨一無二的片語，包含 %1$d 個字詞。請牢記恢復片語，並妥善保存於安全的地方。</item>
    </plurals>
    <!-- Description in save recovery phrase screen which shows up when user has non zero balance -->
    <string name="PaymentsRecoveryStartFragment__got_balance">你尚有餘額！是時候儲存你的恢復片語了──你可使用一組 24 個字的密鑰，以恢復你的餘額。</string>
    <!-- Description in save recovery phrase screen which shows up when user navigates from info card -->
    <string name="PaymentsRecoveryStartFragment__time_to_save">是時候儲存你的恢復片語了──你可使用一組 24 個字的密鑰，以恢復你的餘額。</string>
    <string name="PaymentsRecoveryStartFragment__your_recovery_phrase_is_a">您的恢復片語是一組獨一無二的 %1$d 字詞片語。使用此片語以還原您的餘額。</string>
    <string name="PaymentsRecoveryStartFragment__start">開始</string>
    <string name="PaymentsRecoveryStartFragment__enter_manually">手動輸入</string>
    <string name="PaymentsRecoveryStartFragment__paste_from_clipboard">從剪貼簿貼上</string>
    <!-- Alert dialog title which asks before going back if user wants to save recovery phrase -->
    <string name="PaymentsRecoveryStartFragment__continue_without_saving">要略過儲存並繼續操作嗎？</string>
    <!-- Alert dialog description to let user know why recovery phrase needs to be saved -->
    <string name="PaymentsRecoveryStartFragment__your_recovery_phrase">恢復片語能讓你在最壞情況下恢復你的餘額。我們強力建議你儲存恢復片語。</string>
    <!-- Alert dialog option to skip recovery phrase -->
    <string name="PaymentsRecoveryStartFragment__skip_recovery_phrase">略過恢復片語</string>
    <!-- Alert dialog option to cancel dialog-->
    <string name="PaymentsRecoveryStartFragment__cancel">取消</string>

    <!-- PaymentsRecoveryPasteFragment -->
    <string name="PaymentsRecoveryPasteFragment__paste_recovery_phrase">貼上恢復片語</string>
    <string name="PaymentsRecoveryPasteFragment__recovery_phrase">恢復片語</string>
    <string name="PaymentsRecoveryPasteFragment__next">下一步</string>
    <string name="PaymentsRecoveryPasteFragment__invalid_recovery_phrase">恢復片語無效</string>
    <string name="PaymentsRecoveryPasteFragment__make_sure">請確定您已輸入 %1$d 個字詞，然後再試一次。</string>

  <!-- Removed by excludeNonTranslatables <string name="PaymentsRecoveryStartFragment__learn_more__view" translatable="false">https://support.signal.org/hc/articles/360057625692#payments_wallet_view_passphrase</string> -->
  <!-- Removed by excludeNonTranslatables <string name="PaymentsRecoveryStartFragment__learn_more__restore" translatable="false">https://support.signal.org/hc/articles/360057625692#payments_wallet_restore_passphrase</string> -->

    <!-- PaymentsRecoveryPhraseFragment -->
    <string name="PaymentsRecoveryPhraseFragment__next">下一步</string>
    <string name="PaymentsRecoveryPhraseFragment__edit">編輯</string>
    <string name="PaymentsRecoveryPhraseFragment__your_recovery_phrase">您的恢復片語</string>
    <string name="PaymentsRecoveryPhraseFragment__write_down_the_following_d_words">請依順序寫下以下 %1$d 個字詞，並將您的清單存放於安全的地方。</string>
    <string name="PaymentsRecoveryPhraseFragment__make_sure_youve_entered">請確定您的片語輸入正確。</string>
    <string name="PaymentsRecoveryPhraseFragment__do_not_screenshot_or_send_by_email">請勿擷取螢幕畫面或以電子郵件傳送。</string>
    <string name="PaymentsRecoveryPhraseFragment__payments_account_restored">付款帳戶已還原。</string>
    <string name="PaymentsRecoveryPhraseFragment__invalid_recovery_phrase">恢復片語無效</string>
    <string name="PaymentsRecoveryPhraseFragment__make_sure_youve_entered_your_phrase_correctly_and_try_again">請確定您的片語輸入正確，然後再試一次。</string>
    <string name="PaymentsRecoveryPhraseFragment__copy_to_clipboard">要複製到剪貼簿嗎？</string>
    <string name="PaymentsRecoveryPhraseFragment__if_you_choose_to_store">若您選擇以數碼方式儲存您的恢復片語，請確保已妥為存放於您信任的地方。</string>
    <string name="PaymentsRecoveryPhraseFragment__copy">複製</string>

    <!-- PaymentsRecoveryPhraseConfirmFragment -->
    <string name="PaymentRecoveryPhraseConfirmFragment__confirm_recovery_phrase">確認恢復片語</string>
    <string name="PaymentRecoveryPhraseConfirmFragment__enter_the_following_words">請輸入您的恢復片語中的以下字詞。</string>
    <string name="PaymentRecoveryPhraseConfirmFragment__word_d">字詞 %1$d</string>
    <string name="PaymentRecoveryPhraseConfirmFragment__see_phrase_again">再看一次片語</string>
    <string name="PaymentRecoveryPhraseConfirmFragment__done">完成</string>
    <string name="PaymentRecoveryPhraseConfirmFragment__recovery_phrase_confirmed">恢復片語已確認</string>

    <!-- PaymentsRecoveryEntryFragment -->
    <string name="PaymentsRecoveryEntryFragment__enter_recovery_phrase">輸入恢復片語</string>
    <string name="PaymentsRecoveryEntryFragment__enter_word_d">請輸入字詞 %1$d</string>
    <string name="PaymentsRecoveryEntryFragment__word_d">字詞 %1$d</string>
    <string name="PaymentsRecoveryEntryFragment__next">下一步</string>
    <string name="PaymentsRecoveryEntryFragment__invalid_word">字詞無效</string>

    <!-- UnreadPayments -->
    <string name="UnreadPayments__s_sent_you_s">%1$s 向您付款 %2$s</string>
    <string name="UnreadPayments__d_new_payment_notifications">%1$d 則新的付款通知</string>

    <!-- CanNotSendPaymentDialog -->
    <string name="CanNotSendPaymentDialog__cant_send_payment">無法發送付款</string>
    <string name="CanNotSendPaymentDialog__to_send_a_payment_to_this_user">若要發送付款給此使用者，對方需先接受您的訊息請求。請傳送一則訊息以建立訊息請求。</string>
    <string name="CanNotSendPaymentDialog__send_a_message">傳送一則訊息</string>

    <!-- GroupsInCommonMessageRequest -->
    <string name="GroupsInCommonMessageRequest__you_have_no_groups_in_common_with_this_person">此人與您並無共同群組。請仔細檢閱方接受請求，以免無謂訊息滋擾。</string>
    <string name="GroupsInCommonMessageRequest__none_of_your_contacts_or_people_you_chat_with_are_in_this_group">您的聯絡人或曾與您聊天的人俱不在此群組中。請仔細檢閱方接受請求，以免無謂訊息滋擾。</string>
    <string name="GroupsInCommonMessageRequest__about_message_requests">關於訊息請求</string>
    <string name="GroupsInCommonMessageRequest__okay">好</string>
  <!-- Removed by excludeNonTranslatables <string name="GroupsInCommonMessageRequest__support_article" translatable="false">https://support.signal.org/hc/articles/360007459591</string> -->
    <string name="ChatColorSelectionFragment__heres_a_preview_of_the_chat_color">這是聊天色彩的預覽。</string>
    <string name="ChatColorSelectionFragment__the_color_is_visible_to_only_you">色彩只有您看得見。</string>

    <!-- GroupDescriptionDialog -->
    <string name="GroupDescriptionDialog__group_description">群組描述</string>

    <!-- QualitySelectorBottomSheetDialog -->
    <string name="QualitySelectorBottomSheetDialog__standard">標準</string>
    <string name="QualitySelectorBottomSheetDialog__faster_less_data">較快、較少數據</string>
    <string name="QualitySelectorBottomSheetDialog__high">高品質</string>
    <string name="QualitySelectorBottomSheetDialog__slower_more_data">較慢、較多數據</string>
    <string name="QualitySelectorBottomSheetDialog__photo_quality">相片品質</string>

    <!-- AppSettingsFragment -->
    <string name="AppSettingsFragment__invite_your_friends">邀請您的好友</string>
    <string name="AppSettingsFragment__copied_subscriber_id_to_clipboard">訂閱者識別碼已複製至剪貼簿</string>

    <!-- AccountSettingsFragment -->
    <string name="AccountSettingsFragment__account">帳戶</string>
    <string name="AccountSettingsFragment__youll_be_asked_less_frequently">隨著時間過去，詢問您的次數會減少</string>
    <string name="AccountSettingsFragment__require_your_signal_pin">要求輸入您的 Signal PIN 碼才可再次在 Signal 註冊您的電話號碼</string>
    <string name="AccountSettingsFragment__change_phone_number">變更電話號碼</string>
    <!-- Account setting that allows user to request and export their signal account data -->
    <string name="AccountSettingsFragment__request_account_data">你的帳戶資料</string>

    <!-- ExportAccountDataFragment -->
    <!-- Part of requesting account data flow, this is the section title for requesting that account data -->
    <string name="ExportAccountDataFragment__your_account_data">你的帳戶資料</string>
    <!-- Explanation of account data the user can request. %1$s is replaced with Learn more with a link -->
    <string name="ExportAccountDataFragment__export_explanation">匯出你的 Signal 帳戶資料報告。此報告不包含任何訊息或多媒體。%1$s</string>
    <!-- Learn more link to more information about requesting account data -->
    <string name="ExportAccountDataFragment__learn_more">了解更多</string>
    <!-- Button action to export the report data to another app (e.g. email) -->
    <string name="ExportAccountDataFragment__export_report">匯出報告</string>

    <!-- Radio option to export the data as a text file .txt -->
    <string name="ExportAccountDataFragment__export_as_txt">匯出為 TXT 格式</string>
    <!-- Label for the text file option -->
    <string name="ExportAccountDataFragment__export_as_txt_label">易於閱讀的文字檔</string>
    <!-- Radio option to export the data as a json (java script object notation) file .json -->
    <string name="ExportAccountDataFragment__export_as_json">匯出為 JSON 格式</string>
    <!-- Label for the json file option, the account data in a machine readable file format -->
    <string name="ExportAccountDataFragment__export_as_json_label">機器可讀檔案</string>

    <!-- Action to cancel (in a dialog) -->
    <string name="ExportAccountDataFragment__cancel_action">取消</string>

    <!-- Acknowledgement for download failure -->
    <string name="ExportAccountDataFragment__ok_action">確定</string>
    <!-- Title of dialog shown when report fails to generate -->
    <string name="ExportAccountDataFragment__report_generation_failed">無法建立報告</string>
    <!-- Message of dialog shown when report fails to generate asking user to check network connection -->
    <string name="ExportAccountDataFragment__check_network">請檢查你的網絡連線，然後再試一次。</string>

    <!-- Title for export confirmation dialog -->
    <string name="ExportAccountDataFragment__export_report_confirmation">要匯出資料嗎？</string>
    <!-- Message for export confirmation dialog -->
    <string name="ExportAccountDataFragment__export_report_confirmation_message">僅與你信任的人或應用程式分享你的 Signal 帳戶資料。</string>
    <!-- Action to export in for export confirmation dialog -->
    <string name="ExportAccountDataFragment__export_report_action">匯出</string>

    <!-- Shown in a dialog with a spinner while the report is downloading -->
    <string name="ExportAccountDataFragment__download_progress">正在建立報告…</string>
    <!-- Explanation that the report is only generated on export and is not saved on the device -->
    <string name="ExportAccountDataFragment__report_not_stored_disclaimer">你的報告僅在匯出時建立，並不會由 Signal 儲存在你的裝置上。</string>

    <!-- ChangeNumberFragment -->
    <string name="ChangeNumberFragment__use_this_to_change_your_current_phone_number_to_a_new_phone_number">藉此將您現用的電話號碼變更為新的電話號碼。您將無法復原此變更。\n\n在繼續之前，請確定您的新號碼可以接收短訊或來電。</string>
    <string name="ChangeNumberFragment__continue">繼續</string>
    <!-- Message shown on dialog after your number has been changed successfully. -->
    <string name="ChangeNumber__your_phone_number_has_changed_to_s">您的電話號碼現已變更為 %1$s</string>
    <!-- Confirmation button to dismiss number changed dialog -->
    <string name="ChangeNumber__okay">好</string>

    <!-- ChangeNumberEnterPhoneNumberFragment -->
    <string name="ChangeNumberEnterPhoneNumberFragment__change_number">變更號碼</string>
    <string name="ChangeNumberEnterPhoneNumberFragment__your_old_number">您的舊號碼</string>
    <string name="ChangeNumberEnterPhoneNumberFragment__old_phone_number">舊電話號碼</string>
    <string name="ChangeNumberEnterPhoneNumberFragment__your_new_number">您的新號碼</string>
    <string name="ChangeNumberEnterPhoneNumberFragment__new_phone_number">新電話號碼</string>
    <string name="ChangeNumberEnterPhoneNumberFragment__the_phone_number_you_entered_doesnt_match_your_accounts">您所輸入的電話號碼與您的帳戶不符。</string>
    <string name="ChangeNumberEnterPhoneNumberFragment__you_must_specify_your_old_number_country_code">您必須指定您的舊號碼的國碼</string>
    <string name="ChangeNumberEnterPhoneNumberFragment__you_must_specify_your_old_phone_number">您必須指定您的舊電話號碼</string>
    <string name="ChangeNumberEnterPhoneNumberFragment__you_must_specify_your_new_number_country_code">您必須指定您的新號碼的國碼</string>
    <string name="ChangeNumberEnterPhoneNumberFragment__you_must_specify_your_new_phone_number">您必須指定您的新電話號碼</string>

    <!-- ChangeNumberVerifyFragment -->
    <string name="ChangeNumberVerifyFragment__change_number">變更號碼</string>
    <string name="ChangeNumberVerifyFragment__verifying_s">正在驗證 %1$s</string>
    <string name="ChangeNumberVerifyFragment__captcha_required">須要 CAPTCHA</string>

    <!-- ChangeNumberConfirmFragment -->
    <string name="ChangeNumberConfirmFragment__change_number">變更號碼</string>
    <string name="ChangeNumberConfirmFragment__you_are_about_to_change_your_phone_number_from_s_to_s">您即將把您的電話號碼由 %1$s 變更為 %2$s。\n\n在繼續之前，請驗證下方號碼正確。</string>
    <string name="ChangeNumberConfirmFragment__edit_number">修正電話號碼</string>

    <!-- ChangeNumberRegistrationLockFragment -->
    <string name="ChangeNumberRegistrationLockFragment__signal_change_number_need_help_with_pin_for_android_v2_pin">Signal 變更號碼 — Android 用戶需要 (v2. PIN) PIN 碼的協助</string>

    <!-- ChangeNumberPinDiffersFragment -->
    <string name="ChangeNumberPinDiffersFragment__pins_do_not_match">PIN 碼不相符</string>
    <string name="ChangeNumberPinDiffersFragment__the_pin_associated_with_your_new_number_is_different_from_the_pin_associated_with_your_old_one">與您的新號碼關聯的 PIN 碼與您舊號碼的 PIN 碼不相同。您要保留您的舊 PIN 碼還是更新 PIN 碼？</string>
    <string name="ChangeNumberPinDiffersFragment__keep_old_pin">保留舊 PIN 碼</string>
    <string name="ChangeNumberPinDiffersFragment__update_pin">更新 PIN 碼</string>
    <string name="ChangeNumberPinDiffersFragment__keep_old_pin_question">要保留舊 PIN 碼嗎？</string>

    <!-- ChangeNumberLockActivity -->
    <!-- Info message shown to user if something crashed the app during the change number attempt and we were unable to confirm the change so we force them into this screen to check before letting them use the app -->
    <string name="ChangeNumberLockActivity__it_looks_like_you_tried_to_change_your_number_but_we_were_unable_to_determine_if_it_was_successful_rechecking_now">您似乎曾嘗試變更您的號碼，惟我們未能判斷是否成功。\n\n現正重新檢查…</string>
    <!-- Dialog title shown if we were able to confirm your change number status (meaning we now know what the server thinks our number is) after a crash during the regular flow -->
    <string name="ChangeNumberLockActivity__change_status_confirmed">變更狀態已確認</string>
    <!-- Dialog message shown if we were able to confirm your change number status (meaning we now know what the server thinks our number is) after a crash during the regular flow -->
    <string name="ChangeNumberLockActivity__your_number_has_been_confirmed_as_s">您的號碼已確認為 %1$s。若這不是您的新號碼，請重新開始變更號碼過程。</string>
    <!-- Dialog title shown if we were not able to confirm your phone number with the server and thus cannot let leave the change flow yet after a crash during the regular flow -->
    <string name="ChangeNumberLockActivity__change_status_unconfirmed">變更狀態未確認</string>
    <!-- Dialog message shown when we can\'t verify the phone number on the server, only shown if there was a network error communicating with the server after a crash during the regular flow -->
    <string name="ChangeNumberLockActivity__we_could_not_determine_the_status_of_your_change_number_request">我們無法判斷您變更號碼的請求狀態。\n\n(錯誤：%1$s)</string>
    <!-- Dialog button to retry confirming the number on the server -->
    <string name="ChangeNumberLockActivity__retry">重試</string>
    <!-- Dialog button shown to leave the app when in the unconfirmed change status after a crash in the regular flow -->
    <string name="ChangeNumberLockActivity__leave">離開</string>
    <string name="ChangeNumberLockActivity__submit_debug_log">提交除錯記錄檔</string>

    <!-- ChatsSettingsFragment -->
    <string name="ChatsSettingsFragment__keyboard">鍵盤</string>
    <string name="ChatsSettingsFragment__enter_key_sends">輸入鍵作發送</string>

    <!--SmsSettingsFragment -->
    <string name="SmsSettingsFragment__use_as_default_sms_app">使用作預設短訊應用程式</string>
    <!-- Preference title to export sms -->
    <string name="SmsSettingsFragment__export_sms_messages">匯出短訊</string>
    <!-- Preference title to re-export sms -->
    <string name="SmsSettingsFragment__export_sms_messages_again">重新匯出短訊</string>
    <!-- Preference title to delete sms -->
    <string name="SmsSettingsFragment__remove_sms_messages">移除短訊</string>
    <!-- Snackbar text to confirm deletion -->
    <string name="SmsSettingsFragment__removing_sms_messages_from_signal">正在從 Signal 中移除短訊…</string>
    <!-- Snackbar text to indicate can delete later -->
    <string name="SmsSettingsFragment__you_can_remove_sms_messages_from_signal_in_settings">你隨時可以在「設定」中移除 Signal 內的短訊。</string>
    <!-- Description for export sms preference -->
    <string name="SmsSettingsFragment__you_can_export_your_sms_messages_to_your_phones_sms_database">你可以將短訊匯出至手機的短訊資料庫</string>
    <!-- Description for re-export sms preference -->
    <string name="SmsSettingsFragment__exporting_again_can_result_in_duplicate_messages">重新匯出可能會導致訊息重複。</string>
    <!-- Description for remove sms preference -->
    <string name="SmsSettingsFragment__remove_sms_messages_from_signal_to_clear_up_storage_space">從 Signal 移除短訊以清空儲存空間</string>
    <!-- Information message shown at the top of sms settings to indicate it is being removed soon. -->
    <string name="SmsSettingsFragment__sms_support_will_be_removed_soon_to_focus_on_encrypted_messaging">系統即將停止短訊支援，專注提供加密通訊服務。</string>

    <!-- NotificationsSettingsFragment -->
    <string name="NotificationsSettingsFragment__messages">訊息</string>
    <string name="NotificationsSettingsFragment__calls">通話</string>
    <string name="NotificationsSettingsFragment__notify_when">通知下列事件</string>
    <string name="NotificationsSettingsFragment__contact_joins_signal">聯絡人加入 Signal</string>
    <!-- Notification preference header -->
    <string name="NotificationsSettingsFragment__notification_profiles">通知情景</string>
    <!-- Notification preference option header -->
    <string name="NotificationsSettingsFragment__profiles">情景</string>
    <!-- Notification preference summary text -->
    <string name="NotificationsSettingsFragment__create_a_profile_to_receive_notifications_only_from_people_and_groups_you_choose">建立情景以接收僅限您選取的人和群組的通知。</string>

    <!-- NotificationProfilesFragment -->
    <!-- Title for notification profiles screen that shows all existing profiles; Title with hyphenation. Translation can use soft hyphen - Unicode U+00AD -->
    <string name="NotificationProfilesFragment__notification_profiles">通知情景</string>
    <!-- Button text to create a notification profile -->
    <string name="NotificationProfilesFragment__create_profile">建立情景</string>

    <!-- PrivacySettingsFragment -->
    <string name="PrivacySettingsFragment__blocked">已封鎖</string>
    <string name="PrivacySettingsFragment__d_contacts">%1$d 個聯絡人</string>
    <string name="PrivacySettingsFragment__messaging">傳訊</string>
    <string name="PrivacySettingsFragment__disappearing_messages">限時訊息</string>
    <string name="PrivacySettingsFragment__app_security">應用程式安全性</string>
    <string name="PrivacySettingsFragment__block_screenshots_in_the_recents_list_and_inside_the_app">封鎖最近的清單以及此應用程式中的畫面截圖</string>
    <string name="PrivacySettingsFragment__signal_message_and_calls">Signal 訊息與通話、一律轉送通話和密封寄件人</string>
    <string name="PrivacySettingsFragment__default_timer_for_new_changes">新聊天的預設計時器</string>
    <string name="PrivacySettingsFragment__set_a_default_disappearing_message_timer_for_all_new_chats_started_by_you">為您開展的所有新對話，預設一個限時訊息計時器。</string>
    <!-- Summary for stories preference to launch into story privacy settings -->
    <string name="PrivacySettingsFragment__payment_lock_require_lock">必須使用 Android 螢幕鎖定或指紋辨識功能來進行滙款</string>
    <!-- Alert dialog title when payment lock cannot be enabled -->
    <string name="PrivacySettingsFragment__cant_enable_title">無法啟用付款鎖定</string>
    <!-- Alert dialog description to setup screen lock or fingerprint in phone settings -->
    <string name="PrivacySettingsFragment__cant_enable_description">如要使用付款鎖定，你必須先在手機設定中啟用螢幕鎖定或指紋 ID。</string>
    <!-- Shown in a toast when we can\'t navigate to the user\'s system fingerprint settings -->
    <string name="PrivacySettingsFragment__failed_to_navigate_to_system_settings">無法瀏覽系統設定</string>
    <!-- Alert dialog button to go to phone settings -->
    <!-- Alert dialog button to cancel the dialog -->

    <!-- AdvancedPrivacySettingsFragment -->
  <!-- Removed by excludeNonTranslatables <string name="AdvancedPrivacySettingsFragment__sealed_sender_link" translatable="false">https://signal.org/blog/sealed-sender</string> -->
    <string name="AdvancedPrivacySettingsFragment__show_status_icon">顯示狀態圖示</string>
    <string name="AdvancedPrivacySettingsFragment__show_an_icon">當訊息是以密封寄件人送達時，在訊息詳情中標示此圖示。</string>

    <!-- ExpireTimerSettingsFragment -->
    <string name="ExpireTimerSettingsFragment__when_enabled_new_messages_sent_and_received_in_new_chats_started_by_you_will_disappear_after_they_have_been_seen">啟用時，在您開展的新聊天中所傳送和接收的新訊息，待看過後將會依限時消失。</string>
    <string name="ExpireTimerSettingsFragment__when_enabled_new_messages_sent_and_received_in_this_chat_will_disappear_after_they_have_been_seen">啟用時，在此聊天中所傳送和接收的新訊息，待看過後將會依限時消失。</string>
    <string name="ExpireTimerSettingsFragment__off">關閉</string>
    <string name="ExpireTimerSettingsFragment__4_weeks">4 星期</string>
    <string name="ExpireTimerSettingsFragment__1_week">1 星期</string>
    <string name="ExpireTimerSettingsFragment__1_day">1 天</string>
    <string name="ExpireTimerSettingsFragment__8_hours">8 小時</string>
    <string name="ExpireTimerSettingsFragment__1_hour">1 小時</string>
    <string name="ExpireTimerSettingsFragment__5_minutes">5 分鐘</string>
    <string name="ExpireTimerSettingsFragment__30_seconds">30 秒</string>
    <string name="ExpireTimerSettingsFragment__custom_time">自訂時間</string>
    <string name="ExpireTimerSettingsFragment__set">設定</string>
    <string name="ExpireTimerSettingsFragment__save">儲存</string>

    <string name="CustomExpireTimerSelectorView__seconds">秒</string>
    <string name="CustomExpireTimerSelectorView__minutes">分鐘</string>
    <string name="CustomExpireTimerSelectorView__hours">小時</string>
    <string name="CustomExpireTimerSelectorView__days">天</string>
    <string name="CustomExpireTimerSelectorView__weeks">星期</string>

    <!-- HelpSettingsFragment -->
    <string name="HelpSettingsFragment__support_center">支援中心</string>
    <string name="HelpSettingsFragment__contact_us">聯絡我們</string>
    <string name="HelpSettingsFragment__version">版本</string>
    <string name="HelpSettingsFragment__debug_log">除錯記錄檔</string>
    <!--    Header for the screen that displays the licenses of the open-source software dependencies of the Signal app-->
    <string name="HelpSettingsFragment__licenses">許可證</string>
    <string name="HelpSettingsFragment__terms_amp_privacy_policy">使用條款與私隱政策</string>
    <string name="HelpFragment__copyright_signal_messenger">Molly Messenger 版權所有</string>
    <string name="HelpFragment__licenced_under_the_agplv3">依據 GNU AGPLv3 的條款授權</string>

    <!-- DataAndStorageSettingsFragment -->
    <string name="DataAndStorageSettingsFragment__media_quality">媒體的品質</string>
    <string name="DataAndStorageSettingsFragment__sent_media_quality">送出媒體的品質</string>
    <string name="DataAndStorageSettingsFragment__sending_high_quality_media_will_use_more_data">傳送高品質的媒體將會使用較多數據。</string>
    <string name="DataAndStorageSettingsFragment__high">高品質</string>
    <string name="DataAndStorageSettingsFragment__standard">標準</string>
    <string name="DataAndStorageSettingsFragment__calls">通話</string>

    <!-- ChatColorSelectionFragment -->
    <string name="ChatColorSelectionFragment__auto">自動</string>
    <string name="ChatColorSelectionFragment__use_custom_colors">使用自訂色彩</string>
    <string name="ChatColorSelectionFragment__chat_color">聊天色彩</string>
    <string name="ChatColorSelectionFragment__edit">編輯</string>
    <string name="ChatColorSelectionFragment__duplicate">再製</string>
    <string name="ChatColorSelectionFragment__delete">刪除</string>
    <string name="ChatColorSelectionFragment__delete_color">刪除色彩</string>
    <plurals name="ChatColorSelectionFragment__this_custom_color_is_used">
        <item quantity="other">此自訂色彩已在 %1$d 個聊天中使用。您要為所有聊天刪除此色彩嗎？</item>
    </plurals>
    <string name="ChatColorSelectionFragment__delete_chat_color">要刪除聊天色彩嗎？</string>

    <!-- CustomChatColorCreatorFragment -->
    <string name="CustomChatColorCreatorFragment__solid">實色</string>
    <string name="CustomChatColorCreatorFragment__gradient">漸層</string>
    <string name="CustomChatColorCreatorFragment__hue">色調</string>
    <string name="CustomChatColorCreatorFragment__saturation">飽和度</string>

    <!-- CustomChatColorCreatorFragmentPage -->
    <string name="CustomChatColorCreatorFragmentPage__save">儲存</string>
    <string name="CustomChatColorCreatorFragmentPage__edit_color">編輯色彩</string>
    <plurals name="CustomChatColorCreatorFragmentPage__this_color_is_used">
        <item quantity="other">此色彩已在 %1$d 個聊天中使用。您要為所有聊天儲存變更嗎？</item>
    </plurals>

    <!-- ChatColorGradientTool -->

    <!-- Title text for prompt to donate. Shown in a popup at the bottom of the chat list. -->
    <string name="Donate2022Q2Megaphone_donate_to_signal">捐款給 Signal</string>
    <!-- Body text for prompt to donate. Shown in a popup at the bottom of the chat list. -->
    <string name="Donate2022Q2Megaphone_signal_is_powered_by_people_like_you">Signal 全靠你的支持。每月捐款支持，即可獲得徽章。</string>
    <!-- Button label that brings a user to the donate screen. Shown in a popup at the bottom of the chat list. -->
    <string name="Donate2022Q2Megaphone_donate">捐款</string>
    <!-- Button label that dismissed a prompt to donate. Shown in a popup at the bottom of the chat list. -->
    <string name="Donate2022Q2Megaphone_not_now">現在不要</string>

    <!-- EditReactionsFragment -->
    <string name="EditReactionsFragment__customize_reactions">自訂心情回應</string>
    <string name="EditReactionsFragment__tap_to_replace_an_emoji">輕觸以替換表情符號</string>
    <string name="EditReactionsFragment__reset">重設</string>
    <string name="EditReactionsFragment_save">儲存</string>
    <string name="ChatColorSelectionFragment__auto_matches_the_color_to_the_wallpaper">自動按背景配選色彩</string>
    <string name="CustomChatColorCreatorFragment__drag_to_change_the_direction_of_the_gradient">拖曳以變更漸層的方向</string>

    <!-- AddAProfilePhotoMegaphone -->
    <string name="AddAProfilePhotoMegaphone__add_a_profile_photo">新增個人資料照片</string>
    <string name="AddAProfilePhotoMegaphone__choose_a_look_and_color">選擇外觀與色彩，又或自訂您的縮寫。</string>
    <string name="AddAProfilePhotoMegaphone__not_now">現在不要</string>
    <string name="AddAProfilePhotoMegaphone__add_photo">新增照片</string>

    <!-- BecomeASustainerMegaphone -->
    <string name="BecomeASustainerMegaphone__become_a_sustainer">成為延續人</string>
    <!-- Displayed in the Become a Sustainer megaphone -->
    <string name="BecomeASustainerMegaphone__signal_is_powered_by">Signal 全靠你的支持。捐款支持即可獲得徽章。</string>
    <string name="BecomeASustainerMegaphone__not_now">現在不要</string>
    <string name="BecomeASustainerMegaphone__donate">捐款</string>

    <!-- KeyboardPagerFragment -->
    <string name="KeyboardPagerFragment_emoji">表情符號</string>
    <string name="KeyboardPagerFragment_open_emoji_search">開啟表情符號搜尋</string>
    <string name="KeyboardPagerFragment_open_sticker_search">開啟貼圖搜尋</string>
    <string name="KeyboardPagerFragment_open_gif_search">開啟 GIF 搜尋</string>
    <string name="KeyboardPagerFragment_stickers">貼圖</string>
    <string name="KeyboardPagerFragment_backspace">退格鍵</string>
    <string name="KeyboardPagerFragment_gifs">GIF</string>
    <string name="KeyboardPagerFragment_search_emoji">搜尋表情符號</string>
    <string name="KeyboardPagerfragment_back_to_emoji">返回表情符號</string>
    <string name="KeyboardPagerfragment_clear_search_entry">清除搜尋輸入</string>
    <string name="KeyboardPagerFragment_search_giphy">搜尋 GIPHY</string>

    <!-- StickerSearchDialogFragment -->
    <string name="StickerSearchDialogFragment_search_stickers">搜尋貼圖</string>
    <string name="StickerSearchDialogFragment_no_results_found">查無結果</string>
    <string name="EmojiSearchFragment__no_results_found">查無結果</string>
    <string name="NotificationsSettingsFragment__unknown_ringtone">未知的鈴聲</string>

    <!-- ConversationSettingsFragment -->
    <!-- Dialog title displayed when non-admin tries to add a story to an audience group -->
    <string name="ConversationSettingsFragment__cant_add_to_group_story">無法新增至群組限時動態</string>
    <!-- Dialog message displayed when non-admin tries to add a story to an audience group -->
    <string name="ConversationSettingsFragment__only_admins_of_this_group_can_add_to_its_story">只有此群組的管理員可以新增至其限時動態</string>
    <!-- Error toasted when no activity can handle the add contact intent -->
    <string name="ConversationSettingsFragment__contacts_app_not_found">找不到聯絡人應用程式</string>
    <string name="ConversationSettingsFragment__start_video_call">開始視像通話</string>
    <string name="ConversationSettingsFragment__start_audio_call">開始語音通話</string>
    <!-- Button label with hyphenation. Translation can use soft hyphen - Unicode U+00AD -->
    <string name="ConversationSettingsFragment__story">限時動態</string>
    <!-- Button label with hyphenation. Translation can use soft hyphen - Unicode U+00AD -->
    <string name="ConversationSettingsFragment__message">訊息</string>
    <!-- Button label with hyphenation. Translation can use soft hyphen - Unicode U+00AD -->
    <string name="ConversationSettingsFragment__video">視像</string>
    <!-- Button label with hyphenation. Translation can use soft hyphen - Unicode U+00AD -->
    <string name="ConversationSettingsFragment__audio">語音</string>
    <!-- Button label with hyphenation. Translation can use soft hyphen - Unicode U+00AD -->
    <string name="ConversationSettingsFragment__call">撥號</string>
    <!-- Button label with hyphenation. Translation can use soft hyphen - Unicode U+00AD -->
    <string name="ConversationSettingsFragment__mute">靜音</string>
    <!-- Button label with hyphenation. Translation can use soft hyphen - Unicode U+00AD -->
    <string name="ConversationSettingsFragment__muted">已靜音</string>
    <!-- Button label with hyphenation. Translation can use soft hyphen - Unicode U+00AD -->
    <string name="ConversationSettingsFragment__search">搜尋</string>
    <string name="ConversationSettingsFragment__disappearing_messages">限時訊息</string>
    <string name="ConversationSettingsFragment__sounds_and_notifications">聲效與通知</string>
  <!-- Removed by excludeNonTranslatables <string name="ConversationSettingsFragment__internal_details" translatable="false">Internal details</string> -->
    <string name="ConversationSettingsFragment__contact_details">聯絡人詳情</string>
    <string name="ConversationSettingsFragment__view_safety_number">檢視安全碼</string>
    <string name="ConversationSettingsFragment__block">封鎖</string>
    <string name="ConversationSettingsFragment__block_group">封鎖群組</string>
    <string name="ConversationSettingsFragment__unblock">解除封鎖</string>
    <string name="ConversationSettingsFragment__unblock_group">解除封鎖群組</string>
    <string name="ConversationSettingsFragment__add_to_a_group">新增至群組</string>
    <string name="ConversationSettingsFragment__see_all">查看全部</string>
    <string name="ConversationSettingsFragment__add_members">新增成員</string>
    <string name="ConversationSettingsFragment__permissions">權限</string>
    <string name="ConversationSettingsFragment__requests_and_invites">請求與邀請</string>
    <string name="ConversationSettingsFragment__group_link">群組連結</string>
    <string name="ConversationSettingsFragment__add_as_a_contact">新增為聯絡人</string>
    <string name="ConversationSettingsFragment__unmute">取消靜音</string>
    <!-- The subtitle for a settings item that describes how long the user\'s chat is muted. If a chat is muted, you will not receive notifications unless @mentioned. The placeholder represents a time (e.g. 10pm, March 4, etc). -->
    <string name="ConversationSettingsFragment__conversation_muted_until_s">聊天已設為靜音直至 %1$s</string>
    <string name="ConversationSettingsFragment__conversation_muted_forever">聊天已永久設為靜音</string>
    <string name="ConversationSettingsFragment__copied_phone_number_to_clipboard">電話號碼已複製至剪貼簿。</string>
    <string name="ConversationSettingsFragment__phone_number">電話號碼</string>
    <string name="ConversationSettingsFragment__get_badges">支持 Signal 即可在你的個人檔案中展示徽章。點按徽章以了解更多資訊。</string>

    <!-- PermissionsSettingsFragment -->
    <string name="PermissionsSettingsFragment__add_members">新增成員</string>
    <string name="PermissionsSettingsFragment__edit_group_info">編輯群組資訊</string>
    <string name="PermissionsSettingsFragment__send_messages">傳送訊息</string>
    <string name="PermissionsSettingsFragment__all_members">所有成員</string>
    <string name="PermissionsSettingsFragment__only_admins">僅限管理員</string>
    <string name="PermissionsSettingsFragment__who_can_add_new_members">誰可以加入新成員？</string>
    <string name="PermissionsSettingsFragment__who_can_edit_this_groups_info">誰可以編輯此群組的資訊？</string>
    <string name="PermissionsSettingsFragment__who_can_send_messages">誰可以傳送訊息？</string>

    <!-- SoundsAndNotificationsSettingsFragment -->
    <string name="SoundsAndNotificationsSettingsFragment__mute_notifications">將通知設為靜音</string>
    <string name="SoundsAndNotificationsSettingsFragment__not_muted">非靜音</string>
    <string name="SoundsAndNotificationsSettingsFragment__mentions">提及</string>
    <string name="SoundsAndNotificationsSettingsFragment__always_notify">總是通知</string>
    <string name="SoundsAndNotificationsSettingsFragment__do_not_notify">不要通知</string>
    <string name="SoundsAndNotificationsSettingsFragment__custom_notifications">自訂通知</string>

    <!-- StickerKeyboard -->
    <string name="StickerKeyboard__recently_used">最近使用</string>

    <!-- PlaybackSpeedToggleTextView -->
    <string name="PlaybackSpeedToggleTextView__p5x">.5x</string>
    <string name="PlaybackSpeedToggleTextView__1x">1x</string>
    <string name="PlaybackSpeedToggleTextView__1p5x">1.5x</string>
    <string name="PlaybackSpeedToggleTextView__2x">2x</string>

    <!-- PaymentRecipientSelectionFragment -->
    <string name="PaymentRecipientSelectionFragment__new_payment">新增付款</string>

    <!-- NewConversationActivity -->
    <string name="NewConversationActivity__new_message">新訊息</string>
    <!-- Context menu item message -->
    <string name="NewConversationActivity__message">訊息</string>
    <!-- Context menu item audio call -->
    <string name="NewConversationActivity__audio_call">語音通話</string>
    <!-- Context menu item video call -->
    <string name="NewConversationActivity__video_call">視像通話</string>
    <!-- Context menu item remove -->
    <string name="NewConversationActivity__remove">移除</string>
    <!-- Context menu item block -->
    <string name="NewConversationActivity__block">封鎖</string>
    <!-- Dialog title when removing a contact -->
    <string name="NewConversationActivity__remove_s">要移除 %1$s 嗎？</string>
    <!-- Dialog message when removing a contact -->
    <string name="NewConversationActivity__you_wont_see_this_person">你不會在搜尋中看到此人。如他們日後向你傳送訊息，你會收到訊息請求。</string>
    <!-- Snackbar message after removing a contact -->
    <string name="NewConversationActivity__s_has_been_removed">%1$s 已被移除</string>
    <!-- Snackbar message after blocking a contact -->
    <string name="NewConversationActivity__s_has_been_blocked">%1$s 已被封鎖</string>
    <!-- Dialog title when remove target contact is in system contacts -->
    <string name="NewConversationActivity__unable_to_remove_s">無法移除 %1$s</string>
    <!-- Dialog message when remove target contact is in system contacts -->
    <string name="NewConversationActivity__this_person_is_saved_to_your">已將此人儲存到你裝置的聯絡人中。從你的聯絡人中刪除他們，然後再試一次。</string>
    <!-- Dialog action to view contact when they can\'t be removed otherwise -->
    <string name="NewConversationActivity__view_contact">檢視聯絡人</string>
    <!-- Error message shown when looking up a person by phone number and that phone number is not associated with a signal account -->
    <string name="NewConversationActivity__s_is_not_a_signal_user">%1$s 不是 Signal 用戶</string>

    <!-- ContactFilterView -->
    <string name="ContactFilterView__search_name_or_number">搜尋名稱或號碼</string>

    <!-- VoiceNotePlayerView -->
    <string name="VoiceNotePlayerView__dot_s">· %1$s</string>
    <string name="VoiceNotePlayerView__stop_voice_message">停止語音訊息</string>
    <string name="VoiceNotePlayerView__change_voice_message_speed">變更語音訊息速度</string>
    <string name="VoiceNotePlayerView__pause_voice_message">暫停語音訊息</string>
    <string name="VoiceNotePlayerView__play_voice_message">播放語音訊息</string>
    <string name="VoiceNotePlayerView__navigate_to_voice_message">導覽至語音訊息</string>


    <!-- AvatarPickerFragment -->
    <string name="AvatarPickerFragment__avatar_preview">頭像預覽</string>
    <string name="AvatarPickerFragment__camera">相機</string>
    <string name="AvatarPickerFragment__take_a_picture">拍照</string>
    <string name="AvatarPickerFragment__choose_a_photo">選取照片</string>
    <string name="AvatarPickerFragment__photo">照片</string>
    <string name="AvatarPickerFragment__text">文字</string>
    <string name="AvatarPickerFragment__save">儲存</string>
    <string name="AvatarPickerFragment__clear_avatar">清除頭像</string>
    <string name="AvatarPickerRepository__failed_to_save_avatar">儲存頭像失敗</string>

    <!-- TextAvatarCreationFragment -->
    <string name="TextAvatarCreationFragment__preview">預覽</string>
    <string name="TextAvatarCreationFragment__done">完成</string>
    <string name="TextAvatarCreationFragment__text">文字</string>
    <string name="TextAvatarCreationFragment__color">色彩</string>

    <!-- VectorAvatarCreationFragment -->
    <string name="VectorAvatarCreationFragment__select_a_color">選取一種色彩</string>

    <!-- ContactSelectionListItem -->
    <string name="ContactSelectionListItem__sms">短訊</string>

    <!-- Displayed in the toolbar when externally sharing text to multiple recipients -->
    <string name="ShareInterstitialActivity__share">分享</string>

    <!-- DSLSettingsToolbar -->
    <string name="DSLSettingsToolbar__navigate_up">向上導覽</string>
    <string name="MultiselectForwardFragment__forward_to">轉寄給</string>
    <!-- Displayed when sharing content via the fragment -->
    <string name="MultiselectForwardFragment__share_with">分享給</string>
    <string name="MultiselectForwardFragment__add_a_message">新增訊息</string>
    <string name="MultiselectForwardFragment__faster_forwards">轉寄更快速</string>
    <!-- Displayed when user selects a video that will be clipped before sharing to a story -->
    <string name="MultiselectForwardFragment__videos_will_be_trimmed">影片會被剪輯成 30 秒，並作為多則限時動態發送。</string>
    <!-- Displayed when user selects a video that cannot be sent as a story -->
    <string name="MultiselectForwardFragment__videos_sent_to_stories_cant">發送到限時動態的影片不得超過 30 秒。</string>
    <string name="MultiselectForwardFragment__forwarded_messages_are_now">訊息轉寄現將立即傳送。</string>
    <plurals name="MultiselectForwardFragment_send_d_messages">
        <item quantity="other">傳送 %1$d 則訊息</item>
    </plurals>
    <plurals name="MultiselectForwardFragment_messages_sent">
        <item quantity="other">訊息已傳送</item>
    </plurals>
    <plurals name="MultiselectForwardFragment_messages_failed_to_send">
        <item quantity="other">訊息傳送失敗</item>
    </plurals>
    <plurals name="MultiselectForwardFragment__couldnt_forward_messages">
        <item quantity="other">訊息已不復存在，故無法轉寄。</item>
    </plurals>
    <!-- Error message shown when attempting to select a group to forward/share but it\'s announcement only and you are not an admin -->
    <string name="MultiselectForwardFragment__only_admins_can_send_messages_to_this_group">只有管理員可以向此群組傳送訊息。</string>
    <string name="MultiselectForwardFragment__limit_reached">已達上限</string>

    <!-- Media V2 -->
    <!-- Dialog message when sending a story via an add to group story button -->
    <string name="MediaReviewFragment__add_to_the_group_story">新增至群組限時動態「%1$s」</string>
    <!-- Positive dialog action when sending a story via an add to group story button -->
    <string name="MediaReviewFragment__add_to_story">新增至限時動態</string>
    <string name="MediaReviewFragment__add_a_message">新增訊息</string>
    <string name="MediaReviewFragment__add_a_reply">新增回覆</string>
    <string name="MediaReviewFragment__send_to">傳送給</string>
    <string name="MediaReviewFragment__view_once_message">閱後即焚訊息</string>
    <string name="MediaReviewFragment__one_or_more_items_were_too_large">部分項目太大</string>
    <string name="MediaReviewFragment__one_or_more_items_were_invalid">部分項目無效</string>
    <string name="MediaReviewFragment__too_many_items_selected">已選取太多項目</string>

    <string name="ImageEditorHud__cancel">取消</string>
    <string name="ImageEditorHud__draw">繪畫</string>
    <string name="ImageEditorHud__write_text">寫字</string>
    <string name="ImageEditorHud__add_a_sticker">新增貼圖</string>
    <string name="ImageEditorHud__blur">模糊</string>
    <string name="ImageEditorHud__done_editing">完成編輯</string>
    <string name="ImageEditorHud__clear_all">全部清除</string>
    <string name="ImageEditorHud__undo">復原</string>
    <string name="ImageEditorHud__toggle_between_marker_and_highlighter">切換彩色筆與螢光筆</string>
    <string name="ImageEditorHud__toggle_between_text_styles">切換文字樣式</string>

    <!-- Header for section of featured stickers (location/time stickers) -->
    <string name="ScribbleStickersFragment__featured_stickers">精選</string>

    <string name="MediaCountIndicatorButton__send">傳送</string>

    <string name="MediaReviewSelectedItem__tap_to_remove">輕觸以移除</string>
    <string name="MediaReviewSelectedItem__tap_to_select">輕觸以選取</string>

    <string name="MediaReviewImagePageFragment__discard">捨棄</string>
    <string name="MediaReviewImagePageFragment__discard_changes">要捨棄變更嗎？</string>
    <string name="MediaReviewImagePageFragment__youll_lose_any_changes">您對此照片所作的任何變更將會遺失。</string>


    <string name="BadgesOverviewFragment__my_badges">我的徽章</string>
    <string name="BadgesOverviewFragment__featured_badge">主題徽章</string>
    <string name="BadgesOverviewFragment__display_badges_on_profile">在個人檔案中展示徽章</string>
    <string name="BadgesOverviewFragment__failed_to_update_profile">更新個人資料失敗</string>



    <string name="SelectFeaturedBadgeFragment__select_a_badge">選擇一個徽章</string>
    <string name="SelectFeaturedBadgeFragment__you_must_select_a_badge">你必須選擇一個徽章</string>
    <string name="SelectFeaturedBadgeFragment__failed_to_update_profile">更新個人資料失敗</string>

    <!-- Displayed on primary button in the bottom sheet as a call-to-action to launch into the donation flow -->
    <string name="ViewBadgeBottomSheetDialogFragment__donate_now">立即捐款</string>
    <!-- Title of a page in the bottom sheet. Placeholder is a user\'s short-name -->
    <string name="ViewBadgeBottomSheetDialogFragment__s_supports_signal">%1$s 支持 Signal</string>
    <!-- Description of a page in the bottom sheet of a monthly badge. Placeholder is a user\'s short-name -->
    <string name="ViewBadgeBottomSheetDialogFragment__s_supports_signal_with_a_monthly">%1$s 透過每月捐款支持 Signal。Signal 是非營利機構，背後並無廣告商或投資者，全靠你的支持推動。</string>
    <!-- Description of a page in the bottom sheet of a one-time badge. Placeholder is a user\'s short-name -->
    <string name="ViewBadgeBottomSheetDialogFragment__s_supports_signal_with_a_donation">%1$s 透過捐款支持 Signal。Signal 是非營利機構，背後並無廣告商或投資者，全靠你的支持推動。</string>

    <string name="ImageView__badge">徽章</string>

    <string name="SubscribeFragment__cancel_subscription">取消定期贊助</string>
    <string name="SubscribeFragment__confirm_cancellation">確定要取消嗎？</string>
    <string name="SubscribeFragment__you_wont_be_charged_again">我們不會再向你收取費用。你的徽章會在付款週期屆滿時從你的個人資料中移除。</string>
    <string name="SubscribeFragment__not_now">現在不要</string>
    <string name="SubscribeFragment__confirm">確認</string>
    <string name="SubscribeFragment__update_subscription">更新定期贊助</string>
    <string name="SubscribeFragment__your_subscription_has_been_cancelled">你的定期贊助已取消。</string>
    <string name="SubscribeFragment__update_subscription_question">要更新定期贊助嗎？</string>
    <string name="SubscribeFragment__update">更新</string>
    <string name="SubscribeFragment__you_will_be_charged_the_full_amount_s_of">我們將於今天向你收取新定期贊助的全額價格 (%1$s)。你的定期贊助將會每月續期。</string>

    <string name="Subscription__s_per_month">%1$s/月</string>
    <!-- Shown when a subscription is active and isn\'t going to expire at the end of the term -->
    <string name="Subscription__renews_s">%1$s 續期</string>
    <!-- Shown when a subscription is active and is going to expire at the end of the term -->
    <string name="Subscription__expires_s">到期日為 %1$s</string>

    <!-- Title of learn more sheet -->
    <string name="SubscribeLearnMoreBottomSheetDialogFragment__signal_is_different">Signal 有別於其他通訊軟體。</string>
    <!-- First small text blurb on learn more sheet -->
    <string name="SubscribeLearnMoreBottomSheetDialogFragment__private_messaging">私密通訊。無廣告、無追蹤、無監控。</string>
    <!-- Second small text blurb on learn more sheet -->
    <string name="SubscribeLearnMoreBottomSheetDialogFragment__signal_is_supported_by">Signal 全靠捐款支持運作，這表示保護你的隱私就是我們的首要工作。Signal 是為你而打造的，不是為了你的資料，也不是為了營利。</string>
    <!-- Third small text blurb on learn more sheet -->
    <string name="SubscribeLearnMoreBottomSheetDialogFragment__if_you_can">如果你願意的話，請立即捐款支持，讓 Signal 繼續為大家帶來有趣且可靠的應用程式。</string>

    <string name="SubscribeThanksForYourSupportBottomSheetDialogFragment__thanks_for_your_support">感謝您力撐支持！</string>
    <!-- Subtext underneath the dialog title on the thanks sheet -->
    <string name="SubscribeThanksForYourSupportBottomSheetDialogFragment__youve_earned_a_donor_badge">你已獲得 Signal 的捐款者徽章！在你的個人檔案中展示徽章，表現你對我們的支持。</string>
    <string name="SubscribeThanksForYourSupportBottomSheetDialogFragment__you_can_also">您亦可考慮</string>
    <string name="SubscribeThanksForYourSupportBottomSheetDialogFragment__become_a_montly_sustainer">成為月供延續人。</string>
    <string name="SubscribeThanksForYourSupportBottomSheetDialogFragment__display_on_profile">在個人資料中展現</string>
    <string name="SubscribeThanksForYourSupportBottomSheetDialogFragment__make_featured_badge">設為主題徽章</string>
    <string name="SubscribeThanksForYourSupportBottomSheetDialogFragment__continue">繼續</string>
    <string name="ThanksForYourSupportBottomSheetFragment__when_you_have_more">若你有超過一枚以上的徽章，你可選取一枚作為主題徽章，在個人檔案中展示。</string>

    <string name="BecomeASustainerFragment__get_badges">支持 Signal 以獲取你的個人檔案徽章。</string>
    <string name="BecomeASustainerFragment__signal_is_a_non_profit">Signal 是非牟利機構，並無廣告商或投資者，純粹仰賴像您這樣的人撐起。</string>

    <!-- Button label for creating a donation -->
    <string name="ManageDonationsFragment__donate_to_signal">捐款給 Signal</string>
    <!-- Heading for more area of manage subscriptions page -->
    <string name="ManageDonationsFragment__more">更多</string>
    <!-- Heading for receipts area of manage subscriptions page -->
    <!-- Heading for my subscription area of manage subscriptions page -->
    <string name="ManageDonationsFragment__my_support">我的支持</string>
    <string name="ManageDonationsFragment__manage_subscription">管理定期贊助</string>
    <!-- Label for Donation Receipts button -->
    <string name="ManageDonationsFragment__donation_receipts">捐款收據</string>
    <string name="ManageDonationsFragment__badges">徽章</string>
    <string name="ManageDonationsFragment__subscription_faq">有關定期贊助的常見問答</string>
    <!-- Preference heading for other ways to donate -->
    <string name="ManageDonationsFragment__other_ways_to_give">其他方式捐贈</string>
    <!-- Preference label to launch badge gifting -->
    <string name="ManageDonationsFragment__donate_for_a_friend">為朋友捐款</string>

    <string name="Boost__enter_custom_amount">請輸入自訂金額</string>
    <!-- Error label when the amount is smaller than what we can accept -->
    <string name="Boost__the_minimum_amount_you_can_donate_is_s">你可以捐款的最低金額為 %1$s</string>

    <string name="MySupportPreference__s_per_month">%1$s/月</string>
    <string name="MySupportPreference__renews_s">%1$s 續期</string>
    <string name="MySupportPreference__processing_transaction">正在處理交易…</string>
    <!-- Displayed on "My Support" screen when user badge failed to be added to their account -->
    <string name="MySupportPreference__couldnt_add_badge_s">無法新增徽章。%1$s</string>
    <string name="MySupportPreference__please_contact_support">請聯絡支援。</string>

    <!-- Title of dialog telling user they need to update signal as it expired -->
    <string name="UpdateSignalExpiredDialog__title">更新 Molly</string>
    <!-- Message of dialog telling user they need to update signal as it expired -->
    <string name="UpdateSignalExpiredDialog__message">此版本的 Molly 已過期。請立即更新以繼續使用 Molly。</string>
    <!-- Button text of expiration dialog, will take user to update the app -->
    <string name="UpdateSignalExpiredDialog__update_action">更新</string>
    <!-- Button text of expiration dialog to cancel the dialog.  -->
    <string name="UpdateSignalExpiredDialog__cancel_action">取消</string>

    <!-- Title of dialog telling user they need to re-register signal -->
    <string name="ReregisterSignalDialog__title">裝置未註冊</string>
    <!-- Message of dialog telling user they need to re-register signal as it is no longer registered -->
    <string name="ReregisterSignalDialog__message">此裝置已不再註冊。重新註冊以在此裝置繼續使用 Molly。</string>
    <!-- Button text of re-registration dialog to re-register the device.  -->
    <string name="ReregisterSignalDialog__reregister_action">重新註冊</string>
    <!-- Button text of re-registration dialog to cancel the dialog.  -->
    <string name="ReregisterSignalDialog__cancel_action">取消</string>

    <!-- Title of expiry sheet when boost badge falls off profile unexpectedly. -->
    <string name="ExpiredBadgeBottomSheetDialogFragment__boost_badge_expired">捐款徽章已過期</string>
    <!-- Displayed in the bottom sheet if a monthly donation badge unexpectedly falls off the user\'s profile -->
    <string name="ExpiredBadgeBottomSheetDialogFragment__monthly_donation_cancelled">已取消每月捐款</string>
    <!-- Displayed in the bottom sheet when a boost badge expires -->
    <string name="ExpiredBadgeBottomSheetDialogFragment__your_boost_badge_has_expired_and">你的捐款徽章已過期，且不會再顯示在你的個人檔案中。</string>
    <string name="ExpiredBadgeBottomSheetDialogFragment__you_can_reactivate">你可憑單次捐款重新啟動你的捐款徽章，並延期 30 天。</string>
    <!-- Displayed when we do not think the user is a subscriber when their boost expires -->
    <string name="ExpiredBadgeBottomSheetDialogFragment__you_can_keep">你可如常使用 Signal，但也可以考慮透過每月捐款成為定期贊助者，支持這項為你打造的技術。</string>
    <string name="ExpiredBadgeBottomSheetDialogFragment__become_a_sustainer">成為延續人</string>
    <string name="ExpiredBadgeBottomSheetDialogFragment__add_a_boost">新增集氣</string>
    <string name="ExpiredBadgeBottomSheetDialogFragment__not_now">現在不要</string>
    <!-- Copy displayed when badge expires after user inactivity -->
    <string name="ExpiredBadgeBottomSheetDialogFragment__your_recurring_monthly_donation_was_automatically">由於你太長時間沒有使用，因此你的每月定期捐款已被自動取消。你的 %1$s 徽章不會再顯示在你的個人檔案中。</string>
    <!-- Copy displayed when badge expires after payment failure -->
    <string name="ExpiredBadgeBottomSheetDialogFragment__your_recurring_monthly_donation_was_canceled">我們未能處理你的付款，因此你的每月定期捐款已被取消。你的徽章不會再顯示在你的個人檔案中。</string>
    <!-- Copy displayed when badge expires after a payment failure and we have a displayable charge failure reason -->
    <string name="ExpiredBadgeBottomSheetDialogFragment__your_recurring_monthly_donation_was_canceled_s">你的每月定期捐款已被取消。%1$s 你的 %2$s 徽章不會再顯示在你的個人檔案中。</string>
    <string name="ExpiredBadgeBottomSheetDialogFragment__you_can">你可如常使用 Signal，但如果想支持應用程式並重新啟動你的徽章，請立即為定期贊助續期。</string>
    <string name="ExpiredBadgeBottomSheetDialogFragment__renew_subscription">為定期贊助續期</string>
    <!-- Button label to send user to Google Pay website -->
    <string name="ExpiredBadgeBottomSheetDialogFragment__go_to_google_pay">前往 Google Pay</string>

    <string name="CantProcessSubscriptionPaymentBottomSheetDialogFragment__cant_process_subscription_payment">未能處理定期贊助付款</string>
    <string name="CantProcessSubscriptionPaymentBottomSheetDialogFragment__were_having_trouble">我們在收取您的 Signal 延續人付款時遇到問題。請確定您的付款方法仍然有效。若已失效，請到 Google Pay 更新過時的資訊。Signal 將於數天內再次嘗試處理付款。</string>
    <string name="CantProcessSubscriptionPaymentBottomSheetDialogFragment__dont_show_this_again">不要再顯示此訊息</string>

    <string name="Subscription__contact_support">聯絡支援</string>
    <string name="Subscription__get_a_s_badge">獲取 %1$s 徽章</string>

    <string name="SubscribeFragment__processing_payment">正在處理付款…</string>
    <!-- Displayed in notification when user payment fails to process on Stripe -->
    <string name="DonationsErrors__error_processing_payment">處理付款時發生錯誤</string>
    <!-- Displayed on "My Support" screen when user subscription payment method failed. -->
    <string name="DonationsErrors__error_processing_payment_s">處理付款時發生錯誤。%1$s</string>
    <string name="DonationsErrors__your_payment">系統無法處理你的付款，且並未向你收取費用。請再試一次。</string>
    <string name="DonationsErrors__still_processing">仍在處理中</string>
    <string name="DonationsErrors__couldnt_add_badge">無法新增徽章</string>
    <!-- Displayed when badge credential couldn\'t be verified -->
    <string name="DonationsErrors__failed_to_validate_badge">驗證徽章失敗</string>
    <!-- Displayed when badge credential couldn\'t be verified -->
    <string name="DonationsErrors__could_not_validate">無法驗證伺服器回應。請聯絡支援。</string>
    <!-- Displayed as title when some generic error happens during sending donation on behalf of another user -->
    <string name="DonationsErrors__donation_failed">捐款失敗</string>
    <!-- Displayed as message when some generic error happens during sending donation on behalf of another user -->
    <string name="DonationsErrors__your_payment_was_processed_but">系統已經處理你的付款，但 Signal 無法傳送你的捐款訊息。請聯絡支援團隊。</string>
    <string name="DonationsErrors__your_badge_could_not">系統無法將徽章新增至你的帳戶，但可能已向你收取相關款項。請聯絡支援團隊。</string>
    <string name="DonationsErrors__your_payment_is_still">您的付款仍在處理中。可能需時幾分鐘，視乎您的連線而定。</string>
    <string name="DonationsErrors__failed_to_cancel_subscription">無法取消定期贊助</string>
    <string name="DonationsErrors__subscription_cancellation_requires_an_internet_connection">你必須有網路連線才可取消定期贊助。</string>
    <string name="ViewBadgeBottomSheetDialogFragment__your_device_doesn_t_support_google_pay_so_you_can_t_subscribe_to_earn_a_badge_you_can_still_support_signal_by_making_a_donation_on_our_website">你的裝置不支援 Google Pay，因此未能進行定期贊助並贈予徽章。你仍可在我們的網站上捐款以支持 Signal。</string>
    <string name="NetworkFailure__network_error_check_your_connection_and_try_again">網絡錯誤。請檢查您的連線，然後再試一次。</string>
    <string name="NetworkFailure__retry">重試</string>
    <!-- Displayed as a dialog title when the selected recipient for a gift doesn\'t support gifting -->
    <string name="DonationsErrors__cannot_send_donation">無法發送捐款</string>
    <!-- Displayed as a dialog message when the selected recipient for a gift doesn\'t support gifting -->
    <string name="DonationsErrors__this_user_cant_receive_donations_until">此用戶必須先升級 Signal 才能接收捐款。</string>
    <!-- Displayed as a dialog message when the user\'s profile could not be fetched, likely due to lack of internet -->
    <string name="DonationsErrors__your_donation_could_not_be_sent">由於發生網路錯誤，系統無法發送你的捐款。請檢查你的網路連線，然後再試一次。</string>

    <!-- Gift message view title -->
    <string name="GiftMessageView__donation_on_behalf_of_s">代表 %1$s 捐款</string>
    <!-- Gift message view title for incoming donations -->
    <string name="GiftMessageView__s_donated_to_signal_on">%1$s 已代表你捐款給 Signal</string>
    <!-- Gift badge redeem action label -->
    <string name="GiftMessageView__redeem">換領</string>
    <!-- Gift badge view action label -->
    <string name="GiftMessageView__view">檢視</string>
    <!-- Gift badge redeeming action label -->
    <string name="GiftMessageView__redeeming">正在換領…</string>
    <!-- Gift badge redeemed label -->
    <string name="GiftMessageView__redeemed">已換領</string>


    <!-- Stripe decline code generic_failure -->
    <string name="DeclineCode__try_another_payment_method_or_contact_your_bank">試試換另一個付款方法，又或者聯絡您的銀行取得更多資訊。</string>
    <!-- Stripe decline code verify on Google Pay and try again -->
    <string name="DeclineCode__verify_your_payment_method_is_up_to_date_in_google_pay_and_try_again">請到 Google Pay 驗證您的付款方法仍然有效，然後再試一次。</string>
    <!-- Stripe decline code learn more action label -->
    <string name="DeclineCode__learn_more">了解更多</string>
    <!-- Stripe decline code contact issuer -->
    <string name="DeclineCode__verify_your_payment_method_is_up_to_date_in_google_pay_and_try_again_if_the_problem">請到 Google Pay 驗證您的付款方法仍然有效，然後再試一次。若然問題持續，請聯絡您的銀行。</string>
    <!-- Stripe decline code purchase not supported -->
    <string name="DeclineCode__your_card_does_not_support_this_type_of_purchase">您的信用卡不支援此類型的購買。請換另一個付款方法試試看。</string>
    <!-- Stripe decline code your card has expired -->
    <string name="DeclineCode__your_card_has_expired">您的信用卡已過期。請到 Google Pay 更新您的付款方法，然後再試一次。</string>
    <!-- Stripe decline code go to google pay action label -->
    <string name="DeclineCode__go_to_google_pay">前往 Google Pay</string>
    <!-- Stripe decline code try credit card again action label -->
    <string name="DeclineCode__try">再試一次</string>
    <!-- Stripe decline code incorrect card number -->
    <string name="DeclineCode__your_card_number_is_incorrect">您的信用卡號碼不正確。請到 Google Pay 更新此資訊，然後再試一次。</string>
    <!-- Stripe decline code incorrect cvc -->
    <string name="DeclineCode__your_cards_cvc_number_is_incorrect">您的信用卡驗證碼 (CVC) 不正確。請到 Google Pay 更新此資訊，然後再試一次。</string>
    <!-- Stripe decline code insufficient funds -->
    <string name="DeclineCode__your_card_does_not_have_sufficient_funds">您的信用卡款項不足以完成此次購買。請換另一個付款方法試試看。</string>
    <!-- Stripe decline code incorrect expiration month -->
    <string name="DeclineCode__the_expiration_month">您的付款方法所述的到期月份不正確。請到 Google Pay 更新此資訊，然後再試一次。</string>
    <!-- Stripe decline code incorrect expiration year -->
    <string name="DeclineCode__the_expiration_year">您的付款方法所述的到期年份不正確。請到 Google Pay 更新此資訊，然後再試一次。</string>
    <!-- Stripe decline code issuer not available -->
    <string name="DeclineCode__try_completing_the_payment_again">再試試完成付款，又或者聯絡您的銀行取得更多資訊。</string>
    <!-- Stripe decline code processing error -->
    <string name="DeclineCode__try_again">請再試一次，又或者聯絡您的銀行取得更多資訊。</string>

    <!-- Credit Card decline code error strings -->
    <!-- Stripe decline code approve_with_id for credit cards displayed in a notification or dialog -->
    <string name="DeclineCode__verify_your_card_details_are_correct_and_try_again">驗證您的信用卡資料是否正確，然後重試。</string>
    <!-- Stripe decline code call_issuer for credit cards displayed in a notification or dialog -->
    <string name="DeclineCode__verify_your_card_details_are_correct_and_try_again_if_the_problem_continues">驗證您的信用卡資料是否正確，然後重試。如果問題仍然存在，請與您的銀行聯絡。</string>
    <!-- Stripe decline code expired_card for credit cards displayed in a notification or dialog -->
    <string name="DeclineCode__your_card_has_expired_verify_your_card_details">您的信用卡已過期。驗證您的信用卡資料是否正確，然後重試。</string>
    <!-- Stripe decline code incorrect_cvc and invalid_cvc for credit cards displayed in a notification or dialog -->
    <string name="DeclineCode__your_cards_cvc_number_is_incorrect_verify_your_card_details">您的信用卡驗證碼 (CVC) 不正確。驗證您的信用卡資料是否正確，然後重試。</string>
    <!-- Stripe decline code invalid_expiry_month for credit cards displayed in a notification or dialog -->
    <string name="DeclineCode__the_expiration_month_on_your_card_is_incorrect">您信用卡上的有效日期不正確。驗證您的信用卡資料是否正確，然後重試。</string>
    <!-- Stripe decline code invalid_expiry_year for credit cards displayed in a notification or dialog -->
    <string name="DeclineCode__the_expiration_year_on_your_card_is_incorrect">您信用卡上的有效日期不正確。驗證您的信用卡資料是否正確，然後重試。</string>
    <!-- Stripe decline code incorrect_number and invalid_number for credit cards displayed in a notification or dialog -->
    <string name="DeclineCode__your_card_number_is_incorrect_verify_your_card_details">您的信用卡號碼不正確。驗證您的信用卡資料是否正確，然後重試。</string>

    <!-- Title of create notification profile screen -->
    <string name="EditNotificationProfileFragment__name_your_profile">為您的情景命名</string>
    <!-- Hint text for create/edit notification profile name -->
    <string name="EditNotificationProfileFragment__profile_name">情景名稱</string>
    <!-- Name has a max length, this shows how many characters are used out of the max -->
    <string name="EditNotificationProfileFragment__count">%1$d/%2$d</string>
    <!-- Call to action button to continue to the next step -->
    <string name="EditNotificationProfileFragment__next">下一步</string>
    <!-- Call to action button once the profile is named to create the profile and continue to the customization steps -->
    <string name="EditNotificationProfileFragment__create">建立</string>
    <!-- Call to action button once the profile name is edited -->
    <string name="EditNotificationProfileFragment__save">儲存</string>
    <!-- Title of edit notification profile screen -->
    <string name="EditNotificationProfileFragment__edit_this_profile">編輯此情景</string>
    <!-- Error message shown when attempting to create or edit a profile name to an existing profile name -->
    <string name="EditNotificationProfileFragment__a_profile_with_this_name_already_exists">以此為名的情景已存在</string>
    <!-- Preset selectable name for a profile name, shown as list in edit/create screen -->
    <string name="EditNotificationProfileFragment__work">工作</string>
    <!-- Preset selectable name for a profile name, shown as list in edit/create screen -->
    <string name="EditNotificationProfileFragment__sleep">睡覺</string>
    <!-- Preset selectable name for a profile name, shown as list in edit/create screen -->
    <string name="EditNotificationProfileFragment__driving">駕駛</string>
    <!-- Preset selectable name for a profile name, shown as list in edit/create screen -->
    <string name="EditNotificationProfileFragment__downtime">休息</string>
    <!-- Preset selectable name for a profile name, shown as list in edit/create screen -->
    <string name="EditNotificationProfileFragment__focus">專注</string>
    <!-- Error message shown when attempting to next/save without a profile name -->
    <string name="EditNotificationProfileFragment__profile_must_have_a_name">須要名稱</string>

    <!-- Title for add recipients to notification profile screen in create flow -->
    <string name="AddAllowedMembers__allowed_notifications">已允許通知</string>
    <!-- Description of what the user should be doing with this screen -->
    <string name="AddAllowedMembers__add_people_and_groups_you_want_notifications_and_calls_from_when_this_profile_is_on">新增當啟用此情景時您想收到哪些人和群組的通知和通話</string>
    <!-- Button text that launches the contact picker to select from -->
    <string name="AddAllowedMembers__add_people_or_groups">新增他人或群組</string>

    <!-- Call to action button on contact picker for adding to profile -->
    <string name="SelectRecipientsFragment__add">新增</string>

    <!-- Notification profiles home fragment, shown when no profiles have been created yet -->
    <string name="NotificationProfilesFragment__create_a_profile_to_receive_notifications_and_calls_only_from_the_people_and_groups_you_want_to_hear_from">建立情景以接收僅限您想收到的人和群組的通知和通話。</string>
    <!-- Header shown above list of all notification profiles -->
    <string name="NotificationProfilesFragment__profiles">情景</string>
    <!-- Button that starts the create new notification profile flow -->
    <string name="NotificationProfilesFragment__new_profile">新增情景</string>
    <!-- Profile active status, indicating the current profile is on for an unknown amount of time -->
    <string name="NotificationProfilesFragment__on">開啟</string>

    <!-- Button use to permanently delete a notification profile -->
    <string name="NotificationProfileDetails__delete_profile">刪除個人資料</string>
    <!-- Snakbar message shown when removing a recipient from a profile -->
    <string name="NotificationProfileDetails__s_removed">「%1$s」已移除。</string>
    <!-- Snackbar button text that will undo the recipient remove -->
    <string name="NotificationProfileDetails__undo">復原</string>
    <!-- Dialog message shown to confirm deleting a profile -->
    <string name="NotificationProfileDetails__permanently_delete_profile">要永久刪除個人資料嗎？</string>
    <!-- Dialog button to delete profile -->
    <string name="NotificationProfileDetails__delete">刪除</string>
    <!-- Title/accessibility text for edit icon to edit profile emoji/name -->
    <string name="NotificationProfileDetails__edit_notification_profile">編輯通知情景</string>
    <!-- Schedule description if all days are selected -->
    <string name="NotificationProfileDetails__everyday">每日</string>
    <!-- Profile status on if it is the active profile -->
    <string name="NotificationProfileDetails__on">開啟</string>
    <!-- Profile status on if it is not the active profile -->
    <string name="NotificationProfileDetails__off">關閉</string>
    <!-- Description of hours for schedule (start to end) times -->
    <string name="NotificationProfileDetails__s_to_s">%1$s 至 %2$s</string>
    <!-- Section header for exceptions to the notification profile -->
    <string name="NotificationProfileDetails__exceptions">例外</string>
    <!-- Profile exception to allow all calls through the profile restrictions -->
    <string name="NotificationProfileDetails__allow_all_calls">允許所有通話</string>
    <!-- Profile exception to allow all @mentions through the profile restrictions -->
    <string name="NotificationProfileDetails__notify_for_all_mentions">通知所有提及</string>
    <!-- Section header for showing schedule information -->
    <string name="NotificationProfileDetails__schedule">排程</string>
    <!-- If member list is long, will truncate the list and show an option to then see all when tapped -->
    <string name="NotificationProfileDetails__see_all">查看全部</string>

    <!-- Title for add schedule to profile in create flow -->
    <string name="EditNotificationProfileSchedule__add_a_schedule">新增排程</string>
    <!-- Descriptor text indicating what the user can do with this screen -->
    <string name="EditNotificationProfileSchedule__set_up_a_schedule_to_enable_this_notification_profile_automatically">設立排程以自動啟用此通知情景。</string>
    <!-- Text shown next to toggle switch to enable/disable schedule -->
    <string name="EditNotificationProfileSchedule__schedule">排程</string>
    <!-- Label for showing the start time for the schedule -->
    <string name="EditNotificationProfileSchedule__start">開始</string>
    <!-- Label for showing the end time for the schedule -->
    <string name="EditNotificationProfileSchedule__end">結束</string>
    <!-- First letter of Sunday -->
    <string name="EditNotificationProfileSchedule__sunday_first_letter">日</string>
    <!-- First letter of Monday -->
    <string name="EditNotificationProfileSchedule__monday_first_letter">一</string>
    <!-- First letter of Tuesday -->
    <string name="EditNotificationProfileSchedule__tuesday_first_letter">二</string>
    <!-- First letter of Wednesday -->
    <string name="EditNotificationProfileSchedule__wednesday_first_letter">三</string>
    <!-- First letter of Thursday -->
    <string name="EditNotificationProfileSchedule__thursday_first_letter">四</string>
    <!-- First letter of Friday -->
    <string name="EditNotificationProfileSchedule__friday_first_letter">五</string>
    <!-- First letter of Saturday -->
    <string name="EditNotificationProfileSchedule__saturday_first_letter">六</string>
    <!-- Title of select time dialog shown when setting start time for schedule -->
    <string name="EditNotificationProfileSchedule__set_start_time">設定開始時間</string>
    <!-- Title of select time dialog shown when setting end time for schedule -->
    <string name="EditNotificationProfileSchedule__set_end_time">設定結束時間</string>
    <!-- If in edit mode, call to action button text show to save schedule to profile -->
    <string name="EditNotificationProfileSchedule__save">儲存</string>
    <!-- If in create mode, call to action button text to show to skip enabling a schedule -->
    <string name="EditNotificationProfileSchedule__skip">略過</string>
    <!-- If in create mode, call to action button text to show to use the enabled schedule and move to the next screen -->
    <string name="EditNotificationProfileSchedule__next">下一步</string>
    <!-- Error message shown if trying to save/use a schedule with no days selected -->
    <string name="EditNotificationProfileSchedule__schedule_must_have_at_least_one_day">排程必須有至少一日</string>

    <!-- Title for final screen shown after completing a profile creation -->
    <string name="NotificationProfileCreated__profile_created">情景已建立</string>
    <!-- Call to action button to press to close the created screen and move to the profile details screen -->
    <string name="NotificationProfileCreated__done">完成</string>
    <!-- Descriptor text shown to indicate how to manually turn a profile on/off -->
    <string name="NotificationProfileCreated__you_can_turn_your_profile_on_or_off_manually_via_the_menu_on_the_chat_list">您可透過聊天清單中的功能表手動開啟或關閉您的情景。</string>
    <!-- Descriptor text shown to indicate you can add a schedule later since you did not add one during create flow -->
    <string name="NotificationProfileCreated__add_a_schedule_in_settings_to_automate_your_profile">在設定中新增排程以自動化您的情景。</string>
    <!-- Descriptor text shown to indicate your profile will follow the schedule set during create flow -->
    <string name="NotificationProfileCreated__your_profile_will_turn_on_and_off_automatically_according_to_your_schedule">您的情景將會按您的排程自動開啟和關閉。</string>

    <!-- Button text shown in profile selection bottom sheet to create a new profile -->
    <string name="NotificationProfileSelection__new_profile">新增情景</string>
    <!-- Manual enable option to manually enable a profile for 1 hour -->
    <string name="NotificationProfileSelection__for_1_hour">維持 1 小時</string>
    <!-- Manual enable option to manually enable a profile until a set time (currently 6pm or 8am depending on what is next) -->
    <string name="NotificationProfileSelection__until_s">直到 %1$s</string>
    <!-- Option to view profile details -->
    <string name="NotificationProfileSelection__view_settings">檢視設定</string>
    <!-- Descriptor text indicating how long a profile will be on when there is a time component associated with it -->
    <string name="NotificationProfileSelection__on_until_s">開啟直到 %1$s</string>

    <!-- Displayed in a toast when we fail to open the ringtone picker -->
    <string name="NotificationSettingsFragment__failed_to_open_picker">無法開啟挑選器。</string>
    <!-- Banner title when notification permission is disabled -->
    <string name="NotificationSettingsFragment__to_enable_notifications">要啟用通知，Signal 需要顯示通知的權限。</string>
    <!-- Banner action when notification permission is disabled -->
    <string name="NotificationSettingsFragment__turn_on">開啟</string>

    <!-- Description shown for the Signal Release Notes channel -->
    <string name="ReleaseNotes__signal_release_notes_and_news">Signal 版本資訊暨最新消息</string>

    <!-- Donation receipts activity title -->
    <string name="DonationReceiptListFragment__all_activity">所有活動</string>
    <!-- Donation receipts all tab label -->
    <string name="DonationReceiptListFragment__all">全部</string>
    <!-- Donation receipts recurring tab label -->
    <string name="DonationReceiptListFragment__recurring">週期</string>
    <!-- Donation receipts one-time tab label -->
    <string name="DonationReceiptListFragment__one_time">單次</string>
    <!-- Donation receipts gift tab label -->
    <string name="DonationReceiptListFragment__donation_for_a_friend">為朋友捐款</string>
    <!-- Donation receipts boost row label -->
    <!-- Donation receipts details title -->
    <!-- Donation receipts donation type heading -->
    <string name="DonationReceiptDetailsFragment__donation_type">捐款類型</string>
    <!-- Donation receipts date paid heading -->
    <string name="DonationReceiptDetailsFragment__date_paid">付款日期</string>
    <!-- Donation receipts share PNG -->
    <string name="DonationReceiptDetailsFragment__share_receipt">分享收據</string>
    <!-- Donation receipts list end note -->
    <string name="DonationReceiptListFragment__if_you_have">若您已重新安裝 Signal，恕未能提供先前捐款的收據。</string>
    <!-- Donation receipts document title -->
    <string name="DonationReceiptDetailsFragment__donation_receipt">捐款收據</string>
    <!-- Donation receipts amount title -->
    <string name="DonationReceiptDetailsFragment__amount">金額</string>
    <!-- Donation receipts thanks -->
    <string name="DonationReceiptDetailsFragment__thank_you_for_supporting">感謝您支持 Signal。您的捐款驅動我們的使命，致力開發開放原始碼的私隱技術，保護自由表達並讓全球通訊變得安全，讓世界各地數以百萬計「惜爐」使用者，共星光中作私密通訊。若您是美國居民，請保留此收據作為您的稅務紀錄。Signal Technology Foundation 是在美國依據《國稅法規》(IRC) 第 501c3 條的免稅非盈利組織。我們的聯邦稅識別號碼為 82–4506840。</string>
    <!-- Donation receipt type -->
    <string name="DonationReceiptDetailsFragment__s_dash_s">%1$s - %2$s</string>
    <!-- Donation reciepts screen empty state title -->
    <string name="DonationReceiptListFragment__no_receipts">未有收據</string>

    <!-- region "Stories Tab" -->

    <!-- Label for Chats tab in home app screen -->
    <string name="ConversationListTabs__chats">聊天</string>
    <!-- Label for Calls tab in home app screen -->
    <string name="ConversationListTabs__calls">通話</string>
    <!-- Label for Stories tab in home app screen -->
    <string name="ConversationListTabs__stories">限時動態</string>
    <!-- String for counts above 99 in conversation list tabs -->
    <string name="ConversationListTabs__99p">99+</string>
    <!-- Menu item on stories landing page -->
    <string name="StoriesLandingFragment__story_privacy">限時動態隱私</string>
    <!-- Title for "My Stories" row item in Stories landing page -->
    <string name="StoriesLandingFragment__my_stories">我的限時動態</string>
    <!-- Subtitle for "My Stories" row item when user has not added stories -->
    <string name="StoriesLandingFragment__tap_to_add">輕觸以新增</string>
    <!-- Displayed when there are no stories to display -->
    <string name="StoriesLandingFragment__no_recent_updates_to_show_right_now">目前沒有可顯示的近況更新。</string>
    <!-- Context menu option to hide a story -->
    <string name="StoriesLandingItem__hide_story">隱藏限時動態</string>
    <!-- Context menu option to unhide a story -->
    <string name="StoriesLandingItem__unhide_story">取消隱藏限時動態</string>
    <!-- Context menu option to forward a story -->
    <string name="StoriesLandingItem__forward">轉發</string>
    <!-- Context menu option to share a story -->
    <string name="StoriesLandingItem__share">分享…</string>
    <!-- Context menu option to go to story chat -->
    <string name="StoriesLandingItem__go_to_chat">前往聊天</string>
    <!-- Context menu option to go to story info -->
    <string name="StoriesLandingItem__info">資訊</string>
    <!-- Label when a story is pending sending -->
    <string name="StoriesLandingItem__sending">正在傳送…</string>
    <!-- Label when multiple stories are pending sending -->
    <string name="StoriesLandingItem__sending_d">正在傳送 %1$d…</string>
    <!-- Label when a story fails to send due to networking -->
    <string name="StoriesLandingItem__send_failed">傳送失敗</string>
    <!-- Label when a story fails to send due to identity mismatch -->
    <string name="StoriesLandingItem__partially_sent">已部分傳送</string>
    <!-- Status label when a story fails to send indicating user action to retry -->
    <string name="StoriesLandingItem__tap_to_retry">輕觸以重試</string>
    <!-- Title of dialog confirming decision to hide a story -->
    <string name="StoriesLandingFragment__hide_story">要隱藏限時動態嗎？</string>
    <!-- Message of dialog confirming decision to hide a story -->
    <string name="StoriesLandingFragment__new_story_updates">來自 %1$s 的新限時動態更新將不會再出現在限時動態清單的頂部。</string>
    <!-- Positive action of dialog confirming decision to hide a story -->
    <string name="StoriesLandingFragment__hide">隱藏</string>
    <!-- Displayed in Snackbar after story is hidden -->
    <string name="StoriesLandingFragment__story_hidden">已隱藏限時動態</string>
    <!-- Section header for hidden stories -->
    <string name="StoriesLandingFragment__hidden_stories">已隱藏的限時動態</string>
    <!-- Displayed on each sent story under My Stories -->
    <plurals name="MyStories__d_views">
        <item quantity="other">%1$d 次觀看</item>
    </plurals>
    <!-- Forward story label, displayed in My Stories context menu -->
    <string name="MyStories_forward">轉發</string>
    <!-- Label for stories for a single user. Format is {given name}\'s Story -->
    <string name="MyStories__ss_story">%1$s 的限時動態</string>
    <!-- Title of dialog to confirm deletion of story -->
    <string name="MyStories__delete_story">要刪除限時動態嗎？</string>
    <!-- Message of dialog to confirm deletion of story -->
    <string name="MyStories__this_story_will_be_deleted">系統將為你和所有接收者刪除此限時動態。</string>
    <!-- Toast shown when story media cannot be saved -->
    <string name="MyStories__unable_to_save">無法儲存</string>
    <!-- Displayed at bottom of story viewer when current item has views -->
    <plurals name="StoryViewerFragment__d_views">
        <item quantity="other">%1$d 次觀看</item>
    </plurals>
    <!-- Displayed at bottom of story viewer when current item has replies -->
    <plurals name="StoryViewerFragment__d_replies">
        <item quantity="other">%1$d 則回覆</item>
    </plurals>
    <!-- Label on group stories to add a story -->
    <string name="StoryViewerPageFragment__add">新增</string>
    <!-- Used when view receipts are disabled -->
    <string name="StoryViewerPageFragment__views_off">已讀標記已關閉</string>
    <!-- Used to join views and replies when both exist on a story item -->
    <string name="StoryViewerFragment__s_s">%1$s %2$s</string>
    <!-- Displayed when viewing a post you sent -->
    <string name="StoryViewerPageFragment__you">您</string>
    <!-- Displayed when viewing a post displayed to a group -->
    <string name="StoryViewerPageFragment__s_to_s">%1$s 至 %2$s</string>
    <!-- Displayed when viewing a post from another user with no replies -->
    <string name="StoryViewerPageFragment__reply">回覆</string>
    <!-- Displayed when viewing a post that has failed to send to some users -->
    <string name="StoryViewerPageFragment__partially_sent">已部分傳送。點按以查看詳情</string>
    <!-- Displayed when viewing a post that has failed to send -->
    <string name="StoryViewerPageFragment__send_failed">傳送失敗。點按以重試</string>
    <!-- Label for the reply button in story viewer, which will launch the group story replies bottom sheet. -->
    <string name="StoryViewerPageFragment__reply_to_group">回覆至群組</string>
    <!-- Displayed when a story has no views -->
    <string name="StoryViewsFragment__no_views_yet">未有觀看</string>
    <!-- Displayed when user has disabled receipts -->
    <string name="StoryViewsFragment__enable_view_receipts_to_see_whos_viewed_your_story">啟用已讀標記，看看誰瀏覽了你的限時動態。</string>
    <!-- Button label displayed when user has disabled receipts -->
    <string name="StoryViewsFragment__go_to_settings">前往設定</string>
    <!-- Dialog action to remove viewer from a story -->
    <string name="StoryViewsFragment__remove">移除</string>
    <!-- Dialog title when removing a viewer from a story -->
    <string name="StoryViewsFragment__remove_viewer">要移除瀏覽者嗎？</string>
    <!-- Dialog message when removing a viewer from a story -->
    <string name="StoryViewsFragment__s_will_still_be_able">%1$s 仍可瀏覽此貼文，但將無法瀏覽你以後在 %2$s 分享的任何貼文。</string>
    <!-- Story View context menu action to remove them from a story -->
    <string name="StoryViewItem__remove_viewer">移除瀏覽者</string>
    <!-- Displayed when a story has no replies yet -->
    <string name="StoryGroupReplyFragment__no_replies_yet">未有回覆</string>
    <!-- Displayed when no longer a group member -->
    <string name="StoryGroupReplyFragment__you_cant_reply">由於你不再是這群組的成員，因此你無法回覆此限時動態。</string>
    <!-- Displayed for each user that reacted to a story when viewing replies -->
    <string name="StoryGroupReactionReplyItem__reacted_to_the_story">對限時動態表達了心情</string>
    <!-- Label for story views tab -->
    <string name="StoryViewsAndRepliesDialogFragment__views">觀看</string>
    <!-- Label for story replies tab -->
    <string name="StoryViewsAndRepliesDialogFragment__replies">回覆</string>
    <!-- Description of action for reaction button -->
    <string name="StoryReplyComposer__react_to_this_story">對此限時動態表達心情</string>
    <!-- Displayed when the user is replying privately to someone who replied to one of their stories -->
    <string name="StoryReplyComposer__reply_to_s">回覆 %1$s</string>
    <!-- Context menu item to privately reply to a story response -->
    <!-- Context menu item to copy a story response -->
    <string name="StoryGroupReplyItem__copy">複製</string>
    <!-- Context menu item to delete a story response -->
    <string name="StoryGroupReplyItem__delete">刪除</string>
    <!-- Page title for My Story options -->
    <string name="MyStorySettingsFragment__my_story">我的限時動態</string>
    <!-- Number of total signal connections displayed in "All connections" row item -->
    <plurals name="MyStorySettingsFragment__viewers">
        <item quantity="other">%1$d 個瀏覽者</item>
    </plurals>
    <!-- Button on all signal connections row to view all signal connections. Please keep as short as possible. -->
    <string name="MyStorySettingsFragment__view">檢視</string>
    <!-- Section heading for story visibility -->
    <string name="MyStorySettingsFragment__who_can_view_this_story">誰可以瀏覽此限時動態</string>
    <!-- Clickable option for selecting people to hide your story from -->
    <!-- Privacy setting title for sending stories to all your signal connections -->
    <string name="MyStorySettingsFragment__all_signal_connections">所有 Signal 的人脈</string>
    <!-- Privacy setting description for sending stories to all your signal connections -->
    <!-- Privacy setting title for sending stories to all except the specified connections -->
    <string name="MyStorySettingsFragment__all_except">所有人，除了…</string>
    <!-- Privacy setting description for sending stories to all except the specified connections -->
    <string name="MyStorySettingsFragment__hide_your_story_from_specific_people">對特定的人隱藏限時動態</string>
    <!-- Summary of clickable option displaying how many people you have excluded from your story -->
    <plurals name="MyStorySettingsFragment__d_people_excluded">
        <item quantity="other">排除了 %1$d 個人</item>
    </plurals>
    <!-- Privacy setting title for only sharing your story with specified connections -->
    <string name="MyStorySettingsFragment__only_share_with">只分享給…</string>
    <!-- Privacy setting description for only sharing your story with specified connections -->
    <string name="MyStorySettingsFragment__only_share_with_selected_people">只與選定的人分享</string>
    <!-- Summary of clickable option displaying how many people you have included to send to in your story -->
    <plurals name="MyStorySettingsFragment__d_people">
        <item quantity="other">%1$d 人</item>
    </plurals>
    <!-- My story privacy fine print about what the privacy settings are for -->
    <string name="MyStorySettingsFragment__choose_who_can_view_your_story">選擇誰可以瀏覽你的限時動態。這不會影響你在更改前發送的限時動態。</string>
    <!-- Section header for options related to replies and reactions -->
    <string name="MyStorySettingsFragment__replies_amp_reactions">回覆和心情回應</string>
    <!-- Switchable option for allowing replies and reactions on your stories -->
    <string name="MyStorySettingsFragment__allow_replies_amp_reactions">允許回覆和表達心情</string>
    <!-- Summary for switchable option allowing replies and reactions on your story -->
    <string name="MyStorySettingsFragment__let_people_who_can_view_your_story_react_and_reply">讓瀏覽限時動態的人表達心情和回覆</string>
    <!-- Signal connections bolded text in the Signal Connections sheet -->
    <string name="SignalConnectionsBottomSheet___signal_connections">Signal 的人脈</string>
    <!-- Displayed at the top of the signal connections sheet. Please remember to insert strong tag as required. -->
    <string name="SignalConnectionsBottomSheet__signal_connections_are_people">Signal 人脈是你透過以下方式選擇而值得信任的人：</string>
    <!-- Signal connections sheet bullet point 1 -->
    <string name="SignalConnectionsBottomSheet__starting_a_conversation">開始聊天</string>
    <!-- Signal connections sheet bullet point 2 -->
    <string name="SignalConnectionsBottomSheet__accepting_a_message_request">接受一則訊息請求</string>
    <!-- Signal connections sheet bullet point 3 -->
    <string name="SignalConnectionsBottomSheet__having_them_in_your_system_contacts">系統聯絡人中存在對方</string>
    <!-- Note at the bottom of the Signal connections sheet -->
    <string name="SignalConnectionsBottomSheet__your_connections_can_see_your_name">"你的人脈可以看見你的名稱和照片。除非你對他們隱藏，否則他們亦可看見「我的限時動態」中的貼文。"</string>
    <!-- Clickable option to add a viewer to a custom story -->
    <string name="PrivateStorySettingsFragment__add_viewer">新增瀏覽者</string>
    <!-- Clickable option to delete a custom story -->
    <string name="PrivateStorySettingsFragment__delete_custom_story">刪除自訂限時動態</string>
    <!-- Dialog title when attempting to remove someone from a custom story -->
    <string name="PrivateStorySettingsFragment__remove_s">要移除 %1$s 嗎？</string>
    <!-- Dialog message when attempting to remove someone from a custom story -->
    <string name="PrivateStorySettingsFragment__this_person_will_no_longer">此人將無法再看見你的限時動態。</string>
    <!-- Positive action label when attempting to remove someone from a custom story -->
    <string name="PrivateStorySettingsFragment__remove">移除</string>
    <!-- Dialog title when deleting a custom story -->
    <!-- Dialog message when deleting a custom story -->
    <!-- Page title for editing a custom story name -->
    <string name="EditPrivateStoryNameFragment__edit_story_name">編輯限時動態名稱</string>
    <!-- Input field hint when editing a custom story name -->
    <string name="EditPrivateStoryNameFragment__story_name">限時動態名稱</string>
    <!-- Save button label when editing a custom story name -->
    <!-- Displayed in text post creator before user enters text -->
    <string name="TextStoryPostCreationFragment__tap_to_add_text">輕觸以新增文字</string>
    <!-- Button label for changing font when creating a text post -->
    <!-- Displayed in text post creator when prompting user to enter text -->
    <string name="TextStoryPostTextEntryFragment__add_text">新增文字</string>
    <!-- Content description for \'done\' button when adding text to a story post -->
    <string name="TextStoryPostTextEntryFragment__done_adding_text">完成新增文字</string>
    <!-- Text label for media selection toggle -->
    <string name="MediaSelectionActivity__text">文字</string>
    <!-- Camera label for media selection toggle -->
    <string name="MediaSelectionActivity__camera">相機</string>
    <!-- Hint for entering a URL for a text post -->
    <string name="TextStoryPostLinkEntryFragment__type_or_paste_a_url">輸入或貼上 URL</string>
    <!-- Displayed prior to the user entering a URL for a text post -->
    <string name="TextStoryPostLinkEntryFragment__share_a_link_with_viewers_of_your_story">與你限時動態的瀏覽者分享連結</string>
    <!-- Hint text for searching for a story text post recipient. -->
    <string name="TextStoryPostSendFragment__search">搜尋</string>
    <!-- Toast shown when an unexpected error occurs while sending a text story -->
    <!-- Toast shown when a trying to add a link preview to a text story post and the link/url is not valid (e.g., missing .com at the end) -->
    <string name="TextStoryPostSendFragment__please_enter_a_valid_link">請輸入有效的連結。</string>
    <!-- Title for screen allowing user to exclude "My Story" entries from specific people -->
    <string name="ChangeMyStoryMembershipFragment__all_except">所有人，除了…</string>
    <!-- Title for screen allowing user to only share "My Story" entries with specific people -->
    <string name="ChangeMyStoryMembershipFragment__only_share_with">只分享給…</string>
    <!-- Done button label for hide story from screen -->
    <string name="HideStoryFromFragment__done">完成</string>
    <!-- Dialog title for removing a group story -->
    <string name="StoryDialogs__remove_group_story">要移除群組限時動態嗎？</string>
    <!-- Dialog message for removing a group story -->
    <string name="StoryDialogs__s_will_be_removed">「%1$s」將會被移除。</string>
    <!-- Dialog positive action for removing a group story -->
    <string name="StoryDialogs__remove">移除</string>
    <!-- Dialog title for deleting a custom story -->
    <string name="StoryDialogs__delete_custom_story">要刪除自訂限時動態嗎？</string>
    <!-- Dialog message for deleting a custom story -->
    <string name="StoryDialogs__s_and_updates_shared">「%1$s」和分享到此限時動態的更新將會被刪除。</string>
    <!-- Dialog positive action for deleting a custom story -->
    <string name="StoryDialogs__delete">刪除</string>
    <!-- Dialog title for first time sending something to a beta story -->
    <!-- Dialog message for first time sending something to a beta story -->
    <!-- Dialog title for first time adding something to a story -->
    <!-- Dialog message for first time adding something to a story -->
    <!-- First time share to story dialog: Positive action to go ahead and add to story -->
    <!-- First time share to story dialog: Neutral action to edit who can view "My Story" -->
    <!-- Error message shown when a failure occurs during story send -->
    <string name="StoryDialogs__story_could_not_be_sent">無法發送限時動態。請檢查你的網路連線，然後再試一次。</string>
    <!-- Error message dialog button to resend a previously failed story send -->
    <string name="StoryDialogs__send">傳送</string>
    <!-- Action button for turning off stories when stories are present on the device -->
    <string name="StoryDialogs__turn_off_and_delete">關閉並刪除</string>
    <!-- Privacy Settings toggle title for stories -->
    <!-- Privacy Settings toggle summary for stories -->
    <!-- New story viewer selection screen title -->
    <string name="CreateStoryViewerSelectionFragment__choose_viewers">選擇瀏覽者</string>
    <!-- New story viewer selection action button label -->
    <string name="CreateStoryViewerSelectionFragment__next">下一步</string>
    <!-- New story viewer selection screen title as recipients are selected -->
    <plurals name="SelectViewersFragment__d_viewers">
        <item quantity="other">%1$d 個瀏覽者</item>
    </plurals>
    <!-- Name story screen title -->
    <string name="CreateStoryWithViewersFragment__name_story">為限時動態命名</string>
    <!-- Name story screen note under text field -->
    <string name="CreateStoryWithViewersFragment__only_you_can">只有你可看到此限時動態的名稱。</string>
    <!-- Name story screen label hint -->
    <string name="CreateStoryWithViewersFragment__story_name_required">限時動態名稱 (必填)</string>
    <!-- Name story screen viewers subheading -->
    <string name="CreateStoryWithViewersFragment__viewers">瀏覽者</string>
    <!-- Name story screen create button label -->
    <string name="CreateStoryWithViewersFragment__create">建立</string>
    <!-- Name story screen error when save attempted with no label -->
    <string name="CreateStoryWithViewersFragment__this_field_is_required">此欄位必填。</string>
    <!-- Name story screen error when save attempted but label is duplicate -->
    <string name="CreateStoryWithViewersFragment__there_is_already_a_story_with_this_name">同名的限時動態已經存在。</string>
    <!-- Text for select all action when editing recipients for a story -->
    <string name="BaseStoryRecipientSelectionFragment__select_all">全選</string>
    <!-- Choose story type bottom sheet title -->
    <string name="ChooseStoryTypeBottomSheet__choose_your_story_type">選擇你的限時動態類型</string>
    <!-- Choose story type bottom sheet new story row title -->
    <string name="ChooseStoryTypeBottomSheet__new_custom_story">新自訂限時動態</string>
    <!-- Choose story type bottom sheet new story row summary -->
    <string name="ChooseStoryTypeBottomSheet__visible_only_to">僅限特定人士看得見</string>
    <!-- Choose story type bottom sheet group story title -->
    <string name="ChooseStoryTypeBottomSheet__group_story">群組限時動態</string>
    <!-- Choose story type bottom sheet group story summary -->
    <string name="ChooseStoryTypeBottomSheet__share_to_an_existing_group">分享至現有的群組</string>
    <!-- Choose groups bottom sheet title -->
    <string name="ChooseGroupStoryBottomSheet__choose_groups">選擇群組</string>
    <!-- Displayed when copying group story reply text to clipboard -->
    <string name="StoryGroupReplyFragment__copied_to_clipboard">已複製至剪貼簿</string>
    <!-- Displayed in story caption when content is longer than 5 lines -->
    <string name="StoryViewerPageFragment__see_more">查看更多</string>
    <!-- Displayed in toast after sending a direct reply -->
    <string name="StoryDirectReplyDialogFragment__sending_reply">正在傳送回覆…</string>
    <!-- Displayed in the viewer when a story is no longer available -->
    <string name="StorySlateView__this_story_is_no_longer_available">此限時動態不再適用。</string>
    <!-- Displayed in the viewer when a story has permanently failed to download. -->
    <string name="StorySlateView__cant_download_story_s_will_need_to_share_it_again">無法下載限時動態。%1$s 需要再次分享。</string>
    <!-- Displayed in the viewer when the network is not available -->
    <string name="StorySlateView__no_internet_connection">無互聯網連線</string>
    <!-- Displayed in the viewer when network is available but content could not be downloaded -->
    <string name="StorySlateView__couldnt_load_content">無法載入內容</string>
    <!-- Toasted when the user externally shares to a text story successfully -->
    <string name="TextStoryPostCreationFragment__sent_story">已發送限時動態</string>
    <!-- Toasted when the user external share to a text story fails -->
    <string name="TextStoryPostCreationFragment__failed_to_send_story">無法發送限時動態</string>
    <!-- Displayed in a dialog to let the user select a given users story -->
    <string name="StoryDialogs__view_story">瀏覽限時動態</string>
    <!-- Displayed in a dialog to let the user select a given users profile photo -->
    <string name="StoryDialogs__view_profile_photo">檢視個人資料照片</string>

    <!-- Title for a notification at the bottom of the chat list suggesting that the user disable censorship circumvention because the service has become reachable -->
    <!-- Body for a notification at the bottom of the chat list suggesting that the user disable censorship circumvention because the service has become reachable -->
    <!-- Label for a button to dismiss a notification at the bottom of the chat list suggesting that the user disable censorship circumvention because the service has become reachable -->
    <!-- Label for a button in a notification at the bottom of the chat list to turn off censorship circumvention -->

    <!-- Conversation Item label for when you react to someone else\'s story -->
    <string name="ConversationItem__you_reacted_to_s_story">你對 %1$s 的限時動態表達了心情</string>
    <!-- Conversation Item label for reactions to your story -->
    <string name="ConversationItem__reacted_to_your_story">對你的限時動態表達了心情</string>
    <!-- Conversation Item label for reactions to an unavailable story -->
    <string name="ConversationItem__reacted_to_a_story">對一則限時動態表達了心情</string>

    <!-- endregion -->
    <!-- Content description for expand contacts chevron -->
    <string name="ExpandModel__view_more">檢視更多</string>
    <string name="StoriesLinkPopup__visit_link">造訪連結</string>

    <!-- Gift price and duration, formatted as: {price} dot {n} day duration -->
    <plurals name="GiftRowItem_s_dot_d_day_duration">
        <item quantity="other">%1$s · 為期 %2$d 天</item>
    </plurals>
    <!-- Headline text on start fragment for gifting a badge -->
    <string name="GiftFlowStartFragment__donate_for_a_friend">為朋友捐款</string>
    <!-- Description text on start fragment for gifting a badge -->
    <plurals name="GiftFlowStartFragment__support_signal_by">
        <item quantity="other">透過為使用 Signal 的朋友或家人捐款來支持 Signal。對方還可以在個人檔案上展示徽章 %1$d 天。</item>
    </plurals>
    <!-- Action button label for start fragment for gifting a badge -->
    <string name="GiftFlowStartFragment__next">下一步</string>
    <!-- Title text on choose recipient page for badge gifting -->
    <string name="GiftFlowRecipientSelectionFragment__choose_recipient">選擇收取人</string>
    <!-- Title text on confirm gift page -->
    <string name="GiftFlowConfirmationFragment__confirm_donation">確認捐款</string>
    <!-- Heading text specifying who the gift will be sent to -->
    <string name="GiftFlowConfirmationFragment__send_to">傳送給</string>
    <!-- Text explaining that gift will be sent to the chosen recipient -->
    <string name="GiftFlowConfirmationFragment__the_recipient_will_be_notified">接收者將收到有關捐款的一對一訊息通知。在下方加入你的訊息。</string>
    <!-- Text explaining that this gift is a one time donation -->
    <string name="GiftFlowConfirmationFragment__one_time_donation">單次捐款</string>
    <!-- Hint for add message input -->
    <string name="GiftFlowConfirmationFragment__add_a_message">新增訊息</string>
    <!-- Displayed in the dialog while verifying the chosen recipient -->
    <string name="GiftFlowConfirmationFragment__verifying_recipient">正在驗證收取人…</string>
    <!-- Title for sheet shown when opening a redeemed gift -->
    <string name="ViewReceivedGiftBottomSheet__s_made_a_donation_for_you">%1$s 已為你捐款</string>
    <!-- Title for sheet shown when opening a sent gift -->
    <string name="ViewSentGiftBottomSheet__thanks_for_your_support">感謝您力撐支持！</string>
    <!-- Description for sheet shown when opening a redeemed gift -->
    <string name="ViewReceivedGiftBottomSheet__s_made_a_donation_to_signal">%1$s 已代表你向 Signal 捐款！在你的個人檔案上展現你對 Signal 的支持。</string>
    <!-- Description for sheet shown when opening a sent gift -->
    <string name="ViewSentGiftBottomSheet__youve_made_a_donation_to_signal">你已代表 %1$s 向 Signal 捐款。他們可以選擇在個人檔案上展現支持。</string>
    <!-- Primary action for pending gift sheet to redeem badge now -->
    <string name="ViewReceivedGiftSheet__redeem">換領</string>
    <!-- Primary action for pending gift sheet to redeem badge later -->
    <string name="ViewReceivedGiftSheet__not_now">現在不要</string>
    <!-- Dialog text while redeeming a gift -->
    <string name="ViewReceivedGiftSheet__redeeming_badge">兌換徽章…</string>
    <!-- Description text in gift thanks sheet -->
    <string name="GiftThanksSheet__youve_made_a_donation">你已代表 %1$s 向 Signal 捐款。他們可以選擇在個人檔案上展現支持。</string>
    <!-- Expired gift sheet title -->
    <string name="ExpiredGiftSheetConfiguration__your_badge_has_expired">你的徽章已過期</string>
    <!-- Expired gift sheet top description text -->
    <string name="ExpiredGiftSheetConfiguration__your_badge_has_expired_and_is">你的徽章已過期，其他人不會再在你的個人檔案上看到徽章。</string>
    <!-- Expired gift sheet bottom description text -->
    <string name="ExpiredGiftSheetConfiguration__to_continue">如欲繼續支持為您而設的科技，請考慮成為月供延續人。</string>
    <!-- Expired gift sheet make a monthly donation button -->
    <string name="ExpiredGiftSheetConfiguration__make_a_monthly_donation">每月捐款</string>
    <!-- Expired gift sheet not now button -->
    <string name="ExpiredGiftSheetConfiguration__not_now">現在不要</string>
    <!-- My Story label designating that we will only share with the selected viewers. -->
    <string name="ContactSearchItems__only_share_with">只分享給</string>
    <!-- Label under name for custom stories -->
    <plurals name="ContactSearchItems__custom_story_d_viewers">
        <item quantity="other">自訂限時動態 · %1$d 位瀏覽者</item>
    </plurals>
    <!-- Label under name for group stories -->
    <plurals name="ContactSearchItems__group_story_d_viewers">
        <item quantity="other">群組限時動態 · %1$d 位瀏覽者</item>
    </plurals>
    <!-- Label under name for groups -->
    <plurals name="ContactSearchItems__group_d_members">
        <item quantity="other">%1$d 個成員</item>
    </plurals>
    <!-- Label under name for my story -->
    <plurals name="ContactSearchItems__my_story_s_dot_d_viewers">
        <item quantity="other">%1$s · %2$d 位瀏覽者</item>
    </plurals>
    <!-- Label under name for my story -->
    <plurals name="ContactSearchItems__my_story_s_dot_d_excluded">
        <item quantity="other">%1$s · %2$d 除外</item>
    </plurals>
    <!-- Label under name for My Story when first sending to my story -->
    <string name="ContactSearchItems__tap_to_choose_your_viewers">點按以選擇你的瀏覽者</string>
    <!-- Label for context menu item to open story settings -->
    <string name="ContactSearchItems__story_settings">限時動態設定</string>
    <!-- Label for context menu item to remove a group story from contact results -->
    <string name="ContactSearchItems__remove_story">移除限時動態</string>
    <!-- Label for context menu item to delete a custom story -->
    <string name="ContactSearchItems__delete_story">刪除限時動態</string>
    <!-- Dialog title for removing a group story -->
    <string name="ContactSearchMediator__remove_group_story">要移除群組限時動態嗎？</string>
    <!-- Dialog message for removing a group story -->
    <string name="ContactSearchMediator__this_will_remove">這操作會從清單中移除限時動態。你仍然可以瀏覽此群組的限時動態。</string>
    <!-- Dialog action item for removing a group story -->
    <string name="ContactSearchMediator__remove">移除</string>
    <!-- Dialog title for deleting a custom story -->
    <string name="ContactSearchMediator__delete_story">要刪除限時動態嗎？</string>
    <!-- Dialog message for deleting a custom story -->
    <string name="ContactSearchMediator__delete_the_custom">要刪除自訂限時動態「%1$s」嗎？</string>
    <!-- Dialog action item for deleting a custom story -->
    <string name="ContactSearchMediator__delete">刪除</string>
    <!-- Donation for a friend expiry days remaining -->
    <plurals name="Gifts__d_days_remaining">
        <item quantity="other">尚餘 %1$d 天</item>
    </plurals>
    <!-- Donation for a friend expiry hours remaining -->
    <plurals name="Gifts__d_hours_remaining">
        <item quantity="other">尚餘 %1$d 小時</item>
    </plurals>
    <!-- Gift expiry minutes remaining -->
    <plurals name="Gifts__d_minutes_remaining">
        <item quantity="other">尚餘 %1$d 分鐘</item>
    </plurals>
    <!-- Donation for a friend expiry expired -->
    <string name="Gifts__expired">已過期</string>

    <!-- Label indicating that a user can tap to advance to the next post in a story -->
    <string name="StoryFirstTimeNavigationView__tap_to_advance">輕按以繼續操作</string>
    <!-- Label indicating swipe direction to skip current story -->
    <string name="StoryFirstTimeNavigationView__swipe_up_to_skip">向上滑動以跳過</string>
    <!-- Label indicating swipe direction to exit story viewer -->
    <string name="StoryFirstTimeNavigationView__swipe_right_to_exit">向右滑動以退出</string>
    <!-- Button label to confirm understanding of story navigation -->
    <string name="StoryFirstTimeNagivationView__got_it">我知道了</string>
    <!-- Content description for vertical context menu button in safety number sheet rows -->
    <string name="SafetyNumberRecipientRowItem__open_context_menu">開啟內容選單</string>
    <!-- Sub-line when a user is verified. -->
    <string name="SafetyNumberRecipientRowItem__s_dot_verified">%1$s · 已驗證</string>
    <!-- Sub-line when a user is verified. -->
    <string name="SafetyNumberRecipientRowItem__verified">已驗證</string>
    <!-- Title of safety number changes bottom sheet when showing individual records -->
    <string name="SafetyNumberBottomSheetFragment__safety_number_changes">安全碼變更</string>
    <!-- Message of safety number changes bottom sheet when showing individual records -->
    <string name="SafetyNumberBottomSheetFragment__the_following_people">以下的聯絡人可能已重新安裝 Signal 或更換裝置。你可以點按接收者以確認新安全碼。這項操作是選擇性的。</string>
    <!-- Title of safety number changes bottom sheet when not showing individual records -->
    <string name="SafetyNumberBottomSheetFragment__safety_number_checkup">檢查安全碼</string>
    <!-- Title of safety number changes bottom sheet when not showing individual records and user has seen review screen -->
    <string name="SafetyNumberBottomSheetFragment__safety_number_checkup_complete">完成檢查新安全碼</string>
    <!-- Message of safety number changes bottom sheet when not showing individual records and user has seen review screen -->
    <string name="SafetyNumberBottomSheetFragment__all_connections_have_been_reviewed">已檢查所有人脈，請點按傳送以繼續操作。</string>
    <!-- Message of safety number changes bottom sheet when not showing individual records -->
    <string name="SafetyNumberBottomSheetFragment__you_have_d_connections">你有 %1$d 個人脈可能已重新安裝 Signal 或更換裝置。與他們分享你的限時動態之前，請先檢查他們的安全碼，或考慮將他們從你的限時動態中移除。</string>
    <!-- Menu action to launch safety number verification screen -->
    <string name="SafetyNumberBottomSheetFragment__verify_safety_number">驗證安全碼</string>
    <!-- Menu action to remove user from story -->
    <string name="SafetyNumberBottomSheetFragment__remove_from_story">從限時動態中移除</string>
    <!-- Action button at bottom of SafetyNumberBottomSheetFragment to send anyway -->
    <string name="SafetyNumberBottomSheetFragment__send_anyway">仍要傳送</string>
    <!-- Action button at bottom of SafetyNumberBottomSheetFragment to review connections -->
    <string name="SafetyNumberBottomSheetFragment__review_connections">檢查人脈</string>
    <!-- Empty state copy for SafetyNumberBottomSheetFragment -->
    <string name="SafetyNumberBottomSheetFragment__no_more_recipients_to_show">沒有其他可顯示的接收者</string>
    <!-- Done button on safety number review fragment -->
    <string name="SafetyNumberReviewConnectionsFragment__done">完成</string>
    <!-- Title of safety number review fragment -->
    <string name="SafetyNumberReviewConnectionsFragment__safety_number_changes">安全碼變更</string>
    <!-- Message of safety number review fragment -->
    <plurals name="SafetyNumberReviewConnectionsFragment__d_recipients_may_have">
        <item quantity="other">有 %1$d 個接收者可能已重新安裝 Signal 或更換裝置。你可以點按接收者以確認新安全碼。這項操作是選擇性的。</item>
    </plurals>
    <!-- Section header for 1:1 contacts in review fragment -->
    <string name="SafetyNumberBucketRowItem__contacts">聯絡人</string>
    <!-- Context menu label for distribution list headers in review fragment -->
    <string name="SafetyNumberReviewConnectionsFragment__remove_all">全部移除</string>
    <!-- Context menu label for 1:1 contacts to remove from send -->
    <string name="SafetyNumberReviewConnectionsFragment__remove">移除</string>

    <!-- Title of initial My Story settings configuration shown when sending to My Story for the first time -->
    <string name="ChooseInitialMyStoryMembershipFragment__my_story_privacy">「我的限時動態」隱私設定</string>
    <!-- Subtitle of initial My Story settings configuration shown when sending to My Story for the first time -->
    <string name="ChooseInitialMyStoryMembershipFragment__choose_who_can_see_posts_to_my_story_you_can_always_make_changes_in_settings">選擇誰可以看到「我的限時動態」貼文。你可以隨時在設定中作出更改。</string>
    <!-- All connections option for initial My Story settings configuration shown when sending to My Story for the first time -->
    <string name="ChooseInitialMyStoryMembershipFragment__all_signal_connections">所有 Signal 的人脈</string>
    <!-- All connections except option for initial My Story settings configuration shown when sending to My Story for the first time -->
    <string name="ChooseInitialMyStoryMembershipFragment__all_except">所有人，除了…</string>
    <!-- Only with selected connections option for initial My Story settings configuration shown when sending to My Story for the first time -->
    <string name="ChooseInitialMyStoryMembershipFragment__only_share_with">只分享給…</string>

    <!-- Story info header sent heading -->
    <string name="StoryInfoHeader__sent">已傳送</string>
    <!-- Story info header received heading -->
    <string name="StoryInfoHeader__received">已接收</string>
    <!-- Story info header file size heading -->
    <string name="StoryInfoHeader__file_size">檔案大小</string>
    <!-- Story info "Sent to" header -->
    <!-- Story info "Sent from" header -->
    <!-- Story info "Failed" header -->
    <!-- Story Info context menu label -->

    <!-- StoriesPrivacySettingsFragment -->
    <!-- Explanation about how stories are deleted and managed -->
    <string name="StoriesPrivacySettingsFragment__story_updates_automatically_disappear">限時動態更新會在 24 小時後自動消失。你可以選擇限時動態的分享對象，亦可為特定對象或群組建立新的限時動態。</string>
    <!-- Preference title to turn off stories -->
    <string name="StoriesPrivacySettingsFragment__turn_off_stories">關閉限時動態</string>
    <!-- Preference summary to turn off stories -->
    <string name="StoriesPrivacySettingsFragment__if_you_opt_out">如果選擇關閉限時動態，你將無法再分享或瀏覽限時動態。</string>
    <!-- Preference title to turn on stories -->
    <string name="StoriesPrivacySettingsFragment__turn_on_stories">開啟限時動態</string>
    <!-- Preference summary to turn on stories -->
    <string name="StoriesPrivacySettingsFragment__share_and_view">分享和瀏覽其他人的限時動態。限時動態會在 24 小時後自動消失。</string>
    <!-- Dialog title to turn off stories -->
    <string name="StoriesPrivacySettingsFragment__turn_off_stories_question">要關閉限時動態嗎？</string>
    <!-- Dialog message to turn off stories -->
    <string name="StoriesPrivacySettingsFragment__you_will_no_longer_be_able_to_share">你將無法再分享或瀏覽限時動態。你最近分享的限時動態更新也將會被刪除。</string>
    <!-- Page title when launched from stories landing screen -->
    <string name="StoriesPrivacySettingsFragment__story_privacy">限時動態隱私</string>
    <!-- Header for section that lists out stories -->
    <string name="StoriesPrivacySettingsFragment__stories">限時動態</string>
    <!-- Story views header -->
    <!-- Story view receipts toggle title -->
    <string name="StoriesPrivacySettingsFragment__view_receipts">已瀏覽標記</string>
    <!-- Story view receipts toggle message -->
    <string name="StoriesPrivacySettingsFragment__see_and_share">對方瀏覽限時動態時可以觀看和分享。如果停用，你就無法看到其他人瀏覽你的限時動態。</string>

    <!-- NewStoryItem -->
    <string name="NewStoryItem__new_story">新增限時動態</string>

    <!-- GroupStorySettingsFragment -->
    <!-- Section header for who can view a group story -->
    <string name="GroupStorySettingsFragment__who_can_view_this_story">誰可以瀏覽此限時動態</string>
    <!-- Explanation of who can view a group story -->
    <string name="GroupStorySettingsFragment__members_of_the_group_s">"「%1$s」群組的成員可以瀏覽和回覆此限時動態。你可以更新此群組聊天的成員資格。"</string>
    <!-- Preference label for removing this group story -->
    <string name="GroupStorySettingsFragment__remove_group_story">移除群組限時動態</string>

    <!-- Generic title for overflow menus -->
    <string name="OverflowMenu__overflow_menu">溢位選單</string>

    <!-- SMS Export Service -->
    <!-- Displayed in the notification while export is running -->
    <string name="SignalSmsExportService__exporting_messages">正在匯出訊息…</string>
    <!-- Displayed in the notification title when export completes -->
    <string name="SignalSmsExportService__signal_sms_export_complete">Signal 短訊匯出完成</string>
    <!-- Displayed in the notification message when export completes -->
    <string name="SignalSmsExportService__tap_to_return_to_signal">點按即可返回 Signal</string>

    <!-- ExportYourSmsMessagesFragment -->
    <!-- Title of the screen -->
    <string name="ExportYourSmsMessagesFragment__export_your_sms_messages">匯出你的短訊</string>
    <!-- Message of the screen -->
    <string name="ExportYourSmsMessagesFragment__you_can_export_your_sms_messages_to_your_phones_sms_database_and_youll_have_the_option_to_keep_or_remove_them_from_signal">你可以匯出 SMS 短訊到手機的 SMS 短訊資料庫，而且你可選擇保留或從 Signal 移除。此操作允許手機上的其他短訊應用程式匯入短訊。此操作不會建立可共用的 SMS 短訊紀錄檔案。</string>
    <!-- Button label to begin export -->
    <string name="ExportYourSmsMessagesFragment__continue">繼續</string>

    <!-- ExportingSmsMessagesFragment -->
    <!-- Title of the screen -->
    <string name="ExportingSmsMessagesFragment__exporting_sms_messages">正在匯出短訊</string>
    <!-- Message of the screen when exporting sms messages -->
    <string name="ExportingSmsMessagesFragment__this_may_take_awhile">這可能需要一點時間</string>
    <!-- Progress indicator for export -->
    <plurals name="ExportingSmsMessagesFragment__exporting_d_of_d">
        <item quantity="other">正在匯出 %1$d / %2$d…</item>
    </plurals>
    <!-- Alert dialog title shown when we think a user may not have enough local storage available to export sms messages -->
    <string name="ExportingSmsMessagesFragment__you_may_not_have_enough_disk_space">你可能沒有足夠的磁碟空間</string>
    <!-- Alert dialog message shown when we think a user may not have enough local storage available to export sms messages, placeholder is the file size, e.g., 128kB -->
    <string name="ExportingSmsMessagesFragment__you_need_approximately_s_to_export_your_messages_ensure_you_have_enough_space_before_continuing">你需要大約 %1$s 才能匯出短訊，請確保在繼續之前有足夠的空間。</string>
    <!-- Alert dialog button to continue with exporting sms after seeing the lack of storage warning -->
    <string name="ExportingSmsMessagesFragment__continue_anyway">仍要繼續</string>
    <!-- Dialog text shown when Signal isn\'t granted the sms permission needed to export messages, different than being selected as the sms app -->
    <string name="ExportingSmsMessagesFragment__signal_needs_the_sms_permission_to_be_able_to_export_your_sms_messages">Signal 需要獲取短訊權限才能匯出你的短訊。</string>

    <!-- ChooseANewDefaultSmsAppFragment -->
    <!-- Title of the screen -->
    <string name="ChooseANewDefaultSmsAppFragment__choose_a_new">請選擇一個新的預設短訊應用程式</string>
    <!-- Button label to launch picker -->
    <string name="ChooseANewDefaultSmsAppFragment__continue">繼續</string>
    <!-- Button label for when done with changing default SMS app -->
    <string name="ChooseANewDefaultSmsAppFragment__done">完成</string>
    <!-- First step number/bullet for choose new default sms app instructions -->
    <string name="ChooseANewDefaultSmsAppFragment__bullet_1">1</string>
    <!-- Second step number/bullet for choose new default sms app instructions -->
    <string name="ChooseANewDefaultSmsAppFragment__bullet_2">2</string>
    <!-- Third step number/bullet for choose new default sms app instructions -->
    <string name="ChooseANewDefaultSmsAppFragment__bullet_3">3</string>
    <!-- Fourth step number/bullet for choose new default sms app instructions -->
    <string name="ChooseANewDefaultSmsAppFragment__bullet_4">4</string>
    <!-- Instruction step for choosing a new default sms app -->
    <string name="ChooseANewDefaultSmsAppFragment__tap_continue_to_open_the_defaults_apps_screen_in_settings">點按「繼續」以開啟設定中的「預設應用程式」畫面</string>
    <!-- Instruction step for choosing a new default sms app -->
    <string name="ChooseANewDefaultSmsAppFragment__select_sms_app_from_the_list">從清單中選擇「短訊應用程式」</string>
    <!-- Instruction step for choosing a new default sms app -->
    <string name="ChooseANewDefaultSmsAppFragment__choose_another_app_to_use_for_sms_messaging">選擇使用另一個短訊應用程式</string>
    <!-- Instruction step for choosing a new default sms app -->
    <string name="ChooseANewDefaultSmsAppFragment__return_to_signal">返回 Signal</string>
    <!-- Instruction step for choosing a new default sms app -->
    <string name="ChooseANewDefaultSmsAppFragment__open_your_phones_settings_app">開啟手機的「設定」應用程式</string>
    <!-- Instruction step for choosing a new default sms app -->
    <string name="ChooseANewDefaultSmsAppFragment__navigate_to_apps_default_apps_sms_app">前往「應用程式」&gt;「預設應用程式」&gt;「短訊應用程式」</string>

    <!-- RemoveSmsMessagesDialogFragment -->
    <!-- Action button to keep messages -->
    <string name="RemoveSmsMessagesDialogFragment__keep_messages">保留訊息</string>
    <!-- Action button to remove messages -->
    <string name="RemoveSmsMessagesDialogFragment__remove_messages">移除訊息</string>
    <!-- Title of dialog -->
    <string name="RemoveSmsMessagesDialogFragment__remove_sms_messages">要移除來自 Signal 的短訊嗎？</string>
    <!-- Message of dialog -->
    <string name="RemoveSmsMessagesDialogFragment__you_can_now_remove_sms_messages_from_signal">你現在可以從 Signal 中移除短訊，以騰出儲存空間。移除後，你仍可在其他短訊應用程式內找到該短訊紀錄。</string>

    <!-- ReExportSmsMessagesDialogFragment -->
    <!-- Action button to re-export messages -->
    <string name="ReExportSmsMessagesDialogFragment__continue">繼續</string>
    <!-- Action button to cancel re-export process -->
    <string name="ReExportSmsMessagesDialogFragment__cancel">取消</string>
    <!-- Title of dialog -->
    <string name="ReExportSmsMessagesDialogFragment__export_sms_again">要重新匯出短訊嗎？</string>
    <!-- Message of dialog -->
    <string name="ReExportSmsMessagesDialogFragment__you_already_exported_your_sms_messages">你已完成匯出短訊。\n注意：如繼續操作，你可能會收到重複的訊息。</string>

    <!-- SetSignalAsDefaultSmsAppFragment -->
    <!-- Title of the screen -->
    <string name="SetSignalAsDefaultSmsAppFragment__set_signal_as_the_default_sms_app">將 Signal 設定為預設短訊應用程式</string>
    <!-- Message of the screen -->
    <string name="SetSignalAsDefaultSmsAppFragment__to_export_your_sms_messages">如要匯出短訊，你需要將 Signal 設定為預設短訊應用程式。</string>
    <!-- Button label to start export -->
    <string name="SetSignalAsDefaultSmsAppFragment__next">下一步</string>

    <!-- BackupSchedulePermission Megaphone -->
    <!-- The title on an alert window that explains to the user that we are unable to backup their messages -->
    <string name="BackupSchedulePermissionMegaphone__cant_back_up_chats">無法備份對話</string>
    <!-- The body text of an alert window that tells the user that we are unable to backup their messages -->
    <string name="BackupSchedulePermissionMegaphone__your_chats_are_no_longer_being_automatically_backed_up">你的對話不再自動備份。</string>
    <!-- The text on a button in an alert window that, when clicked, will take the user to a screen to re-enable backups -->
    <string name="BackupSchedulePermissionMegaphone__back_up_chats">備份對話</string>
    <!-- The text on a button in an alert window that, when clicked, will take the user to a screen to re-enable backups -->
    <string name="BackupSchedulePermissionMegaphone__not_now">現在不要</string>
    <!-- Re-enable backup permission bottom sheet title -->
    <string name="BackupSchedulePermissionMegaphone__to_reenable_backups">重啟備份功能：</string>
    <!-- Re-enable backups permission bottom sheet instruction 1 text -->
    <string name="BackupSchedulePermissionMegaphone__tap_the_go_to_settings_button_below">點按下方的「前往設定」按鈕</string>
    <!-- Re-enable backups permission bottom sheet instruction 2 text -->
    <string name="BackupSchedulePermissionMegaphone__turn_on_allow_settings_alarms_and_reminders">開啟「允許設定鬧鐘及提醒」</string>
    <!-- Re-enable backups permission bottom sheet call to action button to open settings -->
    <string name="BackupSchedulePermissionMegaphone__go_to_settings">前往設定</string>

    <!-- SmsExportMegaphoneActivity -->
    <!-- Phase 2 title of full screen megaphone indicating sms will no longer be supported in the near future -->
    <string name="SmsExportMegaphoneActivity__signal_will_no_longer_support_sms">Signal 將不再支援短訊服務</string>
    <!-- Phase 3 title of full screen megaphone indicating sms is longer supported  -->
    <string name="SmsExportMegaphoneActivity__signal_no_longer_supports_sms">Signal 不再支援短訊服務</string>
    <!-- The text on a button in a popup that, when clicked, will dismiss the popup and schedule the prompt to occur at a later time. -->
    <string name="SmsExportMegaphoneActivity__remind_me_later">稍後再提醒我</string>
    <!-- The text on a button in a popup that, when clicked, will navigate the user to a web article on SMS removal -->

    <!-- Title for screen shown after sms export has completed -->
    <string name="ExportSmsCompleteFragment__export_complete">匯出完成</string>
    <!-- Button to continue to next screen -->
    <string name="ExportSmsCompleteFragment__next">下一步</string>
    <!-- Message showing summary of sms export counts -->
    <plurals name="ExportSmsCompleteFragment__d_of_d_messages_exported">
        <item quantity="other">已匯出 %1$d 則訊息 (共 %2$d 則)</item>
    </plurals>

    <!-- Title of screen shown when some sms messages did not export -->
    <string name="ExportSmsPartiallyComplete__export_partially_complete">部份匯出完成</string>
    <!-- Debug step 1 on screen shown when some sms messages did not export -->
    <string name="ExportSmsPartiallyComplete__ensure_you_have_an_additional_s_free_on_your_phone_to_export_your_messages">確保您的手機上有額外的 %1$s 容量以匯出短訊</string>
    <!-- Debug step 2 on screen shown when some sms messages dit not export -->
    <string name="ExportSmsPartiallyComplete__retry_export_which_will_only_retry_messages_that_have_not_yet_been_exported">重試匯出，這只會重試尚未匯出的短訊</string>
    <!-- Partial sentence for Debug step 3 on screen shown when some sms messages did not export, is combined with \'contact us\' -->
    <string name="ExportSmsPartiallyComplete__if_the_problem_persists">如果問題持續， </string>
    <!-- Partial sentence for deubg step 3 on screen shown when some sms messages did not export, combined with \'If the problem persists\', link text to open contact support view -->
    <string name="ExportSmsPartiallyComplete__contact_us">聯絡我們</string>
    <!-- Button text to retry sms export -->
    <string name="ExportSmsPartiallyComplete__retry">重試</string>
    <!-- Button text to continue sms export flow and not retry failed message exports -->
    <string name="ExportSmsPartiallyComplete__continue_anyway">仍要繼續</string>
    <!-- Title of screen shown when all sms messages failed to export -->
    <string name="ExportSmsFullError__error_exporting_sms_messages">匯出 SMS 短訊出現問題</string>
    <!-- Helper text shown when all sms messages failed to export -->
    <string name="ExportSmsFullError__please_try_again_if_the_problem_persists">請重試。如果問題持續， </string>


    <!-- DonateToSignalFragment -->
    <!-- Title below avatar -->
    <string name="DonateToSignalFragment__privacy_over_profit">隱私比盈利更重要</string>
    <!-- Continue button label -->
    <string name="DonateToSignalFragment__continue">繼續</string>
    <!-- Description below title -->
    <string name="DonateToSignalFragment__private_messaging">我們是由你贊助的私密通訊軟體。無廣告、無追蹤、而且絕不妥協。請立即捐款支持 Signal。</string>
    <!-- Donation pill toggle monthly text -->
    <string name="DonationPillToggle__monthly">每月</string>
    <!-- Donation pill toggle one-time text -->
    <string name="DonationPillToggle__one_time">單次</string>

    <!-- GatewaySelectorBottomSheet -->
    <!-- Sheet title when subscribing -->
    <string name="GatewaySelectorBottomSheet__donate_s_month_to_signal">每月向 Signal 捐款 %1$s</string>
    <!-- Sheet summary when subscribing -->
    <string name="GatewaySelectorBottomSheet__get_a_s_badge">獲取一枚「%1$s」徽章</string>
    <!-- Sheet title when giving a one-time donation -->
    <string name="GatewaySelectorBottomSheet__donate_s_to_signal">捐款 %1$s 給 Signal</string>
    <!-- Sheet summary when giving a one-time donation -->
    <plurals name="GatewaySelectorBottomSheet__get_a_s_badge_for_d_days">
        <item quantity="other">獲取為期 %2$d 天的 %1$s 徽章</item>
    </plurals>
    <!-- Button label for paying with a credit card -->
    <string name="GatewaySelectorBottomSheet__credit_or_debit_card">信用卡或簽帳金融卡</string>
    <!-- Sheet summary when giving donating for a friend -->
    <string name="GatewaySelectorBottomSheet__donate_for_a_friend">為朋友捐款</string>

    <!-- StripePaymentInProgressFragment -->
    <string name="StripePaymentInProgressFragment__cancelling">正在取消…</string>

    <!-- The title of a bottom sheet dialog that tells the user we temporarily can\'t process their contacts. -->
    <string name="CdsTemporaryErrorBottomSheet_title">系統已處理太多聯絡人</string>
    <!-- The first part of the body text in a bottom sheet dialog that tells the user we temporarily can\'t process their contacts. The placeholder represents the number of days the user will have to wait until they can again. -->
    <plurals name="CdsTemporaryErrorBottomSheet_body1">
        <item quantity="other">系統會在 %1$d 天內再次嘗試處理你的聯絡人。</item>
    </plurals>
    <!-- The second part of the body text in a bottom sheet dialog that advises the user to remove contacts from their phone to fix the issue. -->
    <string name="CdsTemporaryErrorBottomSheet_body2">要盡速解決此問題，你可以考慮從同步大量聯絡人的手機中刪除聯絡人或帳戶。</string>
    <!-- A button label in a bottom sheet that will navigate the user to their contacts settings. -->
    <!-- A toast that will be shown if we are unable to open the user\'s default contacts app. -->

    <!-- The title of a bottom sheet dialog that tells the user we can\'t process their contacts. -->
    <string name="CdsPermanentErrorBottomSheet_title">系統無法處理聯絡人</string>
    <!-- The first part of the body text in a bottom sheet dialog that tells the user we can\'t process their contacts. -->
    <string name="CdsPermanentErrorBottomSheet_body">你手機的聯絡人超出 Signal 可以處理的數量。如要在 Signal 上尋找聯絡人，請考慮從同步大量聯絡人的手機中刪除聯絡人或帳戶。</string>
    <!-- The first part of the body text in a bottom sheet dialog that tells the user we can\'t process their contacts. -->
    <string name="CdsPermanentErrorBottomSheet_learn_more">了解更多</string>
    <!-- A button label in a bottom sheet that will navigate the user to their contacts settings. -->
    <string name="CdsPermanentErrorBottomSheet_contacts_button">開啟聯絡人</string>
    <!-- A toast that will be shown if we are unable to open the user\'s default contacts app. -->
    <string name="CdsPermanentErrorBottomSheet_no_contacts_toast">找不到聯絡人應用程式</string>

    <!-- PaymentMessageView -->
    <!-- In-chat conversation message shown when you sent a payment to another person, placeholder is the other person name -->
    <string name="PaymentMessageView_you_sent_s">你向 %1$s 發送了付款</string>
    <!-- In-chat conversation message shown when another person sent a payment to you, placeholder is the other person name -->
    <string name="PaymentMessageView_s_sent_you">%1$s 向你發送了付款</string>

    <!-- YourInformationIsPrivateBottomSheet -->
    <string name="YourInformationIsPrivateBottomSheet__your_information_is_private">你的資料已保密</string>
    <string name="YourInformationIsPrivateBottomSheet__signal_does_not_collect">當你捐款時，Signal 不會收集或儲存任何個人資料。</string>
    <string name="YourInformationIsPrivateBottomSheet__we_use_stripe">我們使用 Stripe 作為接收捐款的付款處理商。我們不會存取、保存或儲存你向他們提供的任何資料。</string>
    <string name="YourInformationIsPrivateBottomSheet__signal_does_not_and_cannot">Signal 不會也無法將你的捐款連接到你的 Signal 帳戶。</string>
    <string name="YourInformationIsPrivateBottomSheet__thank_you">多謝您的支持！</string>

    <!-- GroupStoryEducationSheet -->
    <!-- Displayed as the title of the education bottom sheet -->
    <string name="GroupStoryEducationSheet__introducing_group_stories">隆重推出：群組限時動態</string>
    <!-- Line item on the sheet explaining group stories -->
    <string name="GroupStoryEducationSheet__share_story_updates_to">在你加入的群組聊天分享限時動態更新。</string>
    <!-- Line item on the sheet explaining that anyone in the group can share to group stories -->
    <string name="GroupStoryEducationSheet__anyone_in_the_group">群組聊天的所有成員都可以新增限時動態。</string>
    <!-- Line item on the sheet explaining that anyone in the group can view replies -->
    <string name="GroupStoryEducationSheet__all_group_chat_members">群組聊天的所有成員都可以瀏覽限時動態回覆。</string>
    <!-- Button label to dismiss sheet -->
    <string name="GroupStoryEducationSheet__next">下一步</string>
    <string name="Registration_country_code_entry_hint">+0</string>

    <!-- PaypalCompleteOrderBottomSheet -->
    <string name="PaypalCompleteOrderBottomSheet__donate">捐款</string>
    <string name="PaypalCompleteOrderBottomSheet__payment">付款</string>

    <!-- ChatFilter -->
    <!-- Displayed in a pill at the top of the chat list when it is filtered by unread messages -->
    <string name="ChatFilter__filtered_by_unread">依據未讀訊息篩選</string>
    <!-- Displayed underneath the filter circle at the top of the chat list when the user pulls at a very low velocity -->
    <string name="ChatFilter__pull_to_filter">下拉進行篩選</string>
    <!-- Displayed in the "clear filter" item in the chat feed if the user opened the filter from the overflow menu -->
    <string name="ChatFilter__tip_pull_down">提示：下拉聊天清單以進行篩選</string>

    <!-- Title for screen describing that sms support is going to be removed soon -->
    <string name="SmsRemoval_title_going_away">系統即將停止支援短訊服務</string>
    <!-- Bullet point message shown on describing screen as first bullet why sms is being removed, placeholder with be date of removal (e.g., March 21st) -->
    <string name="SmsRemoval_info_bullet_1">Signal 應用程式即將停止支援短訊服務。</string>
    <!-- Bullet point message shown on describing screen as second bullet why sms is being removed -->
    <string name="SmsRemoval_info_bullet_2">短訊與 Signal 訊息不同。<b>這不會影響 Signal 加密通訊，有關服務將可繼續使用。</b></string>
    <!-- Bullet point message shown on describing screen as third bullet why sms is being removed -->
    <string name="SmsRemoval_info_bullet_3">你可匯出短訊，並選擇新的短訊應用程式。</string>
    <!-- Bullet point message shown on describing screen as first bullet variant why sms is being removed when user is locked out of sms -->
    <string name="SmsRemoval_info_bullet_1_phase_3">Signal 已停止支援短訊傳送。</string>
    <!-- Button label on sms removal info/megaphone to start the export SMS flow -->
    <string name="SmsRemoval_export_sms">匯出短訊</string>

    <!-- Set up your username megaphone -->
    <!-- Displayed as a title on a megaphone which prompts user to set up a username -->
    <string name="SetUpYourUsername__set_up_your_signal_username">設定你的 Signal 用戶名稱</string>
    <!-- Displayed as a description on a megaphone which prompts user to set up a username -->
    <string name="SetUpYourUsername__usernames_let_others">用戶名稱讓其他人無需透過電話號碼也可以向你傳送訊息</string>
    <!-- Displayed as an action on a megaphone which prompts user to set up a username -->
    <string name="SetUpYourUsername__not_now">現在不要</string>
    <!-- Displayed as an action on a megaphone which prompts user to set up a username -->
    <string name="SetUpYourUsername__continue">繼續</string>

    <!-- Text Formatting -->
    <!-- Popup menu label for applying bold style -->
    <string name="TextFormatting_bold">粗體</string>
    <!-- Popup menu label for applying italic style -->
    <string name="TextFormatting_italic">斜體</string>
    <!-- Popup menu label for applying strikethrough style -->
    <string name="TextFormatting_strikethrough">刪除線</string>
    <!-- Popup menu label for applying monospace font style -->
    <string name="TextFormatting_monospace">等寬</string>
    <!-- Popup menu label for applying spoiler style -->
    <string name="TextFormatting_spoiler">劇透</string>
    <!-- Popup menu label for clearing applied formatting -->
    <string name="TextFormatting_clear_formatting">清除格式</string>

    <!-- UsernameEducationFragment -->
    <!-- Continue button which takes the user to the add a username screen -->
    <string name="UsernameEducationFragment__continue">繼續</string>
    <!-- Displayed as a title on the username education screen -->
    <string name="UsernameEducationFragment__set_up_your_signal_username">設定你的 Signal 用戶名稱</string>
    <!-- Displayed as body text in the username education screen -->
    <string name="UsernameEducationFragment__usernames_are_paired_with_a_set_of_digits">用戶名稱與一組數字配對，並且不會在你的個人檔案上公開</string>
    <!-- Displayed as body text in the username education screen -->
    <string name="UsernameEducationFragment__each_username_has_a_unique_qr_code">每個用戶名稱都擁有獨一無二的 QR 碼和連結，你可以與好友分享並開始聊天</string>
    <!-- Displayed as body text in the username education screen. The string references the names of settings, so they should match our translations for those settings. -->
    <string name="UsernameEducationFragment__turn_off_phone_number_discovery">要關閉電話號碼搜索功能，請前往「設定」&gt;「隱私」&gt;「電話號碼」&gt;「誰可以找到我的電話號碼」，以便使用你的用戶名稱作為其他人聯絡你的主要方式</string>

    <!-- Username edit dialog -->
    <!-- Option to open username editor displayed as a list item in a dialog -->
    <string name="UsernameEditDialog__edit_username">編輯用戶名稱</string>
    <!-- Option to delete username displayed as a list item in a dialog -->
    <string name="UsernameEditDialog__delete_username">刪除用戶名稱</string>

    <!-- Time duration picker -->
    <!-- Shown in a time duration picker for selecting duration in hours and minutes, label shown after the user input value for hour, e.g., 12h -->
    <string name="TimeDurationPickerDialog_single_letter_hour_abbreviation">小時</string>
    <!-- Shown in a time duration picker for selecting duration in hours and minutes, label shown after the user input value for minute, e.g., 24m -->
    <string name="TimeDurationPickerDialog_single_letter_minute_abbreviation">分鐘</string>
    <!-- Shown in a time duration picker for selecting duration in hours and minutes, label for button that will apply the setting -->
    <string name="TimeDurationPickerDialog_positive_button">設定</string>
    <!-- Shown in a time duration picker for selecting duration in hours and minutes, helper text indicating minimum allowable duration -->
    <string name="TimeDurationPickerDialog_minimum_duration_warning">啟用螢幕鎖定前設定的最短時間為 1 分鐘。</string>

    <!-- Call Log -->
    <!-- Displayed below the user\'s name in row items on the call log. First placeholder is the call status, second is when it occurred -->
    <string name="CallLogAdapter__s_dot_s">%1$s · %2$s</string>
    <!-- Displayed for incoming calls -->
    <string name="CallLogAdapter__incoming">來電</string>
    <!-- Displayed for outgoing calls -->
    <string name="CallLogAdapter__outgoing">撥出</string>
    <!-- Displayed for missed calls -->
    <string name="CallLogAdapter__missed">未接來電</string>
    <!-- Displayed on Group Call button if user is not in the call -->
    <string name="CallLogAdapter__join">加入</string>
    <!-- Displayed on Group Call button if user is in the call -->
    <string name="CallLogAdapter__return">返回</string>
    <!-- Call state template when there is more than one call collapsed into a single row. D is a number > 1 and S is a call info string (like Missed) -->
    <string name="CallLogAdapter__d_s">(%1$d) %2$s</string>
    <!-- Status text on call links -->
    <string name="CallLogAdapter__call_link">通話連結</string>
    <!-- Accessibility description for the video call button -->
    <string name="CallLogAdapter__start_a_video_call">開始視訊電話</string>
    <!-- Accessibility description for the voice call button -->
    <string name="CallLogAdapter__start_a_voice_call">開始語音通話</string>

    <!-- Call Log context menu -->
    <!-- Displayed as a context menu item to start a video call -->
    <string name="CallContextMenu__video_call">視訊通話</string>
    <!-- Displayed as a context menu item to start an audio call -->
    <string name="CallContextMenu__audio_call">語音通話</string>
    <!-- Displayed as a context menu item to go to chat -->
    <string name="CallContextMenu__go_to_chat">前往聊天</string>
    <!-- Displayed as a context menu item to see call info -->
    <string name="CallContextMenu__info">資訊</string>
    <!-- Displayed as a context menu item to select multiple calls -->
    <string name="CallContextMenu__select">選取</string>
    <!-- Displayed as a context menu item to delete this call -->
    <string name="CallContextMenu__delete">刪除</string>

    <!-- Call Log Fragment -->
    <!-- Displayed when deleting call history items -->
    <string name="CallLogFragment__deleting">正在刪除…</string>
    <!-- Displayed in a toast when a deletion fails for an unknown reason -->
    <string name="CallLogFragment__deletion_failed">刪除失敗。</string>
    <!-- Displayed as message in error dialog when can\'t delete links -->
    <plurals name="CallLogFragment__cant_delete_call_link">
        <item quantity="other">未能刪除所有通話連結。請檢查你的連線，然後再試一次。</item>
    </plurals>
    <!-- Snackbar text after clearing the call history -->
    <string name="CallLogFragment__cleared_call_history">清除通話紀錄</string>
    <!-- Dialog title to clear all call events -->
    <string name="CallLogFragment__clear_call_history_question">要清除通話紀錄嗎？</string>
    <!-- Dialog body to clear all call events -->
    <string name="CallLogFragment__this_will_permanently_delete_all_call_history">這將永久刪除所有通話記錄</string>
    <!-- Action bar menu item to delete all call events -->
    <string name="CallLogFragment__clear_call_history">清除通話紀錄</string>
    <!-- Action bar menu item to only display missed calls -->
    <string name="CallLogFragment__filter_missed_calls">篩選未接通話</string>
    <!-- Action bar menu item to clear missed call filter -->
    <string name="CallLogFragment__clear_filter">清除篩選器</string>
    <!-- Action bar menu item to open settings -->
    <string name="CallLogFragment__settings">設定</string>
    <!-- Action bar menu item to open notification profile settings -->
    <string name="CallLogFragment__notification_profile">通知設定檔</string>
    <!-- Call log new call content description -->
    <string name="CallLogFragment__start_a_new_call">開始新的通話</string>
    <!-- Filter pull text when pulled -->
    <string name="CallLogFragment__filtered_by_missed">依據未接通話篩選</string>
    <!-- Bottom bar option to select all call entries -->
    <string name="CallLogFragment__select_all">全選</string>
    <!-- Bottom bar option to delete all selected call entries and dialog action to confirm deletion -->
    <string name="CallLogFragment__delete">刪除</string>
    <plurals name="CallLogFragment__delete_d_calls">
        <item quantity="other">要刪除 %1$d 個通話嗎？</item>
    </plurals>
    <!-- Snackbar label after deleting call logs -->
    <plurals name="CallLogFragment__d_calls_deleted">
        <item quantity="other">已刪除 %1$d 通話</item>
    </plurals>
    <!-- Shown during empty state -->
    <string name="CallLogFragment__no_calls">沒有任何通話。</string>
    <!-- Shown during empty state -->
    <string name="CallLogFragment__get_started_by_calling_a_friend">找個好友聊天，開始使用吧。</string>
    <!-- Displayed as a message in a dialog when deleting multiple items -->
    <string name="CallLogFragment__call_links_youve_created">擁有你所建立通話連結的人將無法再使用這些連結。</string>

    <!-- New call activity -->
    <!-- Activity title in title bar -->
    <string name="NewCallActivity__new_call">新通話</string>

    <!-- Call state update popups -->
    <!-- Displayed when the user enables group call ringing -->
    <string name="CallStateUpdatePopupWindow__ringing_on">開啟響鈴</string>
    <!-- Displayed when the user disables group call ringing -->
    <string name="CallStateUpdatePopupWindow__ringing_off">關閉響鈴</string>
    <!-- Displayed when the user cannot enable group call ringing -->
    <string name="CallStateUpdatePopupWindow__group_is_too_large">群組太大，無法使用響鈴</string>
    <!-- Displayed when the user turns on their mic -->
    <string name="CallStateUpdatePopupWindow__mic_on">開啟麥克風</string>
    <!-- Displayed when the user turns off their mic -->
    <string name="CallStateUpdatePopupWindow__mic_off">關閉麥克風</string>
    <!-- Displayed when the user turns on their speakerphone -->
    <string name="CallStateUpdatePopupWindow__speaker_on">揚聲器開啟</string>
    <!-- Displayed when the user turns off their speakerphone -->
    <string name="CallStateUpdatePopupWindow__speaker_off">揚聲器關閉</string>

    <!-- Accessibility label describing the capture button on the camera screen -->
    <string name="CameraControls_capture_button_accessibility_label">「擷取」按鈕</string>
    <!-- Accessibility label describing the continue button on the camera screen -->
    <string name="CameraControls_continue_button_accessibility_label">「繼續」按鈕</string>

    <!-- CallPreference -->
    <!-- Generic group call in call info -->
    <string name="CallPreference__group_call">群組通話</string>
    <!-- Missed group call in call info -->
    <string name="CallPreference__missed_group_call">未接群組的通話</string>
    <!-- Incoming group call in call info -->
    <string name="CallPreference__incoming_group_call">群組通話來電</string>
    <!-- Outgoing group call in call info -->
    <string name="CallPreference__outgoing_group_call">撥出群組通話</string>

    <!-- CreateCallLink -->
    <!-- Call link creation item title on calls tab -->
    <string name="CreateCallLink__create_a_call_link">建立通話連結</string>
    <!-- Call link creation item description on calls tab -->
    <string name="CreateCallLink__share_a_link_for">分享 Signal 通話的連結</string>
    <!-- Text inserted when sharing a call link within Signal. Placeholder is a call link url. -->
    <string name="CreateCallLink__use_this_link_to_join_a_signal_call">使用此連結加入 Signal 通話：%1$s</string>

    <!-- CallLinkInfoSheet -->
    <!-- Sheet title -->
    <string name="CallLinkInfoSheet__call_info">通話資訊</string>
    <!-- Dialog title for removing or blocking participants -->
    <string name="CallLinkInfoSheet__remove_s_from_the_call">要將%1$s從通話中移除嗎？</string>
    <!-- Dialog action to remove participant from the call -->
    <string name="CallLinkInfoSheet__remove">移除</string>
    <!-- Dialog action to block participant from the call -->
    <string name="CallLinkInfoSheet__block_from_call">從通話中封鎖</string>

    <!-- CreateCallLinkBottomSheetDialogFragment -->
    <!-- Fragment title -->
    <string name="CreateCallLinkBottomSheetDialogFragment__create_call_link">建立通話連結</string>
    <!-- Displayed as a default name for the signal call -->
    <string name="CreateCallLinkBottomSheetDialogFragment__signal_call">Signal 通話</string>
    <!-- Displayed on a small button to allow user to instantly join call -->
    <string name="CreateCallLinkBottomSheetDialogFragment__join">加入</string>
    <!-- Option to open a full screen dialog to add a call name -->
    <string name="CreateCallLinkBottomSheetDialogFragment__add_call_name">新增通話名稱</string>
    <!-- Option to open a full screen dialog to edit a call name -->
    <string name="CreateCallLinkBottomSheetDialogFragment__edit_call_name">編輯通話名稱</string>
    <!-- Toggle to require approval for all members before joining -->
    <string name="CreateCallLinkBottomSheetDialogFragment__approve_all_members">批准全部成員</string>
    <!-- Row label to share the link via Signal -->
    <string name="CreateCallLinkBottomSheetDialogFragment__share_link_via_signal">透過 Signal 分享連結</string>
    <!-- Row label to copy the link to the clipboard -->
    <string name="CreateCallLinkBottomSheetDialogFragment__copy_link">複製連結</string>
    <!-- Row label to share the link with the external share sheet -->
    <string name="CreateCallLinkBottomSheetDialogFragment__share_link">分享連結</string>
    <!-- Button text to dismiss the sheet and add it as an upcoming call -->
    <string name="CreateCallLinkBottomSheetDialogFragment__done">完成</string>
    <!-- Displayed when we can\'t find a suitable way to open the system share picker -->
    <string name="CreateCallLinkBottomSheetDialogFragment__failed_to_open_share_sheet">無法分享通話連結。</string>
    <!-- Displayed when we copy the call link to the clipboard -->
    <string name="CreateCallLinkBottomSheetDialogFragment__copied_to_clipboard">已複製至剪貼簿</string>

    <!-- CallLinkIncomingRequestSheet -->
    <!-- Displayed as line item in sheet for approving or denying a single user -->
    <string name="CallLinkIncomingRequestSheet__approve_entry">批准加入</string>
    <!-- Displayed as line item in sheet for approving or denying a single user -->
    <string name="CallLinkIncomingRequestSheet__deny_entry">拒絕加入</string>

    <!-- EditCallLinkNameDialogFragment -->
    <!-- App bar title for editing a call name -->
    <string name="EditCallLinkNameDialogFragment__edit_call_name">編輯通話名稱</string>
    <!-- Text on button to confirm edit -->
    <string name="EditCallLinkNameDialogFragment__save">儲存</string>
    <!-- Placeholder text on input field when editing call name -->
    <string name="EditCallLinkNameDialogFragment__call_name">通話名稱</string>

    <!-- ChooseNavigationBarStyleFragment -->
    <!-- Dialog title, displayed below the header image -->
    <string name="ChooseNavigationBarStyleFragment__navigation_bar_size">導航欄大小</string>
    <!-- Toggle button label for normal size -->
    <string name="ChooseNavigationBarStyleFragment__normal">正常</string>
    <!-- Toggle button label for compact size -->
    <string name="ChooseNavigationBarStyleFragment__compact">簡潔</string>

    <!-- Title shown at top of bottom sheet dialog for displaying a message\'s edit history -->
    <string name="EditMessageHistoryDialog_title">編輯歷史紀錄</string>
    <!-- Title of dialog shown alerting user that edit message is in beta only -->
    <string name="SendingEditMessageBetaOnlyDialog_title">編輯訊息</string>
    <!-- Body of dialog shown alerting user that edit message is in beta only and only sent to beta users. -->
    <string name="SendingEditMessageBetaOnlyDialog_body">只有使用最新 Signal 版本的用戶才能看到你的編輯訊息。他們將可以看到你編輯了訊息。</string>
    <!-- Button to cancel sending edit message as it is beta only -->
    <string name="SendingEditMessageBetaOnlyDialog_cancel">取消</string>
    <!-- Button to continue sending edit message despite it being beta only -->
    <string name="SendingEditMessageBetaOnlyDialog_send">傳送</string>


    <!-- CallLinkDetailsFragment -->
    <!-- Displayed in action bar at the top of the fragment -->
    <string name="CallLinkDetailsFragment__call_details">通話詳情</string>
    <!-- Displayed in a text row, allowing the user to click and add a call name -->
    <string name="CallLinkDetailsFragment__add_call_name">新增通話名稱</string>
    <!-- Displayed in a toggle row, allowing the user to click to enable or disable member approval -->
    <string name="CallLinkDetailsFragment__approve_all_members">批准全部成員</string>
    <!-- Displayed in a text row, allowing the user to share the call link -->
    <string name="CallLinkDetailsFragment__share_link">分享連結</string>
    <!-- Displayed in a text row, allowing the user to delete the call link -->
    <string name="CallLinkDetailsFragment__delete_call_link">刪除通話連結</string>
    <!-- Displayed whenever a name change, revocation, etc, fails. -->
    <string name="CallLinkDetailsFragment__couldnt_save_changes">無法儲存變更。請檢查你的網路連線，然後再試一次。</string>
    <!-- Displayed as title in dialog when user attempts to delete the link -->
    <string name="CallLinkDetailsFragment__delete_link">要刪除連結嗎？</string>
    <!-- Displayed as body in dialog when user attempts to delete the link -->
    <string name="CallLinkDetailsFragment__this_link_will_no_longer_work">此連結將不再適用於任何人。</string>

    <!-- Button label for the share button in the username link settings -->
    <string name="UsernameLinkSettings_share_button_label">分享</string>
    <!-- Button label for the color selector button in the username link settings -->
    <string name="UsernameLinkSettings_color_button_label">色彩</string>
    <!-- Description text for QR code and links in the username link settings -->
    <string name="UsernameLinkSettings_qr_description">僅與你信任的人分享你的二維碼。當分享時其他人將能夠看到你的用戶名稱並與你開始聊天。</string>
    <!-- Content of a toast that will show after the username is copied to the clipboard -->
    <string name="UsernameLinkSettings_username_copied_toast">已複製用戶名稱</string>
    <!-- Content of a toast that will show after the username link is copied to the clipboard -->
    <string name="UsernameLinkSettings_link_copied_toast">已複製連結</string>
    <!-- Content of a text field that is shown when the user has not yet set a username link -->
    <string name="UsernameLinkSettings_link_not_set_label">未設定連結</string>
    <!-- Content of a text field that is shown when the user is actively resetting the username link and waiting for the operation to finish -->
    <string name="UsernameLinkSettings_resetting_link_label">正在重設連結…</string>
    <!-- Title of a dialog prompting the user to confirm whether they would like to reset their username link and QR code -->
    <string name="UsernameLinkSettings_reset_link_dialog_title">要重設二維碼嗎？</string>
    <!-- Body of a dialog prompting the user to confirm whether they would like to reset their username link and QR code -->
    <string name="UsernameLinkSettings_reset_link_dialog_body">如果你重設二維碼，你現有的二維碼和連結將會無效。</string>
    <!-- Label for the confirmation button on a dialog prompting the user to confirm whether they would like to reset their username link and QR code -->
    <string name="UsernameLinkSettings_reset_link_dialog_confirm_button">重設</string>
    <!-- Button label for a button that will reset your username and give you a new link -->
    <string name="UsernameLinkSettings_reset_button_label">重設</string>
    <!-- Button label for a button that indicates that the user is done changing the current setting -->
    <string name="UsernameLinkSettings_done_button_label">完成</string>
    <!-- Label for a tab that shows a screen to view your username QR code -->
    <string name="UsernameLinkSettings_code_tab_name">二維碼</string>
    <!-- Label for a tab that shows a screen to scan a QR code -->
    <string name="UsernameLinkSettings_scan_tab_name">掃描</string>
    <!-- Description text shown underneath the username QR code scanner -->
    <string name="UsernameLinkSettings_qr_scan_description">請掃描你聯絡人裝置上的二維碼。</string>
    <!-- App bar title for the username QR code color picker screen -->
    <string name="UsernameLinkSettings_color_picker_app_bar_title">色彩</string>
    <!-- Body of a dialog that is displayed when we failed to read a username QR code. -->
    <string name="UsernameLinkSettings_qr_result_invalid">二維碼無效。</string>
    <!-- Body of a dialog that is displayed when the username we looked up could not be found. -->
    <string name="UsernameLinkSettings_qr_result_not_found">找不到使用 %1$s 用戶名稱的用戶。</string>
    <!-- Body of a dialog that is displayed when the username we looked up could not be found and we also could not parse the username. -->
    <string name="UsernameLinkSettings_qr_result_not_found_no_username">找不到此用戶。</string>
    <!-- Body of a dialog that is displayed when we experienced a network error when looking up a username. -->
    <string name="UsernameLinkSettings_qr_result_network_error">遇到網路問題。請重試。</string>
    <!-- Body of a dialog that is displayed when we failed to reset your username link because you had no internet. -->
    <string name="UsernameLinkSettings_reset_link_result_network_unavailable">你沒有使用網路連線。你的連結未能重設，請稍後再試。</string>
    <!-- Body of a dialog that is displayed when we failed to reset your username link because of a transient network issue. -->
    <string name="UsernameLinkSettings_reset_link_result_network_error">嘗試重設連結時發生網路錯誤。請稍後再試。</string>

    <!-- PendingParticipantsView -->
    <!-- Displayed in the popup card when a remote user attempts to join a call link -->
    <string name="PendingParticipantsView__would_like_to_join">想加入…</string>
    <!-- Displayed in a button on the popup card denoting that there are other pending requests to join a call link -->
    <plurals name="PendingParticipantsView__plus_d_requests">
        <item quantity="other">+%1$d 個請求</item>
    </plurals>

    <!-- PendingParticipantsBottomSheet -->
    <!-- Title of the bottom sheet displaying requests to join the call link -->
    <string name="PendingParticipantsBottomSheet__requests_to_join_this_call">請求加入此通話</string>
    <!-- Subtitle of the bottom sheet denoting the total number of people waiting -->
    <plurals name="PendingParticipantsBottomSheet__d_people_waiting">
        <item quantity="other">%1$d 個人正在等候</item>
    </plurals>
    <!-- Content description for rejecting a user -->
    <string name="PendingParticipantsBottomSheet__reject">拒絕</string>
    <!-- Content description for confirming a user -->
    <string name="PendingParticipantsBottomSheet__approve">核准</string>

    <!-- EOF -->
</resources><|MERGE_RESOLUTION|>--- conflicted
+++ resolved
@@ -843,7 +843,7 @@
     <!-- Message for dialog asking user to submit logs for debugging a crash -->
     <string name="PromptLogsSlowNotificationsDialog__message">除錯日誌可協助我們診斷並修正問題，而且不包含識別資料。</string>
     <!-- Title for dialog asking user to submit logs for debugging slow notification issues -->
-    <string name="PromptLogsSlowNotificationsDialog__title_crash">Signal 遇到了問題。要提交除錯日誌嗎？</string>
+    <string name="PromptLogsSlowNotificationsDialog__title_crash">Molly 遇到了問題。要提交除錯日誌嗎？</string>
 
     <!-- Title for dialog asking user to submit logs for debugging slow notification issues -->
     <string name="PromptBatterySaverBottomSheet__title">由於電池效能最佳化，通知可能會延遲</string>
@@ -2982,14 +2982,9 @@
     <string name="PaymentsAllActivityFragment__sent">已傳送</string>
     <string name="PaymentsAllActivityFragment__received">已收取</string>
 
-<<<<<<< HEAD
-    <string name="PaymentsHomeFragment__introducing_payments">付款 (測試版) 登場</string>
-    <string name="PaymentsHomeFragment__use_signal_to_send_and_receive">使用 Molly 傳送和接收 MobileCoin：一種注重私隱的全新電子貨幣。立即啟動便可以開始使用。</string>
-=======
     <!-- Displayed on a welcome screen for payments -->
     <string name="PaymentsHomeFragment_introducing_payments">付款功能登場</string>
-    <string name="PaymentsHomeFragment__use_signal_to_send_and_receive">使用 Signal 傳送和接收 MobileCoin：一種注重私隱的全新電子貨幣。立即啟動便可以開始使用。</string>
->>>>>>> 9e836ba5
+    <string name="PaymentsHomeFragment__use_signal_to_send_and_receive">使用 Molly 傳送和接收 MobileCoin：一種注重私隱的全新電子貨幣。立即啟動便可以開始使用。</string>
     <string name="PaymentsHomeFragment__activate_payments">啟用付款</string>
     <string name="PaymentsHomeFragment__activating_payments">正在啟用付款…</string>
     <string name="PaymentsHomeFragment__restore_payments_account">還原付款帳戶</string>
@@ -3022,15 +3017,9 @@
     <string name="PaymentsHomeFragment__payments_deactivated">付款已停用。</string>
     <string name="PaymentsHomeFragment__payment_failed">付款失敗</string>
     <string name="PaymentsHomeFragment__details">詳細資料</string>
-<<<<<<< HEAD
-  <!-- Removed by excludeNonTranslatables <string name="PaymentsHomeFragment__learn_more__activate_payments" translatable="false">https://support.signal.org/hc/articles/360057625692#payments_activate -</string>
-    <string name="PaymentsHomeFragment__you_can_use_signal_to_send">您可使用 Molly 發送和接收 MobileCoin。所有付款均受 MobileCoin 和 MobileCoin Wallet 的使用條款約束。這是一項測試版功能，因此您或會遇到一些問題，您或會遺失付款或餘額而無法還原。 </string> -->
-=======
   <!-- Removed by excludeNonTranslatables <string name="PaymentsHomeFragment__learn_more__activate_payments" translatable="false">https://support.signal.org/hc/articles/360057625692#payments_activate</string> -->
     <!-- Displayed as a description in a dialog when the user tries to activate payments -->
     <string name="PaymentsHomeFragment__you_can_use_signal_to_send_and">你可使用 Signal 收發 MobileCoin。所有付款均受 MobileCoin 和 MobileCoin Wallet 的使用條款約束。你或許會遇到一些問題，以及你可能遺失付款或餘額而無法還原。 </string>
->>>>>>> 9e836ba5
     <string name="PaymentsHomeFragment__activate">啟用</string>
     <string name="PaymentsHomeFragment__view_mobile_coin_terms">檢視 MobileCoin 條款</string>
     <string name="PaymentsHomeFragment__payments_not_available">付款已不再在 Molly 上可用。您仍可轉移款項至交易平台，惟您不再能發送和接收付款或增加款項。</string>
@@ -3061,7 +3050,7 @@
     <!-- Displayed as a title at the top of the screen -->
     <string name="GrantPermissionsFragment__allow_permissions">允許存取權限</string>
     <!-- Displayed as a subtitle at the top of the screen -->
-    <string name="GrantPermissionsFragment__to_help_you_message_people_you_know">為協助你向認識的人發送訊息，Signal 將請求此等權限。 </string>
+    <string name="GrantPermissionsFragment__to_help_you_message_people_you_know">為協助你向認識的人發送訊息，Molly 將請求此等權限。 </string>
     <!-- Notifications permission row title -->
     <string name="GrantPermissionsFragment__notifications">通知</string>
     <!-- Notifications permission row description -->
@@ -3069,7 +3058,7 @@
     <!-- Contacts permission row title -->
     <string name="GrantPermissionsFragment__contacts">聯絡人</string>
     <!-- Contacts permission row description -->
-    <string name="GrantPermissionsFragment__find_people_you_know">找到你認識的人。你的聯絡人名單已加密，Signal 服務無法看到。</string>
+    <string name="GrantPermissionsFragment__find_people_you_know">找到你認識的人。你的聯絡人名單已加密，Molly 服務無法看到。</string>
     <!-- Phone calls permission row title -->
     <string name="GrantPermissionsFragment__phone_calls">電話通話</string>
     <!-- Phone calls permission row description -->
@@ -4935,7 +4924,7 @@
     <!-- Displayed in a toast when we fail to open the ringtone picker -->
     <string name="NotificationSettingsFragment__failed_to_open_picker">無法開啟挑選器。</string>
     <!-- Banner title when notification permission is disabled -->
-    <string name="NotificationSettingsFragment__to_enable_notifications">要啟用通知，Signal 需要顯示通知的權限。</string>
+    <string name="NotificationSettingsFragment__to_enable_notifications">要啟用通知，Molly 需要顯示通知的權限。</string>
     <!-- Banner action when notification permission is disabled -->
     <string name="NotificationSettingsFragment__turn_on">開啟</string>
 
