<?xml version='1.0' encoding='UTF-8'?>
<resources>
  <string name="yes">Ja</string>
  <string name="no">Nee</string>
  <string name="delete">Wissen</string>
  <string name="please_wait">Even geduld …</string>
  <string name="save">Opslaan</string>
  <string name="note_to_self">Notitie aan mezelf</string>
  <!--AbstractNotificationBuilder-->
  <string name="AbstractNotificationBuilder_new_message">Nieuw bericht</string>
  <!--AlbumThumbnailView-->
  <!--ApplicationMigrationActivity-->
  <string name="ApplicationMigrationActivity__signal_is_updating">Molly wordt nu bijgewerkt …</string>
  <!--ApplicationPreferencesActivity-->
  <string name="ApplicationPreferencesActivity_currently_s">Momenteel: %s</string>
  <string name="ApplicationPreferenceActivity_you_havent_set_a_passphrase_yet">Je hebt nog geen wachtwoord ingesteld!</string>
  <string name="ApplicationPreferencesActivity_disable_passphrase">Wachtwoord uitschakelen?</string>
  <string name="ApplicationPreferencesActivity_this_will_permanently_unlock_signal_and_message_notifications">Dit zal Molly en berichtmeldingen ontgrendelen en ontgrendeld houden.</string>
  <string name="ApplicationPreferencesActivity_disable">Uitschakelen</string>
  <string name="ApplicationPreferencesActivity_unregistering">Aan het uitschrijven</string>
  <string name="ApplicationPreferencesActivity_unregistering_from_signal_messages_and_calls">Je telefoonnummer wordt afgemeld voor Molly-berichten en -oproepen …</string>
  <string name="ApplicationPreferencesActivity_disable_signal_messages_and_calls">Molly-berichten en -oproepen uitschakelen?</string>
  <string name="ApplicationPreferencesActivity_disable_signal_messages_and_calls_by_unregistering">Dit zal je telefoonnummer uitschrijven bij de servers, je kunt dan niet langer Molly-berichten en -oproepen ontvangen of verzenden. Je zult je telefoonnummer opnieuw moeten registreren als je die functies weer wilt gebruiken.</string>
  <string name="ApplicationPreferencesActivity_error_connecting_to_server">Fout bij verbinden met de server.</string>
  <string name="ApplicationPreferencesActivity_sms_enabled">Sms is ingeschakeld</string>
  <string name="ApplicationPreferencesActivity_touch_to_change_your_default_sms_app">Tik hier als je je standaard-sms-applicatie wilt wijzigen</string>
  <string name="ApplicationPreferencesActivity_sms_disabled">Sms is uitgeschakeld</string>
  <string name="ApplicationPreferencesActivity_touch_to_make_signal_your_default_sms_app">Tik hier als je Signal naast gebruik voor internetberichten ook wilt instellen als je standaard-sms-applicatie</string>
  <string name="ApplicationPreferencesActivity_on">aan</string>
  <string name="ApplicationPreferencesActivity_On">Aan</string>
  <string name="ApplicationPreferencesActivity_off">uit</string>
  <string name="ApplicationPreferencesActivity_Off">Uit</string>
  <string name="ApplicationPreferencesActivity_sms_mms_summary">Sms %1$s, mms %2$s</string>
  <string name="ApplicationPreferencesActivity_privacy_summary">Appvergrendeling %1$s, Registratievergrendeling %2$s</string>
  <string name="ApplicationPreferencesActivity_appearance_summary">Thema %1$s, Taal %2$s</string>
  <string name="ApplicationPreferencesActivity_pins_are_required_for_registration_lock">Je pincode wordt gebruikt voor registratievergrendeling. Om je pincode uit te schakelen moet je eerst de registratievergrendeling uitzetten.</string>
  <string name="ApplicationPreferencesActivity_pin_created">Pincode aangemaakt.</string>
  <string name="ApplicationPreferencesActivity_pin_disabled">Pincode uitgeschakeld.</string>
  <string name="ApplicationPreferencesActivity_hide">Verbergen</string>
  <string name="ApplicationPreferencesActivity_hide_reminder">Herinnering verbergen?</string>
  <string name="ApplicationPreferencesActivity_record_payments_recovery_phrase">Herstel-zin voor overschrijvingen vastleggen</string>
  <string name="ApplicationPreferencesActivity_record_phrase">Zin vastleggen</string>
  <string name="ApplicationPreferencesActivity_before_you_can_disable_your_pin">Je moet een herstel-zin opnemen voordat je overschrijvingen kan uitschakelen, zodat het mogelijk wordt om je overschrijvingen-account te herstellen.</string>
  <!--AppProtectionPreferenceFragment-->
  <plurals name="AppProtectionPreferenceFragment_minutes">
    <item quantity="one">%d minuut</item>
    <item quantity="other">%d minuten</item>
  </plurals>
  <!--DraftDatabase-->
  <string name="DraftDatabase_Draft_image_snippet">(afbeelding)</string>
  <string name="DraftDatabase_Draft_audio_snippet">(audio)</string>
  <string name="DraftDatabase_Draft_video_snippet">(video)</string>
  <string name="DraftDatabase_Draft_location_snippet">(locatie)</string>
  <string name="DraftDatabase_Draft_quote_snippet">(citaat)</string>
  <string name="DraftDatabase_Draft_voice_note">(Audiobericht)</string>
  <!--AttachmentKeyboard-->
  <string name="AttachmentKeyboard_gallery">Galerij</string>
  <string name="AttachmentKeyboard_file">Bestand</string>
  <string name="AttachmentKeyboard_contact">Contactpersoon</string>
  <string name="AttachmentKeyboard_location">Locatie</string>
  <string name="AttachmentKeyboard_Signal_needs_permission_to_show_your_photos_and_videos">Molly heeft toegang nodig tot de externe opslagruimte om afbeeldingen en video\'s weer te kunnen geven.</string>
  <string name="AttachmentKeyboard_give_access">Toestemming geven</string>
  <string name="AttachmentKeyboard_payment">Overschrijving</string>
  <!--AttachmentManager-->
  <string name="AttachmentManager_cant_open_media_selection">Er is geen app gevonden waarmee je media zou kunnen selecteren.</string>
  <string name="AttachmentManager_signal_requires_the_external_storage_permission_in_order_to_attach_photos_videos_or_audio">Molly heeft toegang nodig tot de externe opslagruimte om afbeeldingen, video\'s of audio te kunnen verzenden, maar deze toestemming is permanent geweigerd. Ga naar de instellingen, tik op  ‘Machtigingen’ en schakel ‘Opslagruimte’ in.</string>
  <string name="AttachmentManager_signal_requires_contacts_permission_in_order_to_attach_contact_information">Molly heeft toegang nodig tot de contacten om contactinformatie in Molly weer te geven, maar deze toestemming is pertinent geweigerd. Ga naar de instellingen, tik op ‘Toestemmingen’ en schakel ‘Contacten’ in.</string>
  <string name="AttachmentManager_signal_requires_location_information_in_order_to_attach_a_location">Molly heeft toegang nodig tot de locatie om locaties te kunnen verzenden aan je gesprekspartners, maar deze toestemming is pertinent geweigerd. Ga naar de instellingen, tik op ‘Toestemmingen’ en schakel ‘Locatie’ in.</string>
  <!--AttachmentUploadJob-->
  <string name="AttachmentUploadJob_uploading_media">Media aan het uploaden …</string>
  <string name="AttachmentUploadJob_compressing_video_start">Video aan het comprimeren …</string>
  <!--BackgroundMessageRetriever-->
  <string name="BackgroundMessageRetriever_checking_for_messages">Aan het nagaan of er nieuwe berichten zijn …</string>
  <!--BlockedUsersActivity-->
  <string name="BlockedUsersActivity__blocked_users">Geblokkeerde personen</string>
  <string name="BlockedUsersActivity__add_blocked_user">Contactpersoon aan blokkeerlijst toevoegen</string>
  <string name="BlockedUsersActivity__blocked_users_will">Geblokkeerde personen kunnen niet zien dat ze geblokkeerd zijn: het lijkt voor hen alsof je telefoon over gaat, en alsof berichten worden afgeleverd.
Je huidige profielnaam en -foto blijven voor geblokkeerde personen zichtbaar maar worden niet bijgewerkt als je een nieuwe foto of naam instelt.
In groepen zullen jouw berichten niet zichtbaar zijn voor personen die je hebt geblokkeerd.</string>
  <string name="BlockedUsersActivity__no_blocked_users">Je hebt geen personen geblokkeerd</string>
  <string name="BlockedUsersActivity__block_user">Persoon blokkeren?</string>
  <string name="BlockedUserActivity__s_will_not_be_able_to">“%1$s” kan jou nog steeds bellen of berichten sturen en weet dus niet dat hij of zijn geblokkeerd is, maar je zult die oproepen en berichten niet zien.</string>
  <string name="BlockedUsersActivity__block">Blokkeren</string>
  <string name="BlockedUsersActivity__unblock_user">Persoon deblokkeren?</string>
  <string name="BlockedUsersActivity__do_you_want_to_unblock_s">Wil je “%1$s” deblokkeren?</string>
  <string name="BlockedUsersActivity__unblock">Deblokkeren</string>
  <!--BlockUnblockDialog-->
  <string name="BlockUnblockDialog_block_and_leave_s">%1$s blokkeren en verlaten?</string>
  <string name="BlockUnblockDialog_block_s">%1$s blokkeren?</string>
  <string name="BlockUnblockDialog_you_will_no_longer_receive_messages_or_updates">Je zult niet langer berichten of meldingen van deze groep ontvangen, en de leden kunnen je niet opnieuw aan de groep toevoegen.</string>
  <string name="BlockUnblockDialog_group_members_wont_be_able_to_add_you">Groepsleden zullen je niet langer aan deze groep kunnen toevoegen.</string>
  <string name="BlockUnblockDialog_group_members_will_be_able_to_add_you">Groepsleden zullen je weer aan deze groep kunnen toevoegen.</string>
  <string name="BlockUnblockDialog_you_will_be_able_to_call_and_message_each_other">Jullie zullen weer berichten naar elkaar kunnen verzenden, kunnen bellen, en je profielnaam, -foto en -omschrijving zullen voor hem of haar weer worden bijgewerkt.</string>
  <string name="BlockUnblockDialog_blocked_people_wont_be_able_to_call_you_or_send_you_messages">Geblokkeerde personen kunnen niet zien dat ze geblokkeerd zijn: het lijkt voor hen alsof je telefoon over gaat en alsof berichten worden afgeleverd.
Je huidige profielnaam en -foto blijven voor geblokkeerde personen zichtbaar maar worden ze niet bijgewerkt als je een nieuwe foto of naam instelt.
In groepen zullen jouw berichten niet zichtbaar zijn voor personen die je hebt geblokkeerd.</string>
  <!--Message shown on block dialog when blocking the Signal release notes recipient-->
  <string name="BlockUnblockDialog_block_getting_signal_updates_and_news">Nieuwsberichten over Signal blokkeren.</string>
  <!--Message shown on unblock dialog when unblocking the Signal release notes recipient-->
  <string name="BlockUnblockDialog_resume_getting_signal_updates_and_news">Voortaan weer nieuws over Signal ontvangen.</string>
  <string name="BlockUnblockDialog_unblock_s">%1$s deblokkeren?</string>
  <string name="BlockUnblockDialog_block">Blokkeren</string>
  <string name="BlockUnblockDialog_block_and_leave">Blokkeren en verlaten</string>
  <string name="BlockUnblockDialog_report_spam_and_block">Spam melden en blokkeren</string>
  <!--BucketedThreadMedia-->
  <string name="BucketedThreadMedia_Today">Vandaag</string>
  <string name="BucketedThreadMedia_Yesterday">Gisteren</string>
  <string name="BucketedThreadMedia_This_week">Deze week</string>
  <string name="BucketedThreadMedia_This_month">Deze maand</string>
  <string name="BucketedThreadMedia_Large">Grote bestanden</string>
  <string name="BucketedThreadMedia_Medium">Middelgrote bestanden</string>
  <string name="BucketedThreadMedia_Small">Kleine bestanden</string>
  <!--CameraXFragment-->
  <string name="CameraXFragment_tap_for_photo_hold_for_video">Tik voor foto, houd vast voor video</string>
  <string name="CameraXFragment_capture_description">Opnemen</string>
  <string name="CameraXFragment_change_camera_description">Camera wisselen</string>
  <string name="CameraXFragment_open_gallery_description">Galerij openen</string>
  <!--CameraContacts-->
  <string name="CameraContacts_recent_contacts">Recente contactpersonen</string>
  <string name="CameraContacts_signal_contacts">Signal-gebruikers</string>
  <string name="CameraContacts_signal_groups">Signal-groepen</string>
  <string name="CameraContacts_you_can_share_with_a_maximum_of_n_conversations">Je kunt dit delen met maximaal %d gesprekken.</string>
  <string name="CameraContacts_select_signal_recipients">Selecteer Signal-ontvangers</string>
  <string name="CameraContacts_no_signal_contacts">Geen Signal-gebuikers</string>
  <string name="CameraContacts_you_can_only_use_the_camera_button">Je kunt de cameraknop alleen gebruiken om foto\'s te verzenden aan Signal-gebruikers.</string>
  <string name="CameraContacts_cant_find_who_youre_looking_for">Kun je de persoon die je zoekt niet vinden?</string>
  <string name="CameraContacts_invite_a_contact_to_join_signal">Nodig een contactpersoon uit om ook Molly te gebruiken</string>
  <string name="CameraContacts__menu_search">Zoeken</string>
  <!--Censorship Circumvention Megaphone-->
  <!--Title for an alert that shows at the bottom of the chat list letting people know that circumvention is no longer needed-->
  <string name="CensorshipCircumventionMegaphone_turn_off_censorship_circumvention">Censuuromzeiling uitschakelen?</string>
  <!--Body for an alert that shows at the bottom of the chat list letting people know that circumvention is no longer needed-->
  <string name="CensorshipCircumventionMegaphone_you_can_now_connect_to_the_signal_service">Je kunt vanaf nu weer een directe verbinding maken met Signals servers, Signal werkt dan beter.</string>
  <!--Action to prompt the user to disable circumvention since it is no longer needed-->
  <string name="CensorshipCircumventionMegaphone_turn_off">Uitschakelen</string>
  <!--Action to prompt the user to dismiss the alert at the bottom of the chat list-->
  <string name="CensorshipCircumventionMegaphone_no_thanks">Nee bedankt</string>
  <!--ClearProfileActivity-->
  <string name="ClearProfileActivity_remove">Verwijderen</string>
  <string name="ClearProfileActivity_remove_profile_photo">Profielfoto verwijderen?</string>
  <string name="ClearProfileActivity_remove_group_photo">Groepsafbeelding verwijderen?</string>
  <!--ClientDeprecatedActivity-->
  <string name="ClientDeprecatedActivity_update_signal">Molly bijwerken</string>
  <string name="ClientDeprecatedActivity_this_version_of_the_app_is_no_longer_supported">Deze versie van de app wordt niet langer ondersteund. Om berichten te kunnen blijven verzenden en ontvangen moet je Signal bijwerken naar de meest recente versie.</string>
  <string name="ClientDeprecatedActivity_update">Bijwerken</string>
  <string name="ClientDeprecatedActivity_dont_update">Niet bijwerken</string>
  <string name="ClientDeprecatedActivity_warning">Waarschuwing</string>
  <string name="ClientDeprecatedActivity_your_version_of_signal_has_expired_you_can_view_your_message_history">Jouw versie van Signal is verlopen. Je kunt je gespreksgeschiedenis nog weergeven maar je kunt geen nieuwe berichten verzenden of ontvangen totdat je Signal hebt bijgewerkt.</string>
  <!--CommunicationActions-->
  <string name="CommunicationActions_no_browser_found">Geen webbrowser gevonden.</string>
  <string name="CommunicationActions_send_email">E-mail verzenden</string>
  <string name="CommunicationActions_a_cellular_call_is_already_in_progress">Er is al een telefoongesprek gaande.</string>
  <string name="CommunicationActions_start_voice_call">Spraak-oproep beginnen?</string>
  <string name="CommunicationActions_cancel">Annuleren</string>
  <string name="CommunicationActions_call">Bellen</string>
  <string name="CommunicationActions_insecure_call">Onbeveiligde oproep</string>
  <string name="CommunicationActions_carrier_charges_may_apply">Je mobielentelefonie-aanbieder brengt misschien extra kosten in rekening. Het nummer wat je op het punt staat te bellen is niet geregistreerd bij Signal. Dit gesprek zal via het telefonienetwerk lopen, niet over internet.</string>
  <!--ConfirmIdentityDialog-->
  <string name="ConfirmIdentityDialog_your_safety_number_with_s_has_changed">Je veiligheidsnummer met %1$s is veranderd. Dit kan betekenen dat iemand je communicatie probeert te onderscheppen, of gewoon dat %2$s Signal opnieuw heeft geïnstalleerd.</string>
  <string name="ConfirmIdentityDialog_you_may_wish_to_verify_your_safety_number_with_this_contact">Je wilt misschien je veiligheidsnummer bij deze contactpersoon verifiëren.</string>
  <string name="ConfirmIdentityDialog_accept">Aanvaarden</string>
  <!--ContactsCursorLoader-->
  <string name="ContactsCursorLoader_recent_chats">Recente gesprekken</string>
  <string name="ContactsCursorLoader_contacts">Contacten</string>
  <string name="ContactsCursorLoader_groups">Groepen</string>
  <string name="ContactsCursorLoader_phone_number_search">Zoeken op telefoonnummer</string>
  <string name="ContactsCursorLoader_username_search">Zoeken op gebruikersnaam</string>
  <!--Label for my stories when selecting who to send media to-->
  <string name="ContactsCursorLoader_my_stories">Mijn verhalen</string>
  <!--Action for creating a new story-->
  <!--ContactsDatabase-->
  <string name="ContactsDatabase_message_s">Bericht sturen naar %s</string>
  <string name="ContactsDatabase_signal_call_s">Signal-oproep %s</string>
  <!--ContactNameEditActivity-->
  <string name="ContactNameEditActivity_given_name">Voornaam</string>
  <string name="ContactNameEditActivity_family_name">Achternaam</string>
  <string name="ContactNameEditActivity_prefix">Voorvoegsel</string>
  <string name="ContactNameEditActivity_suffix">Achtervoegsel</string>
  <string name="ContactNameEditActivity_middle_name">Tweede voornaam</string>
  <!--ContactShareEditActivity-->
  <string name="ContactShareEditActivity_type_home">Thuis</string>
  <string name="ContactShareEditActivity_type_mobile">Mobiel</string>
  <string name="ContactShareEditActivity_type_work">Werk</string>
  <string name="ContactShareEditActivity_type_missing">Anders</string>
  <string name="ContactShareEditActivity_invalid_contact">De geselecteerde contactpersoon was ongeldig</string>
  <!--ConversationItem-->
  <string name="ConversationItem_error_not_sent_tap_for_details">Niet verzonden, tik hier voor details</string>
  <string name="ConversationItem_error_partially_not_delivered">Gedeeltelijk verzonden, tik hier voor details</string>
  <string name="ConversationItem_error_network_not_delivered">Verzenden is mislukt</string>
  <string name="ConversationItem_received_key_exchange_message_tap_to_process">Sleuteluitwisselingsbericht ontvangen, tik hier om het te verwerken.</string>
  <string name="ConversationItem_group_action_left">%1$s heeft de groep verlaten.</string>
  <string name="ConversationItem_send_paused">Verzending is gepauzeerd</string>
  <string name="ConversationItem_click_to_approve_unencrypted">Verzenden is mislukt, tik om onbeveiligd te verzenden</string>
  <string name="ConversationItem_click_to_approve_unencrypted_sms_dialog_title">Terugvallen naar onversleutelde sms?</string>
  <string name="ConversationItem_click_to_approve_unencrypted_mms_dialog_title">Terugvallen naar onversleutelde mms?</string>
  <string name="ConversationItem_click_to_approve_unencrypted_dialog_message">Dit bericht zal <b>niet</b> versleuteld worden omdat de ontvanger niet langer Signal gebruikt.\n\nBericht onbeveiligd verzenden?</string>
  <string name="ConversationItem_unable_to_open_media">Geen app gevonden waarmee dit bestand geopend kan openen.</string>
  <string name="ConversationItem_copied_text">%s naar klembord gekopieerd</string>
  <string name="ConversationItem_from_s">van %s</string>
  <string name="ConversationItem_to_s">via %s</string>
  <string name="ConversationItem_read_more"> Meer lezen</string>
  <string name="ConversationItem_download_more"> Meer downloaden</string>
  <string name="ConversationItem_pending">  In afwachting</string>
  <string name="ConversationItem_this_message_was_deleted">Dit bericht is gewist.</string>
  <string name="ConversationItem_you_deleted_this_message">Je hebt dit bericht gewist.</string>
  <!--ConversationActivity-->
  <string name="ConversationActivity_add_attachment">Bijlage toevoegen</string>
  <string name="ConversationActivity_select_contact_info">Tik op contactinformatie</string>
  <string name="ConversationActivity_compose_message">Bericht opstellen</string>
  <string name="ConversationActivity_sorry_there_was_an_error_setting_your_attachment">Sorry, er trad een fout op bij het plaatsen van je bijlage.</string>
  <string name="ConversationActivity_recipient_is_not_a_valid_sms_or_email_address_exclamation">Ontvanger is geen geldig sms- of e-mailadres!</string>
  <string name="ConversationActivity_message_is_empty_exclamation">Bericht is leeg!</string>
  <string name="ConversationActivity_group_members">Groepsleden</string>
  <string name="ConversationActivity__tap_here_to_start_a_group_call">Tik hier om een groepsoproep te starten</string>
  <string name="ConversationActivity_invalid_recipient">Ongeldige ontvanger!</string>
  <string name="ConversationActivity_added_to_home_screen">Aan thuisscherm toegevoegd</string>
  <string name="ConversationActivity_calls_not_supported">Bellen wordt niet ondersteund</string>
  <string name="ConversationActivity_this_device_does_not_appear_to_support_dial_actions">Dit apparaat lijkt belacties niet te ondersteunen.</string>
  <string name="ConversationActivity_transport_insecure_sms">Onbeveiligde sms</string>
  <string name="ConversationActivity_transport_insecure_mms">Onbeveiligde mms</string>
  <string name="ConversationActivity_transport_signal">Signal</string>
  <string name="ConversationActivity_lets_switch_to_signal">Laten we Molly gebruiken om een gesprek te voeren %1$s</string>
  <string name="ConversationActivity_specify_recipient">Kies een gesprekspartner</string>
  <string name="ConversationActivity_unblock">Deblokkeren</string>
  <string name="ConversationActivity_attachment_exceeds_size_limits">Bijlage overschrijdt de maximale grootte voor het type bericht dat je wilt verzenden.</string>
  <string name="ConversationActivity_unable_to_record_audio">Kan audio niet opnemen!</string>
  <string name="ConversationActivity_you_cant_send_messages_to_this_group">Je kunt naar dit groepsgesprek geen berichten verzenden omdat je niet langer een lid van deze groep bent.</string>
  <string name="ConversationActivity_only_s_can_send_messages">Alleen %1$s kunnen berichten verzenden.</string>
  <string name="ConversationActivity_admins">beheerders</string>
  <string name="ConversationActivity_message_an_admin">Bericht verzenden naar een beheerder</string>
  <string name="ConversationActivity_cant_start_group_call">Kan groepsgesprek niet beginnen</string>
  <string name="ConversationActivity_only_admins_of_this_group_can_start_a_call">Alleen beheerders kunnen in deze groep oproepen beginnen.</string>
  <string name="ConversationActivity_there_is_no_app_available_to_handle_this_link_on_your_device">Er is geen app beschikbaar op je apparaat om deze verwijzing te openen.</string>
  <string name="ConversationActivity_your_request_to_join_has_been_sent_to_the_group_admin">Je verzoek om lid te worden van de groep is doorgestuurd naar een beheerder. Je krijgt een melding zodra deze een besluit heeft genomen.</string>
  <string name="ConversationActivity_cancel_request">Verzoek annuleren</string>
  <string name="ConversationActivity_to_send_audio_messages_allow_signal_access_to_your_microphone">Om audioberichten op te nemen, moet je Molly toegang geven tot je microfoon.</string>
  <string name="ConversationActivity_signal_requires_the_microphone_permission_in_order_to_send_audio_messages">Molly heeft toegang nodig tot de microfoon om audioberichten te kunnen opnemen, maar deze is pertinent geweigerd. Ga naar de instellingen voor deze app, tik op ‘Machtigingen’ en schakel ‘Microfoon’ in.</string>
  <string name="ConversationActivity_signal_needs_the_microphone_and_camera_permissions_in_order_to_call_s">Molly heeft toegang nodig tot de microfoon en de camera om %s te kunnen bellen, maar deze is pertinent geweigerd. Ga naar de instellingen voor deze app, tik op ‘Machtigingen’ en schakel ‘Microfoon’ en ‘Camera’ in.</string>
  <string name="ConversationActivity_to_capture_photos_and_video_allow_signal_access_to_the_camera">Geef Molly toegang tot de camera om foto\'s en video\'s te maken.</string>
  <string name="ConversationActivity_signal_needs_the_camera_permission_to_take_photos_or_video">Molly heeft toegang nodig tot de camera om foto’s en video’s te kunnen opnemen, maar deze is pertinent geweigerd. Ga naar de instellingen voor deze app, tik op ‘Machtigingen’ en schakel ‘Camera’ in.</string>
  <string name="ConversationActivity_signal_needs_camera_permissions_to_take_photos_or_video">Molly heeft toegang tot de camera nodig om foto’s en video’s te kunnen opnemen</string>
  <string name="ConversationActivity_enable_the_microphone_permission_to_capture_videos_with_sound">Signal heeft toegang nodig tot de microfoon om video te kunnen opnemen met geluid.</string>
  <string name="ConversationActivity_signal_needs_the_recording_permissions_to_capture_video">Molly heeft toegang nodig tot de microfoon en camera om video te kunnen opnemen, maar deze is pertinent geweigerd. Ga naar de instellingen voor deze app, tik op ‘Machtigingen’ en schakel ‘Microfoon’ en ‘Camera’ in.</string>
  <string name="ConversationActivity_signal_needs_recording_permissions_to_capture_video">Molly heeft toegang nodig tot de microfoon om video te kunnen opnemen.</string>
  <string name="ConversationActivity_quoted_contact_message">%1$s %2$s</string>
  <string name="ConversationActivity_signal_cannot_sent_sms_mms_messages_because_it_is_not_your_default_sms_app">Signal kan geen sms-/mms-bericht verzenden omdat Signal niet je standaard sms-app is. Wil je dit veranderen in je Android-instellingen?</string>
  <string name="ConversationActivity_yes">Ja</string>
  <string name="ConversationActivity_no">Nee</string>
  <string name="ConversationActivity_search_position">%1$d van %2$d</string>
  <string name="ConversationActivity_no_results">Geen resultaten</string>
  <string name="ConversationActivity_sticker_pack_installed">Stickerpakket geïnstalleerd</string>
  <string name="ConversationActivity_new_say_it_with_stickers">Nieuw: zeg het met stickers</string>
  <string name="ConversationActivity_cancel">Annuleren</string>
  <string name="ConversationActivity_delete_conversation">Gesprek verwijderen?</string>
  <string name="ConversationActivity_delete_and_leave_group">Groep verwijderen en verlaten?</string>
  <string name="ConversationActivity_this_conversation_will_be_deleted_from_all_of_your_devices">Dit gesprek zal op al je eigen apparaten worden gewist.</string>
  <string name="ConversationActivity_you_will_leave_this_group_and_it_will_be_deleted_from_all_of_your_devices">Je zult deze groep verlaten en het gesprek zal op al je eigen apparaten worden gewist.</string>
  <string name="ConversationActivity_delete">Verwijderen</string>
  <string name="ConversationActivity_delete_and_leave">Verwijderen en verlaten</string>
  <string name="ConversationActivity__to_call_s_signal_needs_access_to_your_microphone">Molly heeft toegang nodig tot je microfoon om %1$s te bellen.</string>
  <string name="ConversationActivity__more_options_now_in_group_settings">Er zijn vanaf nu meer opties in de ‘Groepsgesprek-instellingen’</string>
  <string name="ConversationActivity_join">Deelnemen</string>
  <string name="ConversationActivity_full">Vol</string>
  <string name="ConversationActivity_error_sending_media">Fout bij het verzenden van media</string>
  <string name="ConversationActivity__reported_as_spam_and_blocked">Gemeld als spam en geblokkeerd.</string>
  <!--ConversationAdapter-->
  <plurals name="ConversationAdapter_n_unread_messages">
    <item quantity="one">%d ongelezen bericht</item>
    <item quantity="other">%d ongelezen berichten</item>
  </plurals>
  <!--ConversationFragment-->
  <plurals name="ConversationFragment_delete_selected_messages">
    <item quantity="one">Geselecteerd bericht wissen?</item>
    <item quantity="other">Geselecteerde berichten wissen?</item>
  </plurals>
  <string name="ConversationFragment_save_to_sd_card">Onversleuteld opslaan?</string>
  <plurals name="ConversationFragment_saving_n_media_to_storage_warning">
    <item quantity="one">Als je dit bestand opslaat op de telefoonopslag wordt het onversleuteld opgeslagen waardoor alle apps op je apparaat toegang krijgen tot dit bestand.\n\nToch doorgaan?</item>
    <item quantity="other">Als je deze %1$d bestanden opslaat op de telefoonopslag worden ze onversleuteld opgeslagen waardoor alle apps op je apparaat toegang krijgen tot deze bestanden.\n\nToch doorgaan?</item>
  </plurals>
  <plurals name="ConversationFragment_error_while_saving_attachments_to_sd_card">
    <item quantity="one">Fout tijdens het opslaan van de bijlage op de telefoonopslag!</item>
    <item quantity="other">Fout tijdens het opslaan van de bijlagen op de telefoonopslag!</item>
  </plurals>
  <string name="ConversationFragment_unable_to_write_to_sd_card_exclamation">Kan niet schrijven naar opslag!</string>
  <plurals name="ConversationFragment_saving_n_attachments">
    <item quantity="one">Bijlage aan het opslaan</item>
    <item quantity="other">%1$d bijlagen aan het opslaan</item>
  </plurals>
  <plurals name="ConversationFragment_saving_n_attachments_to_sd_card">
    <item quantity="one">Bijlage aan het opslaan naar telefoonopslag …</item>
    <item quantity="other">%1$d bijlagen aan het opslaan naar telefoonopslag …</item>
  </plurals>
  <string name="ConversationFragment_pending">In afwachting …</string>
  <string name="ConversationFragment_push">Internet (versleuteld met Signal-protocol)</string>
  <string name="ConversationFragment_mms">Mms (niet versleuteld)</string>
  <string name="ConversationFragment_sms">Sms (niet versleuteld)</string>
  <string name="ConversationFragment_deleting">Aan het wissen</string>
  <string name="ConversationFragment_deleting_messages">Berichten aan het wissen …</string>
  <string name="ConversationFragment_delete_for_me">Voor mij wissen</string>
  <string name="ConversationFragment_delete_for_everyone">Wissen voor iedereen</string>
  <string name="ConversationFragment_this_message_will_be_deleted_for_everyone_in_the_conversation">Dit bericht zal voor iedere deelnemer aan dit gesprek die een recente versie van Signal gebruikt gewist worden. Ze zullen wel een berichtbubbel zien waarin staat dat je een bericht hebt gewist.</string>
  <string name="ConversationFragment_quoted_message_not_found">Oorspronkelijk bericht niet gevonden</string>
  <string name="ConversationFragment_quoted_message_no_longer_available">Het oorspronkelijke bericht is niet langer beschikbaar</string>
  <string name="ConversationFragment_failed_to_open_message">Openen van bericht is mislukt</string>
  <string name="ConversationFragment_you_can_swipe_to_the_right_reply">Je kunt elk bericht naar rechts vegen om snel een reactie te schijven</string>
  <string name="ConversationFragment_you_can_swipe_to_the_left_reply">Je kunt elk bericht naar links vegen om snel een reactie te schijven</string>
  <string name="ConversationFragment_outgoing_view_once_media_files_are_automatically_removed">Uitgaande eenmaligeweergave-media worden onmiddellijk gewist zodra ze zijn verzonden. Je kunt je eigen media dus niet terugzien. — Gebruik eenmaligeweergave-berichten niet ter beveiliging, want Signal kan niet garanderen dat een bericht op het apparaat van een ander daadwerkelijk wordt gewist.</string>
  <string name="ConversationFragment_you_already_viewed_this_message">Je hebt dit eenmaligeweergave-bericht al weergegeven</string>
  <string name="ConversationFragment__you_can_add_notes_for_yourself_in_this_conversation">Je kunt in dit speciale gesprek notities voor jezelf achterlaten.\nEn als je gebruik maakt van gekoppelde apparaten, dan zullen noties vanaf het moment van koppelen worden gesynchroniseerd. Je kunt dus notities toevoegen en teruglezen vanaf al je gekoppelde apparaten.</string>
  <string name="ConversationFragment__d_group_members_have_the_same_name">%1$d groepsleden hebben dezelfde naam.</string>
  <string name="ConversationFragment__tap_to_review">Tik hier om ze te vergelijken</string>
  <string name="ConversationFragment__review_requests_carefully">Overweeg dit gespreksverzoek zorgvuldig:</string>
  <string name="ConversationFragment__signal_found_another_contact_with_the_same_name">Molly heeft een ander contactpersoon gevonden met dezelfde naam.</string>
  <string name="ConversationFragment_contact_us">Neem contact met ons op</string>
  <string name="ConversationFragment_verify">Verifiëren</string>
  <string name="ConversationFragment_not_now">Niet nu</string>
  <string name="ConversationFragment_your_safety_number_with_s_changed">Je veiligheidsnummer met %s is veranderd</string>
  <string name="ConversationFragment_your_safety_number_with_s_changed_likey_because_they_reinstalled_signal">Je veiligheidsnummer met %s is veranderd. Waarschijnlijk heeft hij of zij Signal opnieuw geïnstalleerd of is hij of zij op een nieuwe telefoon overgestapt. Als je echt zeker wilt weten dat je nog steeds met dezelfde persoon communiceert, tik dan op ‘Verifiëren’ om het veiligheidsnummer na te kijken. Voor de meeste mensen is deze extra controle niet nodig.</string>
  <!--Message shown to indicate which notification profile is on/active-->
  <string name="ConversationFragment__s_on">%1$s ingeschakeld</string>
  <!--Dialog title for block group link join requests-->
  <!--Dialog message for block group link join requests-->
  <!--Dialog confirm block request button-->
  <!--Dialog cancel block request button-->
  <string name="ConversationFragment__cancel">Annuleren</string>
  <!--Message shown after successfully blocking join requests for a user-->
  <string name="ConversationFragment__blocked">Geblokkeerd</string>
  <plurals name="ConversationListFragment_delete_selected_conversations">
    <item quantity="one">Geselecteerd gesprek wissen?</item>
    <item quantity="other">Geselecteerde gesprekken wissen?</item>
  </plurals>
  <plurals name="ConversationListFragment_this_will_permanently_delete_all_n_selected_conversations">
    <item quantity="one">Dit zal het geselecteerde gesprek alleen voor jou onherroepelijk wissen, maar dus niet voor je gesprekspartner(s).</item>
    <item quantity="other">Dit zal alle %1$d geselecteerde gesprekken alleen voor jou onherroepelijk wissen, maar dus niet voor je gesprekspartner(s).</item>
  </plurals>
  <string name="ConversationListFragment_deleting">Verwijderen</string>
  <string name="ConversationListFragment_deleting_selected_conversations">Geselecteerde gesprekken aan het verwijderen …</string>
  <plurals name="ConversationListFragment_conversations_archived">
    <item quantity="one">Gesprek gearchiveerd</item>
    <item quantity="other">%d gesprekken gearchiveerd</item>
  </plurals>
  <string name="ConversationListFragment_undo">ONGEDAAN MAKEN</string>
  <plurals name="ConversationListFragment_moved_conversations_to_inbox">
    <item quantity="one">Gesprek naar postvak IN verplaatst</item>
    <item quantity="other">%d gesprekken naar postvak IN verplaatst</item>
  </plurals>
  <plurals name="ConversationListFragment_read_plural">
    <item quantity="one">Gelezen</item>
    <item quantity="other">Gelezen</item>
  </plurals>
  <plurals name="ConversationListFragment_unread_plural">
    <item quantity="one">Ongelezen</item>
    <item quantity="other">Ongelezen</item>
  </plurals>
  <plurals name="ConversationListFragment_pin_plural">
    <item quantity="one">Vast­prikken</item>
    <item quantity="other">Vast­prikken</item>
  </plurals>
  <plurals name="ConversationListFragment_unpin_plural">
    <item quantity="one">Losmaken</item>
    <item quantity="other">Losmaken</item>
  </plurals>
  <plurals name="ConversationListFragment_mute_plural">
    <item quantity="one">Meldingen dempen</item>
    <item quantity="other">Meldingen dempen</item>
  </plurals>
  <plurals name="ConversationListFragment_unmute_plural">
    <item quantity="one">Meldingen niet langer dempen</item>
    <item quantity="other">Meldingen niet langer dempen</item>
  </plurals>
  <string name="ConversationListFragment_select">Selecteren</string>
  <plurals name="ConversationListFragment_archive_plural">
    <item quantity="one">Archiveren</item>
    <item quantity="other">Archiveren</item>
  </plurals>
  <plurals name="ConversationListFragment_unarchive_plural">
    <item quantity="one">Dearchiveren</item>
    <item quantity="other">Dearchiveren</item>
  </plurals>
  <plurals name="ConversationListFragment_delete_plural">
    <item quantity="one">Wissen</item>
    <item quantity="other">Wissen</item>
  </plurals>
  <string name="ConversationListFragment_select_all">Alles selecteren</string>
  <plurals name="ConversationListFragment_s_selected">
    <item quantity="one">%d geselecteerd</item>
    <item quantity="other">%d geselecteerd</item>
  </plurals>
  <!--Show in conversation list overflow menu to open selection bottom sheet-->
  <string name="ConversationListFragment__notification_profile">Meldingsprofiel</string>
  <!--Tooltip shown after you have created your first notification profile-->
  <string name="ConversationListFragment__turn_your_notification_profile_on_or_off_here">Schakel hier je meldingsprofiel in of uit.</string>
  <!--Message shown in top toast to indicate the named profile is on-->
  <string name="ConversationListFragment__s_on">%1$s ingeschakeld</string>
  <!--ConversationListItem-->
  <string name="ConversationListItem_key_exchange_message">Sleuteluitwisselingsbericht</string>
  <!--ConversationListItemAction-->
  <string name="ConversationListItemAction_archived_conversations_d">Gearchiveerde gesprekken (%d)</string>
  <!--ConversationTitleView-->
  <string name="ConversationTitleView_verified">Geverifieerd</string>
  <string name="ConversationTitleView_you">Jij</string>
  <!--ConversationTypingView-->
  <string name="ConversationTypingView__plus_d">+%1$d</string>
  <!--CreateGroupActivity-->
  <string name="CreateGroupActivity__select_members">Kies leden</string>
  <!--CreateProfileActivity-->
  <string name="CreateProfileActivity__profile">Profiel</string>
  <string name="CreateProfileActivity_error_setting_profile_photo">Fout bij instellen van profielfoto</string>
  <string name="CreateProfileActivity_problem_setting_profile">Probleem bij instellen van profiel</string>
  <string name="CreateProfileActivity_set_up_your_profile">Stel je profiel op</string>
  <string name="CreateProfileActivity_signal_profiles_are_end_to_end_encrypted">Je profielnaam, -foto en -omschrijving zijn alleen zichtbaar voor personen die zijn opgeslagen in jouw contactenlijst, personen naar wie je zelf een nieuw gesprek initieert, personen van wie je een gespreksverzoek aanvaardt en alle leden van een groep waarvan jij lid bent. Signal-profielen worden net als berichten eind-tot-eind-versleuteld uitgewisseld, daarom kunnen zelfs Signals ontwikkelaars je profielnaam, -foto en -omschrijving nooit zien.</string>
  <string name="CreateProfileActivity_set_avatar_description">Profielfoto instellen</string>
  <!--ChooseBackupFragment-->
  <string name="ChooseBackupFragment__restore_from_backup">Back-upgegevens terugzetten?</string>
  <string name="ChooseBackupFragment__restore_your_messages_and_media">Je hebt nu de gelegenheid om berichten en media uit een back-upbestand terug te zetten. Let op: Herstellen vanuit een back-upbestand kan alleen tijdens de installatie van de Signal-app. Als je deze stap overslaat kun je dit niet op een later moment alsnog doen.</string>
  <string name="ChooseBackupFragment__icon_content_description">Back-upgegevens terugzetten pictogram</string>
  <string name="ChooseBackupFragment__choose_backup">Back-upbestand kiezen</string>
  <string name="ChooseBackupFragment__learn_more">Meer leren hierover</string>
  <string name="ChooseBackupFragment__no_file_browser_available">Geen bestandsbrowser beschikbaar</string>
  <!--RestoreBackupFragment-->
  <string name="RestoreBackupFragment__restore_complete">Gegevens herstellen vanuit een back-upbestand is voltooid</string>
  <string name="RestoreBackupFragment__to_continue_using_backups_please_choose_a_folder">Om back-upbestanden te blijven maken, kies een directory waar je back-upbestanden vanaf nu in wilt opslaan.</string>
  <string name="RestoreBackupFragment__choose_folder">Map kiezen</string>
  <string name="RestoreBackupFragment__not_now">Niet nu</string>
  <!--Couldn\'t find the selected backup-->
  <!--Couldn\'t read the selected backup-->
  <!--Backup has an unsupported file extension-->
  <!--BackupsPreferenceFragment-->
  <string name="BackupsPreferenceFragment__chat_backups">Back-upbestanden maken</string>
  <string name="BackupsPreferenceFragment__backups_are_encrypted_with_a_passphrase">Back-upbestanden worden versleuteld met een wachtwoord en worden alleen offline op je eigen apparaat opgeslagen. Als je het maken van back-upbestanden inschakelt maakt Signal automatisch elke dag een nieuw back-upbestand van al je gesprekken en media. Alleen de twee meest recente geslaagde back-upbestanden blijven bewaard, oudere back-upbestanden worden overschreven.</string>
  <string name="BackupsPreferenceFragment__create_backup">Nu een back-upbestand maken</string>
  <string name="BackupsPreferenceFragment__last_backup">Meest recente back-upbestand: %1$s</string>
  <string name="BackupsPreferenceFragment__backup_folder">Back-uplocatie</string>
  <string name="BackupsPreferenceFragment__verify_backup_passphrase">Back-upwachtwoord verifiëren</string>
  <string name="BackupsPreferenceFragment__test_your_backup_passphrase">Test je back-upwachtwoord om na te gaan of je het juiste wachtwoord hebt onthouden</string>
  <string name="BackupsPreferenceFragment__turn_on">Inschakelen</string>
  <string name="BackupsPreferenceFragment__turn_off">Uitschakelen</string>
  <string name="BackupsPreferenceFragment__to_restore_a_backup">Om je gegevens uit een bestaand back-upbestand terug te plaatsen moet je Molly opnieuw installeren. Open dan de net geïnstalleerde Molly-app en tik op “Back-upgegevens terugzetten”. %1$s</string>
  <string name="BackupsPreferenceFragment__learn_more">Meer leren hierover</string>
  <string name="BackupsPreferenceFragment__in_progress">Wordt nu uitgevoerd …</string>
  <string name="BackupsPreferenceFragment__d_so_far">Tot nu toe %1$d …</string>
  <!--Show percentage of completion of backup-->
  <string name="BackupsPreferenceFragment__s_so_far">%1$s%% tot nu toe …</string>
  <string name="BackupsPreferenceFragment_signal_requires_external_storage_permission_in_order_to_create_backups">Molly heeft toegang nodig tot de opslagruimte om back-upbestanden te kunnen maken, maar deze is permanent geweigerd. Ga naar de instellingen voor deze app, tik op ‘Machtigingen’ en schakel ‘Opslagruimte’ in.</string>
  <!--CustomDefaultPreference-->
  <string name="CustomDefaultPreference_using_custom">Zelf ingesteld: %s</string>
  <string name="CustomDefaultPreference_using_default">Standaard in gebruik: %s</string>
  <string name="CustomDefaultPreference_none">Geen</string>
  <!--AvatarSelectionBottomSheetDialogFragment-->
  <string name="AvatarSelectionBottomSheetDialogFragment__choose_photo">Foto kiezen</string>
  <string name="AvatarSelectionBottomSheetDialogFragment__take_photo">Foto nemen</string>
  <string name="AvatarSelectionBottomSheetDialogFragment__choose_from_gallery">Kiezen vanuit galerij</string>
  <string name="AvatarSelectionBottomSheetDialogFragment__remove_photo">Foto verwijderen</string>
  <string name="AvatarSelectionBottomSheetDialogFragment__taking_a_photo_requires_the_camera_permission">Het maken van een foto vereist toestemming om de camera te gebruiken.</string>
  <string name="AvatarSelectionBottomSheetDialogFragment__viewing_your_gallery_requires_the_storage_permission">Om je gallerij weer te kunnen geven is toestemming om de opslag te gebruiken nodig.</string>
  <!--DateUtils-->
  <string name="DateUtils_just_now">Nu</string>
  <string name="DateUtils_minutes_ago">%d min</string>
  <string name="DateUtils_today">Vandaag</string>
  <string name="DateUtils_yesterday">Gisteren</string>
  <!--DecryptionFailedDialog-->
  <string name="DecryptionFailedDialog_chat_session_refreshed">Gespreksessie vernieuwd</string>
  <string name="DecryptionFailedDialog_signal_uses_end_to_end_encryption">Omdat Signal geavanceerde eind-tot-eind-versluteling gebruikt, kan het soms nodig zijn om je gespreksessie te vernieuwen. Dit heeft geen invloed op de beveiliging van je gesprek, maar het is mogelijk dat je een bericht van je contactpersoon hebt gemist. Vraag je contactpersoon eventueel om zijn of haar meest recente berichten opnieuw te zenden.</string>
  <!--DeviceListActivity-->
  <string name="DeviceListActivity_unlink_s">‘%s’ ontkoppelen?</string>
  <string name="DeviceListActivity_by_unlinking_this_device_it_will_no_longer_be_able_to_send_or_receive">Door dit apparaat te ontkoppelen kan het niet langer berichten verzenden en ontvangen.</string>
  <string name="DeviceListActivity_network_connection_failed">Netwerkfout</string>
  <string name="DeviceListActivity_try_again">Opnieuw proberen</string>
  <string name="DeviceListActivity_unlinking_device">Apparaat aan het ontkoppelen …</string>
  <string name="DeviceListActivity_unlinking_device_no_ellipsis">Apparaat aan het ontkoppelen</string>
  <string name="DeviceListActivity_network_failed">Netwerkfout!</string>
  <!--DeviceListItem-->
  <string name="DeviceListItem_unnamed_device">Naamloos apparaat</string>
  <string name="DeviceListItem_linked_s">Gekoppeld: %s</string>
  <string name="DeviceListItem_last_active_s">Laatst actief: %s</string>
  <string name="DeviceListItem_today">Vandaag</string>
  <!--DocumentView-->
  <string name="DocumentView_unnamed_file">Onbenoemd bestand</string>
  <!--DozeReminder-->
  <string name="DozeReminder_optimize_for_missing_play_services">Optimaliseren voor ontbrekende Google Play Services</string>
  <string name="DozeReminder_this_device_does_not_support_play_services_tap_to_disable_system_battery">Dit apparaat biedt geen ondersteuning voor Google Play Services. Tik hier om de optimalisaties m.b.t. stroomverbruik uit te schakelen, die Molly momenteel verhinderen om berichten te ontvangen op de achtergrond.</string>
  <!--ExpiredBuildReminder-->
  <string name="ExpiredBuildReminder_this_version_of_signal_has_expired">Deze versie van Signal is verlopen. Werk Signal bij om weer berichten te kunnen verzenden en ontvangen.</string>
  <string name="ExpiredBuildReminder_update_now">Nu bijwerken</string>
  <!--PendingGroupJoinRequestsReminder-->
  <plurals name="PendingGroupJoinRequestsReminder_d_pending_member_requests">
    <item quantity="one">%d openstaand lidmaatschapsverzoek.</item>
    <item quantity="other">%d openstaande lidmaatschapsverzoeken.</item>
  </plurals>
  <string name="PendingGroupJoinRequestsReminder_view">Weergeven</string>
  <!--ShareActivity-->
  <string name="ShareActivity_share_with">Doorsturen naar</string>
  <string name="ShareActivity_multiple_attachments_are_only_supported">Het verzenden van meerdere bijlagen is alleen mogelijk voor afbeeldingen en video\'s</string>
  <string name="ShareActivity_you_do_not_have_permission_to_send_to_this_group">Je bent niet gemachtigd om iets naar deze groep te verzenden</string>
  <!--GcmRefreshJob-->
  <string name="GcmRefreshJob_Permanent_Signal_communication_failure">Pertinente Signal-communicatiefout!</string>
  <string name="GcmRefreshJob_Signal_was_unable_to_register_with_Google_Play_Services">Molly was niet in staat zich bij de Google Play services op je telefoon te registreren. Molly-berichten en -oproepen zijn nu uitgeschakeld, probeer opnieuw te registreren via Instellingen &gt; Privacy &gt; Geavanceerd.</string>
  <!--GiphyActivity-->
  <string name="GiphyActivity_error_while_retrieving_full_resolution_gif">Fout bij het ophalen van de GIF in volledige resolutie</string>
  <!--GiphyFragmentPageAdapter-->
  <string name="GiphyFragmentPagerAdapter_gifs">GIFs</string>
  <string name="GiphyFragmentPagerAdapter_stickers">Stickers</string>
  <!--AddToGroupActivity-->
  <string name="AddToGroupActivity_add_member">Persoon aan de groep toevoegen?</string>
  <string name="AddToGroupActivity_add_s_to_s">%1$s aan de groep “%2$s” toevoegen?</string>
  <string name="AddToGroupActivity_s_added_to_s">%1$s aan de groep “%2$s” toegevoegd.</string>
  <string name="AddToGroupActivity_add_to_group">Aan groep toevoegen</string>
  <string name="AddToGroupActivity_add_to_groups">Aan groepen toevoegen</string>
  <string name="AddToGroupActivity_this_person_cant_be_added_to_legacy_groups">Deze persoon kan niet worden toegevoegd aan een verouderde groep.</string>
  <string name="AddToGroupActivity_add">Toevoegen</string>
  <string name="AddToGroupActivity_add_to_a_group">Aan een groep toevoegen</string>
  <!--ChooseNewAdminActivity-->
  <string name="ChooseNewAdminActivity_choose_new_admin">Kies een nieuwe beheerder</string>
  <string name="ChooseNewAdminActivity_done">Klaar</string>
  <string name="ChooseNewAdminActivity_you_left">Je hebt de groep “%1$s” verlaten.</string>
  <!--GroupMembersDialog-->
  <string name="GroupMembersDialog_you">Jij</string>
  <!--GV2 access levels-->
  <string name="GroupManagement_access_level_anyone">Iedereen</string>
  <string name="GroupManagement_access_level_all_members">Alle groepsleden</string>
  <string name="GroupManagement_access_level_only_admins">Uitsluitend beheerders</string>
  <string name="GroupManagement_access_level_no_one">Niemand</string>
  <!--GV2 invites sent-->
  <plurals name="GroupManagement_invitation_sent">
    <item quantity="one">Uitnodiging verzonden</item>
    <item quantity="other">%d uitnodigingen verzonden</item>
  </plurals>
  <string name="GroupManagement_invite_single_user">“%1$s” kan niet direct door jou worden toegevoegd aan de groep. In plaats daarvan heeft hij of zij een uitnodiging gekregen om lid te worden van de groep, en hij of zij zal geen berichten van de groep kunnen zien totdat hij of zij de uitnodiging heeft aanvaard.</string>
  <string name="GroupManagement_invite_multiple_users">Deze personen kunnen niet direct door jou aan de groep worden toegevoegd. In plaats daarvan hebben ze een uitnodiging gekregen om lid te worden van de groep, en ze zullen geen berichten van de groep kunnen zien totdat ze de uitnodiging hebben aanvaard.</string>
  <!--GroupsV1MigrationLearnMoreBottomSheetDialogFragment-->
  <string name="GroupsV1MigrationLearnMore_what_are_new_groups">Wat zijn ‘nieuwe-stijl’ groepen?</string>
  <string name="GroupsV1MigrationLearnMore_new_groups_have_features_like_mentions">Nieuwe-stijl groepen hebben functionaliteiten waaronder @vermeldingen en groepsbeheer en in de toekomst zullen er meer functionaliteiten aan worden toegevoegd.</string>
  <string name="GroupsV1MigrationLearnMore_all_message_history_and_media_has_been_kept">Alle gespreksgeschiedenis en media van voor het omzetten zijn behouden gebleven.</string>
  <string name="GroupsV1MigrationLearnMore_you_will_need_to_accept_an_invite_to_join_this_group_again">Om weer lid te worden van deze groep zul je een uitnodiging moeten aanvaarden. Je zult geen berichten van deze groep ontvangen zolang je dat nog niet hebt gedaan.</string>
  <plurals name="GroupsV1MigrationLearnMore_these_members_will_need_to_accept_an_invite">
    <item quantity="one">Dit groepslid zal opnieuw een uitnodiging om tot de groep toe te treden moeten accepteren en zal geen berichten krijgen zolang dit geaccepteerd is:</item>
    <item quantity="other">Deze groepsleden zullen opnieuw een uitnodiging om tot de groep toe te treden moeten accepteren en zullen geen berichten krijgen zolang ze dit geaccepteerd hebben:</item>
  </plurals>
  <plurals name="GroupsV1MigrationLearnMore_these_members_were_removed_from_the_group">
    <item quantity="one">Dit groepslid is verwijderd uit de groep en kan niet opnieuw toetreden totdat hij Signal heeft bijgewerkt:</item>
    <item quantity="other">Deze groepsleden zijn verwijderd uit de groep en kunnen niet opnieuw toetreden totdat ze Signal hebben bijgewerkt:</item>
  </plurals>
  <!--GroupsV1MigrationInitiationBottomSheetDialogFragment-->
  <string name="GroupsV1MigrationInitiation_upgrade_to_new_group">Omzetten naar nieuwe-stijl groep</string>
  <string name="GroupsV1MigrationInitiation_upgrade_this_group">Deze groep omzetten naar een nieuwe groep</string>
  <string name="GroupsV1MigrationInitiation_new_groups_have_features_like_mentions">Nieuwe-stijl groepen hebben functionaliteiten waaronder @vermeldingen en groepsbeheer en in de toekomst zullen er meer functionaliteiten aan worden toegevoegd.</string>
  <string name="GroupsV1MigrationInitiation_all_message_history_and_media_will_be_kept">Alle gespreksgeschiedenis en media van voor het omzetten zullen behouden blijven.</string>
  <string name="GroupsV1MigrationInitiation_encountered_a_network_error">Er is een netwerkfout opgetreden. Probeer het later opnieuw.</string>
  <string name="GroupsV1MigrationInitiation_failed_to_upgrade">Omzetten is mislukt.</string>
  <plurals name="GroupsV1MigrationInitiation_these_members_will_need_to_accept_an_invite">
    <item quantity="one">Dit groepslid zal een uitnodiging ontvangen om tot de groep toe te treden en hij of zij zal geen berichten ontvangen zolang hij of zij die uitnodiging nog niet geaccepteerd heeft:</item>
    <item quantity="other">Deze groepsleden zullen een uitnodiging ontvangen om tot de groep toe te treden en ze zullen geen berichten ontvangen zolang ze die uitnodiging nog niet geaccepteerd hebben:</item>
  </plurals>
  <plurals name="GroupsV1MigrationInitiation_these_members_are_not_capable_of_joining_new_groups">
    <item quantity="one">Dit groepslid is niet in staat om tot nieuwe-stijl groepen toe te treden en wordt daarom verwijderd uit de groep:</item>
    <item quantity="other">Deze groepsleden zijn niet in staat om tot nieuwe-stijl groepen toe te treden en worden daarom verwijderd uit de groep:</item>
  </plurals>
  <!--GroupsV1MigrationSuggestionsReminder-->
  <plurals name="GroupsV1MigrationSuggestionsReminder_members_couldnt_be_added_to_the_new_group">
    <item quantity="one">%1$d groepslid kon bij het omzetten van de groep in een nieuwe-stijl groep niet automatisch opnieuw worden toegevoegd. Wil je ze hem of haar nu alsnog toevoegen?</item>
    <item quantity="other">%1$d groepsleden konden bij het omzetten van de groep in een nieuwe-stijl groep niet automatisch opnieuw worden toegevoegd. Wil je ze nu alsnog toevoegen?</item>
  </plurals>
  <plurals name="GroupsV1MigrationSuggestionsReminder_add_members">
    <item quantity="one">Groepslid toevoegen</item>
    <item quantity="other">Groepsleden toevoegen</item>
  </plurals>
  <string name="GroupsV1MigrationSuggestionsReminder_no_thanks">Nee bedankt</string>
  <!--GroupsV1MigrationSuggestionsDialog-->
  <plurals name="GroupsV1MigrationSuggestionsDialog_add_members_question">
    <item quantity="one">Groepslid toevoegen?</item>
    <item quantity="other">Groepsleden toevoegen?</item>
  </plurals>
  <plurals name="GroupsV1MigrationSuggestionsDialog_these_members_couldnt_be_automatically_added">
    <item quantity="one">Dit groepslid kon bij het omzetten van een groep in een nieuwe-stijl groep niet automatisch worden toegevoegd.</item>
    <item quantity="other">Deze groepsleden konden bij het omzetten van een groep in een nieuwe-stijl groep niet automatisch worden toegevoegd.</item>
  </plurals>
  <plurals name="GroupsV1MigrationSuggestionsDialog_add_members">
    <item quantity="one">Groepslid toevoegen</item>
    <item quantity="other">Groepsleden toevoegen</item>
  </plurals>
  <plurals name="GroupsV1MigrationSuggestionsDialog_failed_to_add_members_try_again_later">
    <item quantity="one">Het toevoegen van een groepslid is mislukt. Probeer het later opnieuw.</item>
    <item quantity="other">Het toevoegen van groepsleden is mislukt. Probeer het later opnieuw.</item>
  </plurals>
  <plurals name="GroupsV1MigrationSuggestionsDialog_cannot_add_members">
    <item quantity="one">Een groepslid kon niet toevoegen.</item>
    <item quantity="other">Groepsleden konden niet worden toevoegen.</item>
  </plurals>
  <!--LeaveGroupDialog-->
  <string name="LeaveGroupDialog_leave_group">Groep verlaten?</string>
  <string name="LeaveGroupDialog_you_will_no_longer_be_able_to_send_or_receive_messages_in_this_group">Je zult in dit groepsgesprek niet langer berichten kunnen verzenden of ontvangen.</string>
  <string name="LeaveGroupDialog_leave">Verlaten</string>
  <string name="LeaveGroupDialog_choose_new_admin">Kies een nieuwe beheerder</string>
  <string name="LeaveGroupDialog_before_you_leave_you_must_choose_at_least_one_new_admin_for_this_group">Voor je de groep verlaat moet je tenminste één beheerder aanwijzen voor deze groep.</string>
  <string name="LeaveGroupDialog_choose_admin">Beheerder kiezen</string>
  <!--LinkPreviewView-->
  <string name="LinkPreviewView_no_link_preview_available">Geen voorbeeldafbeelding beschikbaar</string>
  <string name="LinkPreviewView_this_group_link_is_not_active">Deze groepsverwijzing is niet actief</string>
  <string name="LinkPreviewView_domain_date">%1$s · %2$s</string>
  <!--LinkPreviewRepository-->
  <plurals name="LinkPreviewRepository_d_members">
    <item quantity="one">%1$d lid</item>
    <item quantity="other">%1$d leden</item>
  </plurals>
  <!--PendingMembersActivity-->
  <string name="PendingMembersActivity_pending_group_invites">Uitnodigingen in afwachting</string>
  <string name="PendingMembersActivity_requests">Verzoeken</string>
  <string name="PendingMembersActivity_invites">Uitnodigingen</string>
  <string name="PendingMembersActivity_people_you_invited">Personen die jij voor de groep hebt uitgenodigd</string>
  <string name="PendingMembersActivity_you_have_no_pending_invites">Er zijn geen door jou verzonden uitnodigingen in afwachting van een reactie.</string>
  <string name="PendingMembersActivity_invites_by_other_group_members">Personen die door andere leden voor de groep zijn uitgenodigd</string>
  <string name="PendingMembersActivity_no_pending_invites_by_other_group_members">Er zijn geen door andere groepsleden verzonden uitnodigingen in afwachting van een reactie.</string>
  <string name="PendingMembersActivity_missing_detail_explanation">Profielinformatie van personen die door andere groepsleden zijn uitgenodigd wordt niet weergegeven. Pas als een genodigde er voor kiest de uitnodiging te aanvaarden, dan zullen op dat moment zijn of haar profielnaam, -foto en -omschrijving zichtbaar worden voor de groep. Zolang deze personen de uitnodiging niet aanvaard hebben zullen ze nog geen groepsberichten ontvangen.</string>
  <string name="PendingMembersActivity_revoke_invite">Uitnodiging intrekken</string>
  <string name="PendingMembersActivity_revoke_invites">Uitnodigingen intrekken</string>
  <plurals name="PendingMembersActivity_revoke_d_invites">
    <item quantity="one">Uitnodiging intrekken</item>
    <item quantity="other">%1$d uitnodigingen intrekken</item>
  </plurals>
  <plurals name="PendingMembersActivity_error_revoking_invite">
    <item quantity="one">Fout bij het intrekken van een uitnodiging</item>
    <item quantity="other">Fout bij het intrekken van uitnodigingen</item>
  </plurals>
  <!--RequestingMembersFragment-->
  <string name="RequestingMembersFragment_pending_member_requests">Lidmaatschapsverzoeken in afwachting</string>
  <string name="RequestingMembersFragment_no_member_requests_to_show">Er zijn geen lidmaatschapsverzoeken om weer te geven.</string>
  <string name="RequestingMembersFragment_explanation">Personen in deze lijst proberen via de groepsverwijzing lid te worden van deze groep.</string>
  <string name="RequestingMembersFragment_added_s">“ %1$s” toegevoegd</string>
  <string name="RequestingMembersFragment_denied_s">“ %1$s” afgewezen</string>
  <!--AddMembersActivity-->
  <string name="AddMembersActivity__done">Klaar</string>
  <string name="AddMembersActivity__this_person_cant_be_added_to_legacy_groups">Deze persoon kan niet worden toegevoegd aan verouderde groepen.</string>
  <string name="AddMembersActivity__this_person_cant_be_added_to_announcement_groups">Deze persoon kan niet aan mededelingsgroepen worden toegevoegd.</string>
  <plurals name="AddMembersActivity__add_d_members_to_s">
    <item quantity="one">%1$s toevoegen aan “%2$s”?</item>
    <item quantity="other">%3$d personen toevoegen aan “%2$s”?</item>
  </plurals>
  <string name="AddMembersActivity__add">Toevoegen</string>
  <string name="AddMembersActivity__add_members">Groepsleden toevoegen</string>
  <!--AddGroupDetailsFragment-->
  <string name="AddGroupDetailsFragment__name_this_group">Geef dit groepsgesprek een naam </string>
  <string name="AddGroupDetailsFragment__create_group">Groep aanmaken</string>
  <string name="AddGroupDetailsFragment__create">Aanmaken</string>
  <string name="AddGroupDetailsFragment__members">Leden</string>
  <string name="AddGroupDetailsFragment__you_can_add_or_invite_friends_after_creating_this_group">Je kunt na het maken van deze groep kennissen ervoor uitnodigen of eraan toevoegen.</string>
  <string name="AddGroupDetailsFragment__group_name_required">Groepsnaam (vereist)</string>
  <string name="AddGroupDetailsFragment__group_name_optional">Groepsnaam (optioneel)</string>
  <string name="AddGroupDetailsFragment__this_field_is_required">Dit veld is vereist.</string>
  <string name="AddGroupDetailsFragment__group_creation_failed">Nieuw groepsgesprek aanmaken is mislukt</string>
  <string name="AddGroupDetailsFragment__try_again_later">Probeer het later opnieuw.</string>
  <string name="AddGroupDetailsFragment__youve_selected_a_contact_that_doesnt">Je hebt een contactpersoon geselecteerd die geen Signal-groepen ondersteunt, dus deze groep zal gebruikmaken van mms.</string>
  <string name="AddGroupDetailsFragment_custom_mms_group_names_and_photos_will_only_be_visible_to_you">Zelf ingestelde mms-groepsnamen en groepsafbeeldingen zullen alleen zichtbaar zijn voor jou.</string>
  <string name="AddGroupDetailsFragment__remove">Verwijderen</string>
  <string name="AddGroupDetailsFragment__sms_contact">Sms-contactpersoon</string>
  <string name="AddGroupDetailsFragment__remove_s_from_this_group">%1$s van deze groep verwijderen?</string>
  <!--ManageGroupActivity-->
  <string name="ManageGroupActivity_member_requests_and_invites">Lidmaatschapsverzoeken &amp; -uitnodigingen</string>
  <string name="ManageGroupActivity_add_members">Leden toevoegen</string>
  <string name="ManageGroupActivity_edit_group_info">Groepsinformatie aanpassen</string>
  <string name="ManageGroupActivity_who_can_add_new_members">Wie mag nieuwe leden toevoegen?</string>
  <string name="ManageGroupActivity_who_can_edit_this_groups_info">Wie mag de groepsinformatie aanpassen?</string>
  <string name="ManageGroupActivity_group_link">Groepsverwijzing voor deze groep</string>
  <string name="ManageGroupActivity_block_group">Groep blokkeren en verlaten</string>
  <string name="ManageGroupActivity_unblock_group">Groep deblokkeren</string>
  <string name="ManageGroupActivity_leave_group">Groep verlaten</string>
  <string name="ManageGroupActivity_mute_notifications">Meldingen dempen</string>
  <string name="ManageGroupActivity_custom_notifications">Aangepaste meldingen</string>
  <string name="ManageGroupActivity_mentions">Vermeldingen</string>
  <string name="ManageGroupActivity_chat_color_and_wallpaper">Gesprekskleur &amp; -achtergrond</string>
  <string name="ManageGroupActivity_until_s">Tot %1$s</string>
  <string name="ManageGroupActivity_always">Voor altijd</string>
  <string name="ManageGroupActivity_off">Uit</string>
  <string name="ManageGroupActivity_on">Aan</string>
  <string name="ManageGroupActivity_view_all_members">Alle leden weergeven</string>
  <string name="ManageGroupActivity_see_all">Alles weergeven</string>
  <plurals name="ManageGroupActivity_added">
    <item quantity="one">%d persoon toegevoegd.</item>
    <item quantity="other">%d personen toegevoegd.</item>
  </plurals>
  <string name="ManageGroupActivity_only_admins_can_enable_or_disable_the_sharable_group_link">Uitsluitend beheerders kunnen de groepsverwijzing in- of uitschakelen.</string>
  <string name="ManageGroupActivity_only_admins_can_enable_or_disable_the_option_to_approve_new_members">Uitsluitend beheerders kunnen de beheerderstoestemming-vereiste om lid te mogen worden van de groep in- of uitschakelen.</string>
  <string name="ManageGroupActivity_only_admins_can_reset_the_sharable_group_link">Uitsluitend beheerders kunnen de groepsverwijzing vernieuwen.</string>
  <string name="ManageGroupActivity_you_dont_have_the_rights_to_do_this">Je hebt geen recht om dit te doen</string>
  <string name="ManageGroupActivity_not_capable">Één of meer van de door jou toegevoegde personen ondersteunen de vernieuwde groepsgesprekken nog niet. Zij moeten Signal bijwerken.</string>
  <string name="ManageGroupActivity_not_announcement_capable">Tenminste een persoon die je hebt toegevoegd moet eerst Signal bijwerken voordat ze aan mededelingsgroepen kunnen worden toegevoegd.</string>
  <string name="ManageGroupActivity_failed_to_update_the_group">Bijwerken van de groep is mislukt</string>
  <string name="ManageGroupActivity_youre_not_a_member_of_the_group">Je bent geen lid van deze groep</string>
  <string name="ManageGroupActivity_failed_to_update_the_group_please_retry_later">Het bijwerken van de groep is mislukt. Probeer het later opnieuw</string>
  <string name="ManageGroupActivity_failed_to_update_the_group_due_to_a_network_error_please_retry_later">Het bijwerken van de groep is mislukt vanwege een netwerkfout. Probeer het later opnieuw</string>
  <string name="ManageGroupActivity_edit_name_and_picture">Naam en afbeelding aanpassen</string>
  <string name="ManageGroupActivity_legacy_group">Verouderde groep</string>
  <string name="ManageGroupActivity_legacy_group_learn_more">Dit is een verouderde groep. Om nieuwe functionaliteiten zoals groepsbeheer te kunnen gebruiken moet je een nieuwe groep aanmaken.</string>
  <string name="ManageGroupActivity_legacy_group_upgrade">Dit is een verouderde groep; om nieuwe functionaliteiten te kunnen gebruiken zoals @vermeldigen en beheerders,</string>
  <string name="ManageGroupActivity_legacy_group_too_large">Deze verouderde groep kan niet worden omgezet naar een nieuwe-stijl groep omdat het teveel leden bevat. Het maximum ledenaantal voor een groep is %1$d.</string>
  <string name="ManageGroupActivity_upgrade_this_group">moet je deze groep omzetten.</string>
  <string name="ManageGroupActivity_this_is_an_insecure_mms_group">Dit is een onbeveiligde mms-groep. Om beveiligde berichten uit te wisselen en om functionaliteiten te kunnen gebruiken zoals groepsnamen en groepsbeheer, moet je je contactpersonen uitnodigen om Signal berichtenapp te gebruiken.</string>
  <string name="ManageGroupActivity_invite_now">Nu uitnodigen</string>
  <string name="ManageGroupActivity_more"> meer</string>
  <string name="ManageGroupActivity_add_group_description">Voeg een groepsomschrijving toe …</string>
  <!--GroupMentionSettingDialog-->
  <string name="GroupMentionSettingDialog_notify_me_for_mentions">Meldingen bij naamsvermeldingen</string>
  <string name="GroupMentionSettingDialog_receive_notifications_when_youre_mentioned_in_muted_chats">Wil je toch meldingen ontvangen wanneer iemand je naam in een gedempt gesprek vermeld?</string>
  <string name="GroupMentionSettingDialog_always_notify_me">Geef me altijd een melding</string>
  <string name="GroupMentionSettingDialog_dont_notify_me">Geen meldingen als gedempt</string>
  <!--ManageProfileFragment-->
  <string name="ManageProfileFragment_profile_name">Profielnaam</string>
  <string name="ManageProfileFragment_username">Gebruikersnaam</string>
  <string name="ManageProfileFragment_about">Over mij</string>
  <string name="ManageProfileFragment_write_a_few_words_about_yourself">Schrijf iets over jezelf</string>
  <string name="ManageProfileFragment_your_name">Je naam</string>
  <string name="ManageProfileFragment_your_username">Je gebruikersnaam</string>
  <string name="ManageProfileFragment_failed_to_set_avatar">Instellen van profielfoto is mislukt</string>
  <string name="ManageProfileFragment_badges">Badges</string>
  <string name="ManageProfileFragment__edit_photo">Profielfoto aanpassen</string>
  <!--ManageRecipientActivity-->
  <string name="ManageRecipientActivity_no_groups_in_common">Geen gemeenschappelijke groepen</string>
  <plurals name="ManageRecipientActivity_d_groups_in_common">
    <item quantity="one">%d gemeenschappelijke groep</item>
    <item quantity="other">%d gemeenschappelijke groepen</item>
  </plurals>
  <plurals name="GroupMemberList_invited">
    <item quantity="one">%1$s heeft 1 persoon uitgenodigd voor de groep</item>
    <item quantity="other">%1$s heeft %2$d personen uitgenodigd voor de groep</item>
  </plurals>
  <!--CustomNotificationsDialogFragment-->
  <string name="CustomNotificationsDialogFragment__custom_notifications">Aangepaste meldingen</string>
  <string name="CustomNotificationsDialogFragment__messages">Berichten</string>
  <string name="CustomNotificationsDialogFragment__use_custom_notifications">Aangepaste meldingen gebruiken</string>
  <string name="CustomNotificationsDialogFragment__notification_sound">Meldingsgeluid</string>
  <string name="CustomNotificationsDialogFragment__vibrate">Trillen</string>
  <string name="CustomNotificationsDialogFragment__call_settings">Oproepinstellingen</string>
  <string name="CustomNotificationsDialogFragment__ringtone">Oproepgeluid</string>
  <string name="CustomNotificationsDialogFragment__enabled">Ingeschakeld</string>
  <string name="CustomNotificationsDialogFragment__disabled">Uitgeschakeld</string>
  <string name="CustomNotificationsDialogFragment__default">Systeemstandaard</string>
  <string name="CustomNotificationsDialogFragment__unknown">Onbekend</string>
  <!--ShareableGroupLinkDialogFragment-->
  <string name="ShareableGroupLinkDialogFragment__shareable_group_link">Deelbare groepsverwijzing</string>
  <string name="ShareableGroupLinkDialogFragment__manage_and_share">Beheren &amp; delen</string>
  <string name="ShareableGroupLinkDialogFragment__group_link">Groepsverwijzing</string>
  <string name="ShareableGroupLinkDialogFragment__share">Met anderen delen</string>
  <string name="ShareableGroupLinkDialogFragment__reset_link">Verwijzing vernieuwen</string>
  <string name="ShareableGroupLinkDialogFragment__member_requests">Lidmaatschapsverzoeken</string>
  <string name="ShareableGroupLinkDialogFragment__approve_new_members">Beheerderstoestemming vereisen</string>
  <string name="ShareableGroupLinkDialogFragment__require_an_admin_to_approve_new_members_joining_via_the_group_link">Vereis voor iedere persoon die via de groepsverwijzing lid wil worden eerst toestemming van een beheerder.</string>
  <string name="ShareableGroupLinkDialogFragment__are_you_sure_you_want_to_reset_the_group_link">Weet je zeker dat je de groepsverwijzing wilt vernieuwen? Men zal dan niet langer lid van de groep kunnen worden via de huidige verwijzing.</string>
  <!--GroupLinkShareQrDialogFragment-->
  <string name="GroupLinkShareQrDialogFragment__qr_code">QR-code</string>
  <string name="GroupLinkShareQrDialogFragment__people_who_scan_this_code_will">Personen die deze code scannen zullen in staat zijn lid te worden van je groep. Als de optie ‘Beheerderstoestemming vereisen’ is ingeschakeld moet een beheerder eerst nog toestemming geven voor iemand lid mag worden van de groep.</string>
  <string name="GroupLinkShareQrDialogFragment__share_code">QR-code delen</string>
  <!--GV2 Invite Revoke confirmation dialog-->
  <string name="InviteRevokeConfirmationDialog_revoke_own_single_invite">Wil je de uitnodiging die je naar %1$s hebt gestuurd intrekken?</string>
  <plurals name="InviteRevokeConfirmationDialog_revoke_others_invites">
    <item quantity="one">Wil je de uitnodiging die door %1$s verzonden is intrekken?</item>
    <item quantity="other">Wil je %2$d uitnodigingen intrekken die door %1$s verzonden zijn?</item>
  </plurals>
  <!--GroupJoinBottomSheetDialogFragment-->
  <string name="GroupJoinBottomSheetDialogFragment_you_are_already_a_member">Je bent al lid van deze groep</string>
  <string name="GroupJoinBottomSheetDialogFragment_join">Lid worden</string>
  <string name="GroupJoinBottomSheetDialogFragment_request_to_join">Verzoek om lid te worden</string>
  <string name="GroupJoinBottomSheetDialogFragment_unable_to_join_group_please_try_again_later">Kan geen lid worden van de groep, probeer het later nog eens</string>
  <string name="GroupJoinBottomSheetDialogFragment_encountered_a_network_error">Er is een netwerkfout opgetreden.</string>
  <string name="GroupJoinBottomSheetDialogFragment_this_group_link_is_not_active">Deze groepsverwijzing is niet actief</string>
  <!--Title shown when there was an known issue getting group information from a group link-->
  <!--Message shown when you try to get information for a group via link but an admin has removed you-->
  <string name="GroupJoinBottomSheetDialogFragment_you_cant_join_this_group_via_the_group_link_because_an_admin_removed_you">Je kunt niet door middel van een groepsverwijzing lid worden van deze groep omdat je door een beheerder uit deze groep bent verwijderd. </string>
  <!--Message shown when you try to get information for a group via link but the link is no longer valid-->
  <string name="GroupJoinBottomSheetDialogFragment_this_group_link_is_no_longer_valid">De groepsverwijzing is niet langer geldig.</string>
  <!--Title shown when there was an unknown issue getting group information from a group link-->
  <!--Message shown when you try to get information for a group via link but an unknown issue occurred-->
  <string name="GroupJoinBottomSheetDialogFragment_joining_via_this_link_failed_try_joining_again_later">Lid worden via deze verwijzing is mislukt. Probeer het later opnieuw.</string>
  <string name="GroupJoinBottomSheetDialogFragment_direct_join">Wil je lid worden van deze groep en je naam en foto met de andere leden delen?</string>
  <string name="GroupJoinBottomSheetDialogFragment_admin_approval_needed">Een beheerder van deze groep moet eerst je verzoek om lid te worden goedkeuren voordat je lid kunt worden van deze groep. Wanneer je verzoekt om lid te worden zullen je profielnaam, -foto en -omschrijving direct zichtbaar zijn voor de groepsleden.</string>
  <plurals name="GroupJoinBottomSheetDialogFragment_group_dot_d_members">
    <item quantity="one">Groep · %1$d lid</item>
    <item quantity="other">Groep · %1$d leden</item>
  </plurals>
  <!--GroupJoinUpdateRequiredBottomSheetDialogFragment-->
  <string name="GroupJoinUpdateRequiredBottomSheetDialogFragment_update_signal_to_use_group_links">Werk Signal bij om groepsverwijzingen te kunnen gebruiken</string>
  <string name="GroupJoinUpdateRequiredBottomSheetDialogFragment_update_message">De versie van Signal die je gebruikt ondersteunt deze groepsverwijzing niet. Werk Signal bij naar de meest recente versie om via een verwijzing lid te kunnen worden van een groep.</string>
  <string name="GroupJoinUpdateRequiredBottomSheetDialogFragment_update_signal">Signal bijwerken</string>
  <string name="GroupJoinUpdateRequiredBottomSheetDialogFragment_update_linked_device_message">Een of meerdere van je gekoppelde apparaten gebruikt een versie van Signal die geen groepsverwijzingen ondersteunt. Werk Signal op die apparaten bij om lid te worden van deze groep.</string>
  <string name="GroupJoinUpdateRequiredBottomSheetDialogFragment_group_link_is_not_valid">Ongeldige groepsverwijzing</string>
  <!--GroupInviteLinkEnableAndShareBottomSheetDialogFragment-->
  <string name="GroupInviteLinkEnableAndShareBottomSheetDialogFragment_invite_friends">Kennissen uitnodigen</string>
  <string name="GroupInviteLinkEnableAndShareBottomSheetDialogFragment_share_a_link_with_friends_to_let_them_quickly_join_this_group">Je kunt een groepsverwijzing delen met kennissen zodat ze zelf gemakkelijk lid kunnen worden van deze groep.</string>
  <string name="GroupInviteLinkEnableAndShareBottomSheetDialogFragment_enable_and_share_link">Groepsverwijzing inschakelen en delen</string>
  <string name="GroupInviteLinkEnableAndShareBottomSheetDialogFragment_share_link">Groepsverwijzing delen</string>
  <string name="GroupInviteLinkEnableAndShareBottomSheetDialogFragment_unable_to_enable_group_link_please_try_again_later">Kan de groepsverwijzing niet inschakelen, probeer het later opnieuw.</string>
  <string name="GroupInviteLinkEnableAndShareBottomSheetDialogFragment_encountered_a_network_error">Er is een netwerkfout opgetreden.</string>
  <string name="GroupInviteLinkEnableAndShareBottomSheetDialogFragment_you_dont_have_the_right_to_enable_group_link">Je hebt geen recht om groepsverwijzingen in te schakelen, vraag dit aan een beheerder.</string>
  <string name="GroupInviteLinkEnableAndShareBottomSheetDialogFragment_you_are_not_currently_a_member_of_the_group">Je bent momenteel geen lid van deze groep.</string>
  <!--GV2 Request confirmation dialog-->
  <string name="RequestConfirmationDialog_add_s_to_the_group">“%1$s” toevoegen aan de groep?</string>
  <string name="RequestConfirmationDialog_deny_request_from_s">Verzoek van “%1$s” afwijzen?</string>
  <!--Confirm dialog message shown when deny a group link join request and group link is enabled.-->
  <string name="RequestConfirmationDialog_add">Toevoegen</string>
  <string name="RequestConfirmationDialog_deny">Afwijzen</string>
  <!--ImageEditorHud-->
  <string name="ImageEditorHud_blur_faces">Vervaag gezichten</string>
  <string name="ImageEditorHud_new_blur_faces_or_draw_anywhere_to_blur">Nieuw: Vervaag gezichten of teken om andere dingen te vervagen</string>
  <string name="ImageEditorHud_draw_anywhere_to_blur">Teken waar je maar wilt om iets te vervagen</string>
  <string name="ImageEditorHud_draw_to_blur_additional_faces_or_areas">Teken om meer gezichten of gebieden te vervagen</string>
  <!--InputPanel-->
  <string name="InputPanel_tap_and_hold_to_record_a_voice_message_release_to_send">Tik en houd vast om een audiobericht op te nemen, laat los om te verzenden</string>
  <!--InviteActivity-->
  <string name="InviteActivity_share">Doorsturen via andere app</string>
  <string name="InviteActivity_share_with_contacts">Contactpersonen kiezen (sms)</string>
  <string name="InviteActivity_share_via">Delen via …</string>
  <string name="InviteActivity_cancel">Annuleren</string>
  <string name="InviteActivity_sending">Bezig met verzenden …</string>
  <string name="InviteActivity_invitations_sent">Uitnodigingen verzonden!</string>
  <string name="InviteActivity_invite_to_signal">Uitnodigen voor Molly</string>
  <string name="InviteActivity_send_sms">Sms verzenden (%d)</string>
  <plurals name="InviteActivity_send_sms_invites">
    <item quantity="one">%d sms-uitnodiging verzenden?</item>
    <item quantity="other">%d sms-uitnodigingen verzenden?</item>
  </plurals>
  <string name="InviteActivity_lets_switch_to_signal">Laten we Molly gebruiken om een gesprek te voeren: %1$s</string>
  <string name="InviteActivity_no_app_to_share_to">Het lijkt erop dat je geen apps hebt waarmee je een uitnodiging kan verzenden.</string>
  <!--LearnMoreTextView-->
  <string name="LearnMoreTextView_learn_more">Meer leren hierover</string>
  <string name="SpanUtil__read_more">Meer lezen</string>
  <!--LongMessageActivity-->
  <string name="LongMessageActivity_unable_to_find_message">Kan bericht niet vinden</string>
  <string name="LongMessageActivity_message_from_s">Volledige bericht van %1$s</string>
  <string name="LongMessageActivity_your_message">Jouw volledige bericht</string>
  <!--MessageRetrievalService-->
  <string name="MessageRetrievalService_signal">Molly</string>
  <string name="MessageRetrievalService_background_connection_enabled">Berichten ontvangen in de achtergrond is actief</string>
  <!--MmsDownloader-->
  <string name="MmsDownloader_error_reading_mms_settings">Fout bij het lezen van de mms-instellingen van de provider</string>
  <!--MediaOverviewActivity-->
  <string name="MediaOverviewActivity_Media">Media</string>
  <string name="MediaOverviewActivity_Files">Docu­ment­en</string>
  <string name="MediaOverviewActivity_Audio">Audio</string>
  <string name="MediaOverviewActivity_All">Alles</string>
  <plurals name="MediaOverviewActivity_Media_delete_confirm_title">
    <item quantity="one">Geselecteerd item wissen?</item>
    <item quantity="other">Geselecteerd items wissen?</item>
  </plurals>
  <plurals name="MediaOverviewActivity_Media_delete_confirm_message">
    <item quantity="one">Dit zal het geselecteerde bestand alleen voor jou onherroepelijk wissen, maar dus niet voor je gesprekspartner(s). Enig berichttekst geassocieerd met dit bestand zal ook worden gewist.</item>
    <item quantity="other">Dit zal alle %1$d geselecteerde bestanden alleen voor jou onherroepelijk wissen, maar dus niet voor je gesprekspartner(s). Enig berichttekst geassocieerd met deze bestanden zal ook worden gewist.</item>
  </plurals>
  <string name="MediaOverviewActivity_Media_delete_progress_title">Aan het verwijderen</string>
  <string name="MediaOverviewActivity_Media_delete_progress_message">Berichten aan het wissen …</string>
  <string name="MediaOverviewActivity_Select_all">Alles selecteren</string>
  <string name="MediaOverviewActivity_collecting_attachments">Bijlagen aan het verzamelen …</string>
  <string name="MediaOverviewActivity_Sort_by">Sorteren op</string>
  <string name="MediaOverviewActivity_Newest">Nieuwste bovenaan</string>
  <string name="MediaOverviewActivity_Oldest">Oudste bovenaan</string>
  <string name="MediaOverviewActivity_Storage_used">Gebruikte opslagruimte</string>
  <string name="MediaOverviewActivity_All_storage_use">Alle opgeslagen bestanden</string>
  <string name="MediaOverviewActivity_Grid_view_description">Rasterweergave</string>
  <string name="MediaOverviewActivity_List_view_description">Lijstweergave</string>
  <string name="MediaOverviewActivity_Selected_description">Geselecteerd</string>
  <string name="MediaOverviewActivity_select_all">Alles selecteren</string>
  <plurals name="MediaOverviewActivity_save_plural">
    <item quantity="one">Onversleuteld opslaan</item>
    <item quantity="other">Onversleuteld opslaan</item>
  </plurals>
  <plurals name="MediaOverviewActivity_delete_plural">
    <item quantity="one">Wissen</item>
    <item quantity="other">Wissen</item>
  </plurals>
  <plurals name="MediaOverviewActivity_d_selected_s">
    <item quantity="one">%1$d geselecteerd (%2$s)</item>
    <item quantity="other">%1$d geselecteerd (%2$s)</item>
  </plurals>
  <string name="MediaOverviewActivity_file">Bestand</string>
  <string name="MediaOverviewActivity_audio">Audio</string>
  <string name="MediaOverviewActivity_video">Video</string>
  <string name="MediaOverviewActivity_image">Afbeelding</string>
  <string name="MediaOverviewActivity_voice_message">Audiobericht</string>
  <string name="MediaOverviewActivity_sent_by_s">Door %1$s verzonden</string>
  <string name="MediaOverviewActivity_sent_by_you">Door jou verzonden</string>
  <string name="MediaOverviewActivity_sent_by_s_to_s">Door %1$s naar %2$s verzonden</string>
  <string name="MediaOverviewActivity_sent_by_you_to_s">Door jou naar %1$s verzonden</string>
  <!--Megaphones-->
  <string name="Megaphones_remind_me_later">Herinner me later</string>
  <string name="Megaphones_verify_your_signal_pin">Weet je je Signal-pincode nog?</string>
  <string name="Megaphones_well_occasionally_ask_you_to_verify_your_pin">Signal vraagt je af en toe of je je pincode nog weet, zodat je je pincode goed onthoudt.</string>
  <string name="Megaphones_verify_pin">Pincode bevestigen</string>
  <string name="Megaphones_get_started">Maak een begin</string>
  <string name="Megaphones_new_group">Nieuwe-stijl groep</string>
  <string name="Megaphones_invite_friends">Kennissen uitnodigen</string>
  <string name="Megaphones_use_sms">Sms gebruiken</string>
  <string name="Megaphones_appearance">Uiterlijk</string>
  <string name="Megaphones_add_photo">Voeg een foto toe</string>
  <!--NotificationBarManager-->
  <string name="NotificationBarManager_signal_call_in_progress">Je zit nog in een Signal-oproep</string>
  <string name="NotificationBarManager__establishing_signal_call">Signal-oproep aan het opzetten</string>
  <string name="NotificationBarManager__incoming_signal_call">Inkomende Signal-oproep</string>
  <string name="NotificationBarManager__incoming_signal_group_call">Binnenkomende Signal-groepsoproep</string>
  <string name="NotificationBarManager__stopping_signal_call_service">Signal-oproep-ondersteuning wordt gestopt</string>
  <string name="NotificationBarManager__decline_call">Oproep afwijzen</string>
  <string name="NotificationBarManager__answer_call">Oproep beantwoorden</string>
  <string name="NotificationBarManager__end_call">Oproep beëindigen</string>
  <string name="NotificationBarManager__cancel_call">Oproep annuleren</string>
  <string name="NotificationBarManager__join_call">Aan oproep deelnemen</string>
  <!--NotificationsMegaphone-->
  <string name="NotificationsMegaphone_turn_on_notifications">Meldingen inschakelen?</string>
  <string name="NotificationsMegaphone_never_miss_a_message">Mis nooit een melding van je contactpersonen en groepen.</string>
  <string name="NotificationsMegaphone_turn_on">Inschakelen</string>
  <string name="NotificationsMegaphone_not_now">Niet nu</string>
  <!--NotificationMmsMessageRecord-->
  <string name="NotificationMmsMessageRecord_multimedia_message">Multimediabericht</string>
  <string name="NotificationMmsMessageRecord_downloading_mms_message">Mms-bericht aan het downloaden</string>
  <string name="NotificationMmsMessageRecord_error_downloading_mms_message">Fout bij downloaden van mms-bericht, tik om opnieuw te proberen</string>
  <!--MediaPickerActivity-->
  <string name="MediaPickerActivity_send_to">Verzenden naar %s</string>
  <string name="MediaPickerActivity__menu_open_camera">Camera openen</string>
  <!--MediaSendActivity-->
  <string name="MediaSendActivity_add_a_caption">Voeg een bijschrift toe …</string>
  <string name="MediaSendActivity_an_item_was_removed_because_it_exceeded_the_size_limit">Een of meer bijlagen zijn niet toegevoegd omdat die de bestandsgroottelimiet overschrijden</string>
  <string name="MediaSendActivity_an_item_was_removed_because_it_had_an_unknown_type">Er is een item verwijderd omdat die van een onbekend type is</string>
  <string name="MediaSendActivity_an_item_was_removed_because_it_exceeded_the_size_limit_or_had_an_unknown_type">Er is een item verwijderd omdat die de maximale bestandsgrootte overschrijft of omdat die van een onbekend type is</string>
  <string name="MediaSendActivity_camera_unavailable">Camera niet beschikbaar.</string>
  <string name="MediaSendActivity_message_to_s">Bericht aan %s</string>
  <string name="MediaSendActivity_message">Bericht</string>
  <string name="MediaSendActivity_select_recipients">Selecteer Signal-gebruikers</string>
  <string name="MediaSendActivity_signal_needs_access_to_your_contacts">Molly heeft toegang nodig tot je contacten om contactpersonen te kunnen weergeven.</string>
  <string name="MediaSendActivity_signal_needs_contacts_permission_in_order_to_show_your_contacts_but_it_has_been_permanently_denied">Molly heeft toegang tot je lijst met contacten nodig om je contacten weer te kunnen geven, maar toestemming om contacten in te zien is pertinent geweigerd. Ga naar de instellingen voor deze app, tik op ‘Machtigingen’ en schakel ‘Contacten’ in.</string>
  <plurals name="MediaSendActivity_cant_share_more_than_n_items">
    <item quantity="one">Je kan niet meer dan %d item delen.</item>
    <item quantity="other">Je kunt niet meer dan %d items delen.</item>
  </plurals>
  <string name="MediaSendActivity_select_recipients_description">Selecteer Signal-gebruikers</string>
  <string name="MediaSendActivity_tap_here_to_make_this_message_disappear_after_it_is_viewed">Tik hier om er voor te zorgen dat dit bericht wordt gewist nadat het is gezien.</string>
  <!--MediaRepository-->
  <string name="MediaRepository_all_media">Alle media</string>
  <string name="MediaRepository__camera">Camera</string>
  <!--MessageDecryptionUtil-->
  <string name="MessageDecryptionUtil_failed_to_decrypt_message">Ontsleutelen van bericht is mislukt</string>
  <string name="MessageDecryptionUtil_tap_to_send_a_debug_log">Tik hier op een foutopsporingslog te uploaden</string>
  <!--MessageRecord-->
  <string name="MessageRecord_unknown">Gebruiker niet bekend</string>
  <string name="MessageRecord_message_encrypted_with_a_legacy_protocol_version_that_is_no_longer_supported">Dit bericht gebruikt verouderde versleuteling van een Signal-versie die niet langer wordt ondersteund. Vraag de afzender om bij te werken naar de meest recente versie en het bericht opnieuw te verzenden.</string>
  <string name="MessageRecord_left_group">Je hebt de groep verlaten.</string>
  <string name="MessageRecord_you_updated_group">Je hebt de groep aangepast.</string>
  <string name="MessageRecord_the_group_was_updated">De groep is aangepast.</string>
  <string name="MessageRecord_you_called_date">Je hebt gebeld · %1$s</string>
  <string name="MessageRecord_missed_audio_call_date">Audio-oproep gemist· %1$s</string>
  <string name="MessageRecord_missed_video_call_date">Video-oproep gemist · %1$s</string>
  <string name="MessageRecord_s_updated_group">%s heeft de groep aangepast.</string>
  <string name="MessageRecord_s_called_you_date">%1$s heeft je gebeld · %2$s</string>
  <string name="MessageRecord_s_joined_signal">%s is vanaf nu bereikbaar via Signal.</string>
  <string name="MessageRecord_you_disabled_disappearing_messages">Je hebt verlopende berichten uitgeschakeld.</string>
  <string name="MessageRecord_s_disabled_disappearing_messages">%1$s heeft verlopende berichten uitgeschakeld.</string>
  <string name="MessageRecord_you_set_disappearing_message_time_to_s">Je hebt de tijdsspanne voor verlopende berichten op %1$s ingesteld.</string>
  <string name="MessageRecord_s_set_disappearing_message_time_to_s">%1$s heeft de tijdsspanne voor verlopende berichten op %2$s ingesteld.</string>
  <string name="MessageRecord_disappearing_message_time_set_to_s">De tijdsspanne voor verlopende berichten is op %1$s ingesteld.</string>
  <string name="MessageRecord_this_group_was_updated_to_a_new_group">Deze groep is omgezet in een nieuwe-stijl groep.</string>
  <string name="MessageRecord_you_couldnt_be_added_to_the_new_group_and_have_been_invited_to_join">Je kon niet toegevoegd worden aan de nieuwe groep en je hebt daarom een uitnodiging gekregen om opnieuw lid te worden.</string>
  <string name="MessageRecord_chat_session_refreshed">Gespreksessie vernieuwd</string>
  <plurals name="MessageRecord_members_couldnt_be_added_to_the_new_group_and_have_been_invited">
    <item quantity="one">Een groepslid kon niet direct toegevoegd worden tot de nieuwe groep en heeft daarom een uitnodiging gekregen om toe te treden.</item>
    <item quantity="other">%1$s groepsleden konden niet direct toegevoegd worden tot de nieuwe groep en hebben daarom een uitnodiging gekregen om toe te treden.</item>
  </plurals>
  <plurals name="MessageRecord_members_couldnt_be_added_to_the_new_group_and_have_been_removed">
    <item quantity="one">Een groepslid kon niet toegevoegd worden tot de nieuwe groep en is daarom verwijderd uit de groep.</item>
    <item quantity="other">%1$s groepsleden konden niet toegevoegd worden tot de nieuwe groep en zijn daarom verwijderd uit de groep.</item>
  </plurals>
  <!--Profile change updates-->
  <string name="MessageRecord_changed_their_profile_name_to">“%1$s” heeft zijn of haar profielnaam naar “%2$s” gewijzigd.</string>
  <string name="MessageRecord_changed_their_profile_name_from_to">%1$s heeft zijn of haar profielnaam van “%2$s” naar “%3$s” gewijzigd.</string>
  <string name="MessageRecord_changed_their_profile">“%1$s” heeft zijn of haar profiel aangepast.</string>
  <!--GV2 specific-->
  <string name="MessageRecord_you_created_the_group">Je hebt de groep aangemaakt.</string>
  <string name="MessageRecord_group_updated">Groep aangepast.</string>
  <string name="MessageRecord_invite_friends_to_this_group">Je kunt vrienden en kennissen voor deze groep uitnodigen via een groepsverwijzing</string>
  <!--GV2 member additions-->
  <string name="MessageRecord_you_added_s">Je hebt %1$s aan de groep toegevoegd.</string>
  <string name="MessageRecord_s_added_s">%1$s heeft %2$s toegevoegd aan de groep.</string>
  <string name="MessageRecord_s_added_you">%1$s heeft je toegevoegd aan de groep.</string>
  <string name="MessageRecord_you_joined_the_group">Je bent lid geworden van de groep.</string>
  <string name="MessageRecord_s_joined_the_group">%1$s zijn toegevoegd aan de groep.</string>
  <!--GV2 member removals-->
  <string name="MessageRecord_you_removed_s">Je hebt %1$s verwijderd van de groep.</string>
  <string name="MessageRecord_s_removed_s">%1$s heeft %2$s verwijderd van de groep.</string>
  <string name="MessageRecord_s_removed_you_from_the_group">%1$s heeft je verwijderd van de groep.</string>
  <string name="MessageRecord_you_left_the_group">Je kunt geen berichten verzenden omdat je de groep hebt verlaten.</string>
  <string name="MessageRecord_s_left_the_group">%1$s heeft de groep verlaten.</string>
  <string name="MessageRecord_you_are_no_longer_in_the_group">Je bent niet langer lid van de groep.</string>
  <string name="MessageRecord_s_is_no_longer_in_the_group">%1$s is niet langer lid van de groep.</string>
  <!--GV2 role change-->
  <string name="MessageRecord_you_made_s_an_admin">Je hebt %1$s een beheerder gemaakt.</string>
  <string name="MessageRecord_s_made_s_an_admin">%1$s heeft %2$s een beheerder gemaakt.</string>
  <string name="MessageRecord_s_made_you_an_admin">%1$s heeft je een beheerder gemaakt.</string>
  <string name="MessageRecord_you_revoked_admin_privileges_from_s">Je hebt de beheerdersbevoegdheden van %1$s ingetrokken.</string>
  <string name="MessageRecord_s_revoked_your_admin_privileges">%1$s heeft je beheerdersbevoegdheden ingetrokken.</string>
  <string name="MessageRecord_s_revoked_admin_privileges_from_s">%1$s heeft de beheerdersbevoegdheden van %2$s ingetrokken.</string>
  <string name="MessageRecord_s_is_now_an_admin">%1$s is nu een beheerder.</string>
  <string name="MessageRecord_you_are_now_an_admin">Je bent nu een beheerder.</string>
  <string name="MessageRecord_s_is_no_longer_an_admin">%1$s is niet langer een beheerder.</string>
  <string name="MessageRecord_you_are_no_longer_an_admin">Je bent niet langer een beheerder.</string>
  <!--GV2 invitations-->
  <string name="MessageRecord_you_invited_s_to_the_group">Je hebt %1$s uitgenodigd voor de groep.</string>
  <string name="MessageRecord_s_invited_you_to_the_group">%1$s heeft je uitgenodigd voor de groep.</string>
  <plurals name="MessageRecord_s_invited_members">
    <item quantity="one">%1$s heeft 1 persoon uitgenodigd om lid te worden van de groep.</item>
    <item quantity="other">%1$s heeft %2$d personen uitgenodigd om lid te worden van de groep.</item>
  </plurals>
  <string name="MessageRecord_you_were_invited_to_the_group">Je bent uitgenodigd voor de groep.</string>
  <plurals name="MessageRecord_d_people_were_invited_to_the_group">
    <item quantity="one">Een persoon is uitgenodigd om lid te worden van de groep.</item>
    <item quantity="other">%1$d personen zijn uitgenodigd om lid te worden van de groep.</item>
  </plurals>
  <!--GV2 invitation revokes-->
  <plurals name="MessageRecord_you_revoked_invites">
    <item quantity="one">Je hebt een uitnodiging voor de groep ingetrokken.</item>
    <item quantity="other">Je hebt %1$d uitnodigingen voor de groep ingetrokken.</item>
  </plurals>
  <plurals name="MessageRecord_s_revoked_invites">
    <item quantity="one">%1$s heeft een uitnodiging om lid te worden van de groep ingetrokken.</item>
    <item quantity="other">%1$s heeft %2$d uitnodigingen om lid te worden van de groep ingetrokken.</item>
  </plurals>
  <string name="MessageRecord_someone_declined_an_invitation_to_the_group">Iemand heeft een uitnodiging om lid te worden van de groep verworpen.</string>
  <string name="MessageRecord_you_declined_the_invitation_to_the_group">Je hebt de uitnodiging om lid te worden van de groep verworpen.</string>
  <string name="MessageRecord_s_revoked_your_invitation_to_the_group">%1$s heeft je uitnodiging om lid te worden van de groep ingetrokken.</string>
  <string name="MessageRecord_an_admin_revoked_your_invitation_to_the_group">Een beheerder heeft je uitnodiging om lid te worden van de groep ingetrokken.</string>
  <plurals name="MessageRecord_d_invitations_were_revoked">
    <item quantity="one">Een uitnodiging om lid te worden van de groep is ingetrokken.</item>
    <item quantity="other">%1$d uitnodigingen om lid te worden van de groep zijn ingetrokken.</item>
  </plurals>
  <!--GV2 invitation acceptance-->
  <string name="MessageRecord_you_accepted_invite">Je hebt een uitnodiging om lid te worden van de groep aanvaard.</string>
  <string name="MessageRecord_s_accepted_invite">%1$s heeft een uitnodiging om lid te worden van de groep aanvaard.</string>
  <string name="MessageRecord_you_added_invited_member_s">Je hebt de uitgenodigde %1$s toegevoegd.</string>
  <string name="MessageRecord_s_added_invited_member_s">%1$s heeft voorheen uitgenodigde %2$s toegevoegd.</string>
  <!--GV2 title change-->
  <string name="MessageRecord_you_changed_the_group_name_to_s">Je hebt de naam van de groep gewijzigd naar “%1$s”.</string>
  <string name="MessageRecord_s_changed_the_group_name_to_s">%1$s heeft de naam van de groep naar “%2$s” gewijzigd.</string>
  <string name="MessageRecord_the_group_name_has_changed_to_s">De naam van de groep is naar “%1$s” gewijzigd.</string>
  <!--GV2 description change-->
  <string name="MessageRecord_you_changed_the_group_description">Je hebt de groepsomschrijving aangepast.</string>
  <string name="MessageRecord_s_changed_the_group_description">%1$s heeft de groepsomschrijving aangepast.</string>
  <string name="MessageRecord_the_group_description_has_changed">De groepsomschrijving is aangepast.</string>
  <!--GV2 avatar change-->
  <string name="MessageRecord_you_changed_the_group_avatar">Je hebt de groepsafbeelding aangepast.</string>
  <string name="MessageRecord_s_changed_the_group_avatar">%1$s heeft de groepsafbeelding aangepast.</string>
  <string name="MessageRecord_the_group_group_avatar_has_been_changed">De groepsafbeelding is aangepast.</string>
  <!--GV2 attribute access level change-->
  <string name="MessageRecord_you_changed_who_can_edit_group_info_to_s">Je hebt de instelling voor wie de groepsinformatie kan wijzigen op ‘%1$s’ ingesteld.</string>
  <string name="MessageRecord_s_changed_who_can_edit_group_info_to_s">%1$s heeft de instelling voor wie de groepsinformatie kan wijzigen op ‘%2$s’ ingesteld.</string>
  <string name="MessageRecord_who_can_edit_group_info_has_been_changed_to_s">De instelling voor wie de groepsinformatie kan aanpassen is op ‘%1$s’ ingesteld.</string>
  <!--GV2 membership access level change-->
  <string name="MessageRecord_you_changed_who_can_edit_group_membership_to_s">Je hebt de instelling voor wie de groepslidmaatschap kan aanpassen op ‘%1$s’ ingesteld.</string>
  <string name="MessageRecord_s_changed_who_can_edit_group_membership_to_s">%1$s heeft de instelling voor wie de groepslidmaatschap kan aanpassen op ‘%2$s’ ingesteld.</string>
  <string name="MessageRecord_who_can_edit_group_membership_has_been_changed_to_s">De instelling voor wie de groepslidmaatschap kan aanpassen is op ‘%1$s’ ingesteld.</string>
  <!--GV2 announcement group change-->
  <string name="MessageRecord_you_allow_all_members_to_send">Je hebt de groepsinstellingen aangepast om alle groepsleden de mogelijkheid te geven om berichten te verzenden.</string>
  <string name="MessageRecord_you_allow_only_admins_to_send">Je hebt de groepsinstellingen aangepast om alleen beheerders de mogelijkheid te geven om berichten te verzenden.</string>
  <string name="MessageRecord_s_allow_all_members_to_send">%1$s heeft de groepsinstellingen aangepast om alle groepsleden de mogelijkheid te geven om berichten te verzenden.</string>
  <string name="MessageRecord_s_allow_only_admins_to_send">%1$s heeft de groepsinstellingen aangepast om alleen beheerders de mogelijkheid te geven om berichten te verzenden.</string>
  <string name="MessageRecord_allow_all_members_to_send">De groepsinstellingen zijn aangepast om alle groepsleden de mogelijkheid te geven om berichten te verzenden.</string>
  <string name="MessageRecord_allow_only_admins_to_send">De groepsinstellingen zijn aangepast om alleen beheerders de mogelijkheid te geven om berichten te verzenden.</string>
  <!--GV2 group link invite access level change-->
  <string name="MessageRecord_you_turned_on_the_group_link_with_admin_approval_off">Je hebt de groepsverwijzingen ingeschakeld zonder beheerderstoestemming-vereiste om lid te mogen worden.</string>
  <string name="MessageRecord_you_turned_on_the_group_link_with_admin_approval_on">Je hebt de groepsverwijzing ingeschakeld met beheerderstoestemming-vereiste om lid te mogen worden ook ingeschakeld.</string>
  <string name="MessageRecord_you_turned_off_the_group_link">Je hebt de groepsverwijzing uitgeschakeld.</string>
  <string name="MessageRecord_s_turned_on_the_group_link_with_admin_approval_off">%1$s heeft de groepsverwijzing ingeschakeld zonder beheerderstoestemming-vereiste om lid te mogen worden.</string>
  <string name="MessageRecord_s_turned_on_the_group_link_with_admin_approval_on">%1$s heeft de groepsverwijzing ingeschakeld met beheerderstoestemming-vereiste om lid te mogen worden ook ingeschakeld.</string>
  <string name="MessageRecord_s_turned_off_the_group_link">%1$s heeft de groepsverwijzing uitgeschakeld.</string>
  <string name="MessageRecord_the_group_link_has_been_turned_on_with_admin_approval_off">De groepsverwijzing is ingeschakeld zonder beheerderstoestemming-vereiste om lid te mogen worden.</string>
  <string name="MessageRecord_the_group_link_has_been_turned_on_with_admin_approval_on">De groepsverwijzing is ingeschakeld met beheerderstoestemming-vereiste om lid te mogen worden ook ingeschakeld.</string>
  <string name="MessageRecord_the_group_link_has_been_turned_off">De groepsverwijzing is uitgeschakeld.</string>
  <string name="MessageRecord_you_turned_off_admin_approval_for_the_group_link">Je hebt de beheerderstoestemming-vereiste om via de groepsverwijzing lid te mogen worden uitgeschakeld.</string>
  <string name="MessageRecord_s_turned_off_admin_approval_for_the_group_link">%1$s heeft de beheerderstoestemming-vereiste om via de groepsverwijzing lid te mogen worden van de groep uitgeschakeld.</string>
  <string name="MessageRecord_the_admin_approval_for_the_group_link_has_been_turned_off">De beheerderstoestemming-vereiste om via de groepsverwijzing lid te mogen worden van de groep is uitgeschakeld.</string>
  <string name="MessageRecord_you_turned_on_admin_approval_for_the_group_link">Je hebt de beheerderstoestemming-vereiste om via de groepsverwijzing lid te mogen worden van de groep ingeschakeld.</string>
  <string name="MessageRecord_s_turned_on_admin_approval_for_the_group_link">%1$s heeft de beheerderstoestemming-vereiste voor personen die lid willen worden via de groepsverwijzing ingeschakeld.</string>
  <string name="MessageRecord_the_admin_approval_for_the_group_link_has_been_turned_on">De beheerderstoestemming-vereiste om via de groepsverwijzing lid te worden van de groep is ingeschakeld.</string>
  <!--GV2 group link reset-->
  <string name="MessageRecord_you_reset_the_group_link">Je hebt de groepsverwijzing vernieuwd.</string>
  <string name="MessageRecord_s_reset_the_group_link">%1$s heeft de groepsverwijzing vernieuwd.</string>
  <string name="MessageRecord_the_group_link_has_been_reset">De groepsverwijzing is vernieuwd.</string>
  <!--GV2 group link joins-->
  <string name="MessageRecord_you_joined_the_group_via_the_group_link">Je bent via de groepsverwijzing lid geworden van de groep.</string>
  <string name="MessageRecord_s_joined_the_group_via_the_group_link">%1$s is lid geworden via de groepsverwijzing.</string>
  <!--GV2 group link requests-->
  <string name="MessageRecord_you_sent_a_request_to_join_the_group">Je hebt een verzoek verstuurd om lid te worden van de groep.</string>
  <string name="MessageRecord_s_requested_to_join_via_the_group_link">%1$s heeft via de groepsverwijzing verzocht om lid te worden.</string>
  <!--Update message shown when someone requests to join via group link and cancels the request back to back-->
  <!--GV2 group link approvals-->
  <string name="MessageRecord_s_approved_your_request_to_join_the_group">%1$s heeft je verzoek om lid te worden van de groep gehonoreerd.</string>
  <string name="MessageRecord_s_approved_a_request_to_join_the_group_from_s">%1$s heeft het verzoek van %2$s om lid te worden van de groep gehonoreerd.</string>
  <string name="MessageRecord_you_approved_a_request_to_join_the_group_from_s">Je hebt een verzoek van %1$s om lid te worden van de groep gehonoreerd.</string>
  <string name="MessageRecord_your_request_to_join_the_group_has_been_approved">Je verzoek om lid te worden van de groep is door een beheerder gehonoreerd.</string>
  <string name="MessageRecord_a_request_to_join_the_group_from_s_has_been_approved">Een verzoek van %1$s om lid te worden van de groep is gehonoreerd.</string>
  <!--GV2 group link deny-->
  <string name="MessageRecord_your_request_to_join_the_group_has_been_denied_by_an_admin">Je verzoek om lid te worden van de groep is door een beheerder afgewezen.</string>
  <string name="MessageRecord_s_denied_a_request_to_join_the_group_from_s">%1$s heeft een verzoek van %2$s om lid te worden van de groep afgewezen.</string>
  <string name="MessageRecord_a_request_to_join_the_group_from_s_has_been_denied">Een verzoek van %1$s om lid te worden van de groep is afgewezen..</string>
  <string name="MessageRecord_you_canceled_your_request_to_join_the_group">Je hebt je verzoek om lid te worden van de groep ingetrokken.</string>
  <string name="MessageRecord_s_canceled_their_request_to_join_the_group">%1$s heeft zijn of haar verzoek om lid te worden van de groep ingetrokken.</string>
  <!--End of GV2 specific update messages-->
  <string name="MessageRecord_your_safety_number_with_s_has_changed">Je veiligheidsnummer met %s is veranderd.</string>
  <string name="MessageRecord_you_marked_your_safety_number_with_s_verified">Je hebt je veiligheidsnummer met %s gemarkeerd als ‘geverifieerd’</string>
  <string name="MessageRecord_you_marked_your_safety_number_with_s_verified_from_another_device">Je hebt je veiligheidsnummer met %s gemarkeerd als ‘geverifieerd’ vanaf een ander apparaat</string>
  <string name="MessageRecord_you_marked_your_safety_number_with_s_unverified">Je hebt je veiligheidsnummer met %s gemarkeerd als ‘niet geverifieerd’</string>
  <string name="MessageRecord_you_marked_your_safety_number_with_s_unverified_from_another_device">Je hebt je veiligheidsnummer met %s vanaf een ander apparaat gemarkeerd als ‘niet geverifieerd’</string>
  <string name="MessageRecord_a_message_from_s_couldnt_be_delivered">Een bericht van %s kan niet worden afgeleverd</string>
  <string name="MessageRecord_s_changed_their_phone_number">%1$s heeft zijn of haar telefoonnummer gewijzigd.</string>
  <!--Update item message shown in the release channel when someone is already a sustainer so we ask them if they want to boost.-->
  <string name="MessageRecord_like_this_new_feature_say_thanks_with_a_boost">Ben je blij met deze nieuwe functionaliteit? Bedank ons met een eenmalige donatie.</string>
  <!--Update item message shown in the release channel when someone is not a sustainer so we ask them to consider becoming one-->
  <string name="MessageRecord_signal_is_powered_by_people_like_you_become_a_sustainer_today">Signal wordt mogelijk gemaakt door donaties van gebruikers. Overweeg een maandelijkse donateur te worden.</string>
  <!--Group Calling update messages-->
  <string name="MessageRecord_s_started_a_group_call_s">%1$s heeft een groepsoproep gestart · %2$s</string>
  <string name="MessageRecord_s_is_in_the_group_call_s">%1$s is in deze groepsoproep aanwezig · %2$s</string>
  <string name="MessageRecord_you_are_in_the_group_call_s1">Je neemt deel aan een groepsoproep · %1$s</string>
  <string name="MessageRecord_s_and_s_are_in_the_group_call_s1">%1$s, %2$s zijn in deze groepsoproep aanwezig · %3$s</string>
  <string name="MessageRecord_group_call_s">Groepsoproep · %1$s</string>
  <string name="MessageRecord_s_started_a_group_call">%1$s heeft een groepsoproep gestart</string>
  <string name="MessageRecord_s_is_in_the_group_call">%1$s is in deze groepsoproep aanwezig</string>
  <string name="MessageRecord_you_are_in_the_group_call">Je neemt deel aan de groepsoproep</string>
  <string name="MessageRecord_s_and_s_are_in_the_group_call">%1$s en %2$s zijn in deze groepsoproep aanwezig</string>
  <string name="MessageRecord_group_call">Groepsoproep</string>
  <string name="MessageRecord_you">Jij</string>
  <plurals name="MessageRecord_s_s_and_d_others_are_in_the_group_call_s">
    <item quantity="one">%1$s, %2$s en %3$d ander zijn in deze groepsoproep aanwezig · %4$s</item>
    <item quantity="other">%1$s, %2$s en %3$d anderen zijn in deze groepsoproep aanwezig · %4$s</item>
  </plurals>
  <plurals name="MessageRecord_s_s_and_d_others_are_in_the_group_call">
    <item quantity="one">%1$s, %2$s en %3$d ander zijn in deze groepsoproep aanwezig</item>
    <item quantity="other">%1$s, %2$s en %3$d anderen zijn in deze groepsoproep aanwezig</item>
  </plurals>
  <!--MessageRequestBottomView-->
  <string name="MessageRequestBottomView_accept">Aanvaarden</string>
  <string name="MessageRequestBottomView_continue">Gesprek voortzetten</string>
  <string name="MessageRequestBottomView_delete">Wissen</string>
  <string name="MessageRequestBottomView_block">Blokkeren</string>
  <string name="MessageRequestBottomView_unblock">Deblokkeren</string>
  <string name="MessageRequestBottomView_do_you_want_to_let_s_message_you_they_wont_know_youve_seen_their_messages_until_you_accept">Wil je berichten van %1$s ontvangen, en sta je toe dat hij of zij je profielnaam, -foto en -omschrijving kan zien? Als je leesbevestigingen hebt ingeschakeld kan hij of zij die nog niet zien totdat je de uitnodiging hebt aanvaard.</string>
  <string name="MessageRequestBottomView_do_you_want_to_let_s_message_you_wont_receive_any_messages_until_you_unblock_them">Wil je berichten van %1$s ontvangen, en sta je toe dat hij of zij je profielnaam, -foto en -omschrijving kan zien? Je zult geen berichten ontvangen en je profiel zal voor hem of haar niet meer worden bijgewerkt totdat je hem of haar hebt gedeblokkeerd.</string>
  <string name="MessageRequestBottomView_get_updates_and_news_from_s_you_wont_receive_any_updates_until_you_unblock_them">Wil je nieuwsberichten van %1$s ontvangen? Je zult geen berichten ontvangen totdat je hen hebt gedeblokkeerd.</string>
  <string name="MessageRequestBottomView_continue_your_conversation_with_this_group_and_share_your_name_and_photo">Wil je je profielnaam, -foto en -omschrijving voor deze groep zichtbaar maken om je gesprek met de groep voort te kunnen zetten?</string>
  <string name="MessageRequestBottomView_upgrade_this_group_to_activate_new_features">Zet deze groep om om nieuwe functionaliteiten te kunnen gebruiken zoals  @vermeldingen en beheerders. Groepsleden die hun profielnaam, -foto en -omschrijving niet voor deze groep zichtbaar hebben gemaakt, zullen worden uitgenodigd om tot deze groep toe te treden.</string>
  <string name="MessageRequestBottomView_this_legacy_group_can_no_longer_be_used">Deze verouderde groep kan niet langer gebruikt worden omdat hij teveel leden heeft. Het maximum ledenaantal voor een groep is %1$d.</string>
  <string name="MessageRequestBottomView_continue_your_conversation_with_s_and_share_your_name_and_photo">Wil je je profielnaam, -foto en -omschrijving voor %1$s zichtbaar maken om je gesprek voort te kunnen zetten?</string>
  <string name="MessageRequestBottomView_do_you_want_to_join_this_group_they_wont_know_youve_seen_their_messages_until_you_accept">Wil je lid worden van deze groep, en sta je toe dat alle leden van de groep je profielnaam, -foto en -omschrijving kunnen zien? Als je leesbevestigingen hebt ingeschakeld kunnen de leden van deze groep die nog niet zien totdat je de uitnodiging hebt aanvaard.</string>
  <string name="MessageRequestBottomView_join_this_group_they_wont_know_youve_seen_their_messages_until_you_accept">Je bent door iemand met wie je eerder een gesprek hebt gehad of met wie je in dezelfde groep zat toegevoegd aan deze groep. Wil je lid blijven van deze groep? Als je leesbevestigingen hebt ingeschakeld kunnen de leden van deze groep die nog niet zien totdat je de uitnodiging hebt aanvaard.</string>
  <string name="MessageRequestBottomView_unblock_this_group_and_share_your_name_and_photo_with_its_members">Wil je weer berichten van deze groep ontvangen, en sta je toe dat alle leden van de groep je profielnaam, -foto en -omschrijving kunnen zien? Je zult geen berichten ontvangen en je profiel zal voor de leden van deze groep niet worden bijgewerkt totdat je de groep hebt gedeblokkeerd.</string>
  <string name="MessageRequestProfileView_view">Weergeven</string>
  <string name="MessageRequestProfileView_member_of_one_group">Lid van %1$s</string>
  <string name="MessageRequestProfileView_member_of_two_groups">Lid van %1$s en %2$s</string>
  <string name="MessageRequestProfileView_member_of_many_groups">Lid van %1$s, %2$s en %3$s</string>
  <plurals name="MessageRequestProfileView_members">
    <item quantity="one">%1$d lid</item>
    <item quantity="other">%1$d leden</item>
  </plurals>
  <plurals name="MessageRequestProfileView_members_and_invited">
    <item quantity="one">%1$d lid (+%2$d uitgenodigden)</item>
    <item quantity="other">%1$d leden (+%2$d uitgenodigden)</item>
  </plurals>
  <plurals name="MessageRequestProfileView_member_of_d_additional_groups">
    <item quantity="one">%d extra groep</item>
    <item quantity="other">%d extra groepen</item>
  </plurals>
  <!--PassphraseChangeActivity-->
  <string name="PassphraseChangeActivity_passphrases_dont_match_exclamation">Wachtwoorden komen niet overeen!</string>
  <string name="PassphraseChangeActivity_incorrect_old_passphrase_exclamation">Incorrect oud wachtwoord!</string>
  <string name="PassphraseChangeActivity_enter_new_passphrase_exclamation">Voer nieuw wachtwoord in!</string>
  <!--DeviceProvisioningActivity-->
  <string name="DeviceProvisioningActivity_link_this_device">Dit apparaat koppelen?</string>
  <string name="DeviceProvisioningActivity_continue">DOORGAAN</string>
  <string name="DeviceProvisioningActivity_content_intro">Het kan dan</string>
  <string name="DeviceProvisioningActivity_content_bullets">
        • Al je berichten lezen
        \n• Berichten uit jouw naam verzenden
    </string>
  <string name="DeviceProvisioningActivity_content_progress_title">Apparaat wordt gekoppeld</string>
  <string name="DeviceProvisioningActivity_content_progress_content">Nieuw apparaat wordt gekoppeld …</string>
  <string name="DeviceProvisioningActivity_content_progress_success">Succesvol toestemming verleend aan apparaat.</string>
  <string name="DeviceProvisioningActivity_content_progress_no_device">Geen apparaat gevonden.</string>
  <string name="DeviceProvisioningActivity_content_progress_network_error">Netwerkfout.</string>
  <string name="DeviceProvisioningActivity_content_progress_key_error">Ongeldige QR-code.</string>
  <string name="DeviceProvisioningActivity_sorry_you_have_too_many_devices_linked_already">Sorry, je hebt te veel apparaten gekoppeld, probeer er eerst enkele te verwijderen</string>
  <string name="DeviceActivity_sorry_this_is_not_a_valid_device_link_qr_code">Sorry, dit is geen geldige QR-code om een apparaat te koppelen.</string>
  <string name="DeviceProvisioningActivity_link_a_signal_device">Een Signal-apparaat koppelen?</string>
  <string name="DeviceProvisioningActivity_it_looks_like_youre_trying_to_link_a_signal_device_using_a_3rd_party_scanner">Het lijkt erop dat je een Signal-apparaat wilt koppelen met behulp van een externe scanner. Scan voor de veiligheid de code opnieuw vanuit Signal.</string>
  <string name="DeviceActivity_signal_needs_the_camera_permission_in_order_to_scan_a_qr_code">Molly heeft toegang tot de camera nodig om een QR-code te scannen, maar deze is pertinent geweigerd. Ga naar de instellingen voor deze app, tik op ‘Machtigingen’ en schakel ‘Camera’ in.</string>
  <string name="DeviceActivity_unable_to_scan_a_qr_code_without_the_camera_permission">Kan geen QR-code scannen zonder toegang tot camera</string>
  <!--OutdatedBuildReminder-->
  <string name="OutdatedBuildReminder_update_now">Nu bijwerken</string>
  <string name="OutdatedBuildReminder_your_version_of_signal_will_expire_today">Deze versie van Signal zal vandaag verlopen. Werk bij naar de meest recente versie.</string>
  <plurals name="OutdatedBuildReminder_your_version_of_signal_will_expire_in_n_days">
    <item quantity="one">Deze versie van Signal zal morgen verlopen. Werk bij naar de meest recente versie.</item>
    <item quantity="other">Deze versie van Signal zal in %d dagen verlopen. Werk bij naar de meest recente versie.</item>
  </plurals>
  <!--PassphrasePromptActivity-->
  <string name="PassphrasePromptActivity_enter_passphrase">Voer wachtwoord in</string>
  <string name="PassphrasePromptActivity_watermark_content_description">Molly-pictogram</string>
  <string name="PassphrasePromptActivity_ok_button_content_description">Wachtwoord instellen</string>
  <string name="PassphrasePromptActivity_invalid_passphrase_exclamation">Ongeldig wachtwoord!</string>
  <string name="PassphrasePromptActivity_unlock_signal">Molly ontgrendelen</string>
  <string name="PassphrasePromptActivity_signal_android_lock_screen">Signal-Android - Vergrendelingsscherm</string>
  <!--PlacePickerActivity-->
  <string name="PlacePickerActivity_title">Kaart</string>
  <string name="PlacePickerActivity_drop_pin">Aanwijzer</string>
  <string name="PlacePickerActivity_accept_address">Adres aanvaarden</string>
  <!--PlayServicesProblemFragment-->
  <string name="PlayServicesProblemFragment_the_version_of_google_play_services_you_have_installed_is_not_functioning">De versie van Google Play Services die je in gebruik hebt werkt niet zoals het hoort. Installeer Google Play Services opnieuw en probeer het nog eens.</string>
  <!--PinRestoreEntryFragment-->
  <string name="PinRestoreEntryFragment_incorrect_pin">Incorrecte pincode</string>
  <string name="PinRestoreEntryFragment_skip_pin_entry">Pincode invoeren overslaan?</string>
  <string name="PinRestoreEntryFragment_need_help">Hulp nodig?</string>
  <string name="PinRestoreEntryFragment_your_pin_is_a_d_digit_code">Je pincode is een code welke je zelf hebt aangemaakt en welke bestaat uit %1$d of meer cijfers of een combinatie van cijfers en letters. Als je je je pincode niet kunt herinneren, dan kun je een nieuwe pincode aanmaken. Je kunt Signal dan wel weer registreren met dit telefoonnummer, maar sommige instellingen zoals je profielnaam, -foto en -omschrijving zullen dan verloren gaan.</string>
  <string name="PinRestoreEntryFragment_if_you_cant_remember_your_pin">Als je je je pincode niet kan herinneren, dan kun je een nieuwe pincode aanmaken. Je kunt Signal dan weer gebruiken, maar sommige instellingen waaronder je profielnaam, -foto en -omschrijving zullen dan niet bewaard blijven.</string>
  <string name="PinRestoreEntryFragment_create_new_pin">Nieuwe pincode aanmaken</string>
  <string name="PinRestoreEntryFragment_contact_support">Neem contact op met ondersteuning</string>
  <string name="PinRestoreEntryFragment_cancel">Annuleren</string>
  <string name="PinRestoreEntryFragment_skip">Overslaan</string>
  <plurals name="PinRestoreEntryFragment_you_have_d_attempt_remaining">
    <item quantity="one">Je hebt nog %1$d poging resterend. Als je geen pogingen meer over hebt, dan kun je nog wel een nieuwe pincode aanmaken. Je kunt Signal dan wel weer registreren met dit telefoonnummer, maar sommige instellingen zoals je profielnaam, -foto en -omschrijving zullen dan verloren gaan.</item>
    <item quantity="other">Je hebt nog %1$d pogingen resterend. Als je geen pogingen meer over hebt, dan kun je nog wel een nieuwe pincode aanmaken. Je kunt Signal dan wel weer registreren met dit telefoonnummer, maar sommige instellingen zoals je profielnaam, -foto en -omschrijving zullen dan verloren gaan.</item>
  </plurals>
  <string name="PinRestoreEntryFragment_signal_registration_need_help_with_pin">Signal-registratratie - Ik heb hulp nodig bij de Signal-pincode op een Android apparaat</string>
  <string name="PinRestoreEntryFragment_enter_alphanumeric_pin">Alfanumerieke pincode invoeren</string>
  <string name="PinRestoreEntryFragment_enter_numeric_pin">Voer numerieke pincode in.</string>
  <!--PinRestoreLockedFragment-->
  <string name="PinRestoreLockedFragment_create_your_pin">Pincode aanmaken</string>
  <string name="PinRestoreLockedFragment_youve_run_out_of_pin_guesses">Je hebt geen pogingen resterend om je pincode te raden, maar je kunt nog wel gebruik blijven maken van Signal door een nieuwe pincode aan te maken. Ter beveiliging van je profielinformatie, zullen je instellingen, profielnaam, -foto en -omschrijving niet worden herstelt.</string>
  <string name="PinRestoreLockedFragment_create_new_pin">Nieuwe pincode aanmaken</string>
  <!--PinOptOutDialog-->
  <string name="PinOptOutDialog_warning">Waarschuwing</string>
  <string name="PinOptOutDialog_if_you_disable_the_pin_you_will_lose_all_data">Als je de pincode uitschakelt zul je wanneer je Signal opnieuw registreert alle gegevens kwijtraken, tenzij je ze handmatig herstelt vanuit een back-upbestand. Daarnaast kun je zolang de pincode is uitgeschakeld de registratievergrendeling niet inschakelen.</string>
  <string name="PinOptOutDialog_disable_pin">Pincode uitschakelen</string>
  <!--RatingManager-->
  <string name="RatingManager_rate_this_app">Beoordeel deze app</string>
  <string name="RatingManager_if_you_enjoy_using_this_app_please_take_a_moment">Gebruik je deze app graag? Help ons door anderen te laten weten wat je van de app vindt.</string>
  <string name="RatingManager_rate_now">Nu beoordelen</string>
  <string name="RatingManager_no_thanks">Nee bedankt</string>
  <string name="RatingManager_later">Later</string>
  <!--ReactionsBottomSheetDialogFragment-->
  <string name="ReactionsBottomSheetDialogFragment_all">Alle · %1$d</string>
  <!--ReactionsConversationView-->
  <string name="ReactionsConversationView_plus">+%1$d</string>
  <!--ReactionsRecipientAdapter-->
  <string name="ReactionsRecipientAdapter_you">Jij</string>
  <!--RecaptchaRequiredBottomSheetFragment-->
  <string name="RecaptchaRequiredBottomSheetFragment_verify_to_continue_messaging">Je moet je telefoonnummer verifiëren om door te kunnen gaan met het verzenden van berichten</string>
  <string name="RecaptchaRequiredBottomSheetFragment_to_help_prevent_spam_on_signal">Om Molly te helpen spam te voorkomen is het nodig dat je je telefoonnummer verifieert.</string>
  <string name="RecaptchaRequiredBottomSheetFragment_after_verifying_you_can_continue_messaging">Je kunt doorgaan met het verzenden van berichten nadat je je telefoonnummer hebt geverifieerd. Enig bericht waarvan verzending is gepauzeerd zal dan automatisch verzonden worden.</string>
  <!--Recipient-->
  <string name="Recipient_you">Jij</string>
  <!--Name of recipient representing user\'s \'My Story\'-->
  <!--RecipientPreferencesActivity-->
  <string name="RecipientPreferenceActivity_block">Blokkeren</string>
  <string name="RecipientPreferenceActivity_unblock">Deblokkeren</string>
  <!--RecipientProvider-->
  <string name="RecipientProvider_unnamed_group">Onbekende groep</string>
  <!--RedPhone-->
  <string name="RedPhone_answering">Wordt beantwoord …</string>
  <string name="RedPhone_ending_call">Oproep aan het beëindigen …</string>
  <string name="RedPhone_ringing">Gaat over …</string>
  <string name="RedPhone_busy">Bezet</string>
  <string name="RedPhone_recipient_unavailable">Ontvanger niet beschikbaar</string>
  <string name="RedPhone_network_failed">Netwerkfout!</string>
  <string name="RedPhone_number_not_registered">Telefoonnummer niet geregistreerd!</string>
  <string name="RedPhone_the_number_you_dialed_does_not_support_secure_voice">Het ingetoetste nummer ondersteunt geen beveiligd bellen!</string>
  <string name="RedPhone_got_it">Begrepen</string>
  <!--Valentine\'s Day Megaphone-->
  <!--Title text for the Valentine\'s Day donation megaphone. The placeholder will always be a heart emoji. Needs to be a placeholder for Android reasons.-->
  <string name="ValentinesDayMegaphone_happy_heart_day">Fijne 💜 valentijnsdag!</string>
  <!--Body text for the Valentine\'s Day donation megaphone.-->
  <string name="ValentinesDayMegaphone_show_your_affection">Geef Molly ook wat liefde door te helpen Molly mogelijk te maken.</string>
  <!--WebRtcCallActivity-->
  <string name="WebRtcCallActivity__tap_here_to_turn_on_your_video">Tik hier om je camera aan te zetten</string>
  <string name="WebRtcCallActivity__to_call_s_signal_needs_access_to_your_camera">Molly heeft toegang nodig tot je camera om %1$s te bellen</string>
  <string name="WebRtcCallActivity__signal_s">Molly-oproep %1$s</string>
  <string name="WebRtcCallActivity__calling">Oproep aan het starten …</string>
  <string name="WebRtcCallActivity__group_is_too_large_to_ring_the_participants">De groep is te groot om de leden te bellen.</string>
  <!--WebRtcCallView-->
  <string name="WebRtcCallView__signal_call">Signal-oproep</string>
  <string name="WebRtcCallView__signal_video_call">Signal video-oproep</string>
  <string name="WebRtcCallView__start_call">Oproep beginnen</string>
  <string name="WebRtcCallView__join_call">Aan oproep deelnemen</string>
  <string name="WebRtcCallView__call_is_full">De oproep is vol</string>
  <string name="WebRtcCallView__the_maximum_number_of_d_participants_has_been_Reached_for_this_call">Je kunt niet deelnemen omdat deze groepsoproep het maximale aantal van %1$d deelnemers heeft bereikt. Probeer het later opnieuw.</string>
  <string name="WebRtcCallView__view_participants_list">Deelnemers weergeven</string>
  <string name="WebRtcCallView__your_video_is_off">Je camera staat uit</string>
  <string name="WebRtcCallView__reconnecting">Opnieuw aan het verbinden …</string>
  <string name="WebRtcCallView__joining">Verbinden met de groep aan het maken …</string>
  <string name="WebRtcCallView__disconnected">Verbinding verbroken</string>
  <string name="WebRtcCallView__signal_will_ring_s">Signal zal %1$s bellen</string>
  <string name="WebRtcCallView__signal_will_ring_s_and_s">Signal zal %1$s en %2$s bellen</string>
  <plurals name="WebRtcCallView__signal_will_ring_s_s_and_d_others">
    <item quantity="one">Signal zal %1$s, %2$s en %3$d ander bellen</item>
    <item quantity="other">Signal zal %1$s, %2$s en %3$d anderen bellen</item>
  </plurals>
  <string name="WebRtcCallView__s_will_be_notified">%1$s zal een melding krijgen</string>
  <string name="WebRtcCallView__s_and_s_will_be_notified">%1$s en %2$s zullen een melding krijgen</string>
  <plurals name="WebRtcCallView__s_s_and_d_others_will_be_notified">
    <item quantity="one">%1$s, %2$s en %3$d ander zullen een melding krijgen</item>
    <item quantity="other">%1$s, %2$s en %3$d anderen zullen een melding krijgen</item>
  </plurals>
  <string name="WebRtcCallView__ringing_s">%1$s aan het bellen</string>
  <string name="WebRtcCallView__ringing_s_and_s">%1$s en %2$s aan het bellen</string>
  <plurals name="WebRtcCallView__ringing_s_s_and_d_others">
    <item quantity="one">%1$s, %2$s en %3$d ander aan het bellen</item>
    <item quantity="other">%1$s, %2$s en %3$d anderen aan het bellen</item>
  </plurals>
  <string name="WebRtcCallView__s_is_calling_you">%1$s belt jou</string>
  <string name="WebRtcCallView__s_is_calling_you_and_s">%1$s belt jou en %2$s</string>
  <string name="WebRtcCallView__s_is_calling_you_s_and_s">%1$s belt jou, %2$s en %3$s</string>
  <plurals name="WebRtcCallView__s_is_calling_you_s_s_and_d_others">
    <item quantity="one">%1$s belt jou, %2$s, %3$s en %4$d ander</item>
    <item quantity="other">%1$s belt jou, %2$s, %3$s en %4$d anderen</item>
  </plurals>
  <string name="WebRtcCallView__no_one_else_is_here">Er is niemand behalve jij in dit gesprek</string>
  <string name="WebRtcCallView__s_is_in_this_call">Gesprek met %1$s</string>
  <string name="WebRtcCallView__s_are_in_this_call">%1$s zijn in deze oproep aanwezig</string>
  <string name="WebRtcCallView__s_and_s_are_in_this_call">Gesprek met %1$s en %2$s</string>
  <string name="WebRtcCallView__s_is_presenting">%1$s laat zijn of haar scherm zien</string>
  <plurals name="WebRtcCallView__s_s_and_d_others_are_in_this_call">
    <item quantity="one">In dit gesprek zijn %1$s, %2$s en %3$d andere aanwezig</item>
    <item quantity="other">In dit gesprek zijn %1$s, %2$s en %3$d anderen aanwezig</item>
  </plurals>
  <string name="WebRtcCallView__flip">Omdraaien</string>
  <string name="WebRtcCallView__speaker">Luidspreker</string>
  <string name="WebRtcCallView__camera">Camera</string>
  <string name="WebRtcCallView__unmute">Microfoon niet langer dempen</string>
  <string name="WebRtcCallView__mute">Dempen</string>
  <string name="WebRtcCallView__ring">Bellen</string>
  <string name="WebRtcCallView__end_call">Oproep beëindigen</string>
  <!--CallParticipantsListDialog-->
  <plurals name="CallParticipantsListDialog_in_this_call_d_people">
    <item quantity="one">In deze oproep · %1$d persoon</item>
    <item quantity="other">In deze oproep · %1$d personen</item>
  </plurals>
  <!--CallParticipantView-->
  <string name="CallParticipantView__s_is_blocked">%1$s is geblokkeerd</string>
  <string name="CallParticipantView__more_info">Meer informatie</string>
  <string name="CallParticipantView__you_wont_receive_their_audio_or_video">Je zult hen niet kunnen zien of horen en zij zullen jou niet kunnen zien of horen.</string>
  <string name="CallParticipantView__cant_receive_audio_video_from_s">Kan geen beeld &amp; geluid van %1$s ontvangen</string>
  <string name="CallParticipantView__cant_receive_audio_and_video_from_s">Kan geen beeld en geluid van %1$s ontvangen</string>
  <string name="CallParticipantView__this_may_be_Because_they_have_not_verified_your_safety_number_change">Dit kan gebeuren als je jullie veiligheidsnummer niet opnieuw hebt geverifieerd nadat die is veranderd, als er een probleem is met je apparaat of als hij of zij jou heeft geblokkeerd.</string>
  <!--CallToastPopupWindow-->
  <string name="CallToastPopupWindow__swipe_to_view_screen_share">Veeg om gedeeld scherm weer te geven</string>
  <!--ProxyBottomSheetFragment-->
  <string name="ProxyBottomSheetFragment_proxy_server">Proxyserver</string>
  <string name="ProxyBottomSheetFragment_proxy_address">Proxyadres</string>
  <string name="ProxyBottomSheetFragment_do_you_want_to_use_this_proxy_address">Wil je dit proxyadres gebruiken?</string>
  <string name="ProxyBottomSheetFragment_use_proxy">Proxy gebruiken</string>
  <string name="ProxyBottomSheetFragment_successfully_connected_to_proxy">Sucesvol verbonden met de proxy.</string>
  <!--RecaptchaProofActivity-->
  <string name="RecaptchaProofActivity_failed_to_submit">Indienen is mislukt</string>
  <string name="RecaptchaProofActivity_complete_verification">Verificatie voltooien</string>
  <!--RegistrationActivity-->
  <string name="RegistrationActivity_select_your_country">Selecteer je land</string>
  <string name="RegistrationActivity_you_must_specify_your_country_code">Je moet jouw
        landcode invoeren
    </string>
  <string name="RegistrationActivity_you_must_specify_your_phone_number">Je moet jouw
        telefoonnummer invoeren
    </string>
  <string name="RegistrationActivity_invalid_number">Ongeldig nummer</string>
  <string name="RegistrationActivity_the_number_you_specified_s_is_invalid">Het nummer dat je hebt
        ingevoerd (%s) is ongeldig.
    </string>
  <string name="RegistrationActivity_a_verification_code_will_be_sent_to">Een verificatiecode wordt verzonden naar:</string>
  <string name="RegistrationActivity_you_will_receive_a_call_to_verify_this_number">Je zal gebeld worden om dit telefoonnummer te verifiëren.</string>
  <string name="RegistrationActivity_is_your_phone_number_above_correct">Is je telefoonnummer hierboven correct?</string>
  <string name="RegistrationActivity_edit_number">Telefoonnummer wijzigen</string>
  <string name="RegistrationActivity_missing_google_play_services">De Google Play Services zijn niet aanwezig</string>
  <string name="RegistrationActivity_this_device_is_missing_google_play_services">Dit apparaat bevat geen Google Play Services. Je kunt Molly nog steeds gebruiken, maar deze configuratie kan de betrouwbaarheid en prestaties verslechteren.\n\nAls je geen gevorderde gebruiker bent, geen aangepaste ROM gebruikt of denkt dat dit bericht onterecht wordt weergegeven, neem dan contact op met support@molly.im voor hulp met probleemoplossen.</string>
  <string name="RegistrationActivity_i_understand">Ik begrijp het</string>
  <string name="RegistrationActivity_play_services_error">Google Play Services fout</string>
  <string name="RegistrationActivity_google_play_services_is_updating_or_unavailable">De Google Play Services is momenteel aan het updaten of is tijdelijk niet beschikbaar. Probeer het nog eens.</string>
  <string name="RegistrationActivity_terms_and_privacy">Gebruiksvoorwaarden &amp; privacybeleid</string>
  <string name="RegistrationActivity_signal_needs_access_to_your_contacts_and_media_in_order_to_connect_with_friends">Signal zal een aantal toestemmingen vragen:
1. Je contactenlijst lezen om personen weer te geven naar wie je berichten kunt verzenden. Je contactenlijst blijft altijd onleesbaar voor Signal\'s servers.
2. Bestanden lezen van en schrijven naar de externe opslag, om bestanden bij te voegen als bijlagen en om ontvangen bijlagen op te kunnen slaan.
3. De telefoonstatus lezen om te voorkomen dat Signal-oproepen je andere oproepen verstoren.</string>
  <string name="RegistrationActivity_signal_needs_access_to_your_contacts_in_order_to_connect_with_friends">Signal moet je contactenlijst lezen om personen weer te geven naar wie je berichten kunt sturen en met wie je oproepen kunt beginnen. Je contactenlijst blijft altijd onleesbaar voor Signal\'s servers.</string>
  <string name="RegistrationActivity_rate_limited_to_service">Je hebt te veel pogingen ondernomen om Signal voor dit telefoonnummer te registreren. Probeer het later opnieuw.</string>
  <string name="RegistrationActivity_unable_to_connect_to_service">Het lukt niet om te verbinden met Signals servers. Ga na dat je apparaat met het internet is verbonden en probeer het opnieuw.</string>
  <string name="RegistrationActivity_non_standard_number_format">Afwijkend telefoonnummerformaat</string>
  <string name="RegistrationActivity_the_number_you_entered_appears_to_be_a_non_standard">Het door jou ingevulde telefoonnummer (%1$s) heeft een afwijkend formaat.\n\nBedoelde je %2$s?</string>
  <string name="RegistrationActivity_signal_android_phone_number_format">Molly Android - Telefoonnummerformaat</string>
  <string name="RegistrationActivity_call_requested">Belverzoek ingediend</string>
  <plurals name="RegistrationActivity_debug_log_hint">
    <item quantity="one">Je bent nu %d stap verwijderd van het indienen van een foutopsporingslog.</item>
    <item quantity="other">Je bent nu %d stappen verwijderd van het indienen van een foutopsporingslog.</item>
  </plurals>
  <string name="RegistrationActivity_we_need_to_verify_that_youre_human">Signal moet verifiëren dat je een mens bent.</string>
  <string name="RegistrationActivity_next">Volgende</string>
  <string name="RegistrationActivity_continue">Doorgaan</string>
  <string name="RegistrationActivity_take_privacy_with_you_be_yourself_in_every_message">Neem je privacy met je mee.\nWees jezelf in elk bericht.</string>
  <string name="RegistrationActivity_enter_your_phone_number_to_get_started">Voer je telefoonnummer in om te beginnen</string>
  <string name="RegistrationActivity_enter_your_phone_number">Voer je telefoonnummer in</string>
  <string name="RegistrationActivity_you_will_receive_a_verification_code">Je zult een verificatiecode ontvangen.</string>
  <string name="RegistrationActivity_enter_the_code_we_sent_to_s">Voer de code in die we naar %s hebben verzonden</string>
  <string name="RegistrationActivity_make_sure_your_phone_has_a_cellular_signal">Verzeker je ervan dat je telefoon netwerkbereik heeft zodat je een sms of oproep kunt ontvangen</string>
  <string name="RegistrationActivity_phone_number_description">Telefoonnummer</string>
  <string name="RegistrationActivity_country_code_description">Landcode</string>
  <string name="RegistrationActivity_call">Bel me</string>
  <!--RegistrationLockV2Dialog-->
  <string name="RegistrationLockV2Dialog_turn_on_registration_lock">Registratievergrendeling inschakelen?</string>
  <string name="RegistrationLockV2Dialog_turn_off_registration_lock">Registratievergrendeling uitschakelen?</string>
  <string name="RegistrationLockV2Dialog_if_you_forget_your_signal_pin_when_registering_again">Als je je pincode bent vergeten wanneer je Signal opnieuw wilt registreren, dan zul je voor 7 dagen Signal niet kunnen gebruiken met dit telefoonnummer.</string>
  <string name="RegistrationLockV2Dialog_turn_on">Inschakelen</string>
  <string name="RegistrationLockV2Dialog_turn_off">Uitschakelen</string>
  <!--RevealableMessageView-->
  <string name="RevealableMessageView_view_photo">Foto weergeven</string>
  <string name="RevealableMessageView_view_video">Video weergeven</string>
  <string name="RevealableMessageView_viewed">Gezien</string>
  <string name="RevealableMessageView_media">Eenmaligeweergave-media</string>
  <!--Search-->
  <string name="SearchFragment_no_results">Geen resultaten gevonden voor ‘%s’</string>
  <string name="SearchFragment_header_conversations">Gesprekken</string>
  <string name="SearchFragment_header_contacts">Contacten</string>
  <string name="SearchFragment_header_messages">Berichten</string>
  <!--ShakeToReport-->
  <!--SharedContactDetailsActivity-->
  <string name="SharedContactDetailsActivity_add_to_contacts">Aan contactenlijst toevoegen</string>
  <string name="SharedContactDetailsActivity_invite_to_signal">Uitnodigen voor Molly</string>
  <string name="SharedContactDetailsActivity_signal_message">Signal-gesprek openen</string>
  <string name="SharedContactDetailsActivity_signal_call">Signal-oproep</string>
  <!--SharedContactView-->
  <string name="SharedContactView_add_to_contacts">Aan contactenlijst toevoegen</string>
  <string name="SharedContactView_invite_to_signal">Uitnodigen voor Molly</string>
  <string name="SharedContactView_message">Signal-gesprek openen</string>
  <!--SignalBottomActionBar-->
  <string name="SignalBottomActionBar_more">Meer opties</string>
  <!--SignalPinReminders-->
  <string name="SignalPinReminders_well_remind_you_again_later">Correct! Signal zal je later opnieuw vragen of je je pincode nog weet.</string>
  <string name="SignalPinReminders_well_remind_you_again_tomorrow">Correct! Signal zal je morgen opnieuw vragen of je je pincode nog weet.</string>
  <string name="SignalPinReminders_well_remind_you_again_in_a_few_days">Correct! Signal zal je binnen een paar dagen opnieuw vragen of je je pincode nog weet.</string>
  <string name="SignalPinReminders_well_remind_you_again_in_a_week">Correct! Signal zal je na een week opnieuw vragen of je je pincode nog weet.</string>
  <string name="SignalPinReminders_well_remind_you_again_in_a_couple_weeks">Correct! Signal zal je binnen een aantal weken opnieuw vragen of je je pincode nog weet.</string>
  <string name="SignalPinReminders_well_remind_you_again_in_a_month">Correct! Signal zal je binnen een maand opnieuw vragen of je je pincode nog weet.</string>
  <!--Slide-->
  <string name="Slide_image">Afbeelding</string>
  <string name="Slide_sticker">Sticker</string>
  <string name="Slide_audio">Audio</string>
  <string name="Slide_video">Video</string>
  <!--SmsMessageRecord-->
  <string name="SmsMessageRecord_received_corrupted_key_exchange_message">Beschadigd sleuteluitwisselingsbericht
        ontvangen!
    </string>
  <string name="SmsMessageRecord_received_key_exchange_message_for_invalid_protocol_version">
        Sleuteluitwisselingsbericht ontvangen voor een verkeerde protocolversie.
    </string>
  <string name="SmsMessageRecord_received_message_with_new_safety_number_tap_to_process">Er is een bericht met een nieuw veiligheidsnummer ontvangen. Tik hier om het te verwerken en weer te geven.</string>
  <string name="SmsMessageRecord_secure_session_reset">Je hebt de beveiligde sessie opnieuw ingesteld.</string>
  <string name="SmsMessageRecord_secure_session_reset_s">%s heeft de beveiligde sessie opnieuw ingesteld.</string>
  <string name="SmsMessageRecord_duplicate_message">Gedupliceerd bericht.</string>
  <string name="SmsMessageRecord_this_message_could_not_be_processed_because_it_was_sent_from_a_newer_version">Dit bericht kon niet worden verwerkt omdat het is verzonden vanuit een nieuwere versie van Signal. Je kunt je gesprekspartner vragen om dit bericht opnieuw te verzenden nadat je jouw Signal-app hebt bijgewerkt naar een nieuwere versie.</string>
  <string name="SmsMessageRecord_error_handling_incoming_message">Fout bij verwerken van inkomend bericht.</string>
  <!--StickerManagementActivity-->
  <string name="StickerManagementActivity_stickers">Stickers</string>
  <!--StickerManagementAdapter-->
  <string name="StickerManagementAdapter_installed_stickers">Geïnstalleerde stickerpakketten</string>
  <string name="StickerManagementAdapter_stickers_you_received">Ontvangen stickerpakketten</string>
  <string name="StickerManagementAdapter_signal_artist_series">Signals eigen stickerpakketten</string>
  <string name="StickerManagementAdapter_no_stickers_installed">Geen stickerpakketten geïnstalleerd</string>
  <string name="StickerManagementAdapter_stickers_from_incoming_messages_will_appear_here">Stickerpakketten uit binnengekomen berichten zullen hier verschijnen</string>
  <string name="StickerManagementAdapter_untitled">Zonder titel</string>
  <string name="StickerManagementAdapter_unknown">Onbekend</string>
  <!--StickerPackPreviewActivity-->
  <string name="StickerPackPreviewActivity_untitled">Zonder titel</string>
  <string name="StickerPackPreviewActivity_unknown">Onbekend</string>
  <string name="StickerPackPreviewActivity_install">Installeren</string>
  <string name="StickerPackPreviewActivity_remove">Verwijderen</string>
  <string name="StickerPackPreviewActivity_stickers">Stickers</string>
  <string name="StickerPackPreviewActivity_failed_to_load_sticker_pack">Laden van stickerpakket mislukt</string>
  <!--SubmitDebugLogActivity-->
  <string name="SubmitDebugLogActivity_edit">Aanpassen</string>
  <string name="SubmitDebugLogActivity_done">Klaar</string>
  <string name="SubmitDebugLogActivity_tap_a_line_to_delete_it">Tip op een regel om die te wissen</string>
  <string name="SubmitDebugLogActivity_submit">Uploaden</string>
  <string name="SubmitDebugLogActivity_failed_to_submit_logs">Uploaden van foutlogs is mislukt</string>
  <string name="SubmitDebugLogActivity_success">Succesvol geüpload!</string>
  <string name="SubmitDebugLogActivity_copy_this_url_and_add_it_to_your_issue">Kopieer deze URL (door deze aan te tikken en vast te houden) en voeg die toe aan je foutrapport op GitHub of aan een e-mail aan onze ondersteuning:\n\n<b>%1$s</b></string>
  <string name="SubmitDebugLogActivity_share">Doorsturen via andere app</string>
  <string name="SubmitDebugLogActivity_this_log_will_be_posted_publicly_online_for_contributors">Dit logbestand wordt publiekelijk beschikbaar gesteld op internet zodat de ontwikkelaars en vrijwilligers het kunnen bestuderen. Je kunt het bekijken voor je het upload.</string>
  <!--SupportEmailUtil-->
  <string name="SupportEmailUtil_filter">Filter:</string>
  <string name="SupportEmailUtil_device_info">Apparaatinformatie:</string>
  <string name="SupportEmailUtil_android_version">Android-versie:</string>
  <string name="SupportEmailUtil_signal_version">Molly-versie:</string>
  <string name="SupportEmailUtil_signal_package">Molly-pakket:</string>
  <string name="SupportEmailUtil_registration_lock">Registratievergrendeling:</string>
  <string name="SupportEmailUtil_locale">Taalgebied:</string>
  <!--ThreadRecord-->
  <string name="ThreadRecord_group_updated">Groep aangepast</string>
  <string name="ThreadRecord_left_the_group">Iemand heeft de groep verlaten</string>
  <string name="ThreadRecord_secure_session_reset">Beveiligde sessie opnieuw ingesteld.</string>
  <string name="ThreadRecord_draft">Concept:</string>
  <string name="ThreadRecord_called">Jij hebt gebeld</string>
  <string name="ThreadRecord_called_you">Heeft je gebeld</string>
  <string name="ThreadRecord_missed_audio_call">Audio-oproep gemist</string>
  <string name="ThreadRecord_missed_video_call">Video-oproep gemist</string>
  <string name="ThreadRecord_media_message">Mediabericht</string>
  <string name="ThreadRecord_sticker">Sticker</string>
  <string name="ThreadRecord_view_once_photo">Eenmaligeweergave-afbeelding</string>
  <string name="ThreadRecord_view_once_video">Eenmaligeweergave-video</string>
  <string name="ThreadRecord_view_once_media">Eenmaligeweergave-media</string>
  <string name="ThreadRecord_this_message_was_deleted">Dit bericht is gewist.</string>
  <string name="ThreadRecord_you_deleted_this_message">Je hebt dit bericht gewist.</string>
  <string name="ThreadRecord_s_is_on_signal">%s is bereikbaar via Signal.</string>
  <string name="ThreadRecord_disappearing_messages_disabled">Verlopende berichten uitgeschakeld</string>
  <string name="ThreadRecord_disappearing_message_time_updated_to_s">Verlopende berichten op %s ingesteld</string>
  <string name="ThreadRecord_safety_number_changed">Veiligheidsnummer is veranderd</string>
  <string name="ThreadRecord_your_safety_number_with_s_has_changed">Je veiligheidsnummer met %s is veranderd.</string>
  <string name="ThreadRecord_you_marked_verified">Door jou als geverifieerd gemarkeerd</string>
  <string name="ThreadRecord_you_marked_unverified">Door jou als niet geverifieerd gemarkeerd</string>
  <string name="ThreadRecord_message_could_not_be_processed">Bericht kon niet worden verwerkt</string>
  <string name="ThreadRecord_delivery_issue">Afleveringsprobleem</string>
  <string name="ThreadRecord_message_request">Gespreksverzoek</string>
  <string name="ThreadRecord_photo">Afbeelding</string>
  <string name="ThreadRecord_gif">GIF</string>
  <string name="ThreadRecord_voice_message">Audiobericht</string>
  <string name="ThreadRecord_file">Bestand</string>
  <string name="ThreadRecord_video">Video</string>
  <string name="ThreadRecord_chat_session_refreshed">Gespreksessie vernieuwd</string>
  <!--UpdateApkReadyListener-->
  <string name="UpdateApkReadyListener_Signal_update">Nieuwe versie van Molly</string>
  <string name="UpdateApkReadyListener_a_new_version_of_signal_is_available_tap_to_update">Er is een nieuwe versie van Molly beschikbaar. Tik hier om bij te werken</string>
  <!--UntrustedSendDialog-->
  <string name="UntrustedSendDialog_send_message">Bericht verzenden?</string>
  <string name="UntrustedSendDialog_send">Verzenden</string>
  <!--UnverifiedSendDialog-->
  <string name="UnverifiedSendDialog_send_message">Bericht verzenden?</string>
  <string name="UnverifiedSendDialog_send">Verzenden</string>
  <!--UsernameEditFragment-->
  <string name="UsernameEditFragment_username">Gebruikersnaam</string>
  <string name="UsernameEditFragment_delete">Wissen</string>
  <string name="UsernameEditFragment_successfully_set_username">Gebruikersnaam succesvol ingesteld.</string>
  <string name="UsernameEditFragment_successfully_removed_username">Gebruikersnaam succesvol verwijderd.</string>
  <string name="UsernameEditFragment_encountered_a_network_error">Er is een netwerkfout opgetreden.</string>
  <string name="UsernameEditFragment_this_username_is_taken">Deze gebruikersnaam is al in gebruik.</string>
  <string name="UsernameEditFragment_this_username_is_available">Deze gebruikersnaam is nog beschikbaar.</string>
  <string name="UsernameEditFragment_usernames_can_only_include">Gebruikersnamen mogen alleen de karakters a–Z, 0–9 en onderstreep gebruiken.</string>
  <string name="UsernameEditFragment_usernames_cannot_begin_with_a_number">Gebruikersnamen mogen niet met een cijfer beginnen.</string>
  <string name="UsernameEditFragment_username_is_invalid">Gebruikersnaam is ongeldig.</string>
  <string name="UsernameEditFragment_usernames_must_be_between_a_and_b_characters">Gebruikersnamen moeten uit ten minste %1$d en maximaal %2$d karakters bestaan.</string>
  <string name="UsernameEditFragment_usernames_on_signal_are_optional">Gebruikersnamen in Signal zijn optioneel. Als je een gebruikersnaam aanmaakt zullen andere Signal gebruikers je kunnen vinden met deze naam en contact met je kunnen opnemen zonder je telefoonnummer te kennen.</string>
  <plurals name="UserNotificationMigrationJob_d_contacts_are_on_signal">
    <item quantity="one">%d van je contactpersonen is bereikbaar via Signal.</item>
    <item quantity="other">%d van je contactpersonen zijn bereikbaar via Signal.</item>
  </plurals>
  <!--VerifyIdentityActivity-->
  <string name="VerifyIdentityActivity_your_contact_is_running_an_old_version_of_signal">Deze contactpersoon gebruikt een oude versie van Signal. Vraag hem om eerst Signal bij te werken, alvorens je het veiligheidsnummer verifieert.</string>
  <string name="VerifyIdentityActivity_your_contact_is_running_a_newer_version_of_Signal">Je contact gebruikt een nieuwere versie van Signal met een incompatibel QR-codeformaat. Werk Signal bij om te vergelijken.</string>
  <string name="VerifyIdentityActivity_the_scanned_qr_code_is_not_a_correctly_formatted_safety_number">De gescande QR-code is geen goed geformatteerd veiligheidsnummer-verificatiecode. Probeer de QR-code opnieuw te scannen.</string>
  <string name="VerifyIdentityActivity_share_safety_number_via">Veiligheidsnummer doorsturen via …</string>
  <string name="VerifyIdentityActivity_our_signal_safety_number">Ons Signal-veiligheidsnummer:</string>
  <string name="VerifyIdentityActivity_no_app_to_share_to">Het lijkt erop dat je geen apps hebt waarmee je je veiligheidsnummer kunt doorsturen.</string>
  <string name="VerifyIdentityActivity_no_safety_number_to_compare_was_found_in_the_clipboard">Geen veiligheidsnummer gevonden op het klembord</string>
  <string name="VerifyIdentityActivity_signal_needs_the_camera_permission_in_order_to_scan_a_qr_code_but_it_has_been_permanently_denied">Molly heeft toegang tot de camera nodig om een QR-code te scannen, maar deze is pertinent geweigerd. Ga naar de instellingen voor deze app, tik op ‘Machtigingen’ en schakel ‘Camera’ in.</string>
  <string name="VerifyIdentityActivity_unable_to_scan_qr_code_without_camera_permission">Kan QR-code niet scannen zonder toegang tot camera</string>
  <string name="VerifyIdentityActivity_you_must_first_exchange_messages_in_order_to_view">Om het veiligheidsnummer van %1$s te kunnen weergeven moet je eerst berichten met hem of haar uitwisselen.</string>
  <!--ViewOnceMessageActivity-->
  <!--AudioView-->
  <!--MessageDisplayHelper-->
  <string name="MessageDisplayHelper_message_encrypted_for_non_existing_session">Fout: Dit bericht is versleuteld voor een niet-bestaande sessie</string>
  <!--MmsMessageRecord-->
  <string name="MmsMessageRecord_bad_encrypted_mms_message">Mms-bericht kan niet worden ontsleuteld</string>
  <string name="MmsMessageRecord_mms_message_encrypted_for_non_existing_session">Fout: Dit mms-bericht is versleuteld voor een niet-bestaande sessie</string>
  <!--MuteDialog-->
  <string name="MuteDialog_mute_notifications">Meldingen dempen</string>
  <!--ApplicationMigrationService-->
  <string name="ApplicationMigrationService_import_in_progress">Bezig met importeren</string>
  <string name="ApplicationMigrationService_importing_text_messages">Tekstberichten aan het importeren</string>
  <string name="ApplicationMigrationService_import_complete">Importeren voltooid</string>
  <string name="ApplicationMigrationService_system_database_import_is_complete">Het importeren van de systeemdatabank is voltooid.</string>
  <!--KeyCachingService-->
  <string name="KeyCachingService_signal_passphrase_cached">Tik om te openen.</string>
  <string name="KeyCachingService_passphrase_cached">Molly is ontgrendeld</string>
  <string name="KeyCachingService_lock">Vergrendel Molly</string>
  <!--MediaPreviewActivity-->
  <string name="MediaPreviewActivity_you">Door jou verzonden</string>
  <string name="MediaPreviewActivity_unssuported_media_type">Niet-ondersteund mediatype</string>
  <string name="MediaPreviewActivity_draft">Concept</string>
  <string name="MediaPreviewActivity_signal_needs_the_storage_permission_in_order_to_write_to_external_storage_but_it_has_been_permanently_denied">Molly heeft toegang tot externe opslag nodig om iets op te slaan op de externe opslag, maar deze is permanent geweigerd. Ga naar de instellingen voor deze app, tik op ‘App-machtigingen’ en schakel ‘Opslagruimte’ in.</string>
  <string name="MediaPreviewActivity_unable_to_write_to_external_storage_without_permission">Kan niet opslaan naar externe opslag zonder machtiging</string>
  <string name="MediaPreviewActivity_media_delete_confirmation_title">Bericht wissen?</string>
  <string name="MediaPreviewActivity_media_delete_confirmation_message">Dit bericht zal alleen voor jou onherroepelijk worden gewist, maar dus niet voor je gesprekspartner(s).</string>
  <string name="MediaPreviewActivity_s_to_s">%1$s naar %2$s</string>
  <string name="MediaPreviewActivity_media_no_longer_available">Media niet langer beschikbaar.</string>
  <string name="MediaPreviewActivity_cant_find_an_app_able_to_share_this_media">Geen app gevonden waarmee dit bestand met anderen gedeeld kan worden.</string>
  <!--MessageNotifier-->
  <string name="MessageNotifier_d_new_messages_in_d_conversations">%1$d nieuwe berichten in %2$d gesprekken</string>
  <string name="MessageNotifier_most_recent_from_s">Meest recente van: %1$s</string>
  <string name="MessageNotifier_locked_message">Nieuw bericht, ontgrendel Signal om het weer te geven</string>
  <string name="MessageNotifier_message_delivery_failed">Berichtaflevering mislukt.</string>
  <string name="MessageNotifier_failed_to_deliver_message">Het bericht afleveren is mislukt.</string>
  <string name="MessageNotifier_error_delivering_message">Fout bij afleveren bericht.</string>
  <string name="MessageNotifier_message_delivery_paused">Berichten-aflevering is gepauzeerd.</string>
  <string name="MessageNotifier_verify_to_continue_messaging_on_signal">Verifieer je telefoonnummer om door te kunnen gaan met het verzenden en ontvangen van berichten via Molly.</string>
  <string name="MessageNotifier_mark_all_as_read">Alles markeren als gelezen</string>
  <string name="MessageNotifier_mark_read">Markeren als gelezen</string>
  <string name="MessageNotifier_turn_off_these_notifications">Dit nooit melden</string>
  <string name="MessageNotifier_view_once_photo">Eenmaligeweergave-afbeelding</string>
  <string name="MessageNotifier_view_once_video">Eenmaligeweergave-video</string>
  <string name="MessageNotifier_reply">Reageren</string>
  <string name="MessageNotifier_signal_message">Signal-bericht</string>
  <string name="MessageNotifier_unsecured_sms">Onbeveiligde sms</string>
  <string name="MessageNotifier_you_may_have_new_messages">Je hebt mogelijk nieuwe berichten</string>
  <string name="MessageNotifier_open_signal_to_check_for_recent_notifications">Open Molly om te zien of er recente meldingen zijn.</string>
  <string name="MessageNotifier_contact_message">%1$s %2$s</string>
  <string name="MessageNotifier_unknown_contact_message">Contactpersoon</string>
  <string name="MessageNotifier_reacted_s_to_s">reageerde met %1$s op “%2$s”.</string>
  <string name="MessageNotifier_reacted_s_to_your_video">reageerde met %1$s op je video.</string>
  <string name="MessageNotifier_reacted_s_to_your_image">reageerde met %1$s op je afbeelding.</string>
  <string name="MessageNotifier_reacted_s_to_your_gif">Reageerde met %1$s op je GIF.</string>
  <string name="MessageNotifier_reacted_s_to_your_file">reageerde met %1$s op je bestand.</string>
  <string name="MessageNotifier_reacted_s_to_your_audio">reageerde met %1$s op je audio.</string>
  <string name="MessageNotifier_reacted_s_to_your_view_once_media">reageerde met %1$s op je eenmaligeweergave-media.</string>
  <string name="MessageNotifier_reacted_s_to_your_sticker">reageerde met %1$s op je sticker.</string>
  <string name="MessageNotifier_this_message_was_deleted">Dit bericht is gewist.</string>
  <string name="TurnOffContactJoinedNotificationsActivity__turn_off_contact_joined_signal">Zet meldingen uit over mensen die bereikbaar zijn via Signal. Je kunt ze opnieuw aanzetten in  Signal &gt; Instellingen &gt; Meldingen.</string>
  <!--Notification Channels-->
  <string name="NotificationChannel_channel_messages">Berichten</string>
  <string name="NotificationChannel_calls">Oproepen</string>
  <string name="NotificationChannel_failures">Mislukkingen</string>
  <string name="NotificationChannel_backups">Back-ups</string>
  <string name="NotificationChannel_locked_status">Vergrendelingstoestand</string>
  <string name="NotificationChannel_app_updates">Nieuwe versies van de app </string>
  <string name="NotificationChannel_other">Anders</string>
  <string name="NotificationChannel_group_chats">Gesprekken</string>
  <string name="NotificationChannel_missing_display_name">Onbekend</string>
  <string name="NotificationChannel_voice_notes">Audioberichten</string>
  <string name="NotificationChannel_contact_joined_signal">Nieuw persoon bereikbaar via Signal</string>
  <string name="NotificationChannels__no_activity_available_to_open_notification_channel_settings">Geen ‘activiteit’ beschikbaar om instellingen voor meldingskanalen mee te openen.</string>
  <!--Notification channel name for showing persistent background connection on devices without push notifications-->
  <string name="NotificationChannel_background_connection">Achtergrondverbinding</string>
  <!--Notification channel name for showing call status information (like connection, ongoing, etc.) Not ringing.-->
  <string name="NotificationChannel_call_status">Oproepstatus</string>
  <!--ProfileEditNameFragment-->
  <!--QuickResponseService-->
  <string name="QuickResponseService_quick_response_unavailable_when_Signal_is_locked">Snel reageren niet beschikbaar wanneer Molly vergrendeld is!</string>
  <string name="QuickResponseService_problem_sending_message">Fout bij verzenden van bericht!</string>
  <!--SaveAttachmentTask-->
  <string name="SaveAttachmentTask_saved_to">Opgeslagen naar %s</string>
  <string name="SaveAttachmentTask_saved">Opgeslagen</string>
  <!--SearchToolbar-->
  <string name="SearchToolbar_search">Zoeken</string>
  <string name="SearchToolbar_search_for_conversations_contacts_and_messages">Zoek naar gesprekken, contactpersonen en berichten.</string>
  <!--ShortcutLauncherActivity-->
  <string name="ShortcutLauncherActivity_invalid_shortcut">Ongeldige snelkoppeling</string>
  <!--SingleRecipientNotificationBuilder-->
  <string name="SingleRecipientNotificationBuilder_signal">Molly</string>
  <string name="SingleRecipientNotificationBuilder_new_message">Nieuw bericht</string>
  <string name="SingleRecipientNotificationBuilder_message_request">Gespreksverzoek</string>
  <string name="SingleRecipientNotificationBuilder_you">Jij</string>
  <!--ThumbnailView-->
  <string name="ThumbnailView_Play_video_description">Video afspelen</string>
  <string name="ThumbnailView_Has_a_caption_description">Heeft een bijschrift</string>
  <!--TransferControlView-->
  <plurals name="TransferControlView_n_items">
    <item quantity="one">%d item</item>
    <item quantity="other">%d items</item>
  </plurals>
  <!--UnauthorizedReminder-->
  <string name="UnauthorizedReminder_device_no_longer_registered">Apparaat niet langer geregistreerd</string>
  <string name="UnauthorizedReminder_this_is_likely_because_you_registered_your_phone_number_with_Signal_on_a_different_device">Dit komt waarschijnlijk doordat je vanaf een ander apparaat je telefoonnummer bij Signal hebt geregistreerd. Tik hier om opnieuw te registreren.</string>
  <!--WebRtcCallActivity-->
  <string name="WebRtcCallActivity_to_answer_the_call_give_signal_access_to_your_microphone">Je moet Molly toestaan om de microfoon te gebruiken voor je de oproep kunt beantwoorden.</string>
  <string name="WebRtcCallActivity_to_answer_the_call_from_s_give_signal_access_to_your_microphone">Geef Molly toegang tot je microfoon om de oproep van %s te beantwoorden.</string>
  <string name="WebRtcCallActivity_signal_requires_microphone_and_camera_permissions_in_order_to_make_or_receive_calls">Molly heeft toegang nodig tot de microfoon en de camera om oproepen te maken of te ontvangen, maar deze toegang is pertinent geweigerd. Ga naar de instellingen voor deze app, tik op ‘Machtigingen’ en schakel ‘Microfoon’ en ‘Camera’ in.</string>
  <string name="WebRtcCallActivity__answered_on_a_linked_device">Beantwoord vanaf een gekoppeld apparaat.</string>
  <string name="WebRtcCallActivity__declined_on_a_linked_device">Geweigerd vanaf een gekoppeld apparaat.</string>
  <string name="WebRtcCallActivity__busy_on_a_linked_device">Bezet omdat je al een gesprek voerde via een van je gekoppelde apparaten.</string>
  <string name="GroupCallSafetyNumberChangeNotification__someone_has_joined_this_call_with_a_safety_number_that_has_changed">Iemand neemt nu deel aan deze oproep met een veiligheidsnummer dat is veranderd.</string>
  <!--WebRtcCallScreen-->
  <string name="WebRtcCallScreen_swipe_up_to_change_views">Veeg omhoog om veranderingen te zien</string>
  <!--WebRtcCallScreen V2-->
  <string name="WebRtcCallScreen__decline">Weigeren</string>
  <string name="WebRtcCallScreen__answer">Beantwoorden</string>
  <string name="WebRtcCallScreen__answer_without_video">Beantwoorden zonder eigen camera aan te zetten</string>
  <!--WebRtcAudioOutputToggle-->
  <string name="WebRtcAudioOutputToggle__audio_output">Audio-uitvoer</string>
  <string name="WebRtcAudioOutputToggle__phone_earpiece">Telefoonoortje</string>
  <string name="WebRtcAudioOutputToggle__speaker">Luid­spreker</string>
  <string name="WebRtcAudioOutputToggle__bluetooth">Bluetooth</string>
  <string name="WebRtcCallControls_answer_call_description">Oproep beantwoorden</string>
  <string name="WebRtcCallControls_reject_call_description">Oproep afwijzen</string>
  <!--change_passphrase_activity-->
  <string name="change_passphrase_activity__old_passphrase">Oud wachtwoord</string>
  <string name="change_passphrase_activity__new_passphrase">Nieuw wachtwoord</string>
  <string name="change_passphrase_activity__repeat_new_passphrase">Herhaal nieuw wachtwoord</string>
  <!--contact_selection_activity-->
  <string name="contact_selection_activity__enter_name_or_number">Typ naam of nummer</string>
  <string name="contact_selection_activity__invite_to_signal">Uitnodigen voor Molly</string>
  <string name="contact_selection_activity__new_group">Nieuwe groep aanmaken</string>
  <!--contact_filter_toolbar-->
  <string name="contact_filter_toolbar__clear_entered_text_description">Ingevoerde tekst wissen</string>
  <string name="contact_filter_toolbar__show_keyboard_description">Toetsenbord weergeven</string>
  <string name="contact_filter_toolbar__show_dial_pad_description">Numeriek toetsenblok weergeven</string>
  <!--contact_selection_group_activity-->
  <string name="contact_selection_group_activity__no_contacts">Geen contactpersonen gevonden.</string>
  <string name="contact_selection_group_activity__finding_contacts">Contactpersonen laden …</string>
  <!--single_contact_selection_activity-->
  <string name="SingleContactSelectionActivity_contact_photo">Foto van contactpersoon</string>
  <!--ContactSelectionListFragment-->
  <string name="ContactSelectionListFragment_signal_requires_the_contacts_permission_in_order_to_display_your_contacts">Molly heeft toegang tot je lijst met contacten nodig om je contacten weer te kunnen geven, maar toestemming om contacten in te zien is pertinent geweigerd. Ga naar de instellingen voor deze app, tik op ‘Machtigingen’ en schakel ‘Contacten’ in.</string>
  <string name="ContactSelectionListFragment_error_retrieving_contacts_check_your_network_connection">Fout bij het ophalen van contactpersonen, ga na dat je netwerkverbinding werkt</string>
  <string name="ContactSelectionListFragment_username_not_found">Gebruikersnaam niet gevonden</string>
  <string name="ContactSelectionListFragment_s_is_not_a_signal_user">“%1$s” is geen Signal-gebruiker. Kijk de gebruikersnaam na en probeer het opnieuw.</string>
  <string name="ContactSelectionListFragment_you_do_not_need_to_add_yourself_to_the_group">Het is niet nodig om jezelf toe te voegen aan de groep</string>
  <string name="ContactSelectionListFragment_maximum_group_size_reached">De maximale groepsgrootte is bereikt</string>
  <string name="ContactSelectionListFragment_signal_groups_can_have_a_maximum_of_d_members">Signal groepen kunnen uit maximaal %1$d leden bestaan.</string>
  <string name="ContactSelectionListFragment_recommended_member_limit_reached">Het aanbevolen ledenlimiet is bereikt</string>
  <string name="ContactSelectionListFragment_signal_groups_perform_best_with_d_members_or_fewer">Signal-groepen presteren het best met %1$d of minder leden. Het toevoegen van extra leden zal vertragingen veroorzaken in het verzenden en ontvangen van berichten.</string>
  <plurals name="ContactSelectionListFragment_d_members">
    <item quantity="one">%1$d persoon</item>
    <item quantity="other">%1$d personen</item>
  </plurals>
  <!--contact_selection_list_fragment-->
  <string name="contact_selection_list_fragment__signal_needs_access_to_your_contacts_in_order_to_display_them">Molly heeft toegang nodig tot je contacten om contactpersonen te kunnen weergeven.</string>
  <string name="contact_selection_list_fragment__show_contacts">Contactpersonen weergeven</string>
  <!--contact_selection_list_item-->
  <plurals name="contact_selection_list_item__number_of_members">
    <item quantity="one">%1$d persoon</item>
    <item quantity="other">%1$d personen</item>
  </plurals>
  <!--Displays number of viewers for a story-->
  <!--conversation_activity-->
  <string name="conversation_activity__type_message_push">Signal-bericht</string>
  <string name="conversation_activity__type_message_sms_insecure">Onbeveiligde sms</string>
  <string name="conversation_activity__type_message_mms_insecure">Onbeveiligde mms</string>
  <string name="conversation_activity__from_sim_name">Van %1$s</string>
  <string name="conversation_activity__sim_n">SIM %1$d</string>
  <string name="conversation_activity__send">Verzenden</string>
  <string name="conversation_activity__compose_description">Berichtsamenstelling</string>
  <string name="conversation_activity__emoji_toggle_description">Emojitoetsenbord wisselen</string>
  <string name="conversation_activity__attachment_thumbnail">Bijlagevoorbeeld</string>
  <string name="conversation_activity__quick_attachment_drawer_toggle_camera_description">Camera overzicht weergeven/verbergen</string>
  <string name="conversation_activity__quick_attachment_drawer_record_and_send_audio_description">Geluid opnemen en verzenden</string>
  <string name="conversation_activity__quick_attachment_drawer_lock_record_description">Vergrendel opnemen van audio</string>
  <string name="conversation_activity__enable_signal_for_sms">Signal gebruiken om een sms-bericht te verzenden</string>
  <string name="conversation_activity__message_could_not_be_sent">Het bericht kon niet worden verzonden. Ga na dat je apparaat met het internet is verbonden en probeer het opnieuw.</string>
  <!--conversation_input_panel-->
  <string name="conversation_input_panel__slide_to_cancel">Veeg om te annuleren</string>
  <string name="conversation_input_panel__cancel">Audio-opname annuleren</string>
  <!--conversation_item-->
  <string name="conversation_item__mms_image_description">Mediabericht</string>
  <string name="conversation_item__secure_message_description">Beveiligd bericht</string>
  <!--conversation_item_sent-->
  <string name="conversation_item_sent__send_failed_indicator_description">Verzenden mislukt</string>
  <string name="conversation_item_sent__pending_approval_description">In afwachting van goedkeuring</string>
  <string name="conversation_item_sent__delivered_description">Afgeleverd</string>
  <string name="conversation_item_sent__message_read">Bericht gelezen</string>
  <!--conversation_item_received-->
  <string name="conversation_item_received__contact_photo_description">Foto van contactpersoon</string>
  <!--ConversationUpdateItem-->
  <string name="ConversationUpdateItem_loading">Aan het laden</string>
  <string name="ConversationUpdateItem_learn_more">Meer leren hierover</string>
  <string name="ConversationUpdateItem_join_call">Aan oproep deelnemen</string>
  <string name="ConversationUpdateItem_return_to_call">Naar de oproep terugkeren</string>
  <string name="ConversationUpdateItem_call_is_full">De oproep is vol</string>
  <string name="ConversationUpdateItem_invite_friends">Kennissen uitnodigen</string>
  <string name="ConversationUpdateItem_enable_call_notifications">Oproepmeldingen inschakelen</string>
  <string name="ConversationUpdateItem_update_contact">Contactpersoon aanpassen</string>
  <!--Update item button text to show to block a recipient from requesting to join via group link-->
  <string name="ConversationUpdateItem_no_groups_in_common_review_requests_carefully">Je hebt met deze persoon geen gemeenschappelijke groep: overweeg dit gespreksverzoek zorgvuldig.</string>
  <string name="ConversationUpdateItem_no_contacts_in_this_group_review_requests_carefully">Er is in deze groep geen lid met wie je al een gesprek voert: overweeg deze uitnodiging zorgvuldig.</string>
  <string name="ConversationUpdateItem_view">Weergeven</string>
  <string name="ConversationUpdateItem_the_disappearing_message_time_will_be_set_to_s_when_you_message_them">Zodra je een bericht verzend zal de tijdspanne voor verlopende berichten op %1$s worden ingesteld.</string>
  <!--Update item button text to show to boost a feature-->
  <string name="ConversationUpdateItem_signal_boost">Eenmalige donatie</string>
  <!--Update item button text to show to become a sustainer in the release notes channel-->
  <string name="ConversationUpdateItem_become_a_sustainer">Vanaf nu maandelijks doneren</string>
  <!--audio_view-->
  <string name="audio_view__play_pause_accessibility_description">Afspelen … Pauzeren</string>
  <string name="audio_view__download_accessibility_description">Downloaden</string>
  <!--QuoteView-->
  <string name="QuoteView_audio">Audio</string>
  <string name="QuoteView_video">Video</string>
  <string name="QuoteView_photo">Afbeelding</string>
  <string name="QuoteView_gif">GIF</string>
  <string name="QuoteView_view_once_media">Eenmaligeweergave-media</string>
  <string name="QuoteView_sticker">Sticker</string>
  <string name="QuoteView_you">Jij</string>
  <string name="QuoteView_original_missing">Oorspronkelijk bericht niet gevonden</string>
  <!--Author formatting for group stories-->
  <!--Label indicating that a quote is for a reply to a story you created-->
  <!--conversation_fragment-->
  <string name="conversation_fragment__scroll_to_the_bottom_content_description">Scroll naar bodem</string>
  <!--BubbleOptOutTooltip-->
  <!--Message to inform the user of what Android chat bubbles are-->
  <string name="BubbleOptOutTooltip__description">Bubbels zijn een Android functionaliteit die je voor elk Molly-gesprek afzonderlijk kunt in- of uitschakelen.</string>
  <!--Button to dismiss the tooltip for opting out of using Android bubbles-->
  <string name="BubbleOptOutTooltip__not_now">Niet nu</string>
  <!--Button to move to the system settings to control the use of Android bubbles-->
  <string name="BubbleOptOutTooltip__turn_off">Uitschakelen</string>
  <!--safety_number_change_dialog-->
  <string name="safety_number_change_dialog__safety_number_changes">Veiligheidsnummer(s) veranderd</string>
  <string name="safety_number_change_dialog__accept">Aanvaarden</string>
  <string name="safety_number_change_dialog__send_anyway">Toch verzenden</string>
  <string name="safety_number_change_dialog__call_anyway">Toch bellen</string>
  <string name="safety_number_change_dialog__join_call">Aan oproep deelnemen</string>
  <string name="safety_number_change_dialog__continue_call">Oproep voortzetten</string>
  <string name="safety_number_change_dialog__leave_call">Oproep verlaten</string>
  <string name="safety_number_change_dialog__the_following_people_may_have_reinstalled_or_changed_devices">De volgende personen hebben mogelijk de app opnieuw geïnstalleerd of hebben een ander apparaat in gebruik genomen. Verifieer jullie veiligheidsnummers om zeker te zijn dat je met de juiste personen communiceert.</string>
  <string name="safety_number_change_dialog__view">Weergeven</string>
  <string name="safety_number_change_dialog__previous_verified">Was voorheen geverifieerd</string>
  <!--EnableCallNotificationSettingsDialog__call_notifications_checklist-->
  <string name="EnableCallNotificationSettingsDialog__call_notifications_enabled">Oproepmeldingen ingeschakeld.</string>
  <string name="EnableCallNotificationSettingsDialog__enable_call_notifications">Oproepmeldingen inschakelen</string>
  <string name="EnableCallNotificationSettingsDialog__enable_background_activity">Achtergrondactiviteit inschakelen</string>
  <string name="EnableCallNotificationSettingsDialog__everything_looks_good_now">Het lijkt erop dat alles goed is</string>
  <string name="EnableCallNotificationSettingsDialog__to_receive_call_notifications_tap_here_and_turn_on_show_notifications">Tik hier en tik vervolgens op ‘Meldingen weergeven’ om oproepmeldingen te ontvangen.</string>
  <string name="EnableCallNotificationSettingsDialog__to_receive_call_notifications_tap_here_and_turn_on_notifications">Tik hier en schakel meldingen in en ga na dat geluiden en pop-ups zijn ingeschakeld om oproepmeldingen te ontvangen.</string>
  <string name="EnableCallNotificationSettingsDialog__to_receive_call_notifications_tap_here_and_enable_background_activity_in_battery_settings">Tik hier en schakel in de batterij -instellingen achtergrondactiviteit in om oproepmeldingen te ontvangen.</string>
  <string name="EnableCallNotificationSettingsDialog__settings">Instellingen</string>
  <string name="EnableCallNotificationSettingsDialog__to_receive_call_notifications_tap_settings_and_turn_on_show_notifications">Tik op ‘Instellingen’ en tik vervolgens op ‘Meldingen weergeven’ om oproepmeldingen te ontvangen.</string>
  <string name="EnableCallNotificationSettingsDialog__to_receive_call_notifications_tap_settings_and_turn_on_notifications">Tik op ‘Instellingen’ en schakel meldingen in en ga na dat geluiden en pop-ups zijn ingeschakeld om oproepmeldingen te ontvangen.</string>
  <string name="EnableCallNotificationSettingsDialog__to_receive_call_notifications_tap_settings_and_enable_background_activity_in_battery_settings">Tik op ‘Instellingen’ en schakel in de batterij -instellingen achtergrondactiviteit in om oproepmeldingen te ontvangen.</string>
  <!--country_selection_fragment-->
  <string name="country_selection_fragment__loading_countries">Landen aan het laden …</string>
  <string name="country_selection_fragment__search">Zoeken</string>
  <string name="country_selection_fragment__no_matching_countries">Geen overeenkomstige landen</string>
  <!--device_add_fragment-->
  <string name="device_add_fragment__scan_the_qr_code_displayed_on_the_device_to_link">Scan de QR-code die wordt weergegeven op het te koppelen apparaat</string>
  <!--device_link_fragment-->
  <string name="device_link_fragment__link_device">Apparaat koppelen</string>
  <!--device_list_fragment-->
  <string name="device_list_fragment__no_devices_linked">Geen apparaten gekoppeld</string>
  <string name="device_list_fragment__link_new_device">Nieuw apparaat koppelen</string>
  <!--expiration-->
  <string name="expiration_off">Uit</string>
  <plurals name="expiration_seconds">
    <item quantity="one">%d seconde</item>
    <item quantity="other">%d seconden</item>
  </plurals>
  <string name="expiration_seconds_abbreviated">%d s</string>
  <plurals name="expiration_minutes">
    <item quantity="one">%d minuut</item>
    <item quantity="other">%d minuten</item>
  </plurals>
  <string name="expiration_minutes_abbreviated">%d min</string>
  <plurals name="expiration_hours">
    <item quantity="one">%d uur</item>
    <item quantity="other">%d uur</item>
  </plurals>
  <string name="expiration_hours_abbreviated">%d u</string>
  <plurals name="expiration_days">
    <item quantity="one">%d dag</item>
    <item quantity="other">%d dagen</item>
  </plurals>
  <string name="expiration_days_abbreviated">%d d</string>
  <plurals name="expiration_weeks">
    <item quantity="one">%d week</item>
    <item quantity="other">%d weken</item>
  </plurals>
  <string name="expiration_weeks_abbreviated">%d w</string>
  <string name="expiration_combined">%1$s %2$s</string>
  <!--unverified safety numbers-->
  <string name="IdentityUtil_unverified_banner_one">Je veiligheidsnummer met %s is veranderd en is niet langer geverifieerd</string>
  <string name="IdentityUtil_unverified_banner_two">Je veiligheidsnummers met %1$s en %2$s  zijn niet langer geverifieerd</string>
  <string name="IdentityUtil_unverified_banner_many">Je veiligheidsnummers met %1$s, %2$s en %3$s zijn niet langer geverifieerd</string>
  <string name="IdentityUtil_unverified_dialog_one">Je veiligheidsnummer met %1$s is veranderd en is niet langer geverifieerd. Dit kan betekenen dat iemand je communicatie probeert te onderscheppen, of gewoon dat %1$s Signal opnieuw heeft geïnstalleerd.</string>
  <string name="IdentityUtil_unverified_dialog_two">Je veiligheidsnummers met %1$s en %2$s zijn niet langer geverifieerd. Dit kan betekenen dat iemand je communicatie probeert te onderscheppen, of gewoon dat ze Signal opnieuw geïnstalleerd hebben.</string>
  <string name="IdentityUtil_unverified_dialog_many">Je veiligheidsnummers met %1$s, %2$s en %3$s zijn niet langer geverifieerd. Dit kan betekenen dat iemand je communicatie probeert te onderscheppen, of gewoon dat ze Signal opnieuw geïnstalleerd hebben.</string>
  <string name="IdentityUtil_untrusted_dialog_one">Je veiligheidsnummer met %s is zojuist veranderd.</string>
  <string name="IdentityUtil_untrusted_dialog_two">Je veiligheidsnummers met %1$s en %2$s zijn zojuist veranderd.</string>
  <string name="IdentityUtil_untrusted_dialog_many">Je veiligheidsnummers met %1$s, %2$s en %3$s zijn zojuist veranderd.</string>
  <plurals name="identity_others">
    <item quantity="one">%d andere</item>
    <item quantity="other">%d anderen</item>
  </plurals>
  <!--giphy_activity-->
  <string name="giphy_activity_toolbar__search_gifs">GIFs zoeken</string>
  <!--giphy_fragment-->
  <string name="giphy_fragment__nothing_found">Niets gevonden</string>
  <!--database_migration_activity-->
  <string name="database_migration_activity__would_you_like_to_import_your_existing_text_messages">Wil je je sms- en mms-berichten importeren naar de versleutelde databank van Signal?</string>
  <string name="database_migration_activity__the_default_system_database_will_not_be_modified">De systeemdatabank zal op geen enkele wijze worden gewijzigd of aangepast.</string>
  <string name="database_migration_activity__skip">Overslaan</string>
  <string name="database_migration_activity__import">Importeren</string>
  <string name="database_migration_activity__this_could_take_a_moment_please_be_patient">Dit kan even duren, daarom graag even geduld. Signal zal je melden wanneer het importeren voltooid is.</string>
  <string name="database_migration_activity__importing">BEZIG MET IMPORTEREN</string>
  <!--load_more_header-->
  <string name="load_more_header__see_full_conversation">Volledig gesprek weergeven</string>
  <string name="load_more_header__loading">Aan het laden</string>
  <!--media_overview_activity-->
  <string name="media_overview_activity__no_media">Geen media</string>
  <!--message_recipients_list_item-->
  <string name="message_recipients_list_item__view">WEERGEVEN</string>
  <string name="message_recipients_list_item__resend">OPNIEUW VERZENDEN</string>
  <!--GroupUtil-->
  <plurals name="GroupUtil_joined_the_group">
    <item quantity="one">%1$s is toegevoegd aan de groep.</item>
    <item quantity="other">%1$s zijn toegevoegd aan de groep.</item>
  </plurals>
  <string name="GroupUtil_group_name_is_now">De groepsnaam is vanaf nu “%1$s”.</string>
  <!--prompt_passphrase_activity-->
  <string name="prompt_passphrase_activity__unlock">Ontgrendelen</string>
  <!--prompt_mms_activity-->
  <string name="prompt_mms_activity__signal_requires_mms_settings_to_deliver_media_and_group_messages">Signal heeft mms-instellingen nodig om mediaberichten te kunnen versturen via je telefoonprovider. Je apparaat maakt deze informatie niet beschikbaar. Dit komt vaker voor bij gelockte apparaten en andere beperkende configuraties.</string>
  <string name="prompt_mms_activity__to_send_media_and_group_messages_tap_ok">Om media- en groepsberichten te verzenden tik je op ‘Oké’ en voer je de gevraagde gegevens in. De mms-instellingen voor je provider kunnen meestal gevonden worden door on-line te zoeken naar ‘naam-van-je-provider APN’. Dit hoef je maar één keer te doen.</string>
  <!--BadDecryptLearnMoreDialog-->
  <string name="BadDecryptLearnMoreDialog_delivery_issue">Afleveringsprobleem</string>
  <string name="BadDecryptLearnMoreDialog_couldnt_be_delivered_individual">Een bericht, media, sticker, emoji-reactie, of een bevestiging dat een bericht gelezen is van %s kan niet aan jou worden afgeleverd. Het kan zijn dat hij of zij iets probeerde naar je te verzenden in een één-op-één gesprek of in een groepsgesprek.</string>
  <string name="BadDecryptLearnMoreDialog_couldnt_be_delivered_group">Een bericht, media, sticker, emoji-reactie, of een bevestiging dat een bericht gelezen is van %s kan niet aan jou worden afgeleverd. </string>
  <!--profile_create_activity-->
  <string name="CreateProfileActivity_first_name_required">Voornaam (vereist)</string>
  <string name="CreateProfileActivity_last_name_optional">Achternaam (optioneel)</string>
  <string name="CreateProfileActivity_next">Volgende</string>
  <string name="CreateProfileActivity__username">Gebruikersnaam</string>
  <string name="CreateProfileActivity__create_a_username">Gebruikersnaam aanmaken</string>
  <string name="CreateProfileActivity_custom_mms_group_names_and_photos_will_only_be_visible_to_you">Zelf ingestelde mms-groepsnamen en groepsafbeeldingen zullen alleen zichtbaar zijn voor jou.</string>
  <string name="CreateProfileActivity_group_descriptions_will_be_visible_to_members_of_this_group_and_people_who_have_been_invited">De groepsnaam, -afbeelding en -omschrijving zijn zichtbaar voor alle leden van deze groep, voor alle personen die zijn uitgenodigd om lid te worden en voor alle personen die een werkende groepsverwijzing hebben, zelfs als ze nog niet hebben verzocht om lid te worden.</string>
  <!--EditAboutFragment-->
  <string name="EditAboutFragment_about">Over mij</string>
  <string name="EditAboutFragment_write_a_few_words_about_yourself">Schijf een paar woorden over jezelf …</string>
  <string name="EditAboutFragment_count">%1$d/%2$d</string>
  <string name="EditAboutFragment_speak_freely">Voel je vrij om een berichtje te sturen</string>
  <string name="EditAboutFragment_encrypted">Versleuteld</string>
  <string name="EditAboutFragment_be_kind">Wees lief voor me</string>
  <string name="EditAboutFragment_coffee_lover">Koffieliefhebber</string>
  <string name="EditAboutFragment_free_to_chat">Beschikbaar om te praten</string>
  <string name="EditAboutFragment_taking_a_break">Ik wil even offline zijn</string>
  <string name="EditAboutFragment_working_on_something_new">Ik werk aan iets nieuws</string>
  <!--EditProfileFragment-->
  <string name="EditProfileFragment__edit_group">Groep aanpassen</string>
  <string name="EditProfileFragment__group_name">Groepsnaam</string>
  <string name="EditProfileFragment__group_description">Groepsomschrijving</string>
  <!--EditProfileNameFragment-->
  <string name="EditProfileNameFragment_your_name">Je naam</string>
  <string name="EditProfileNameFragment_first_name">Voornaam (verplicht)</string>
  <string name="EditProfileNameFragment_last_name_optional">Achternaam (optioneel)</string>
  <string name="EditProfileNameFragment_save">Opslaan</string>
  <string name="EditProfileNameFragment_failed_to_save_due_to_network_issues_try_again_later">Het opslaan van de aanpassingen is mislukt door netwerkproblemen. Probeer het later opnieuw.</string>
  <!--recipient_preferences_activity-->
  <string name="recipient_preference_activity__shared_media">Uitgewisselde media</string>
  <!--recipients_panel-->
  <string name="recipients_panel__to"><small>Typ een naam of nummer</small></string>
  <!--verify_display_fragment-->
  <string name="verify_display_fragment__to_verify_the_security_of_your_end_to_end_encryption_with_s"><![CDATA[Als je wilt verifiëren dat je rechtstreeks met %s communiceert zonder dat je communicatie wordt onderschept, ga dan na dat het bovenstaande nummer overeen komt met het nummer op zijn / haar apparaat. Je kunt ook de QR-code op zijn / haar telefoon scannen. <a href="https://signal.org/redirect/safety-numbers">Meer leren hierover.</a>]]></string>
  <string name="verify_display_fragment__tap_to_scan">Tik om te scannen</string>
  <string name="verify_display_fragment__successful_match">De nummers komen overeen</string>
  <string name="verify_display_fragment__failed_to_verify_safety_number">Verifieren niet gelukt</string>
  <string name="verify_display_fragment__loading">Aan het laden …</string>
  <string name="verify_display_fragment__mark_as_verified">Als geverifieerd markeren</string>
  <string name="verify_display_fragment__clear_verification">Verificatie ongedaan maken</string>
  <!--verify_identity-->
  <string name="verify_identity__share_safety_number">Veiligheidsnummer doorsturen</string>
  <!--verity_scan_fragment-->
  <string name="verify_scan_fragment__scan_the_qr_code_on_your_contact">Scan de QR-code op het apparaat van je gesprekspartner.</string>
  <!--webrtc_answer_decline_button-->
  <string name="webrtc_answer_decline_button__swipe_up_to_answer">Veeg omhoog om te beantwoorden</string>
  <string name="webrtc_answer_decline_button__swipe_down_to_reject">Veeg omlaag om te weigeren</string>
  <!--message_details_header-->
  <string name="message_details_header__issues_need_your_attention">Enkele dingen vergen je aandacht.</string>
  <string name="message_details_header__sent">Verzonden:</string>
  <string name="message_details_header__received">Ontvangen:</string>
  <string name="message_details_header__disappears">Verloopt over:</string>
  <string name="message_details_header__via">Via:</string>
  <!--message_details_recipient_header-->
  <string name="message_details_recipient_header__pending_send">In afwachting</string>
  <string name="message_details_recipient_header__sent_to">Verzonden aan</string>
  <string name="message_details_recipient_header__sent_from">Verzonden door</string>
  <string name="message_details_recipient_header__delivered_to">Afgeleverd aan</string>
  <string name="message_details_recipient_header__read_by">Gelezen door</string>
  <string name="message_details_recipient_header__not_sent">Niet verzonden</string>
  <string name="message_details_recipient_header__viewed">Gezien door</string>
  <string name="message_details_recipient_header__skipped">Overgeslagen</string>
  <!--message_Details_recipient-->
  <string name="message_details_recipient__failed_to_send">Verzenden mislukt</string>
  <string name="message_details_recipient__new_safety_number">Nieuw veiligheidsnummer</string>
  <!--AndroidManifest.xml-->
  <string name="AndroidManifest__create_passphrase">Wachtwoord aanmaken</string>
  <string name="AndroidManifest__select_contacts">Contactpersonen selecteren</string>
  <string name="AndroidManifest__change_passphrase">Wachtwoord wijzigen</string>
  <string name="AndroidManifest__verify_safety_number">Veiligheidsnummer verifiëren</string>
  <string name="AndroidManifest__log_submit">Foutopsporingslog indienen</string>
  <string name="AndroidManifest__media_preview">Mediavoorbeeld</string>
  <string name="AndroidManifest__message_details">Bericht­details</string>
  <string name="AndroidManifest__linked_devices">Gekoppelde apparaten</string>
  <string name="AndroidManifest__invite_friends">Kennissen uitnodigen</string>
  <string name="AndroidManifest_archived_conversations">Gearchiveerde gesprekken</string>
  <string name="AndroidManifest_remove_photo">Foto verwijderen</string>
  <!--Message Requests Megaphone-->
  <string name="MessageRequestsMegaphone__message_requests">Gespreksverzoeken</string>
  <string name="MessageRequestsMegaphone__users_can_now_choose_to_accept">Je kunt vanaf nu kiezen of je een nieuw gesprek wilt aanvaarden. Door profielnamen weet men van wie men een bericht krijgt.</string>
  <string name="MessageRequestsMegaphone__add_profile_name">Een profielnaam toevoegen</string>
  <!--HelpFragment-->
  <string name="HelpFragment__have_you_read_our_faq_yet">Heb je onze antwoorden op veelgestelde vragen al gelezen?</string>
  <string name="HelpFragment__next">Volgende</string>
  <string name="HelpFragment__contact_us">Neem contact met ons op</string>
  <string name="HelpFragment__tell_us_whats_going_on">Vertel ons wat er aan de hand is</string>
  <string name="HelpFragment__include_debug_log">Foutopsporingslog bijvoegen.</string>
  <string name="HelpFragment__whats_this">Wat is dit?</string>
  <string name="HelpFragment__how_do_you_feel">Hoe voel je je? (Optioneel)</string>
  <string name="HelpFragment__tell_us_why_youre_reaching_out">Laat ons weten waarom je contact zoekt.</string>
  <string name="HelpFragment__support_info">Ondersteuningsinformatie</string>
  <string name="HelpFragment__signal_android_support_request">Signal-Android ondersteuningsverzoek</string>
  <string name="HelpFragment__debug_log">Foutopsporingslog:</string>
  <string name="HelpFragment__could_not_upload_logs">Logs uploaden is mislukt</string>
  <string name="HelpFragment__please_be_as_descriptive_as_possible">Probeer zo beschrijvend mogelijk te zijn om ons te helpen het probleem te begrijpen.</string>
  <string-array name="HelpFragment__categories_3">
    <item>\-\- Maak een keuze \-\-</item>
    <item>Er werkt iets niet zoals het hoort</item>
    <item>Verzoek voor nieuwe functionaliteit</item>
    <item>Vraag</item>
    <item>Terugkoppeling</item>
    <item>Iets anders</item>
    <item>Overschrijvingen (MobileCoin)</item>
    <item>Donaties (maandelijks of eenmalig)</item>
  </string-array>
  <!--ReactWithAnyEmojiBottomSheetDialogFragment-->
  <string name="ReactWithAnyEmojiBottomSheetDialogFragment__this_message">Dit bericht</string>
  <string name="ReactWithAnyEmojiBottomSheetDialogFragment__recently_used">Recentelijk gebruikt</string>
  <string name="ReactWithAnyEmojiBottomSheetDialogFragment__smileys_and_people">Gezichtjes &amp; mensen</string>
  <string name="ReactWithAnyEmojiBottomSheetDialogFragment__nature">Natuur</string>
  <string name="ReactWithAnyEmojiBottomSheetDialogFragment__food">Voedsel</string>
  <string name="ReactWithAnyEmojiBottomSheetDialogFragment__activities">Activiteiten</string>
  <string name="ReactWithAnyEmojiBottomSheetDialogFragment__places">Plaatsen</string>
  <string name="ReactWithAnyEmojiBottomSheetDialogFragment__objects">Objecten</string>
  <string name="ReactWithAnyEmojiBottomSheetDialogFragment__symbols">Symbolen</string>
  <string name="ReactWithAnyEmojiBottomSheetDialogFragment__flags">Vlaggen</string>
  <string name="ReactWithAnyEmojiBottomSheetDialogFragment__emoticons">Emoticons</string>
  <string name="ReactWithAnyEmojiBottomSheetDialogFragment__no_results_found">Geen emoji gevonden</string>
  <!--arrays.xml-->
  <string name="arrays__use_default">Gebruik systeemstandaard</string>
  <string name="arrays__use_custom">Gebruik eigen instelling</string>
  <string name="arrays__mute_for_one_hour">1 uur lang dempen</string>
  <string name="arrays__mute_for_eight_hours">8 uur lang dempen</string>
  <string name="arrays__mute_for_one_day">1 dag lang dempen</string>
  <string name="arrays__mute_for_seven_days">7 dagen lang dempen</string>
  <string name="arrays__always">Voor altijd</string>
  <string name="arrays__settings_default">Gebruik systeemstandaard</string>
  <string name="arrays__enabled">Ingeschakeld</string>
  <string name="arrays__disabled">Uitgeschakeld</string>
  <string name="arrays__name_and_message">Zowel naam als berichtinhoud</string>
  <string name="arrays__name_only">Alleen de naam van de afzender</string>
  <string name="arrays__no_name_or_message">Geen naam en geen berichtinhoud</string>
  <string name="arrays__images">Afbeeldingen</string>
  <string name="arrays__audio">Geluid</string>
  <string name="arrays__video">Video</string>
  <string name="arrays__documents">Docu­ment­en</string>
  <string name="arrays__small">Klein</string>
  <string name="arrays__normal">Normaal</string>
  <string name="arrays__large">Groot</string>
  <string name="arrays__extra_large">Extra groot</string>
  <string name="arrays__default">Systeemstandaard</string>
  <string name="arrays__high">Hoog</string>
  <string name="arrays__max">Maximaal</string>
  <!--plurals.xml-->
  <plurals name="hours_ago">
    <item quantity="one">%d u</item>
    <item quantity="other">%d u</item>
  </plurals>
  <!--preferences.xml-->
  <string name="preferences_beta">Bèta</string>
  <string name="preferences__sms_mms">Sms en mms</string>
  <string name="preferences__pref_all_sms_title">Ontvang alle sms</string>
  <string name="preferences__pref_all_mms_title">Ontvang alle mms</string>
  <string name="preferences__use_signal_for_viewing_and_storing_all_incoming_text_messages">Signal gebruiken voor alle inkomende tekstberichten</string>
  <string name="preferences__use_signal_for_viewing_and_storing_all_incoming_multimedia_messages">Signal gebruiken voor alle inkomende multimediaberichten</string>
  <string name="preferences__pref_enter_sends_title">Enter-toets verzendt</string>
  <string name="preferences__pressing_the_enter_key_will_send_text_messages">Gebruik de Enter-toets voor het verzenden van tekstberichten</string>
  <string name="preferences__pref_use_address_book_photos">Profielfoto uit systeemadresboek</string>
  <string name="preferences__display_contact_photos_from_your_address_book_if_available">Geef indien beschikbaar de profielfoto uit je eigen systeemadresboek weer, in plaats van de profielfoto welke anderen voor henzelf hebben ingesteld.</string>
  <string name="preferences__generate_link_previews">Voorbeeldafbeeldingen genereren</string>
  <string name="preferences__retrieve_link_previews_from_websites_for_messages">Sta Signal toe om voor elke verwijzing naar een website die je verzendt een voorbeeldafbeelding genereren en aan je bericht bij te voegen. Echter, als je dit inschakelt zouden websites kunnen detecteren dat je hen in je bericht vermeldt en ook welke pagina je vermeldt.</string>
  <string name="preferences__choose_identity">Identiteit kiezen</string>
  <string name="preferences__choose_your_contact_entry_from_the_contacts_list">Kies je contactgegevens uit de lijst met contactpersonen.</string>
  <string name="preferences__change_passphrase">Wachtwoord wijzigen</string>
  <string name="preferences__change_your_passphrase">Wijzig je wachtwoord</string>
  <string name="preferences__enable_passphrase">Appvergrendeling met wachtwoord inschakelen</string>
  <string name="preferences__lock_signal_and_message_notifications_with_a_passphrase">Vergrendel de Signal-app en -meldingen met een wachtwoord</string>
  <string name="preferences__screen_security">Meekijkpreventie</string>
  <string name="preferences__disable_screen_security_to_allow_screen_shots">Bescherm je gesprekken op je eigen telefoon tegen schermopnames vanuit andere apps door Signals inhoud te verbergen in de lijst van recent geopende apps en door schermafdrukken te blokkeren</string>
  <string name="preferences__auto_lock_signal_after_a_specified_time_interval_of_inactivity">Signal automatisch vergrendelen na een bepaalde periode van inactiviteit</string>
  <string name="preferences__inactivity_timeout_passphrase">Vergrendeling bij inactiviteit</string>
  <string name="preferences__inactivity_timeout_interval">Inactiviteitsduur voor vergrendeling</string>
  <string name="preferences__notifications">Meldingen</string>
  <string name="preferences__led_color">Melding-LED-kleur</string>
  <string name="preferences__led_color_unknown">Onbekend</string>
  <string name="preferences__pref_led_blink_title">Melding-LED-knipperpatroon</string>
  <string name="preferences__sound">Berichtgeluid</string>
  <string name="preferences__silent">Stil</string>
  <string name="preferences__default">Standaardmeldingen</string>
  <string name="preferences__repeat_alerts">Herhaal meldingen</string>
  <string name="preferences__never">Nooit</string>
  <string name="preferences__one_time">Een keer</string>
  <string name="preferences__two_times">Twee keer</string>
  <string name="preferences__three_times">Drie keer</string>
  <string name="preferences__five_times">Vijf keer</string>
  <string name="preferences__ten_times">Tien keer</string>
  <string name="preferences__vibrate">Trillen</string>
  <string name="preferences__green">Groen</string>
  <string name="preferences__red">Rood</string>
  <string name="preferences__blue">Blauw</string>
  <string name="preferences__orange">Oranje</string>
  <string name="preferences__cyan">Cyaan</string>
  <string name="preferences__magenta">Magenta</string>
  <string name="preferences__white">Wit</string>
  <string name="preferences__none">Niets</string>
  <string name="preferences__fast">Snel</string>
  <string name="preferences__normal">Normaal</string>
  <string name="preferences__slow">Langzaam</string>
  <string name="preferences__help">Hulp</string>
  <string name="preferences__advanced">Geavanceerd</string>
  <string name="preferences__donate_to_signal">Aan Molly doneren</string>
  <string name="preferences__subscription">Maandelijkse donatie</string>
  <string name="preferences__become_a_signal_sustainer">Help Signal mogelijk maken</string>
  <string name="preferences__signal_boost">Eenmalige donatie</string>
  <string name="preferences__privacy">Privacy</string>
  <string name="preferences__mms_user_agent">Mms-gebruikersagent</string>
  <string name="preferences__advanced_mms_access_point_names">Handmatige mms-instellingen</string>
  <string name="preferences__mmsc_url">MMSC-URL</string>
  <string name="preferences__mms_proxy_host">Mms-proxyserver</string>
  <string name="preferences__mms_proxy_port">Mms-proxypoort</string>
  <string name="preferences__mmsc_username">MMSC-gebruikersnaam</string>
  <string name="preferences__mmsc_password">MMSC-wachtwoord</string>
  <string name="preferences__sms_delivery_reports">Sms-ontvangstbevestigingen</string>
  <string name="preferences__request_a_delivery_report_for_each_sms_message_you_send">Vraag een ontvangstbevestiging voor ieder verzonden sms-bericht</string>
  <string name="preferences__data_and_storage">Dataoverdracht en -opslag</string>
  <string name="preferences__storage">Opslag</string>
  <string name="preferences__payments">Overschrijvingen</string>
  <string name="preferences__payments_beta">Overschrijvingen (Bèta)</string>
  <string name="preferences__conversation_length_limit">Aantal te bewaren berichten</string>
  <string name="preferences__keep_messages">Bewaartermijn voor berichten</string>
  <string name="preferences__clear_message_history">Alle gespreksgeschiedenis wissen</string>
  <string name="preferences__linked_devices">Gekoppelde apparaten</string>
  <string name="preferences__light_theme">Licht</string>
  <string name="preferences__dark_theme">Donker</string>
  <string name="preferences__appearance">Uiterlijk</string>
  <string name="preferences__theme">Thema</string>
  <string name="preferences__chat_wallpaper">Gespreksachtergrond</string>
  <string name="preferences__chat_color_and_wallpaper">Gesprekskleur &amp; -achtergrond</string>
  <string name="preferences__disable_pin">Pincode uitschakelen</string>
  <string name="preferences__enable_pin">Pincode inschakelen</string>
  <string name="preferences__if_you_disable_the_pin_you_will_lose_all_data">Als je de pincode uitschakelt zul je wanneer je Signal opnieuw registreert alle gegevens kwijtraken, tenzij je ze handmatig herstelt vanuit een back-upbestand. Daarnaast kun je zolang de pincode is uitgeschakeld de registratievergrendeling niet inschakelen.</string>
  <string name="preferences__pins_keep_information_stored_with_signal_encrypted_so_only_you_can_access_it">Met een pincode wordt informatie versleuteld opgeslagen op Signals servers zodat alleen jij er toegang toe hebt. Je kunt hierdoor je profielnaam, -foto en -omschrijving, instellingen en (geblokkeerde) contacten herstellen wanneer je Signal opnieuw installeert. Zelfs Signals ontwikkelaars kunnen je informatie niet inzien. Je hebt de pincode niet nodig om de app te openen.</string>
  <string name="preferences__system_default">Systeemstandaard</string>
  <string name="preferences__language">Taal</string>
  <string name="preferences__signal_messages_and_calls">Signal-berichten en -oproepen</string>
  <string name="preferences__advanced_pin_settings">Geavanceerde pincode-instellingen</string>
  <string name="preferences__free_private_messages_and_calls">Gratis privéberichten en bellen met Signal-gebruikers</string>
  <string name="preferences__submit_debug_log">Foutopsporingslog indienen</string>
  <string name="preferences__delete_account">Al je gegevens wissen</string>
  <string name="preferences__support_wifi_calling">‘Bellen via wifi’-compatibiliteitsmodus</string>
  <string name="preferences__enable_if_your_device_supports_sms_mms_delivery_over_wifi">Schakel dit in als je gebruik wilt maken van sms/mms over wifi (schakel dit alleen in als ook ‘Bellen via wifi’ is ingeschakeld op je apparaat)</string>
  <string name="preferences__incognito_keyboard">Incognito-toetsenbord</string>
  <string name="preferences__read_receipts">Leesbevestigingen</string>
  <string name="preferences__if_read_receipts_are_disabled_you_wont_be_able_to_see_read_receipts">Als leesbevestigingen zijn uitgeschakeld kunnen anderen niet zien of je hun berichten hebt gelezen, maar je zult ook niet kunnen zien of anderen jouw berichten hebben gelezen.</string>
  <string name="preferences__typing_indicators">Typindicatoren</string>
  <string name="preferences__if_typing_indicators_are_disabled_you_wont_be_able_to_see_typing_indicators">Als typindicatoren zijn uitgeschakeld kunnen anderen niet zien of je aan het typen bent, maar je zult ook niet kunnen zien wanneer anderen aan het typen zijn.</string>
  <string name="preferences__request_keyboard_to_disable">Probeer gepersonaliseerd leren door het toetsenbord te voorkomen</string>
  <string name="preferences__this_setting_is_not_a_guarantee">Let op: we kunnen niet garanderen dat gepersonaliseerd leren door het toetsenbord ook daadwerkelijk wordt voorkomen, omdat dit alleen werkt als je toetsenbord app daaraan meewerkt.</string>
  <string name="preferences_app_protection__blocked_users">Geblokkeerde personen</string>
  <string name="preferences_chats__when_using_mobile_data">Bij mobiele-dataoverdracht</string>
  <string name="preferences_chats__when_using_wifi">Bij wifi-verbinding</string>
  <string name="preferences_chats__when_roaming">Bij roamen</string>
  <string name="preferences_chats__media_auto_download">Media automatisch downloaden</string>
  <string name="preferences_chats__message_history">Gespreksgeschiedenis</string>
  <string name="preferences_storage__storage_usage">Opslaggebruik</string>
  <string name="preferences_storage__photos">Afbeeldingen</string>
  <string name="preferences_storage__videos">Video\'s</string>
  <string name="preferences_storage__files">Docu­ment­en</string>
  <string name="preferences_storage__audio">Audio</string>
  <string name="preferences_storage__review_storage">Alle bestanden weergeven</string>
  <string name="preferences_storage__delete_older_messages">Oude berichten wissen?</string>
  <string name="preferences_storage__clear_message_history">Berichtengeschiedenis wissen?</string>
  <string name="preferences_storage__this_will_permanently_delete_all_message_history_and_media">Dit zal pertinent alle gespreksgeschiedenis en media ouder dan %1$s van dit apparaat wissen.</string>
  <string name="preferences_storage__this_will_permanently_trim_all_conversations_to_the_d_most_recent_messages">Dit zal direct alle gesprekken inkorten tot de %1$s meest recente berichten.</string>
  <string name="preferences_storage__this_will_delete_all_message_history_and_media_from_your_device">Dit zal pertinent al je gespreksgeschiedenis en media van dit apparaat wissen.</string>
  <string name="preferences_storage__are_you_sure_you_want_to_delete_all_message_history">Weet je zeker dat je alle gespreksgeschiedenis wilt wissen?</string>
  <string name="preferences_storage__all_message_history_will_be_permanently_removed_this_action_cannot_be_undone">Alle gespreksgeschiedenis zal pertinent worden gewist. Dit kan niet ongedaan worden gemaakt.</string>
  <string name="preferences_storage__delete_all_now">Nu alles wissen</string>
  <string name="preferences_storage__forever">Voor altijd</string>
  <string name="preferences_storage__one_year">1 jaar</string>
  <string name="preferences_storage__six_months">6 maanden</string>
  <string name="preferences_storage__thirty_days">30 dagen</string>
  <string name="preferences_storage__none">Geen limiet</string>
  <string name="preferences_storage__s_messages">%1$s berichten</string>
  <string name="preferences_storage__custom">Zelf ingesteld</string>
  <string name="preferences_advanced__use_system_emoji">Systeem-emoji gebruiken</string>
  <string name="preferences_advanced__disable_signal_built_in_emoji_support">Gebruik de systeem-emoji in plaats van de ingebouwde emoji-ondersteuning van Signal</string>
  <string name="preferences_advanced__relay_all_calls_through_the_signal_server_to_avoid_revealing_your_ip_address">Om te voorkomen dat je gesprekspartner je IP-adres kan achterhalen worden Signal-oproepen met niet-contactpersonen altijd al omgeleid via de Signal-servers. Door deze optie in te schakelen wordt dat ook gedaan voor Signal-oproepen met contacten die wel in je contactenlijst staan. Dit leidt echter tot een verminderde geluids- en videokwaliteit.</string>
  <string name="preferences_advanced__always_relay_calls">Alle oproepen omleiden</string>
  <string name="preferences_app_protection__who_can">Wie mag …</string>
  <string name="preferences_app_protection__app_access">Toegang tot app</string>
  <string name="preferences_app_protection__communication">Communicatie</string>
  <string name="preferences_chats__chats">Gesprekken</string>
  <string name="preferences_data_and_storage__manage_storage">Opslag beheren</string>
  <string name="preferences_data_and_storage__calls">Oproepen</string>
  <string name="preferences_data_and_storage__use_less_data_for_calls">Minder dataoverdracht bij oproepen</string>
  <string name="preferences_data_and_storage__never">Nooit</string>
  <string name="preferences_data_and_storage__wifi_and_mobile_data">Bij zowel wifi als mobiele-dataoverdracht</string>
  <string name="preferences_data_and_storage__mobile_data_only">Alleen bij mobiele-dataoverdracht</string>
  <string name="preference_data_and_storage__using_less_data_may_improve_calls_on_bad_networks">Wanneer je een slechte verbinding hebt kan het instellen van minder dataoverdracht de kwaliteit van een oproep verbeteren</string>
  <string name="preferences_notifications__messages">Berichten</string>
  <string name="preferences_notifications__events">Gebeurtenissen</string>
  <string name="preferences_notifications__in_chat_sounds">Ook geluid voor geopend gesprek</string>
  <string name="preferences_notifications__show">Laat zien</string>
  <string name="preferences_notifications__calls">Oproepen</string>
  <string name="preferences_notifications__ringtone">Oproepgeluid</string>
  <string name="preferences_chats__show_invitation_prompts">Uitnodigingsvoorstel weergeven</string>
  <string name="preferences_chats__display_invitation_prompts_for_contacts_without_signal">Toon boven sms-gesprekken met gesprekspartners die niet op Signal zitten een suggestie om je gesprekspartner uit te nodigen op Signal</string>
  <string name="preferences_chats__message_text_size">Tekstgrootte voor berichten</string>
  <string name="preferences_events__contact_joined_signal">Nieuw persoon bereikbaar via Signal</string>
  <string name="preferences_notifications__priority">Dringendheid instellen</string>
  <!--Heading for the \'censorship circumvention\' section of privacy preferences-->
  <string name="preferences_communication__category_censorship_circumvention">Censuuromzeiling</string>
  <!--Title of the \'censorship circumvention\' toggle switch-->
  <string name="preferences_communication__censorship_circumvention">Censuuromzeiling</string>
  <string name="preferences_communication__censorship_circumvention_if_enabled_signal_will_attempt_to_circumvent_censorship">Indien ingeschakeld zal Signal proberen censuur te omzeilen. Schakel deze functie niet in tenzij je je op een locatie bevindt waar Signal gecensureerd wordt.</string>
  <!--Summary text for \'censorship circumvention\' toggle. Indicates that we automatically enabled it because we believe you\'re in a censored country-->
  <string name="preferences_communication__censorship_circumvention_has_been_activated_based_on_your_accounts_phone_number">Omdat je telefoonnummer bij een risicoregio hoort is censuuromzeiling automatisch ingeschakeld.</string>
  <!--Summary text for \'censorship circumvention\' toggle. Indicates that you disabled it even though we believe you\'re in a censored country-->
  <string name="preferences_communication__censorship_circumvention_you_have_manually_disabled">Je hebt censuuromzeiling handmatig uitgeschakeld.</string>
  <!--Summary text for \'censorship circumvention\' toggle. Indicates that you cannot use it because you\'re already connected to the Signal service-->
  <string name="preferences_communication__censorship_circumvention_is_not_necessary_you_are_already_connected">Censuuromzeiling is voor jou op dit moment niet nodig, want je bent al verbonden met Signals servers.</string>
  <!--Summary text for \'censorship circumvention\' toggle. Indicates that you cannot use it because you\'re not connected to the internet-->
  <string name="preferences_communication__censorship_circumvention_can_only_be_activated_when_connected_to_the_internet">Censuuromzeiling kan alleen worden ingeschakeld als je apparaat met het internet is verbonden.</string>
  <string name="preferences_communication__category_sealed_sender">Verzegelde afzender</string>
  <string name="preferences_communication__sealed_sender_display_indicators">‘Verzegelde afzender’-pictogram</string>
  <string name="preferences_communication__sealed_sender_display_indicators_description">Laat een statusicoon zien als je tikt op ‘Berichtdetails’ bij berichten die zijn afgeleverd met een verzegelde afzender</string>
  <string name="preferences_communication__sealed_sender_allow_from_anyone">Van iedereen toestaan</string>
  <string name="preferences_communication__sealed_sender_allow_from_anyone_description">Sta toe dat je berichten met een verzegelde afzender ontvangt welke afkomstig zijn van personen naar wie je nog nooit een bericht hebt verzonden en ook nooit mee in hetzelfde groepsgesprek zat. Hierdoor kunnen Signals servers nog iets minder zien, maar dit verhoogt de kans dat je ongewenste berichten ontvangt.</string>
  <string name="preferences_communication__sealed_sender_learn_more">Meer leren hierover</string>
  <string name="preferences_setup_a_username">Gebruikersnaam aanmaken</string>
  <string name="preferences_proxy">Proxy</string>
  <string name="preferences_use_proxy">Proxy gebruiken</string>
  <string name="preferences_off">Uit</string>
  <string name="preferences_on">Aan</string>
  <string name="preferences_proxy_address">Proxyadres</string>
  <string name="preferences_only_use_a_proxy_if">Gebruik alleen een proxy als de app niet uit zichzelf in staat is om verbinding te maken met Signals servers, want anders heeft het geen toegevoegde waarde maar levert het wel vertraging op.</string>
  <string name="preferences_share">Proxyadres delen via andere app</string>
  <string name="preferences_save">Opslaan</string>
  <string name="preferences_connecting_to_proxy">Aan het verbinden met de proxy …</string>
  <string name="preferences_connected_to_proxy">Verbonden met de proxy</string>
  <string name="preferences_connection_failed">Verbinding is verbroken</string>
  <string name="preferences_couldnt_connect_to_the_proxy">Verbinding maken is mislukt. Ga na dat je het juiste proxyadres het ingevuld en probeer het opnieuw.</string>
  <string name="preferences_you_are_connected_to_the_proxy">Signal is verbonden met de proxy. Je kunt de proxy op elk gewenst moment uitschakelen vanuit Signals instellingen.</string>
  <string name="preferences_success">Succesvol</string>
  <string name="preferences_failed_to_connect">Verbinding maken is mislukt</string>
  <string name="preferences_enter_proxy_address">Voer een proxyadres in</string>
  <string name="configurable_single_select__customize_option">Instelling personaliseren</string>
  <!--Internal only preferences-->
  <!--Payments-->
  <string name="PaymentsActivityFragment__all_activity">Alle gebeurtenissen</string>
  <string name="PaymentsAllActivityFragment__all">Alles</string>
  <string name="PaymentsAllActivityFragment__sent">Verzonden</string>
  <string name="PaymentsAllActivityFragment__received">Ontvangen</string>
  <string name="PaymentsHomeFragment__introducing_payments">Signal introduceert overschrijvingen (Bèta)</string>
  <string name="PaymentsHomeFragment__use_signal_to_send_and_receive">Je kunt Molly ook gebruiken om een nieuw privacygericht betaalmiddel genaamd MobileCoin te verzenden en ontvangen. Als je dat wilt, schakel dan overschrijvingen in.</string>
  <string name="PaymentsHomeFragment__activate_payments">Overschrijvingen inschakelen</string>
  <string name="PaymentsHomeFragment__activating_payments">Overschrijvingen aan het inschakelen …</string>
  <string name="PaymentsHomeFragment__restore_payments_account">Overschrijvingen-account herstellen</string>
  <string name="PaymentsHomeFragment__no_recent_activity_yet">Er zijn nog geen recente gebeurtenissen</string>
  <string name="PaymentsHomeFragment__pending_requests">Verzoeken in afwachting</string>
  <string name="PaymentsHomeFragment__recent_activity">Recente gebeurtenissen</string>
  <string name="PaymentsHomeFragment__see_all">Alles weergeven</string>
  <string name="PaymentsHomeFragment__add_funds">Krediet toevoegen</string>
  <string name="PaymentsHomeFragment__send">Verzenden</string>
  <string name="PaymentsHomeFragment__sent_s">Verzonden %1$s</string>
  <string name="PaymentsHomeFragment__received_s">Ontvangen %1$s</string>
  <string name="PaymentsHomeFragment__transfer_to_exchange">Overschrijven naar een beurs</string>
  <string name="PaymentsHomeFragment__currency_conversion">Valuta omrekenen</string>
  <string name="PaymentsHomeFragment__deactivate_payments">Overschrijvingen uitschakelen</string>
  <string name="PaymentsHomeFragment__recovery_phrase">Herstel-zin</string>
  <string name="PaymentsHomeFragment__help">Hulp</string>
  <string name="PaymentsHomeFragment__coin_cleanup_fee">Samenvoegingskosten</string>
  <string name="PaymentsHomeFragment__sent_payment">Verzonden overschrijving</string>
  <string name="PaymentsHomeFragment__received_payment">Ontvangen overschijving</string>
  <string name="PaymentsHomeFragment__processing_payment">Overschrijving aan het verwerken</string>
  <string name="PaymentsHomeFragment__unknown_amount">---</string>
  <string name="PaymentsHomeFragment__currency_conversion_not_available">Omrekenen van valuta is niet beschikbaar</string>
  <string name="PaymentsHomeFragment__cant_display_currency_conversion">Kan de omrekening van valuta niet weergeven. Ga na dat je apparaat met het internet is verbonden en probeer het opnieuw.</string>
  <string name="PaymentsHomeFragment__payments_is_not_available_in_your_region">Overschrijving zijn niet beschikbaar in jouw regio.</string>
  <string name="PaymentsHomeFragment__could_not_enable_payments">Kan overschrijvingen niet inschakelen. Probeer het later opnieuw.</string>
  <string name="PaymentsHomeFragment__deactivate_payments_question">Overschrijvingen uitschakelen?</string>
  <string name="PaymentsHomeFragment__you_will_not_be_able_to_send">Je kunt niet langer MobileCoin ontvangen of verzenden als je overschrijvingen uitschakelt.</string>
  <string name="PaymentsHomeFragment__deactivate">Uitschakelen</string>
  <string name="PaymentsHomeFragment__continue">Doorgaan</string>
  <string name="PaymentsHomeFragment__balance_is_not_currently_available">Je krediet is op dit moment niet beschikbaar.</string>
  <string name="PaymentsHomeFragment__payments_deactivated">Overschrijvingen uitgeschakeld.</string>
  <string name="PaymentsHomeFragment__payment_failed">Overschrijving is mislukt</string>
  <string name="PaymentsHomeFragment__details">Details</string>
  <string name="PaymentsHomeFragment__you_can_use_signal_to_send">Je kunt Molly gebruiken om MobileCoin te verzenden en ontvangen. De gebruiksvoorwaarden van MobileCoin en van de MobileCoin-portemonnee zijn op alle overschrijvingen van toepassing. Dit is een bèta-functionaliteit, dat betekent dat er fouten kunnen voorkomen en het kan voorkomen dat overschrijvingen en krediet verloren gaan en niet hersteld kunnen worden.</string>
  <string name="PaymentsHomeFragment__activate">Inschakelen</string>
  <string name="PaymentsHomeFragment__view_mobile_coin_terms">De gebruiksvoorwaarden van MobileCoin weergeven</string>
  <string name="PaymentsHomeFragment__payments_not_available">Overschrijvingen via Molly zijn niet langer mogelijk. Je kunt nog wel je krediet omzetten naar een andere valuta maar je kunt niet langer overschrijvingen verzenden of ontvangen of krediet toevoegen.</string>
  <!--PaymentsAddMoneyFragment-->
  <string name="PaymentsAddMoneyFragment__add_funds">Krediet toevoegen</string>
  <string name="PaymentsAddMoneyFragment__your_wallet_address">Het adres van je portemonnee</string>
  <string name="PaymentsAddMoneyFragment__copy">Kopiëren</string>
  <string name="PaymentsAddMoneyFragment__copied_to_clipboard">Gekopieerd naar het klembord</string>
  <string name="PaymentsAddMoneyFragment__to_add_funds">Maak een account bij een beurs die MobileCoin ondersteunt. Stuur vervolgens vanaf je beurs-account MobileCoin naar je Signal portemonnee-adres door de QR-code te scannen of door het adres te kopiëren om op Signal krediet toe te voegen.</string>
  <!--PaymentsDetailsFragment-->
  <string name="PaymentsDetailsFragment__details">Details</string>
  <string name="PaymentsDetailsFragment__status">Status</string>
  <string name="PaymentsDetailsFragment__submitting_payment">Overschrijving aan het indienen …</string>
  <string name="PaymentsDetailsFragment__processing_payment">Overschrijving aan het verwerken …</string>
  <string name="PaymentsDetailsFragment__payment_complete">Overschrijving succesvol afgerond</string>
  <string name="PaymentsDetailsFragment__payment_failed">Overschrijving is mislukt</string>
  <string name="PaymentsDetailsFragment__network_fee">Netwerkkosten</string>
  <string name="PaymentsDetailsFragment__sent_by">Verzonden door</string>
  <string name="PaymentsDetailsFragment__sent_to_s">Verzonden aan %1$s</string>
  <string name="PaymentsDetailsFragment__you_on_s_at_s">jou op %1$s om %2$s</string>
  <string name="PaymentsDetailsFragment__s_on_s_at_s">%1$s op %2$s om %3$s</string>
  <string name="PaymentsDetailsFragment__to">Naar</string>
  <string name="PaymentsDetailsFragment__from">Van</string>
  <string name="PaymentsDetailsFragment__information">Overschrijvingsdetails, waaronder de hoeveelheid en het tijdstip van de betaling, zijn onderdeel van het kasboek van MobileCoin.</string>
  <string name="PaymentsDetailsFragment__coin_cleanup_fee">Samenvoegingskosten</string>
  <string name="PaymentsDetailsFragment__coin_cleanup_information">Er worden “samenvoegingskosten” in rekening gebracht wanneer de munten die je bezit niet kunnen worden samengevoegd to de nieuwe gewenste overschrijving. Door deze samenvoegingskosten kunnen je toch een nieuwe overschrijvingen maken.</string>
  <string name="PaymentsDetailsFragment__no_details_available">Er is geen verdere informatie beschikbaar over deze overschrijving</string>
  <string name="PaymentsDetailsFragment__sent_payment">Overschrijving verzenden</string>
  <string name="PaymentsDetailsFragment__received_payment">Ontvangen overschrijving</string>
  <string name="PaymentsDeatilsFragment__payment_completed_s">Overschrijving voltooid %1$s</string>
  <string name="PaymentsDetailsFragment__block_number">Bloknummer</string>
  <!--PaymentsTransferFragment-->
  <string name="PaymentsTransferFragment__transfer">Overschrijven</string>
  <string name="PaymentsTransferFragment__scan_qr_code">QR-code scannen</string>
  <string name="PaymentsTransferFragment__to_scan_or_enter_wallet_address">Naar: Scan de QR-code of vul het portomonnee-adres in</string>
  <string name="PaymentsTransferFragment__you_can_transfer">Je kunt MobileCoin overschrijven door een deel van je krediet te sturen naar het adres van de portemonnee die je via de beurs hebt gekregen. Dat adres bestaat uit nummers en letters en je vindt het meestal onder de QR-code.</string>
  <string name="PaymentsTransferFragment__next">Volgende</string>
  <string name="PaymentsTransferFragment__invalid_address">Adres ongeldig</string>
  <string name="PaymentsTransferFragment__check_the_wallet_address">Ga na dat het portemonnee-adres waarnaar je probeert over te schrijven juist is en probeer het opnieuw.</string>
  <string name="PaymentsTransferFragment__you_cant_transfer_to_your_own_signal_wallet_address">Je kunt niet vanuit Molly overschrijven naar je eigen Molly portemonnee-adres. Vul het portemonnee-adres van je account bij de beurs in.</string>
  <string name="PaymentsTransferFragment__to_scan_a_qr_code_signal_needs">Molly heeft toegang nodig tot de camera om een QR-code the kunnen scannen.</string>
  <string name="PaymentsTransferFragment__signal_needs_the_camera_permission_to_capture_qr_code_go_to_settings">Molly heeft toegang nodig tot je camera om QR-codes te scannen, maar deze toestemming is pertinent geweigerd. Ga naar het menu voor instellingen voor apps, tik op \"App-machtigingen\" en schakel \"Camera\" in.</string>
  <string name="PaymentsTransferFragment__to_scan_a_qr_code_signal_needs_access_to_the_camera">Molly heeft toegang nodig tot de camera om een QR-code the kunnen scannen.</string>
  <string name="PaymentsTransferFragment__settings">Instellingen</string>
  <!--PaymentsTransferQrScanFragment-->
  <string name="PaymentsTransferQrScanFragment__scan_address_qr_code">Scan de QR-code van de ontvanger</string>
  <string name="PaymentsTransferQrScanFragment__scan_the_address_qr_code_of_the_payee">Scan de QR-code van de persoon of organisatie naar wie je wilt overschrijven.</string>
  <!--CreatePaymentFragment-->
  <string name="CreatePaymentFragment__request">Verzoek</string>
  <string name="CreatePaymentFragment__pay">Overschrijven</string>
  <string name="CreatePaymentFragment__available_balance_s">Beschikbaar krediet: %1$s</string>
  <string name="CreatePaymentFragment__toggle_content_description">Schuifschakelaar</string>
  <string name="CreatePaymentFragment__1">1</string>
  <string name="CreatePaymentFragment__2">2</string>
  <string name="CreatePaymentFragment__3">3</string>
  <string name="CreatePaymentFragment__4">4</string>
  <string name="CreatePaymentFragment__5">5</string>
  <string name="CreatePaymentFragment__6">6</string>
  <string name="CreatePaymentFragment__7">7</string>
  <string name="CreatePaymentFragment__8">8</string>
  <string name="CreatePaymentFragment__9">9</string>
  <string name="CreatePaymentFragment__decimal">.</string>
  <string name="CreatePaymentFragment__0">0</string>
  <string name="CreatePaymentFragment__lt">&lt;</string>
  <string name="CreatePaymentFragment__backspace">Backspace</string>
  <string name="CreatePaymentFragment__add_note">Opmerking toevoegen</string>
  <string name="CreatePaymentFragment__conversions_are_just_estimates">Omrekeningen zijn schattingen en zijn mogelijk niet nauwkeurig.</string>
  <!--EditNoteFragment-->
  <string name="EditNoteFragment_note">Opmerking</string>
  <!--ConfirmPaymentFragment-->
  <string name="ConfirmPayment__confirm_payment">Overschrijving bevestigen</string>
  <string name="ConfirmPayment__network_fee">Netwerkkosten</string>
  <string name="ConfirmPayment__error_getting_fee">Fout bij vaststellen van bijkomende kosten</string>
  <string name="ConfirmPayment__estimated_s">Naar schatting %1$s</string>
  <string name="ConfirmPayment__to">Naar</string>
  <string name="ConfirmPayment__total_amount">Totaalbedrag</string>
  <string name="ConfirmPayment__balance_s">Krediet: %1$s</string>
  <string name="ConfirmPayment__submitting_payment">Overschrijving aan het indienen …</string>
  <string name="ConfirmPayment__processing_payment">Overschrijving aan het verwerken …</string>
  <string name="ConfirmPayment__payment_complete">Overschrijving succesvol afgerond</string>
  <string name="ConfirmPayment__payment_failed">Overschrijving is mislukt</string>
  <string name="ConfirmPayment__payment_will_continue_processing">De overschrijving wordt nog verwerkt</string>
  <string name="ConfirmPaymentFragment__invalid_recipient">Ontvanger ongeldig</string>
  <string name="ConfirmPaymentFragment__this_person_has_not_activated_payments">Deze persoon heeft overschrijvingen niet ingeschakeld.</string>
  <string name="ConfirmPaymentFragment__unable_to_request_a_network_fee">Kan de netwerkkosten niet ophalen. Tik op ‘Ok’ om het nog een keer te proberen.</string>
  <!--CurrencyAmountFormatter_s_at_s-->
  <string name="CurrencyAmountFormatter_s_at_s">%1$s om %2$s</string>
  <!--SetCurrencyFragment-->
  <string name="SetCurrencyFragment__set_currency">Valuta instellen</string>
  <string name="SetCurrencyFragment__all_currencies">Alle valuta</string>
  <!--****************************************-->
  <!--menus-->
  <!--****************************************-->
  <!--contact_selection_list-->
  <string name="contact_selection_list__unknown_contact">Nieuw bericht naar …</string>
  <string name="contact_selection_list__unknown_contact_block">Persoon blokkeren</string>
  <string name="contact_selection_list__unknown_contact_add_to_group">Aan groep toevoegen</string>
  <!--conversation_callable_insecure-->
  <string name="conversation_callable_insecure__menu_call">Bellen</string>
  <!--conversation_callable_secure-->
  <string name="conversation_callable_secure__menu_call">Signal-oproep</string>
  <string name="conversation_callable_secure__menu_video">Signal-video-oproep</string>
  <!--conversation_context-->
  <!--Heading which shows how many messages are currently selected-->
  <plurals name="conversation_context__s_selected">
    <item quantity="one">%d geselecteerd</item>
    <item quantity="other">%d geselecteerd</item>
  </plurals>
  <!--conversation_context_image-->
  <!--Button to save a message attachment (image, file etc.)-->
  <string name="conversation_context_image__save_attachment">Bijlage opslaan</string>
  <!--conversation_expiring_off-->
  <string name="conversation_expiring_off__disappearing_messages">Verlopende berichten</string>
  <!--conversation_selection-->
  <!--Button to view detailed information for a message-->
  <string name="conversation_selection__menu_message_details">Berichtdetails</string>
  <!--Button to copy a message\'s text to the clipboard-->
  <string name="conversation_selection__menu_copy">Tekst kopiëren</string>
  <!--Button to delete a message-->
  <string name="conversation_selection__menu_delete">Wissen</string>
  <!--Button to forward a message to another person or group chat-->
  <string name="conversation_selection__menu_forward">Doorsturen</string>
  <!--Button to reply to a message-->
  <string name="conversation_selection__menu_reply">Reageren</string>
  <!--Button to save a message attachment (image, file etc.)-->
  <string name="conversation_selection__menu_save">Bijlage opslaan</string>
  <!--Button to retry sending a message-->
  <string name="conversation_selection__menu_resend_message">Opnieuw verzenden</string>
  <!--Button to select a message and enter selection mode-->
  <string name="conversation_selection__menu_multi_select">Selecteren</string>
  <!--conversation_expiring_on-->
  <!--conversation_insecure-->
  <string name="conversation_insecure__invite">Uitnodigen</string>
  <!--conversation_list_batch-->
  <string name="conversation_list_batch__menu_delete_selected">Geselecteerde gesprekken wissen</string>
  <string name="conversation_list_batch__menu_pin_selected">Geselecteerde gesprekken vastprikken</string>
  <string name="conversation_list_batch__menu_unpin_selected">Geselecteerde niet langer vastprikken</string>
  <string name="conversation_list_batch__menu_select_all">Alles selecteren</string>
  <string name="conversation_list_batch_archive__menu_archive_selected">Selectie archiveren</string>
  <string name="conversation_list_batch_unarchive__menu_unarchive_selected">Selectie dearchiveren</string>
  <string name="conversation_list_batch__menu_mark_as_read">Markeren als gelezen</string>
  <string name="conversation_list_batch__menu_mark_as_unread">Voor mij markeren als ongelezen</string>
  <!--conversation_list-->
  <string name="conversation_list_settings_shortcut">Snelkoppeling naar instellingen</string>
  <string name="conversation_list_search_description">Zoeken</string>
  <string name="conversation_list__pinned">Vastgeprikt</string>
  <string name="conversation_list__chats">Gesprekken</string>
  <string name="conversation_list__you_can_only_pin_up_to_d_chats">Je kunt niet meer dan %1$d gesprekken vastprikken</string>
  <!--conversation_list_item_view-->
  <string name="conversation_list_item_view__contact_photo_image">Afbeelding van contactpersoon</string>
  <string name="conversation_list_item_view__archived">Gearchiveerd</string>
  <!--conversation_list_fragment-->
  <string name="conversation_list_fragment__fab_content_description">Nieuw gesprek</string>
  <string name="conversation_list_fragment__open_camera_description">Camera openen</string>
  <string name="conversation_list_fragment__no_chats_yet_get_started_by_messaging_a_friend">Nog geen gesprekken.\nBegin door een vriend of kennis een bericht te zenden.</string>
  <!--conversation_secure_verified-->
  <string name="conversation_secure_verified__menu_reset_secure_session">Beveiligde sessie opnieuw opzetten</string>
  <!--conversation_muted-->
  <string name="conversation_muted__unmute">Meldingen niet langer dempen</string>
  <!--conversation_unmuted-->
  <string name="conversation_unmuted__mute_notifications">Meldingen dempen</string>
  <!--conversation-->
  <string name="conversation__menu_group_settings">Groepsgesprek-instellingen</string>
  <string name="conversation__menu_leave_group">Groep verlaten</string>
  <string name="conversation__menu_view_all_media">Alle media</string>
  <string name="conversation__menu_conversation_settings">Gespreksinstellingen</string>
  <string name="conversation__menu_add_shortcut">Aan thuisscherm toevoegen</string>
  <string name="conversation__menu_create_bubble">Bubbel aanmaken</string>
  <!--conversation_popup-->
  <string name="conversation_popup__menu_expand_popup">Pop-up vergroten</string>
  <!--conversation_callable_insecure-->
  <string name="conversation_add_to_contacts__menu_add_to_contacts">Aan contactenlijst toevoegen</string>
  <!--conversation_group_options-->
  <string name="convesation_group_options__recipients_list">Lijst met ontvangers</string>
  <string name="conversation_group_options__delivery">Verzending</string>
  <string name="conversation_group_options__conversation">Gesprek</string>
  <string name="conversation_group_options__broadcast">Uitzenden</string>
  <!--text_secure_normal-->
  <string name="text_secure_normal__menu_new_group">Nieuwe groep</string>
  <string name="text_secure_normal__menu_settings">Instellingen</string>
  <string name="text_secure_normal__menu_clear_passphrase">Vergrendelen</string>
  <string name="text_secure_normal__mark_all_as_read">Alles markeren als gelezen</string>
  <string name="text_secure_normal__invite_friends">Kennissen uitnodigen</string>
  <!--verify_display_fragment-->
  <string name="verify_display_fragment_context_menu__copy_to_clipboard">Kopiëren naar klembord</string>
  <string name="verify_display_fragment_context_menu__compare_with_clipboard">Vergelijken met klembord</string>
  <!--reminder_header-->
  <string name="reminder_header_sms_import_title">Sms uit systeem importeren</string>
  <string name="reminder_header_sms_import_text">Tik hier om de sms-berichten uit je telefoon te kopiëren naar de versleutelde databank van Signal.</string>
  <string name="reminder_header_push_title">Signal-berichten en -oproepen inschakelen</string>
  <string name="reminder_header_push_text">Verbeter je communicatie-ervaring.</string>
  <string name="reminder_header_service_outage_text">Signal heeft technische problemen. We werken er hard aan om zo snel als mogelijk de bereikbaarheid te herstellen.</string>
  <string name="reminder_header_progress">%1$d%%</string>
  <!--media_preview-->
  <string name="media_preview__save_title">Opslaan</string>
  <string name="media_preview__forward_title">Doorsturen</string>
  <string name="media_preview__share_title">Delen via andere app</string>
  <string name="media_preview__all_media_title">Alle media</string>
  <!--media_preview_activity-->
  <string name="media_preview_activity__media_content_description">Mediavoorbeeld</string>
  <!--new_conversation_activity-->
  <string name="new_conversation_activity__refresh">Verversen</string>
  <!--redphone_audio_popup_menu-->
  <!--Insights-->
  <string name="Insights__percent">%</string>
  <string name="Insights__title">Inzichten</string>
  <string name="InsightsDashboardFragment__title">Inzichten</string>
  <string name="InsightsDashboardFragment__signal_protocol_automatically_protected">%1$d%% van je verzonden berichten over de afgelopen %2$d dagen waren beveiligde Signal-berichten in plaats van onbeveiligde sms- of mms-berichten. Signal-berichten worden altijd eind-tot-eind-versleuteld uitgewisseld, in tegenstelling tot sms- en mms-berichten.</string>
  <string name="InsightsDashboardFragment__spread_the_word">Zeg het voort</string>
  <string name="InsightsDashboardFragment__not_enough_data">Niet genoeg gegevens om een inzicht te geven</string>
  <string name="InsightsDashboardFragment__your_insights_percentage_is_calculated_based_on">Je inzichten-percentage wordt berekend op basis van berichten die niet zijn verlopen en niet handmatig zijn gewist en die je in de afgelopen %1$d dagen hebt verzonden.</string>
  <string name="InsightsDashboardFragment__start_a_conversation">Begin een gesprek</string>
  <string name="InsightsDashboardFragment__invite_your_contacts">Communiceer voortaan beveiligd en maak nieuwe functies mogelijk welke verder gaan dan de limitaties van onversleutelde sms-berichten, door meer van je contactpersonen uit te nodigen om Signal te gebruiken.</string>
  <string name="InsightsDashboardFragment__this_stat_was_generated_locally">Deze statistiek is lokaal gegenereerd op jouw apparaat en kan alleen door jou gezien worden. Ze wordt nooit geüpload.</string>
  <string name="InsightsDashboardFragment__encrypted_messages">Versleutelde berichten</string>
  <string name="InsightsDashboardFragment__cancel">Annuleren</string>
  <string name="InsightsDashboardFragment__send">Verzend</string>
  <string name="InsightsModalFragment__title">We introduceren ‘inzichten’</string>
  <string name="InsightsModalFragment__description">Ontdek hoeveel van je uitgaande berichten beveiligd zijn verzonden en nodig gemakkelijk nieuwe contactpersonen uit om je percentage beveiligde berichten te verhogen.</string>
  <string name="InsightsModalFragment__view_insights">Inzichten weergeven</string>
  <string name="FirstInviteReminder__title">Uitnodigen voor Signal</string>
  <string name="FirstInviteReminder__description">Je kunt het aantal versleutelde berichten welke je verzendt verhogen met %1$d%%</string>
  <string name="SecondInviteReminder__title">Beveilig meer gesprekken</string>
  <string name="SecondInviteReminder__description">Nodig %1$s uit</string>
  <string name="InsightsReminder__view_insights">Inzichten weergeven</string>
  <string name="InsightsReminder__invite">Uitnodigen</string>
  <!--Edit KBS Pin-->
  <!--BaseKbsPinFragment-->
  <string name="BaseKbsPinFragment__next">Volgende</string>
  <string name="BaseKbsPinFragment__create_alphanumeric_pin">Alfanumerieke pincode aanmaken</string>
  <string name="BaseKbsPinFragment__create_numeric_pin">Numerieke pincode aanmaken</string>
  <!--CreateKbsPinFragment-->
  <plurals name="CreateKbsPinFragment__pin_must_be_at_least_characters">
    <item quantity="one">Je pincode moet uit ten minste %1$d karakter bestaan</item>
    <item quantity="other">Je pincode moet uit ten minste %1$d karakters bestaan</item>
  </plurals>
  <plurals name="CreateKbsPinFragment__pin_must_be_at_least_digits">
    <item quantity="one">Je pincode moet uit ten minste %1$d cijfer bestaan</item>
    <item quantity="other">Je pincode moet uit ten minste %1$d cijfers bestaan</item>
  </plurals>
  <string name="CreateKbsPinFragment__create_a_new_pin">Nieuwe pincode aanmaken</string>
  <string name="CreateKbsPinFragment__you_can_choose_a_new_pin_as_long_as_this_device_is_registered">Je kunt je pincode nu nog wijzigen omdat je telefoonnummer nog voor dit apparaat geregistreerd staat. Wanneer je telefoonnummer niet meer geregistreerd staat voor dit apparaat, dan kun je de pincode niet langer wijzigen en ook niet teruglezen. Het is daarom belangrijk dat je je pincode onthoudt.</string>
  <string name="CreateKbsPinFragment__create_your_pin">Pincode aanmaken</string>
  <string name="CreateKbsPinFragment__pins_keep_information_stored_with_signal_encrypted">Verzin een pincode die je nergens anders gebruikt. Met die pincode wordt informatie versleuteld opgeslagen op Signals servers zodat alleen jij er toegang toe hebt. Je kunt hierdoor je profielnaam, -foto en -omschrijving, instellingen en (geblokkeerde) contacten herstellen wanneer je Signal opnieuw installeert. Zelfs Signals ontwikkelaars kunnen je informatie niet inzien. Je hebt de pincode niet nodig om de app te openen.</string>
  <string name="CreateKbsPinFragment__choose_a_stronger_pin">Verzin een sterkere pincode</string>
  <!--ConfirmKbsPinFragment-->
  <string name="ConfirmKbsPinFragment__pins_dont_match">De pincodes komen niet overeen, probeer het opnieuw.</string>
  <string name="ConfirmKbsPinFragment__confirm_your_pin">Bevestig je pincode.</string>
  <string name="ConfirmKbsPinFragment__pin_creation_failed">Pincode aanmaken mislukt</string>
  <string name="ConfirmKbsPinFragment__your_pin_was_not_saved">Je pincode is niet opgeslagen. Signal zal je later vragen een pincode aan te maken.</string>
  <string name="ConfirmKbsPinFragment__pin_created">Pincode aangemaakt.</string>
  <string name="ConfirmKbsPinFragment__re_enter_your_pin">Voer dezelfde pincode opnieuw in</string>
  <string name="ConfirmKbsPinFragment__creating_pin">Pincode aan het aanmaken …</string>
  <!--KbsSplashFragment-->
  <string name="KbsSplashFragment__introducing_pins">We introduceren pincodes</string>
  <string name="KbsSplashFragment__pins_keep_information_stored_with_signal_encrypted">Met een pincode wordt informatie versleuteld opgeslagen op Signals servers zodat alleen jij er toegang toe hebt. Je kunt hierdoor je profielnaam, -foto en -omschrijving, instellingen en (geblokkeerde) contacten herstellen wanneer je Signal opnieuw installeert. Zelfs Signals ontwikkelaars kunnen je informatie niet inzien. Je hebt de pincode niet nodig om de app te openen.</string>
  <string name="KbsSplashFragment__learn_more">Meer lezen</string>
  <string name="KbsSplashFragment__registration_lock_equals_pin">Registratievergrendeling = Pincode</string>
  <string name="KbsSplashFragment__your_registration_lock_is_now_called_a_pin">Registratievergrendeling heet vanaf nu ‘pincode’, en je kunt er meer mee doen. Je moet de pincode welke je tot nog toe gebruikte bijwerken.</string>
  <string name="KbsSplashFragment__update_pin">Pincode bijwerken</string>
  <string name="KbsSplashFragment__create_your_pin">Pincode aanmaken</string>
  <string name="KbsSplashFragment__learn_more_about_pins">Meer lezen over pincodes</string>
  <string name="KbsSplashFragment__disable_pin">Pincode uitschakelen</string>
  <!--KBS Reminder Dialog-->
  <string name="KbsReminderDialog__enter_your_signal_pin">Voer je Signal-pincode in</string>
  <string name="KbsReminderDialog__to_help_you_memorize_your_pin">Om je te helpen je pincode te onthouden vraagt Signal je periodiek om te bewijzen dat je je pincode nog weet. Als je je pincode een aantal keer juist invoert, dan zal Signal je minder vaak deze vraag stellen. Je kunt deze herinneringen uitschakelen via Instellingen &gt; Jouw registratie.</string>
  <string name="KbsReminderDialog__skip">Overslaan</string>
  <string name="KbsReminderDialog__submit">Bevestigen</string>
  <string name="KbsReminderDialog__forgot_pin">Pincode vergeten?</string>
  <string name="KbsReminderDialog__incorrect_pin_try_again">Foutieve pincode, probeer het opnieuw.</string>
  <!--AccountLockedFragment-->
  <string name="AccountLockedFragment__account_locked">Vergrendeld voor dit telefoonnummer</string>
  <string name="AccountLockedFragment__your_account_has_been_locked_to_protect_your_privacy">Om je privacy en beveiliging te beschermen is Signal vergrendeld voor dit telefoonnummer. Na %1$d dagen waarin Signal niet is met jouw telefoonnummer is gebruikt zul je je telefoonnummer opnieuw zonder je pincode kunnen registreren, maar als je zonder pincode opnieuw registreert zal alle inhoud worden gewist.</string>
  <string name="AccountLockedFragment__next">Volgende</string>
  <string name="AccountLockedFragment__learn_more">Meer lezen</string>
  <!--KbsLockFragment-->
  <string name="RegistrationLockFragment__enter_your_pin">Voer je pincode in</string>
  <string name="RegistrationLockFragment__enter_the_pin_you_created">Voer de pincode in welke je eerder hebt aangemaakt om informatie versleuteld op te slaan op Signals servers. Dit is niet dezelfde code als de telefoonnummer verificatie code die je per sms of telefoonoproep hebt ontvangen.</string>
  <string name="RegistrationLockFragment__enter_alphanumeric_pin">Alfanumerieke pincode invoeren</string>
  <string name="RegistrationLockFragment__enter_numeric_pin">Voer numerieke pincode in.</string>
  <string name="RegistrationLockFragment__incorrect_pin_try_again">Foutieve pincode, probeer het opnieuw.</string>
  <string name="RegistrationLockFragment__forgot_pin">Pincode vergeten?</string>
  <string name="RegistrationLockFragment__incorrect_pin">Incorrecte pincode</string>
  <string name="RegistrationLockFragment__forgot_your_pin">Pincode vergeten?</string>
  <string name="RegistrationLockFragment__not_many_tries_left">Weinig pogingen resterend.</string>
  <string name="RegistrationLockFragment__signal_registration_need_help_with_pin_for_android_v1_pin">Signal-registratie - Hulp nodig met de pincode voor Signal-Android (pincode versie 1)</string>
  <string name="RegistrationLockFragment__signal_registration_need_help_with_pin_for_android_v2_pin">Signal-registratie - Hulp nodig met de pincode voor Signal-Android (pincode versie 2)</string>
  <plurals name="RegistrationLockFragment__for_your_privacy_and_security_there_is_no_way_to_recover">
    <item quantity="one">Om je privacy en beveiliging te beschermen is er geen mogelijkheid om je pincode terug te zien. Als je je je pincode niet kunt herinneren dan kun je je, na %1$d dag waarin Signal voor dit telefoonnummer niet wordt gebruikt, opnieuw verifiëren via sms. In dat geval zal alle inhoud worden gewist.</item>
    <item quantity="other">Om je privacy en beveiliging te beschermen is er geen mogelijkheid om je pincode terug te zien. Als je je je pincode niet kunt herinneren dan kun je je, na %1$d dagen waarin Signal voor dit telefoonnummer niet wordt gebruikt, opnieuw verifiëren via sms. In dat geval zal alle inhoud worden gewist.</item>
  </plurals>
  <plurals name="RegistrationLockFragment__incorrect_pin_d_attempts_remaining">
    <item quantity="one">Pincode foutief. %1$d poging resterend.</item>
    <item quantity="other">Pincode foutief. %1$d pogingen resterend.</item>
  </plurals>
  <plurals name="RegistrationLockFragment__if_you_run_out_of_attempts_your_account_will_be_locked_for_d_days">
    <item quantity="one">Als je geen pogingen meer over hebt dan zal Signal voor dit telefoonnummer worden vergrendeld voor %1$d dag. Na %1$d dag waarin Signal voor dit telefoonnummer niet wordt gebruikt, kun je je telefoonnummer zonder je pincode opnieuw registreren, maar als je opnieuw registreert zonder je pincode te gebruiken dan zal alle inhoud worden gewist.</item>
    <item quantity="other">Als je geen pogingen meer over hebt dan zal Signal voor dit telefoonnummer worden vergrendeld voor %1$d dagen. Na %1$d dagen waarin Signal voor dit telefoonnummer niet wordt gebruikt, kun je je telefoonnummer zonder je pincode opnieuw registreren, maar als je opnieuw registreert zonder je pincode te gebruiken dan zal alle inhoud worden gewist.</item>
  </plurals>
  <plurals name="RegistrationLockFragment__you_have_d_attempts_remaining">
    <item quantity="one">Je hebt %1$d poging resterend.</item>
    <item quantity="other">Je hebt %1$d pogingen resterend.</item>
  </plurals>
  <plurals name="RegistrationLockFragment__d_attempts_remaining">
    <item quantity="one">%1$d poging resterend.</item>
    <item quantity="other">%1$d pogingen resterend.</item>
  </plurals>
  <!--CalleeMustAcceptMessageRequestDialogFragment-->
  <string name="CalleeMustAcceptMessageRequestDialogFragment__s_will_get_a_message_request_from_you">%1$s zal van jou een gespreksverzoek ontvangen. Je kunt bellen vanaf het moment dat je gespreksverzoek is geaccepteerd.</string>
  <!--KBS Megaphone-->
  <string name="KbsMegaphone__create_a_pin">Een pincode aanmaken</string>
  <string name="KbsMegaphone__pins_keep_information_thats_stored_with_signal_encrytped">Met een pincode wordt informatie versleuteld voor die wordt opgeslagen op Signals servers. Zelfs Signals ontwikkelaars kunnen je informatie niet inzien.</string>
  <string name="KbsMegaphone__create_pin">Pincode aanmaken</string>
  <!--transport_selection_list_item-->
  <string name="transport_selection_list_item__transport_icon">Transportmethodepictogram</string>
  <string name="ConversationListFragment_loading">Aan het laden …</string>
  <string name="CallNotificationBuilder_connecting">Verbinding aan het maken …</string>
  <string name="Permissions_permission_required">Toestemming vereist</string>
  <string name="ConversationActivity_signal_needs_sms_permission_in_order_to_send_an_sms">Signal heeft toestemming nodig om sms-berichten te sturen, maar deze toestemming is pertinent geweigerd. Ga naar de instellingen voor deze app, tik op ‘Machtigingen’ en schakel ‘Sms’ in.</string>
  <string name="Permissions_continue">Doorgaan</string>
  <string name="Permissions_not_now">Niet nu</string>
  <string name="conversation_activity__enable_signal_messages">SIGNAL-BERICHTEN INSCHAKELEN</string>
  <string name="SQLCipherMigrationHelper_migrating_signal_database">Signal-databank wordt gemigreerd</string>
  <string name="PushDecryptJob_new_locked_message">Nieuw vergrendeld bericht</string>
  <string name="PushDecryptJob_unlock_to_view_pending_messages">Ontgrendel om je berichten te lezen</string>
  <string name="enter_backup_passphrase_dialog__backup_passphrase">Back-upwachtwoord</string>
  <string name="backup_enable_dialog__backups_will_be_saved_to_external_storage_and_encrypted_with_the_passphrase_below_you_must_have_this_passphrase_in_order_to_restore_a_backup">Back-upbestanden worden opgeslagen op het externe opslaggeheugen en versleuteld met het wachtwoord hieronder. Je hebt dit wachtwoord nodig om de back-up te herstellen.</string>
  <string name="backup_enable_dialog__you_must_have_this_passphrase">Je hebt in de toekomst dit wachtwoord nodig om je gegevens vanuit een back-upbestand te kunnen herstellen.</string>
  <string name="backup_enable_dialog__folder">Opslaglocatie</string>
  <string name="backup_enable_dialog__i_have_written_down_this_passphrase">Ik heb dit wachtwoord opgeschreven. Zonder dit wachtwoord kan ik deze back-upbestanden niet gebruiken om gegevens terug te zetten.</string>
  <string name="registration_activity__restore_backup">Back-upgegevens terugzetten</string>
  <string name="registration_activity__transfer_or_restore_account">Signalgegevens herstellen of overzetten</string>
  <string name="registration_activity__transfer_account">Alle Signalgegevens overzetten</string>
  <string name="registration_activity__skip">Overslaan</string>
  <string name="preferences_chats__chat_backups">Back-upbestanden maken</string>
  <string name="preferences_chats__backup_chats_to_external_storage">Laat Signal versleutelde back-upbestanden maken van gesprekken en media</string>
  <string name="preferences_chats__transfer_account">Alle Signalgegevens overzetten</string>
  <string name="preferences_chats__transfer_account_to_a_new_android_device">Alle Signalgegevens overzetten naar een nieuw Android-apparaat</string>
  <string name="RegistrationActivity_enter_backup_passphrase">Voer back-upwachtwoord in</string>
  <string name="RegistrationActivity_restore">Herstellen</string>
  <string name="RegistrationActivity_backup_failure_downgrade">Kan geen back-upbestanden importeren welke gemaakt zijn door nieuwere versies van Signal</string>
  <string name="RegistrationActivity_incorrect_backup_passphrase">Verkeerd back-upwachtwoord</string>
  <string name="RegistrationActivity_checking">Aan het controleren …</string>
  <string name="RegistrationActivity_d_messages_so_far">%d berichten tot nu toe …</string>
  <string name="RegistrationActivity_restore_from_backup">Back-upgegevens terugzetten?</string>
  <string name="RegistrationActivity_restore_your_messages_and_media_from_a_local_backup">Je hebt nu de gelegenheid om berichten en media uit een back-upbestand terug te zetten. Let op: Herstellen vanuit een back-upbestand kan alleen tijdens de installatie van de Signal-app. Als je deze stap overslaat kun je dit niet op een later moment alsnog doen.</string>
  <string name="RegistrationActivity_backup_size_s">Back-upbestand-grootte: %s</string>
  <string name="RegistrationActivity_backup_timestamp_s">Back-upbestand-tijdstip: %s</string>
  <string name="BackupDialog_enable_local_backups">Back-upbestanden maken?</string>
  <string name="BackupDialog_enable_backups">Back-upbestanden inschakelen</string>
  <string name="BackupDialog_please_acknowledge_your_understanding_by_marking_the_confirmation_check_box">Verklaar dat je het begrijpt door het selectievakje aan te vinken.</string>
  <string name="BackupDialog_delete_backups">Alle back-upbestanden wissen?</string>
  <string name="BackupDialog_disable_and_delete_all_local_backups">Als je het maken van back-upbestanden uitschakeld, dan zal Signal ook alle bestaande back-upbestanden uit de back-uplocatie wissen, om er zeker van te zijn dat er geen oude gesprekken op je apparaat achterblijven.</string>
  <string name="BackupDialog_delete_backups_statement">Back-upbestanden wissen</string>
  <string name="BackupDialog_to_enable_backups_choose_a_folder">Kies een opslaglocatie om het maken van back-upbestanden te kunnen inschakelen.</string>
  <string name="BackupDialog_choose_folder">Kies een map</string>
  <string name="BackupDialog_copied_to_clipboard">Gekopieerd naar klembord</string>
  <string name="BackupDialog_no_file_picker_available">Er is geen bestandskiezer beschikbaar.</string>
  <string name="BackupDialog_enter_backup_passphrase_to_verify">Voer je back-upwachtwoord in om deze te verifiëren</string>
  <string name="BackupDialog_verify">Verifiëren</string>
  <string name="BackupDialog_you_successfully_entered_your_backup_passphrase">Je hebt het juiste back-upwachtwoord ingevoerd</string>
  <string name="BackupDialog_passphrase_was_not_correct">Je hebt niet het juiste back-upwachtwoord ingevoerd.</string>
  <string name="LocalBackupJob_creating_signal_backup">Molly backupbestand aan het maken …</string>
  <string name="LocalBackupJobApi29_backup_failed">Het maken van een back-upbestand is mislukt</string>
  <string name="LocalBackupJobApi29_your_backup_directory_has_been_deleted_or_moved">Je back-up directory is verwijderd of verplaatst.</string>
  <string name="LocalBackupJobApi29_your_backup_file_is_too_large">Je back-upbestand is te groot om op dit volume op te slaan.</string>
  <string name="LocalBackupJobApi29_there_is_not_enough_space">Er is niet genoeg opslagruimte om je back-upbestand op te slaan.</string>
  <string name="LocalBackupJobApi29_tap_to_manage_backups">Tik hier om het maken van back-upbestanden in te stellen.</string>
  <string name="ProgressPreference_d_messages_so_far">%d berichten tot nu toe</string>
  <string name="RegistrationActivity_wrong_number">Verkeerd telefoon­nummer</string>
  <string name="RegistrationActivity_call_me_instead_available_in">Bel me \n (beschik­baar over %1$02d:%2$02d)</string>
  <string name="RegistrationActivity_contact_signal_support">Contact opnemen met Signal-ondersteuning</string>
  <string name="RegistrationActivity_code_support_subject">Signal-registratie - Verificatiecode voor Android</string>
  <string name="RegistrationActivity_incorrect_code">Onjuiste code</string>
  <string name="BackupUtil_never">Nooit</string>
  <string name="BackupUtil_unknown">Onbekend</string>
  <string name="preferences_app_protection__see_my_phone_number">Mijn telefoonnummer zien</string>
  <string name="preferences_app_protection__find_me_by_phone_number">Me vinden via mijn telefoonnummer</string>
  <string name="PhoneNumberPrivacy_everyone">Iedereen</string>
  <string name="PhoneNumberPrivacy_my_contacts">Mijn contactpersonen</string>
  <string name="PhoneNumberPrivacy_nobody">Niemand</string>
  <string name="PhoneNumberPrivacy_everyone_see_description">Je telefoonnummer zal zichtbaar zijn voor iedere persoon en elke groep aan wie je een bericht verzend.</string>
  <string name="PhoneNumberPrivacy_everyone_find_description">Iedereen die je telefoonnummer in zijn contactenlijst heeft opgeslagen zal je als een contactpersoon zien in de Signal-app. Anderen zullen je kunnen vinden als ze zoeken.</string>
  <string name="preferences_app_protection__screen_lock">Appvergrendeling</string>
  <string name="preferences_app_protection__lock_signal_access_with_android_screen_lock_or_fingerprint">Vergrendel de Signal-app met de Android-schermvergrendeling of vingerafdruk</string>
  <string name="preferences_app_protection__screen_lock_inactivity_timeout">Inactiviteitsduur voor appvergrendeling</string>
  <string name="preferences_app_protection__signal_pin">Signal-pincode</string>
  <string name="preferences_app_protection__create_a_pin">Pincode aanmaken</string>
  <string name="preferences_app_protection__change_your_pin">Pincode wijzigen</string>
  <string name="preferences_app_protection__pin_reminders">Pincode-herinneringen</string>
  <string name="preferences_app_protection__pins_keep_information_stored_with_signal_encrypted">Met een pincode wordt informatie versleuteld opgeslagen op Signals servers zodat alleen jij er toegang toe hebt. Je kunt hierdoor je profielnaam, -foto en -omschrijving, instellingen en (geblokkeerde) contacten herstellen wanneer je Signal opnieuw installeert. Zelfs Signals ontwikkelaars kunnen je informatie niet inzien.</string>
  <string name="preferences_app_protection__add_extra_security_by_requiring_your_signal_pin_to_register">Dit is hetzelfde als twee-factor-authenticatie. Ieder die jouw telefoonnummer opnieuw probeert te registreren bij Signal moet verplicht je Signal-pincode invoeren. Hierdoor kan niemand behalve jij de Signal-app registreren en gebruiken met jouw telefoonnummer, zelfs niet als ze je SIM-kaart hebben.</string>
  <string name="preferences_app_protection__reminders_help_you_remember_your_pin">Herinneringen helpen je om je Signal-pincode te onthouden. Dit is belangrijk, omdat je je pincode later niet kunt veranderen of teruglezen en omdat je de pincode nodig zult hebben om je gegevens te herstellen wanneer je je telefoonnummer opnieuw registreert. Naarmate je je pincode een aantal keer juist invoert, zul je minder vaak herinneringen te zien krijgen.</string>
  <string name="preferences_app_protection__turn_off">Uitschakelen</string>
  <string name="preferences_app_protection__confirm_pin">Bevestig je pincode</string>
  <string name="preferences_app_protection__confirm_your_signal_pin">Je Signal-pincode bevestigen</string>
  <string name="preferences_app_protection__make_sure_you_memorize_or_securely_store_your_pin">Je staat op het punt de herinnering uit te schakelen. Zorg ervoor dat je je Signal-pincode onthoudt of op een goed beveiligd manier opslaat, want je kunt je pincode niet langer veranderen of teruglezen als je telefoonnummer gederegistreerd raakt. Als je je pincode toch bent vergeten wanneer je je telefoonnummer opnieuw moet registreren, dan verlies je mogelijk je instellingen en contactpersonen.</string>
  <string name="preferences_app_protection__incorrect_pin_try_again">Foutieve pincode, probeer het opnieuw.</string>
  <string name="preferences_app_protection__failed_to_enable_registration_lock">Het is niet gelukt om registratievergrendeling in te schakelen.</string>
  <string name="preferences_app_protection__failed_to_disable_registration_lock">Het is niet gelukt om registratievergrendeling uit te schakelen.</string>
  <string name="AppProtectionPreferenceFragment_none">Geen</string>
  <string name="preferences_app_protection__registration_lock">Registratievergrendeling</string>
  <string name="RegistrationActivity_you_must_enter_your_registration_lock_PIN">Je moet je Signal-pincode invoeren omdat registratievergrendeling is ingeschakeld</string>
  <string name="RegistrationActivity_your_pin_has_at_least_d_digits_or_characters">Je pincode bestaat uit ten minste %d cijfers of karakters</string>
  <string name="RegistrationActivity_too_many_attempts">Te veel pogingen</string>
  <string name="RegistrationActivity_you_have_made_too_many_incorrect_registration_lock_pin_attempts_please_try_again_in_a_day">Je hebt te veel pogingen ondernomen om met een ongeldige pincode de registratievergrendeling uit te schakelen, probeer het morgen opnieuw.</string>
  <string name="RegistrationActivity_you_have_made_too_many_attempts_please_try_again_later">Je hebt te veel pogingen ondernomen. Probeer het later opnieuw.</string>
  <string name="RegistrationActivity_error_connecting_to_service">Fout bij het verbinden met Signals servers</string>
  <string name="preferences_chats__backups">Back-ups</string>
  <string name="prompt_passphrase_activity__signal_is_locked">Molly is vergrendeld</string>
  <string name="prompt_passphrase_activity__tap_to_unlock">TIK OM TE ONTGRENDELEN</string>
  <string name="Recipient_unknown">Onbekend</string>
  <!--TransferOrRestoreFragment-->
  <string name="TransferOrRestoreFragment__transfer_or_restore_account">Signalgegevens herstellen of overzetten</string>
  <string name="TransferOrRestoreFragment__if_you_have_previously_registered_a_signal_account">Als je dit al op een ander apparaat hebt geregistreerd voor Signal met hetzelfde telefoonnummer, dan kun je al je Signal-gegevens en berichten overzetten</string>
  <string name="TransferOrRestoreFragment__transfer_from_android_device">Overzetten vanaf een Android-apparaat</string>
  <string name="TransferOrRestoreFragment__transfer_your_account_and_messages_from_your_old_android_device">Hiermee zet je al je instellingen, profielinformatie en berichten over vanuit je oude Android-apparaat. Je kunt dit alleen doen als je je oude apparaat nog kunt gebruiken.</string>
  <string name="TransferOrRestoreFragment__you_need_access_to_your_old_device">Je kunt dit alleen doen als je je oude apparaat nog kunt gebruiken.</string>
  <string name="TransferOrRestoreFragment__restore_from_backup">Gegevens vanuit een back-upbestand terugzetten</string>
  <string name="TransferOrRestoreFragment__restore_your_messages_from_a_local_backup">Je hebt nu de gelegenheid om berichten uit een back-upbestand terug te zetten. Let op: Herstellen vanuit een back-upbestand kan alleen tijdens de installatie van de Signal-app. Als je deze stap overslaat kun je dit niet op een later moment alsnog doen.</string>
  <!--NewDeviceTransferInstructionsFragment-->
  <string name="NewDeviceTransferInstructions__open_signal_on_your_old_android_phone">Open Signal op je oude apparaat</string>
  <string name="NewDeviceTransferInstructions__continue">Doorgaan</string>
  <string name="NewDeviceTransferInstructions__first_bullet">1.</string>
  <string name="NewDeviceTransferInstructions__tap_on_your_profile_photo_in_the_top_left_to_open_settings">Tik in de linkerbovenhoek op je profielfoto om de instellingen te openen</string>
  <string name="NewDeviceTransferInstructions__second_bullet">2.</string>
  <string name="NewDeviceTransferInstructions__tap_on_account">Tik op “Jouw registratie”</string>
  <string name="NewDeviceTransferInstructions__third_bullet">3.</string>
  <string name="NewDeviceTransferInstructions__tap_transfer_account_and_then_continue_on_both_devices">Tik op beide apparaten op ‘Signal-gegevens overzetten’ en dan op ‘Doorgaan’</string>
  <!--NewDeviceTransferSetupFragment-->
  <string name="NewDeviceTransferSetup__preparing_to_connect_to_old_android_device">Aan het voorbereiden om verbinding te maken met je oude Android-apparaat …</string>
  <string name="NewDeviceTransferSetup__take_a_moment_should_be_ready_soon">Een moment, dit duurt niet lang</string>
  <string name="NewDeviceTransferSetup__waiting_for_old_device_to_connect">Aan het wachten tot je oude Android-apparaat verbinding maakt …</string>
  <string name="NewDeviceTransferSetup__signal_needs_the_location_permission_to_discover_and_connect_with_your_old_device">Om je oude Android-apparaat te kunnen detecteren en om er verbinding mee te maken, heeft de Molly-app een machtiging nodig om je locatie te lezen.</string>
  <string name="NewDeviceTransferSetup__signal_needs_location_services_enabled_to_discover_and_connect_with_your_old_device">Om je oude Android-apparaat te kunnen detecteren en om er verbinding mee te maken, is het nodig dat locatiebepaling op dit apparaat is ingeschakeld.</string>
  <string name="NewDeviceTransferSetup__signal_needs_wifi_on_to_discover_and_connect_with_your_old_device">Molly heeft wifi op je apparaat nodig om verbinding te maken met je oude Android apparaat. Wifi moet zijn ingeschakeld, maar je hoeft niet verbonden te zijn met een wifi-netwerk.</string>
  <string name="NewDeviceTransferSetup__sorry_it_appears_your_device_does_not_support_wifi_direct">Sorry, het lijkt er op dat dit apparaat geen ondersteuning biedt voor wifi-direct. Molly heeft wifi-direct nodig om je oude Android-apparaat te detecteren en om er verbinding mee te maken. Je kunt nog wel je gegevens overzetten door op je oude Android-apparaat in Molly een back-upbestand te maken en vervolgens vanuit dat back-upbestand te herstellen op je nieuwe Android-apparaat.</string>
  <string name="NewDeviceTransferSetup__restore_a_backup">Back-upgegevens terugzetten</string>
  <string name="NewDeviceTransferSetup__an_unexpected_error_occurred_while_attempting_to_connect_to_your_old_device">Er is een onverwachte fout opgetreden bij het proberen verbinding te maken met je oude Android-apparaat.</string>
  <!--OldDeviceTransferSetupFragment-->
  <string name="OldDeviceTransferSetup__searching_for_new_android_device">Er wordt gezocht naar je nieuwe Android-apparaat …</string>
  <string name="OldDeviceTransferSetup__signal_needs_the_location_permission_to_discover_and_connect_with_your_new_device">Om je nieuwe Android-apparaat te kunnen detecteren en om er verbinding mee te maken, heeft de Molly-app een machtiging nodig om je locatie te lezen.</string>
  <string name="OldDeviceTransferSetup__signal_needs_location_services_enabled_to_discover_and_connect_with_your_new_device">Om je nieuwe Android-apparaat te kunnen detecteren en om er verbinding mee te maken, is het nodig dat locatiebepaling op dit apparaat is ingeschakeld.</string>
  <string name="OldDeviceTransferSetup__signal_needs_wifi_on_to_discover_and_connect_with_your_new_device">Molly heeft wifi op je apparaat nodig om verbinding te maken met je nieuwe Android apparaat. Wifi moet zijn ingeschakeld, maar je hoeft niet verbonden te zijn met een wifi-netwerk.</string>
  <string name="OldDeviceTransferSetup__sorry_it_appears_your_device_does_not_support_wifi_direct">Sorry, het lijkt er op dat dit apparaat geen ondersteuning biedt voor wifi-direct. Molly heeft wifi-direct nodig om je nieuwe Android-apparaat te detecteren en om er verbinding mee te maken. Je kunt nog wel je gegevens overzetten door op je oude Android-apparaat in Molly een back-upbestand te maken en vervolgens vanuit dat back-upbestand te herstellen op je nieuwe Android-apparaat.</string>
  <string name="OldDeviceTransferSetup__create_a_backup">Een back-upbestand maken</string>
  <string name="OldDeviceTransferSetup__an_unexpected_error_occurred_while_attempting_to_connect_to_your_old_device">Er is een onverwachte fout opgetreden bij het proberen verbinding te maken met je nieuwe Android-apparaat.</string>
  <!--DeviceTransferSetupFragment-->
  <string name="DeviceTransferSetup__unable_to_open_wifi_settings">Kan de wifi-instellingen niet openen. Zet handmatig je wifi aan.</string>
  <string name="DeviceTransferSetup__grant_location_permission">Machtigen om locatie te lezen</string>
  <string name="DeviceTransferSetup__turn_on_location_services">Locatiegegevens inschakelen</string>
  <string name="DeviceTransferSetup__unable_to_open_location_settings">Kan de locatie-instellingen niet openen.</string>
  <string name="DeviceTransferSetup__turn_on_wifi">Schakel je wifi in</string>
  <string name="DeviceTransferSetup__error_connecting">Fout bij het maken van verbinding</string>
  <string name="DeviceTransferSetup__retry">Opnieuw proberen</string>
  <string name="DeviceTransferSetup__submit_debug_logs">Foutopsporingslogs indienen</string>
  <string name="DeviceTransferSetup__verify_code">Verificatiecode</string>
  <string name="DeviceTransferSetup__verify_that_the_code_below_matches_on_both_of_your_devices">Ga na dat de code hieronder hetzelfde is op beide apparaten. Als dat zo is, tik dan op ‘Doorgaan’.</string>
  <string name="DeviceTransferSetup__the_numbers_do_not_match">De telefoonnummers komen niet overeen</string>
  <string name="DeviceTransferSetup__continue">Doorgaan</string>
  <string name="DeviceTransferSetup__number_is_not_the_same">Telefoonnummer is niet hetzelfde</string>
  <string name="DeviceTransferSetup__if_the_numbers_on_your_devices_do_not_match_its_possible_you_connected_to_the_wrong_device">Als de getallen op je apparaten niet overeenkomen dan is het mogelijk dat je bent verbonden met het verkeerde apparaat. Tik op ‘Overzetten annuleren’ en probeer het opnieuw. Houd je apparaten bij elkaar in de buurt.</string>
  <string name="DeviceTransferSetup__stop_transfer">Overzetten annuleren</string>
  <string name="DeviceTransferSetup__unable_to_discover_old_device">Kan het oude apparaat niet detecteren</string>
  <string name="DeviceTransferSetup__unable_to_discover_new_device">Kan het nieuwe apparaat niet detecteren</string>
  <string name="DeviceTransferSetup__make_sure_the_following_permissions_are_enabled">Ga na dat de volgende machtigingen en diensten zijn ingeschakeld:</string>
  <string name="DeviceTransferSetup__location_permission">Machtiging voor Signal om je locatie te lezen</string>
  <string name="DeviceTransferSetup__location_services">Locatie-bepaling</string>
  <string name="DeviceTransferSetup__wifi">Wifi</string>
  <string name="DeviceTransferSetup__on_the_wifi_direct_screen_remove_all_remembered_groups_and_unlink_any_invited_or_connected_devices">Verwijder in het wifi-direct-scherm alle onthouden groepen en verbreek de verbinding met alle verbonden of uitgenodigde apparaten.</string>
  <string name="DeviceTransferSetup__wifi_direct_screen">Wifi-direct-scherm</string>
  <string name="DeviceTransferSetup__try_turning_wifi_off_and_on_on_both_devices">Probeer eens of het helpt om wifi uit te schakelen en weer in te schakelen op beide apparaten.</string>
  <string name="DeviceTransferSetup__make_sure_both_devices_are_in_transfer_mode">Ga na dat beide apparaten in overzet-modus staan.</string>
  <string name="DeviceTransferSetup__go_to_support_page">Ga naar de ondersteuningspagina</string>
  <string name="DeviceTransferSetup__try_again">Opnieuw proberen</string>
  <string name="DeviceTransferSetup__waiting_for_other_device">Aan het wachten op het andere apparaat …</string>
  <string name="DeviceTransferSetup__tap_continue_on_your_other_device_to_start_the_transfer">Tik om het overzetten te beginnen op je andere apparaat op ‘Doorgaan’.</string>
  <string name="DeviceTransferSetup__tap_continue_on_your_other_device">Tik op je andere apparaat op ‘Doorgaan’.</string>
  <!--NewDeviceTransferFragment-->
  <string name="NewDeviceTransfer__cannot_transfer_from_a_newer_version_of_signal">Je kunt gegevens niet overzetten vanuit een nieuwere versie van Signal</string>
  <!--DeviceTransferFragment-->
  <string name="DeviceTransfer__transferring_data">Gegevens aan het overzetten</string>
<<<<<<< HEAD
  <string name="DeviceTransfer__keep_both_devices_near_each_other">Houd de apparaten bij elkaar in de buurt. Schakel ze niet uit, en laat houd de Molly-app open. Het overzetten is goed beveiligd, want dit gebeurd altijd over een eind-tot-eind-versleutelde verbinding.</string>
=======
  <string name="DeviceTransfer__keep_both_devices_near_each_other">Houd de apparaten bij elkaar in de buurt. Schakel ze niet uit, en houd de Signal-app open. Het overzetten is goed beveiligd, want dit gebeurt altijd over een eind-tot-eind-versleutelde verbinding.</string>
>>>>>>> 5e46e1e3
  <string name="DeviceTransfer__d_messages_so_far">%1$d berichten tot nu toe …</string>
  <!--Filled in with total percentage of messages transferred-->
  <string name="DeviceTransfer__s_of_messages_so_far">%1$s%% van de berichten tot nu toe …</string>
  <string name="DeviceTransfer__cancel">Annuleren</string>
  <string name="DeviceTransfer__try_again">Opnieuw proberen</string>
  <string name="DeviceTransfer__stop_transfer_question">Overzetten annuleren?</string>
  <string name="DeviceTransfer__stop_transfer">Overzetten annuleren</string>
  <string name="DeviceTransfer__all_transfer_progress_will_be_lost">Alle voortgang van het overzetten zal verloren gaan.</string>
  <string name="DeviceTransfer__transfer_failed">Het overzetten van gegevens is mislukt</string>
  <string name="DeviceTransfer__unable_to_transfer">Kan gegevens niet overzetten</string>
  <!--OldDeviceTransferInstructionsFragment-->
  <string name="OldDeviceTransferInstructions__transfer_account">Gegevens overzetten</string>
  <string name="OldDeviceTransferInstructions__you_can_transfer_your_signal_account_when_setting_up_signal_on_a_new_android_device">Je kunt al je Signal-gegevens en -berichten overzetten wanneer je Signal in gebruik neemt op een nieuw apparaat. Volg daarvoor deze stappen:</string>
  <string name="OldDeviceTransferInstructions__first_bullet">1.</string>
  <string name="OldDeviceTransferInstructions__download_signal_on_your_new_android_device">Download en open Molly op je nieuwe Android-apparaat</string>
  <string name="OldDeviceTransferInstructions__second_bullet">2.</string>
  <string name="OldDeviceTransferInstructions__tap_on_transfer_or_restore_account">Tik op ‘Signalgegevens herstellen of overzetten’</string>
  <string name="OldDeviceTransferInstructions__third_bullet">3.</string>
  <string name="OldDeviceTransferInstructions__select_transfer_from_android_device_when_prompted_and_then_continue">Kies wanneer de optie wordt weergegeven ‘Overzetten vanaf een Android-apparaat’. Tik dan op ‘Doorgaan’. Houd de apparaten bij elkaar in de buurt.</string>
  <string name="OldDeviceTransferInstructions__continue">Doorgaan</string>
  <!--OldDeviceTransferComplete-->
  <string name="OldDeviceTransferComplete__transfer_complete">Overzetten voltooid</string>
  <string name="OldDeviceTransferComplete__go_to_your_new_device">Ga verder op je nieuwe apparaat</string>
  <string name="OldDeviceTransferComplete__your_signal_data_has_Been_transferred_to_your_new_device">Je Signalgegevens zijn overgezet naar je nieuwe apparaat. Om het overzetten te voltooien moet je eerst nog de registratie van je telefoonnummer op je nieuwe apparaat afronden.</string>
  <string name="OldDeviceTransferComplete__close">Sluiten</string>
  <!--NewDeviceTransferComplete-->
  <string name="NewDeviceTransferComplete__transfer_successful">Overzetten succesvol voltooid</string>
  <string name="NewDeviceTransferComplete__transfer_complete">Overzetten voltooid</string>
  <string name="NewDeviceTransferComplete__to_complete_the_transfer_process_you_must_continue_registration">Om het overzetten te voltooien moet je eerst nog de registratie afronden.</string>
  <string name="NewDeviceTransferComplete__continue_registration">Doorgaan met registratie</string>
  <!--DeviceToDeviceTransferService-->
  <string name="DeviceToDeviceTransferService_content_title">Signalgegevens overzetten</string>
  <string name="DeviceToDeviceTransferService_status_ready">Aan het voorbereiden om verbinding te maken met je andere Android-apparaat …</string>
  <string name="DeviceToDeviceTransferService_status_starting_up">Aan het voorbereiden om verbinding te maken met je andere Android-apparaat …</string>
  <string name="DeviceToDeviceTransferService_status_discovery">Er wordt gezocht naar je andere Android-apparaat …</string>
  <string name="DeviceToDeviceTransferService_status_network_connected">Verbinding aan het maken met je andere Android-apparaat …</string>
  <string name="DeviceToDeviceTransferService_status_verification_required">Verificatie vereist</string>
  <string name="DeviceToDeviceTransferService_status_service_connected">Alle Signalgegevens aan het overzetten …</string>
  <!--OldDeviceTransferLockedDialog-->
  <string name="OldDeviceTransferLockedDialog__complete_registration_on_your_new_device">Rond op je nieuwe Android-apparaat de stappen voor registratie af.</string>
  <string name="OldDeviceTransferLockedDialog__your_signal_account_has_been_transferred_to_your_new_device">Je Signal-gegevens zijn overgezet naar je nieuwe apparaat, maar om het overzetten te voltooien moet je eerst nog de registratie van je telefoonnummer op je nieuwe apparaat afronden.</string>
  <string name="OldDeviceTransferLockedDialog__done">Klaar</string>
  <string name="OldDeviceTransferLockedDialog__cancel_and_activate_this_device">Annuleren en dit apparaat activeren</string>
  <!--AdvancedPreferenceFragment-->
  <string name="AdvancedPreferenceFragment__transfer_mob_balance">MOB-krediet overschrijven?</string>
  <string name="AdvancedPreferenceFragment__you_have_a_balance_of_s">Je hebt nog een krediet van %1$s. Als je dit krediet niet voor je je account wist overzet naar een ander portemonnee-adres dan raak je je krediet pertinent kwijt.</string>
  <string name="AdvancedPreferenceFragment__dont_transfer">Niet overschrijven</string>
  <string name="AdvancedPreferenceFragment__transfer">Overschrijven</string>
  <!--RecipientBottomSheet-->
  <string name="RecipientBottomSheet_block">Blokkeren</string>
  <string name="RecipientBottomSheet_unblock">Deblokkeren</string>
  <string name="RecipientBottomSheet_add_to_contacts">Aan contactenlijst toevoegen</string>
  <!--Error message that displays when a user tries to tap to view system contact details but has no app that supports it-->
  <string name="RecipientBottomSheet_unable_to_open_contacts">Kan geen app vinden om contactenlijst weer te geven.</string>
  <string name="RecipientBottomSheet_add_to_a_group">Aan een groep toevoegen</string>
  <string name="RecipientBottomSheet_add_to_another_group">Aan nog een andere groep toevoegen</string>
  <string name="RecipientBottomSheet_view_safety_number">Veiligheidsnummer weergeven</string>
  <string name="RecipientBottomSheet_make_admin">Beheerder maken</string>
  <string name="RecipientBottomSheet_remove_as_admin">Beheerdersbevoegdheden intrekken</string>
  <string name="RecipientBottomSheet_remove_from_group">Van de groep verwijderen</string>
  <string name="RecipientBottomSheet_message_description">Bericht</string>
  <string name="RecipientBottomSheet_voice_call_description">Audio-oproep</string>
  <string name="RecipientBottomSheet_insecure_voice_call_description">Onbeveiligde audio-oproep</string>
  <string name="RecipientBottomSheet_video_call_description">Video-oproep</string>
  <string name="RecipientBottomSheet_remove_s_as_group_admin">De beheerdersbevoegdheden van %1$s intrekken?</string>
  <string name="RecipientBottomSheet_s_will_be_able_to_edit_group">“%1$s” zal de groepsinformatie en groepslidmaatschap kunnen aanpassen.</string>
  <string name="RecipientBottomSheet_remove_s_from_the_group">%1$s van deze groep verwijderen?</string>
  <!--Dialog message shown when removing someone from a group with group link being active to indicate they will not be able to rejoin-->
  <string name="RecipientBottomSheet_remove">Verwijderen</string>
  <string name="RecipientBottomSheet_copied_to_clipboard">Gekopieerd naar klembord</string>
  <string name="GroupRecipientListItem_admin">Beheerder</string>
  <string name="GroupRecipientListItem_approve_description">Toestaan</string>
  <string name="GroupRecipientListItem_deny_description">Afwijzen</string>
  <!--GroupsLearnMoreBottomSheetDialogFragment-->
  <string name="GroupsLearnMore_legacy_vs_new_groups">Verouderde groepen tegenover nieuwe-stijl groepen</string>
  <string name="GroupsLearnMore_what_are_legacy_groups">Wat zijn verouderde groepen?</string>
  <string name="GroupsLearnMore_paragraph_1">Verouderde groepen zijn groepen waarin je geen gebruik kunt maken van nieuwe functionaliteiten zoals beheerders en meer gedetailleerde meldingen.</string>
  <string name="GroupsLearnMore_can_i_upgrade_a_legacy_group">Kan ik een verouderde groep omzetten in een nieuwe groep?</string>
  <string name="GroupsLearnMore_paragraph_2">Verouderde groepen kunnen niet worden omgezet in nieuwe groepen, maar je kunt wel een nieuwe groep aanmaken met dezelfde leden mits ze allemaal de meeste recente versie van Signal gebruiken.</string>
  <string name="GroupsLearnMore_paragraph_3">Signal zal in de toekomst een manier aanbieden om verouderde groepen om te zetten in nieuwe groepen.</string>
  <!--GroupLinkBottomSheetDialogFragment-->
  <string name="GroupLinkBottomSheet_share_hint_requiring_approval">Ieder die over deze verwijzing beschikt kan de naam, afbeelding en het aantal leden van deze groep zien en kan ook een verzoek indienen om lid te mogen worden. Deel deze verwijzing alleen met personen die je vertrouwt.</string>
  <string name="GroupLinkBottomSheet_share_hint_not_requiring_approval">Ieder die over deze verwijzing beschikt kan de naam, afbeelding en het aantal leden van deze groep zien en kan direct lid worden. Deel deze verwijzing alleen met personen die je vertrouwt.</string>
  <string name="GroupLinkBottomSheet_share_via_signal">Verzenden via Molly</string>
  <string name="GroupLinkBottomSheet_copy">Kopiëren</string>
  <string name="GroupLinkBottomSheet_qr_code">QR-code</string>
  <string name="GroupLinkBottomSheet_share">Verzenden via andere app</string>
  <string name="GroupLinkBottomSheet_copied_to_clipboard">Gekopieerd naar klembord</string>
  <string name="GroupLinkBottomSheet_the_link_is_not_currently_active">De verwijzing is momenteel niet actief</string>
  <!--VoiceNotePlaybackPreparer-->
  <string name="VoiceNotePlaybackPreparer__failed_to_play_voice_message">Het afspelen van het audiobericht is mislukt</string>
  <!--VoiceNoteMediaDescriptionCompatFactory-->
  <string name="VoiceNoteMediaItemFactory__voice_message">Audiobericht · %1$s</string>
  <string name="VoiceNoteMediaItemFactory__s_to_s">%1$s naar %2$s</string>
  <!--StorageUtil-->
  <string name="StorageUtil__s_s">%1$s/%2$s</string>
  <string name="BlockedUsersActivity__s_has_been_blocked">“%1$s” is geblokkeerd.</string>
  <string name="BlockedUsersActivity__failed_to_block_s">“%1$s” blokkeren is mislukt.</string>
  <string name="BlockedUsersActivity__s_has_been_unblocked">“%1$s” is gedeblokkeerd.</string>
  <!--ReviewCardDialogFragment-->
  <string name="ReviewCardDialogFragment__review_members">Groepsleden vergelijken</string>
  <string name="ReviewCardDialogFragment__review_request">Personen vergelijken</string>
  <string name="ReviewCardDialogFragment__d_group_members_have_the_same_name">%1$d groepsleden hebben dezelfde naam. Vergelijk deze groepsleden hieronder en neem actie indien je denkt dat een van hen zich probeert voor te doen als de ander.</string>
  <string name="ReviewCardDialogFragment__if_youre_not_sure">Vergelijk, als je niet zeker bent van wie het gespreksverzoek afkomstig is, de personen hieronder en neem actie indien je denkt dat een van hen zich probeert voor te doen als de ander.</string>
  <string name="ReviewCardDialogFragment__no_other_groups_in_common">Geen andere gemeenschappelijke groepen</string>
  <string name="ReviewCardDialogFragment__no_groups_in_common">Geen gemeenschappelijke groepen</string>
  <plurals name="ReviewCardDialogFragment__d_other_groups_in_common">
    <item quantity="one">Nog %d andere gemeenschappelijke groep</item>
    <item quantity="other">Nog %d andere gemeenschappelijke groepen</item>
  </plurals>
  <plurals name="ReviewCardDialogFragment__d_groups_in_common">
    <item quantity="one">%d gemeenschappelijke groep</item>
    <item quantity="other">%d gemeenschappelijke groepen</item>
  </plurals>
  <string name="ReviewCardDialogFragment__remove_s_from_group">%1$s van deze groep verwijderen?</string>
  <string name="ReviewCardDialogFragment__remove">Verwijderen</string>
  <string name="ReviewCardDialogFragment__failed_to_remove_group_member">Het verwijderen van een groepslid is mislukt.</string>
  <!--ReviewCard-->
  <string name="ReviewCard__member">Lid van deze groep maar staat niet in je contactenlijst</string>
  <string name="ReviewCard__request">Wil een gesprek met je beginnen</string>
  <string name="ReviewCard__your_contact">Persoon die in je contactenlijst staat</string>
  <string name="ReviewCard__remove_from_group">Van de groep verwijderen</string>
  <string name="ReviewCard__update_contact">Contactpersoon aanpassen</string>
  <string name="ReviewCard__block">Blokkeren</string>
  <string name="ReviewCard__delete">Contactpersoon wissen</string>
  <string name="ReviewCard__recently_changed">Heette kort geleden nog “%1$s” maar heeft zijn of haar profielnaam naar “%2$s” gewijzigd</string>
  <!--CallParticipantsListUpdatePopupWindow-->
  <string name="CallParticipantsListUpdatePopupWindow__s_joined">%1$s neemt nu deel aan deze oproep</string>
  <string name="CallParticipantsListUpdatePopupWindow__s_and_s_joined">%1$s en %2$s nemen nu deel</string>
  <string name="CallParticipantsListUpdatePopupWindow__s_s_and_s_joined">%1$s, %2$s en %3$s nemen nu deel</string>
  <string name="CallParticipantsListUpdatePopupWindow__s_s_and_d_others_joined">%1$s, %2$s en %3$d andere nemen nu deel</string>
  <string name="CallParticipantsListUpdatePopupWindow__s_left">%1$s heeft de oproep verlaten</string>
  <string name="CallParticipantsListUpdatePopupWindow__s_and_s_left">%1$s en %2$s hebben de oproep verlaten</string>
  <string name="CallParticipantsListUpdatePopupWindow__s_s_and_s_left">%1$s, %2$s en %3$s hebben de oproep verlaten</string>
  <string name="CallParticipantsListUpdatePopupWindow__s_s_and_d_others_left">%1$s, %2$s en %3$d andere hebben de oproep verlaten</string>
  <string name="CallParticipant__you">Jij</string>
  <string name="CallParticipant__you_on_another_device">Jij (vanaf een ander apparaat)</string>
  <string name="CallParticipant__s_on_another_device">%1$s (vanaf een ander apparaat)</string>
  <!--DeleteAccountFragment-->
  <string name="DeleteAccountFragment__deleting_your_account_will">Als je al je gegevens wist:</string>
  <string name="DeleteAccountFragment__enter_your_phone_number">Voer je telefoonnummer in</string>
  <string name="DeleteAccountFragment__delete_account">Al je gegevens wissen</string>
  <string name="DeleteAccountFragment__delete_your_account_info_and_profile_photo">zullen al je instellingen, lijst van (geblokkeerde) contactpersonen, profielnaam, -foto en -omschrijving worden gewist</string>
  <string name="DeleteAccountFragment__delete_all_your_messages">zullen alle berichten worden gewist</string>
  <string name="DeleteAccountFragment__delete_s_in_your_payments_account">%1$s wissen van je overschrijvingsaccount</string>
  <string name="DeleteAccountFragment__no_country_code">Er is geen landcode gespecificeerd</string>
  <string name="DeleteAccountFragment__no_number">Er is geen telefoonnummer ingevuld</string>
  <string name="DeleteAccountFragment__the_phone_number">Het telefoonnummer dat je hebt ingevuld komt niet overeen met het telefoonnummer waarmee je staat geregistreerd bij Signal.</string>
  <string name="DeleteAccountFragment__are_you_sure">Weet je zeker dat je je registratie wilt opzeggen en al je gegevens en gesprekken wilt wissen?</string>
  <string name="DeleteAccountFragment__this_will_delete_your_signal_account">Hiermee wis je al je Signal-gegevens zowel van de servers als van je telefoon. De app zal zichzelf sluiten nadat je dit doet.</string>
  <string name="DeleteAccountFragment__failed_to_delete_account">Het wissen van je gegevens is mislukt. Heb je een werkende netwerkverbinding?</string>
  <string name="DeleteAccountFragment__failed_to_delete_local_data">Het wissen van lokale gegevens is mislukt. Je kunt de lokale gegevens zelf wissen via het \'apps\'-menu in de instellingenapp van je besturingssysteem.</string>
  <string name="DeleteAccountFragment__launch_app_settings">App-instellingen openen</string>
  <!--Title of progress dialog shown when a user deletes their account and the process is leaving all groups-->
  <string name="DeleteAccountFragment__leaving_groups">Groepen aan het verlaten …</string>
  <!--Title of progress dialog shown when a user deletes their account and the process has left all groups-->
  <string name="DeleteAccountFragment__deleting_account">Gegevens aan het wissen …</string>
  <!--Message of progress dialog shown when a user deletes their account and the process is canceling their subscription-->
  <!--Message of progress dialog shown when a user deletes their account and the process is leaving groups-->
  <string name="DeleteAccountFragment__depending_on_the_number_of_groups">Afhankelijk van het aantal groepen waarvan je lid bent kan dit een aantal minuten duren</string>
  <!--Message of progress dialog shown when a user deletes their account and the process has left all groups-->
  <string name="DeleteAccountFragment__deleting_all_user_data_and_resetting">Gebruikersgegevens worden gewist</string>
  <!--Title of error dialog shown when a network error occurs during account deletion-->
  <string name="DeleteAccountFragment__account_not_deleted">Je gegevens zijn niet gewist</string>
  <!--Message of error dialog shown when a network error occurs during account deletion-->
  <string name="DeleteAccountFragment__there_was_a_problem">Er is een probleem met het wissen van je gegevens. Ga na dat je apparaat met het internet is verbonden en probeer het opnieuw.</string>
  <!--DeleteAccountCountryPickerFragment-->
  <string name="DeleteAccountCountryPickerFragment__search_countries">Land zoeken</string>
  <!--CreateGroupActivity-->
  <string name="CreateGroupActivity__skip">Overslaan</string>
  <plurals name="CreateGroupActivity__d_members">
    <item quantity="one">%1$d lid</item>
    <item quantity="other">%1$d leden</item>
  </plurals>
  <!--ShareActivity-->
  <string name="ShareActivity__share">Delen via andere app</string>
  <string name="ShareActivity__send">Verzend</string>
  <string name="ShareActivity__comma_s">, %1$s</string>
  <string name="ShareActivity__sharing_to_multiple_chats_is">Doorsturen naar meerdere gesprekken kan alleen voor Signal-berichten.</string>
  <!--MultiShareDialogs-->
  <string name="MultiShareDialogs__failed_to_send_to_some_users">Het verzenden is naar sommige personen mislukt</string>
  <string name="MultiShareDialogs__you_can_only_share_with_up_to">Je kunt dit niet naar meer dan %1$d gesprekken tegelijk doorsturen</string>
  <!--ShareInterstitialActivity-->
  <string name="ShareInterstitialActivity__forward_message">Bericht doorsturen</string>
  <!--ChatWallpaperActivity-->
  <string name="ChatWallpaperActivity__chat_wallpaper">Gespreksachtergrond</string>
  <!--ChatWallpaperFragment-->
  <string name="ChatWallpaperFragment__chat_color">Gesprekskleur kiezen</string>
  <string name="ChatWallpaperFragment__reset_chat_colors">Kleurinstellingen verwijderen</string>
  <string name="ChatWallpaperFragment__reset_chat_color">Kleurinstelling verwijderen</string>
  <string name="ChatWallpaperFragment__reset_chat_color_question">Kleurinstelling verwijderen?</string>
  <string name="ChatWallpaperFragment__set_wallpaper">Gespreksachtergrond kiezen</string>
  <string name="ChatWallpaperFragment__dark_mode_dims_wallpaper">Achtergrond dimmen bij donkere modus</string>
  <string name="ChatWallpaperFragment__contact_name">Naam van contactpersoon</string>
  <string name="ChatWallpaperFragment__reset">Voor dit gesprek verwijderen</string>
  <string name="ChatWallpaperFragment__clear">Verwijderen</string>
  <string name="ChatWallpaperFragment__wallpaper_preview_description">Achtergrond-voorbeeld</string>
  <string name="ChatWallpaperFragment__would_you_like_to_override_all_chat_colors">Wil je alleen de standaardkleur verwijderen of wil je de kleurinstellingen van alle gesprekken verwijderen?</string>
  <string name="ChatWallpaperFragment__would_you_like_to_override_all_wallpapers">Wil je alleen de standaardachtergrond verwijderen of wil je alle achtergronden van alle gesprekken verwijderen?</string>
  <string name="ChatWallpaperFragment__reset_default_colors">Standaardkleur verwijderen</string>
  <string name="ChatWallpaperFragment__reset_all_colors">Alle kleurinstellingen verwijderen</string>
  <string name="ChatWallpaperFragment__reset_default_wallpaper">Standaardachtergrond verwijderen</string>
  <string name="ChatWallpaperFragment__reset_all_wallpapers">Alle achtergronden verwijderen</string>
  <string name="ChatWallpaperFragment__reset_wallpapers">Achtergronden verwijderen</string>
  <string name="ChatWallpaperFragment__reset_wallpaper">Achtergrond verwijderen</string>
  <string name="ChatWallpaperFragment__reset_wallpaper_question">Achtergrond verwijderen?</string>
  <!--ChatWallpaperSelectionFragment-->
  <string name="ChatWallpaperSelectionFragment__choose_from_photos">Afbeelding uit galerij kiezen</string>
  <string name="ChatWallpaperSelectionFragment__presets">Reeds beschikbare achtergronden</string>
  <!--ChatWallpaperPreviewActivity-->
  <string name="ChatWallpaperPreviewActivity__preview">Voorbeeld</string>
  <string name="ChatWallpaperPreviewActivity__set_wallpaper">Gespreksachtergrond kiezen</string>
  <string name="ChatWallpaperPreviewActivity__swipe_to_preview_more_wallpapers">Veeg om meer achtergronden weer te geven.</string>
  <string name="ChatWallpaperPreviewActivity__set_wallpaper_for_all_chats">Je staat op het punt om deze standaard achtergrond in te stellen voor al je gesprekken.</string>
  <string name="ChatWallpaperPreviewActivity__set_wallpaper_for_s">Deze standaard achtergrond instellen voor %1$s.</string>
  <string name="ChatWallpaperPreviewActivity__viewing_your_gallery_requires_the_storage_permission">Om je gallerij te bekijken is toestemming nodig om de opslag te gebruiken.</string>
  <!--WallpaperImageSelectionActivity-->
  <string name="WallpaperImageSelectionActivity__choose_wallpaper_image">Een achtergrond kiezen</string>
  <!--WallpaperCropActivity-->
  <string name="WallpaperCropActivity__pinch_to_zoom_drag_to_adjust">Knijp met twee vingers om te vergroten of te draaien, sleep met één vinger om te verschuiven.</string>
  <string name="WallpaperCropActivity__set_wallpaper_for_all_chats">Je staat op het punt om deze zelf gemaakte achtergrond in te stellen voor al je gesprekken.</string>
  <string name="WallpaperCropActivity__set_wallpaper_for_s">Deze zelf gemaakte achtergrond instellen voor %s.</string>
  <string name="WallpaperCropActivity__error_setting_wallpaper">Het instellen van een achtergrond is mislukt.</string>
  <string name="WallpaperCropActivity__blur_photo">Afbeelding vervagen</string>
  <!--InfoCard-->
  <string name="payment_info_card_about_mobilecoin">Over MobileCoin</string>
  <string name="payment_info_card_mobilecoin_is_a_new_privacy_focused_digital_currency">MobileCoin is een nieuw privacygericht digitaal betaalmiddel.</string>
  <string name="payment_info_card_adding_funds">Krediet toevoegen</string>
  <string name="payment_info_card_you_can_add_funds_for_use_in">Je kunt krediet aan Molly toevoegen door een hoeveelheid MobileCoin naar je portemonnee-adres te sturen.</string>
  <string name="payment_info_card_cashing_out">Uitbetalen</string>
  <string name="payment_info_card_you_can_cash_out_mobilecoin">Je kunt op elk moment je MobileCoin laten uitbetalen via een beurs die MobileCoin ondersteunt. Je hoeft slechts over te schrijven naar jouw account bij die beurs.</string>
  <string name="payment_info_card_hide_this_card">Deze informatie verbergen?</string>
  <string name="payment_info_card_hide">Verbergen</string>
  <string name="payment_info_card_record_recovery_phrase">Herstel-zin voor overschrijvingen vastleggen</string>
  <string name="payment_info_card_your_recovery_phrase_gives_you">Je herstel-zin geeft je een extra manier om je overschrijvingen-account te herstellen.</string>
  <string name="payment_info_card_record_your_phrase">Je herstel-zin opnemen</string>
  <string name="payment_info_card_update_your_pin">Nieuwe pincode aanmaken</string>
  <string name="payment_info_card_with_a_high_balance">Als je veel krediet hebt is het misschien verstandig om je numerieke pincode te vervangen door een alfanumerieke pincode, omdat een alfanumerieke pincode meer bescherming biedt.</string>
  <string name="payment_info_card_update_pin">Pincode bijwerken</string>
  <!--DeactivateWalletFragment-->
  <string name="DeactivateWalletFragment__deactivate_wallet">Portemonnee uitschakelen</string>
  <string name="DeactivateWalletFragment__your_balance">Jouw krediet</string>
  <string name="DeactivateWalletFragment__its_recommended_that_you">Het is raadzaam om je krediet eerst naar een ander portemonnee-adres over te schrijven voor je overschrijvingen uitschakelt. Als je er niet voor kiest om eerst je krediet over te schrijven dan blijft je krediet bestaan op het portemonnee-adres dat je aan Molly hebt gekoppeld. Je kunt het dan weer gebruiken als je overschrijvingen opnieuw inschakelt.</string>
  <string name="DeactivateWalletFragment__transfer_remaining_balance">Resterend krediet overschrijven</string>
  <string name="DeactivateWalletFragment__deactivate_without_transferring">Uitschakelen zonder overschrijven</string>
  <string name="DeactivateWalletFragment__deactivate">Uitschakelen</string>
  <string name="DeactivateWalletFragment__deactivate_without_transferring_question">Uitschakelen zonder overschrijven?</string>
  <string name="DeactivateWalletFragment__your_balance_will_remain">Je krediet is wanneer je overschrijvingen inschakelt weer beschikbaar in de portemonnee die aan Molly is gekoppeld.</string>
  <string name="DeactivateWalletFragment__error_deactivating_wallet">Fout bij het uitschakelen van je portemonnee</string>
  <!--PaymentsRecoveryStartFragment-->
  <string name="PaymentsRecoveryStartFragment__recovery_phrase">Herstel-zin</string>
  <string name="PaymentsRecoveryStartFragment__view_recovery_phrase">Herstel-zin weergeven</string>
  <string name="PaymentsRecoveryStartFragment__enter_recovery_phrase">Vul je herstel-zin in</string>
  <string name="PaymentsRecoveryStartFragment__your_balance_will_automatically_restore">Je krediet wordt automatisch hersteld wanneer je Signal opnieuw installeert en daarbij je Signal-pincode invoert. Je kunt je krediet ook herstellen middels een unieke herstel-zin, die bestaat uit %1$d woorden. Schrijf die zin op en bewaar hem op een veilige plaats.</string>
  <string name="PaymentsRecoveryStartFragment__your_recovery_phrase_is_a">De herstel-zin is voor iedereen uniek en bestaat uit %1$d woorden. Je kunt deze zin gebruiken om je krediet te herstellen als je toegang hebt verloren.</string>
  <string name="PaymentsRecoveryStartFragment__start">Beginnen</string>
  <string name="PaymentsRecoveryStartFragment__enter_manually">Handmatig invullen</string>
  <string name="PaymentsRecoveryStartFragment__paste_from_clipboard">Plakken uit klembord</string>
  <!--PaymentsRecoveryPasteFragment-->
  <string name="PaymentsRecoveryPasteFragment__paste_recovery_phrase">Herstel-zin plakken</string>
  <string name="PaymentsRecoveryPasteFragment__recovery_phrase">Herstel-zin</string>
  <string name="PaymentsRecoveryPasteFragment__next">Volgende</string>
  <string name="PaymentsRecoveryPasteFragment__invalid_recovery_phrase">Herstel-zin ongeldig</string>
  <string name="PaymentsRecoveryPasteFragment__make_sure">Ga na dat je %1$d woorden hebt ingevuld en probeer het opnieuw.</string>
  <!--PaymentsRecoveryPhraseFragment-->
  <string name="PaymentsRecoveryPhraseFragment__next">Volgende</string>
  <string name="PaymentsRecoveryPhraseFragment__edit">Aanpassen</string>
  <string name="PaymentsRecoveryPhraseFragment__previous">Vorige</string>
  <string name="PaymentsRecoveryPhraseFragment__your_recovery_phrase">Jouw herstel-zin</string>
  <string name="PaymentsRecoveryPhraseFragment__write_down_the_following_d_words">Schrijf de volgende %1$d woorden op in dezelfde volgorde en bewaar ze op een veilige plaats.</string>
  <string name="PaymentsRecoveryPhraseFragment__make_sure_youve_entered">Ga na dat je je zin juist hebt ingevuld.</string>
  <string name="PaymentsRecoveryPhraseFragment__do_not_screenshot_or_send_by_email">Maak geen schermafdruk en verzend dit nooit via e-mail (ook niet aan jezelf).</string>
  <string name="PaymentsRecoveryPhraseFragment__payments_account_restored">Account voor overschrijvingen is hersteld.</string>
  <string name="PaymentsRecoveryPhraseFragment__invalid_recovery_phrase">Herstel-zin ongeldig</string>
  <string name="PaymentsRecoveryPhraseFragment__make_sure_youve_entered_your_phrase_correctly_and_try_again">Ga na dat je je zin juist hebt ingevuld en probeer het opnieuw.</string>
  <string name="PaymentsRecoveryPhraseFragment__copy_to_clipboard">Kopiëren naar klembord?</string>
  <string name="PaymentsRecoveryPhraseFragment__if_you_choose_to_store">Als je er voor kiest om je herstel-zin digitaal op te slaan, zorg er dan voor dat je het beveiligd / versleuteld opslaat op een plek waarvan je weet dat niemand anders er bij kan.</string>
  <string name="PaymentsRecoveryPhraseFragment__copy">Kopiëren</string>
  <!--PaymentsRecoveryPhraseConfirmFragment-->
  <string name="PaymentRecoveryPhraseConfirmFragment__confirm_recovery_phrase">Bevestig je herstel-zin</string>
  <string name="PaymentRecoveryPhraseConfirmFragment__enter_the_following_words">Vul de volgende woorden van je herstel-zin in.</string>
  <string name="PaymentRecoveryPhraseConfirmFragment__word_d">Woord %1$d</string>
  <string name="PaymentRecoveryPhraseConfirmFragment__see_phrase_again">De zin opnieuw weergeven</string>
  <string name="PaymentRecoveryPhraseConfirmFragment__done">Klaar</string>
  <string name="PaymentRecoveryPhraseConfirmFragment__recovery_phrase_confirmed">Herstel-zin bevestigd</string>
  <!--PaymentsRecoveryEntryFragment-->
  <string name="PaymentsRecoveryEntryFragment__enter_recovery_phrase">Vul je herstel-zin in</string>
  <string name="PaymentsRecoveryEntryFragment__enter_word_d">Vul woord %1$d in</string>
  <string name="PaymentsRecoveryEntryFragment__word_d">Woord %1$d</string>
  <string name="PaymentsRecoveryEntryFragment__next">Volgende</string>
  <string name="PaymentsRecoveryEntryFragment__invalid_word">Woord ongeldig</string>
  <!--ClearClipboardAlarmReceiver-->
  <string name="ClearClipboardAlarmReceiver__clipboard_cleared">Klembord leeggemaakt.</string>
  <!--PaymentNotificationsView-->
  <string name="PaymentNotificationsView__view">Weergeven</string>
  <!--UnreadPayments-->
  <string name="UnreadPayments__s_sent_you_s">%1$s heeft %2$s naar je overgemaakt</string>
  <string name="UnreadPayments__d_new_payment_notifications">%1$d nieuwe overschrijving-meldingen</string>
  <!--CanNotSendPaymentDialog-->
  <string name="CanNotSendPaymentDialog__cant_send_payment">Kan overschrijving niet verzenden</string>
  <string name="CanNotSendPaymentDialog__to_send_a_payment_to_this_user">Deze persoon moet eerst een gespreksverzoek van je aanvaarden voor je kunt overschrijven naar deze persoon.</string>
  <string name="CanNotSendPaymentDialog__send_a_message">Een bericht verzenden</string>
  <!--GroupsInCommonMessageRequest-->
  <string name="GroupsInCommonMessageRequest__you_have_no_groups_in_common_with_this_person">Je hebt geen gemeenschappelijke groep met deze persoon. Overweeg zorgvuldig of je dit gespreksverzoek wilt accepteren om ongewenste berichten te vermijden.</string>
  <string name="GroupsInCommonMessageRequest__none_of_your_contacts_or_people_you_chat_with_are_in_this_group">Er zijn geen leden met wie je al een gesprek voert in deze groep. Overweeg zorgvuldig of je deze groepsuitnodiging wilt accepteren om ongewenste berichten te vermijden.</string>
  <string name="GroupsInCommonMessageRequest__about_message_requests">Over gespreksverzoeken</string>
  <string name="GroupsInCommonMessageRequest__okay">Oké</string>
  <string name="ChatColorSelectionFragment__heres_a_preview_of_the_chat_color">Hier zie je een voorbeeld van de gesprekskleur.</string>
  <string name="ChatColorSelectionFragment__the_color_is_visible_to_only_you">De kleur is alleen voor jou zichtbaar.</string>
  <!--GroupDescriptionDialog-->
  <string name="GroupDescriptionDialog__group_description">Groepsomschrijving</string>
  <!--QualitySelectorBottomSheetDialog-->
  <string name="QualitySelectorBottomSheetDialog__standard">Standaard</string>
  <string name="QualitySelectorBottomSheetDialog__faster_less_data">Sneller, minder dataoverdracht</string>
  <string name="QualitySelectorBottomSheetDialog__high">Hoog</string>
  <string name="QualitySelectorBottomSheetDialog__slower_more_data">Langzamer, meer dataoverdracht</string>
  <string name="QualitySelectorBottomSheetDialog__photo_quality">Afbeeldingskwaliteit</string>
  <!--AppSettingsFragment-->
  <string name="AppSettingsFragment__invite_your_friends">Kennissen uitnodigingen</string>
  <!--AccountSettingsFragment-->
  <string name="AccountSettingsFragment__account">Jouw registratie</string>
  <string name="AccountSettingsFragment__youll_be_asked_less_frequently">Herinneringen helpen je om je Signal-pincode te onthouden. Dit is belangrijk, omdat je je pincode later niet kunt veranderen of teruglezen en omdat je de pincode nodig zult hebben om je gegevens te herstellen wanneer je je telefoonnummer opnieuw registreert. Naarmate je je pincode een aantal keer juist invoert, zul je minder vaak herinneringen te zien krijgen.</string>
  <string name="AccountSettingsFragment__require_your_signal_pin">Gebruik je pincode voor twee-factor-authenticatie. Ieder die je telefoonnummer opnieuw probeert te registreren bij Signal moet verplicht je Signal-pincode invoeren. Hierdoor kan niemand behalve jij Signal-berichten verzenden of ontvangen met jouw telefoonnummer.</string>
  <string name="AccountSettingsFragment__change_phone_number">Telefoonnummer wijzigen</string>
  <!--ChangeNumberFragment-->
  <string name="ChangeNumberFragment__use_this_to_change_your_current_phone_number_to_a_new_phone_number">Gebruik dit als je Signal met een ander telefoonnummer wilt blijven gebruiken. Je kunt het overstappen naar een nieuw telefoonnummer niet ongedaan maken.\n\nGa voordat je verder gaat na dat je op het nieuwe telefoonnummer sms-berichten of oproepen kunt ontvangen.</string>
  <string name="ChangeNumberFragment__continue">Doorgaan</string>
  <!--Message shown on dialog after your number has been changed successfully.-->
  <string name="ChangeNumber__your_phone_number_has_changed_to_s">Je telefoonnummer is gewijzigd naar %1$s</string>
  <!--Confirmation button to dismiss number changed dialog-->
  <string name="ChangeNumber__okay">Oké</string>
  <!--ChangeNumberEnterPhoneNumberFragment-->
  <string name="ChangeNumberEnterPhoneNumberFragment__change_number">Telefoonnummer wijzigen</string>
  <string name="ChangeNumberEnterPhoneNumberFragment__your_old_number">Je oude telefoonnummer</string>
  <string name="ChangeNumberEnterPhoneNumberFragment__old_phone_number">Je nieuwe telefoonnummer</string>
  <string name="ChangeNumberEnterPhoneNumberFragment__your_new_number">Je nieuwe telefoonnummer</string>
  <string name="ChangeNumberEnterPhoneNumberFragment__new_phone_number">Nieuw telefoonnummer</string>
  <string name="ChangeNumberEnterPhoneNumberFragment__the_phone_number_you_entered_doesnt_match_your_accounts">Het telefoonnummer dat je hebt ingevuld komt niet overeen met het telefoonnummer waarmee je staat geregistreerd bij Signal.</string>
  <string name="ChangeNumberEnterPhoneNumberFragment__you_must_specify_your_old_number_country_code">Je moet je oude landcode aangeven</string>
  <string name="ChangeNumberEnterPhoneNumberFragment__you_must_specify_your_old_phone_number">Je moet je oude telefoonnummer invullen</string>
  <string name="ChangeNumberEnterPhoneNumberFragment__you_must_specify_your_new_number_country_code">Je moet je nieuwe landcode aangeven</string>
  <string name="ChangeNumberEnterPhoneNumberFragment__you_must_specify_your_new_phone_number">Je moet je nieuwe telefoonnummer invullen</string>
  <!--ChangeNumberVerifyFragment-->
  <string name="ChangeNumberVerifyFragment__change_number">Telefoonnummer wijzigen</string>
  <string name="ChangeNumberVerifyFragment__verifying_s">%1$s aan het verifiëren</string>
  <string name="ChangeNumberVerifyFragment__captcha_required">Captcha vereist</string>
  <!--ChangeNumberConfirmFragment-->
  <string name="ChangeNumberConfirmFragment__change_number">Telefoonnummer wijzigen</string>
  <string name="ChangeNumberConfirmFragment__you_are_about_to_change_your_phone_number_from_s_to_s">Je staat op het punt het telefoonnummer waarmee je geregistreerd staat te wijzigen van %1$s naar %2$s.\n\nGa na dat het telefoonnummer hieronder juist is voordat je verder gaat.</string>
  <string name="ChangeNumberConfirmFragment__edit_number">Onjuist telefoonnummer aanpassen</string>
  <!--ChangeNumberRegistrationLockFragment-->
  <string name="ChangeNumberRegistrationLockFragment__signal_change_number_need_help_with_pin_for_android_v2_pin">Telefoonnummer voor Signal veranderen - Hulp nodig bij met de pincode (pincode-versie 2)</string>
  <!--ChangeNumberPinDiffersFragment-->
  <string name="ChangeNumberPinDiffersFragment__pins_do_not_match">De pincodes komen niet overeen</string>
  <string name="ChangeNumberPinDiffersFragment__the_pin_associated_with_your_new_number_is_different_from_the_pin_associated_with_your_old_one">De pincode voor je nieuwe telefoonnummer is anders dan de pincode voor je oude telefoonnummer. Wil je de oude pincode behouden of een nieuwe pincode aanmaken?</string>
  <string name="ChangeNumberPinDiffersFragment__keep_old_pin">Oude pincode behouden</string>
  <string name="ChangeNumberPinDiffersFragment__update_pin">Nieuwe pincode aanmaken</string>
  <string name="ChangeNumberPinDiffersFragment__keep_old_pin_question">Oude pincode behouden?</string>
  <!--ChangeNumberLockActivity-->
  <!--Info message shown to user if something crashed the app during the change number attempt and we were unable to confirm the change so we force them into this screen to check before letting them use the app-->
  <string name="ChangeNumberLockActivity__it_looks_like_you_tried_to_change_your_number_but_we_were_unable_to_determine_if_it_was_successful_rechecking_now">Het lijkt er op dat je hebt geprobeerd om je telefoonnummer te wijzigen, maar Signal kan niet vaststellen of dat is geslaagd.\n\nSignal gaat nu opnieuw na of je telefoonnummer is gewijzigd …</string>
  <!--Dialog title shown if we were able to confirm your change number status (meaning we now know what the server thinks our number is) after a crash during the regular flow-->
  <string name="ChangeNumberLockActivity__change_status_confirmed">Telefoonnummer is succesvol gewijzigd</string>
  <!--Dialog message shown if we were able to confirm your change number status (meaning we now know what the server thinks our number is) after a crash during the regular flow-->
  <string name="ChangeNumberLockActivity__your_number_has_been_confirmed_as_s">Je nieuwe telefoonnummer %1$s is nu bevestigd. Herstart het ‘telefoonnummer wijzigen’-proces als dit niet je nieuwe telefoonnummer is.</string>
  <!--Dialog title shown if we were not able to confirm your phone number with the server and thus cannot let leave the change flow yet after a crash during the regular flow-->
  <string name="ChangeNumberLockActivity__change_status_unconfirmed">Onbekend of telefoonnummer is gewijzigd</string>
  <!--Dialog message shown when we can\'t verify the phone number on the server, only shown if there was a network error communicating with the server after a crash during the regular flow-->
  <string name="ChangeNumberLockActivity__we_could_not_determine_the_status_of_your_change_number_request">Signal kan niet vaststellen of je telefoonnummer is gewijzigd.\n\n(Fout: %1$s)</string>
  <!--Dialog button to retry confirming the number on the server-->
  <string name="ChangeNumberLockActivity__retry">Opnieuw proberen</string>
  <!--Dialog button shown to leave the app when in the unconfirmed change status after a crash in the regular flow-->
  <string name="ChangeNumberLockActivity__leave">Verlaten</string>
  <string name="ChangeNumberLockActivity__submit_debug_log">Foutopsporingslog indienen</string>
  <!--ChatsSettingsFragment-->
  <string name="ChatsSettingsFragment__keyboard">Toetsenbord</string>
  <string name="ChatsSettingsFragment__enter_key_sends">Enter-toets verzendt</string>
  <!--SmsSettingsFragment-->
  <string name="SmsSettingsFragment__use_as_default_sms_app">Als standaard sms-app gebruiken</string>
  <!--NotificationsSettingsFragment-->
  <string name="NotificationsSettingsFragment__messages">Berichten</string>
  <string name="NotificationsSettingsFragment__calls">Oproepen</string>
  <string name="NotificationsSettingsFragment__notify_when">Geef me een melding wanneer …</string>
  <string name="NotificationsSettingsFragment__contact_joins_signal">Een contactpersoon uit mijn systeemcontactenlijst sinds kort via Signal bereikbaar is</string>
  <!--Notification preference header-->
  <string name="NotificationsSettingsFragment__notification_profiles">Meldingsprofielen</string>
  <!--Notification preference option header-->
  <string name="NotificationsSettingsFragment__profiles">Meldingsprofielen instellen</string>
  <!--Notification preference summary text-->
  <string name="NotificationsSettingsFragment__create_a_profile_to_receive_notifications_only_from_people_and_groups_you_choose">Maak een meldingsprofiel aan waardoor je meldingen van bepaalde personen of groepen alleen krijgt op momenten dat jij daar zin in hebt</string>
  <!--NotificationProfilesFragment-->
  <!--Title for notification profiles screen that shows all existing profiles-->
  <string name="NotificationProfilesFragment__notification_profiles">Meldingsprofielen</string>
  <!--Button text to create a notification profile-->
  <string name="NotificationProfilesFragment__create_profile">Meldingsprofiel aanmaken</string>
  <!--PrivacySettingsFragment-->
  <string name="PrivacySettingsFragment__blocked">Geblokkeerd</string>
  <string name="PrivacySettingsFragment__d_contacts">%1$d personen</string>
  <string name="PrivacySettingsFragment__messaging">Berichten</string>
  <string name="PrivacySettingsFragment__disappearing_messages">Verlopende berichten</string>
  <string name="PrivacySettingsFragment__app_security">App-beveiliging</string>
  <string name="PrivacySettingsFragment__block_screenshots_in_the_recents_list_and_inside_the_app">Bescherm je gesprekken op je eigen telefoon tegen schermopnames vanuit andere apps door Signals inhoud te verbergen in de lijst van recent geopende apps en door schermafdrukken te blokkeren</string>
  <string name="PrivacySettingsFragment__signal_message_and_calls">Signal-berichten en -oproepen, alle omroepen omleiden en verzegelde afzender</string>
  <string name="PrivacySettingsFragment__default_timer_for_new_changes">Standaard-tijdspanne voor alle nieuwe gesprekken</string>
  <string name="PrivacySettingsFragment__set_a_default_disappearing_message_timer_for_all_new_chats_started_by_you">Stel in dat berichten in alle nieuwe gesprekken die jij zelf begint een bepaalde tijd nadat ze gezien zijn voor zowel jou als je gesprekspartner vanzelf worden gewist.</string>
  <!--AdvancedPrivacySettingsFragment-->
  <string name="AdvancedPrivacySettingsFragment__show_status_icon">Pictogram weergeven</string>
  <string name="AdvancedPrivacySettingsFragment__show_an_icon">Laat in de berichtdetails een pictogram zien bij berichten die zijn afgeleverd met een verzegelde afzender</string>
  <!--ExpireTimerSettingsFragment-->
  <string name="ExpireTimerSettingsFragment__when_enabled_new_messages_sent_and_received_in_new_chats_started_by_you_will_disappear_after_they_have_been_seen">Voor alle nieuwe gesprekken die jij zelf begint zullen berichten voor iedereen worden gewist nadat de ingestelde tijd is verlopen. De tijdspanne begint voor iedere persoon individueel pas te lopen vanaf het moment dat hij of zij het bericht heeft gezien. — Gebruik dit niet ter beveiliging, want Signal kan niet garanderen dat berichten op het apparaat van een ander ook daadwerkelijk worden gewist.</string>
  <string name="ExpireTimerSettingsFragment__when_enabled_new_messages_sent_and_received_in_this_chat_will_disappear_after_they_have_been_seen">Nieuwe berichten in dit gesprek zullen voor iedereen worden gewist nadat de ingestelde tijdspanne is verlopen. De tijdspanne begint voor iedere persoon individueel pas te lopen vanaf het moment dat hij of zij het bericht heeft gezien. — Gebruik dit niet ter beveiliging, want Signal kan niet garanderen dat berichten op het apparaat van een ander ook daadwerkelijk worden gewist.</string>
  <string name="ExpireTimerSettingsFragment__off">Uit</string>
  <string name="ExpireTimerSettingsFragment__4_weeks">4 weken</string>
  <string name="ExpireTimerSettingsFragment__1_week">1 week</string>
  <string name="ExpireTimerSettingsFragment__1_day">1 dag</string>
  <string name="ExpireTimerSettingsFragment__8_hours">8 uur</string>
  <string name="ExpireTimerSettingsFragment__1_hour">1 uur</string>
  <string name="ExpireTimerSettingsFragment__5_minutes">5 minuten</string>
  <string name="ExpireTimerSettingsFragment__30_seconds">30 seconden</string>
  <string name="ExpireTimerSettingsFragment__custom_time">Zelfgekozen tijdspanne</string>
  <string name="ExpireTimerSettingsFragment__set">Instellen</string>
  <string name="ExpireTimerSettingsFragment__save">Opslaan</string>
  <string name="CustomExpireTimerSelectorView__seconds">seconden</string>
  <string name="CustomExpireTimerSelectorView__minutes">minuten</string>
  <string name="CustomExpireTimerSelectorView__hours">uur</string>
  <string name="CustomExpireTimerSelectorView__days">dagen</string>
  <string name="CustomExpireTimerSelectorView__weeks">weken</string>
  <!--HelpSettingsFragment-->
  <string name="HelpSettingsFragment__support_center">Ondersteuningscentrum</string>
  <string name="HelpSettingsFragment__contact_us">Neem contact met ons op</string>
  <string name="HelpSettingsFragment__version">Versie</string>
  <string name="HelpSettingsFragment__debug_log">Foutopsporingslog</string>
  <string name="HelpSettingsFragment__terms_amp_privacy_policy">Gebruiksvoorwaarden &amp; privacybeleid</string>
  <string name="HelpFragment__copyright_signal_messenger">Auteursrecht Molly berichtenapp</string>
  <string name="HelpFragment__licenced_under_the_gplv3">Uitgegeven onder een GPLv3 licentie</string>
  <!--DataAndStorageSettingsFragment-->
  <string name="DataAndStorageSettingsFragment__media_quality">Mediakwaliteit</string>
  <string name="DataAndStorageSettingsFragment__sent_media_quality">Media-verzendkwaliteit</string>
  <string name="DataAndStorageSettingsFragment__sending_high_quality_media_will_use_more_data">Door hoge kwaliteit media te verzenden verbruik je meer dataoverdracht. Als je provider je dataverbruik in rekening brengt kan dat dus duurder zijn.</string>
  <string name="DataAndStorageSettingsFragment__high">Hoog</string>
  <string name="DataAndStorageSettingsFragment__standard">Standaard</string>
  <string name="DataAndStorageSettingsFragment__calls">Oproepen</string>
  <!--ChatColorSelectionFragment-->
  <string name="ChatColorSelectionFragment__auto">Auto</string>
  <string name="ChatColorSelectionFragment__use_custom_colors">Zelfgekozen kleur gebruiken</string>
  <string name="ChatColorSelectionFragment__chat_color">Gesprekskleur</string>
  <string name="ChatColorSelectionFragment__edit">Aanpassen</string>
  <string name="ChatColorSelectionFragment__duplicate">Kopie maken</string>
  <string name="ChatColorSelectionFragment__delete">Wissen</string>
  <string name="ChatColorSelectionFragment__delete_color">Kleur verwijderen</string>
  <plurals name="ChatColorSelectionFragment__this_custom_color_is_used">
    <item quantity="one">Deze zelfgekozen kleur wordt in %1$d gesprek gebruikt. Wil je het voor dat gesprek wissen?</item>
    <item quantity="other">Deze zelfgekozen kleur wordt in %1$d gesprekken gebruikt. Wil je het voor die gesprekken wissen?</item>
  </plurals>
  <string name="ChatColorSelectionFragment__delete_chat_color">Gesprekskleur verwijderen?</string>
  <!--CustomChatColorCreatorFragment-->
  <string name="CustomChatColorCreatorFragment__solid">Effen</string>
  <string name="CustomChatColorCreatorFragment__gradient">Verloop</string>
  <string name="CustomChatColorCreatorFragment__hue">Tint</string>
  <string name="CustomChatColorCreatorFragment__saturation">Verzadiging</string>
  <!--CustomChatColorCreatorFragmentPage-->
  <string name="CustomChatColorCreatorFragmentPage__save">Opslaan</string>
  <string name="CustomChatColorCreatorFragmentPage__edit_color">Kleur aanpassen</string>
  <plurals name="CustomChatColorCreatorFragmentPage__this_color_is_used">
    <item quantity="one">Deze kleur wordt in %1$d gesprek gebruikt. Wil je de wijziging ook op dat gesprek toepassen?</item>
    <item quantity="other">Deze kleur wordt in %1$d gesprekken gebruikt. Wil je de wijziging ook op die gesprekken toepassen?</item>
  </plurals>
  <!--ChatColorGradientTool-->
  <string name="ChatColorGradientTool_top_edge_selector">Schuifknop voor de bovenrand</string>
  <string name="ChatColorGradientTool_bottom_edge_selector">Schuifknop voor de onderrand</string>
  <!--EditReactionsFragment-->
  <string name="EditReactionsFragment__customize_reactions">Reactie-balk personaliseren</string>
  <string name="EditReactionsFragment__tap_to_replace_an_emoji">Tik op een emoji om die te vervangen</string>
  <string name="EditReactionsFragment__reset">Standaardinstelling herstellen</string>
  <string name="EditReactionsFragment_save">Opslaan</string>
  <string name="ChatColorSelectionFragment__auto_matches_the_color_to_the_wallpaper">‘Auto’ betekent dat er automatisch een kleur wordt gekozen die past bij de achtergrond</string>
  <string name="CustomChatColorCreatorFragment__drag_to_change_the_direction_of_the_gradient">Sleep om de richting van het verloop te veranderen</string>
  <!--ChatColorsMegaphone-->
  <string name="ChatColorsMegaphone__new_chat_colors">Nieuwe gesprekskleuren</string>
  <string name="ChatColorsMegaphone__we_switched_up_chat_colors">We hebben de kleuren van berichtenbubbels omgewisseld, zodat je meer mogelijkheden hebt om zelf kleuren te kiezen en zodat gesprekken makkelijker te lezen zijn.</string>
  <string name="ChatColorsMegaphone__appearance">Uiterlijk</string>
  <string name="ChatColorsMegaphone__not_now">Niet nu</string>
  <!--AddAProfilePhotoMegaphone-->
  <string name="AddAProfilePhotoMegaphone__add_a_profile_photo">Voeg een profielfoto toe</string>
  <string name="AddAProfilePhotoMegaphone__choose_a_look_and_color">Maak jezelf herkenbaar door een profielfoto in te stellen of pas de kleur of tekst aan.</string>
  <string name="AddAProfilePhotoMegaphone__not_now">Niet nu</string>
  <string name="AddAProfilePhotoMegaphone__add_photo">Voeg een foto toe</string>
  <!--BecomeASustainerMegaphone-->
  <string name="BecomeASustainerMegaphone__become_a_sustainer">Help Signal mogelijk maken</string>
  <string name="BecomeASustainerMegaphone__signal_is_powered">Signal wordt gefinancierd door donaties van mensen zoals jij. Als je ons steunt krijg je een profiel-badge.</string>
  <string name="BecomeASustainerMegaphone__no_thanks">Nee bedankt</string>
  <string name="BecomeASustainerMegaphone__contribute">Bijdragen</string>
  <!--KeyboardPagerFragment-->
  <string name="KeyboardPagerFragment_emoji">Emoji</string>
  <string name="KeyboardPagerFragment_open_emoji_search">Emoji-zoeken</string>
  <string name="KeyboardPagerFragment_open_sticker_search">Sticker zoeken</string>
  <string name="KeyboardPagerFragment_open_gif_search">GIF zoeken</string>
  <string name="KeyboardPagerFragment_stickers">Stickers</string>
  <string name="KeyboardPagerFragment_backspace">Backspace</string>
  <string name="KeyboardPagerFragment_gifs">GIFs</string>
  <string name="KeyboardPagerFragment_search_emoji">Emoji zoeken</string>
  <string name="KeyboardPagerfragment_back_to_emoji">Terug naar emoji-overzicht</string>
  <string name="KeyboardPagerfragment_clear_search_entry">Zoekveld leegmaken</string>
  <string name="KeyboardPagerFragment_search_giphy">Bij GIPHY zoeken</string>
  <!--StickerSearchDialogFragment-->
  <string name="StickerSearchDialogFragment_search_stickers">Stickers zoeken</string>
  <string name="StickerSearchDialogFragment_no_results_found">Geen sticker gevonden</string>
  <string name="EmojiSearchFragment__no_results_found">Geen emoji gevonden</string>
  <string name="NotificationsSettingsFragment__unknown_ringtone">Onbekend geluid</string>
  <!--ConversationSettingsFragment-->
  <string name="ConversationSettingsFragment__send_message">Bericht verzenden</string>
  <string name="ConversationSettingsFragment__start_video_call">Video-oproep beginnen</string>
  <string name="ConversationSettingsFragment__start_audio_call">Audio-oproep beginnen</string>
  <string name="ConversationSettingsFragment__message">Berichten</string>
  <string name="ConversationSettingsFragment__video">Video-oproep</string>
  <string name="ConversationSettingsFragment__audio">Audio-oproep</string>
  <string name="ConversationSettingsFragment__call">Bellen</string>
  <string name="ConversationSettingsFragment__mute">Meldingen dempen</string>
  <string name="ConversationSettingsFragment__muted">Meldingen niet langer dempen</string>
  <string name="ConversationSettingsFragment__search">Zoeken</string>
  <string name="ConversationSettingsFragment__disappearing_messages">Verlopende berichten</string>
  <string name="ConversationSettingsFragment__sounds_and_notifications">Geluiden &amp; meldingen</string>
  <string name="ConversationSettingsFragment__contact_details">Details over deze contactpersoon</string>
  <string name="ConversationSettingsFragment__view_safety_number">Veiligheidsnummer weergeven</string>
  <string name="ConversationSettingsFragment__block">Blokkeren</string>
  <string name="ConversationSettingsFragment__block_group">Groep blokkeren en verlaten</string>
  <string name="ConversationSettingsFragment__unblock">Deblokkeren</string>
  <string name="ConversationSettingsFragment__unblock_group">Groep deblokkeren</string>
  <string name="ConversationSettingsFragment__add_to_a_group">Aan een groep toevoegen</string>
  <string name="ConversationSettingsFragment__see_all">Alles weergeven</string>
  <string name="ConversationSettingsFragment__add_members">Groepsleden toevoegen</string>
  <string name="ConversationSettingsFragment__permissions">Machtigingen</string>
  <string name="ConversationSettingsFragment__requests_and_invites">Verzoeken &amp; uitnodiging</string>
  <string name="ConversationSettingsFragment__group_link">Groepsverwijzing voor deze groep</string>
  <string name="ConversationSettingsFragment__add_as_a_contact">Als contactpersoon toevoegen</string>
  <string name="ConversationSettingsFragment__unmute">Meldingen niet langer dempen</string>
  <string name="ConversationSettingsFragment__conversation_muted_until_s">Je heb dit gesprek in het verleden tot %1$s gedempt</string>
  <string name="ConversationSettingsFragment__conversation_muted_forever">Je hebt dit gesprek in het verleden voor onbepaalde tijd gedempt</string>
  <string name="ConversationSettingsFragment__copied_phone_number_to_clipboard">Telefoonnummer naar klembord gekopieerd.</string>
  <string name="ConversationSettingsFragment__phone_number">Telefoonnummer</string>
  <string name="ConversationSettingsFragment__get_badges">Door Signal te ondersteunen verdien je badges om op je profiel weer te geven. Tik op een badge om er meer over te leren.</string>
  <!--PermissionsSettingsFragment-->
  <string name="PermissionsSettingsFragment__add_members">Groepsleden toevoegen</string>
  <string name="PermissionsSettingsFragment__edit_group_info">Groepsinformatie aanpassen</string>
  <string name="PermissionsSettingsFragment__send_messages">Berichten verzenden</string>
  <string name="PermissionsSettingsFragment__all_members">Alle groepsleden</string>
  <string name="PermissionsSettingsFragment__only_admins">Uitsluitend beheerders</string>
  <string name="PermissionsSettingsFragment__who_can_add_new_members">Wie mag nieuwe leden toevoegen?</string>
  <string name="PermissionsSettingsFragment__who_can_edit_this_groups_info">Wie mag de groepsinformatie aanpassen?</string>
  <string name="PermissionsSettingsFragment__who_can_send_messages">Wie kunnen berichten verzenden?</string>
  <!--SoundsAndNotificationsSettingsFragment-->
  <string name="SoundsAndNotificationsSettingsFragment__mute_notifications">Meldingen dempen</string>
  <string name="SoundsAndNotificationsSettingsFragment__not_muted">Niet gedempt</string>
  <string name="SoundsAndNotificationsSettingsFragment__muted_until_s">Gedempt tot %1$s</string>
  <string name="SoundsAndNotificationsSettingsFragment__mentions">Vermeldingen</string>
  <string name="SoundsAndNotificationsSettingsFragment__always_notify">Altijd een melding bij vermeldingen</string>
  <string name="SoundsAndNotificationsSettingsFragment__do_not_notify">Geen meldingen over vermeldingen</string>
  <string name="SoundsAndNotificationsSettingsFragment__custom_notifications">Aangepaste meldingen</string>
  <!--StickerKeyboard-->
  <string name="StickerKeyboard__recently_used">Recentelijk gebruikt</string>
  <!--PlaybackSpeedToggleTextView-->
  <string name="PlaybackSpeedToggleTextView__p5x">0,5x</string>
  <string name="PlaybackSpeedToggleTextView__1x">1x</string>
  <string name="PlaybackSpeedToggleTextView__1p5x">1,5x</string>
  <string name="PlaybackSpeedToggleTextView__2x">2x</string>
  <!--PaymentRecipientSelectionFragment-->
  <string name="PaymentRecipientSelectionFragment__new_payment">Nieuwe overschrijving</string>
  <!--NewConversationActivity-->
  <string name="NewConversationActivity__new_message">Nieuw bericht</string>
  <!--ContactFilterView-->
  <string name="ContactFilterView__search_name_or_number">Zoek op naam of telefoonnummer</string>
  <!--VoiceNotePlayerView-->
  <string name="VoiceNotePlayerView__dot_s">· %1$s</string>
  <string name="VoiceNotePlayerView__stop_voice_message">Audiobericht afspelen stoppen</string>
  <string name="VoiceNotePlayerView__change_voice_message_speed">Audioafspeelsnelheid aanpassen</string>
  <string name="VoiceNotePlayerView__pause_voice_message">Audiobericht pauzeren</string>
  <string name="VoiceNotePlayerView__play_voice_message">Audiobericht afspelen</string>
  <string name="VoiceNotePlayerView__navigate_to_voice_message">Naar audiobericht navigeren</string>
  <!--AvatarPickerFragment-->
  <string name="AvatarPickerFragment__avatar_preview">Voorbeeld van profielafbeelding</string>
  <string name="AvatarPickerFragment__camera">Camera</string>
  <string name="AvatarPickerFragment__take_a_picture">Neem een foto</string>
  <string name="AvatarPickerFragment__choose_a_photo">Kies een afbeelding</string>
  <string name="AvatarPickerFragment__photo">Gallerij</string>
  <string name="AvatarPickerFragment__text">Tekst</string>
  <string name="AvatarPickerFragment__save">Opslaan</string>
  <string name="AvatarPickerFragment__select_an_avatar">Reeds beschikbare afbeeldingen</string>
  <string name="AvatarPickerFragment__clear_avatar">Profielafbeelding verwijderen</string>
  <string name="AvatarPickerFragment__edit">Aanpassen</string>
  <string name="AvatarPickerRepository__failed_to_save_avatar">De profielafbeelding opslaan is mislukt</string>
  <!--TextAvatarCreationFragment-->
  <string name="TextAvatarCreationFragment__preview">Voorbeeld</string>
  <string name="TextAvatarCreationFragment__done">Klaar</string>
  <string name="TextAvatarCreationFragment__text">Tekst</string>
  <string name="TextAvatarCreationFragment__color">Kleur</string>
  <!--VectorAvatarCreationFragment-->
  <string name="VectorAvatarCreationFragment__select_a_color">Kies een achtergrondkleur</string>
  <!--ContactSelectionListItem-->
  <string name="ContactSelectionListItem__sms">Sms (onbeveiligd)</string>
  <string name="ContactSelectionListItem__dot_s">· %1$s</string>
  <!--DSLSettingsToolbar-->
  <string name="DSLSettingsToolbar__navigate_up">Omhoog navigeren</string>
  <string name="MultiselectForwardFragment__forward_to">Doorsturen naar</string>
  <string name="MultiselectForwardFragment__add_a_message">Een bericht bijvoegen</string>
  <string name="MultiselectForwardFragment__faster_forwards">Sneller doorsturen</string>
  <string name="MultiselectForwardFragment__forwarded_messages_are_now">Doorgestuurde berichten worden vanaf nu onmiddelijk verzonden.</string>
  <plurals name="MultiselectForwardFragment_send_d_messages">
    <item quantity="one">%1$d bericht verzonden</item>
    <item quantity="other">%1$d berichten verzonden</item>
  </plurals>
  <plurals name="MultiselectForwardFragment_messages_sent">
    <item quantity="one">Bericht verzonden</item>
    <item quantity="other">Berichten verzonden</item>
  </plurals>
  <plurals name="MultiselectForwardFragment_messages_failed_to_send">
    <item quantity="one">Bericht verzenden is mislukt</item>
    <item quantity="other">Berichten verzenden is mislukt</item>
  </plurals>
  <plurals name="MultiselectForwardFragment__couldnt_forward_messages">
    <item quantity="one">Kon een bericht niet doorsturen omdat die inmiddels niet langer beschikbaar is.</item>
    <item quantity="other">Kon sommige berichten niet doorsturen omdat die inmiddels niet langer beschikbaar zijn.</item>
  </plurals>
  <string name="MultiselectForwardFragment__limit_reached">Limiet bereikt</string>
  <!--Media V2-->
  <string name="MediaReviewFragment__add_a_message">Een bericht bijvoegen</string>
  <string name="MediaReviewFragment__add_a_reply">Een reactie toevoegen</string>
  <string name="MediaReviewFragment__send_to">Verzonden aan</string>
  <string name="MediaReviewFragment__view_once_message">Eenmaligeweergave-bericht</string>
  <string name="MediaReviewFragment__one_or_more_items_were_too_large">Een of meerdere items zijn te groot</string>
  <string name="MediaReviewFragment__one_or_more_items_were_invalid">Een of meerdere items zijn ongeldig</string>
  <string name="MediaReviewFragment__too_many_items_selected">Te veel items geselecteerd</string>
  <string name="ImageEditorHud__cancel">Annuleren</string>
  <string name="ImageEditorHud__draw">Tekenen</string>
  <string name="ImageEditorHud__write_text">Schrijf tekst</string>
  <string name="ImageEditorHud__add_a_sticker">Een sticker toevoegen</string>
  <string name="ImageEditorHud__blur">Vervagen</string>
  <string name="ImageEditorHud__done_editing">Aanpassingen klaar</string>
  <string name="ImageEditorHud__clear_all">Alles wissen</string>
  <string name="ImageEditorHud__undo">Ongedaan maken</string>
  <string name="ImageEditorHud__toggle_between_marker_and_highlighter">Schakelen tussen stift en markeerstift</string>
  <string name="ImageEditorHud__delete">Gesprek wissen</string>
  <string name="ImageEditorHud__toggle_between_text_styles">Wisselen tussen tekststijlen</string>
  <string name="MediaCountIndicatorButton__send">Verzenden</string>
  <string name="MediaReviewSelectedItem__tap_to_remove">Tik om te verwijderen</string>
  <string name="MediaReviewSelectedItem__tap_to_select">Tik om te selecteren</string>
  <string name="MediaReviewImagePageFragment__discard">Verwerpen</string>
  <string name="MediaReviewImagePageFragment__discard_changes">Aanpassingen verwerpen?</string>
  <string name="MediaReviewImagePageFragment__youll_lose_any_changes">Veranderingen die je aan deze afbeelding hebt gemaakt zullen verloren gaan.</string>
  <string name="CameraFragment__failed_to_open_camera">Camera openen is mislukt</string>
  <string name="BadgesOverviewFragment__my_badges">Jouw badges</string>
  <string name="BadgesOverviewFragment__featured_badge">Zichtbare badge</string>
  <string name="BadgesOverviewFragment__display_badges_on_profile">Maak badges zichtbaar op mijn profiel</string>
  <string name="BadgesOverviewFragment__failed_to_update_profile">Profiel bijwerken mislukt</string>
  <string name="BadgeSelectionFragment__select_badges">Badges selecteren</string>
  <string name="SelectFeaturedBadgeFragment__preview">Voorbeeld</string>
  <string name="SelectFeaturedBadgeFragment__select_a_badge">Kies een badge</string>
  <string name="SelectFeaturedBadgeFragment__you_must_select_a_badge">Je moet een badge kiezen</string>
  <string name="SelectFeaturedBadgeFragment__failed_to_update_profile">Profiel bijwerken mislukt</string>
  <string name="ViewBadgeBottomSheetDialogFragment__become_a_sustainer">Help Signal mogelijk maken</string>
  <string name="ImageView__badge">Badge</string>
  <string name="SubscribeFragment__signal_is_powered_by_people_like_you">Signal wordt onder andere gefinancierd door donaties van mensen zoals jij.</string>
  <string name="SubscribeFragment__support_technology_that_is_built_for_you">Ondersteun technologie die is gemaakt voor jou—niet voor het verzamelen van je gegevens—door mee te doen met de gemeenschap die het mogelijk maakt.</string>
  <string name="SubscribeFragment__support_technology_that_is_built_for_you_not">Ondersteun technologie die is gemaakt voor jou, niet voor het verzamelen van je gegevens, door één van de donateurs te worden die Signal mogelijk maken.</string>
  <string name="SubscribeFragment__currency">Valuta</string>
  <string name="SubscribeFragment__more_payment_options">Meer overschrijvingsopties (Let op: je kunt de badge alleen krijgen als je via Google Pay doneert)</string>
  <string name="SubscribeFragment__cancel_subscription">Maandelijkse donatie annuleren</string>
  <string name="SubscribeFragment__confirm_cancellation">Maandelijkse donatie annuleren?</string>
  <string name="SubscribeFragment__you_wont_be_charged_again">Er zal niet opnieuw geld worden afgeschreven. Je badge zal worden verwijderd van je profiel wanneer je laatste betalingsperiode is afgelopen.</string>
  <string name="SubscribeFragment__not_now">Niet nu</string>
  <string name="SubscribeFragment__confirm">Bevestigen</string>
  <string name="SubscribeFragment__update_subscription">Maandelijkse donatie bijwerken</string>
  <string name="SubscribeFragment__your_subscription_has_been_cancelled">Je maandelijkse donatie is geannuleerd.</string>
  <string name="SubscribeFragment__update_subscription_question">Maandelijkse donatie aanpassen?</string>
  <string name="SubscribeFragment__update">Bijwerken</string>
  <string name="SubscribeFragment__you_will_be_charged_the_full_amount">Vandaag wordt het volledige bedrag voor de maandelijkse donatie afgeschreven. Je donatie wordt vernieuwd op %1$s.</string>
  <string name="SubscribeFragment__you_will_be_charged_the_full_amount_s_of">Vandaag wordt het volledige bedrag (%1$s) voor de maandelijkse donatie afgeschreven.</string>
  <string name="Subscription__s_per_month">%s/maand</string>
  <string name="Subscription__s_per_month_dot_renews_s">%1$s/maand · Wordt %2$s vernieuwd</string>
  <string name="Subscription__s_per_month_dot_expires_s">%1$s/maand · Verloopt %2$s</string>
  <string name="SubscribeLearnMoreBottomSheetDialogFragment__signal_is_a_non_profit_with_no">Signal is een organisatie zonder winstoogmerk zonder adverteerders en zonder investeerders, uitsluitend mogelijk gemaakt door mensen die de app gebruiken en die er waarde aan hechten. Geef een maandelijkse donatie en ontvang een profiel-badge die je—als je dat wilt—kunt weergeven op je profiel om te laten zien dat je Signal ondersteunt.</string>
  <string name="SubscribeLearnMoreBottomSheetDialogFragment__why_contribute">Waarom bijdragen?</string>
  <string name="SubscribeLearnMoreBottomSheetDialogFragment__signal_is_committed_to_developing">We ontwikkelen open-broncode privacy-technologieën waarmee vrijheid van meningsuiting wordt beschermd en waarmee op een beveiligde manier over de hele wereld kan worden gecommuniceerd.</string>
  <string name="SubscribeLearnMoreBottomSheetDialogFragment__your_contribution">Mede met jou bijdrage wordt deze missie mogelijk gemaakt en wordt betaald voor de ontwikkeling en het in werking houden van apps waardoor miljoenen mensen wereldwijd in vrijheid gesprekken kunnen voeren. Geen advertenties, geen volgers, geen grapje.</string>
  <string name="SubscribeThanksForYourSupportBottomSheetDialogFragment__thanks_for_your_support">Bedankt voor je ondersteuning!</string>
  <string name="SubscribeThanksForYourSupportBottomSheetDialogFragment__thanks_for_the_boost">Bedankt voor je bijdrage!</string>
  <string name="SubscribeThanksForYourSupportBottomSheetDialogFragment__youve_earned_s_badge_help_signal">Je hebt de ‘%s’-badge verdiend! Help Signal om bewustwording te creëren door deze badge op je profiel weer te geven.</string>
  <string name="SubscribeThanksForYourSupportBottomSheetDialogFragment__youve_earned_a_boost_badge_help_signal">Je hebt de ‘Eenmalige donateur’-badge verdiend! Help Signal om bewustwording te creëren door deze badge op je profiel weer te geven.</string>
  <string name="SubscribeThanksForYourSupportBottomSheetDialogFragment__you_can_also">Je kunt ook</string>
  <string name="SubscribeThanksForYourSupportBottomSheetDialogFragment__become_a_montly_sustainer">maandelijks doneren.</string>
  <string name="SubscribeThanksForYourSupportBottomSheetDialogFragment__display_on_profile">Op profiel weergeven</string>
  <string name="SubscribeThanksForYourSupportBottomSheetDialogFragment__make_featured_badge">Badge op je profiel weergeven</string>
  <string name="SubscribeThanksForYourSupportBottomSheetDialogFragment__done">Klaar</string>
  <string name="ThanksForYourSupportBottomSheetFragment__when_you_have_more">Als je meerdere badges hebt dan kun je er één kiezen om voor anderen op je profiel weer te geven.</string>
  <string name="BecomeASustainerFragment__get_badges">Door Signal te ondersteunen verdien je badges om op je profiel weer te geven.</string>
  <string name="BecomeASustainerFragment__signal_is_a_non_profit">Signal is een organisatie zonder winstoogmerk, zonder advertenties en zonder investeerders. Signal wordt uitsluitend mogelijk gemaakt door donaties van mensen zoals jij.</string>
  <string name="ManageDonationsFragment__my_support">Mijn bijdrage</string>
  <string name="ManageDonationsFragment__manage_subscription">Maandelijkse donatie beheren</string>
  <!--Label for Tax Receipts button-->
  <string name="ManageDonationsFragment__badges">Badges</string>
  <string name="ManageDonationsFragment__subscription_faq">Informatie over maandelijkse donaties</string>
  <string name="ManageDonationsFragment__error_getting_subscription">Fout bij het ophalen van informatie over maandelijkse donaties.</string>
  <string name="BoostFragment__give_signal_a_boost">Help Signal met een eenmalige bijdrage</string>
  <string name="BoostFragment__say_thanks_and_earn">Bedank Signal en verdien de ‘Eenmalige donateur’-badge voor %1$d dagen.</string>
  <string name="Boost__enter_custom_amount">Vul een zelfgekozen bedrag in</string>
  <string name="Boost__one_time_contribution">Eenmalige bijdrage</string>
  <string name="MySupportPreference__add_a_signal_boost">Geef Signal een oppepper</string>
  <string name="MySupportPreference__s_per_month">%1$s/maand</string>
  <string name="MySupportPreference__renews_s">Wordt %1$s vernieuwd</string>
  <string name="MySupportPreference__processing_transaction">Overschrijving aan het verwerken …</string>
  <!--Displayed on "My Support" screen when user badge failed to be added to their account-->
  <string name="MySupportPreference__couldnt_add_badge_s">Kan badge niet toevoegen. %1$s</string>
  <string name="MySupportPreference__please_contact_support">Neem contact op met de ondersteuning.</string>
  <string name="ExpiredBadgeBottomSheetDialogFragment__your_badge_has_expired">Je badge is verlopen</string>
  <string name="ExpiredBadgeBottomSheetDialogFragment__badge_expired">Badge verlopen</string>
  <string name="ExpiredBadgeBottomSheetDialogFragment__subscription_cancelled">Maandelijkse donaties geannuleerd</string>
  <string name="ExpiredBadgeBottomSheetDialogFragment__your_boost_badge_has_expired">Je ‘Eenmalige donateur’-badge is verlopen en is daarom niet langer voor anderen te zien op je profiel.</string>
  <string name="ExpiredBadgeBottomSheetDialogFragment__you_can_reactivate">Je kunt je ‘Eenmalige donateur’-badge opnieuw voor 30 dagen activeren met een nieuwe eenmalige donatie.</string>
  <string name="ExpiredBadgeBottomSheetDialogFragment__to_continue_supporting_technology">Overweeg maandelijkse donaties in te stellen om technologie die is gemaakt voor jou in plaats van voor het verzamelen van gegevens te blijven ondersteunen.</string>
  <string name="ExpiredBadgeBottomSheetDialogFragment__become_a_sustainer">Help Signal mogelijk maken</string>
  <string name="ExpiredBadgeBottomSheetDialogFragment__add_a_boost">Nogmaals eenmalig doneren</string>
  <string name="ExpiredBadgeBottomSheetDialogFragment__not_now">Niet nu</string>
  <!--Copy displayed when badge expires after user inactivity-->
  <string name="ExpiredBadgeBottomSheetDialogFragment__your_sustainer_subscription_was_automatically">Je maandelijkse donaties zijn automatisch geannuleerd omdat je te lang inactief bent geweest. Je ‘%1$s’-badge is niet langer voor anderen te zien op je profiel.</string>
  <!--Copy displayed when badge expires after payment failure-->
  <string name="ExpiredBadgeBottomSheetDialogFragment__your_sustainer_subscription_was_canceled">Je maandelijkse donaties zijn stopgezet omdat Signal je betaling niet kon verwerken. Je badge is niet langer op je profiel zichtbaar.</string>
  <string name="ExpiredBadgeBottomSheetDialogFragment__you_can">Je kunt Signal gewoon blijven gebruiken, maar als je Signal wilt ondersteunen en je badge weer wilt weergeven dan kun je nu je donaties vernieuwen.</string>
  <string name="ExpiredBadgeBottomSheetDialogFragment__renew_subscription">Maandelijkse donaties vernieuwen</string>
  <string name="CantProcessSubscriptionPaymentBottomSheetDialogFragment__cant_process_subscription_payment">Signal kan je maandelijkse donatie niet verwerken</string>
  <string name="CantProcessSubscriptionPaymentBottomSheetDialogFragment__were_having_trouble">Het lukt Signal niet om je maandelijkse donatie af te schrijven. Ga na dat je betalingsmethode nog steeds juist is. Werk je betalingsinformatie bij in Google Pay als dat nodig is. Signal zal je donatie binnen een paar dagen opnieuw proberen af te schrijven.</string>
  <string name="CantProcessSubscriptionPaymentBottomSheetDialogFragment__dont_show_this_again">Dit niet opnieuw weergeven</string>
  <string name="Subscription__please_contact_support_for_more_information">Neem contact op met de ondersteuning voor meer informatie.</string>
  <string name="Subscription__contact_support">Neem contact op</string>
  <string name="Subscription__earn_a_s_badge">Verdien een ‘%1$s’-badge</string>
  <string name="SubscribeFragment__processing_payment">Overschrijving aan het verwerken …</string>
  <!--Displayed in notification when user payment fails to process on Stripe-->
  <string name="DonationsErrors__error_processing_payment">Fout bij het verwerken van een overschrijving</string>
  <!--Displayed on "My Support" screen when user subscription payment method failed.-->
  <string name="DonationsErrors__error_processing_payment_s">Fout bij het verwerken van een overschrijving. %1$s</string>
  <string name="DonationsErrors__your_badge_could_not_be_added">Het is niet gelukt om de badge toe te voegen aan je profiel, maar je hebt misschien al wel betaald. Neem contact op met ondersteuning.</string>
  <string name="DonationsErrors__your_payment">Je overschrijving kon niet worden verwerkt, daarom is er geen geld overgemaakt. Probeer het opnieuw.</string>
  <string name="DonationsErrors__still_processing">Wordt nog verwerkt</string>
  <string name="DonationsErrors__couldnt_add_badge">Kan badge niet toevoegen</string>
  <string name="DonationsErrors__your_badge_could_not">Het is niet gelukt om de badge toe te voegen aan je profiel, maar je hebt misschien al wel betaald. Neem contact op met ondersteuning.</string>
  <string name="DonationsErrors__your_payment_is_still">Je overschrijving wordt nog verwerkt. Dit kan een paar minuten duren afhankelijk van je internetverbinding.</string>
  <string name="DonationsErrors__google_pay_unavailable">Google Pay is niet beschikbaar</string>
  <string name="DonationsErrors__you_have_to_set_up_google_pay_to_donate_in_app">Je moet ‘Google Pay’ instellen om vanuit de Signal-app donaties te kunnen doen.</string>
  <string name="DonationsErrors__failed_to_cancel_subscription">Het annuleren van je maandelijkse donatie is mislukt</string>
  <string name="DonationsErrors__subscription_cancellation_requires_an_internet_connection">Om je maandelijkse donatie te annuleren moet je toegang hebben tot internet.</string>
  <string name="ViewBadgeBottomSheetDialogFragment__your_device_doesn_t_support_google_pay_so_you_can_t_subscribe_to_earn_a_badge_you_can_still_support_signal_by_making_a_donation_on_our_website">Je apparaat biedt geen ondersteuning voor Google Play, daarom kun je via de app geen maandelijkse donatie maken en kun je geen badge verdienen. Je kunt nog wel doneren via Signal\'s website.</string>
  <string name="NetworkFailure__network_error_check_your_connection_and_try_again">Netwerkfout. Ga na dat je apparaat met het internet is verbonden en probeer het opnieuw.</string>
  <string name="NetworkFailure__retry">Opnieuw proberen</string>
  <!--Stripe decline code generic_failure-->
  <string name="DeclineCode__try_another_payment_method_or_contact_your_bank">Probeer het via een andere betalingsmethode of neem contact op met je bank om hen om meer informatie te vragen.</string>
  <!--Stripe decline code verify on Google Pay and try again-->
  <string name="DeclineCode__verify_your_payment_method_is_up_to_date_in_google_pay_and_try_again">Ga na dat je betalingsmethode nog steeds juist is. Werk je betalingsinformatie bij in Google Pay als dat nodig is. Probeer het daarna opnieuw.</string>
  <!--Stripe decline code learn more action label-->
  <string name="DeclineCode__learn_more">Meer leren hierover</string>
  <!--Stripe decline code contact issuer-->
  <string name="DeclineCode__verify_your_payment_method_is_up_to_date_in_google_pay_and_try_again_if_the_problem">Ga na dat je betalingsmethode nog steeds juist is. Werk je betalingsinformatie bij in Google Pay als dat nodig is. Probeer het daarna opnieuw. Neem contact op met je bank om hen om meer informatie te vragen als dit probleem aanhoud.</string>
  <!--Stripe decline code purchase not supported-->
  <string name="DeclineCode__your_card_does_not_support_this_type_of_purchase">Je betaalkaart ondersteunt dit type overschrijving niet. Probeer het via een andere betalingsmethode opnieuw.</string>
  <!--Stripe decline code your card has expired-->
  <string name="DeclineCode__your_card_has_expired">Je betaalkaart is verlopen. Werk eerst je betalingsinformatie bij in Google Pay en probeer het vervolgens opnieuw.</string>
  <!--Stripe decline code go to google pay action label-->
  <string name="DeclineCode__go_to_google_pay">Google Pay openen</string>
  <!--Stripe decline code incorrect card number-->
  <string name="DeclineCode__your_card_number_is_incorrect">Je betaalkaartnummer is niet juist. Werk eerst je betalingsinformatie bij in Google Pay en probeer het vervolgens opnieuw.</string>
  <!--Stripe decline code incorrect cvc-->
  <string name="DeclineCode__your_cards_cvc_number_is_incorrect">Je betaalkaart-verificatiecode is niet juist. Werk eerst je betalingsinformatie bij in Google Pay en probeer het vervolgens opnieuw.</string>
  <!--Stripe decline code insufficient funds-->
  <string name="DeclineCode__your_card_does_not_have_sufficient_funds">Er staat onvoldoende krediet op je betaalkaart om te doneren. Probeer het via een andere betalingsmethode opnieuw.</string>
  <!--Stripe decline code incorrect expiration month-->
  <string name="DeclineCode__the_expiration_month">De maand waarop je betaalmethode verloopt is onjuist. Werk eerst je betalingsinformatie bij in Google Pay en probeer het vervolgens opnieuw.</string>
  <!--Stripe decline code incorrect expiration year-->
  <string name="DeclineCode__the_expiration_year">Het jaar waarop je betaalmethode verloopt is onjuist. Werk eerst je betalingsinformatie bij in Google Pay en probeer het vervolgens opnieuw.</string>
  <!--Stripe decline code issuer not available-->
  <string name="DeclineCode__try_completing_the_payment_again">Probeer opnieuw om de betaling te doen of neem contact op met je bank om hen om meer informatie te vragen.</string>
  <!--Stripe decline code processing error-->
  <string name="DeclineCode__try_again">Probeer het opnieuw of neem contact op met je bank om hen om meer informatie te vragen.</string>
  <!--Title of create notification profile screen-->
  <string name="EditNotificationProfileFragment__name_your_profile">Geef je meldingsprofiel een naam</string>
  <!--Hint text for create/edit notification profile name-->
  <string name="EditNotificationProfileFragment__profile_name">Profielnaam</string>
  <!--Name has a max length, this shows how many characters are used out of the max-->
  <string name="EditNotificationProfileFragment__count">%1$d/%2$d</string>
  <!--Call to action button to continue to the next step-->
  <string name="EditNotificationProfileFragment__next">Volgende</string>
  <!--Call to action button once the profile is named to create the profile and continue to the customization steps-->
  <string name="EditNotificationProfileFragment__create">Aanmaken</string>
  <!--Call to action button once the profile name is edited-->
  <string name="EditNotificationProfileFragment__save">Opslaan</string>
  <!--Title of edit notification profile screen-->
  <string name="EditNotificationProfileFragment__edit_this_profile">Dit meldingsprofiel aanpassen</string>
  <!--Error message shown when attempting to create or edit a profile name to an existing profile name-->
  <string name="EditNotificationProfileFragment__a_profile_with_this_name_already_exists">Er bestaat al een meldingsprofiel met deze naam</string>
  <!--Preset selectable name for a profile name, shown as list in edit/create screen-->
  <string name="EditNotificationProfileFragment__work">Tijdens werk</string>
  <!--Preset selectable name for a profile name, shown as list in edit/create screen-->
  <string name="EditNotificationProfileFragment__sleep">Wanneer ik slaap</string>
  <!--Preset selectable name for a profile name, shown as list in edit/create screen-->
  <string name="EditNotificationProfileFragment__driving">Terwijl ik aan het rijden ben</string>
  <!--Preset selectable name for a profile name, shown as list in edit/create screen-->
  <string name="EditNotificationProfileFragment__downtime">Even nergens mee bezig</string>
  <!--Preset selectable name for a profile name, shown as list in edit/create screen-->
  <string name="EditNotificationProfileFragment__focus">Nu even focussen</string>
  <!--Error message shown when attempting to next/save without a profile name-->
  <string name="EditNotificationProfileFragment__profile_must_have_a_name">Je meldingsprofiel moet een naam hebben</string>
  <!--Title for add recipients to notification profile screen in create flow-->
  <string name="AddAllowedMembers__allowed_notifications">Meldingen doorlaten</string>
  <!--Description of what the user should be doing with this screen-->
  <string name="AddAllowedMembers__add_people_and_groups_you_want_notifications_and_calls_from_when_this_profile_is_on">Voeg mensen en groepen toe waarvan je meldingen wilt ontvangen terwijl dit meldingsprofiel actief is</string>
  <!--Button text that launches the contact picker to select from-->
  <string name="AddAllowedMembers__add_people_or_groups">Personen of groepen toevoegen</string>
  <!--Call to action button on contact picker for adding to profile-->
  <string name="SelectRecipientsFragment__add">Toevoegen</string>
  <!--Notification profiles home fragment, shown when no profiles have been created yet-->
  <string name="NotificationProfilesFragment__create_a_profile_to_receive_notifications_and_calls_only_from_the_people_and_groups_you_want_to_hear_from">Maak een meldingsprofiel aan waardoor je meldingen van bepaalde personen of groepen alleen krijgt op momenten dat jij daar zin in hebt.</string>
  <!--Header shown above list of all notification profiles-->
  <string name="NotificationProfilesFragment__profiles">Meldingsprofielen</string>
  <!--Button that starts the create new notification profile flow-->
  <string name="NotificationProfilesFragment__new_profile">Nieuw meldingsprofiel aanmaken</string>
  <!--Profile active status, indicating the current profile is on for an unknown amount of time-->
  <string name="NotificationProfilesFragment__on">Ingeschakeld</string>
  <!--Button use to permanently delete a notification profile-->
  <string name="NotificationProfileDetails__delete_profile">Meldingsprofiel wissen</string>
  <!--Snakbar message shown when removing a recipient from a profile-->
  <string name="NotificationProfileDetails__s_removed">“%1$s” verwijderd.</string>
  <!--Snackbar button text that will undo the recipient remove-->
  <string name="NotificationProfileDetails__undo">Ongedaan maken</string>
  <!--Dialog message shown to confirm deleting a profile-->
  <string name="NotificationProfileDetails__permanently_delete_profile">Meldingsprofiel wissen?</string>
  <!--Dialog button to delete profile-->
  <string name="NotificationProfileDetails__delete">Wissen</string>
  <!--Title/accessibility text for edit icon to edit profile emoji/name-->
  <string name="NotificationProfileDetails__edit_notification_profile">Meldingsprofiel aanpassen</string>
  <!--Schedule description if all days are selected-->
  <string name="NotificationProfileDetails__everyday">Elke dag</string>
  <!--Profile status on if it is the active profile-->
  <string name="NotificationProfileDetails__on">Ingeschakeld</string>
  <!--Profile status on if it is not the active profile-->
  <string name="NotificationProfileDetails__off">Uitgeschakeld</string>
  <!--Description of hours for schedule (start to end) times-->
  <string name="NotificationProfileDetails__s_to_s">%1$s naar %2$s</string>
  <!--Section header for exceptions to the notification profile-->
  <string name="NotificationProfileDetails__exceptions">Uitzonderingen</string>
  <!--Profile exception to allow all calls through the profile restrictions-->
  <string name="NotificationProfileDetails__allow_all_calls">Alle oproepen doorlaten</string>
  <!--Profile exception to allow all @mentions through the profile restrictions-->
  <string name="NotificationProfileDetails__notify_for_all_mentions">Alle vermeldingen melden</string>
  <!--Section header for showing schedule information-->
  <string name="NotificationProfileDetails__schedule">Tijdsplanning</string>
  <!--If member list is long, will truncate the list and show an option to then see all when tapped-->
  <string name="NotificationProfileDetails__see_all">Alle personen en groepen weergeven</string>
  <!--Title for add schedule to profile in create flow-->
  <string name="EditNotificationProfileSchedule__add_a_schedule">Tijdsplanning toevoegen</string>
  <!--Descriptor text indicating what the user can do with this screen-->
  <string name="EditNotificationProfileSchedule__set_up_a_schedule_to_enable_this_notification_profile_automatically">Stel eventueel een tijdsplanning in zodat dit meldingsprofiel automatisch op bepaalde momenten wordt geactiveerd en gedeactiveerd.</string>
  <!--Text shown next to toggle switch to enable/disable schedule-->
  <string name="EditNotificationProfileSchedule__schedule">Tijdsplanning</string>
  <!--Label for showing the start time for the schedule-->
  <string name="EditNotificationProfileSchedule__start">Beginnen</string>
  <!--Label for showing the end time for the schedule-->
  <string name="EditNotificationProfileSchedule__end">Beëindigen</string>
  <!--First letter of Sunday-->
  <string name="EditNotificationProfileSchedule__sunday_first_letter">z</string>
  <!--First letter of Monday-->
  <string name="EditNotificationProfileSchedule__monday_first_letter">m</string>
  <!--First letter of Tuesday-->
  <string name="EditNotificationProfileSchedule__tuesday_first_letter">d</string>
  <!--First letter of Wednesday-->
  <string name="EditNotificationProfileSchedule__wednesday_first_letter">w</string>
  <!--First letter of Thursday-->
  <string name="EditNotificationProfileSchedule__thursday_first_letter">d</string>
  <!--First letter of Friday-->
  <string name="EditNotificationProfileSchedule__friday_first_letter">v</string>
  <!--First letter of Saturday-->
  <string name="EditNotificationProfileSchedule__saturday_first_letter">z</string>
  <!--Title of select time dialog shown when setting start time for schedule-->
  <string name="EditNotificationProfileSchedule__set_start_time">Starttijd instellen</string>
  <!--Title of select time dialog shown when setting end time for schedule-->
  <string name="EditNotificationProfileSchedule__set_end_time">Eindtijd instellen</string>
  <!--If in edit mode, call to action button text show to save schedule to profile-->
  <string name="EditNotificationProfileSchedule__save">Opslaan</string>
  <!--If in create mode, call to action button text to show to skip enabling a schedule-->
  <string name="EditNotificationProfileSchedule__skip">Overslaan</string>
  <!--If in create mode, call to action button text to show to use the enabled schedule and move to the next screen-->
  <string name="EditNotificationProfileSchedule__next">Volgende</string>
  <!--Error message shown if trying to save/use a schedule with no days selected-->
  <string name="EditNotificationProfileSchedule__schedule_must_have_at_least_one_day">Je moet tenminste één dag kiezen</string>
  <!--Title for final screen shown after completing a profile creation-->
  <string name="NotificationProfileCreated__profile_created">Meldingsprofiel aangemaakt</string>
  <!--Call to action button to press to close the created screen and move to the profile details screen-->
  <string name="NotificationProfileCreated__done">Klaar</string>
  <!--Descriptor text shown to indicate how to manually turn a profile on/off-->
  <string name="NotificationProfileCreated__you_can_turn_your_profile_on_or_off_manually_via_the_menu_on_the_chat_list">Je kunt een meldingsprofiel handmatig in- en uitschakelen via het menu in de gesprekkenlijst.</string>
  <!--Descriptor text shown to indicate you can add a schedule later since you did not add one during create flow-->
  <string name="NotificationProfileCreated__add_a_schedule_in_settings_to_automate_your_profile">Voeg eventueel een tijdsplanning toe aan dit meldingsprofiel om het automatisch op bepaalde momenten te activeren en te deactiveren.</string>
  <!--Descriptor text shown to indicate your profile will follow the schedule set during create flow-->
  <string name="NotificationProfileCreated__your_profile_will_turn_on_and_off_automatically_according_to_your_schedule">Je meldingsprofiel wordt automatisch geactiveerd en gedeactiveerd volgens je tijdsplanning.</string>
  <!--Button text shown in profile selection bottom sheet to create a new profile-->
  <string name="NotificationProfileSelection__new_profile">Nieuw meldingsprofiel aanmaken</string>
  <!--Manual enable option to manually enable a profile for 1 hour-->
  <string name="NotificationProfileSelection__for_1_hour">Een uur lang</string>
  <!--Manual enable option to manually enable a profile until a set time (currently 6pm or 8am depending on what is next)-->
  <string name="NotificationProfileSelection__until_s">Tot %1$s</string>
  <!--Option to view profile details-->
  <string name="NotificationProfileSelection__view_settings">Instellingen weergeven</string>
  <!--Descriptor text indicating how long a profile will be on when there is a time component associated with it-->
  <string name="NotificationProfileSelection__on_until_s">Ingeschakeld tot %1$s</string>
  <!--Title for notification profile megaphone-->
  <string name="NotificationProfilesMegaphone__notification_profiles">Meldingsprofielen</string>
  <!--Description for notification profile megaphone-->
  <string name="NotificationProfilesMegaphone__only_get_notifications_from_the_people_and_groups_you_choose">Ontvang alleen meldingen van personen en groepen van wie jij dat wilt, wanneer jij dat wilt.</string>
  <!--Call to action button to create a profile from megaphone-->
  <string name="NotificationProfilesMegaphone__create_a_profile">Meldingsprofiel aanmaken</string>
  <!--Button to dismiss notification profile megaphone-->
  <string name="NotificationProfilesMegaphone__not_now">Niet nu</string>
  <!--Displayed in a toast when we fail to open the ringtone picker-->
  <string name="NotificationSettingsFragment__failed_to_open_picker">Het openen van het belgeluid-keuzemenu is mislukt.</string>
  <!--Description shown for the Signal Release Notes channel-->
  <string name="ReleaseNotes__signal_release_notes_and_news">Uitgaveopmerkingen &amp; nieuws van Signal</string>
  <!--Donation receipts activity title-->
  <string name="DonationReceiptListFragment__all_activity">Alle gebeurtenissen</string>
  <!--Donation receipts all tab label-->
  <string name="DonationReceiptListFragment__all">Alles</string>
  <!--Donation receipts recurring tab label-->
  <!--Donation receipts one time tab label-->
  <string name="DonationReceiptListFragment__one_time">Een keer</string>
  <!--Donation receipts boost row label-->
  <!--Donation receipts details title-->
  <string name="DonationReceiptDetailsFragment__details">Details</string>
  <!--Donation receipts donation type heading-->
  <!--Donation receipts date paid heading-->
  <!--Donation receipts share PNG-->
  <!--Donation receipts list end note-->
  <!--Donation receipts document title-->
  <!--Donation receipts amount title-->
  <!--Donation receipts thanks-->
  <!--Donation receipt type-->
  <!--region "Stories Tab"-->
  <!--Label for Chats tab in home app screen-->
  <string name="ConversationListTabs__chats">Gesprekken</string>
  <!--Label for Stories tab in home app screen-->
  <string name="ConversationListTabs__stories">Verhalen</string>
  <!--String for counts above 99 in conversation list tabs-->
  <!--Title for "My Stories" row item in Stories landing page-->
  <string name="StoriesLandingFragment__my_stories">Mijn verhalen</string>
  <!--Subtitle for "My Stories" row item when user has not added stories-->
  <string name="StoriesLandingFragment__add_a_story">Een verhaal toevoegen</string>
  <!--Displayed when there are no stories to display-->
  <!--Context menu option to hide a story-->
  <string name="StoriesLandingItem__hide_story">Verhaal verbergen</string>
  <!--Context menu option to unhide a story-->
  <!--Context menu option to forward a story-->
  <string name="StoriesLandingItem__forward">Doorsturen</string>
  <!--Context menu option to share a story-->
  <!--Context menu option to go to story chat-->
  <string name="StoriesLandingItem__go_to_chat">Gesprek openen</string>
  <!--Label when a story is pending sending-->
  <string name="StoriesLandingItem__sending">Bezig met verzenden …</string>
  <!--Label when a story fails to send-->
  <!--Title of dialog confirming decision to hide a story-->
  <!--Message of dialog confirming decision to hide a story-->
  <!--Positive action of dialog confirming decision to hide a story-->
  <string name="StoriesLandingFragment__hide">Verbergen</string>
  <!--Displayed in Snackbar after story is hidden-->
  <!--Section header for hidden stories-->
  <!--Displayed on each sent story under My Stories-->
  <!--Forward story label, displayed in My Stories context menu-->
  <string name="MyStories_forward">Doorsturen</string>
  <!--Label for stories for a single user. Format is {given name}\'s Story-->
  <!--Title of dialog to confirm deletion of story-->
  <!--Message of dialog to confirm deletion of story-->
  <!--Displayed at bottom of story viewer when current item has views-->
  <!--Displayed at bottom of story viewer when current item has replies-->
  <!--Used to join views and replies when both exist on a story item-->
  <string name="StoryViewerFragment__s_s">%1$s %2$s</string>
  <!--Displayed when viewing a post you sent-->
  <string name="StoryViewerPageFragment__you">Jij</string>
  <!--Displayed when viewing a post displayed to a group-->
  <string name="StoryViewerPageFragment__s_to_s">%1$s naar %2$s</string>
  <!--Displayed when viewing a post from another user with no replies-->
  <string name="StoryViewerPageFragment__reply">Reageren</string>
  <!--Displayed when a story has no views-->
  <!--Displayed when a story has no replies yet-->
  <!--Displayed for each user that reacted to a story when viewing replies-->
  <string name="StoryGroupReactionReplyItem__reacted_to_the_story">Reactie op dit verhaal</string>
  <!--Label for story views tab-->
  <string name="StoryViewsAndRepliesDialogFragment__views">Aantal weergaven</string>
  <!--Label for story replies tab-->
  <string name="StoryViewsAndRepliesDialogFragment__replies">Reacties</string>
  <!--Description of action for reaction button-->
  <!--Displayed when the user is replying privately to someone who replied to one of their stories-->
  <!--Context menu item to privately reply to a story response-->
  <!--Context menu item to copy a story response-->
  <string name="StoryGroupReplyItem__copy">Tekst kopiëren</string>
  <!--Context menu item to delete a story response-->
  <string name="StoryGroupReplyItem__delete">Wissen</string>
  <!--Story settings page title-->
  <!--Story settings private stories heading-->
  <!--Option label for creating a new private story-->
  <!--Page title for My Story options-->
  <!--Section heading for story visibility-->
  <!--Clickable option for selecting people to hide your story from-->
  <!--Summary of clickable option displaying how many people you have hidden your story from-->
  <!--Section header for options related to replies and reactions-->
  <!--Switchable option for allowing replies and reactions on your stories-->
  <!--Summary for switchable option allowing replies and reactions on your story-->
  <!--Note about default sharing-->
  <!--Signal connections linked text that opens the Signal Connections sheet-->
  <!--Displayed at the top of the signal connections sheet. Please remember to insert strong tag as required.-->
  <!--Signal connections sheet bullet point 1-->
  <!--Signal connections sheet bullet point 2-->
  <!--Signal connections sheet bullet point 3-->
  <!--Note at the bottom of the Signal connections sheet-->
  <!--Clickable option to add a viewer to a private story-->
  <!--Clickable option to delete a custom story-->
  <!--Dialog title when attempting to remove someone from a private story-->
  <!--Dialog message when attempting to remove someone from a private story-->
  <!--Positive action label when attempting to remove someone from a private story-->
  <string name="PrivateStorySettingsFragment__remove">Overschrijvingsdetails wissen</string>
  <!--Dialog title when deleting a private story-->
  <!--Dialog message when deleting a private story-->
  <!--Page title for editing a private story name-->
  <!--Input field hint when editing a private story name-->
  <!--Save button label when editing a private story name-->
  <string name="EditPrivateStoryNameFragment__save">Bijlage opslaan</string>
  <!--Displayed in text post creator before user enters text-->
  <!--Button label for changing font when creating a text post-->
  <!--Displayed in text post creator when prompting user to enter text-->
  <string name="TextStoryPostTextEntryFragment__add_text">Tekst toevoegen</string>
  <!--Content description for \'done\' button when adding text to a story post-->
  <!--Text label for media selection toggle-->
  <string name="MediaSelectionActivity__text">Tekst</string>
  <!--Camera label for media selection toggle-->
  <string name="MediaSelectionActivity__camera">Camera</string>
  <!--Hint for entering a URL for a text post-->
  <!--Displayed prior to the user entering a URL for a text post-->
  <!--Hint text for searching for a story text post recipient.-->
  <string name="TextStoryPostSendFragment__search">Zoeken</string>
  <!--Title for screen allowing user to hide "My Story" entries from specific people-->
  <!--Done button label for hide story from screen-->
  <string name="HideStoryFromFragment__done">Klaar</string>
  <!--Dialog title for first time adding something to a story-->
  <!--Dialog message for first time adding something to a story-->
  <!--First time share to story dialog: Positive action to go ahead and add to story-->
  <!--First time share to story dialog: Neutral action to edit who can view "My Story"-->
  <!--Privacy Settings toggle title for stories-->
  <!--Privacy Settings toggle summary for stories-->
  <!--New story viewer selection screen title-->
  <!--New story viewer selection action button label-->
  <string name="CreateStoryViewerSelectionFragment__next">Volgende</string>
  <!--New story viewer selection screen title as recipients are selected-->
  <!--Name story screen title-->
  <!--Name story screen label hint-->
  <!--Name story screen viewers subheading-->
  <!--Name story screen create button label-->
  <string name="CreateStoryWithViewersFragment__create">Aanmaken</string>
  <!--Name story screen error when save attempted with no label-->
  <string name="CreateStoryWithViewersFragment__this_field_is_required">Dit veld is vereist.</string>
  <!--Name story screen error when save attempted but label is duplicate-->
  <!--Text for select all action when editing recipients for a story-->
  <string name="BaseStoryRecipientSelectionFragment__select_all">Alles selecteren</string>
  <!--Choose story type bottom sheet title-->
  <!--Choose story type bottom sheet new story row title-->
  <!--Choose story type bottom sheet new story row summary-->
  <!--Choose story type bottom sheet group story title-->
  <!--Choose story type bottom sheet group story summary-->
  <!--Choose groups bottom sheet title-->
  <!--Displayed when copying group story reply text to clipboard-->
  <string name="StoryGroupReplyFragment__copied_to_clipboard">Gekopieerd naar het klembord</string>
  <!--Displayed in story caption when content is longer than 5 lines-->
  <!--Displayed in toast after sending a direct reply-->
  <!--Displayed in toast after sending a direct reaction-->
  <!--Displayed in the viewer when a story is no longer available-->
  <!--Displayed in the viewer when the network is not available-->
  <string name="StorySlateView__no_internet_connection">Geen internetverbinding</string>
  <!--Displayed in the viewer when network is available but content could not be downloaded-->
  <!--Title for a notification at the bottom of the chat list suggesting that the user disable censorship circumvention because the service has become reachable-->
  <string name="TurnOffCircumventionMegaphone_turn_off_censorship_circumvention">Censuuromzeiling uitschakelen?</string>
  <!--Body for a notification at the bottom of the chat list suggesting that the user disable censorship circumvention because the service has become reachable-->
  <string name="TurnOffCircumventionMegaphone_you_can_now_connect_to_the_signal_service_directly">Je kunt vanaf nu weer een directe verbinding maken met Signals servers, Signal werkt dan beter.</string>
  <!--Label for a button to dismiss a notification at the bottom of the chat list suggesting that the user disable censorship circumvention because the service has become reachable-->
  <string name="TurnOffCircumventionMegaphone_no_thanks">Nee bedankt</string>
  <!--Label for a button in a notification at the bottom of the chat list to turn off censorship circumvention-->
  <string name="TurnOffCircumventionMegaphone_turn_off">Uitschakelen</string>
  <!--Conversation Item label for reactions to a story-->
  <!--Conversation Item label for reactions to an unavailable story-->
  <!--endregion-->
  <!--Content description for expand contacts chevron-->
  <string name="StoriesLinkPopup__visit_link">Verwijzing volgen</string>
  <!--EOF-->
</resources><|MERGE_RESOLUTION|>--- conflicted
+++ resolved
@@ -2764,11 +2764,7 @@
   <string name="NewDeviceTransfer__cannot_transfer_from_a_newer_version_of_signal">Je kunt gegevens niet overzetten vanuit een nieuwere versie van Signal</string>
   <!--DeviceTransferFragment-->
   <string name="DeviceTransfer__transferring_data">Gegevens aan het overzetten</string>
-<<<<<<< HEAD
-  <string name="DeviceTransfer__keep_both_devices_near_each_other">Houd de apparaten bij elkaar in de buurt. Schakel ze niet uit, en laat houd de Molly-app open. Het overzetten is goed beveiligd, want dit gebeurd altijd over een eind-tot-eind-versleutelde verbinding.</string>
-=======
-  <string name="DeviceTransfer__keep_both_devices_near_each_other">Houd de apparaten bij elkaar in de buurt. Schakel ze niet uit, en houd de Signal-app open. Het overzetten is goed beveiligd, want dit gebeurt altijd over een eind-tot-eind-versleutelde verbinding.</string>
->>>>>>> 5e46e1e3
+  <string name="DeviceTransfer__keep_both_devices_near_each_other">Houd de apparaten bij elkaar in de buurt. Schakel ze niet uit, en houd de Molly-app open. Het overzetten is goed beveiligd, want dit gebeurt altijd over een eind-tot-eind-versleutelde verbinding.</string>
   <string name="DeviceTransfer__d_messages_so_far">%1$d berichten tot nu toe …</string>
   <!--Filled in with total percentage of messages transferred-->
   <string name="DeviceTransfer__s_of_messages_so_far">%1$s%% van de berichten tot nu toe …</string>
