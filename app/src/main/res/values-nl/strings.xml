<?xml version='1.0' encoding='UTF-8'?>
<resources>
  <string name="yes">Ja</string>
  <string name="no">Nee</string>
  <string name="delete">Wissen</string>
  <string name="please_wait">Even geduld …</string>
  <string name="save">Opslaan</string>
  <string name="note_to_self">Notitie aan mezelf</string>
  <!--AbstractNotificationBuilder-->
  <string name="AbstractNotificationBuilder_new_message">Nieuw bericht</string>
  <!--AlbumThumbnailView-->
  <!--ApplicationMigrationActivity-->
  <string name="ApplicationMigrationActivity__signal_is_updating">Molly wordt nu bijgewerkt …</string>
  <!--ApplicationPreferencesActivity-->
  <string name="ApplicationPreferencesActivity_currently_s">Momenteel: %s</string>
  <string name="ApplicationPreferenceActivity_you_havent_set_a_passphrase_yet">Je hebt nog geen wachtwoord ingesteld!</string>
  <string name="ApplicationPreferencesActivity_disable_passphrase">Wachtwoord uitschakelen?</string>
  <string name="ApplicationPreferencesActivity_this_will_permanently_unlock_signal_and_message_notifications">Dit zal Molly en berichtmeldingen ontgrendelen en ontgrendeld houden.</string>
  <string name="ApplicationPreferencesActivity_disable">Uitschakelen</string>
  <string name="ApplicationPreferencesActivity_unregistering">Aan het uitschrijven</string>
  <string name="ApplicationPreferencesActivity_unregistering_from_signal_messages_and_calls">Je telefoonnummer wordt afgemeld voor Molly-berichten en -oproepen …</string>
  <string name="ApplicationPreferencesActivity_disable_signal_messages_and_calls">Molly-berichten en -oproepen uitschakelen?</string>
  <string name="ApplicationPreferencesActivity_disable_signal_messages_and_calls_by_unregistering">Dit zal je telefoonnummer uitschrijven bij de servers, je kunt dan niet langer Molly-berichten en -oproepen ontvangen of verzenden. Je zult je telefoonnummer opnieuw moeten registreren als je die functies weer wilt gebruiken.</string>
  <string name="ApplicationPreferencesActivity_error_connecting_to_server">Fout bij verbinden met de server.</string>
  <string name="ApplicationPreferencesActivity_sms_enabled">Sms is ingeschakeld</string>
  <string name="ApplicationPreferencesActivity_touch_to_change_your_default_sms_app">Tik hier als je je standaard-sms-applicatie wilt wijzigen</string>
  <string name="ApplicationPreferencesActivity_sms_disabled">Sms is uitgeschakeld</string>
  <string name="ApplicationPreferencesActivity_touch_to_make_signal_your_default_sms_app">Tik hier als je Signal naast gebruik voor internetberichten ook wilt instellen als je standaard-sms-applicatie</string>
  <string name="ApplicationPreferencesActivity_on">aan</string>
  <string name="ApplicationPreferencesActivity_On">Aan</string>
  <string name="ApplicationPreferencesActivity_off">uit</string>
  <string name="ApplicationPreferencesActivity_Off">Uit</string>
  <string name="ApplicationPreferencesActivity_sms_mms_summary">Sms %1$s, mms %2$s</string>
  <string name="ApplicationPreferencesActivity_privacy_summary">Appvergrendeling %1$s, Registratievergrendeling %2$s</string>
  <string name="ApplicationPreferencesActivity_appearance_summary">Thema %1$s, Taal %2$s</string>
  <string name="ApplicationPreferencesActivity_pins_are_required_for_registration_lock">Je pincode wordt gebruikt voor registratievergrendeling. Om je pincode uit te schakelen moet je eerst de registratievergrendeling uitzetten.</string>
  <string name="ApplicationPreferencesActivity_pin_created">Pincode aangemaakt.</string>
  <string name="ApplicationPreferencesActivity_pin_disabled">Pincode uitgeschakeld.</string>
  <string name="ApplicationPreferencesActivity_hide">Verbergen</string>
  <string name="ApplicationPreferencesActivity_hide_reminder">Herinnering verbergen?</string>
  <string name="ApplicationPreferencesActivity_record_payments_recovery_phrase">Herstel-zin voor overschrijvingen vastleggen</string>
  <string name="ApplicationPreferencesActivity_record_phrase">Zin vastleggen</string>
  <string name="ApplicationPreferencesActivity_before_you_can_disable_your_pin">Je moet een herstel-zin opnemen voordat je overschrijvingen kan uitschakelen, zodat het mogelijk wordt om je overschrijvingen-account te herstellen.</string>
  <!--AppProtectionPreferenceFragment-->
  <plurals name="AppProtectionPreferenceFragment_minutes">
    <item quantity="one">%d minuut</item>
    <item quantity="other">%d minuten</item>
  </plurals>
  <!--DraftDatabase-->
  <string name="DraftDatabase_Draft_image_snippet">(afbeelding)</string>
  <string name="DraftDatabase_Draft_audio_snippet">(audio)</string>
  <string name="DraftDatabase_Draft_video_snippet">(video)</string>
  <string name="DraftDatabase_Draft_location_snippet">(locatie)</string>
  <string name="DraftDatabase_Draft_quote_snippet">(citaat)</string>
  <!--AttachmentKeyboard-->
  <string name="AttachmentKeyboard_gallery">Galerij</string>
  <string name="AttachmentKeyboard_gif">GIF</string>
  <string name="AttachmentKeyboard_file">Bestand</string>
  <string name="AttachmentKeyboard_contact">Contactpersoon</string>
  <string name="AttachmentKeyboard_location">Locatie</string>
  <string name="AttachmentKeyboard_Signal_needs_permission_to_show_your_photos_and_videos">Molly heeft toegang nodig tot de externe opslagruimte om afbeeldingen en video\'s weer te kunnen geven.</string>
  <string name="AttachmentKeyboard_give_access">Toestemming geven</string>
  <string name="AttachmentKeyboard_payment">Overschrijving</string>
  <!--AttachmentManager-->
  <string name="AttachmentManager_cant_open_media_selection">Er is geen app gevonden waarmee je media zou kunnen selecteren.</string>
  <string name="AttachmentManager_signal_requires_the_external_storage_permission_in_order_to_attach_photos_videos_or_audio">Molly heeft toegang nodig tot de externe opslagruimte om afbeeldingen, video\'s of audio te kunnen verzenden, maar deze toestemming is pertinent geweigerd. Ga naar de instellingen, tik op  ‘Machtigingen’ en schakel ‘Opslagruimte’ in.</string>
  <string name="AttachmentManager_signal_requires_contacts_permission_in_order_to_attach_contact_information">Molly heeft toegang nodig tot de contacten om contactinformatie in Molly weer te geven, maar deze toestemming is pertinent geweigerd. Ga naar de instellingen, tik op ‘Toestemmingen’ en schakel ‘Contacten’ in.</string>
  <string name="AttachmentManager_signal_requires_location_information_in_order_to_attach_a_location">Molly heeft toegang nodig tot de locatie om locaties te kunnen verzenden aan je gesprekspartners, maar deze toestemming is pertinent geweigerd. Ga naar de instellingen, tik op ‘Toestemmingen’ en schakel ‘Locatie’ in.</string>
  <!--AttachmentUploadJob-->
  <string name="AttachmentUploadJob_uploading_media">Media aan het uploaden …</string>
  <string name="AttachmentUploadJob_compressing_video_start">Video aan het comprimeren …</string>
  <!--BackgroundMessageRetriever-->
  <string name="BackgroundMessageRetriever_checking_for_messages">Aan het nagaan of er nieuwe berichten zijn …</string>
  <!--BlockedUsersActivity-->
  <string name="BlockedUsersActivity__blocked_users">Geblokkeerde personen</string>
  <string name="BlockedUsersActivity__add_blocked_user">Contactpersoon aan blokkeerlijst toevoegen</string>
  <string name="BlockedUsersActivity__blocked_users_will">Geblokkeerde personen kunnen nergens aan zien dat ze geblokkeerd zijn; ze lijken je nog steeds te kunnen bellen, berichten lijken nog steeds te worden afgeleverd en je profielfoto verdwijnt niet. Je zult hun oproepen en berichten echter niet zien.
</string>
  <string name="BlockedUsersActivity__no_blocked_users">Je hebt geen personen geblokkeerd</string>
  <string name="BlockedUsersActivity__block_user">Persoon blokkeren?</string>
  <string name="BlockedUserActivity__s_will_not_be_able_to">“%1$s” kan jou nog steeds bellen of berichten sturen en weet dus niet dat hij of zijn geblokkeerd is, maar je zult die oproepen en berichten niet zien.</string>
  <string name="BlockedUsersActivity__block">Blokkeren</string>
  <string name="BlockedUsersActivity__unblock_user">Persoon deblokkeren?</string>
  <string name="BlockedUsersActivity__do_you_want_to_unblock_s">Wil je “%1$s” deblokkeren?</string>
  <string name="BlockedUsersActivity__unblock">Deblokkeren</string>
  <!--BlockUnblockDialog-->
  <string name="BlockUnblockDialog_block_and_leave_s">%1$s blokkeren en verlaten?</string>
  <string name="BlockUnblockDialog_block_s">%1$s blokkeren?</string>
  <string name="BlockUnblockDialog_you_will_no_longer_receive_messages_or_updates">Je zult niet langer berichten of meldingen van deze groep ontvangen, en de leden kunnen je niet opnieuw aan de groep toevoegen.</string>
  <string name="BlockUnblockDialog_group_members_wont_be_able_to_add_you">Groepsleden zullen je niet langer aan deze groep kunnen toevoegen.</string>
  <string name="BlockUnblockDialog_group_members_will_be_able_to_add_you">Groepsleden zullen je weer aan deze groep kunnen toevoegen.</string>
  <string name="BlockUnblockDialog_you_will_be_able_to_call_and_message_each_other">Jullie zullen weer berichten naar elkaar kunnen verzenden, kunnen bellen, en je profielnaam, -foto en -omschrijving zullen voor hem of haar weer worden bijgewerkt.</string>
  <string name="BlockUnblockDialog_blocked_people_wont_be_able_to_call_you_or_send_you_messages">Geblokkeerde personen kunnen nergens aan zien dat ze geblokkeerd zijn; ze lijken je nog steeds te kunnen bellen, berichten lijken nog steeds te worden afgeleverd en je profielfoto verdwijnt niet. Je zult hun oproepen en berichten echter niet zien.</string>
  <string name="BlockUnblockDialog_unblock_s">%1$s deblokkeren?</string>
  <string name="BlockUnblockDialog_block">Blokkeren</string>
  <string name="BlockUnblockDialog_block_and_leave">Blokkeren en verlaten</string>
  <string name="BlockUnblockDialog_report_spam_and_block">Spam melden en blokkeren</string>
  <!--BucketedThreadMedia-->
  <string name="BucketedThreadMedia_Today">Vandaag</string>
  <string name="BucketedThreadMedia_Yesterday">Gisteren</string>
  <string name="BucketedThreadMedia_This_week">Deze week</string>
  <string name="BucketedThreadMedia_This_month">Deze maand</string>
  <string name="BucketedThreadMedia_Large">Grote bestanden</string>
  <string name="BucketedThreadMedia_Medium">Middelgrote bestanden</string>
  <string name="BucketedThreadMedia_Small">Kleine bestanden</string>
  <!--CameraXFragment-->
  <string name="CameraXFragment_tap_for_photo_hold_for_video">Tik voor foto, houd vast voor video</string>
  <string name="CameraXFragment_capture_description">Opnemen</string>
  <string name="CameraXFragment_change_camera_description">Camera wisselen</string>
  <string name="CameraXFragment_open_gallery_description">Galerij openen</string>
  <!--CameraContacts-->
  <string name="CameraContacts_recent_contacts">Recente contactpersonen</string>
  <string name="CameraContacts_signal_contacts">Signal-gebruikers</string>
  <string name="CameraContacts_signal_groups">Signal-groepen</string>
  <string name="CameraContacts_you_can_share_with_a_maximum_of_n_conversations">Je kunt dit delen met maximaal %d gesprekken.</string>
  <string name="CameraContacts_select_signal_recipients">Selecteer Signal-ontvangers</string>
  <string name="CameraContacts_no_signal_contacts">Geen Signal-gebuikers</string>
  <string name="CameraContacts_you_can_only_use_the_camera_button">Je kunt de cameraknop alleen gebruiken om foto\'s te verzenden aan Signal-gebruikers.</string>
  <string name="CameraContacts_cant_find_who_youre_looking_for">Kun je de persoon die je zoekt niet vinden?</string>
  <string name="CameraContacts_invite_a_contact_to_join_signal">Nodig een contactpersoon uit om ook Molly te gebruiken</string>
  <string name="CameraContacts__menu_search">Zoeken</string>
  <!--ClearProfileActivity-->
  <string name="ClearProfileActivity_remove">Verwijderen</string>
  <string name="ClearProfileActivity_remove_profile_photo">Profielfoto verwijderen?</string>
  <string name="ClearProfileActivity_remove_group_photo">Groepsafbeelding verwijderen?</string>
  <!--ClientDeprecatedActivity-->
  <string name="ClientDeprecatedActivity_update_signal">Signal bijwerken</string>
  <string name="ClientDeprecatedActivity_this_version_of_the_app_is_no_longer_supported">Deze versie van de app wordt niet langer ondersteund. Om berichten te kunnen blijven verzenden en ontvangen moet je Signal bijwerken naar de meest recente versie.</string>
  <string name="ClientDeprecatedActivity_update">Bijwerken</string>
  <string name="ClientDeprecatedActivity_dont_update">Niet bijwerken</string>
  <string name="ClientDeprecatedActivity_warning">Waarschuwing</string>
  <string name="ClientDeprecatedActivity_your_version_of_signal_has_expired_you_can_view_your_message_history">Jouw versie van Signal is verlopen. Je kunt je gespreksgeschiedenis nog weergeven maar je kunt geen nieuwe berichten verzenden of ontvangen totdat je Signal hebt bijgewerkt.</string>
  <!--CommunicationActions-->
  <string name="CommunicationActions_no_browser_found">Geen webbrowser gevonden.</string>
  <string name="CommunicationActions_send_email">E-mail verzenden</string>
  <string name="CommunicationActions_a_cellular_call_is_already_in_progress">Er is al een telefoongesprek gaande.</string>
  <string name="CommunicationActions_start_voice_call">Spraak-oproep beginnen?</string>
  <string name="CommunicationActions_cancel">Annuleren</string>
  <string name="CommunicationActions_call">Bellen</string>
  <string name="CommunicationActions_insecure_call">Onbeveiligde oproep</string>
  <string name="CommunicationActions_carrier_charges_may_apply">Je mobielentelefonie-aanbieder brengt misschien extra kosten in rekening. Het nummer wat je op het punt staat te bellen is niet geregistreerd bij Signal. Dit gesprek zal via het telefonienetwerk lopen, niet over internet.</string>
  <!--ConfirmIdentityDialog-->
  <string name="ConfirmIdentityDialog_your_safety_number_with_s_has_changed">Je veiligheidsnummer met %1$s is veranderd. Dit kan betekenen dat iemand je communicatie probeert te onderscheppen, of gewoon dat %2$s Signal opnieuw heeft geïnstalleerd.</string>
  <string name="ConfirmIdentityDialog_you_may_wish_to_verify_your_safety_number_with_this_contact">Je wilt misschien je veiligheidsnummer bij deze contactpersoon verifiëren.</string>
  <string name="ConfirmIdentityDialog_accept">Aanvaarden</string>
  <!--ContactsCursorLoader-->
  <string name="ContactsCursorLoader_recent_chats">Recente gesprekken</string>
  <string name="ContactsCursorLoader_contacts">Contacten</string>
  <string name="ContactsCursorLoader_groups">Groepen</string>
  <string name="ContactsCursorLoader_phone_number_search">Zoeken op telefoonnummer</string>
  <string name="ContactsCursorLoader_username_search">Zoeken op gebruikersnaam</string>
  <!--ContactsDatabase-->
  <string name="ContactsDatabase_message_s">Bericht sturen naar %s</string>
  <string name="ContactsDatabase_signal_call_s">Signal-oproep %s</string>
  <!--ContactNameEditActivity-->
  <string name="ContactNameEditActivity_given_name">Voornaam</string>
  <string name="ContactNameEditActivity_family_name">Achternaam</string>
  <string name="ContactNameEditActivity_prefix">Voorvoegsel</string>
  <string name="ContactNameEditActivity_suffix">Achtervoegsel</string>
  <string name="ContactNameEditActivity_middle_name">Tweede voornaam</string>
  <!--ContactShareEditActivity-->
  <string name="ContactShareEditActivity_type_home">Thuis</string>
  <string name="ContactShareEditActivity_type_mobile">Mobiel</string>
  <string name="ContactShareEditActivity_type_work">Werk</string>
  <string name="ContactShareEditActivity_type_missing">Anders</string>
  <string name="ContactShareEditActivity_invalid_contact">De geselecteerde contactpersoon was ongeldig</string>
  <!--ConversationItem-->
  <string name="ConversationItem_error_not_sent_tap_for_details">Niet verzonden, tik hier voor details</string>
  <string name="ConversationItem_error_partially_not_delivered">Gedeeltelijk verzonden, tik hier voor details</string>
  <string name="ConversationItem_error_network_not_delivered">Verzenden is mislukt</string>
  <string name="ConversationItem_received_key_exchange_message_tap_to_process">Sleuteluitwisselingsbericht ontvangen, tik hier om het te verwerken.</string>
  <string name="ConversationItem_group_action_left">%1$s heeft de groep verlaten.</string>
  <string name="ConversationItem_send_paused">Verzending is gepauzeerd</string>
  <string name="ConversationItem_click_to_approve_unencrypted">Verzenden is mislukt, tik om onbeveiligd te verzenden</string>
  <string name="ConversationItem_click_to_approve_unencrypted_sms_dialog_title">Terugvallen naar onversleutelde sms?</string>
  <string name="ConversationItem_click_to_approve_unencrypted_mms_dialog_title">Terugvallen naar onversleutelde mms?</string>
  <string name="ConversationItem_click_to_approve_unencrypted_dialog_message">Dit bericht zal <b>niet</b> versleuteld worden omdat de ontvanger niet langer Signal gebruikt.\n\nBericht onbeveiligd verzenden?</string>
  <string name="ConversationItem_unable_to_open_media">Geen app gevonden waarmee dit bestand geopend kan openen.</string>
  <string name="ConversationItem_copied_text">%s naar klembord gekopieerd</string>
  <string name="ConversationItem_from_s">van %s</string>
  <string name="ConversationItem_to_s">via %s</string>
  <string name="ConversationItem_read_more">  Meer lezen</string>
  <string name="ConversationItem_download_more">  Download meer</string>
  <string name="ConversationItem_pending">  In afwachting</string>
  <string name="ConversationItem_this_message_was_deleted">Dit bericht is gewist.</string>
  <string name="ConversationItem_you_deleted_this_message">Je hebt dit bericht gewist.</string>
  <!--ConversationActivity-->
  <string name="ConversationActivity_reset_secure_session_question">Beveiligde sessie vernieuwen?</string>
  <string name="ConversationActivity_this_may_help_if_youre_having_encryption_problems">Dit kan helpen wanneer je versleutelingsproblemen hebt met dit gesprek. Je berichten blijven behouden.</string>
  <string name="ConversationActivity_reset">Opnieuw opzetten</string>
  <string name="ConversationActivity_add_attachment">Bijlage toevoegen</string>
  <string name="ConversationActivity_select_contact_info">Tik op contactinformatie</string>
  <string name="ConversationActivity_compose_message">Bericht opstellen</string>
  <string name="ConversationActivity_sorry_there_was_an_error_setting_your_attachment">Sorry, er trad een fout op bij het plaatsen van je bijlage.</string>
  <string name="ConversationActivity_recipient_is_not_a_valid_sms_or_email_address_exclamation">Ontvanger is geen geldig sms- of e-mailadres!</string>
  <string name="ConversationActivity_message_is_empty_exclamation">Bericht is leeg!</string>
  <string name="ConversationActivity_group_members">Groepsleden</string>
  <string name="ConversationActivity__tap_here_to_start_a_group_call">Tik hier om een groepsoproep te starten</string>
  <string name="ConversationActivity_invalid_recipient">Ongeldige ontvanger!</string>
  <string name="ConversationActivity_added_to_home_screen">Aan thuisscherm toegevoegd</string>
  <string name="ConversationActivity_calls_not_supported">Bellen niet ondersteund</string>
  <string name="ConversationActivity_this_device_does_not_appear_to_support_dial_actions">Dit apparaat lijkt belacties niet te ondersteunen.</string>
  <string name="ConversationActivity_transport_insecure_sms">Onbeveiligde sms</string>
  <string name="ConversationActivity_transport_insecure_mms">Onbeveiligde mms</string>
  <string name="ConversationActivity_transport_signal">Signal</string>
  <string name="ConversationActivity_lets_switch_to_signal">Laten we Molly gebruiken om een gesprek te voeren %1$s</string>
  <string name="ConversationActivity_specify_recipient">Kies een gesprekspartner</string>
  <string name="ConversationActivity_unblock">Deblokkeren</string>
  <string name="ConversationActivity_attachment_exceeds_size_limits">Bijlage overschrijdt de maximale grootte voor het type bericht dat je wilt verzenden.</string>
  <string name="ConversationActivity_unable_to_record_audio">Kan audio niet opnemen!</string>
  <string name="ConversationActivity_you_cant_send_messages_to_this_group">Je kunt naar dit groepsgesprek geen berichten verzenden omdat je niet langer een lid van deze groep bent.</string>
  <string name="ConversationActivity_there_is_no_app_available_to_handle_this_link_on_your_device">Er is geen app beschikbaar op je apparaat om deze verwijzing te openen.</string>
  <string name="ConversationActivity_your_request_to_join_has_been_sent_to_the_group_admin">Je verzoek om lid te worden van de groep is doorgestuurd naar een beheerder. Je krijgt een melding zodra deze een besluit heeft genomen.</string>
  <string name="ConversationActivity_cancel_request">Verzoek annuleren</string>
  <string name="ConversationActivity_to_send_audio_messages_allow_signal_access_to_your_microphone">Om audioberichten op te nemen, moet je Molly toegang geven tot je microfoon.</string>
  <string name="ConversationActivity_signal_requires_the_microphone_permission_in_order_to_send_audio_messages">Molly heeft toegang nodig tot de microfoon om audioberichten te kunnen opnemen, maar deze is pertinent geweigerd. Ga naar de instellingen voor deze app, tik op ‘Machtigingen’ en schakel ‘Microfoon’ in.</string>
  <string name="ConversationActivity_signal_needs_the_microphone_and_camera_permissions_in_order_to_call_s">Molly heeft toegang nodig tot de microfoon en de camera om %s te kunnen bellen, maar deze is pertinent geweigerd. Ga naar de instellingen voor deze app, tik op ‘Machtigingen’ en schakel ‘Microfoon’ en ‘Camera’ in.</string>
  <string name="ConversationActivity_to_capture_photos_and_video_allow_signal_access_to_the_camera">Geef Molly toegang tot de camera om foto\'s en video\'s te maken.</string>
  <string name="ConversationActivity_signal_needs_the_camera_permission_to_take_photos_or_video">Molly heeft toegang nodig tot de camera om foto’s en video’s te kunnen opnemen, maar deze is pertinent geweigerd. Ga naar de instellingen voor deze app, tik op ‘Machtigingen’ en schakel ‘Camera’ in.</string>
  <string name="ConversationActivity_signal_needs_camera_permissions_to_take_photos_or_video">Molly heeft toegang tot de camera nodig om foto’s en video’s te kunnen opnemen</string>
  <string name="ConversationActivity_enable_the_microphone_permission_to_capture_videos_with_sound">Signal heeft toegang nodig tot de microfoon om video te kunnen opnemen met geluid.</string>
  <string name="ConversationActivity_signal_needs_the_recording_permissions_to_capture_video">Molly heeft toegang nodig tot de microfoon en camera om video te kunnen opnemen, maar deze is pertinent geweigerd. Ga naar de instellingen voor deze app, tik op ‘Machtigingen’ en schakel ‘Microfoon’ en ‘Camera’ in.</string>
  <string name="ConversationActivity_signal_needs_recording_permissions_to_capture_video">Molly heeft toegang nodig tot de microfoon om video te kunnen opnemen.</string>
  <string name="ConversationActivity_quoted_contact_message">%1$s %2$s</string>
  <string name="ConversationActivity_signal_cannot_sent_sms_mms_messages_because_it_is_not_your_default_sms_app">Signal kan geen sms-/mms-bericht verzenden omdat Signal niet je standaard sms-app is. Wil je dit veranderen in je Android-instellingen?</string>
  <string name="ConversationActivity_yes">Ja</string>
  <string name="ConversationActivity_no">Nee</string>
  <string name="ConversationActivity_search_position">%1$d van %2$d</string>
  <string name="ConversationActivity_no_results">Geen resultaten</string>
  <string name="ConversationActivity_sticker_pack_installed">Stickerpakket geïnstalleerd</string>
  <string name="ConversationActivity_new_say_it_with_stickers">Nieuw: zeg het met stickers</string>
  <string name="ConversationActivity_cancel">Audio-opname annuleren</string>
  <string name="ConversationActivity_delete_conversation">Gesprek verwijderen?</string>
  <string name="ConversationActivity_delete_and_leave_group">Groep verwijderen en verlaten?</string>
  <string name="ConversationActivity_this_conversation_will_be_deleted_from_all_of_your_devices">Dit gesprek zal worden gewist van al je apparaten.</string>
  <string name="ConversationActivity_you_will_leave_this_group_and_it_will_be_deleted_from_all_of_your_devices">Je zult deze groep verlaten en het gesprek zal van al je apparaten worden gewist.</string>
  <string name="ConversationActivity_delete">Verwijderen</string>
  <string name="ConversationActivity_delete_and_leave">Verwijderen en verlaten</string>
  <string name="ConversationActivity__to_call_s_signal_needs_access_to_your_microphone">Molly heeft toegang nodig tot je microfoon om %1$s te bellen.</string>
  <string name="ConversationActivity__more_options_now_in_group_settings">Er zijn vanaf nu meer opties in de ‘Groepsgesprek-instellingen’</string>
  <string name="ConversationActivity_join">Deelnemen</string>
  <string name="ConversationActivity_full">Vol</string>
  <string name="ConversationActivity_error_sending_media">Fout bij het verzenden van media</string>
  <string name="ConversationActivity__reported_as_spam_and_blocked">Gemeld als spam en geblokkeerd.</string>
  <string name="ConversationActivity_gifs_have_moved">GIFs zijn verplaatst</string>
  <string name="ConversationActivity_look_for_gifs_next_to_emoji_and_stickers">Je kunt de GIFs vinden bij de emojis en stickers</string>
  <string name="ConversationActivity__gifs_are_now_here">De GIFs zijn nu hier.</string>
  <!--ConversationAdapter-->
  <plurals name="ConversationAdapter_n_unread_messages">
    <item quantity="one">%d ongelezen bericht</item>
    <item quantity="other">%d ongelezen berichten</item>
  </plurals>
  <!--ConversationFragment-->
  <plurals name="ConversationFragment_delete_selected_messages">
    <item quantity="one">Geselecteerd bericht wissen?</item>
    <item quantity="other">Geselecteerde berichten wissen?</item>
  </plurals>
  <string name="ConversationFragment_save_to_sd_card">Opslaan naar telefoonopslag?</string>
  <plurals name="ConversationFragment_saving_n_media_to_storage_warning">
    <item quantity="one">Als je dit bestand opslaat op de telefoonopslag wordt het niet versleuteld opgeslagen en hebben alle andere apps op je apparaat toegang tot dit bestand.\n\nDoorgaan?</item>
    <item quantity="other">Als je deze %1$d bestanden opslaat op de telefoonopslag worden ze niet versleuteld opgeslagen en hebben alle andere apps op je apparaat ook toegang tot deze bestanden.\n\nDoorgaan?</item>
  </plurals>
  <plurals name="ConversationFragment_error_while_saving_attachments_to_sd_card">
    <item quantity="one">Fout tijdens het opslaan van de bijlage op de telefoonopslag!</item>
    <item quantity="other">Fout tijdens het opslaan van de bijlagen op de telefoonopslag!</item>
  </plurals>
  <string name="ConversationFragment_unable_to_write_to_sd_card_exclamation">Kan niet schrijven naar telefoonopslag!</string>
  <plurals name="ConversationFragment_saving_n_attachments">
    <item quantity="one">Bijlage aan het opslaan</item>
    <item quantity="other">%1$d bijlagen aan het opslaan</item>
  </plurals>
  <plurals name="ConversationFragment_saving_n_attachments_to_sd_card">
    <item quantity="one">Bijlage aan het opslaan naar telefoonopslag …</item>
    <item quantity="other">%1$d bijlagen aan het opslaan naar telefoonopslag …</item>
  </plurals>
  <string name="ConversationFragment_pending">In afwachting …</string>
  <string name="ConversationFragment_push">Internet (Signal-protocol)</string>
  <string name="ConversationFragment_mms">Mms (onbeveiligd)</string>
  <string name="ConversationFragment_sms">Sms (onbeveiligd)</string>
  <string name="ConversationFragment_deleting">Aan het wissen</string>
  <string name="ConversationFragment_deleting_messages">Berichten aan het wissen …</string>
  <string name="ConversationFragment_delete_for_me">Voor mij wissen</string>
  <string name="ConversationFragment_delete_for_everyone">Wissen voor iedereen</string>
  <string name="ConversationFragment_this_message_will_be_deleted_for_everyone_in_the_conversation">Dit bericht zal voor iedere deelnemer aan dit gesprek die een recente versie van Signal gebruikt gewist worden. Ze zullen wel een berichtbubbel zien waarin staat dat je een bericht hebt gewist.</string>
  <string name="ConversationFragment_quoted_message_not_found">Oorspronkelijk bericht niet gevonden</string>
  <string name="ConversationFragment_quoted_message_no_longer_available">Het oorspronkelijke bericht is niet langer beschikbaar</string>
  <string name="ConversationFragment_failed_to_open_message">Openen van bericht is mislukt</string>
  <string name="ConversationFragment_you_can_swipe_to_the_right_reply">Je kunt elk bericht naar rechts vegen om snel een reactie te schijven</string>
  <string name="ConversationFragment_you_can_swipe_to_the_left_reply">Je kunt elk bericht naar links vegen om snel een reactie te schijven</string>
  <string name="ConversationFragment_outgoing_view_once_media_files_are_automatically_removed">Uitgaande eenmaligeweergave-media worden onmiddellijk gewist zodra ze zijn verzonden. Je kunt je eigen media dus niet terugzien. – Gebruik eenmaligeweergave-berichten niet ter beveiliging, want Signal kan niet garanderen dat een bericht op het apparaat van een ander daadwerkelijk wordt gewist.</string>
  <string name="ConversationFragment_you_already_viewed_this_message">Je hebt dit eenmaligeweergave-bericht al weergegeven</string>
  <string name="ConversationFragment__you_can_add_notes_for_yourself_in_this_conversation">Je kunt in dit speciale gesprek notities voor jezelf achterlaten.\nAls je de Signal app op een ander apparaat gekoppeld hebt, dan worden alle notities van na het moment van koppelen gesynchroniseerd. Je kunt dus notities toevoegen en teruglezen vanaf al je gekoppelde apparaten.</string>
  <string name="ConversationFragment__d_group_members_have_the_same_name">%1$d groepsleden hebben dezelfde naam.</string>
  <string name="ConversationFragment__tap_to_review">Tik hier om te vergelijken</string>
  <string name="ConversationFragment__review_requests_carefully">Overweeg dit verzoek zorgvuldig</string>
  <string name="ConversationFragment__signal_found_another_contact_with_the_same_name">Molly heeft een ander contactpersoon gevonden met dezelfde naam.</string>
  <string name="ConversationFragment_contact_us">Neem contact met ons op</string>
  <string name="ConversationFragment_verify">Verifiëren</string>
  <string name="ConversationFragment_not_now">Niet nu</string>
  <string name="ConversationFragment_your_safety_number_with_s_changed">Je veiligheidsnummer met %s is veranderd</string>
  <string name="ConversationFragment_your_safety_number_with_s_changed_likey_because_they_reinstalled_signal">Je veiligheidsnummer met %s is veranderd. Waarschijnlijk heeft hij of zij Signal opnieuw geïnstalleerd of is hij of zij op een nieuwe telefoon overgestapt. Als je echt zeker wilt weten dat je nog steeds met dezelfde persoon communiceert, tik dan op ‘Verifiëren’ om het veiligheidsnummer na te kijken. In de meeste gevallen is deze extra controle niet nodig.</string>
  <plurals name="ConversationListFragment_delete_selected_conversations">
    <item quantity="one">Geselecteerd gesprek wissen?</item>
    <item quantity="other">Geselecteerde gesprekken wissen?</item>
  </plurals>
  <plurals name="ConversationListFragment_this_will_permanently_delete_all_n_selected_conversations">
    <item quantity="one">Dit zal het geselecteerde gesprek alleen voor jou onherroepelijk wissen, maar dus niet voor je gesprekspartner(s).</item>
    <item quantity="other">Dit zal alle %1$d geselecteerde gesprekken alleen voor jou onherroepelijk wissen, maar dus niet voor je gesprekspartner(s).</item>
  </plurals>
  <string name="ConversationListFragment_deleting">Verwijderen</string>
  <string name="ConversationListFragment_deleting_selected_conversations">Geselecteerde gesprekken aan het verwijderen …</string>
  <plurals name="ConversationListFragment_conversations_archived">
    <item quantity="one">Gesprek gearchiveerd</item>
    <item quantity="other">%d gesprekken gearchiveerd</item>
  </plurals>
  <string name="ConversationListFragment_undo">ONGEDAAN MAKEN</string>
  <plurals name="ConversationListFragment_moved_conversations_to_inbox">
    <item quantity="one">Gesprek naar postvak IN verplaatst</item>
    <item quantity="other"> %d gesprekken naar postvak IN verplaatst</item>
  </plurals>
  <!--ConversationListItem-->
  <string name="ConversationListItem_key_exchange_message">Sleuteluitwisselingsbericht</string>
  <!--ConversationListItemAction-->
  <string name="ConversationListItemAction_archived_conversations_d">Gearchiveerde gesprekken (%d)</string>
  <!--ConversationTitleView-->
  <string name="ConversationTitleView_verified">Geverifieerd</string>
  <string name="ConversationTitleView_you">Jij</string>
  <!--CreateGroupActivity-->
  <string name="CreateGroupActivity_some_contacts_cannot_be_in_legacy_groups">Sommige contactpersonen kunnen geen lid worden van oude groepen.</string>
  <!--CreateProfileActivity-->
  <string name="CreateProfileActivity__profile">Profiel</string>
  <string name="CreateProfileActivity_error_setting_profile_photo">Fout bij instellen van profielfoto</string>
  <string name="CreateProfileActivity_problem_setting_profile">Probleem bij instellen van profiel</string>
  <string name="CreateProfileActivity_set_up_your_profile">Stel je profiel op</string>
  <string name="CreateProfileActivity_signal_profiles_are_end_to_end_encrypted">Je profielnaam, -foto en -omschrijving zijn alleen zichtbaar voor personen die zijn opgeslagen in jouw contactenlijst, personen naar wie je zelf een nieuw gesprek initieert, personen van wie je een gespreksverzoek aanvaardt en alle leden van een groep waarvan jij lid bent. Signal-profielen worden net als berichten eind-tot-eind-versleuteld uitgewisseld, daarom kunnen zelfs Signals ontwikkelaars je profielnaam, -foto en -omschrijving nooit zien.</string>
  <string name="CreateProfileActivity_set_avatar_description">Profielfoto instellen</string>
  <!--ChooseBackupFragment-->
  <string name="ChooseBackupFragment__restore_from_backup">Back-up-gegevens terugzetten?</string>
  <string name="ChooseBackupFragment__restore_your_messages_and_media">Je hebt nu de gelegenheid om berichten en media uit een back-up-bestand terug te zetten. Let op: Als je de back-up-gegevens wilt terugzetten moet je dit nu doen. Herstellen vanuit een back-up-bestand kan alleen tijdens de installatie van de Signal-app.</string>
  <string name="ChooseBackupFragment__icon_content_description">Back-up-gegevens terugzetten pictogram</string>
  <string name="ChooseBackupFragment__choose_backup">Back-up-bestand kiezen</string>
  <string name="ChooseBackupFragment__learn_more">Meer leren hierover</string>
  <!--RestoreBackupFragment-->
  <string name="RestoreBackupFragment__restore_complete">Gegevens herstellen vanuit een back-up-bestand is voltooid</string>
  <string name="RestoreBackupFragment__to_continue_using_backups_please_choose_a_folder">Om back-up-bestanden te blijven maken, kies een directory waar je back-up-bestanden vanaf nu in wilt opslaan.</string>
  <string name="RestoreBackupFragment__choose_folder">Map kiezen</string>
  <string name="RestoreBackupFragment__not_now">Niet nu</string>
  <!--BackupsPreferenceFragment-->
  <string name="BackupsPreferenceFragment__chat_backups">Back-up-bestanden maken</string>
  <string name="BackupsPreferenceFragment__backups_are_encrypted_with_a_passphrase">Back-up-bestanden worden versleuteld met een wachtwoord en worden alleen offline op je eigen apparaat opgeslagen. Als je het maken van back-up-bestanden inschakelt maakt Signal automatisch elke dag een nieuw back-up-bestand van al je gesprekken en media. Alleen de twee meest recente geslaagde back-up-bestanden blijven bewaard, oudere back-up-bestanden worden overschreven.</string>
  <string name="BackupsPreferenceFragment__create_backup">Nu een back-up-bestand maken</string>
  <string name="BackupsPreferenceFragment__last_backup">Meest recente back-up-bestand: %1$s</string>
  <string name="BackupsPreferenceFragment__backup_folder">Back-up-directory</string>
  <string name="BackupsPreferenceFragment__verify_backup_passphrase">Back-up-wachtwoord verifiëren</string>
  <string name="BackupsPreferenceFragment__test_your_backup_passphrase">Test je back-up-wachtwoord om na te gaan of je het juiste wachtwoord onthouden hebt</string>
  <string name="BackupsPreferenceFragment__turn_on">Inschakelen</string>
  <string name="BackupsPreferenceFragment__turn_off">Uitschakelen</string>
  <string name="BackupsPreferenceFragment__to_restore_a_backup">Om je gegevens uit een bestaand back-up-bestand terug te plaatsen moet je Molly opnieuw installeren. Open dan de net geïnstalleerde Molly app en tik op “Back-up-gegevens terugzetten”. %1$s</string>
  <string name="BackupsPreferenceFragment__learn_more">Meer leren hierover</string>
  <string name="BackupsPreferenceFragment__in_progress">Wordt nu uitgevoerd …</string>
  <string name="BackupsPreferenceFragment__d_so_far">Tot nu toe %1$d …</string>
  <string name="BackupsPreferenceFragment_signal_requires_external_storage_permission_in_order_to_create_backups">Molly heeft toegang nodig tot de externe opslagruimte om back-up-bestanden te kunnen maken, maar deze is pertinent geweigerd. Ga naar de instellingen voor deze app, tik op ‘Machtigingen’ en schakel ‘Opslagruimte’ in.</string>
  <!--CustomDefaultPreference-->
  <string name="CustomDefaultPreference_using_custom">Zelf ingesteld: %s</string>
  <string name="CustomDefaultPreference_using_default">Standaard in gebruik: %s</string>
  <string name="CustomDefaultPreference_none">Geen</string>
  <!--AvatarSelectionBottomSheetDialogFragment-->
  <string name="AvatarSelectionBottomSheetDialogFragment__choose_photo">Foto kiezen</string>
  <string name="AvatarSelectionBottomSheetDialogFragment__take_photo">Foto nemen</string>
  <string name="AvatarSelectionBottomSheetDialogFragment__choose_from_gallery">Kiezen vanuit galerij</string>
  <string name="AvatarSelectionBottomSheetDialogFragment__remove_photo">Foto verwijderen</string>
  <string name="AvatarSelectionBottomSheetDialogFragment__taking_a_photo_requires_the_camera_permission">Het maken van een foto vereist toestemming om de camera te gebruiken.</string>
  <string name="AvatarSelectionBottomSheetDialogFragment__viewing_your_gallery_requires_the_storage_permission">Om je gallerij weer te kunnen geven is toestemming om de opslag te gebruiken nodig.</string>
  <!--DateUtils-->
  <string name="DateUtils_just_now">Nu</string>
  <string name="DateUtils_minutes_ago">%d min</string>
  <string name="DateUtils_today">Vandaag</string>
  <string name="DateUtils_yesterday">Gisteren</string>
  <!--DecryptionFailedDialog-->
  <string name="DecryptionFailedDialog_chat_session_refreshed">Gespreksessie vernieuwd</string>
  <string name="DecryptionFailedDialog_signal_uses_end_to_end_encryption">Omdat Signal geavanceerde eind-tot-eind-versluteling gebruikt, kan het soms nodig zijn om je gespreksessie te vernieuwen. Dit heeft geen invloed op de beveiliging van je gesprek, maar het is mogelijk dat je een bericht van je contactpersoon hebt gemist. Vraag je contactpersoon eventueel om zijn of haar meest recente berichten opnieuw te zenden.</string>
  <!--DeviceListActivity-->
  <string name="DeviceListActivity_unlink_s">‘%s’ ontkoppelen?</string>
  <string name="DeviceListActivity_by_unlinking_this_device_it_will_no_longer_be_able_to_send_or_receive">Door dit apparaat te ontkoppelen kan het niet langer berichten verzenden en ontvangen.</string>
  <string name="DeviceListActivity_network_connection_failed">Netwerkfout</string>
  <string name="DeviceListActivity_try_again">Opnieuw proberen</string>
  <string name="DeviceListActivity_unlinking_device">Apparaat aan het ontkoppelen …</string>
  <string name="DeviceListActivity_unlinking_device_no_ellipsis">Apparaat aan het ontkoppelen</string>
  <string name="DeviceListActivity_network_failed">Netwerkfout!</string>
  <!--DeviceListItem-->
  <string name="DeviceListItem_unnamed_device">Naamloos apparaat</string>
  <string name="DeviceListItem_linked_s">Gekoppeld: %s</string>
  <string name="DeviceListItem_last_active_s">Laatst actief: %s</string>
  <string name="DeviceListItem_today">Vandaag</string>
  <!--DocumentView-->
  <string name="DocumentView_unnamed_file">Onbenoemd bestand</string>
  <!--DonateMegaphone-->
  <string name="DonateMegaphone_donate_to_signal">Aan Signal doneren</string>
  <string name="DonateMegaphone_Signal_is_powered_by_people_like_you_show_your_support_today">Signal wordt onder andere gefinancierd door donaties van mensen zoals jij. Zou je ons willen steunen?</string>
  <string name="DonateMegaphone_donate">Doneren</string>
  <string name="DonateMegaphone_no_thanks">Nee</string>
  <!--GroupCallingMegaphone-->
  <string name="GroupCallingMegaphone__introducing_group_calls">Signal ondersteunt vanaf nu groepsoproepen</string>
  <string name="GroupCallingMegaphone__open_a_new_group_to_start">Je vindt de knop om een eind-tot-eind-versleutelde groepsoproep te starten rechts bovenin in een groepsgesprek</string>
  <!--DozeReminder-->
  <string name="DozeReminder_optimize_for_missing_play_services">Optimaliseren voor ontbrekende Google Play Services</string>
  <string name="DozeReminder_this_device_does_not_support_play_services_tap_to_disable_system_battery">Dit apparaat biedt geen ondersteuning voor Google Play Services. Tik hier om de optimalisaties m.b.t. stroomverbruik uit te schakelen, die Molly momenteel verhinderen om berichten te ontvangen op de achtergrond.</string>
  <!--ExpiredBuildReminder-->
  <string name="ExpiredBuildReminder_this_version_of_signal_has_expired">Deze versie van Signal is verlopen. Werk Signal bij om weer berichten te kunnen verzenden en ontvangen.</string>
  <string name="ExpiredBuildReminder_update_now">Nu bijwerken</string>
  <!--PendingGroupJoinRequestsReminder-->
  <plurals name="PendingGroupJoinRequestsReminder_d_pending_member_requests">
    <item quantity="one">%d openstaand lidmaatschapsverzoek.</item>
    <item quantity="other">%d openstaande lidmaatschapsverzoeken.</item>
  </plurals>
  <string name="PendingGroupJoinRequestsReminder_view">Weergeven</string>
  <!--ShareActivity-->
  <string name="ShareActivity_share_with">Doorsturen naar</string>
  <string name="ShareActivity_multiple_attachments_are_only_supported">Het verzenden van meerdere bijlagen is alleen mogelijk voor afbeeldingen en video\'s</string>
  <!--GcmRefreshJob-->
  <string name="GcmRefreshJob_Permanent_Signal_communication_failure">Pertinente Signal-communicatiefout!</string>
<<<<<<< HEAD
  <string name="GcmRefreshJob_Signal_was_unable_to_register_with_Google_Play_Services">Molly was niet in staat zich bij de Google Play services op je telefoon te registreren. Molly-berichten en -oproepen zijn nu uitgeschakeld, probeer opnieuw te registreren via Instellingen &gt; Geavanceerd.</string>
=======
  <string name="GcmRefreshJob_Signal_was_unable_to_register_with_Google_Play_Services">Signal was niet in staat zich bij de Google Play services op je telefoon te registreren. Signal-berichten en -oproepen zijn nu uitgeschakeld, probeer opnieuw te registreren via Instellingen &gt; Privacy &gt; Geavanceerd.</string>
>>>>>>> 2029ea37
  <!--GiphyActivity-->
  <string name="GiphyActivity_error_while_retrieving_full_resolution_gif">Fout bij het ophalen van de GIF in volledige resolutie</string>
  <!--GiphyFragmentPageAdapter-->
  <string name="GiphyFragmentPagerAdapter_gifs">GIFs</string>
  <string name="GiphyFragmentPagerAdapter_stickers">Stickers</string>
  <!--AddToGroupActivity-->
  <string name="AddToGroupActivity_add_member">Persoon aan de groep toevoegen?</string>
  <string name="AddToGroupActivity_add_s_to_s">%1$s aan de groep “%2$s” toevoegen?</string>
  <string name="AddToGroupActivity_s_added_to_s">%1$s aan de groep “%2$s” toegevoegd.</string>
  <string name="AddToGroupActivity_add_to_group">Aan groep toevoegen</string>
  <string name="AddToGroupActivity_add_to_groups">Aan groepen toevoegen</string>
  <string name="AddToGroupActivity_this_person_cant_be_added_to_legacy_groups">Deze persoon kan niet worden toegevoegd aan een oude groep.</string>
  <string name="AddToGroupActivity_add">Toevoegen</string>
  <!--ChooseNewAdminActivity-->
  <string name="ChooseNewAdminActivity_choose_new_admin">Kies een nieuwe beheerder</string>
  <string name="ChooseNewAdminActivity_done">Klaar</string>
  <string name="ChooseNewAdminActivity_you_left">Je hebt de groep “%1$s” verlaten.</string>
  <!--GroupMembersDialog-->
  <string name="GroupMembersDialog_you">Jij</string>
  <!--GV2 access levels-->
  <string name="GroupManagement_access_level_anyone">Iedereen</string>
  <string name="GroupManagement_access_level_all_members">Alle groepsleden</string>
  <string name="GroupManagement_access_level_only_admins">Uitsluitend beheerders</string>
  <string name="GroupManagement_access_level_no_one">Niemand</string>
  <!--GV2 invites sent-->
  <plurals name="GroupManagement_invitation_sent">
    <item quantity="one">Uitnodiging verzonden</item>
    <item quantity="other">%d uitnodigingen verzonden</item>
  </plurals>
  <string name="GroupManagement_invite_single_user">“%1$s” kan niet direct door jou worden toegevoegd aan de groep. In plaats daarvan heeft hij of zij een uitnodiging gekregen om lid te worden van de groep, en hij of zij zal geen berichten van de groep kunnen zien totdat hij of zij de uitnodiging heeft aanvaard.</string>
  <string name="GroupManagement_invite_multiple_users">Deze personen kunnen niet direct door jou aan de groep worden toegevoegd. In plaats daarvan hebben ze een uitnodiging gekregen om lid te worden van de groep, en ze zullen geen berichten van de groep kunnen zien totdat ze de uitnodiging hebben aanvaard.</string>
  <!--GroupsV1MigrationLearnMoreBottomSheetDialogFragment-->
  <string name="GroupsV1MigrationLearnMore_what_are_new_groups">Wat zijn ‘nieuwe’ groepen?</string>
  <string name="GroupsV1MigrationLearnMore_new_groups_have_features_like_mentions">Nieuwe groepen hebben functionaliteiten waaronder @vermeldingen en groepsbeheer en in de toekomst zullen er meer functionaliteiten aan worden toegevoegd.</string>
  <string name="GroupsV1MigrationLearnMore_all_message_history_and_media_has_been_kept">Alle gespreksgeschiedenis en media van voor het omzetten zijn behouden gebleven.</string>
  <string name="GroupsV1MigrationLearnMore_you_will_need_to_accept_an_invite_to_join_this_group_again">Om weer lid te worden van deze groep zul je een uitnodiging moeten aanvaarden. Je zult geen berichten van deze groep ontvangen zolang je dat nog niet hebt gedaan.</string>
  <plurals name="GroupsV1MigrationLearnMore_these_members_will_need_to_accept_an_invite">
    <item quantity="one">Dit groepslid zal opnieuw een uitnodiging om tot de groep toe te treden moeten accepteren en zal geen berichten krijgen zolang dit geaccepteerd is:</item>
    <item quantity="other">Deze groepsleden zullen opnieuw een uitnodiging om tot de groep toe te treden moeten accepteren en zullen geen berichten krijgen zolang ze dit geaccepteerd hebben:</item>
  </plurals>
  <plurals name="GroupsV1MigrationLearnMore_these_members_were_removed_from_the_group">
    <item quantity="one">Dit groepslid is verwijderd uit de groep en kan niet opnieuw toetreden totdat hij Signal heeft bijgewerkt:</item>
    <item quantity="other">Deze groepsleden zijn verwijderd uit de groep en kunnen niet opnieuw toetreden totdat ze Signal hebben bijgewerkt:</item>
  </plurals>
  <!--GroupsV1MigrationInitiationBottomSheetDialogFragment-->
  <string name="GroupsV1MigrationInitiation_upgrade_to_new_group">Omzetten naar nieuwe groep</string>
  <string name="GroupsV1MigrationInitiation_upgrade_this_group">Deze groep omzetten naar een nieuwe groep</string>
  <string name="GroupsV1MigrationInitiation_new_groups_have_features_like_mentions">Nieuwe groepen hebben functionaliteiten waaronder @vermeldingen en groepsbeheer en in de toekomst zullen er meer functionaliteiten aan worden toegevoegd.</string>
  <string name="GroupsV1MigrationInitiation_all_message_history_and_media_will_be_kept">Alle gespreksgeschiedenis en media van voor het omzetten zullen behouden blijven.</string>
  <string name="GroupsV1MigrationInitiation_encountered_a_network_error">Er is een netwerkfout opgetreden. Probeer het later opnieuw.</string>
  <string name="GroupsV1MigrationInitiation_failed_to_upgrade">Omzetten is mislukt.</string>
  <plurals name="GroupsV1MigrationInitiation_these_members_will_need_to_accept_an_invite">
    <item quantity="one">Dit groepslid zal een uitnodiging ontvangen om tot de groep toe te treden en hij of zij zal geen berichten ontvangen zolang hij of zij die uitnodiging nog niet geaccepteerd heeft:</item>
    <item quantity="other">Deze groepsleden zullen een uitnodiging ontvangen om tot de groep toe te treden en ze zullen geen berichten ontvangen zolang ze die uitnodiging nog niet geaccepteerd hebben:</item>
  </plurals>
  <plurals name="GroupsV1MigrationInitiation_these_members_are_not_capable_of_joining_new_groups">
    <item quantity="one">Dit groepslid is niet in staat om tot nieuwe groepen toe te treden en wordt daarom verwijderd uit de groep:</item>
    <item quantity="other">Deze groepsleden zijn niet in staat om tot nieuwe groepen toe te treden en worden daarom verwijderd uit de groep:</item>
  </plurals>
  <!--GroupsV1MigrationInitiationReminder-->
  <!-- Removed by excludeNonTranslatables <string name="GroupsV1MigrationInitiationReminder_to_access_new_features_like_mentions">Om nieuwe functionaliteiten zoals @vermeldigen en beheerders te kunnen gebruiken, moet je deze groep omzetten in een nieuwe groep.</string> -->
  <!-- Removed by excludeNonTranslatables <string name="GroupsV1MigrationInitiationReminder_not_now">Niet nu</string> -->
  <!-- Removed by excludeNonTranslatables <string name="GroupsV1MigrationInitiationReminder_upgrade_group">Groep omzetten</string> -->
  <!--GroupsV1MigrationSuggestionsReminder-->
  <plurals name="GroupsV1MigrationSuggestionsReminder_members_couldnt_be_added_to_the_new_group">
    <item quantity="one">%1$d groepslid kon bij het omzetten van de groep in een nieuwe groep niet automatisch opnieuw worden toegevoegd. Wil je ze hem of haar nu alsnog toevoegen?</item>
    <item quantity="other">%1$d groepsleden konden bij het omzetten van de groep in een nieuwe groep niet automatisch opnieuw worden toegevoegd. Wil je ze nu alsnog toevoegen?</item>
  </plurals>
  <plurals name="GroupsV1MigrationSuggestionsReminder_add_members">
    <item quantity="one">Groepslid toevoegen</item>
    <item quantity="other">Groepsleden toevoegen</item>
  </plurals>
  <string name="GroupsV1MigrationSuggestionsReminder_no_thanks">Nee bedankt</string>
  <!--GroupsV1MigrationSuggestionsDialog-->
  <plurals name="GroupsV1MigrationSuggestionsDialog_add_members_question">
    <item quantity="one">Groepslid toevoegen?</item>
    <item quantity="other">Groepsleden toevoegen?</item>
  </plurals>
  <plurals name="GroupsV1MigrationSuggestionsDialog_these_members_couldnt_be_automatically_added">
    <item quantity="one">Dit groepslid kon bij het omzetten van een groep in een nieuwe groep niet automatisch worden toegevoegd.</item>
    <item quantity="other">Deze groepsleden konden bij het omzetten van een groep in een nieuwe groep niet automatisch worden toegevoegd.</item>
  </plurals>
  <plurals name="GroupsV1MigrationSuggestionsDialog_add_members">
    <item quantity="one">Groepslid toevoegen</item>
    <item quantity="other">Groepsleden toevoegen</item>
  </plurals>
  <plurals name="GroupsV1MigrationSuggestionsDialog_failed_to_add_members_try_again_later">
    <item quantity="one">Het toevoegen van een groepslid is mislukt. Probeer het later opnieuw.</item>
    <item quantity="other">Het toevoegen van groepsleden is mislukt. Probeer het later opnieuw.</item>
  </plurals>
  <plurals name="GroupsV1MigrationSuggestionsDialog_cannot_add_members">
    <item quantity="one">Een groepslid kon niet toevoegen.</item>
    <item quantity="other">Groepsleden konden niet worden toevoegen.</item>
  </plurals>
  <!--LeaveGroupDialog-->
  <string name="LeaveGroupDialog_leave_group">Groep verlaten?</string>
  <string name="LeaveGroupDialog_you_will_no_longer_be_able_to_send_or_receive_messages_in_this_group">Je zult in dit groepsgesprek niet langer berichten kunnen verzenden of ontvangen.</string>
  <string name="LeaveGroupDialog_leave">Verlaten</string>
  <string name="LeaveGroupDialog_choose_new_admin">Kies een nieuwe beheerder</string>
  <string name="LeaveGroupDialog_before_you_leave_you_must_choose_at_least_one_new_admin_for_this_group">Voor je de groep verlaat moet je tenminste één beheerder aanwijzen voor deze groep.</string>
  <string name="LeaveGroupDialog_choose_admin">Beheerder kiezen</string>
  <!--LinkPreviewsMegaphone-->
  <string name="LinkPreviewsMegaphone_disable">Uitschakelen</string>
  <string name="LinkPreviewsMegaphone_preview_any_link">Voor elke website voorbeeldafbeeldingen</string>
  <string name="LinkPreviewsMegaphone_you_can_now_retrieve_link_previews_directly_from_any_website">Vanaf nu kun je voor elke website een voorbeeldafbeelding bijvoegen, maar wanneer je dat doet zouden die websites kunnen zien dat je hen vermeldt.</string>
  <!--LinkPreviewView-->
  <string name="LinkPreviewView_no_link_preview_available">Geen voorbeeldafbeelding beschikbaar</string>
  <string name="LinkPreviewView_this_group_link_is_not_active">Deze groepsverwijzing is niet actief</string>
  <string name="LinkPreviewView_domain_date">%1$s · %2$s</string>
  <!--LinkPreviewRepository-->
  <plurals name="LinkPreviewRepository_d_members">
    <item quantity="one">%1$d lid</item>
    <item quantity="other">%1$d leden</item>
  </plurals>
  <!--PendingMembersActivity-->
  <string name="PendingMembersActivity_pending_group_invites">Uitnodigingen in afwachting</string>
  <string name="PendingMembersActivity_requests">Verzoeken</string>
  <string name="PendingMembersActivity_invites">Uitnodigingen</string>
  <string name="PendingMembersActivity_people_you_invited">Personen die jij voor de groep hebt uitgenodigd</string>
  <string name="PendingMembersActivity_you_have_no_pending_invites">Er zijn geen door jou verzonden uitnodigingen in afwachting van een reactie.</string>
  <string name="PendingMembersActivity_invites_by_other_group_members">Personen die door andere leden voor de groep zijn uitgenodigd</string>
  <string name="PendingMembersActivity_no_pending_invites_by_other_group_members">Er zijn geen door andere groepsleden verzonden uitnodigingen in afwachting van een reactie.</string>
  <string name="PendingMembersActivity_missing_detail_explanation">Profielinformatie van personen die door andere groepsleden zijn uitgenodigd wordt niet weergegeven. Pas als een genodigde er voor kiest de uitnodiging te aanvaarden, dan zullen op dat moment zijn of haar profielnaam, -foto en -omschrijving zichtbaar worden voor de groep. Zolang deze personen de uitnodiging niet aanvaard hebben zullen ze nog geen groepsberichten ontvangen.</string>
  <string name="PendingMembersActivity_revoke_invite">Uitnodiging intrekken</string>
  <string name="PendingMembersActivity_revoke_invites">Uitnodigingen intrekken</string>
  <plurals name="PendingMembersActivity_revoke_d_invites">
    <item quantity="one">Uitnodiging intrekken</item>
    <item quantity="other">%1$d uitnodigingen intrekken</item>
  </plurals>
  <plurals name="PendingMembersActivity_error_revoking_invite">
    <item quantity="one">Fout bij het intrekken van een uitnodiging
</item>
    <item quantity="other">Fout bij het intrekken van uitnodigingen</item>
  </plurals>
  <!--RequestingMembersFragment-->
  <string name="RequestingMembersFragment_pending_member_requests">Lidmaatschapsverzoeken in afwachting</string>
  <string name="RequestingMembersFragment_no_member_requests_to_show">Er zijn geen lidmaatschapsverzoeken om weer te geven.</string>
  <string name="RequestingMembersFragment_explanation">Personen in deze lijst proberen via de groepsverwijzing lid te worden van deze groep.</string>
  <string name="RequestingMembersFragment_added_s">“ %1$s” toegevoegd</string>
  <string name="RequestingMembersFragment_denied_s">“ %1$s” afgewezen</string>
  <!--AddMembersActivity-->
  <string name="AddMembersActivity__done">Klaar</string>
  <string name="AddMembersActivity__this_person_cant_be_added_to_legacy_groups">Deze persoon kan niet worden toegevoegd aan oude groepen.</string>
  <plurals name="AddMembersActivity__add_d_members_to_s">
    <item quantity="one">%1$s toevoegen aan “%2$s”?</item>
    <item quantity="other">%3$d personen toevoegen aan “%2$s”?</item>
  </plurals>
  <string name="AddMembersActivity__add">Toevoegen</string>
  <!--AddGroupDetailsFragment-->
  <string name="AddGroupDetailsFragment__name_this_group">Geef dit groepsgesprek een naam </string>
  <string name="AddGroupDetailsFragment__create_group">Groep aanmaken</string>
  <string name="AddGroupDetailsFragment__create">Aanmaken</string>
  <string name="AddGroupDetailsFragment__members">Leden</string>
  <string name="AddGroupDetailsFragment__you_can_add_or_invite_friends_after_creating_this_group">Je kunt na het maken van deze groep kennissen ervoor uitnodigen of eraan toevoegen.</string>
  <string name="AddGroupDetailsFragment__group_name_required">Groepsnaam (vereist)</string>
  <string name="AddGroupDetailsFragment__group_name_optional">Groepsnaam (optioneel)</string>
  <string name="AddGroupDetailsFragment__this_field_is_required">Dit veld is vereist.</string>
  <string name="AddGroupDetailsFragment__group_creation_failed">Nieuw groepsgesprek aanmaken is mislukt</string>
  <string name="AddGroupDetailsFragment__try_again_later">Probeer het later opnieuw.</string>
  <string name="AddGroupDetailsFragment__youve_selected_a_contact_that_doesnt">Je hebt een contactpersoon geselecteerd die geen Signal-groepen ondersteunt, dus deze groep zal gebruik maken van mms.</string>
  <string name="AddGroupDetailsFragment_custom_mms_group_names_and_photos_will_only_be_visible_to_you">Zelf ingestelde mms-groepsnamen en groepsafbeeldingen zullen alleen zichtbaar zijn voor jou.</string>
  <string name="AddGroupDetailsFragment__remove">Verwijderen</string>
  <string name="AddGroupDetailsFragment__sms_contact">Sms-contactpersoon</string>
  <string name="AddGroupDetailsFragment__remove_s_from_this_group">%1$s van deze groep verwijderen?</string>
  <plurals name="AddGroupDetailsFragment__d_members_do_not_support_new_groups">
    <item quantity="one">%d groepslid ondersteunt geen nieuwe groepen, dus deze groep wordt een oude groep.</item>
    <item quantity="other">%d groepsleden ondersteunen geen nieuwe groepen, dus deze groep wordt een oude groep.</item>
  </plurals>
  <plurals name="AddGroupDetailsFragment__d_members_do_not_support_new_groups_so_this_group_cannot_be_created">
    <item quantity="one">%d groepslid ondersteunt geen nieuwe groepen, dus de nieuwe groep kan niet worden aangemaakt.</item>
    <item quantity="other">%d groepsleden ondersteunen geen nieuwe groepen, dus de nieuwe groep kan niet worden aangemaakt.</item>
  </plurals>
  <!--NonGv2MemberDialog-->
  <string name="NonGv2MemberDialog_single_users_are_non_gv2_capable">Er zal een oude groep aangemaakt worden omdat “%1$s”een oude versie van Signal gebruikt. Je kunt een groep nieuwe stijl aanmaken met hem als lid nadat hij Signal bijgewerkt heeft, of hem voordat je de groep aanmaakt verwijderen.</string>
  <plurals name="NonGv2MemberDialog_d_users_are_non_gv2_capable">
    <item quantity="one">Er zal een oude groep aangemaakt worden omdat %1$d lid een oude versie van Signal gebruikt. Je kunt een groep nieuwe stijl aanmaken met hem als lid nadat hij Signal bijgewerkt heeft, of hem voordat je de groep aanmaakt verwijderen.</item>
    <item quantity="other">Er zal een oude groep aangemaakt worden omdat %1$d leden een oude versie van Signal gebruiken. Je kunt een groep nieuwe stijl aanmaken met hen als lid nadat ze Signal bijgewerkt hebben, of hen voordat je de groep aanmaakt verwijderen.</item>
  </plurals>
  <string name="NonGv2MemberDialog_single_users_are_non_gv2_capable_forced_migration">De nieuwe groep kon niet aangemaakt worden omdat “%1$s” een oude versie van Signal gebruikt. Je zult hem of haar moeten verwijderen om een nieuwe groep aan te kunnen maken.</string>
  <plurals name="NonGv2MemberDialog_d_users_are_non_gv2_capable_forced_migration">
    <item quantity="one">De nieuwe groep kon niet aangemaakt worden omdat %1$d lid een oude versie van Signal gebruikt. Je zult hem of haar moeten verwijderen om een nieuwe groep aan te kunnen maken.</item>
    <item quantity="other">De nieuwe groep kon niet aangemaakt worden omdat %1$d leden een oude versie van Signal gebruiken. Je zult hen moeten verwijderen om een nieuwe groep aan te kunnen maken.</item>
  </plurals>
  <!--ManageGroupActivity-->
  <string name="ManageGroupActivity_member_requests_and_invites">Lidmaatschapsverzoeken &amp; -uitnodigingen</string>
  <string name="ManageGroupActivity_add_members">Leden toevoegen</string>
  <string name="ManageGroupActivity_edit_group_info">Groepsinformatie aanpassen</string>
  <string name="ManageGroupActivity_who_can_add_new_members">Wie mag nieuwe leden toevoegen?</string>
  <string name="ManageGroupActivity_who_can_edit_this_groups_info">Wie mag de groepsinformatie aanpassen?</string>
  <string name="ManageGroupActivity_group_link">Groepsverwijzing voor deze groep</string>
  <string name="ManageGroupActivity_block_group">Groep blokkeren en verlaten</string>
  <string name="ManageGroupActivity_unblock_group">Groep deblokkeren</string>
  <string name="ManageGroupActivity_leave_group">Groep verlaten</string>
  <string name="ManageGroupActivity_mute_notifications">Meldingen dempen</string>
  <string name="ManageGroupActivity_custom_notifications">Aangepaste meldingen</string>
  <string name="ManageGroupActivity_mentions">Vermeldingen</string>
  <string name="ManageGroupActivity_chat_color_and_wallpaper">Gesprekskleur &amp; -achtergrond</string>
  <string name="ManageGroupActivity_until_s">Tot %1$s</string>
  <string name="ManageGroupActivity_always">Voor altijd</string>
  <string name="ManageGroupActivity_off">Uit</string>
  <string name="ManageGroupActivity_on">Aan</string>
  <string name="ManageGroupActivity_view_all_members">Alle leden weergeven</string>
  <string name="ManageGroupActivity_see_all">Alles weergeven</string>
  <plurals name="ManageGroupActivity_added">
    <item quantity="one">%d persoon toegevoegd.</item>
    <item quantity="other">%d personen toegevoegd.</item>
  </plurals>
  <string name="ManageGroupActivity_only_admins_can_enable_or_disable_the_sharable_group_link">Uitsluitend beheerders kunnen de groepsverwijzing in- of uitschakelen.</string>
  <string name="ManageGroupActivity_only_admins_can_enable_or_disable_the_option_to_approve_new_members">Uitsluitend beheerders kunnen de beheerderstoestemming-vereiste om lid te mogen worden van de groep in- of uitschakelen.</string>
  <string name="ManageGroupActivity_only_admins_can_reset_the_sharable_group_link">Uitsluitend beheerders kunnen de groepsverwijzing vernieuwen.</string>
  <string name="ManageGroupActivity_you_dont_have_the_rights_to_do_this">Je hebt geen recht om dit te doen</string>
  <string name="ManageGroupActivity_not_capable">Één of meer van de door jou toegevoegde personen ondersteunen de nieuwe groepsgesprekken nog niet. Zij moeten Signal bijwerken.</string>
  <string name="ManageGroupActivity_failed_to_update_the_group">Bijwerken van de groep is mislukt</string>
  <string name="ManageGroupActivity_youre_not_a_member_of_the_group">Je bent geen lid van deze groep</string>
  <string name="ManageGroupActivity_failed_to_update_the_group_please_retry_later">Het bijwerken van de groep is mislukt. Probeer het later opnieuw</string>
  <string name="ManageGroupActivity_failed_to_update_the_group_due_to_a_network_error_please_retry_later">Het bijwerken van de groep is mislukt vanwege een netwerkfout. Probeer het later opnieuw</string>
  <string name="ManageGroupActivity_edit_name_and_picture">Naam en afbeelding aanpassen</string>
  <string name="ManageGroupActivity_legacy_group">Verouderde groep</string>
  <string name="ManageGroupActivity_legacy_group_learn_more">Dit is een verouderde groep. Om nieuwe functionaliteiten zoals groepsbeheer te kunnen gebruiken moet je een nieuwe groep aanmaken.</string>
  <string name="ManageGroupActivity_legacy_group_upgrade">Dit is een verouderde groep; om nieuwe functionaliteiten te kunnen gebruiken zoals @vermeldigen en beheerders,</string>
  <string name="ManageGroupActivity_legacy_group_too_large">Deze verouderde groep kan niet worden omgezet naar een nieuwe groep omdat die teveel leden bevat. Het maximum ledenaantal voor een groep is %1$d.</string>
  <string name="ManageGroupActivity_upgrade_this_group">moet je deze groep omzetten.</string>
  <string name="ManageGroupActivity_this_is_an_insecure_mms_group">Dit is een onbeveiligde mms-groep. Om beveiligde berichten uit te wisselen en om functionaliteiten te kunnen gebruiken zoals groepsnamen en groepsbeheer, moet je je contactpersonen uitnodigen om Signal berichtenapp te gebruiken.</string>
  <string name="ManageGroupActivity_invite_now">Nu uitnodigen</string>
  <string name="ManageGroupActivity_more">meer</string>
  <string name="ManageGroupActivity_add_group_description">Voeg een groepsomschrijving toe …</string>
  <!--GroupMentionSettingDialog-->
  <string name="GroupMentionSettingDialog_notify_me_for_mentions">Meldingen bij naamsvermeldingen</string>
  <string name="GroupMentionSettingDialog_receive_notifications_when_youre_mentioned_in_muted_chats">Wil je toch meldingen ontvangen wanneer iemand je naam in een gedempt gesprek vermeld?</string>
  <string name="GroupMentionSettingDialog_always_notify_me">Geef me altijd een melding</string>
  <string name="GroupMentionSettingDialog_dont_notify_me">Geen meldingen als gedempt</string>
  <!--ManageProfileFragment-->
  <string name="ManageProfileFragment_profile_name">Profielnaam</string>
  <string name="ManageProfileFragment_username">Gebruikersnaam</string>
  <string name="ManageProfileFragment_about">Over mij</string>
  <string name="ManageProfileFragment_write_a_few_words_about_yourself">Schrijf een paar woorden over jezelf</string>
  <string name="ManageProfileFragment_your_name">Je naam</string>
  <string name="ManageProfileFragment_your_username">Je gebruikersnaam</string>
  <string name="ManageProfileFragment_failed_to_set_avatar">Instellen van profielfoto is mislukt</string>
  <!--ManageRecipientActivity-->
  <string name="ManageRecipientActivity_add_to_system_contacts">Aan systeem-contactenlijst toevoegen</string>
  <string name="ManageRecipientActivity_this_person_is_in_your_contacts">Deze persoon staat in je contactenlijst</string>
  <string name="ManageRecipientActivity_disappearing_messages">Verlopende berichten</string>
  <string name="ManageRecipientActivity_chat_color">Gesprekskleur</string>
  <string name="ManageRecipientActivity_chat_wallpaper">Gespreksachtergrond</string>
  <string name="ManageRecipientActivity_block">Blokkeren</string>
  <string name="ManageRecipientActivity_unblock">Deblokkeren</string>
  <string name="ManageRecipientActivity_view_safety_number">Veiligheidsnummer weergeven</string>
  <string name="ManageRecipientActivity_mute_notifications">Meldingen dempen</string>
  <string name="ManageRecipientActivity_custom_notifications">Aangepaste meldingen</string>
  <string name="ManageRecipientActivity_until_s">Tot %1$s</string>
  <string name="ManageRecipientActivity_always">Voor altijd</string>
  <string name="ManageRecipientActivity_off">Uit</string>
  <string name="ManageRecipientActivity_on">Aan</string>
  <string name="ManageRecipientActivity_add_to_a_group">Aan een groep toevoegen</string>
  <string name="ManageRecipientActivity_view_all_groups">Alle groepen weergeven</string>
  <string name="ManageRecipientActivity_see_all">Alles weergeven</string>
  <string name="ManageRecipientActivity_no_groups_in_common">Geen gemeenschappelijke groepen</string>
  <plurals name="ManageRecipientActivity_d_groups_in_common">
    <item quantity="one">%d gemeenschappelijke groep</item>
    <item quantity="other">%d gemeenschappelijke groepen</item>
  </plurals>
  <string name="ManageRecipientActivity_message_description">Bericht</string>
  <string name="ManageRecipientActivity_voice_call_description">Spraakoproep</string>
  <string name="ManageRecipientActivity_insecure_voice_call_description">Onbeveiligde spraakoproep</string>
  <string name="ManageRecipientActivity_video_call_description">Video-oproep</string>
  <plurals name="GroupMemberList_invited">
    <item quantity="one">%1$s heeft 1 persoon uitgenodigd voor de groep</item>
    <item quantity="other">%1$s heeft %2$d personen uitgenodigd voor de groep</item>
  </plurals>
  <!--CustomNotificationsDialogFragment-->
  <string name="CustomNotificationsDialogFragment__custom_notifications">Aangepaste meldingen</string>
  <string name="CustomNotificationsDialogFragment__messages">Berichten</string>
  <string name="CustomNotificationsDialogFragment__use_custom_notifications">Aangepaste meldingen gebruiken</string>
  <string name="CustomNotificationsDialogFragment__notification_sound">Meldingsgeluid</string>
  <string name="CustomNotificationsDialogFragment__vibrate">Trillen</string>
  <string name="CustomNotificationsDialogFragment__call_settings">Oproepinstellingen</string>
  <string name="CustomNotificationsDialogFragment__ringtone">Oproepgeluid</string>
  <string name="CustomNotificationsDialogFragment__enabled">Ingeschakeld</string>
  <string name="CustomNotificationsDialogFragment__disabled">Uitgeschakeld</string>
  <string name="CustomNotificationsDialogFragment__default">Systeemstandaard</string>
  <!--ShareableGroupLinkDialogFragment-->
  <string name="ShareableGroupLinkDialogFragment__shareable_group_link">Deelbare groepsverwijzing</string>
  <string name="ShareableGroupLinkDialogFragment__manage_and_share">Beheren &amp; delen</string>
  <string name="ShareableGroupLinkDialogFragment__group_link">Groepsverwijzing</string>
  <string name="ShareableGroupLinkDialogFragment__share">Met anderen delen</string>
  <string name="ShareableGroupLinkDialogFragment__reset_link">Verwijzing vernieuwen</string>
  <string name="ShareableGroupLinkDialogFragment__member_requests">Lidmaatschapsverzoeken</string>
  <string name="ShareableGroupLinkDialogFragment__approve_new_members">Beheerderstoestemming vereisen</string>
  <string name="ShareableGroupLinkDialogFragment__require_an_admin_to_approve_new_members_joining_via_the_group_link">Vereis voor iedere persoon die via de groepsverwijzing lid wil worden eerst toestemming van een beheerder.</string>
  <string name="ShareableGroupLinkDialogFragment__are_you_sure_you_want_to_reset_the_group_link">Weet je zeker dat je de groepsverwijzing wilt vernieuwen? Men zal dan niet langer lid van de groep kunnen worden via de huidige verwijzing.</string>
  <!--GroupLinkShareQrDialogFragment-->
  <string name="GroupLinkShareQrDialogFragment__qr_code">QR-code</string>
  <string name="GroupLinkShareQrDialogFragment__people_who_scan_this_code_will">Personen die deze code scannen zullen in staat zijn lid te worden van je groep. Als de optie ‘Beheerderstoestemming vereisen’ is ingeschakeld moet een beheerder eerst nog toestemming geven voor iemand lid mag worden van de groep.</string>
  <string name="GroupLinkShareQrDialogFragment__share_code">QR-code delen</string>
  <!--GV2 Invite Revoke confirmation dialog-->
  <string name="InviteRevokeConfirmationDialog_revoke_own_single_invite">Wil je de uitnodiging die je naar %1$s hebt gestuurd intrekken?</string>
  <plurals name="InviteRevokeConfirmationDialog_revoke_others_invites">
    <item quantity="one">Wil je de uitnodiging die door %1$s verzonden is intrekken?</item>
    <item quantity="other">Wil je %2$d uitnodigingen intrekken die door %1$s verzonden zijn?</item>
  </plurals>
  <!--GroupJoinBottomSheetDialogFragment-->
  <string name="GroupJoinBottomSheetDialogFragment_you_are_already_a_member">Je bent al lid van deze groep</string>
  <string name="GroupJoinBottomSheetDialogFragment_join">Lid worden</string>
  <string name="GroupJoinBottomSheetDialogFragment_request_to_join">Verzoek om lid te worden</string>
  <string name="GroupJoinBottomSheetDialogFragment_unable_to_join_group_please_try_again_later">Kan geen lid worden van de groep, probeer het later nog eens</string>
  <string name="GroupJoinBottomSheetDialogFragment_encountered_a_network_error">Er is een netwerkfout opgetreden.</string>
  <string name="GroupJoinBottomSheetDialogFragment_this_group_link_is_not_active">Deze groepsverwijzing is niet actief</string>
  <string name="GroupJoinBottomSheetDialogFragment_unable_to_get_group_information_please_try_again_later">Kan geen informatie over de groep opvragen, probeer het later nog eens</string>
  <string name="GroupJoinBottomSheetDialogFragment_direct_join">Wil je lid worden van deze groep en je naam en foto met de andere leden delen?</string>
  <string name="GroupJoinBottomSheetDialogFragment_admin_approval_needed">Een beheerder van deze groep moet eerst je verzoek om lid te worden goedkeuren voordat je lid kunt worden van deze groep. Wanneer je verzoekt om lid te worden zullen je profielnaam, -foto en -omschrijving direct zichtbaar zijn voor de groepsleden.</string>
  <plurals name="GroupJoinBottomSheetDialogFragment_group_dot_d_members">
    <item quantity="one">Groep · %1$d lid</item>
    <item quantity="other">Groep · %1$d leden</item>
  </plurals>
  <!--GroupJoinUpdateRequiredBottomSheetDialogFragment-->
  <string name="GroupJoinUpdateRequiredBottomSheetDialogFragment_update_signal_to_use_group_links">Werk Signal bij om groepsverwijzingen te kunnen gebruiken</string>
  <string name="GroupJoinUpdateRequiredBottomSheetDialogFragment_update_message">De versie van Signal die je gebruikt ondersteunt deze groepsverwijzing niet. Werk Signal bij naar de meest recente versie om via een verwijzing lid te kunnen worden van een groep.</string>
  <string name="GroupJoinUpdateRequiredBottomSheetDialogFragment_update_signal">Signal bijwerken</string>
  <string name="GroupJoinUpdateRequiredBottomSheetDialogFragment_update_linked_device_message">Een of meerdere van je gekoppelde apparaten gebruikt een versie van Signal die geen groepsverwijzingen ondersteunt. Werk Signal op die apparaten bij om lid te worden van deze groep.</string>
  <string name="GroupJoinUpdateRequiredBottomSheetDialogFragment_group_link_is_not_valid">Ongeldige groepsverwijzing</string>
  <!--GroupInviteLinkEnableAndShareBottomSheetDialogFragment-->
  <string name="GroupInviteLinkEnableAndShareBottomSheetDialogFragment_invite_friends">Kennissen uitnodigen</string>
  <string name="GroupInviteLinkEnableAndShareBottomSheetDialogFragment_share_a_link_with_friends_to_let_them_quickly_join_this_group">Deel een groepsverwijzing met kennissen om ze gemakkelijk aan deze groep te laten deelnemen.</string>
  <string name="GroupInviteLinkEnableAndShareBottomSheetDialogFragment_enable_and_share_link">Groepsverwijzing inschakelen en delen</string>
  <string name="GroupInviteLinkEnableAndShareBottomSheetDialogFragment_share_link">Groepsverwijzing delen</string>
  <string name="GroupInviteLinkEnableAndShareBottomSheetDialogFragment_unable_to_enable_group_link_please_try_again_later">Kan de groepsverwijzing niet inschakelen, probeer het later opnieuw.</string>
  <string name="GroupInviteLinkEnableAndShareBottomSheetDialogFragment_encountered_a_network_error">Er is een netwerkfout opgetreden.</string>
  <string name="GroupInviteLinkEnableAndShareBottomSheetDialogFragment_you_dont_have_the_right_to_enable_group_link">Je hebt geen recht om groepsverwijzingen in te schakelen, vraag dit aan een beheerder.</string>
  <string name="GroupInviteLinkEnableAndShareBottomSheetDialogFragment_you_are_not_currently_a_member_of_the_group">Je bent momenteel geen lid van deze groep.</string>
  <!--GV2 Request confirmation dialog-->
  <string name="RequestConfirmationDialog_add_s_to_the_group">“%1$s” toevoegen aan de groep?</string>
  <string name="RequestConfirmationDialog_deny_request_from_s">Verzoek van “%1$s” afwijzen?</string>
  <string name="RequestConfirmationDialog_add">Toevoegen</string>
  <string name="RequestConfirmationDialog_deny">Afwijzen</string>
  <!--ImageEditorHud-->
  <string name="ImageEditorHud_blur_faces">Vervaag gezichten</string>
  <string name="ImageEditorHud_new_blur_faces_or_draw_anywhere_to_blur">Nieuw: Vervaag gezichten of teken om andere dingen te vervagen</string>
  <string name="ImageEditorHud_draw_anywhere_to_blur">Teken waar je maar wilt om iets te vervagen</string>
  <string name="ImageEditorHud_draw_to_blur_additional_faces_or_areas">Teken om meer gezichten of gebieden te vervagen</string>
  <!--InputPanel-->
  <string name="InputPanel_tap_and_hold_to_record_a_voice_message_release_to_send">Tik en houd vast om een audiobericht op te nemen, laat los om te verzenden</string>
  <!--InviteActivity-->
  <string name="InviteActivity_share">Doorsturen via andere app</string>
  <string name="InviteActivity_share_with_contacts">Contactpersonen kiezen (sms)</string>
  <string name="InviteActivity_choose_how_to_share">Verzenden via andere app</string>
  <string name="InviteActivity_cancel">Annuleren</string>
  <string name="InviteActivity_sending">Bezig met verzenden …</string>
  <string name="InviteActivity_invitations_sent">Uitnodigingen verzonden!</string>
  <string name="InviteActivity_invite_to_signal">Uitnodigen voor Molly</string>
  <plurals name="InviteActivity_send_sms_to_friends">
    <item quantity="one">VERZEND SMS NAAR %d KENNIS</item>
    <item quantity="other">VERZEND SMS NAAR %d KENNISSEN</item>
  </plurals>
  <plurals name="InviteActivity_send_sms_invites">
    <item quantity="one">%d sms-uitnodiging verzenden?</item>
    <item quantity="other">%d sms-uitnodigingen verzenden?</item>
  </plurals>
  <string name="InviteActivity_lets_switch_to_signal">Laten we Molly gebruiken om een gesprek te voeren: %1$s</string>
  <string name="InviteActivity_no_app_to_share_to">Het lijkt erop dat je geen apps hebt waarmee je een uitnodiging kan verzenden.</string>
  <string name="InviteActivity_friends_dont_let_friends_text_unencrypted">Vrienden laten vrienden geen gesprekken onversleuteld voeren.</string>
  <!--LearnMoreTextView-->
  <string name="LearnMoreTextView_learn_more">Meer leren hierover</string>
  <!--LongMessageActivity-->
  <string name="LongMessageActivity_unable_to_find_message">Kan bericht niet vinden</string>
  <string name="LongMessageActivity_message_from_s">Volledige bericht van %1$s</string>
  <string name="LongMessageActivity_your_message">Jouw volledige bericht</string>
  <!--MessageRetrievalService-->
  <string name="MessageRetrievalService_signal">Molly</string>
  <string name="MessageRetrievalService_background_connection_enabled">Berichten ontvangen in de achtergrond is actief</string>
  <!--MmsDownloader-->
  <string name="MmsDownloader_error_reading_mms_settings">Fout bij het lezen van de mms-instellingen van de provider</string>
  <!--MediaOverviewActivity-->
  <string name="MediaOverviewActivity_Media">Media</string>
  <string name="MediaOverviewActivity_Files">Documenten</string>
  <string name="MediaOverviewActivity_Audio">Audio</string>
  <string name="MediaOverviewActivity_All">Alles</string>
  <plurals name="MediaOverviewActivity_Media_delete_confirm_title">
    <item quantity="one">Geselecteerd item wissen?</item>
    <item quantity="other">Geselecteerd items wissen?</item>
  </plurals>
  <plurals name="MediaOverviewActivity_Media_delete_confirm_message">
    <item quantity="one">Dit zal het geselecteerde bestand alleen voor jou onherroepelijk wissen, maar dus niet voor je gesprekspartner(s). Enig berichttekst geassocieerd met dit bestand zal ook worden gewist.</item>
    <item quantity="other">Dit zal alle %1$d geselecteerde bestanden alleen voor jou onherroepelijk wissen, maar dus niet voor je gesprekspartner(s). Enig berichttekst geassocieerd met deze bestanden zal ook worden gewist.</item>
  </plurals>
  <string name="MediaOverviewActivity_Media_delete_progress_title">Aan het verwijderen</string>
  <string name="MediaOverviewActivity_Media_delete_progress_message">Berichten aan het wissen …</string>
  <string name="MediaOverviewActivity_Select_all">Alles selecteren</string>
  <string name="MediaOverviewActivity_collecting_attachments">Bijlagen aan het verzamelen …</string>
  <string name="MediaOverviewActivity_Sort_by">Sorteren op</string>
  <string name="MediaOverviewActivity_Newest">Nieuwste bovenaan</string>
  <string name="MediaOverviewActivity_Oldest">Oudste bovenaan</string>
  <string name="MediaOverviewActivity_Storage_used">Hoeveelheid opslagruimte</string>
  <string name="MediaOverviewActivity_All_storage_use">Alle opgeslagen bestanden</string>
  <string name="MediaOverviewActivity_Grid_view_description">Rasterweergave</string>
  <string name="MediaOverviewActivity_List_view_description">Lijstweergave</string>
  <string name="MediaOverviewActivity_Selected_description">Geselecteerd</string>
  <plurals name="MediaOverviewActivity_d_items_s">
    <item quantity="one">%1$d item %2$s</item>
    <item quantity="other">%1$d items %2$s</item>
  </plurals>
  <plurals name="MediaOverviewActivity_d_items">
    <item quantity="one">%1$d item</item>
    <item quantity="other">%1$d items</item>
  </plurals>
  <string name="MediaOverviewActivity_file">Bestand</string>
  <string name="MediaOverviewActivity_audio">Audio</string>
  <string name="MediaOverviewActivity_video">Video</string>
  <string name="MediaOverviewActivity_image">Afbeelding</string>
  <string name="MediaOverviewActivity_sent_by_s">Door %1$s verzonden</string>
  <string name="MediaOverviewActivity_sent_by_you">Door jou verzonden</string>
  <string name="MediaOverviewActivity_sent_by_s_to_s">Door %1$s naar %2$s verzonden</string>
  <string name="MediaOverviewActivity_sent_by_you_to_s">Door jou naar %1$s verzonden</string>
  <!--Megaphones-->
  <string name="Megaphones_introducing_reactions">We introduceren ‘reacties’</string>
  <string name="Megaphones_tap_and_hold_any_message_to_quicky_share_how_you_feel">Je kunt vanaf nu een bericht aantikken en vasthouden om snel en gemakkelijk te laten weten hoe je je er over voelt.</string>
  <string name="Megaphones_remind_me_later">Herinner me later</string>
  <string name="Megaphones_verify_your_signal_pin">Weet je je Signal-pincode nog?</string>
  <string name="Megaphones_well_occasionally_ask_you_to_verify_your_pin">Signal vraagt je af en toe of je je pincode nog weet, zodat je je pincode goed onthoudt.</string>
  <string name="Megaphones_verify_pin">Pincode bevestigen</string>
  <string name="Megaphones_get_started">Maak een begin</string>
  <string name="Megaphones_new_group">Nieuwe groep</string>
  <string name="Megaphones_invite_friends">Kennissen uitnodigen</string>
  <string name="Megaphones_use_sms">Sms gebruiken</string>
  <string name="Megaphones_appearance">Uiterlijk</string>
  <!--NotificationBarManager-->
  <string name="NotificationBarManager_signal_call_in_progress">Je zit nog in een Signal-oproep</string>
  <string name="NotificationBarManager__establishing_signal_call">Signal-oproep aan het opzetten</string>
  <string name="NotificationBarManager__incoming_signal_call">Inkomende Signal-oproep</string>
  <string name="NotificationBarManager__stopping_signal_call_service">Signal-oproep-ondersteuning wordt gestopt</string>
  <string name="NotificationBarManager__deny_call">Oproep afwijzen</string>
  <string name="NotificationBarManager__answer_call">Oproep beantwoorden</string>
  <string name="NotificationBarManager__end_call">Oproep beëindigen</string>
  <string name="NotificationBarManager__cancel_call">Oproep annuleren</string>
  <!--NotificationsMegaphone-->
  <string name="NotificationsMegaphone_turn_on_notifications">Meldingen inschakelen?</string>
  <string name="NotificationsMegaphone_never_miss_a_message">Mis nooit een melding van je contactpersonen en groepen.</string>
  <string name="NotificationsMegaphone_turn_on">Inschakelen</string>
  <string name="NotificationsMegaphone_not_now">Niet nu</string>
  <!--NotificationMmsMessageRecord-->
  <string name="NotificationMmsMessageRecord_multimedia_message">Multimediabericht</string>
  <string name="NotificationMmsMessageRecord_downloading_mms_message">Mms-bericht aan het downloaden</string>
  <string name="NotificationMmsMessageRecord_error_downloading_mms_message">Fout bij downloaden van mms-bericht, tik om opnieuw te proberen</string>
  <!--MediaPickerActivity-->
  <string name="MediaPickerActivity_send_to">Verzenden naar %s</string>
  <string name="MediaPickerActivity__menu_open_camera">Camera openen</string>
  <!--MediaSendActivity-->
  <string name="MediaSendActivity_add_a_caption">Voeg een bijschrift toe …</string>
  <string name="MediaSendActivity_an_item_was_removed_because_it_exceeded_the_size_limit">Een of meer bijlagen zijn niet toegevoegd omdat die de bestandsgroottelimiet overschrijden</string>
  <string name="MediaSendActivity_camera_unavailable">Camera niet beschikbaar.</string>
  <string name="MediaSendActivity_message_to_s">Bericht aan %s</string>
  <string name="MediaSendActivity_message">Bericht</string>
  <string name="MediaSendActivity_select_recipients">Selecteer Signal-gebruikers</string>
  <string name="MediaSendActivity_signal_needs_access_to_your_contacts">Molly heeft toegang nodig tot je contacten om contactpersonen te kunnen weergeven.</string>
  <string name="MediaSendActivity_signal_needs_contacts_permission_in_order_to_show_your_contacts_but_it_has_been_permanently_denied">Molly heeft toegang tot je lijst met contacten nodig om je contacten weer te kunnen geven, maar toestemming om contacten in te zien is pertinent geweigerd. Ga naar de instellingen voor deze app, tik op ‘Machtigingen’ en schakel ‘Contacten’ in.</string>
  <plurals name="MediaSendActivity_cant_share_more_than_n_items">
    <item quantity="one">Je kan niet meer dan %d item delen.</item>
    <item quantity="other">Je kunt niet meer dan %d items delen.</item>
  </plurals>
  <string name="MediaSendActivity_select_recipients_description">Selecteer Signal-gebruikers</string>
  <string name="MediaSendActivity_tap_here_to_make_this_message_disappear_after_it_is_viewed">Tik hier om er voor te zorgen dat dit bericht wordt gewist nadat het is gezien.</string>
  <!--MediaRepository-->
  <string name="MediaRepository_all_media">Alle media</string>
  <string name="MediaRepository__camera">Camera</string>
  <!--MessageRecord-->
  <string name="MessageRecord_unknown">Gebruiker niet bekend</string>
  <string name="MessageRecord_message_encrypted_with_a_legacy_protocol_version_that_is_no_longer_supported">Dit bericht gebruikt verouderde versleuteling van een Signal-versie die niet langer ondersteund wordt. Vraag de afzender om bij te werken naar de meest recente versie en het bericht opnieuw te verzenden.</string>
  <string name="MessageRecord_left_group">Je hebt de groep verlaten.</string>
  <string name="MessageRecord_you_updated_group">Je hebt de groep aangepast.</string>
  <string name="MessageRecord_the_group_was_updated">De groep is aangepast.</string>
  <string name="MessageRecord_you_called_date">Je hebt gebeld · %1$s</string>
  <string name="MessageRecord_missed_audio_call_date">Audio-oproep gemist· %1$s</string>
  <string name="MessageRecord_missed_video_call_date">Video-oproep gemist · %1$s</string>
  <string name="MessageRecord_s_updated_group">%s heeft de groep aangepast.</string>
  <string name="MessageRecord_s_called_you_date">%1$s heeft je gebeld · %2$s</string>
  <string name="MessageRecord_s_joined_signal">%s is vanaf nu bereikbaar via Signal.</string>
  <string name="MessageRecord_you_disabled_disappearing_messages">Je hebt verlopende berichten uitgeschakeld.</string>
  <string name="MessageRecord_s_disabled_disappearing_messages">%1$s heeft verlopende berichten uitgeschakeld.</string>
  <string name="MessageRecord_you_set_disappearing_message_time_to_s">Je hebt de tijdsspanne voor verlopende berichten op %1$s ingesteld.</string>
  <string name="MessageRecord_s_set_disappearing_message_time_to_s">%1$s heeft de tijdsspanne voor verlopende berichten op %2$s ingesteld.</string>
  <string name="MessageRecord_disappearing_message_time_set_to_s">De tijdsspanne voor verlopende berichten is op %1$s ingesteld.</string>
  <string name="MessageRecord_this_group_was_updated_to_a_new_group">Deze groep is omgezet in een nieuwe groep.</string>
  <string name="MessageRecord_you_couldnt_be_added_to_the_new_group_and_have_been_invited_to_join">Je kon niet toegevoegd worden aan de nieuwe groep en je hebt daarom een uitnodiging gekregen om opnieuw lid te worden.</string>
  <string name="MessageRecord_chat_session_refreshed">Gespreksessie vernieuwd</string>
  <plurals name="MessageRecord_members_couldnt_be_added_to_the_new_group_and_have_been_invited">
    <item quantity="one">Een groepslid kon niet direct toegevoegd worden tot de nieuwe groep en heeft daarom een uitnodiging gekregen om toe te treden.</item>
    <item quantity="other">%1$s groepsleden konden niet direct toegevoegd worden tot de nieuwe groep en hebben daarom een uitnodiging gekregen om toe te treden.</item>
  </plurals>
  <plurals name="MessageRecord_members_couldnt_be_added_to_the_new_group_and_have_been_removed">
    <item quantity="one">Een groepslid kon niet toegevoegd worden tot de nieuwe groep en is daarom verwijderd uit de groep.</item>
    <item quantity="other">%1$s groepsleden konden niet toegevoegd worden tot de nieuwe groep en zijn daarom verwijderd uit de groep.</item>
  </plurals>
  <!--Profile change updates-->
  <string name="MessageRecord_changed_their_profile_name_to">“%1$s” heeft zijn of haar profielnaam naar “%2$s” gewijzigd.</string>
  <string name="MessageRecord_changed_their_profile_name_from_to">%1$s heeft zijn of haar profielnaam van “%2$s” naar “%3$s” gewijzigd.</string>
  <string name="MessageRecord_changed_their_profile">“%1$s” heeft zijn of haar profiel aangepast.</string>
  <!--GV2 specific-->
  <string name="MessageRecord_you_created_the_group">Je hebt de groep aangemaakt.</string>
  <string name="MessageRecord_group_updated">Groep aangepast.</string>
  <string name="MessageRecord_invite_friends_to_this_group">Nodig vrienden en kennissen uit voor deze groep via een groepsverwijzing</string>
  <!--GV2 member additions-->
  <string name="MessageRecord_you_added_s">Je hebt %1$s aan de groep toegevoegd.</string>
  <string name="MessageRecord_s_added_s">%1$s heeft %2$s toegevoegd aan de groep.</string>
  <string name="MessageRecord_s_added_you">%1$s heeft je toegevoegd aan de groep.</string>
  <string name="MessageRecord_you_joined_the_group">Je bent lid geworden van de groep.</string>
  <string name="MessageRecord_s_joined_the_group">%1$s zijn toegevoegd aan de groep.</string>
  <!--GV2 member removals-->
  <string name="MessageRecord_you_removed_s">Je hebt %1$s verwijderd van de groep.</string>
  <string name="MessageRecord_s_removed_s">%1$s heeft %2$s verwijderd van de groep.</string>
  <string name="MessageRecord_s_removed_you_from_the_group">%1$s heeft je verwijderd van de groep.</string>
  <string name="MessageRecord_you_left_the_group">Je kunt geen berichten verzenden omdat je de groep hebt verlaten.</string>
  <string name="MessageRecord_s_left_the_group">%1$s heeft de groep verlaten.</string>
  <string name="MessageRecord_you_are_no_longer_in_the_group">Je bent niet langer lid van de groep.</string>
  <string name="MessageRecord_s_is_no_longer_in_the_group">%1$s is niet langer lid van de groep.</string>
  <!--GV2 role change-->
  <string name="MessageRecord_you_made_s_an_admin">Je hebt %1$s een beheerder gemaakt.</string>
  <string name="MessageRecord_s_made_s_an_admin">%1$s heeft %2$s een beheerder gemaakt.</string>
  <string name="MessageRecord_s_made_you_an_admin">%1$s heeft je een beheerder gemaakt.</string>
  <string name="MessageRecord_you_revoked_admin_privileges_from_s">Je hebt de beheerdersbevoegdheden van %1$s ingetrokken.</string>
  <string name="MessageRecord_s_revoked_your_admin_privileges">%1$s heeft je beheerdersbevoegdheden ingetrokken.</string>
  <string name="MessageRecord_s_revoked_admin_privileges_from_s">%1$s heeft de beheerdersbevoegdheden van %2$s ingetrokken.</string>
  <string name="MessageRecord_s_is_now_an_admin">%1$s is nu een beheerder.</string>
  <string name="MessageRecord_you_are_now_an_admin">Je bent nu een beheerder.</string>
  <string name="MessageRecord_s_is_no_longer_an_admin">%1$s is niet langer een beheerder.</string>
  <string name="MessageRecord_you_are_no_longer_an_admin">Je bent niet langer een beheerder.</string>
  <!--GV2 invitations-->
  <string name="MessageRecord_you_invited_s_to_the_group">Je hebt %1$s uitgenodigd voor de groep.</string>
  <string name="MessageRecord_s_invited_you_to_the_group">%1$s heeft je uitgenodigd voor de groep.</string>
  <plurals name="MessageRecord_s_invited_members">
    <item quantity="one">%1$s heeft 1 persoon uitgenodigd om lid te worden van de groep.</item>
    <item quantity="other">%1$s heeft %2$d personen uitgenodigd om lid te worden van de groep.</item>
  </plurals>
  <string name="MessageRecord_you_were_invited_to_the_group">Je bent uitgenodigd voor de groep.</string>
  <plurals name="MessageRecord_d_people_were_invited_to_the_group">
    <item quantity="one">Een persoon is uitgenodigd om lid te worden van de groep.</item>
    <item quantity="other">%1$d personen zijn uitgenodigd om lid te worden van de groep.</item>
  </plurals>
  <!--GV2 invitation revokes-->
  <plurals name="MessageRecord_you_revoked_invites">
    <item quantity="one">Je hebt een uitnodiging voor de groep ingetrokken.</item>
    <item quantity="other">Je hebt %1$d uitnodigingen voor de groep ingetrokken.</item>
  </plurals>
  <plurals name="MessageRecord_s_revoked_invites">
    <item quantity="one">%1$s heeft een uitnodiging om lid te worden van de groep ingetrokken.</item>
    <item quantity="other">%1$s heeft %2$d uitnodigingen om lid te worden van de groep ingetrokken.</item>
  </plurals>
  <string name="MessageRecord_someone_declined_an_invitation_to_the_group">Iemand heeft een uitnodiging om lid te worden van de groep verworpen.</string>
  <string name="MessageRecord_you_declined_the_invitation_to_the_group">Je hebt de uitnodiging om lid te worden van de groep verworpen.</string>
  <string name="MessageRecord_s_revoked_your_invitation_to_the_group">%1$s heeft je uitnodiging om lid te worden van de groep ingetrokken.</string>
  <string name="MessageRecord_an_admin_revoked_your_invitation_to_the_group">Een beheerder heeft je uitnodiging om lid te worden van de groep ingetrokken.</string>
  <plurals name="MessageRecord_d_invitations_were_revoked">
    <item quantity="one">Een uitnodiging om lid te worden van de groep is ingetrokken.</item>
    <item quantity="other">%1$d uitnodigingen om lid te worden van de groep zijn ingetrokken.</item>
  </plurals>
  <!--GV2 invitation acceptance-->
  <string name="MessageRecord_you_accepted_invite">Je hebt een uitnodiging om lid te worden van de groep aanvaard.</string>
  <string name="MessageRecord_s_accepted_invite">%1$s heeft een uitnodiging om lid te worden van de groep aanvaard.</string>
  <string name="MessageRecord_you_added_invited_member_s">Je hebt de uitgenodigde %1$s toegevoegd.</string>
  <string name="MessageRecord_s_added_invited_member_s">%1$s heeft voorheen uitgenodigde %2$s toegevoegd.</string>
  <!--GV2 title change-->
  <string name="MessageRecord_you_changed_the_group_name_to_s">Je hebt de naam van de groep gewijzigd naar “%1$s”.</string>
  <string name="MessageRecord_s_changed_the_group_name_to_s">%1$s heeft de naam van de groep naar “%2$s” gewijzigd.</string>
  <string name="MessageRecord_the_group_name_has_changed_to_s">De naam van de groep is naar “%1$s” gewijzigd.</string>
  <!--GV2 description change-->
  <string name="MessageRecord_you_changed_the_group_description">Je hebt de groepsomschrijving aangepast.</string>
  <string name="MessageRecord_s_changed_the_group_description">%1$s heeft de groepsomschrijving aangepast.</string>
  <string name="MessageRecord_the_group_description_has_changed">De groepsomschrijving is aangepast.</string>
  <!--GV2 avatar change-->
  <string name="MessageRecord_you_changed_the_group_avatar">Je hebt de groepsafbeelding aangepast.</string>
  <string name="MessageRecord_s_changed_the_group_avatar">%1$s heeft de groepsafbeelding aangepast.</string>
  <string name="MessageRecord_the_group_group_avatar_has_been_changed">De groepsafbeelding is aangepast.</string>
  <!--GV2 attribute access level change-->
  <string name="MessageRecord_you_changed_who_can_edit_group_info_to_s">Je hebt de instelling voor wie de groepsinformatie kan wijzigen op ‘%1$s’ ingesteld.</string>
  <string name="MessageRecord_s_changed_who_can_edit_group_info_to_s">%1$s heeft de instelling voor wie de groepsinformatie kan wijzigen op ‘%2$s’ ingesteld.</string>
  <string name="MessageRecord_who_can_edit_group_info_has_been_changed_to_s">De instelling voor wie de groepsinformatie kan aanpassen is op ‘%1$s’ ingesteld.</string>
  <!--GV2 membership access level change-->
  <string name="MessageRecord_you_changed_who_can_edit_group_membership_to_s">Je hebt de instelling voor wie de groepslidmaatschap kan aanpassen op ‘%1$s’ ingesteld.</string>
  <string name="MessageRecord_s_changed_who_can_edit_group_membership_to_s">%1$s heeft de instelling voor wie de groepslidmaatschap kan aanpassen op ‘%2$s’ ingesteld.</string>
  <string name="MessageRecord_who_can_edit_group_membership_has_been_changed_to_s">De instelling voor wie de groepslidmaatschap kan aanpassen is op ‘%1$s’ ingesteld.</string>
  <!--GV2 group link invite access level change-->
  <string name="MessageRecord_you_turned_on_the_group_link_with_admin_approval_off">Je hebt de groepsverwijzingen ingeschakeld zonder beheerderstoestemming-vereiste om lid te mogen worden.</string>
  <string name="MessageRecord_you_turned_on_the_group_link_with_admin_approval_on">Je hebt de groepsverwijzing ingeschakeld met beheerderstoestemming-vereiste om lid te mogen worden ook ingeschakeld.</string>
  <string name="MessageRecord_you_turned_off_the_group_link">Je hebt de groepsverwijzing uitgeschakeld.</string>
  <string name="MessageRecord_s_turned_on_the_group_link_with_admin_approval_off">%1$s heeft de groepsverwijzing ingeschakeld zonder beheerderstoestemming-vereiste om lid te mogen worden.</string>
  <string name="MessageRecord_s_turned_on_the_group_link_with_admin_approval_on">%1$s heeft de groepsverwijzing ingeschakeld met beheerderstoestemming-vereiste om lid te mogen worden ook ingeschakeld.</string>
  <string name="MessageRecord_s_turned_off_the_group_link">%1$s heeft de groepsverwijzing uitgeschakeld.</string>
  <string name="MessageRecord_the_group_link_has_been_turned_on_with_admin_approval_off">De groepsverwijzing is ingeschakeld zonder beheerderstoestemming-vereiste om lid te mogen worden.</string>
  <string name="MessageRecord_the_group_link_has_been_turned_on_with_admin_approval_on">De groepsverwijzing is ingeschakeld met beheerderstoestemming-vereiste om lid te mogen worden ook ingeschakeld.</string>
  <string name="MessageRecord_the_group_link_has_been_turned_off">De groepsverwijzing is uitgeschakeld.</string>
  <string name="MessageRecord_you_turned_off_admin_approval_for_the_group_link">Je hebt de beheerderstoestemming-vereiste om via de groepsverwijzing lid te mogen worden uitgeschakeld.</string>
  <string name="MessageRecord_s_turned_off_admin_approval_for_the_group_link">%1$s heeft de beheerderstoestemming-vereiste om via de groepsverwijzing lid te mogen worden van de groep uitgeschakeld.</string>
  <string name="MessageRecord_the_admin_approval_for_the_group_link_has_been_turned_off">De beheerderstoestemming-vereiste om via de groepsverwijzing lid te mogen worden van de groep is uitgeschakeld.</string>
  <string name="MessageRecord_you_turned_on_admin_approval_for_the_group_link">Je hebt de beheerderstoestemming-vereiste om via de groepsverwijzing lid te mogen worden van de groep ingeschakeld.</string>
  <string name="MessageRecord_s_turned_on_admin_approval_for_the_group_link">%1$s heeft de beheerderstoestemming-vereiste voor personen die lid willen worden via de groepsverwijzing ingeschakeld.</string>
  <string name="MessageRecord_the_admin_approval_for_the_group_link_has_been_turned_on">De beheerderstoestemming-vereiste om via de groepsverwijzing lid te worden van de groep is ingeschakeld.</string>
  <!--GV2 group link reset-->
  <string name="MessageRecord_you_reset_the_group_link">Je hebt de groepsverwijzing vernieuwd.</string>
  <string name="MessageRecord_s_reset_the_group_link">%1$s heeft de groepsverwijzing vernieuwd.</string>
  <string name="MessageRecord_the_group_link_has_been_reset">De groepsverwijzing is vernieuwd.</string>
  <!--GV2 group link joins-->
  <string name="MessageRecord_you_joined_the_group_via_the_group_link">Je bent via de groepsverwijzing lid geworden van de groep.</string>
  <string name="MessageRecord_s_joined_the_group_via_the_group_link">%1$s is lid geworden via de groepsverwijzing.</string>
  <!--GV2 group link requests-->
  <string name="MessageRecord_you_sent_a_request_to_join_the_group">Je hebt een verzoek verstuurd om lid te worden van de groep.</string>
  <string name="MessageRecord_s_requested_to_join_via_the_group_link">%1$s heeft via de groepsverwijzing verzocht om lid te worden.</string>
  <!--GV2 group link approvals-->
  <string name="MessageRecord_s_approved_your_request_to_join_the_group">%1$s heeft je verzoek om lid te worden van de groep gehonoreerd.</string>
  <string name="MessageRecord_s_approved_a_request_to_join_the_group_from_s">%1$s heeft het verzoek van %2$s om lid te worden van de groep gehonoreerd.</string>
  <string name="MessageRecord_you_approved_a_request_to_join_the_group_from_s">Je hebt een verzoek van %1$s om lid te worden van de groep gehonoreerd.</string>
  <string name="MessageRecord_your_request_to_join_the_group_has_been_approved">Je verzoek om lid te worden van de groep is door een beheerder gehonoreerd.</string>
  <string name="MessageRecord_a_request_to_join_the_group_from_s_has_been_approved">Een verzoek van %1$s om lid te worden van de groep is gehonoreerd.</string>
  <!--GV2 group link deny-->
  <string name="MessageRecord_your_request_to_join_the_group_has_been_denied_by_an_admin">Je verzoek om lid te worden van de groep is door een beheerder afgewezen.</string>
  <string name="MessageRecord_s_denied_a_request_to_join_the_group_from_s">%1$s heeft een verzoek van %2$s om lid te worden van de groep afgewezen.</string>
  <string name="MessageRecord_a_request_to_join_the_group_from_s_has_been_denied">Een verzoek van %1$s om lid te worden van de groep is afgewezen..</string>
  <string name="MessageRecord_you_canceled_your_request_to_join_the_group">Je hebt je verzoek om lid te worden van de groep ingetrokken.</string>
  <string name="MessageRecord_s_canceled_their_request_to_join_the_group">%1$s heeft zijn of haar verzoek om lid te worden van de groep ingetrokken.</string>
  <!--End of GV2 specific update messages-->
  <string name="MessageRecord_your_safety_number_with_s_has_changed">Je veiligheidsnummer met %s is veranderd.</string>
  <string name="MessageRecord_you_marked_your_safety_number_with_s_verified">Je hebt je veiligheidsnummer met %s gemarkeerd als ‘geverifieerd’</string>
  <string name="MessageRecord_you_marked_your_safety_number_with_s_verified_from_another_device">Je hebt je veiligheidsnummer met %s gemarkeerd als ‘geverifieerd’ vanaf een ander apparaat</string>
  <string name="MessageRecord_you_marked_your_safety_number_with_s_unverified">Je hebt je veiligheidsnummer met %s gemarkeerd als ‘niet geverifieerd’</string>
  <string name="MessageRecord_you_marked_your_safety_number_with_s_unverified_from_another_device">Je hebt je veiligheidsnummer met %s vanaf een ander apparaat gemarkeerd als ‘niet geverifieerd’</string>
  <!--Group Calling update messages-->
  <string name="MessageRecord_s_started_a_group_call_s">%1$s heeft een groepsoproep gestart · %2$s</string>
  <string name="MessageRecord_s_is_in_the_group_call_s">%1$s is in deze groepsoproep aanwezig · %2$s</string>
  <string name="MessageRecord_you_are_in_the_group_call_s1">Je neemt deel aan een groepsoproep · %1$s</string>
  <string name="MessageRecord_s_and_s_are_in_the_group_call_s1">%1$s, %2$s zijn in deze groepsoproep aanwezig · %3$s</string>
  <string name="MessageRecord_group_call_s">Groepsoproep · %1$s</string>
  <string name="MessageRecord_s_started_a_group_call">%1$s heeft een groepsoproep gestart</string>
  <string name="MessageRecord_s_is_in_the_group_call">%1$s is in deze groepsoproep aanwezig</string>
  <string name="MessageRecord_you_are_in_the_group_call">Je neemt deel aan de groepsoproep</string>
  <string name="MessageRecord_s_and_s_are_in_the_group_call">%1$s en %2$s zijn in deze groepsoproep aanwezig</string>
  <string name="MessageRecord_group_call">Groepsoproep</string>
  <string name="MessageRecord_you">Jij</string>
  <plurals name="MessageRecord_s_s_and_d_others_are_in_the_group_call_s">
    <item quantity="one">%1$s, %2$s en %3$d ander zijn in deze groepsoproep aanwezig · %4$s</item>
    <item quantity="other">%1$s, %2$s en %3$d anderen zijn in deze groepsoproep aanwezig · %4$s</item>
  </plurals>
  <plurals name="MessageRecord_s_s_and_d_others_are_in_the_group_call">
    <item quantity="one">%1$s, %2$s en %3$d ander zijn in deze groepsoproep aanwezig</item>
    <item quantity="other">%1$s, %2$s en %3$d anderen zijn in deze groepsoproep aanwezig</item>
  </plurals>
  <!--MessageRequestBottomView-->
  <string name="MessageRequestBottomView_accept">Aanvaarden</string>
  <string name="MessageRequestBottomView_continue">Gesprek voortzetten</string>
  <string name="MessageRequestBottomView_delete">Wissen</string>
  <string name="MessageRequestBottomView_block">Blokkeren</string>
  <string name="MessageRequestBottomView_unblock">Deblokkeren</string>
  <string name="MessageRequestBottomView_do_you_want_to_let_s_message_you_they_wont_know_youve_seen_their_messages_until_you_accept">Wil je berichten van %1$s ontvangen, en sta je toe dat hij of zij je profielnaam, -foto en -omschrijving kan zien? Als je leesbevestigingen hebt ingeschakeld kan hij of zij die nog niet zien totdat je de uitnodiging hebt aanvaard.</string>
  <string name="MessageRequestBottomView_do_you_want_to_let_s_message_you_wont_receive_any_messages_until_you_unblock_them">Wil je berichten van %1$s ontvangen, en sta je toe dat hij of zij je profielnaam, -foto en -omschrijving kan zien? Je zult geen berichten ontvangen en je profiel zal voor hem of haar niet meer worden bijgewerkt totdat je hem of haar hebt gedeblokkeerd.</string>
  <string name="MessageRequestBottomView_continue_your_conversation_with_this_group_and_share_your_name_and_photo">Wil je je profielnaam, -foto en -omschrijving voor deze groep zichtbaar maken om je gesprek met de groep voort te kunnen zetten?</string>
  <string name="MessageRequestBottomView_upgrade_this_group_to_activate_new_features">Zet deze groep om om nieuwe functionaliteiten te kunnen gebruiken zoals  @vermeldingen en beheerders. Groepsleden die hun profielnaam, -foto en -omschrijving niet voor deze groep zichtbaar hebben gemaakt, zullen worden uitgenodigd om tot deze groep toe te treden.</string>
  <string name="MessageRequestBottomView_this_legacy_group_can_no_longer_be_used">Deze verouderde groep kan niet langer gebruikt worden omdat hij teveel leden heeft. Het maximum ledenaantal voor een groep is %1$d.</string>
  <string name="MessageRequestBottomView_continue_your_conversation_with_s_and_share_your_name_and_photo">Wil je je profielnaam, -foto en -omschrijving voor %1$s zichtbaar maken om je gesprek voort te kunnen zetten?</string>
  <string name="MessageRequestBottomView_do_you_want_to_join_this_group_they_wont_know_youve_seen_their_messages_until_you_accept">Wil je lid worden van deze groep, en sta je toe dat alle leden van de groep je profielnaam, -foto en -omschrijving kunnen zien? Als je leesbevestigingen hebt ingeschakeld kunnen andere groepsleden die nog niet zien totdat je de uitnodiging hebt aanvaard.</string>
  <string name="MessageRequestBottomView_join_this_group_they_wont_know_youve_seen_their_messages_until_you_accept">Je bent door iemand met wie je eerder een gesprek hebt gehad of met wie je in dezelfde groep zat toegevoegd aan deze groep. Wil je lid blijven van deze groep? Als je leesbevestigingen hebt ingeschakeld kunnen andere groepsleden die nog niet zien totdat je de uitnodiging hebt aanvaard.</string>
  <string name="MessageRequestBottomView_unblock_this_group_and_share_your_name_and_photo_with_its_members">Wil je weer berichten van deze groep ontvangen, en sta je toe dat alle leden van de groep je profielnaam, -foto en -omschrijving kunnen zien? Je zult geen berichten ontvangen en je profiel zal voor de leden van deze groep niet worden bijgewerkt totdat je de groep hebt gedeblokkeerd.</string>
  <string name="MessageRequestProfileView_view">Weergeven</string>
  <string name="MessageRequestProfileView_member_of_one_group">Lid van %1$s</string>
  <string name="MessageRequestProfileView_member_of_two_groups">Lid van %1$s en %2$s</string>
  <string name="MessageRequestProfileView_member_of_many_groups">Lid van %1$s, %2$s en %3$s</string>
  <plurals name="MessageRequestProfileView_members">
    <item quantity="one">%1$d lid</item>
    <item quantity="other">%1$d leden</item>
  </plurals>
  <plurals name="MessageRequestProfileView_members_and_invited">
    <item quantity="one">%1$d lid (+%2$d uitgenodigden)</item>
    <item quantity="other">%1$d leden (+%2$d uitgenodigden)</item>
  </plurals>
  <plurals name="MessageRequestProfileView_member_of_d_additional_groups">
    <item quantity="one">%d extra groep</item>
    <item quantity="other">%d extra groepen</item>
  </plurals>
  <!--PassphraseChangeActivity-->
  <string name="PassphraseChangeActivity_passphrases_dont_match_exclamation">Wachtwoorden komen niet overeen!</string>
  <string name="PassphraseChangeActivity_incorrect_old_passphrase_exclamation">Incorrect oud wachtwoord!</string>
  <string name="PassphraseChangeActivity_enter_new_passphrase_exclamation">Voer nieuw wachtwoord in!</string>
  <!--DeviceProvisioningActivity-->
  <string name="DeviceProvisioningActivity_link_this_device">Dit apparaat koppelen?</string>
  <string name="DeviceProvisioningActivity_continue">DOORGAAN</string>
  <string name="DeviceProvisioningActivity_content_intro">Het kan dan</string>
  <string name="DeviceProvisioningActivity_content_bullets">
        • Al je berichten lezen
        \n• Berichten uit jouw naam verzenden
    </string>
  <string name="DeviceProvisioningActivity_content_progress_title">Apparaat wordt gekoppeld</string>
  <string name="DeviceProvisioningActivity_content_progress_content">Nieuw apparaat wordt gekoppeld …</string>
  <string name="DeviceProvisioningActivity_content_progress_success">Succesvol toestemming verleend aan apparaat.</string>
  <string name="DeviceProvisioningActivity_content_progress_no_device">Geen apparaat gevonden.</string>
  <string name="DeviceProvisioningActivity_content_progress_network_error">Netwerkfout.</string>
  <string name="DeviceProvisioningActivity_content_progress_key_error">Ongeldige QR-code.</string>
  <string name="DeviceProvisioningActivity_sorry_you_have_too_many_devices_linked_already">Sorry, je hebt te veel apparaten gekoppeld, probeer er eerst enkele te verwijderen</string>
  <string name="DeviceActivity_sorry_this_is_not_a_valid_device_link_qr_code">Sorry, dit is geen geldige QR-code om een apparaat te koppelen.</string>
  <string name="DeviceProvisioningActivity_link_a_signal_device">Een Signal-apparaat koppelen?</string>
  <string name="DeviceProvisioningActivity_it_looks_like_youre_trying_to_link_a_signal_device_using_a_3rd_party_scanner">Het lijkt erop dat je een Signal-apparaat wilt koppelen met behulp van een externe scanner. Scan voor de veiligheid de code opnieuw vanuit Signal.</string>
  <string name="DeviceActivity_signal_needs_the_camera_permission_in_order_to_scan_a_qr_code">Molly heeft toegang tot de camera nodig om een QR-code te scannen, maar deze is pertinent geweigerd. Ga naar de instellingen voor deze app, tik op ‘Machtigingen’ en schakel ‘Camera’ in.</string>
  <string name="DeviceActivity_unable_to_scan_a_qr_code_without_the_camera_permission">Kan geen QR-code scannen zonder toegang tot camera</string>
  <!--OutdatedBuildReminder-->
  <string name="OutdatedBuildReminder_update_now">Nu bijwerken</string>
  <string name="OutdatedBuildReminder_your_version_of_signal_will_expire_today">Deze versie van Signal zal vandaag verlopen. Werk bij naar de meest recente versie.</string>
  <plurals name="OutdatedBuildReminder_your_version_of_signal_will_expire_in_n_days">
    <item quantity="one">Deze versie van Signal zal morgen verlopen. Werk bij naar de meest recente versie.</item>
    <item quantity="other">Deze versie van Signal zal in %d dagen verlopen. Werk bij naar de meest recente versie.</item>
  </plurals>
  <!--PassphrasePromptActivity-->
  <string name="PassphrasePromptActivity_enter_passphrase">Voer wachtwoord in</string>
  <string name="PassphrasePromptActivity_watermark_content_description">Molly-pictogram</string>
  <string name="PassphrasePromptActivity_ok_button_content_description">Wachtwoord instellen</string>
  <string name="PassphrasePromptActivity_invalid_passphrase_exclamation">Ongeldig wachtwoord!</string>
  <string name="PassphrasePromptActivity_unlock_signal">Molly ontgrendelen</string>
  <string name="PassphrasePromptActivity_signal_android_lock_screen">Signal-Android - Vergrendelingsscherm</string>
  <!--PlacePickerActivity-->
  <string name="PlacePickerActivity_title">Kaart</string>
  <string name="PlacePickerActivity_drop_pin">Aanwijzer</string>
  <string name="PlacePickerActivity_accept_address">Adres aanvaarden</string>
  <!--PlayServicesProblemFragment-->
  <string name="PlayServicesProblemFragment_the_version_of_google_play_services_you_have_installed_is_not_functioning">De versie van Google Play Services die je in gebruik hebt werkt niet zoals het hoort. Installeer Google Play Services opnieuw en probeer het nog eens.</string>
  <!--PinRestoreEntryFragment-->
  <string name="PinRestoreEntryFragment_incorrect_pin">Incorrecte pincode</string>
  <string name="PinRestoreEntryFragment_skip_pin_entry">Pincode invoeren overslaan?</string>
  <string name="PinRestoreEntryFragment_need_help">Hulp nodig?</string>
  <string name="PinRestoreEntryFragment_your_pin_is_a_d_digit_code">Je pincode is een code welke je zelf hebt aangemaakt en welke bestaat uit %1$d of meer cijfers of een combinatie van cijfers en letters. Als je je je pincode niet kunt herinneren, dan kun je een nieuwe pincode aanmaken. Je kunt Signal dan wel weer registreren met dit telefoonnummer, maar sommige instellingen zoals je profielnaam, -foto en -omschrijving zullen dan verloren gaan.</string>
  <string name="PinRestoreEntryFragment_if_you_cant_remember_your_pin">Als je je je pincode niet kan herinneren, dan kun je een nieuwe pincode aanmaken. Je kunt Signal dan weer gebruiken, maar sommige instellingen waaronder je profielnaam, -foto en -omschrijving zullen dan niet bewaard blijven.</string>
  <string name="PinRestoreEntryFragment_create_new_pin">Nieuwe pincode aanmaken</string>
  <string name="PinRestoreEntryFragment_contact_support">Neem contact op met ondersteuning</string>
  <string name="PinRestoreEntryFragment_cancel">Audio-opname annuleren</string>
  <string name="PinRestoreEntryFragment_skip">Overslaan</string>
  <plurals name="PinRestoreEntryFragment_you_have_d_attempt_remaining">
    <item quantity="one">Je hebt nog %1$d poging resterend. Als je geen pogingen meer over hebt, dan kun je nog wel een nieuwe pincode aanmaken. Je kunt Signal dan wel weer registreren met dit telefoonnummer, maar sommige instellingen zoals je profielnaam, -foto en -omschrijving zullen dan verloren gaan.</item>
    <item quantity="other">Je hebt nog %1$d pogingen resterend. Als je geen pogingen meer over hebt, dan kun je nog wel een nieuwe pincode aanmaken. Je kunt Signal dan wel weer registreren met dit telefoonnummer, maar sommige instellingen zoals je profielnaam, -foto en -omschrijving zullen dan verloren gaan.</item>
  </plurals>
  <string name="PinRestoreEntryFragment_signal_registration_need_help_with_pin">Signal-registratratie - Ik heb hulp nodig bij de Signal-pincode op een Android apparaat</string>
  <string name="PinRestoreEntryFragment_enter_alphanumeric_pin">Alfanumerieke pincode invoeren</string>
  <string name="PinRestoreEntryFragment_enter_numeric_pin">Voer numerieke pincode in.</string>
  <!--PinRestoreLockedFragment-->
  <string name="PinRestoreLockedFragment_create_your_pin">Pincode aanmaken</string>
  <string name="PinRestoreLockedFragment_youve_run_out_of_pin_guesses">Je hebt geen pogingen resterend om je pincode te raden, maar je kunt nog wel gebruik blijven maken van Signal door een nieuwe pincode aan te maken. Ter beveiliging van je profielinformatie, zullen je instellingen, profielnaam, -foto en -omschrijving niet worden herstelt.</string>
  <string name="PinRestoreLockedFragment_create_new_pin">Nieuwe pincode aanmaken</string>
  <!--PinOptOutDialog-->
  <string name="PinOptOutDialog_warning">Waarschuwing</string>
  <string name="PinOptOutDialog_if_you_disable_the_pin_you_will_lose_all_data">Als je de pincode uitschakelt zul je wanneer je Signal opnieuw registreert alle gegevens kwijtraken, tenzij je ze handmatig herstelt vanuit een back-up-bestand. Daarnaast kun je zolang de pincode is uitgeschakeld de registratievergrendeling niet inschakelen.</string>
  <string name="PinOptOutDialog_disable_pin">Pincode uitschakelen</string>
  <!--RatingManager-->
  <string name="RatingManager_rate_this_app">Beoordeel deze app</string>
  <string name="RatingManager_if_you_enjoy_using_this_app_please_take_a_moment">Gebruik je deze app graag? Help ons door anderen te laten weten wat je van de app vindt.</string>
  <string name="RatingManager_rate_now">Nu beoordelen</string>
  <string name="RatingManager_no_thanks">Nee bedankt</string>
  <string name="RatingManager_later">Later</string>
  <!--ReactionsBottomSheetDialogFragment-->
  <string name="ReactionsBottomSheetDialogFragment_all">Alle · %1$d</string>
  <!--ReactionsConversationView-->
  <string name="ReactionsConversationView_plus">+%1$d</string>
  <!--ReactionsRecipientAdapter-->
  <string name="ReactionsRecipientAdapter_you">Jij</string>
  <!--RecaptchaRequiredBottomSheetFragment-->
  <string name="RecaptchaRequiredBottomSheetFragment_verify_to_continue_messaging">Je moet je telefoonnummer verifiëren om door te kunnen gaan met het verzenden van berichten</string>
  <string name="RecaptchaRequiredBottomSheetFragment_to_help_prevent_spam_on_signal">Om Molly te helpen spam te voorkomen is het nodig dat je je telefoonnummer verifieert.</string>
  <string name="RecaptchaRequiredBottomSheetFragment_after_verifying_you_can_continue_messaging">Je kunt doorgaan met het verzenden van berichten nadat je je telefoonnummer hebt geverifieerd. Enig bericht waarvan verzending is gepauzeerd zal dan automatisch verzonden worden.</string>
  <!--RecipientPreferencesActivity-->
  <string name="RecipientPreferenceActivity_block">Blokkeren</string>
  <string name="RecipientPreferenceActivity_unblock">Deblokkeren</string>
  <!--RecipientProvider-->
  <string name="RecipientProvider_unnamed_group">Onbekende groep</string>
  <!--RedPhone-->
  <string name="RedPhone_answering">Wordt beantwoord …</string>
  <string name="RedPhone_ending_call">Oproep aan het beëindigen …</string>
  <string name="RedPhone_ringing">Gaat over …</string>
  <string name="RedPhone_busy">Bezet</string>
  <string name="RedPhone_recipient_unavailable">Ontvanger niet beschikbaar</string>
  <string name="RedPhone_network_failed">Netwerkfout!</string>
  <string name="RedPhone_number_not_registered">Telefoonnummer niet geregistreerd!</string>
  <string name="RedPhone_the_number_you_dialed_does_not_support_secure_voice">Het ingetoetste nummer ondersteunt geen beveiligd bellen!</string>
  <string name="RedPhone_got_it">Begrepen</string>
  <!--WebRtcCallActivity-->
  <string name="WebRtcCallActivity__tap_here_to_turn_on_your_video">Tik hier om je camera aan te zetten</string>
  <string name="WebRtcCallActivity__to_call_s_signal_needs_access_to_your_camera">Molly heeft toegang nodig tot je camera om %1$s te bellen</string>
  <string name="WebRtcCallActivity__signal_s">Molly-oproep %1$s</string>
  <string name="WebRtcCallActivity__calling">Oproep aan het starten …</string>
  <!--WebRtcCallView-->
  <string name="WebRtcCallView__signal_voice_call">Signal audio-oproep …</string>
  <string name="WebRtcCallView__signal_video_call">Signal video-oproep …</string>
  <string name="WebRtcCallView__start_call">Oproep beginnen</string>
  <string name="WebRtcCallView__join_call">Aan oproep deelnemen</string>
  <string name="WebRtcCallView__call_is_full">De oproep is vol</string>
  <string name="WebRtcCallView__the_maximum_number_of_d_participants_has_been_Reached_for_this_call">Je kunt niet deelnemen omdat deze groepsoproep het maximale aantal van %1$d deelnemers heeft bereikt. Probeer het later opnieuw.</string>
  <string name="WebRtcCallView__s_group_call">Groepsoproep met “%1$s”</string>
  <string name="WebRtcCallView__view_participants_list">Deelnemers weergeven</string>
  <string name="WebRtcCallView__your_video_is_off">Je camera staat uit</string>
  <string name="WebRtcCallView__reconnecting">Opnieuw aan het verbinden …</string>
  <string name="WebRtcCallView__joining">Verbinden met groep aan het maken …</string>
  <string name="WebRtcCallView__disconnected">Verbinding verbroken</string>
  <string name="WebRtcCallView__no_one_else_is_here">Er is niemand behalve jou in dit gesprek</string>
  <string name="WebRtcCallView__s_is_in_this_call">Gesprek met %1$s</string>
  <string name="WebRtcCallView__s_and_s_are_in_this_call">Gesprek met %1$s en %2$s</string>
  <string name="WebRtcCallView__s_is_presenting">%1$s laat zijn of haar scherm zien</string>
  <plurals name="WebRtcCallView__s_s_and_d_others_are_in_this_call">
    <item quantity="one">In dit gesprek zijn %1$s, %2$s en %3$d andere aanwezig.</item>
    <item quantity="other">In dit gesprek zijn %1$s, %2$s en %3$d anderen aanwezig.</item>
  </plurals>
  <!--CallParticipantsListDialog-->
  <plurals name="CallParticipantsListDialog_in_this_call_d_people">
    <item quantity="one">In deze oproep · %1$d persoon</item>
    <item quantity="other">In deze oproep · %1$d personen</item>
  </plurals>
  <!--CallParticipantView-->
  <string name="CallParticipantView__s_is_blocked">%1$s is geblokkeerd</string>
  <string name="CallParticipantView__more_info">Meer informatie</string>
  <string name="CallParticipantView__you_wont_receive_their_audio_or_video">Je zult hen niet kunnen zien of horen en zij zullen jou niet kunnen zien of horen.</string>
  <string name="CallParticipantView__cant_receive_audio_video_from_s">Kan geen beeld &amp; geluid van %1$s ontvangen</string>
  <string name="CallParticipantView__cant_receive_audio_and_video_from_s">Kan geen beeld en geluid van %1$s ontvangen</string>
  <string name="CallParticipantView__this_may_be_Because_they_have_not_verified_your_safety_number_change">Dit kan gebeuren als je jullie veiligheidsnummer niet opnieuw hebt geverifieerd nadat die is veranderd, als er een probleem is met je apparaat of als hij of zij jou heeft geblokkeerd.</string>
  <!--CallToastPopupWindow-->
  <string name="CallToastPopupWindow__swipe_to_view_screen_share">Veeg om gedeeld scherm weer te geven</string>
  <!--ProxyBottomSheetFragment-->
  <string name="ProxyBottomSheetFragment_proxy_server">Proxyserver</string>
  <string name="ProxyBottomSheetFragment_proxy_address">Proxyadres</string>
  <string name="ProxyBottomSheetFragment_do_you_want_to_use_this_proxy_address">Wil je dit proxyadres gebruiken?</string>
  <string name="ProxyBottomSheetFragment_use_proxy">Proxy gebruiken</string>
  <string name="ProxyBottomSheetFragment_successfully_connected_to_proxy">Sucesvol verbonden met de proxy.</string>
  <!--RecaptchaProofActivity-->
  <string name="RecaptchaProofActivity_failed_to_submit">Indienen is mislukt</string>
  <string name="RecaptchaProofActivity_complete_verification">Verificatie voltooien</string>
  <!--RegistrationActivity-->
  <string name="RegistrationActivity_select_your_country">Selecteer je land</string>
  <string name="RegistrationActivity_you_must_specify_your_country_code">Je moet jouw
        landcode invoeren
    </string>
  <string name="RegistrationActivity_you_must_specify_your_phone_number">Je moet jouw
        telefoonnummer invoeren
    </string>
  <string name="RegistrationActivity_invalid_number">Ongeldig nummer</string>
  <string name="RegistrationActivity_the_number_you_specified_s_is_invalid">Het nummer dat je hebt
        ingevoerd (%s) is ongeldig.
    </string>
  <string name="RegistrationActivity_a_verification_code_will_be_sent_to">Een verificatiecode wordt verzonden naar:</string>
  <string name="RegistrationActivity_you_will_receive_a_call_to_verify_this_number">Je zal gebeld worden om dit telefoonnummer te verifiëren.</string>
  <string name="RegistrationActivity_is_your_phone_number_above_correct">Is je telefoonnummer hierboven correct?</string>
  <string name="RegistrationActivity_edit_number">Telefoonnummer wijzigen</string>
  <string name="RegistrationActivity_missing_google_play_services">De Google Play Services zijn niet aanwezig</string>
  <string name="RegistrationActivity_this_device_is_missing_google_play_services">Dit apparaat bevat geen Google Play Services. Je kunt Molly nog steeds gebruiken, maar deze configuratie kan de betrouwbaarheid en prestaties verslechteren.\n\nAls je geen gevorderde gebruiker bent, geen aangepaste ROM gebruikt of denkt dat dit bericht onterecht wordt weergegeven, neem dan contact op met support@molly.im voor hulp met probleemoplossen.</string>
  <string name="RegistrationActivity_i_understand">Ik begrijp het</string>
  <string name="RegistrationActivity_play_services_error">Google Play Services fout</string>
  <string name="RegistrationActivity_google_play_services_is_updating_or_unavailable">De Google Play Services is momenteel aan het updaten of is tijdelijk niet beschikbaar. Probeer het nog eens.</string>
  <string name="RegistrationActivity_terms_and_privacy">Gebruiksvoorwaarden &amp; privacybeleid</string>
  <string name="RegistrationActivity_signal_needs_access_to_your_contacts_and_media_in_order_to_connect_with_friends">Signal zal je om een aantal toestemmingen vragen: Signal moet je contactenlijst lezen om je opgeslagen contactpersonen weer te geven als optie om berichten naar te verzenden en om beveiligde oproepen mee te beginnen.
Signal moet ook bestanden kunnen lezen van en schrijven naar de externe opslag, om deze bij te kunnen voegen als bijlagen en om ontvangen bijlagen op te kunnen slaan.
Tot slot moet Signal de telefoonstatus kunnen lezen om te voorkomen dat Signal-oproepen je andere oproepen verstoren.</string>
  <string name="RegistrationActivity_signal_needs_access_to_your_contacts_in_order_to_connect_with_friends">Molly heeft toegang nodig tot de contactenlijst van je telefoon om je contactpersonen te kunnen weergeven als opties om beveiligde gesprekken mee te beginnen en om beveiligd mee te bellen</string>
  <string name="RegistrationActivity_rate_limited_to_service">Je hebt te veel pogingen ondernomen om Signal voor dit telefoonnummer te registreren. Probeer het later opnieuw.</string>
  <string name="RegistrationActivity_unable_to_connect_to_service">Het lukt niet om te verbinden met Signals servers. Ga na dat je apparaat internetverbinding heeft en probeer het opnieuw.</string>
  <plurals name="RegistrationActivity_debug_log_hint">
    <item quantity="one">Je bent nu %d stap verwijderd van het indienen van een foutopsporingslog.</item>
    <item quantity="other">Je bent nu %d stappen verwijderd van het indienen van een foutopsporingslog.</item>
  </plurals>
  <string name="RegistrationActivity_we_need_to_verify_that_youre_human">Signal moet verifiëren dat je een mens bent.</string>
  <string name="RegistrationActivity_next">Volgende</string>
  <string name="RegistrationActivity_continue">Doorgaan</string>
  <string name="RegistrationActivity_take_privacy_with_you_be_yourself_in_every_message">Neem je privacy met je mee.\nWees jezelf in elk bericht.</string>
  <string name="RegistrationActivity_enter_your_phone_number_to_get_started">Voer je telefoonnummer in om te beginnen</string>
  <string name="RegistrationActivity_enter_your_phone_number">Voer je telefoonnummer in</string>
  <string name="RegistrationActivity_you_will_receive_a_verification_code">Je zult een verificatiecode ontvangen. Providerkosten zijn mogelijk van toepassing.</string>
  <string name="RegistrationActivity_enter_the_code_we_sent_to_s">Voer de code in die we hebben verzonden naar %s</string>
  <string name="RegistrationActivity_make_sure_your_phone_has_a_cellular_signal">Verzeker je ervan dat je telefoon netwerkbereik heeft zodat je een sms of oproep kunt ontvangen</string>
  <string name="RegistrationActivity_phone_number_description">Telefoonnummer</string>
  <string name="RegistrationActivity_country_code_description">Landcode</string>
  <string name="RegistrationActivity_call">Bellen</string>
  <!--RegistrationLockV2Dialog-->
  <string name="RegistrationLockV2Dialog_turn_on_registration_lock">Registratievergrendeling inschakelen?</string>
  <string name="RegistrationLockV2Dialog_turn_off_registration_lock">Registratievergrendeling uitschakelen?</string>
  <string name="RegistrationLockV2Dialog_if_you_forget_your_signal_pin_when_registering_again">Als je je pincode bent vergeten wanneer je Signal opnieuw wilt registreren, dan zul je voor 7 dagen Signal niet kunnen gebruiken met dit telefoonnummer.</string>
  <string name="RegistrationLockV2Dialog_turn_on">Inschakelen</string>
  <string name="RegistrationLockV2Dialog_turn_off">Uitschakelen</string>
  <!--RevealableMessageView-->
  <string name="RevealableMessageView_view_photo">Foto weergeven</string>
  <string name="RevealableMessageView_view_video">Video weergeven</string>
  <string name="RevealableMessageView_viewed">Gezien</string>
  <string name="RevealableMessageView_media">Eenmaligeweergave-media</string>
  <!--Search-->
  <string name="SearchFragment_no_results">Geen resultaten gevonden voor ‘%s’</string>
  <string name="SearchFragment_header_conversations">Gesprekken</string>
  <string name="SearchFragment_header_contacts">Contacten</string>
  <string name="SearchFragment_header_messages">Berichten</string>
  <!--ShakeToReport-->
  <!--SharedContactDetailsActivity-->
  <string name="SharedContactDetailsActivity_add_to_contacts">Aan contactenlijst toevoegen</string>
  <string name="SharedContactDetailsActivity_invite_to_signal">Uitnodigen voor Molly</string>
  <string name="SharedContactDetailsActivity_signal_message">Signal-gesprek openen</string>
  <string name="SharedContactDetailsActivity_signal_call">Signal-oproep</string>
  <!--SharedContactView-->
  <string name="SharedContactView_add_to_contacts">Aan contactenlijst toevoegen</string>
  <string name="SharedContactView_invite_to_signal">Uitnodigen voor Molly</string>
  <string name="SharedContactView_message">Signal-gesprek openen</string>
  <!--SignalPinReminders-->
  <string name="SignalPinReminders_well_remind_you_again_later">Correct! Signal zal je later opnieuw vragen of je je pincode nog weet.</string>
  <string name="SignalPinReminders_well_remind_you_again_tomorrow">Correct! Signal zal je morgen opnieuw vragen of je je pincode nog weet.</string>
  <string name="SignalPinReminders_well_remind_you_again_in_a_few_days">Correct! Signal zal je binnen een paar dagen opnieuw vragen of je je pincode nog weet.</string>
  <string name="SignalPinReminders_well_remind_you_again_in_a_week">Correct! Signal zal je na een week opnieuw vragen of je je pincode nog weet.</string>
  <string name="SignalPinReminders_well_remind_you_again_in_a_couple_weeks">Correct! Signal zal je binnen een aantal weken opnieuw vragen of je je pincode nog weet.</string>
  <string name="SignalPinReminders_well_remind_you_again_in_a_month">Correct! Signal zal je binnen een maand opnieuw vragen of je je pincode nog weet.</string>
  <!--Slide-->
  <string name="Slide_image">Afbeelding</string>
  <string name="Slide_sticker">Sticker</string>
  <string name="Slide_audio">Audio</string>
  <string name="Slide_video">Video</string>
  <!--SmsMessageRecord-->
  <string name="SmsMessageRecord_received_corrupted_key_exchange_message">Beschadigd sleuteluitwisselingsbericht
        ontvangen!
    </string>
  <string name="SmsMessageRecord_received_key_exchange_message_for_invalid_protocol_version">
        Sleuteluitwisselingsbericht ontvangen voor een verkeerde protocolversie.
    </string>
  <string name="SmsMessageRecord_received_message_with_new_safety_number_tap_to_process">Er is een bericht met een nieuw veiligheidsnummer ontvangen. Tik hier om het te verwerken en weer te geven.</string>
  <string name="SmsMessageRecord_secure_session_reset">Je hebt de beveiligde sessie opnieuw ingesteld.</string>
  <string name="SmsMessageRecord_secure_session_reset_s">%s heeft de beveiligde sessie opnieuw ingesteld.</string>
  <string name="SmsMessageRecord_duplicate_message">Gedupliceerd bericht.</string>
  <string name="SmsMessageRecord_this_message_could_not_be_processed_because_it_was_sent_from_a_newer_version">Dit bericht kon niet worden verwerkt omdat het is verzonden vanuit een nieuwere versie van Signal. Je kunt je gesprekspartner vragen om dit bericht opnieuw te verzenden nadat je jouw Signal-app hebt bijgewerkt naar een nieuwere versie.</string>
  <string name="SmsMessageRecord_error_handling_incoming_message">Fout bij verwerken van inkomend bericht.</string>
  <!--StickerManagementActivity-->
  <string name="StickerManagementActivity_stickers">Stickers</string>
  <!--StickerManagementAdapter-->
  <string name="StickerManagementAdapter_installed_stickers">Geïnstalleerde stickerpakketten</string>
  <string name="StickerManagementAdapter_stickers_you_received">Ontvangen stickerpakketten</string>
  <string name="StickerManagementAdapter_signal_artist_series">Signals eigen stickerpakketten</string>
  <string name="StickerManagementAdapter_no_stickers_installed">Geen stickerpakketten geïnstalleerd</string>
  <string name="StickerManagementAdapter_stickers_from_incoming_messages_will_appear_here">Stickerpakketten uit binnengekomen berichten zullen hier verschijnen</string>
  <string name="StickerManagementAdapter_untitled">Zonder titel</string>
  <string name="StickerManagementAdapter_unknown">Onbekend</string>
  <!--StickerPackPreviewActivity-->
  <string name="StickerPackPreviewActivity_untitled">Zonder titel</string>
  <string name="StickerPackPreviewActivity_unknown">Onbekend</string>
  <string name="StickerPackPreviewActivity_install">Installeren</string>
  <string name="StickerPackPreviewActivity_remove">Verwijderen</string>
  <string name="StickerPackPreviewActivity_stickers">Stickers</string>
  <string name="StickerPackPreviewActivity_failed_to_load_sticker_pack">Laden van stickerpakket mislukt</string>
  <!--SubmitDebugLogActivity-->
  <string name="SubmitDebugLogActivity_edit">Aanpassen</string>
  <string name="SubmitDebugLogActivity_done">Klaar</string>
  <string name="SubmitDebugLogActivity_tap_a_line_to_delete_it">Tip op een regel om die te wissen</string>
  <string name="SubmitDebugLogActivity_submit">Uploaden</string>
  <string name="SubmitDebugLogActivity_failed_to_submit_logs">Uploaden van foutlogs is mislukt</string>
  <string name="SubmitDebugLogActivity_success">Succesvol geüpload!</string>
  <string name="SubmitDebugLogActivity_copy_this_url_and_add_it_to_your_issue">Kopieer deze URL (door deze aan te tikken en vast te houden) en voeg die toe aan je foutrapport op GitHub of aan een e-mail aan onze ondersteuning:\n\n<b>%1$s</b></string>
  <string name="SubmitDebugLogActivity_share">Doorsturen via andere app</string>
  <string name="SubmitDebugLogActivity_this_log_will_be_posted_publicly_online">Dit logbestand wordt publiekelijk beschikbaar gesteld op internet zodat de ontwikkelaars en vrijwilligers het kunnen bestuderen. Je kunt het bekijken en aanpassen voor je het upload.</string>
  <!--SupportEmailUtil-->
  <string name="SupportEmailUtil_filter">Filter:</string>
  <string name="SupportEmailUtil_device_info">Apparaatinformatie:</string>
  <string name="SupportEmailUtil_android_version">Android-versie:</string>
  <string name="SupportEmailUtil_signal_version">Molly-versie:</string>
  <string name="SupportEmailUtil_signal_package">Molly-pakket:</string>
  <string name="SupportEmailUtil_registration_lock">Registratievergrendeling:</string>
  <string name="SupportEmailUtil_locale">Taalgebied:</string>
  <!--ThreadRecord-->
  <string name="ThreadRecord_group_updated">Groep aangepast</string>
  <string name="ThreadRecord_left_the_group">Iemand heeft de groep verlaten</string>
  <string name="ThreadRecord_secure_session_reset">Beveiligde sessie opnieuw ingesteld.</string>
  <string name="ThreadRecord_draft">Concept:</string>
  <string name="ThreadRecord_called">Jij hebt gebeld</string>
  <string name="ThreadRecord_called_you">Heeft je gebeld</string>
  <string name="ThreadRecord_missed_audio_call">Audio-oproep gemist</string>
  <string name="ThreadRecord_missed_video_call">Video-oproep gemist</string>
  <string name="ThreadRecord_media_message">Mediabericht</string>
  <string name="ThreadRecord_sticker">Sticker</string>
  <string name="ThreadRecord_view_once_photo">Eenmaligeweergave-afbeelding</string>
  <string name="ThreadRecord_view_once_video">Eenmaligeweergave-video</string>
  <string name="ThreadRecord_view_once_media">Eenmaligeweergave-media</string>
  <string name="ThreadRecord_this_message_was_deleted">Dit bericht is gewist.</string>
  <string name="ThreadRecord_you_deleted_this_message">Je hebt dit bericht gewist.</string>
  <string name="ThreadRecord_s_is_on_signal">%s is bereikbaar via Signal.</string>
  <string name="ThreadRecord_disappearing_messages_disabled">Verlopende berichten uitgeschakeld</string>
  <string name="ThreadRecord_disappearing_message_time_updated_to_s">Verlopende berichten op %s ingesteld</string>
  <string name="ThreadRecord_safety_number_changed">Veiligheidsnummer is veranderd</string>
  <string name="ThreadRecord_your_safety_number_with_s_has_changed">Je veiligheidsnummer met %s is veranderd.</string>
  <string name="ThreadRecord_you_marked_verified">Door jou als geverifieerd gemarkeerd</string>
  <string name="ThreadRecord_you_marked_unverified">Door jou als niet geverifieerd gemarkeerd</string>
  <string name="ThreadRecord_message_could_not_be_processed">Bericht kon niet worden verwerkt</string>
  <string name="ThreadRecord_message_request">Gespreksverzoek</string>
  <string name="ThreadRecord_photo">Afbeelding</string>
  <string name="ThreadRecord_gif">GIF</string>
  <string name="ThreadRecord_voice_message">Audiobericht</string>
  <string name="ThreadRecord_file">Bestand</string>
  <string name="ThreadRecord_video">Video</string>
  <string name="ThreadRecord_chat_session_refreshed">Gespreksessie vernieuwd</string>
  <!--UpdateApkReadyListener-->
  <string name="UpdateApkReadyListener_Signal_update">Nieuwe versie van Molly</string>
  <string name="UpdateApkReadyListener_a_new_version_of_signal_is_available_tap_to_update">Er is een nieuwe versie van Molly beschikbaar. Tik hier om bij te werken</string>
  <!--UntrustedSendDialog-->
  <string name="UntrustedSendDialog_send_message">Bericht verzenden?</string>
  <string name="UntrustedSendDialog_send">Verzenden</string>
  <!--UnverifiedSendDialog-->
  <string name="UnverifiedSendDialog_send_message">Bericht verzenden?</string>
  <string name="UnverifiedSendDialog_send">Verzenden</string>
  <!--UsernameEditFragment-->
  <string name="UsernameEditFragment_username">Gebruikersnaam</string>
  <string name="UsernameEditFragment_delete">Wissen</string>
  <string name="UsernameEditFragment_successfully_set_username">Gebruikersnaam succesvol ingesteld.</string>
  <string name="UsernameEditFragment_successfully_removed_username">Gebruikersnaam succesvol verwijderd.</string>
  <string name="UsernameEditFragment_encountered_a_network_error">Er is een netwerkfout opgetreden.</string>
  <string name="UsernameEditFragment_this_username_is_taken">Deze gebruikersnaam is al in gebruik.</string>
  <string name="UsernameEditFragment_this_username_is_available">Deze gebruikersnaam is nog beschikbaar.</string>
  <string name="UsernameEditFragment_usernames_can_only_include">Gebruikersnamen mogen alleen de karakters a–Z, 0–9 en onderstreep gebruiken.</string>
  <string name="UsernameEditFragment_usernames_cannot_begin_with_a_number">Gebruikersnamen mogen niet met een cijfer beginnen.</string>
  <string name="UsernameEditFragment_username_is_invalid">Gebruikersnaam is ongeldig.</string>
  <string name="UsernameEditFragment_usernames_must_be_between_a_and_b_characters">Gebruikersnamen moeten uit ten minste %1$d en maximaal %2$d karakters bestaan.</string>
  <string name="UsernameEditFragment_usernames_on_signal_are_optional">Gebruikersnamen in Signal zijn optioneel. Als je een gebruikersnaam aanmaakt zullen andere Signal gebruikers je kunnen vinden met deze naam en contact met je kunnen opnemen zonder je telefoonnummer te kennen.</string>
  <plurals name="UserNotificationMigrationJob_d_contacts_are_on_signal">
    <item quantity="one">%d van je contactpersonen is bereikbaar via Signal.</item>
    <item quantity="other">%d van je contactpersonen zijn bereikbaar via Signal.</item>
  </plurals>
  <!--VerifyIdentityActivity-->
  <string name="VerifyIdentityActivity_your_contact_is_running_an_old_version_of_signal">Deze contactpersoon gebruikt een oude versie van Signal. Vraag hem om eerst Signal bij te werken, alvorens je het veiligheidsnummer verifieert.</string>
  <string name="VerifyIdentityActivity_your_contact_is_running_a_newer_version_of_Signal">Je contact gebruikt een nieuwere versie van Signal met een incompatibel QR-codeformaat. Werk Signal bij om te vergelijken.</string>
  <string name="VerifyIdentityActivity_the_scanned_qr_code_is_not_a_correctly_formatted_safety_number">De gescande QR-code is geen goed geformatteerd veiligheidsnummer-verificatiecode. Probeer de QR-code opnieuw te scannen.</string>
  <string name="VerifyIdentityActivity_share_safety_number_via">Veiligheidsnummer doorsturen via …</string>
  <string name="VerifyIdentityActivity_our_signal_safety_number">Ons Signal-veiligheidsnummer:</string>
  <string name="VerifyIdentityActivity_no_app_to_share_to">Het lijkt erop dat je geen apps hebt waarmee je je veiligheidsnummer kunt doorsturen.</string>
  <string name="VerifyIdentityActivity_no_safety_number_to_compare_was_found_in_the_clipboard">Geen veiligheidsnummer gevonden op het klembord</string>
  <string name="VerifyIdentityActivity_signal_needs_the_camera_permission_in_order_to_scan_a_qr_code_but_it_has_been_permanently_denied">Molly heeft toegang tot de camera nodig om een QR-code te scannen, maar deze is pertinent geweigerd. Ga naar de instellingen voor deze app, tik op ‘Machtigingen’ en schakel ‘Camera’ in.</string>
  <string name="VerifyIdentityActivity_unable_to_scan_qr_code_without_camera_permission">Kan QR-code niet scannen zonder toegang tot camera</string>
  <string name="VerifyIdentityActivity_you_must_first_exchange_messages_in_order_to_view">Om het veiligheidsnummer van %1$s te kunnen weergeven moet je eerst berichten met hem of haar uitwisselen.</string>
  <!--ViewOnceMessageActivity-->
  <!--AudioView-->
  <!--MessageDisplayHelper-->
  <string name="MessageDisplayHelper_message_encrypted_for_non_existing_session">Fout: Dit bericht is versleuteld voor een niet-bestaande sessie</string>
  <!--MmsMessageRecord-->
  <string name="MmsMessageRecord_bad_encrypted_mms_message">Mms-bericht kan niet worden ontsleuteld</string>
  <string name="MmsMessageRecord_mms_message_encrypted_for_non_existing_session">Fout: Dit mms-bericht is versleuteld voor een niet-bestaande sessie</string>
  <!--MuteDialog-->
  <string name="MuteDialog_mute_notifications">Meldingen dempen</string>
  <!--ApplicationMigrationService-->
  <string name="ApplicationMigrationService_import_in_progress">Bezig met importeren</string>
  <string name="ApplicationMigrationService_importing_text_messages">Tekstberichten aan het importeren</string>
  <string name="ApplicationMigrationService_import_complete">Importeren voltooid</string>
  <string name="ApplicationMigrationService_system_database_import_is_complete">Het importeren van de systeemdatabank is voltooid.</string>
  <!--KeyCachingService-->
  <string name="KeyCachingService_signal_passphrase_cached">Tik om te openen.</string>
  <string name="KeyCachingService_passphrase_cached">Molly is ontgrendeld</string>
  <string name="KeyCachingService_lock">Vergrendel Molly</string>
  <!--MediaPreviewActivity-->
  <string name="MediaPreviewActivity_you">Door jou verzonden</string>
  <string name="MediaPreviewActivity_unssuported_media_type">Niet-ondersteund mediatype</string>
  <string name="MediaPreviewActivity_draft">Concept</string>
  <string name="MediaPreviewActivity_signal_needs_the_storage_permission_in_order_to_write_to_external_storage_but_it_has_been_permanently_denied">Molly heeft toegang tot externe opslagruimte nodig om iets op te slaan op de externe opslag, maar deze toegang is pertinent geweigerd. Ga naar de instellingen voor deze app, tik op ‘Machtigingen’ en schakel ‘Opslagruimte’ in.</string>
  <string name="MediaPreviewActivity_unable_to_write_to_external_storage_without_permission">Kan niet opslaan naar externe opslag zonder machtiging</string>
  <string name="MediaPreviewActivity_media_delete_confirmation_title">Bericht wissen?</string>
  <string name="MediaPreviewActivity_media_delete_confirmation_message">Dit bericht zal alleen voor jou onherroepelijk gewist worden, maar dus niet voor je gesprekspartner(s).</string>
  <string name="MediaPreviewActivity_s_to_s">%1$s naar %2$s</string>
  <string name="MediaPreviewActivity_media_no_longer_available">Media niet langer beschikbaar.</string>
  <string name="MediaPreviewActivity_cant_find_an_app_able_to_share_this_media">Geen app gevonden waarmee dit bestand met anderen gedeeld kan worden.</string>
  <!--MessageNotifier-->
  <string name="MessageNotifier_d_new_messages_in_d_conversations">%1$d nieuwe berichten in %2$d gesprekken</string>
  <string name="MessageNotifier_most_recent_from_s">Meest recente van: %1$s</string>
  <string name="MessageNotifier_locked_message">Nieuw bericht, ontgrendel Signal om het weer te geven</string>
  <string name="MessageNotifier_message_delivery_failed">Berichtaflevering mislukt.</string>
  <string name="MessageNotifier_failed_to_deliver_message">Het bericht afleveren is mislukt.</string>
  <string name="MessageNotifier_error_delivering_message">Fout bij afleveren bericht.</string>
  <string name="MessageNotifier_message_delivery_paused">Berichten-aflevering is gepauzeerd.</string>
  <string name="MessageNotifier_verify_to_continue_messaging_on_signal">Verifieer je telefoonnummer om door te kunnen gaan met het verzenden en ontvangen van berichten via Molly.</string>
  <string name="MessageNotifier_mark_all_as_read">Alles markeren als gelezen</string>
  <string name="MessageNotifier_mark_read">Markeren als gelezen</string>
  <string name="MessageNotifier_turn_off_these_notifications">Dit soort meldingen uitschakelen</string>
  <string name="MessageNotifier_view_once_photo">Eenmaligeweergave-afbeelding</string>
  <string name="MessageNotifier_view_once_video">Eenmaligeweergave-video</string>
  <string name="MessageNotifier_reply">Reageren</string>
  <string name="MessageNotifier_signal_message">Signal-bericht</string>
  <string name="MessageNotifier_unsecured_sms">Onbeveiligde sms</string>
  <string name="MessageNotifier_you_may_have_new_messages">Je hebt mogelijk nieuwe berichten</string>
  <string name="MessageNotifier_open_signal_to_check_for_recent_notifications">Open Molly om te zien of er recente meldingen zijn.</string>
  <string name="MessageNotifier_contact_message">%1$s %2$s</string>
  <string name="MessageNotifier_unknown_contact_message">Contactpersoon</string>
  <string name="MessageNotifier_reacted_s_to_s">reageerde met %1$s op “%2$s”.</string>
  <string name="MessageNotifier_reacted_s_to_your_video">reageerde met %1$s op je video.</string>
  <string name="MessageNotifier_reacted_s_to_your_image">reageerde met %1$s op je afbeelding.</string>
  <string name="MessageNotifier_reacted_s_to_your_file">reageerde met %1$s op je bestand.</string>
  <string name="MessageNotifier_reacted_s_to_your_audio">reageerde met %1$s op je audio.</string>
  <string name="MessageNotifier_reacted_s_to_your_view_once_media">reageerde met %1$s op je eenmaligeweergave-media.</string>
  <string name="MessageNotifier_reacted_s_to_your_sticker">reageerde met %1$s op je sticker.</string>
  <string name="MessageNotifier_this_message_was_deleted">Dit bericht is gewist.</string>
  <string name="TurnOffContactJoinedNotificationsActivity__turn_off_contact_joined_signal">Zet meldingen uit over mensen die bereikbaar zijn via Signal. Je kunt ze opnieuw aanzetten in  Signal &gt; Instellingen &gt; Meldingen.</string>
  <!--Notification Channels-->
  <string name="NotificationChannel_channel_messages">Berichten</string>
  <string name="NotificationChannel_calls">Oproepen</string>
  <string name="NotificationChannel_failures">Mislukkingen</string>
  <string name="NotificationChannel_backups">Back-ups</string>
  <string name="NotificationChannel_locked_status">Vergrendelingstoestand</string>
  <string name="NotificationChannel_app_updates">Nieuwe versies van de app </string>
  <string name="NotificationChannel_other">Anders</string>
  <string name="NotificationChannel_group_chats">Gesprekken</string>
  <string name="NotificationChannel_missing_display_name">Onbekend</string>
  <string name="NotificationChannel_voice_notes">Audioberichten</string>
  <string name="NotificationChannel_contact_joined_signal">Nieuw persoon bereikbaar via Signal</string>
  <string name="NotificationChannels__no_activity_available_to_open_notification_channel_settings">Geen ‘activiteit’ beschikbaar om instellingen voor meldingskanalen mee te openen.</string>
  <!--ProfileEditNameFragment-->
  <!--QuickResponseService-->
  <string name="QuickResponseService_quick_response_unavailable_when_Signal_is_locked">Snel reageren niet beschikbaar wanneer Molly vergrendeld is!</string>
  <string name="QuickResponseService_problem_sending_message">Fout bij verzenden van bericht!</string>
  <!--SaveAttachmentTask-->
  <string name="SaveAttachmentTask_saved_to">Opgeslagen naar %s</string>
  <string name="SaveAttachmentTask_saved">Opgeslagen</string>
  <!--SearchToolbar-->
  <string name="SearchToolbar_search">Zoeken</string>
  <string name="SearchToolbar_search_for_conversations_contacts_and_messages">Zoek naar gesprekken, contactpersonen en berichten.</string>
  <!--ShortcutLauncherActivity-->
  <string name="ShortcutLauncherActivity_invalid_shortcut">Ongeldige snelkoppeling</string>
  <!--SingleRecipientNotificationBuilder-->
  <string name="SingleRecipientNotificationBuilder_signal">Molly</string>
  <string name="SingleRecipientNotificationBuilder_new_message">Nieuw bericht</string>
  <string name="SingleRecipientNotificationBuilder_message_request">Gespreksverzoek</string>
  <string name="SingleRecipientNotificationBuilder_you">Jij</string>
  <!--ThumbnailView-->
  <string name="ThumbnailView_Play_video_description">Video afspelen</string>
  <string name="ThumbnailView_Has_a_caption_description">Heeft een bijschrift</string>
  <!--TransferControlView-->
  <plurals name="TransferControlView_n_items">
    <item quantity="one">%d item</item>
    <item quantity="other">%d items</item>
  </plurals>
  <!--UnauthorizedReminder-->
  <string name="UnauthorizedReminder_device_no_longer_registered">Apparaat niet langer geregistreerd</string>
  <string name="UnauthorizedReminder_this_is_likely_because_you_registered_your_phone_number_with_Signal_on_a_different_device">Dit komt waarschijnlijk doordat je je telefoonnummer met Signal op een ander apparaat hebt geregistreerd. Tik hier om opnieuw te registreren.</string>
  <!--WebRtcCallActivity-->
  <string name="WebRtcCallActivity_to_answer_the_call_from_s_give_signal_access_to_your_microphone">Geef Molly toegang tot je microfoon om de oproep van %s te beantwoorden.</string>
  <string name="WebRtcCallActivity_signal_requires_microphone_and_camera_permissions_in_order_to_make_or_receive_calls">Molly heeft toegang nodig tot de microfoon en de camera om oproepen te maken of te ontvangen, maar deze toegang is pertinent geweigerd. Ga naar de instellingen voor deze app, tik op ‘Machtigingen’ en schakel ‘Microfoon’ en ‘Camera’ in.</string>
  <string name="WebRtcCallActivity__answered_on_a_linked_device">Beantwoord vanaf een gekoppeld apparaat.</string>
  <string name="WebRtcCallActivity__declined_on_a_linked_device">Geweigerd vanaf een gekoppeld apparaat.</string>
  <string name="WebRtcCallActivity__busy_on_a_linked_device">Bezet omdat je al een gesprek voerde via een van je gekoppelde apparaten.</string>
  <string name="GroupCallSafetyNumberChangeNotification__someone_has_joined_this_call_with_a_safety_number_that_has_changed">Iemand neemt nu deel aan deze oproep met een veiligheidsnummer dat is veranderd.</string>
  <!--WebRtcCallScreen-->
  <string name="WebRtcCallScreen_swipe_up_to_change_views">Veeg omhoog om veranderingen te zien</string>
  <!--WebRtcCallScreen V2-->
  <string name="WebRtcCallScreen__decline">Weigeren</string>
  <string name="WebRtcCallScreen__answer">Beantwoorden</string>
  <string name="WebRtcCallScreen__answer_without_video">Beantwoorden zonder eigen camera aan te zetten</string>
  <!--WebRtcAudioOutputToggle-->
  <string name="WebRtcAudioOutputToggle__audio_output">Audio-uitvoer</string>
  <string name="WebRtcAudioOutputToggle__phone_earpiece">Telefoonoortje</string>
  <string name="WebRtcAudioOutputToggle__speaker">Luidspreker</string>
  <string name="WebRtcAudioOutputToggle__bluetooth">Bluetooth</string>
  <string name="WebRtcCallControls_answer_call_description">Oproep beantwoorden</string>
  <string name="WebRtcCallControls_reject_call_description">Oproep afwijzen</string>
  <!--change_passphrase_activity-->
  <string name="change_passphrase_activity__old_passphrase">Oud wachtwoord</string>
  <string name="change_passphrase_activity__new_passphrase">Nieuw wachtwoord</string>
  <string name="change_passphrase_activity__repeat_new_passphrase">Herhaal nieuw wachtwoord</string>
  <!--contact_selection_activity-->
  <string name="contact_selection_activity__enter_name_or_number">Typ naam of nummer</string>
  <string name="contact_selection_activity__invite_to_signal">Uitnodigen voor Molly</string>
  <string name="contact_selection_activity__new_group">Nieuwe groep</string>
  <!--contact_filter_toolbar-->
  <string name="contact_filter_toolbar__clear_entered_text_description">Ingevoerde tekst wissen</string>
  <string name="contact_filter_toolbar__show_keyboard_description">Toetsenbord weergeven</string>
  <string name="contact_filter_toolbar__show_dial_pad_description">Numeriek toetsenblok weergeven</string>
  <!--contact_selection_group_activity-->
  <string name="contact_selection_group_activity__no_contacts">Geen contactpersonen gevonden.</string>
  <string name="contact_selection_group_activity__finding_contacts">Contactpersonen laden …</string>
  <!--single_contact_selection_activity-->
  <string name="SingleContactSelectionActivity_contact_photo">Foto van contactpersoon</string>
  <!--ContactSelectionListFragment-->
  <string name="ContactSelectionListFragment_signal_requires_the_contacts_permission_in_order_to_display_your_contacts">Molly heeft toegang tot je lijst met contacten nodig om je contacten weer te kunnen geven, maar toestemming om contacten in te zien is pertinent geweigerd. Ga naar de instellingen voor deze app, tik op ‘Machtigingen’ en schakel ‘Contacten’ in.</string>
  <string name="ContactSelectionListFragment_error_retrieving_contacts_check_your_network_connection">Fout bij het ophalen van contactpersonen, ga na dat je netwerkverbinding werkt</string>
  <string name="ContactSelectionListFragment_username_not_found">Gebruikersnaam niet gevonden</string>
  <string name="ContactSelectionListFragment_s_is_not_a_signal_user">“%1$s” is geen Signal-gebruiker. Kijk de gebruikersnaam na en probeer het opnieuw.</string>
  <string name="ContactSelectionListFragment_you_do_not_need_to_add_yourself_to_the_group">Het is niet nodig om jezelf toe te voegen aan de groep</string>
  <string name="ContactSelectionListFragment_maximum_group_size_reached">De maximale groepsgrootte is bereikt</string>
  <string name="ContactSelectionListFragment_signal_groups_can_have_a_maximum_of_d_members">Signal groepen kunnen uit maximaal %1$d leden bestaan.</string>
  <string name="ContactSelectionListFragment_recommended_member_limit_reached">Het aanbevolen ledenlimiet is bereikt</string>
  <string name="ContactSelectionListFragment_signal_groups_perform_best_with_d_members_or_fewer">Signal-groepen presteren het best met %1$d of minder leden. Het toevoegen van extra leden zal vertragingen veroorzaken in het verzenden en ontvangen van berichten.</string>
  <plurals name="ContactSelectionListFragment_d_members">
    <item quantity="one">%1$d persoon</item>
    <item quantity="other">%1$d personen</item>
  </plurals>
  <!--contact_selection_list_fragment-->
  <string name="contact_selection_list_fragment__signal_needs_access_to_your_contacts_in_order_to_display_them">Molly heeft toegang nodig tot je contacten om contactpersonen te kunnen weergeven.</string>
  <string name="contact_selection_list_fragment__show_contacts">Contactpersonen weergeven</string>
  <!--contact_selection_list_item-->
  <plurals name="contact_selection_list_item__number_of_members">
    <item quantity="one">%1$d persoon</item>
    <item quantity="other">%1$d personen</item>
  </plurals>
  <!--conversation_activity-->
  <string name="conversation_activity__type_message_push">Signal-bericht</string>
  <string name="conversation_activity__type_message_sms_insecure">Onbeveiligde sms</string>
  <string name="conversation_activity__type_message_mms_insecure">Onbeveiligde mms</string>
  <string name="conversation_activity__from_sim_name">Van %1$s</string>
  <string name="conversation_activity__sim_n">SIM %1$d</string>
  <string name="conversation_activity__send">Verzenden</string>
  <string name="conversation_activity__compose_description">Berichtsamenstelling</string>
  <string name="conversation_activity__emoji_toggle_description">Emojitoetsenbord wisselen</string>
  <string name="conversation_activity__attachment_thumbnail">Bijlagevoorbeeld</string>
  <string name="conversation_activity__quick_attachment_drawer_toggle_camera_description">Camera overzicht weergeven/verbergen</string>
  <string name="conversation_activity__quick_attachment_drawer_record_and_send_audio_description">Geluid opnemen en verzenden</string>
  <string name="conversation_activity__quick_attachment_drawer_lock_record_description">Vergrendel opnemen van audio</string>
  <string name="conversation_activity__enable_signal_for_sms">Signal gebruiken om een sms-bericht te verzenden</string>
  <string name="conversation_activity__message_could_not_be_sent">het bericht kon niet worden verzonden. Ga na dat je apparaat verbonden is met internet of met je sms-provider en probeer het opnieuw.</string>
  <!--conversation_input_panel-->
  <string name="conversation_input_panel__slide_to_cancel">Veeg om te annuleren</string>
  <string name="conversation_input_panel__cancel">Audio-opname annuleren</string>
  <!--conversation_item-->
  <string name="conversation_item__mms_image_description">Mediabericht</string>
  <string name="conversation_item__secure_message_description">Beveiligd bericht</string>
  <!--conversation_item_sent-->
  <string name="conversation_item_sent__send_failed_indicator_description">Verzenden mislukt</string>
  <string name="conversation_item_sent__pending_approval_description">In afwachting van goedkeuring</string>
  <string name="conversation_item_sent__delivered_description">Afgeleverd</string>
  <string name="conversation_item_sent__message_read">Bericht gelezen</string>
  <!--conversation_item_received-->
  <string name="conversation_item_received__contact_photo_description">Foto van contactpersoon</string>
  <!--ConversationUpdateItem-->
  <string name="ConversationUpdateItem_loading">Aan het laden</string>
  <string name="ConversationUpdateItem_learn_more">Meer leren hierover</string>
  <string name="ConversationUpdateItem_join_call">Aan oproep deelnemen</string>
  <string name="ConversationUpdateItem_return_to_call">Naar de oproep terugkeren</string>
  <string name="ConversationUpdateItem_call_is_full">De oproep is vol</string>
  <string name="ConversationUpdateItem_invite_friends">Kennissen uitnodigen</string>
  <string name="ConversationUpdateItem_enable_call_notifications">Oproepmeldingen inschakelen</string>
  <string name="ConversationUpdateItem_no_groups_in_common_review_requests_carefully">Je hebt met deze persoon geen gemeenschappelijke groep: overweeg dit gespreksverzoek zorgvuldig.</string>
  <string name="ConversationUpdateItem_no_contacts_in_this_group_review_requests_carefully">Er is in deze groep geen lid met wie je al een gesprek voert: overweeg deze uitnodiging zorgvuldig.</string>
  <string name="ConversationUpdateItem_view">Weergeven</string>
  <string name="ConversationUpdateItem_the_disappearing_message_time_will_be_set_to_s_when_you_message_them">Zodra je een bericht verzend zal de tijdspanne voor verlopende berichten op %1$s worden ingesteld.</string>
  <!--audio_view-->
  <string name="audio_view__play_pause_accessibility_description">Afspelen … Pauzeren</string>
  <string name="audio_view__download_accessibility_description">Downloaden</string>
  <!--QuoteView-->
  <string name="QuoteView_audio">Audio</string>
  <string name="QuoteView_video">Video</string>
  <string name="QuoteView_photo">Afbeelding</string>
  <string name="QuoteView_view_once_media">Eenmaligeweergave-media</string>
  <string name="QuoteView_sticker">Sticker</string>
  <string name="QuoteView_you">Jij</string>
  <string name="QuoteView_original_missing">Oorspronkelijk bericht niet gevonden</string>
  <!--conversation_fragment-->
  <string name="conversation_fragment__scroll_to_the_bottom_content_description">Scroll naar bodem</string>
  <!--safety_number_change_dialog-->
  <string name="safety_number_change_dialog__safety_number_changes">Veiligheidsnummer(s) veranderd</string>
  <string name="safety_number_change_dialog__send_anyway">Toch verzenden</string>
  <string name="safety_number_change_dialog__call_anyway">Toch bellen</string>
  <string name="safety_number_change_dialog__join_call">Aan oproep deelnemen</string>
  <string name="safety_number_change_dialog__continue_call">Oproep voortzetten</string>
  <string name="safety_number_change_dialog__leave_call">Oproep verlaten</string>
  <string name="safety_number_change_dialog__the_following_people_may_have_reinstalled_or_changed_devices">De volgende personen hebben mogelijk de app opnieuw geïnstalleerd of hebben een ander apparaat in gebruik genomen. Verifieer jullie veiligheidsnummers om zeker te zijn dat je met de juiste personen communiceert.</string>
  <string name="safety_number_change_dialog__view">Weergeven</string>
  <string name="safety_number_change_dialog__previous_verified">Was voorheen geverifieerd</string>
  <!--EnableCallNotificationSettingsDialog__call_notifications_checklist-->
  <string name="EnableCallNotificationSettingsDialog__call_notifications_enabled">Oproepmeldingen ingeschakeld.</string>
  <string name="EnableCallNotificationSettingsDialog__enable_call_notifications">Oproepmeldingen inschakelen</string>
  <string name="EnableCallNotificationSettingsDialog__enable_background_activity">Achtergrondactiviteit inschakelen</string>
  <string name="EnableCallNotificationSettingsDialog__everything_looks_good_now">Het lijkt erop dat alles goed is</string>
  <string name="EnableCallNotificationSettingsDialog__to_receive_call_notifications_tap_here_and_turn_on_show_notifications">Tik hier en tik vervolgens op ‘Meldingen weergeven’ om oproepmeldingen te ontvangen.</string>
  <string name="EnableCallNotificationSettingsDialog__to_receive_call_notifications_tap_here_and_turn_on_notifications">Tik hier en schakel meldingen in en ga na dat geluiden en pop-ups zijn ingeschakeld om oproepmeldingen te ontvangen.</string>
  <string name="EnableCallNotificationSettingsDialog__to_receive_call_notifications_tap_here_and_enable_background_activity_in_battery_settings">Tik hier en schakel in de batterij -instellingen achtergrondactiviteit in om oproepmeldingen te ontvangen.</string>
  <string name="EnableCallNotificationSettingsDialog__settings">Instellingen</string>
  <string name="EnableCallNotificationSettingsDialog__to_receive_call_notifications_tap_settings_and_turn_on_show_notifications">Tik op ‘Instellingen’ en tik vervolgens op ‘Meldingen weergeven’ om oproepmeldingen te ontvangen.</string>
  <string name="EnableCallNotificationSettingsDialog__to_receive_call_notifications_tap_settings_and_turn_on_notifications">Tik op ‘Instellingen’ en schakel meldingen in en ga na dat geluiden en pop-ups zijn ingeschakeld om oproepmeldingen te ontvangen.</string>
  <string name="EnableCallNotificationSettingsDialog__to_receive_call_notifications_tap_settings_and_enable_background_activity_in_battery_settings">Tik op ‘Instellingen’ en schakel in de batterij -instellingen achtergrondactiviteit in om oproepmeldingen te ontvangen.</string>
  <!--country_selection_fragment-->
  <string name="country_selection_fragment__loading_countries">Landen aan het laden …</string>
  <string name="country_selection_fragment__search">Zoeken</string>
  <string name="country_selection_fragment__no_matching_countries">Geen overeenkomstige landen</string>
  <!--device_add_fragment-->
  <string name="device_add_fragment__scan_the_qr_code_displayed_on_the_device_to_link">Scan de QR-code die wordt weergegeven op het te koppelen apparaat</string>
  <!--device_link_fragment-->
  <string name="device_link_fragment__link_device">Apparaat koppelen</string>
  <!--device_list_fragment-->
  <string name="device_list_fragment__no_devices_linked">Geen apparaten gekoppeld</string>
  <string name="device_list_fragment__link_new_device">Nieuw apparaat koppelen</string>
  <!--expiration-->
  <string name="expiration_off">Uit</string>
  <plurals name="expiration_seconds">
    <item quantity="one">%d seconde</item>
    <item quantity="other">%d seconden</item>
  </plurals>
  <string name="expiration_seconds_abbreviated">%d s</string>
  <plurals name="expiration_minutes">
    <item quantity="one">%d minuut</item>
    <item quantity="other">%d minuten</item>
  </plurals>
  <string name="expiration_minutes_abbreviated">%d min</string>
  <plurals name="expiration_hours">
    <item quantity="one">%d uur</item>
    <item quantity="other">%d uur</item>
  </plurals>
  <string name="expiration_hours_abbreviated">%d u</string>
  <plurals name="expiration_days">
    <item quantity="one">%d dag</item>
    <item quantity="other">%d dagen</item>
  </plurals>
  <string name="expiration_days_abbreviated">%d d</string>
  <plurals name="expiration_weeks">
    <item quantity="one">%d week</item>
    <item quantity="other">%d weken</item>
  </plurals>
  <string name="expiration_weeks_abbreviated">%d w</string>
  <string name="expiration_combined">%1$s %2$s</string>
  <!--unverified safety numbers-->
  <string name="IdentityUtil_unverified_banner_one">Je veiligheidsnummer met %s is veranderd en is niet langer geverifieerd</string>
  <string name="IdentityUtil_unverified_banner_two">Je veiligheidsnummers met %1$s en %2$s  zijn niet langer geverifieerd</string>
  <string name="IdentityUtil_unverified_banner_many">Je veiligheidsnummers met %1$s, %2$s en %3$s zijn niet langer geverifieerd</string>
  <string name="IdentityUtil_unverified_dialog_one">Je veiligheidsnummer met %1$s is veranderd en is niet langer geverifieerd. Dit kan betekenen dat iemand je communicatie probeert te onderscheppen, of gewoon dat %1$s Signal opnieuw heeft geïnstalleerd.</string>
  <string name="IdentityUtil_unverified_dialog_two">Je veiligheidsnummers met %1$s en %2$s zijn niet langer geverifieerd. Dit kan betekenen dat iemand je communicatie probeert te onderscheppen, of gewoon dat ze Signal opnieuw geïnstalleerd hebben.</string>
  <string name="IdentityUtil_unverified_dialog_many">Je veiligheidsnummers met %1$s, %2$s en %3$s zijn niet langer geverifieerd. Dit kan betekenen dat iemand je communicatie probeert te onderscheppen, of gewoon dat ze Signal opnieuw geïnstalleerd hebben.</string>
  <string name="IdentityUtil_untrusted_dialog_one">Je veiligheidsnummer met %s is zojuist veranderd.</string>
  <string name="IdentityUtil_untrusted_dialog_two">Je veiligheidsnummers met %1$s en %2$s zijn zojuist veranderd.</string>
  <string name="IdentityUtil_untrusted_dialog_many">Je veiligheidsnummers met %1$s, %2$s en %3$s zijn zojuist veranderd.</string>
  <plurals name="identity_others">
    <item quantity="one">%d andere</item>
    <item quantity="other">%d anderen</item>
  </plurals>
  <!--giphy_activity-->
  <string name="giphy_activity_toolbar__search_gifs">GIFs zoeken</string>
  <!--giphy_fragment-->
  <string name="giphy_fragment__nothing_found">Niets gevonden</string>
  <!--log_submit_activity-->
  <string name="log_submit_activity__this_log_will_be_posted_online">Dit logbestand wordt publiekelijk beschikbaar gesteld op internet zodat de ontwikkelaars en vrijwilligers het kunnen bestuderen. Je kunt het bekijken en aanpassen voor je het verzendt.</string>
  <!--database_migration_activity-->
  <string name="database_migration_activity__would_you_like_to_import_your_existing_text_messages">Wil je je sms- en mms-berichten importeren naar de versleutelde databank van Signal?</string>
  <string name="database_migration_activity__the_default_system_database_will_not_be_modified">De systeemdatabank zal op geen enkele wijze worden gewijzigd of aangepast.</string>
  <string name="database_migration_activity__skip">Overslaan</string>
  <string name="database_migration_activity__import">Importeren</string>
  <string name="database_migration_activity__this_could_take_a_moment_please_be_patient">Dit kan even duren, daarom graag even geduld. Signal zal je melden wanneer het importeren voltooid is.</string>
  <string name="database_migration_activity__importing">BEZIG MET IMPORTEREN</string>
  <!--load_more_header-->
  <string name="load_more_header__see_full_conversation">Volledig gesprek weergeven</string>
  <string name="load_more_header__loading">Aan het laden</string>
  <!--media_overview_activity-->
  <string name="media_overview_activity__no_media">Geen media</string>
  <!--message_recipients_list_item-->
  <string name="message_recipients_list_item__view">WEERGEVEN</string>
  <string name="message_recipients_list_item__resend">OPNIEUW VERZENDEN</string>
  <!--GroupUtil-->
  <plurals name="GroupUtil_joined_the_group">
    <item quantity="one">%1$s is toegevoegd aan de groep.</item>
    <item quantity="other">%1$s zijn toegevoegd aan de groep.</item>
  </plurals>
  <string name="GroupUtil_group_name_is_now">De groepsnaam is vanaf nu “%1$s”.</string>
  <!--prompt_passphrase_activity-->
  <string name="prompt_passphrase_activity__unlock">Ontgrendelen</string>
  <!--prompt_mms_activity-->
  <string name="prompt_mms_activity__signal_requires_mms_settings_to_deliver_media_and_group_messages">Signal heeft mms-instellingen nodig om mediaberichten te kunnen versturen via je telefoonprovider. Je apparaat maakt deze informatie niet beschikbaar. Dit komt vaker voor bij gelockte apparaten en andere beperkende configuraties.</string>
  <string name="prompt_mms_activity__to_send_media_and_group_messages_tap_ok">Om media- en groepsberichten te verzenden tik je op ‘Oké’ en voer je de gevraagde gegevens in. De mms-instellingen voor je provider kunnen meestal gevonden worden door on-line te zoeken naar ‘naam-van-je-provider APN’. Dit hoef je maar één keer te doen.</string>
  <!--profile_create_activity-->
  <string name="CreateProfileActivity_first_name_required">Voornaam (vereist)</string>
  <string name="CreateProfileActivity_last_name_optional">Achternaam (optioneel)</string>
  <string name="CreateProfileActivity_next">Volgende</string>
  <string name="CreateProfileActivity__username">Gebruikersnaam</string>
  <string name="CreateProfileActivity__create_a_username">Gebruikersnaam aanmaken</string>
  <string name="CreateProfileActivity_custom_mms_group_names_and_photos_will_only_be_visible_to_you">Zelf ingestelde mms-groepsnamen en groepsafbeeldingen zullen alleen zichtbaar zijn voor jou.</string>
  <string name="CreateProfileActivity_group_descriptions_will_be_visible_to_members_of_this_group_and_people_who_have_been_invited">Groepsomschrijvingen zijn zichtbaar voor alle leden van deze groep en voor alle personen die zijn uitgenodigd om lid te worden.</string>
  <!--EditAboutFragment-->
  <string name="EditAboutFragment_about">Over mij</string>
  <string name="EditAboutFragment_write_a_few_words_about_yourself">Schijf een paar woorden over jezelf …</string>
  <string name="EditAboutFragment_count">%1$d/%2$d</string>
  <string name="EditAboutFragment_speak_freely">Spreek vrijuit</string>
  <string name="EditAboutFragment_encrypted">Versleuteld</string>
  <string name="EditAboutFragment_be_kind">Wees aardig</string>
  <string name="EditAboutFragment_coffee_lover">Koffieliefhebber</string>
  <string name="EditAboutFragment_free_to_chat">Beschikbaar om te spreken</string>
  <string name="EditAboutFragment_taking_a_break">Ik heb even pauze</string>
  <string name="EditAboutFragment_working_on_something_new">Ik werk aan iets nieuws</string>
  <!--EditProfileFragment-->
  <string name="EditProfileFragment__edit_group">Groep aanpassen</string>
  <string name="EditProfileFragment__group_name">Groepsnaam</string>
  <string name="EditProfileFragment__group_description">Groepsomschrijving</string>
  <!--EditProfileNameFragment-->
  <string name="EditProfileNameFragment_your_name">Je naam</string>
  <string name="EditProfileNameFragment_first_name">Voornaam (verplicht)</string>
  <string name="EditProfileNameFragment_last_name_optional">Achternaam (optioneel)</string>
  <string name="EditProfileNameFragment_save">Opslaan</string>
  <string name="EditProfileNameFragment_failed_to_save_due_to_network_issues_try_again_later">Het opslaan van de aanpassingen is mislukt door netwerkproblemen. Probeer het later opnieuw.</string>
  <!--recipient_preferences_activity-->
  <string name="recipient_preference_activity__shared_media">Uitgewisselde media</string>
  <!--recipients_panel-->
  <string name="recipients_panel__to"><small>Typ een naam of nummer</small></string>
  <!--verify_display_fragment-->
  <string name="verify_display_fragment__if_you_wish_to_verify_the_security_of_your_end_to_end_encryption_with_s"><![CDATA[Als je wilt verifiëren dat je rechtstreeks met %s communiceert zonder dat je communicatie wordt onderschept, ga dan na dat het bovenstaande nummer overeen komt met het nummer op zijn / haar apparaat. Je kunt ook de QR-code op zijn / haar telefoon scannen, of hem / haar vragen jouw QR-code te scannen. <a href="https://signal.org/redirect/safety-numbers">Meer leren hierover.</a>]]></string>
  <string name="verify_display_fragment__tap_to_scan">Tik om te scannen</string>
  <string name="verify_display_fragment__loading">Aan het laden …</string>
  <string name="verify_display_fragment__verified">Ik heb deze contactpersoon geverifieerd</string>
  <!--verify_identity-->
  <string name="verify_identity__share_safety_number">Veiligheidsnummer doorsturen</string>
  <!--webrtc_answer_decline_button-->
  <string name="webrtc_answer_decline_button__swipe_up_to_answer">Veeg omhoog om te beantwoorden</string>
  <string name="webrtc_answer_decline_button__swipe_down_to_reject">Veeg omlaag om te weigeren</string>
  <!--message_details_header-->
  <string name="message_details_header__issues_need_your_attention">Enkele dingen vergen je aandacht.</string>
  <string name="message_details_header__sent">Verzonden</string>
  <string name="message_details_header__received">Ontvangen</string>
  <string name="message_details_header__disappears">Verloopt over</string>
  <string name="message_details_header__via">Via</string>
  <!--message_details_recipient_header-->
  <string name="message_details_recipient_header__pending_send">In afwachting</string>
  <string name="message_details_recipient_header__sent_to">Verzonden aan</string>
  <string name="message_details_recipient_header__sent_from">Verzonden door</string>
  <string name="message_details_recipient_header__delivered_to">Afgeleverd aan</string>
  <string name="message_details_recipient_header__read_by">Gelezen door</string>
  <string name="message_details_recipient_header__not_sent">Niet verzonden</string>
  <!--message_Details_recipient-->
  <string name="message_details_recipient__failed_to_send">Verzenden mislukt</string>
  <string name="message_details_recipient__new_safety_number">Nieuw veiligheidsnummer</string>
  <!--AndroidManifest.xml-->
  <string name="AndroidManifest__create_passphrase">Wachtwoord aanmaken</string>
  <string name="AndroidManifest__select_contacts">Contactpersonen selecteren</string>
  <string name="AndroidManifest__change_passphrase">Wachtwoord wijzigen</string>
  <string name="AndroidManifest__verify_safety_number">Veiligheidsnummer verifiëren</string>
  <string name="AndroidManifest__log_submit">Foutopsporingslog indienen</string>
  <string name="AndroidManifest__media_preview">Mediavoorbeeld</string>
  <string name="AndroidManifest__message_details">Berichtdetails</string>
  <string name="AndroidManifest__linked_devices">Gekoppelde apparaten</string>
  <string name="AndroidManifest__invite_friends">Kennissen uitnodigen</string>
  <string name="AndroidManifest_archived_conversations">Gearchiveerde gesprekken</string>
  <string name="AndroidManifest_remove_photo">Foto verwijderen</string>
  <!--Message Requests Megaphone-->
  <string name="MessageRequestsMegaphone__message_requests">Gespreksverzoeken</string>
  <string name="MessageRequestsMegaphone__users_can_now_choose_to_accept">Je kunt vanaf nu kiezen of je een nieuw gesprek wilt aanvaarden. Door profielnamen weet men van wie men een bericht krijgt.</string>
  <string name="MessageRequestsMegaphone__add_profile_name">Een profielnaam toevoegen</string>
  <!--HelpFragment-->
  <string name="HelpFragment__have_you_read_our_faq_yet">Heb je onze antwoorden op veelgestelde vragen al gelezen?</string>
  <string name="HelpFragment__next">Volgende</string>
  <string name="HelpFragment__contact_us">Neem contact met ons op</string>
  <string name="HelpFragment__tell_us_whats_going_on">Vertel ons wat er aan de hand is</string>
  <string name="HelpFragment__include_debug_log">Foutopsporingslog bijvoegen.</string>
  <string name="HelpFragment__whats_this">Wat is dit?</string>
  <string name="HelpFragment__how_do_you_feel">Hoe voel je je? (Optioneel)</string>
  <string name="HelpFragment__tell_us_why_youre_reaching_out">Laat ons weten waarom je contact zoekt.</string>
  <string name="HelpFragment__support_info">Ondersteuningsinformatie</string>
  <string name="HelpFragment__signal_android_support_request">Signal-Android ondersteuningsverzoek</string>
  <string name="HelpFragment__debug_log">Foutopsporingslog:</string>
  <string name="HelpFragment__could_not_upload_logs">Logs uploaden is mislukt</string>
  <string name="HelpFragment__please_be_as_descriptive_as_possible">Probeer zo beschrijvend mogelijk te zijn om ons te helpen het probleem te begrijpen.</string>
  <string-array name="HelpFragment__categories">
    <item>-- Maak een keuze --</item>
    <item>Er werkt iets niet zoals het hoort</item>
    <item>Verzoek voor nieuwe functionaliteit</item>
    <item>Vraag</item>
    <item>Terugkoppeling</item>
    <item>Iets anders</item>
    <item>Overschrijvingen</item>
  </string-array>
  <!--ReactWithAnyEmojiBottomSheetDialogFragment-->
  <string name="ReactWithAnyEmojiBottomSheetDialogFragment__this_message">Dit bericht</string>
  <string name="ReactWithAnyEmojiBottomSheetDialogFragment__recently_used">Recentelijk gebruikt</string>
  <string name="ReactWithAnyEmojiBottomSheetDialogFragment__smileys_and_people">Gezichtjes &amp; mensen</string>
  <string name="ReactWithAnyEmojiBottomSheetDialogFragment__nature">Natuur</string>
  <string name="ReactWithAnyEmojiBottomSheetDialogFragment__food">Voedsel</string>
  <string name="ReactWithAnyEmojiBottomSheetDialogFragment__activities">Activiteiten</string>
  <string name="ReactWithAnyEmojiBottomSheetDialogFragment__places">Plaatsen</string>
  <string name="ReactWithAnyEmojiBottomSheetDialogFragment__objects">Objecten</string>
  <string name="ReactWithAnyEmojiBottomSheetDialogFragment__symbols">Symbolen</string>
  <string name="ReactWithAnyEmojiBottomSheetDialogFragment__flags">Vlaggen</string>
  <string name="ReactWithAnyEmojiBottomSheetDialogFragment__emoticons">Emoticons</string>
  <!--arrays.xml-->
  <string name="arrays__use_default">Gebruik systeemstandaard</string>
  <string name="arrays__use_custom">Gebruik eigen instelling</string>
  <string name="arrays__mute_for_one_hour">1 uur lang dempen</string>
  <string name="arrays__mute_for_eight_hours">8 uur lang dempen</string>
  <string name="arrays__mute_for_one_day">1 dag lang dempen</string>
  <string name="arrays__mute_for_seven_days">7 dagen lang dempen</string>
  <string name="arrays__always">Voor altijd</string>
  <string name="arrays__settings_default">Gebruik systeemstandaard</string>
  <string name="arrays__enabled">Ingeschakeld</string>
  <string name="arrays__disabled">Uitgeschakeld</string>
  <string name="arrays__name_and_message">Zowel naam als berichtinhoud</string>
  <string name="arrays__name_only">Alleen de naam van de afzender</string>
  <string name="arrays__no_name_or_message">Geen naam en geen berichtinhoud</string>
  <string name="arrays__images">Afbeeldingen</string>
  <string name="arrays__audio">Geluid</string>
  <string name="arrays__video">Video</string>
  <string name="arrays__documents">Documenten</string>
  <string name="arrays__small">Klein</string>
  <string name="arrays__normal">Normaal</string>
  <string name="arrays__large">Groot</string>
  <string name="arrays__extra_large">Extra groot</string>
  <string name="arrays__default">Systeemstandaard</string>
  <string name="arrays__high">Hoog</string>
  <string name="arrays__max">Maximaal</string>
  <!--plurals.xml-->
  <plurals name="hours_ago">
    <item quantity="one">%d u</item>
    <item quantity="other">%d u</item>
  </plurals>
  <!--preferences.xml-->
  <string name="preferences_beta">Bèta</string>
  <string name="preferences__sms_mms">Sms en mms</string>
  <string name="preferences__pref_all_sms_title">Ontvang alle sms</string>
  <string name="preferences__pref_all_mms_title">Ontvang alle mms</string>
  <string name="preferences__use_signal_for_viewing_and_storing_all_incoming_text_messages">Signal gebruiken voor alle inkomende tekstberichten</string>
  <string name="preferences__use_signal_for_viewing_and_storing_all_incoming_multimedia_messages">Signal gebruiken voor alle inkomende multimediaberichten</string>
  <string name="preferences__pref_enter_sends_title">Enter-toets verzendt</string>
  <string name="preferences__pressing_the_enter_key_will_send_text_messages">Gebruik de Enter-toets voor het verzenden van tekstberichten</string>
  <string name="preferences__pref_use_address_book_photos">Profielfoto uit systeemadresboek</string>
  <string name="preferences__display_contact_photos_from_your_address_book_if_available">Geef indien beschikbaar de profielfoto uit je eigen systeemadresboek weer, in plaats van de profielfoto welke anderen voor henzelf hebben ingesteld.</string>
  <string name="preferences__generate_link_previews">Voorbeeldafbeeldingen genereren</string>
  <string name="preferences__retrieve_link_previews_from_websites_for_messages">Sta Signal toe om voor elke verwijzing naar een website die je verzendt een voorbeeldafbeelding genereren en aan je bericht bij te voegen. Echter, als je dit inschakelt zouden websites kunnen detecteren dat je hen in je bericht vermeldt en ook welke pagina je vermeldt.</string>
  <string name="preferences__choose_identity">Identiteit kiezen</string>
  <string name="preferences__choose_your_contact_entry_from_the_contacts_list">Kies je contactgegevens uit de lijst met contactpersonen.</string>
  <string name="preferences__change_passphrase">Wachtwoord wijzigen</string>
  <string name="preferences__change_your_passphrase">Wijzig je wachtwoord</string>
  <string name="preferences__enable_passphrase">Appvergrendeling met wachtwoord inschakelen</string>
  <string name="preferences__lock_signal_and_message_notifications_with_a_passphrase">Vergrendel de Signal-app en -meldingen met een wachtwoord</string>
  <string name="preferences__screen_security">Meekijkpreventie</string>
  <string name="preferences__disable_screen_security_to_allow_screen_shots">Bescherm je gesprekken tegen schermopnames door andere apps door Signals inhoud te verbergen in de lijst van recent geopende apps en door schermafdrukken te blokkeren</string>
  <string name="preferences__auto_lock_signal_after_a_specified_time_interval_of_inactivity">Signal automatisch vergrendelen na een bepaalde periode van inactiviteit</string>
  <string name="preferences__inactivity_timeout_passphrase">Vergrendeling bij inactiviteit</string>
  <string name="preferences__inactivity_timeout_interval">Inactiviteitsduur voor vergrendeling</string>
  <string name="preferences__notifications">Meldingen</string>
  <string name="preferences__led_color">Melding-LED-kleur</string>
  <string name="preferences__led_color_unknown">Onbekend</string>
  <string name="preferences__pref_led_blink_title">Melding-LED-knipperpatroon</string>
  <string name="preferences__sound">Geluid</string>
  <string name="preferences__silent">Stil</string>
  <string name="preferences__default">Standaardmeldingen</string>
  <string name="preferences__repeat_alerts">Herhaal meldingen</string>
  <string name="preferences__never">Nooit</string>
  <string name="preferences__one_time">Een keer</string>
  <string name="preferences__two_times">Twee keer</string>
  <string name="preferences__three_times">Drie keer</string>
  <string name="preferences__five_times">Vijf keer</string>
  <string name="preferences__ten_times">Tien keer</string>
  <string name="preferences__vibrate">Trillen</string>
  <string name="preferences__green">Groen</string>
  <string name="preferences__red">Rood</string>
  <string name="preferences__blue">Blauw</string>
  <string name="preferences__orange">Oranje</string>
  <string name="preferences__cyan">Cyaan</string>
  <string name="preferences__magenta">Magenta</string>
  <string name="preferences__white">Wit</string>
  <string name="preferences__none">Niets</string>
  <string name="preferences__fast">Snel</string>
  <string name="preferences__normal">Normaal</string>
  <string name="preferences__slow">Langzaam</string>
  <string name="preferences__help">Hulp</string>
  <string name="preferences__advanced">Geavanceerd</string>
  <string name="preferences__donate_to_signal">Aan Molly doneren</string>
  <string name="preferences__privacy">Privacy</string>
  <string name="preferences__mms_user_agent">Mms-gebruikersagent</string>
  <string name="preferences__advanced_mms_access_point_names">Handmatige mms-instellingen</string>
  <string name="preferences__mmsc_url">MMSC-URL</string>
  <string name="preferences__mms_proxy_host">Mms-proxyserver</string>
  <string name="preferences__mms_proxy_port">Mms-proxypoort</string>
  <string name="preferences__mmsc_username">MMSC-gebruikersnaam</string>
  <string name="preferences__mmsc_password">MMSC-wachtwoord</string>
  <string name="preferences__sms_delivery_reports">Sms-ontvangstbevestigingen</string>
  <string name="preferences__request_a_delivery_report_for_each_sms_message_you_send">Vraag een ontvangstbevestiging voor ieder verzonden sms-bericht</string>
  <string name="preferences__data_and_storage">Gegevensoverdracht en -opslag</string>
  <string name="preferences__storage">Opslag</string>
  <string name="preferences__payments">Overschrijvingen</string>
  <string name="preferences__payments_beta">Overschrijvingen (Bèta)</string>
  <string name="preferences__conversation_length_limit">Gesprekslengtelimiet</string>
  <string name="preferences__keep_messages">Berichten bewaren</string>
  <string name="preferences__clear_message_history">Alle gespreksgeschiedenis wissen</string>
  <string name="preferences__linked_devices">Gekoppelde apparaten</string>
  <string name="preferences__light_theme">Licht</string>
  <string name="preferences__dark_theme">Donker</string>
  <string name="preferences__appearance">Uiterlijk</string>
  <string name="preferences__theme">Thema</string>
  <string name="preferences__chat_wallpaper">Gespreksachtergrond</string>
  <string name="preferences__chat_color_and_wallpaper">Gesprekskleur &amp; -achtergrond</string>
  <string name="preferences__disable_pin">Pincode uitschakelen</string>
  <string name="preferences__enable_pin">Pincode inschakelen</string>
  <string name="preferences__if_you_disable_the_pin_you_will_lose_all_data">Als je de pincode uitschakelt zul je wanneer je Signal opnieuw registreert alle gegevens kwijtraken, tenzij je ze handmatig herstelt vanuit een back-up-bestand. Daarnaast kun je zolang de pincode is uitgeschakeld de registratievergrendeling niet inschakelen.</string>
  <string name="preferences__pins_keep_information_stored_with_signal_encrypted_so_only_you_can_access_it">Met een pincode wordt informatie versleuteld opgeslagen op Signals servers zodat alleen jij er toegang toe hebt. Je kunt hierdoor je profielnaam, -foto en -omschrijving, instellingen en (geblokkeerde) contacten herstellen wanneer je Signal opnieuw installeert. Zelfs Signals ontwikkelaars kunnen je informatie niet inzien. Je hebt de pincode niet nodig om de app te openen.</string>
  <string name="preferences__system_default">Systeemstandaard</string>
  <string name="preferences__language">Taal</string>
  <string name="preferences__signal_messages_and_calls">Signal-berichten en -oproepen</string>
  <string name="preferences__advanced_pin_settings">Geavanceerde pincode-instellingen</string>
  <string name="preferences__free_private_messages_and_calls">Gratis privéberichten en bellen met Signal-gebruikers</string>
  <string name="preferences__submit_debug_log">Foutopsporingslog indienen</string>
  <string name="preferences__delete_account">Al je gegevens wissen</string>
  <string name="preferences__support_wifi_calling">‘Bellen via wifi’-compatibiliteitsmodus</string>
  <string name="preferences__enable_if_your_device_supports_sms_mms_delivery_over_wifi">Schakel dit in als je gebruik wilt maken van sms/mms over wifi (schakel dit alleen in als ook ‘Bellen via wifi’ is ingeschakeld op je apparaat)</string>
  <string name="preferences__incognito_keyboard">Incognito-toetsenbord</string>
  <string name="preferences__read_receipts">Leesbevestigingen</string>
  <string name="preferences__if_read_receipts_are_disabled_you_wont_be_able_to_see_read_receipts">Als leesbevestigingen zijn uitgeschakeld kunnen anderen niet zien of je hun berichten hebt gelezen, maar je zult ook niet kunnen zien of anderen jouw berichten hebben gelezen.</string>
  <string name="preferences__typing_indicators">Typindicatoren</string>
  <string name="preferences__if_typing_indicators_are_disabled_you_wont_be_able_to_see_typing_indicators">Als typindicatoren zijn uitgeschakeld kunnen anderen niet zien of je aan het typen bent, maar je zult ook niet kunnen zien wanneer anderen aan het typen zijn.</string>
  <string name="preferences__request_keyboard_to_disable">Probeer gepersonaliseerd leren door het toetsenbord te voorkomen</string>
  <string name="preferences__this_setting_is_not_a_guarantee">Let op: we kunnen niet garanderen dat gepersonaliseerd leren door het toetsenbord ook daadwerkelijk wordt voorkomen, omdat dit alleen werkt als je toetsenbord app daaraan meewerkt.</string>
  <string name="preferences_app_protection__blocked_users">Geblokkeerde personen</string>
  <string name="preferences_chats__when_using_mobile_data">Bij mobiele-dataoverdracht</string>
  <string name="preferences_chats__when_using_wifi">Bij wifi-verbinding</string>
  <string name="preferences_chats__when_roaming">Bij roamen</string>
  <string name="preferences_chats__media_auto_download">Media automatisch downloaden</string>
  <string name="preferences_chats__message_history">Gespreksgeschiedenis</string>
  <string name="preferences_storage__storage_usage">Opslaggebruik</string>
  <string name="preferences_storage__photos">Afbeeldingen</string>
  <string name="preferences_storage__videos">Video\'s</string>
  <string name="preferences_storage__files">Documenten</string>
  <string name="preferences_storage__audio">Audio</string>
  <string name="preferences_storage__review_storage">Alle bestanden weergeven</string>
  <string name="preferences_storage__delete_older_messages">Oude berichten wissen?</string>
  <string name="preferences_storage__clear_message_history">Berichtengeschiedenis wissen?</string>
  <string name="preferences_storage__this_will_permanently_delete_all_message_history_and_media">Dit zal pertinent alle gespreksgeschiedenis en media ouder dan %1$s van dit apparaat wissen.</string>
  <string name="preferences_storage__this_will_permanently_trim_all_conversations_to_the_d_most_recent_messages">Dit zal direct alle gesprekken inkorten tot de %1$s meest recente berichten.</string>
  <string name="preferences_storage__this_will_delete_all_message_history_and_media_from_your_device">Dit zal pertinent al je gespreksgeschiedenis en media van dit apparaat wissen.</string>
  <string name="preferences_storage__are_you_sure_you_want_to_delete_all_message_history">Weet je zeker dat je alle gespreksgeschiedenis wilt wissen?</string>
  <string name="preferences_storage__all_message_history_will_be_permanently_removed_this_action_cannot_be_undone">Alle gespreksgeschiedenis zal pertinent worden gewist. Dit kan niet ongedaan worden gemaakt.</string>
  <string name="preferences_storage__delete_all_now">Nu alles wissen</string>
  <string name="preferences_storage__forever">Voor altijd</string>
  <string name="preferences_storage__one_year">1 jaar</string>
  <string name="preferences_storage__six_months">6 maanden</string>
  <string name="preferences_storage__thirty_days">30 dagen</string>
  <string name="preferences_storage__none">Geen limiet</string>
  <string name="preferences_storage__s_messages">%1$s berichten</string>
  <string name="preferences_storage__custom">Zelf ingesteld</string>
  <string name="preferences_advanced__use_system_emoji">Systeem-emoji gebruiken</string>
  <string name="preferences_advanced__disable_signal_built_in_emoji_support">Gebruik de systeem-emoji in plaats van de ingebouwde emoji-ondersteuning van Signal</string>
  <string name="preferences_advanced__relay_all_calls_through_the_signal_server_to_avoid_revealing_your_ip_address">Om te voorkomen dat je gesprekspartner je IP-adres kan achterhalen worden Signal-oproepen met niet-contactpersonen altijd al omgeleid via de Signal-servers. Door deze optie in te schakelen wordt dat ook gedaan voor Signal-oproepen met contacten die wel in je contactenlijst staan. Dit leidt echter tot een verminderde geluids- en videokwaliteit.</string>
  <string name="preferences_advanced__always_relay_calls">Alle oproepen omleiden</string>
  <string name="preferences_app_protection__who_can">Wie mag …</string>
  <string name="preferences_app_protection__app_access">Toegang tot app</string>
  <string name="preferences_app_protection__communication">Communicatie</string>
  <string name="preferences_chats__chats">Gesprekken</string>
  <string name="preferences_data_and_storage__manage_storage">Opslag beheren</string>
  <string name="preferences_data_and_storage__calls">Oproepen</string>
  <string name="preferences_data_and_storage__use_less_data_for_calls">Minder dataoverdracht bij oproepen</string>
  <string name="preferences_data_and_storage__never">Nooit</string>
  <!-- Removed by excludeNonTranslatables <string name="preferences_data_and_storage__wifi_and_cellular">Bij wifi en mobiele-dataoverdracht</string> -->
  <!-- Removed by excludeNonTranslatables <string name="preferences_data_and_storage__cellular_only">Alleen bij mobiele-dataoverdracht</string> -->
  <string name="preference_data_and_storage__using_less_data_may_improve_calls_on_bad_networks">Gebruik maken van minder dataoverdracht bij oproepen kan de kwaliteit van oproepen verbeteren</string>
  <string name="preferences_notifications__messages">Berichten</string>
  <string name="preferences_notifications__events">Gebeurtenissen</string>
  <string name="preferences_notifications__in_chat_sounds">Ook geluid voor geopend gesprek</string>
  <string name="preferences_notifications__show">Laat zien</string>
  <string name="preferences_notifications__calls">Oproepen</string>
  <string name="preferences_notifications__ringtone">Oproepgeluid</string>
  <string name="preferences_chats__show_invitation_prompts">Uitnodigingsvoorstel weergeven</string>
  <string name="preferences_chats__display_invitation_prompts_for_contacts_without_signal">Toon boven sms-gesprekken met gesprekspartners die niet op Signal zitten een suggestie om je gesprekspartner uit te nodigen op Signal</string>
  <string name="preferences_chats__message_text_size">Tekstgrootte voor berichten</string>
  <string name="preferences_events__contact_joined_signal">Nieuw persoon bereikbaar via Signal</string>
  <string name="preferences_notifications__priority">Dringendheid instellen</string>
  <string name="preferences_communication__category_sealed_sender">Verzegelde afzender</string>
  <string name="preferences_communication__sealed_sender_display_indicators">‘Verzegelde afzender’-pictogram</string>
  <string name="preferences_communication__sealed_sender_display_indicators_description">Laat een statusicoon zien als je tikt op ‘Berichtdetails’ bij berichten die zijn afgeleverd met een verzegelde afzender</string>
  <string name="preferences_communication__sealed_sender_allow_from_anyone">Van iedereen toestaan</string>
  <string name="preferences_communication__sealed_sender_allow_from_anyone_description">Sta toe dat je berichten met een verzegelde afzender ontvangt welke afkomstig zijn van personen naar wie je nog nooit een bericht hebt verzonden en ook nooit mee in hetzelfde groepsgesprek zat. Hierdoor kunnen Signals servers nog iets minder zien, maar dit verhoogt de kans dat je ongewenste berichten ontvangt.</string>
  <string name="preferences_communication__sealed_sender_learn_more">Meer leren hierover</string>
  <string name="preferences_setup_a_username">Gebruikersnaam aanmaken</string>
  <string name="preferences_proxy">Proxy</string>
  <string name="preferences_use_proxy">Proxy gebruiken</string>
  <string name="preferences_off">Uit</string>
  <string name="preferences_on">Aan</string>
  <string name="preferences_proxy_address">Proxyadres</string>
  <string name="preferences_only_use_a_proxy_if">Gebruik alleen een proxy als de app niet uit zichzelf in staat is om verbinding te maken met Signals servers, want anders heeft het geen toegevoegde waarde maar levert het wel vertraging op.</string>
  <string name="preferences_share">Proxyadres delen via andere app</string>
  <string name="preferences_save">Opslaan</string>
  <string name="preferences_connecting_to_proxy">Aan het verbinden met de proxy …</string>
  <string name="preferences_connected_to_proxy">Verbonden met de proxy</string>
  <string name="preferences_connection_failed">Verbinding is verbroken</string>
  <string name="preferences_couldnt_connect_to_the_proxy">Verbinding maken is mislukt. Ga na dat je het juiste proxyadres het ingevuld en probeer het opnieuw.</string>
  <string name="preferences_you_are_connected_to_the_proxy">Signal is verbonden met de proxy. Je kunt de proxy op elk gewenst moment uitschakelen vanuit Signals instellingen.</string>
  <string name="preferences_success">Succesvol</string>
  <string name="preferences_failed_to_connect">Verbinding maken is mislukt</string>
  <string name="preferences_enter_proxy_address">Voer een proxyadres in</string>
  <string name="configurable_single_select__customize_option">Instelling personaliseren</string>
  <!--Internal only preferences-->
  <!--Payments-->
  <string name="PaymentsActivityFragment__all_activity">Alle gebeurtenissen</string>
  <string name="PaymentsAllActivityFragment__all">Alles</string>
  <string name="PaymentsAllActivityFragment__sent">Verzonden</string>
  <string name="PaymentsAllActivityFragment__received">Ontvangen</string>
  <string name="PaymentsHomeFragment__introducing_payments">Signal introduceert overschrijvingen (Bèta)</string>
  <string name="PaymentsHomeFragment__use_signal_to_send_and_receive">Je kunt Molly ook gebruiken om een nieuw privacygericht betaalmiddel genaamd MobileCoin te verzenden en ontvangen. Als je dat wilt, schakel dan overschrijvingen in.</string>
  <string name="PaymentsHomeFragment__activate_payments">Overschrijvingen inschakelen</string>
  <string name="PaymentsHomeFragment__activating_payments">Overschrijvingen aan het inschakelen …</string>
  <string name="PaymentsHomeFragment__restore_payments_account">Overschrijvingen-account herstellen</string>
  <string name="PaymentsHomeFragment__no_recent_activity_yet">Er zijn nog geen recente gebeurtenissen</string>
  <string name="PaymentsHomeFragment__pending_requests">Verzoeken in afwachting</string>
  <string name="PaymentsHomeFragment__recent_activity">Recente gebeurtenissen</string>
  <string name="PaymentsHomeFragment__see_all">Alles weergeven</string>
  <string name="PaymentsHomeFragment__add_funds">Krediet toevoegen</string>
  <string name="PaymentsHomeFragment__send">Verzenden</string>
  <string name="PaymentsHomeFragment__sent_s">Verzonden %1$s</string>
  <string name="PaymentsHomeFragment__received_s">Ontvangen %1$s</string>
  <string name="PaymentsHomeFragment__transfer_to_exchange">Overschrijven naar een beurs</string>
  <string name="PaymentsHomeFragment__currency_conversion">Valuta omrekenen</string>
  <string name="PaymentsHomeFragment__deactivate_payments">Overschrijvingen uitschakelen</string>
  <string name="PaymentsHomeFragment__recovery_phrase">Herstel-zin</string>
  <string name="PaymentsHomeFragment__help">Hulp</string>
  <string name="PaymentsHomeFragment__coin_cleanup_fee">Afrondingskosten</string>
  <string name="PaymentsHomeFragment__sent_payment">Verzonden overschrijving</string>
  <string name="PaymentsHomeFragment__received_payment">Ontvangen overschijving</string>
  <string name="PaymentsHomeFragment__processing_payment">Overschrijving aan het verwerken</string>
  <string name="PaymentsHomeFragment__unknown_amount">---</string>
  <string name="PaymentsHomeFragment__currency_conversion_not_available">Omrekenen van valuta is niet beschikbaar</string>
  <string name="PaymentsHomeFragment__cant_display_currency_conversion">Kan de omrekening van valuta niet weergeven. Ga na dat je telefoon internetverbinding heeft en probeer het opnieuw.</string>
  <string name="PaymentsHomeFragment__payments_is_not_available_in_your_region">Overschrijving zijn niet beschikbaar in jouw regio.</string>
  <string name="PaymentsHomeFragment__could_not_enable_payments">Kan overschrijvingen niet inschakelen. Probeer het later opnieuw.</string>
  <string name="PaymentsHomeFragment__deactivate_payments_question">Overschrijvingen uitschakelen?</string>
  <string name="PaymentsHomeFragment__you_will_not_be_able_to_send">Je kunt niet langer MobileCoin ontvangen of verzenden als je overschrijvingen uitschakelt.</string>
  <string name="PaymentsHomeFragment__deactivate">Uitschakelen</string>
  <string name="PaymentsHomeFragment__continue">Doorgaan</string>
  <string name="PaymentsHomeFragment__balance_is_not_currently_available">Je krediet is op dit moment niet beschikbaar.</string>
  <string name="PaymentsHomeFragment__payments_deactivated">Overschrijvingen uitgeschakeld.</string>
  <string name="PaymentsHomeFragment__payment_failed">Overschrijving is mislukt</string>
  <string name="PaymentsHomeFragment__details">Details</string>
  <string name="PaymentsHomeFragment__you_can_use_signal_to_send">Je kunt Molly gebruiken om MobileCoin te verzenden en ontvangen. De gebruiksvoorwaarden van MobileCoin en van de MobileCoin-portemonnee zijn op alle overschrijvingen van toepassing. Dit is een bèta-functionaliteit, dat betekent dat er fouten kunnen voorkomen en het kan voorkomen dat overschrijvingen en krediet verloren gaan en niet hersteld kunnen worden.</string>
  <string name="PaymentsHomeFragment__activate">Inschakelen</string>
  <string name="PaymentsHomeFragment__view_mobile_coin_terms">De voorwaarden van MobileCoin weergeven</string>
  <string name="PaymentsHomeFragment__payments_not_available">Overschrijvingen via Molly zijn niet langer mogelijk. Je kunt nog wel je krediet omzetten naar een andere valuta maar je kunt niet langer overschrijvingen verzenden of ontvangen of krediet toevoegen.</string>
  <!--PaymentsAddMoneyFragment-->
  <string name="PaymentsAddMoneyFragment__add_funds">Krediet toevoegen</string>
  <string name="PaymentsAddMoneyFragment__your_wallet_address">Het adres van je portemonnee</string>
  <string name="PaymentsAddMoneyFragment__copy">Kopiëren</string>
  <string name="PaymentsAddMoneyFragment__copied_to_clipboard">Gekopieerd naar het klembord</string>
  <string name="PaymentsAddMoneyFragment__to_add_funds">Maak een account bij een beurs die MobileCoin ondersteund. Stuur vervolgens vanaf je beurs-account MobileCoin naar je Signal portemonnee-adres door de QR-code te scannen of door het adres te kopiëren om op Signal krediet toe te voegen.</string>
  <!--PaymentsDetailsFragment-->
  <string name="PaymentsDetailsFragment__details">Details</string>
  <string name="PaymentsDetailsFragment__status">Status</string>
  <string name="PaymentsDetailsFragment__submitting_payment">Overschrijving aan het indienen …</string>
  <string name="PaymentsDetailsFragment__processing_payment">Overschrijving aan het verwerken …</string>
  <string name="PaymentsDetailsFragment__payment_complete">Overschrijving succesvol afgerond</string>
  <string name="PaymentsDetailsFragment__payment_failed">Overschrijving is mislukt</string>
  <string name="PaymentsDetailsFragment__network_fee">Netwerkkosten</string>
  <string name="PaymentsDetailsFragment__sent_by">Verzonden door</string>
  <string name="PaymentsDetailsFragment__sent_to_s">Verzonden aan %1$s</string>
  <string name="PaymentsDetailsFragment__you_on_s_at_s">jou op %1$s om %2$s</string>
  <string name="PaymentsDetailsFragment__s_on_s_at_s">%1$s op %2$s om %3$s</string>
  <string name="PaymentsDetailsFragment__to">Naar</string>
  <string name="PaymentsDetailsFragment__from">Van</string>
  <string name="PaymentsDetailsFragment__information">Overschrijvingsdetails waaronder de hoeveelheid en het tijdstip van de betaling zijn onderdeel van het kasboek van MobileCoin.</string>
  <string name="PaymentsDetailsFragment__coin_cleanup_fee">Afrondingskosten</string>
  <string name="PaymentsDetailsFragment__coin_cleanup_information">Er worden “afrondingskosten” in rekening gebracht wanneer de munten die je bezit niet kunnen worden samengevoegd om een overschrijving te voltooien. Door deze afrondingskosten kunnen je toch overschrijvingen blijven doen.</string>
  <string name="PaymentsDetailsFragment__no_details_available">Er is geen verdere informatie beschikbaar over deze overschrijving</string>
  <string name="PaymentsDetailsFragment__sent_payment">Overschrijving verzenden</string>
  <string name="PaymentsDetailsFragment__received_payment">Ontvangen overschrijving</string>
  <string name="PaymentsDeatilsFragment__payment_completed_s">Overschrijving voltooid %1$s</string>
  <string name="PaymentsDetailsFragment__block_number">Bloknummer</string>
  <!--PaymentsTransferFragment-->
  <string name="PaymentsTransferFragment__transfer">Overschrijven</string>
  <string name="PaymentsTransferFragment__scan_qr_code">QR-code scannen</string>
  <string name="PaymentsTransferFragment__to_scan_or_enter_wallet_address">Naar: Scan de QR-code of vul het portomonnee-adres in</string>
  <string name="PaymentsTransferFragment__you_can_transfer">Je kunt MobileCoin overschrijven door een deel van je krediet te sturen naar het adres van de portemonnee die je via de beurs hebt gekregen. Dat adres bestaat uit nummers en letters en je vind het meestal onder de QR-code.</string>
  <string name="PaymentsTransferFragment__next">Volgende</string>
  <string name="PaymentsTransferFragment__invalid_address">Adres ongeldig</string>
  <string name="PaymentsTransferFragment__check_the_wallet_address">Ga na dat het portemonnee-adres waarnaar je probeert over te schrijven juist is en probeer het opnieuw.</string>
  <string name="PaymentsTransferFragment__you_cant_transfer_to_your_own_signal_wallet_address">Je kunt niet vanuit Molly overschrijven naar je eigen Molly portemonnee-adres. Vul het portemonnee-adres van je account bij de beurs in.</string>
  <string name="PaymentsTransferFragment__to_scan_a_qr_code_signal_needs">Molly heeft toegang nodig tot de camera om een QR-code the kunnen scannen.</string>
  <string name="PaymentsTransferFragment__signal_needs_the_camera_permission_to_capture_qr_code_go_to_settings">Molly heeft toegang nodig tot je camera om QR-codes te scannen, maar deze toestemming is pertinent geweigerd. Ga naar het menu voor instellingen voor apps, tik op \"App-machtigingen\" en schakel \"Camera\" in.</string>
  <string name="PaymentsTransferFragment__to_scan_a_qr_code_signal_needs_access_to_the_camera">Molly heeft toegang nodig tot de camera om een QR-code the kunnen scannen.</string>
  <string name="PaymentsTransferFragment__settings">Instellingen</string>
  <!--PaymentsTransferQrScanFragment-->
  <string name="PaymentsTransferQrScanFragment__scan_address_qr_code">Scan de QR-code van de portemonnee van de ontvanger</string>
  <string name="PaymentsTransferQrScanFragment__scan_the_address_qr_code_of_the_payee">Scan de QR-code van der persoon of organisatie naar wie je wilt overschrijven.</string>
  <!--CreatePaymentFragment-->
  <string name="CreatePaymentFragment__request">Verzoek</string>
  <string name="CreatePaymentFragment__pay">Overschrijven</string>
  <string name="CreatePaymentFragment__available_balance_s">Beschikbaar krediet: %1$s</string>
  <string name="CreatePaymentFragment__toggle_content_description">Schuifschakelaar</string>
  <string name="CreatePaymentFragment__1">1</string>
  <string name="CreatePaymentFragment__2">2</string>
  <string name="CreatePaymentFragment__3">3</string>
  <string name="CreatePaymentFragment__4">4</string>
  <string name="CreatePaymentFragment__5">5</string>
  <string name="CreatePaymentFragment__6">6</string>
  <string name="CreatePaymentFragment__7">7</string>
  <string name="CreatePaymentFragment__8">8</string>
  <string name="CreatePaymentFragment__9">9</string>
  <string name="CreatePaymentFragment__decimal">.</string>
  <string name="CreatePaymentFragment__0">0</string>
  <string name="CreatePaymentFragment__lt">&lt;</string>
  <string name="CreatePaymentFragment__backspace">Backspace</string>
  <string name="CreatePaymentFragment__add_note">Opmerking toevoegen</string>
  <string name="CreatePaymentFragment__conversions_are_just_estimates">Omrekeningen zijn schattingen en zijn mogelijk niet nauwkeurig.</string>
  <!--EditNoteFragment-->
  <string name="EditNoteFragment_note">Opmerking</string>
  <!--ConfirmPaymentFragment-->
  <string name="ConfirmPayment__confirm_payment">Overschrijving bevestigen</string>
  <string name="ConfirmPayment__network_fee">Netwerkkosten</string>
  <string name="ConfirmPayment__error_getting_fee">Fout bij vaststellen van bijkomende kosten</string>
  <string name="ConfirmPayment__estimated_s">Naar schatting %1$s</string>
  <string name="ConfirmPayment__to">Naar</string>
  <string name="ConfirmPayment__total_amount">Totaalbedrag</string>
  <string name="ConfirmPayment__balance_s">Krediet: %1$s</string>
  <string name="ConfirmPayment__submitting_payment">Overschrijving aan het indienen …</string>
  <string name="ConfirmPayment__processing_payment">Overschrijving aan het verwerken …</string>
  <string name="ConfirmPayment__payment_complete">Overschrijving succesvol afgerond</string>
  <string name="ConfirmPayment__payment_failed">Overschrijving is mislukt</string>
  <string name="ConfirmPayment__payment_will_continue_processing">De overschrijving wordt nog verwerkt</string>
  <string name="ConfirmPaymentFragment__invalid_recipient">Ontvanger ongeldig</string>
  <string name="ConfirmPaymentFragment__this_person_has_not_activated_payments">Deze persoon heeft overschrijvingen niet ingeschakeld.</string>
  <string name="ConfirmPaymentFragment__unable_to_request_a_network_fee">Kan de netwerkkosten niet ophalen. Tik op ‘Ok’ om het nog een keer te proberen.</string>
  <!--CurrencyAmountFormatter_s_at_s-->
  <string name="CurrencyAmountFormatter_s_at_s">%1$s om %2$s</string>
  <!--SetCurrencyFragment-->
  <string name="SetCurrencyFragment__set_currency">Valuta instellen</string>
  <string name="SetCurrencyFragment__all_currencies">Alle valuta</string>
  <!--****************************************-->
  <!--menus-->
  <!--****************************************-->
  <!--contact_selection_list-->
  <string name="contact_selection_list__unknown_contact">Nieuw bericht naar …</string>
  <string name="contact_selection_list__unknown_contact_block">Persoon blokkeren</string>
  <string name="contact_selection_list__unknown_contact_add_to_group">Aan groep toevoegen</string>
  <!--conversation_callable_insecure-->
  <string name="conversation_callable_insecure__menu_call">Bellen</string>
  <!--conversation_callable_secure-->
  <string name="conversation_callable_secure__menu_call">Signal-oproep</string>
  <string name="conversation_callable_secure__menu_video">Signal-video-oproep</string>
  <!--conversation_context-->
  <string name="conversation_context__menu_message_details">Berichtdetails</string>
  <string name="conversation_context__menu_copy_text">Tekst kopiëren</string>
  <string name="conversation_context__menu_delete_message">Bericht wissen</string>
  <string name="conversation_context__menu_forward_message">Bericht doorsturen</string>
  <string name="conversation_context__menu_resend_message">Bericht opnieuw verzenden</string>
  <string name="conversation_context__menu_reply_to_message">Reageren</string>
  <!--conversation_context_reacction-->
  <string name="conversation_context__reaction_multi_select">Meerdere selecteren</string>
  <!--conversation_context_image-->
  <string name="conversation_context_image__save_attachment">Bijlage opslaan</string>
  <!--conversation_expiring_off-->
  <string name="conversation_expiring_off__disappearing_messages">Verlopende berichten</string>
  <!--conversation_expiring_on-->
  <!--conversation_insecure-->
  <string name="conversation_insecure__invite">Uitnodigen</string>
  <!--conversation_list_batch-->
  <string name="conversation_list_batch__menu_delete_selected">Geselecteerde gesprekken wissen</string>
  <string name="conversation_list_batch__menu_pin_selected">Geselecteerde gesprekken vastprikken</string>
  <string name="conversation_list_batch__menu_unpin_selected">Geselecteerde niet langer vastprikken</string>
  <string name="conversation_list_batch__menu_select_all">Alles selecteren</string>
  <string name="conversation_list_batch_archive__menu_archive_selected">Selectie archiveren</string>
  <string name="conversation_list_batch_unarchive__menu_unarchive_selected">Selectie dearchiveren</string>
  <string name="conversation_list_batch__menu_mark_as_read">Markeren als gelezen</string>
  <string name="conversation_list_batch__menu_mark_as_unread">Voor mij markeren als ongelezen</string>
  <!--conversation_list-->
  <string name="conversation_list_settings_shortcut">Snelkoppeling naar instellingen</string>
  <string name="conversation_list_search_description">Zoeken</string>
  <string name="conversation_list__pinned">Vastgeprikt</string>
  <string name="conversation_list__chats">Gesprekken</string>
  <string name="conversation_list__you_can_only_pin_up_to_d_chats">Je kunt niet meer dan %1$d gesprekken vastprikken</string>
  <!--conversation_list_item_view-->
  <string name="conversation_list_item_view__contact_photo_image">Afbeelding van contactpersoon</string>
  <string name="conversation_list_item_view__archived">Gearchiveerd</string>
  <!--conversation_list_fragment-->
  <string name="conversation_list_fragment__fab_content_description">Nieuw gesprek</string>
  <string name="conversation_list_fragment__open_camera_description">Camera openen</string>
  <string name="conversation_list_fragment__no_chats_yet_get_started_by_messaging_a_friend">Nog geen gesprekken.\nBegin door een vriend of kennis een bericht te zenden.</string>
  <!--conversation_secure_verified-->
  <string name="conversation_secure_verified__menu_reset_secure_session">Beveiligde sessie opnieuw opzetten</string>
  <!--conversation_muted-->
  <string name="conversation_muted__unmute">Niet langer dempen</string>
  <!--conversation_unmuted-->
  <string name="conversation_unmuted__mute_notifications">Meldingen dempen</string>
  <!--conversation-->
  <string name="conversation__menu_group_settings">Groepsgesprek-instellingen</string>
  <string name="conversation__menu_leave_group">Groep verlaten</string>
  <string name="conversation__menu_view_all_media">Alle media</string>
  <string name="conversation__menu_conversation_settings">Gespreksinstellingen</string>
  <string name="conversation__menu_add_shortcut">Aan thuisscherm toevoegen</string>
  <string name="conversation__menu_create_bubble">Bubbel aanmaken</string>
  <!--conversation_popup-->
  <string name="conversation_popup__menu_expand_popup">Pop-up vergroten</string>
  <!--conversation_callable_insecure-->
  <string name="conversation_add_to_contacts__menu_add_to_contacts">Aan contactenlijst toevoegen</string>
  <!--conversation_group_options-->
  <string name="convesation_group_options__recipients_list">Lijst met ontvangers</string>
  <string name="conversation_group_options__delivery">Verzending</string>
  <string name="conversation_group_options__conversation">Gesprek</string>
  <string name="conversation_group_options__broadcast">Uitzenden</string>
  <!--text_secure_normal-->
  <string name="text_secure_normal__menu_new_group">Nieuwe groep</string>
  <string name="text_secure_normal__menu_settings">Instellingen</string>
  <string name="text_secure_normal__menu_clear_passphrase">Vergrendelen</string>
  <string name="text_secure_normal__mark_all_as_read">Alles markeren als gelezen</string>
  <string name="text_secure_normal__invite_friends">Kennissen uitnodigen</string>
  <!--verify_display_fragment-->
  <string name="verify_display_fragment_context_menu__copy_to_clipboard">Kopiëren naar klembord</string>
  <string name="verify_display_fragment_context_menu__compare_with_clipboard">Vergelijken met klembord</string>
  <!--reminder_header-->
  <string name="reminder_header_sms_import_title">Sms uit systeem importeren</string>
  <string name="reminder_header_sms_import_text">Tik hier om de sms-berichten uit je telefoon te kopiëren naar de versleutelde databank van Signal.</string>
  <string name="reminder_header_push_title">Signal-berichten en -oproepen inschakelen</string>
  <string name="reminder_header_push_text">Verbeter je communicatie-ervaring.</string>
  <string name="reminder_header_service_outage_text">Signal heeft technische problemen. We werken er hard aan om zo snel als mogelijk de bereikbaarheid te herstellen.</string>
  <string name="reminder_header_progress">%1$d%%</string>
  <!--media_preview-->
  <string name="media_preview__save_title">Opslaan</string>
  <string name="media_preview__forward_title">Doorsturen</string>
  <string name="media_preview__share_title">Delen via andere app</string>
  <string name="media_preview__all_media_title">Alle media</string>
  <!--media_preview_activity-->
  <string name="media_preview_activity__media_content_description">Mediavoorbeeld</string>
  <!--new_conversation_activity-->
  <string name="new_conversation_activity__refresh">Verversen</string>
  <!--redphone_audio_popup_menu-->
  <!--Insights-->
  <string name="Insights__percent">%</string>
  <string name="Insights__title">Inzichten</string>
  <string name="InsightsDashboardFragment__title">Inzichten</string>
  <string name="InsightsDashboardFragment__signal_protocol_automatically_protected">%1$d%% van je verzonden berichten over de afgelopen %2$d dagen werden automatisch beschermd door het Signal-protocol. Gesprekken tussen Signal-gebruikers zijn altijd eind-tot-eind-versleuteld.</string>
  <string name="InsightsDashboardFragment__boost_your_signal">Je kunt meer gesprekken beveiligd voeren</string>
  <string name="InsightsDashboardFragment__not_enough_data">Niet genoeg gegevens</string>
  <string name="InsightsDashboardFragment__your_insights_percentage_is_calculated_based_on">Je inzichten-percentage wordt berekend op basis van berichten welke je hebt verzonden in de afgelopen %1$d dagen welke niet zijn verlopen en niet handmatig zijn gewist.</string>
  <string name="InsightsDashboardFragment__start_a_conversation">Begin een gesprek</string>
  <string name="InsightsDashboardFragment__invite_your_contacts">Communiceer voortaan beveiligd en maak nieuwe functies mogelijk welke verder gaan dan de limitaties van onversleutelde sms-berichten, door meer contactpersonen uit te nodigen om Signal te gebruiken.</string>
  <string name="InsightsDashboardFragment__this_stat_was_generated_locally">Deze statistiek is lokaal gegenereerd op jouw apparaat en kan alleen door jou gezien worden. Ze wordt nooit geüpload.</string>
  <string name="InsightsDashboardFragment__encrypted_messages">Versleutelde berichten</string>
  <string name="InsightsDashboardFragment__cancel">Annuleren</string>
  <string name="InsightsDashboardFragment__send">Verzend</string>
  <string name="InsightsModalFragment__title">We introduceren ‘inzichten’</string>
  <string name="InsightsModalFragment__description">Ontdek hoeveel van je uitgaande berichten beveiligd zijn verzonden en nodig gemakkelijk nieuwe contactpersonen uit om je percentage beveiligde berichten te verhogen.</string>
  <string name="InsightsModalFragment__view_insights">Inzichten weergeven</string>
  <string name="FirstInviteReminder__title">Uitnodigen voor Signal</string>
  <string name="FirstInviteReminder__description">Je kunt het aantal versleutelde berichten welke je verzendt verhogen met %1$d%%</string>
  <string name="SecondInviteReminder__title">Beveilig meer gesprekken</string>
  <string name="SecondInviteReminder__description">Nodig %1$s uit</string>
  <string name="InsightsReminder__view_insights">Inzichten weergeven</string>
  <string name="InsightsReminder__invite">Uitnodigen</string>
  <!--Edit KBS Pin-->
  <!--BaseKbsPinFragment-->
  <string name="BaseKbsPinFragment__next">Volgende</string>
  <string name="BaseKbsPinFragment__create_alphanumeric_pin">Alfanumerieke pincode aanmaken</string>
  <string name="BaseKbsPinFragment__create_numeric_pin">Numerieke pincode aanmaken</string>
  <!--CreateKbsPinFragment-->
  <plurals name="CreateKbsPinFragment__pin_must_be_at_least_characters">
    <item quantity="one">Je pincode moet uit ten minste %1$d karakter bestaan</item>
    <item quantity="other">Je pincode moet uit ten minste %1$d karakters bestaan</item>
  </plurals>
  <plurals name="CreateKbsPinFragment__pin_must_be_at_least_digits">
    <item quantity="one">Je pincode moet uit ten minste %1$d cijfer bestaan</item>
    <item quantity="other">Je pincode moet uit ten minste %1$d cijfers bestaan</item>
  </plurals>
  <string name="CreateKbsPinFragment__create_a_new_pin">Nieuwe pincode aanmaken</string>
  <string name="CreateKbsPinFragment__you_can_choose_a_new_pin_as_long_as_this_device_is_registered">Je kunt je pincode nu nog wijzigen omdat je telefoonnummer nog voor dit apparaat geregistreerd staat. Wanneer je telefoonnummer niet meer geregistreerd staat voor dit apparaat, dan kun je de pincode niet langer wijzigen en ook niet teruglezen. Het is daarom belangrijk dat je je pincode onthoudt.</string>
  <string name="CreateKbsPinFragment__create_your_pin">Pincode aanmaken</string>
  <string name="CreateKbsPinFragment__pins_keep_information_stored_with_signal_encrypted">Verzin een pincode die je nergens anders gebruikt. Met die pincode wordt informatie versleuteld opgeslagen op Signals servers zodat alleen jij er toegang toe hebt. Je kunt hierdoor je profielnaam, -foto en -omschrijving, instellingen en (geblokkeerde) contacten herstellen wanneer je Signal opnieuw installeert. Zelfs Signals ontwikkelaars kunnen je informatie niet inzien. Je hebt de pincode niet nodig om de app te openen.</string>
  <string name="CreateKbsPinFragment__choose_a_stronger_pin">Verzin een sterkere pincode</string>
  <!--ConfirmKbsPinFragment-->
  <string name="ConfirmKbsPinFragment__pins_dont_match">De pincodes komen niet overeen, probeer het opnieuw.</string>
  <string name="ConfirmKbsPinFragment__confirm_your_pin">Bevestig je pincode.</string>
  <string name="ConfirmKbsPinFragment__pin_creation_failed">Pincode aanmaken mislukt</string>
  <string name="ConfirmKbsPinFragment__your_pin_was_not_saved">Je pincode is niet opgeslagen. Signal zal je later vragen een pincode aan te maken.</string>
  <string name="ConfirmKbsPinFragment__pin_created">Pincode aangemaakt.</string>
  <string name="ConfirmKbsPinFragment__re_enter_your_pin">Voer dezelfde pincode opnieuw in</string>
  <string name="ConfirmKbsPinFragment__creating_pin">Pincode aan het aanmaken …</string>
  <!--KbsSplashFragment-->
  <string name="KbsSplashFragment__introducing_pins">We introduceren pincodes</string>
  <string name="KbsSplashFragment__pins_keep_information_stored_with_signal_encrypted">Met een pincode wordt informatie versleuteld opgeslagen op Signals servers zodat alleen jij er toegang toe hebt. Je kunt hierdoor je profielnaam, -foto en -omschrijving, instellingen en (geblokkeerde) contacten herstellen wanneer je Signal opnieuw installeert. Zelfs Signals ontwikkelaars kunnen je informatie niet inzien. Je hebt de pincode niet nodig om de app te openen.</string>
  <string name="KbsSplashFragment__learn_more">Lees meer</string>
  <string name="KbsSplashFragment__registration_lock_equals_pin">Registratievergrendeling = Pincode</string>
  <string name="KbsSplashFragment__your_registration_lock_is_now_called_a_pin">Registratievergrendeling heet vanaf nu ‘pincode’, en je kunt er meer mee doen. Je moet de pincode welke je tot nog toe gebruikte bijwerken.</string>
  <string name="KbsSplashFragment__update_pin">Pincode bijwerken</string>
  <string name="KbsSplashFragment__create_your_pin">Pincode aanmaken</string>
  <string name="KbsSplashFragment__learn_more_about_pins">Lees meer over pincodes</string>
  <string name="KbsSplashFragment__disable_pin">Pincode uitschakelen</string>
  <!--KBS Reminder Dialog-->
  <string name="KbsReminderDialog__enter_your_signal_pin">Voer je Signal-pincode in</string>
  <string name="KbsReminderDialog__to_help_you_memorize_your_pin">Om je te helpen je pincode te onthouden vraagt Signal je periodiek om te bewijzen dat je je pincode nog weet. Als je je pincode een aantal keer juist invoert, dan zal Signal je minder vaak deze vraag stellen.</string>
  <string name="KbsReminderDialog__skip">Overslaan</string>
  <string name="KbsReminderDialog__submit">Bevestigen</string>
  <string name="KbsReminderDialog__forgot_pin">Pincode vergeten?</string>
  <string name="KbsReminderDialog__incorrect_pin_try_again">Foutieve pincode, probeer het opnieuw.</string>
  <!--AccountLockedFragment-->
  <string name="AccountLockedFragment__account_locked">Vergrendeld voor dit telefoonnummer</string>
  <string name="AccountLockedFragment__your_account_has_been_locked_to_protect_your_privacy">Om je privacy en beveiliging te beschermen is Signal vergrendeld voor dit telefoonnummer. Na %1$d dagen waarin Signal niet is met jouw telefoonnummer is gebruikt zul je je telefoonnummer opnieuw zonder je pincode kunnen registreren, maar als je zonder pincode opnieuw registreert zal alle inhoud worden gewist.</string>
  <string name="AccountLockedFragment__next">Volgende</string>
  <string name="AccountLockedFragment__learn_more">Lees meer</string>
  <!--KbsLockFragment-->
  <string name="RegistrationLockFragment__enter_your_pin">Voer je pincode in</string>
  <string name="RegistrationLockFragment__enter_the_pin_you_created">Voer de pincode in welke je eerder hebt aangemaakt om informatie versleuteld op te slaan op Signals servers. Dit is niet dezelfde code als je sms-verificatiecode.</string>
  <string name="RegistrationLockFragment__enter_alphanumeric_pin">Alfanumerieke pincode invoeren</string>
  <string name="RegistrationLockFragment__enter_numeric_pin">Voer numerieke pincode in.</string>
  <string name="RegistrationLockFragment__incorrect_pin_try_again">Foutieve pincode, probeer het opnieuw.</string>
  <string name="RegistrationLockFragment__forgot_pin">Pincode vergeten?</string>
  <string name="RegistrationLockFragment__incorrect_pin">Incorrecte pincode</string>
  <string name="RegistrationLockFragment__forgot_your_pin">Pincode vergeten?</string>
  <string name="RegistrationLockFragment__not_many_tries_left">Weinig pogingen resterend.</string>
  <string name="RegistrationLockFragment__signal_registration_need_help_with_pin_for_android_v1_pin">Signal-registratie - Hulp nodig met de pincode voor Signal-Android (pincode versie 1)</string>
  <string name="RegistrationLockFragment__signal_registration_need_help_with_pin_for_android_v2_pin">Signal-registratie - Hulp nodig met de pincode voor Signal-Android (pincode versie 2)</string>
  <plurals name="RegistrationLockFragment__for_your_privacy_and_security_there_is_no_way_to_recover">
    <item quantity="one">Om je privacy en beveiliging te beschermen is er geen mogelijkheid om je pincode terug te zien. Als je je je pincode niet kunt herinneren dan kun je je, na %1$d dag waarin Signal voor dit telefoonnummer niet wordt gebruikt, opnieuw verifiëren via sms. In dat geval zal alle inhoud worden gewist.</item>
    <item quantity="other">Om je privacy en beveiliging te beschermen is er geen mogelijkheid om je pincode terug te zien. Als je je je pincode niet kunt herinneren dan kun je je, na %1$d dagen waarin Signal voor dit telefoonnummer niet wordt gebruikt, opnieuw verifiëren via sms. In dat geval zal alle inhoud worden gewist.</item>
  </plurals>
  <plurals name="RegistrationLockFragment__incorrect_pin_d_attempts_remaining">
    <item quantity="one">Pincode foutief. %1$d poging resterend.</item>
    <item quantity="other">Pincode foutief. %1$d pogingen resterend.</item>
  </plurals>
  <plurals name="RegistrationLockFragment__if_you_run_out_of_attempts_your_account_will_be_locked_for_d_days">
    <item quantity="one">Als je geen pogingen meer over hebt dan zal Signal voor dit telefoonnummer worden vergrendeld voor %1$d dag. Na %1$d dag waarin Signal voor dit telefoonnummer niet wordt gebruikt, kun je je telefoonnummer zonder je pincode opnieuw registreren, maar als je opnieuw registreert zonder je pincode te gebruiken dan zal alle inhoud worden gewist.</item>
    <item quantity="other">Als je geen pogingen meer over hebt dan zal Signal voor dit telefoonnummer worden vergrendeld voor %1$d dagen. Na %1$d dagen waarin Signal voor dit telefoonnummer niet wordt gebruikt, kun je je telefoonnummer zonder je pincode opnieuw registreren, maar als je opnieuw registreert zonder je pincode te gebruiken dan zal alle inhoud worden gewist.</item>
  </plurals>
  <plurals name="RegistrationLockFragment__you_have_d_attempts_remaining">
    <item quantity="one">Je hebt %1$d poging resterend.</item>
    <item quantity="other">Je hebt %1$d pogingen resterend.</item>
  </plurals>
  <plurals name="RegistrationLockFragment__d_attempts_remaining">
    <item quantity="one">%1$d poging resterend.</item>
    <item quantity="other">%1$d pogingen resterend.</item>
  </plurals>
  <!--CalleeMustAcceptMessageRequestDialogFragment-->
  <string name="CalleeMustAcceptMessageRequestDialogFragment__s_will_get_a_message_request_from_you">%1$s zal van jou een gespreksverzoek ontvangen. Je kunt bellen vanaf het moment dat je gespreksverzoek is geaccepteerd.</string>
  <!--KBS Megaphone-->
  <string name="KbsMegaphone__create_a_pin">Een pincode aanmaken</string>
  <string name="KbsMegaphone__pins_keep_information_thats_stored_with_signal_encrytped">Met een pincode wordt informatie versleuteld voor die wordt opgeslagen op Signals servers. Zelfs Signals ontwikkelaars kunnen je informatie niet inzien.</string>
  <string name="KbsMegaphone__create_pin">Pincode aanmaken</string>
  <!--Research Megaphone-->
  <string name="ResearchMegaphone_tell_signal_what_you_think">Vertel Signal-organisatie wat je van de Signal app vindt</string>
  <string name="ResearchMegaphone_to_make_signal_the_best_messaging_app_on_the_planet">Om Signal de beste berichtenapp op deze planeet te maken, horen we graag ook van jou wat je van Signal vindt.</string>
  <string name="ResearchMegaphone_learn_more">Meer leren hierover</string>
  <string name="ResearchMegaphone_dismiss">Sluiten</string>
  <string name="ResearchMegaphoneDialog_signal_research">Signal-onderzoek</string>
  <string name="ResearchMegaphoneDialog_we_believe_in_privacy"><![CDATA[<p><b>We geloven in privacy.</b></p><p>Signal volgt je gedrag niet en verzamelt je gegevens niet. Om Signal zonder die gegevens toch voor iedereen beter te maken zijn we afhankelijk van terugkoppeling van gebruikers, <b>en we zouden ook graag van je horen wat je van Signal vindt</b>.</p><p>We organiseren een enquête om te begrijpen op welke manier en waarvoor jij Signal gebruikt. Onze enquête verzamelt geen gegevens waarmee jij geïdentificeerd kan worden. Als je graag meer terugkoppeling geeft, dan kun je gebruik maken van de vrijblijvende optie om je contactgegevens in te vullen.</p><p>Als je een aantal minuten tijd vrij hebt, en als je iets hebt om terug te koppelen, dan horen we graag van je.</p>]]></string>
  <string name="ResearchMegaphoneDialog_take_the_survey">De enquête invullen</string>
  <string name="ResearchMegaphoneDialog_no_thanks">Nee bedankt</string>
  <string name="ResearchMegaphoneDialog_the_survey_is_hosted_by_alchemer_at_the_secure_domain">De enquête wordt georganiseerd door Alchemer op het beveiligde domein surveys.signalusers.org</string>
  <!--transport_selection_list_item-->
  <string name="transport_selection_list_item__transport_icon">Transportmethodepictogram</string>
  <string name="ConversationListFragment_loading">Aan het laden …</string>
  <string name="CallNotificationBuilder_connecting">Verbinding aan het maken …</string>
  <string name="Permissions_permission_required">Toestemming vereist</string>
  <string name="ConversationActivity_signal_needs_sms_permission_in_order_to_send_an_sms">Signal heeft toestemming nodig om sms-berichten te sturen, maar deze toestemming is pertinent geweigerd. Ga naar de instellingen voor deze app, tik op ‘Machtigingen’ en schakel ‘Sms’ in.</string>
  <string name="Permissions_continue">Doorgaan</string>
  <string name="Permissions_not_now">Niet nu</string>
  <string name="conversation_activity__enable_signal_messages">SIGNAL-BERICHTEN INSCHAKELEN</string>
  <string name="SQLCipherMigrationHelper_migrating_signal_database">Signal-databank wordt gemigreerd</string>
  <string name="PushDecryptJob_new_locked_message">Nieuw vergrendeld bericht</string>
  <string name="PushDecryptJob_unlock_to_view_pending_messages">Ontgrendel om je berichten te lezen</string>
  <string name="enter_backup_passphrase_dialog__backup_passphrase">Back-up-wachtwoord</string>
  <string name="backup_enable_dialog__backups_will_be_saved_to_external_storage_and_encrypted_with_the_passphrase_below_you_must_have_this_passphrase_in_order_to_restore_a_backup">Back-up-bestanden worden opgeslagen op het externe opslaggeheugen en versleuteld met het wachtwoord hieronder. Je hebt dit wachtwoord nodig om de back-up-gegevens terug te zetten.</string>
  <string name="backup_enable_dialog__you_must_have_this_passphrase">Je hebt in de toekomst dit wachtwoord nodig om je gegevens vanuit een back-up-bestand te kunnen herstellen.</string>
  <string name="backup_enable_dialog__folder">Opslaglocatie</string>
  <string name="backup_enable_dialog__i_have_written_down_this_passphrase">Ik heb dit wachtwoord opgeschreven. Zonder dit wachtwoord kan ik deze back-up-bestanden niet gebruiken om gegevens terug te zetten.</string>
  <string name="registration_activity__restore_backup">Back-up-gegevens terugzetten</string>
  <string name="registration_activity__transfer_or_restore_account">Signalgegevens herstellen of overzetten</string>
  <string name="registration_activity__transfer_account">Alle Signalgegevens overzetten</string>
  <string name="registration_activity__skip">Overslaan</string>
  <string name="preferences_chats__chat_backups">Back-up-bestanden maken</string>
  <string name="preferences_chats__backup_chats_to_external_storage">Laat Signal versleutelde back-up-bestanden maken van gesprekken en media</string>
  <string name="preferences_chats__transfer_account">Alle Signalgegevens overzetten</string>
  <string name="preferences_chats__transfer_account_to_a_new_android_device">Alle Signalgegevens overzetten naar een nieuw Android-apparaat</string>
  <string name="RegistrationActivity_enter_backup_passphrase">Voer back-up-wachtwoord in</string>
  <string name="RegistrationActivity_restore">Herstellen</string>
  <string name="RegistrationActivity_backup_failure_downgrade">Kan geen back-up-bestanden importeren welke gemaakt zijn door nieuwere versies van Signal</string>
  <string name="RegistrationActivity_incorrect_backup_passphrase">Verkeerd back-up-wachtwoord</string>
  <string name="RegistrationActivity_checking">Aan het controleren …</string>
  <string name="RegistrationActivity_d_messages_so_far">%d berichten tot nu toe …</string>
  <string name="RegistrationActivity_restore_from_backup">Back-up-gegevens terugzetten?</string>
  <string name="RegistrationActivity_restore_your_messages_and_media_from_a_local_backup">Je hebt nu de gelegenheid om berichten en media uit een back-up-bestand terug te zetten. Let op: Als je de back-up-gegevens wilt terugzetten moet je dit nu doen. Herstellen vanuit een back-up-bestand kan alleen tijdens de installatie van de Signal-app.</string>
  <string name="RegistrationActivity_backup_size_s">Back-up-bestandgrootte: %s</string>
  <string name="RegistrationActivity_backup_timestamp_s">Back-up-bestandtijdstip: %s</string>
  <string name="BackupDialog_enable_local_backups">Signal back-up-bestanden laten maken?</string>
  <string name="BackupDialog_enable_backups">Back-up-bestanden inschakelen</string>
  <string name="BackupDialog_please_acknowledge_your_understanding_by_marking_the_confirmation_check_box">Verklaar dat je het begrijpt door het selectievakje aan te vinken.</string>
  <string name="BackupDialog_delete_backups">Alle back-up-bestanden wissen?</string>
  <string name="BackupDialog_disable_and_delete_all_local_backups">Als je Signal niet langer back-up-bestanden wilt laten maken, dan zal Signal ook alle bestaande back-up-bestanden in /Signal/Backups wissen, om er zeker van te zijn dat er geen oude gesprekken op je apparaat achterblijven.</string>
  <string name="BackupDialog_delete_backups_statement">Back-up-bestanden wissen</string>
  <string name="BackupDialog_to_enable_backups_choose_a_folder">Kies een opslaglocatie om het maken van back-up-bestanden te kunnen inschakelen.</string>
  <string name="BackupDialog_choose_folder">Kies een map</string>
  <string name="BackupDialog_copied_to_clipboard">Gekopieerd naar klembord</string>
  <string name="BackupDialog_no_file_picker_available">Er is geen bestandskiezer beschikbaar.</string>
  <string name="BackupDialog_enter_backup_passphrase_to_verify">Voer je back-up-wachtwoord in om deze te verifiëren</string>
  <string name="BackupDialog_verify">Verifiëren</string>
  <string name="BackupDialog_you_successfully_entered_your_backup_passphrase">Je hebt het juiste back-up-wachtwoord ingevoerd</string>
  <string name="BackupDialog_passphrase_was_not_correct">Je hebt niet het juiste back-up-wachtwoord ingevoerd.</string>
  <string name="LocalBackupJob_creating_backup">Back-up-bestand aan het maken …</string>
  <string name="LocalBackupJobApi29_backup_failed">Het maken van een back-up-bestand is mislukt</string>
  <string name="LocalBackupJobApi29_your_backup_directory_has_been_deleted_or_moved">Je back-up directory is verwijderd of verplaatst.</string>
  <string name="LocalBackupJobApi29_your_backup_file_is_too_large">Je back-up-bestand is te groot om op dit volume op te slaan.</string>
  <string name="LocalBackupJobApi29_there_is_not_enough_space">Er is niet genoeg opslagruimte op je back-up-bestand op te slaan.</string>
  <string name="LocalBackupJobApi29_tap_to_manage_backups">Tik hier om het maken van back-up-bestanden in te stellen.</string>
  <string name="ProgressPreference_d_messages_so_far">%d berichten tot nu toe</string>
  <string name="RegistrationActivity_wrong_number">Verkeerd nummer</string>
  <string name="RegistrationActivity_call_me_instead_available_in">Bel me \n (beschikbaar over %1$02d:%2$02d)</string>
  <string name="RegistrationActivity_contact_signal_support">Contact opnemen met Signal-ondersteuning</string>
  <string name="RegistrationActivity_code_support_subject">Signal-registratie - Verificatiecode voor Android</string>
  <string name="BackupUtil_never">Nooit</string>
  <string name="BackupUtil_unknown">Onbekend</string>
  <string name="preferences_app_protection__see_my_phone_number">Mijn telefoonnummer zien</string>
  <string name="preferences_app_protection__find_me_by_phone_number">Me vinden via mijn telefoonnummer</string>
  <string name="PhoneNumberPrivacy_everyone">Iedereen</string>
  <string name="PhoneNumberPrivacy_my_contacts">Mijn contactpersonen</string>
  <string name="PhoneNumberPrivacy_nobody">Niemand</string>
  <string name="PhoneNumberPrivacy_everyone_see_description">Je telefoonnummer zal zichtbaar zijn voor iedere persoon en elke groep aan wie je een bericht verzend.</string>
  <string name="PhoneNumberPrivacy_everyone_find_description">Iedereen die je telefoonnummer in zijn contactenlijst heeft opgeslagen zal je als een contactpersoon zien in de Signal app. Anderen zullen je kunnen vinden als ze zoeken.</string>
  <string name="preferences_app_protection__screen_lock">Appvergrendeling</string>
  <string name="preferences_app_protection__lock_signal_access_with_android_screen_lock_or_fingerprint">Vergrendel de Signal app met de Android-schermvergrendeling of vingerafdruk</string>
  <string name="preferences_app_protection__screen_lock_inactivity_timeout">Inactiviteitsduur voor appvergrendeling</string>
  <string name="preferences_app_protection__signal_pin">Signal-pincode</string>
  <string name="preferences_app_protection__create_a_pin">Pincode aanmaken</string>
  <string name="preferences_app_protection__change_your_pin">Pincode wijzigen</string>
  <string name="preferences_app_protection__pin_reminders">Pincode-herinneringen</string>
  <string name="preferences_app_protection__pins_keep_information_stored_with_signal_encrypted">Met een pincode wordt informatie versleuteld opgeslagen op Signals servers zodat alleen jij er toegang toe hebt. Je kunt hierdoor je profielnaam, -foto en -omschrijving, instellingen en (geblokkeerde) contacten herstellen wanneer je Signal opnieuw installeert. Zelfs Signals ontwikkelaars kunnen je informatie niet inzien.</string>
  <string name="preferences_app_protection__add_extra_security_by_requiring_your_signal_pin_to_register">Dit is hetzelfde als twee-factor-authenticatie. Ieder die jouw telefoonnummer opnieuw probeert te registreren bij Signal moet verplicht je Signal-pincode invoeren. Hierdoor kan niemand behalve jij de Signal app registreren en gebruiken met jouw telefoonnummer, zelfs niet als ze je SIM-kaart hebben.</string>
  <string name="preferences_app_protection__reminders_help_you_remember_your_pin">Herinneringen helpen je om je Signal-pincode te onthouden. Dit is belangrijk, omdat je je pincode later niet kunt veranderen of teruglezen en omdat je de pincode nodig zult hebben om je gegevens te herstellen wanneer je je telefoonnummer opnieuw registreert. Naarmate je je pincode een aantal keer juist invoert, zul je minder vaak herinneringen te zien krijgen.</string>
  <string name="preferences_app_protection__turn_off">Uitschakelen</string>
  <string name="preferences_app_protection__confirm_pin">Bevestig je pincode</string>
  <string name="preferences_app_protection__confirm_your_signal_pin">Je Signal-pincode bevestigen</string>
  <string name="preferences_app_protection__make_sure_you_memorize_or_securely_store_your_pin">Je staat op het punt de herinnering uit te schakelen. Zorg ervoor dat je je Signal-pincode onthoudt of op een goed beveiligd manier opslaat, want je kunt je pincode niet langer veranderen of teruglezen als je telefoonnummer gederegistreerd raakt. Als je je pincode toch bent vergeten wanneer je je telefoonnummer opnieuw moet registreren, dan verlies je mogelijk je instellingen en contactpersonen.</string>
  <string name="preferences_app_protection__incorrect_pin_try_again">Foutieve pincode, probeer het opnieuw.</string>
  <string name="preferences_app_protection__failed_to_enable_registration_lock">Het is niet gelukt on registratievergrendeling in te schakelen.</string>
  <string name="preferences_app_protection__failed_to_disable_registration_lock">Het is niet gelukt om registratievergrendeling uit te schakelen.</string>
  <string name="AppProtectionPreferenceFragment_none">Geen</string>
  <string name="preferences_app_protection__registration_lock">Registratievergrendeling</string>
  <string name="RegistrationActivity_you_must_enter_your_registration_lock_PIN">Je moet je Signal-pincode invoeren omdat registratievergrendeling is ingeschakeld</string>
  <string name="RegistrationActivity_your_pin_has_at_least_d_digits_or_characters">Je pincode bestaat uit ten minste %d cijfers of karakters</string>
  <string name="RegistrationActivity_too_many_attempts">Te veel pogingen</string>
  <string name="RegistrationActivity_you_have_made_too_many_incorrect_registration_lock_pin_attempts_please_try_again_in_a_day">Je hebt te veel pogingen ondernomen om met een ongeldige pincode de registratievergrendeling uit te schakelen, probeer het morgen opnieuw.</string>
  <string name="RegistrationActivity_you_have_made_too_many_attempts_please_try_again_later">Je hebt te veel pogingen ondernomen. Probeer het later opnieuw.</string>
  <string name="RegistrationActivity_error_connecting_to_service">Fout bij het verbinden met Signals servers</string>
  <string name="preferences_chats__backups">Back-ups</string>
  <string name="prompt_passphrase_activity__signal_is_locked">Molly is vergrendeld</string>
  <string name="prompt_passphrase_activity__tap_to_unlock">TIK OM TE ONTGRENDELEN</string>
  <string name="Recipient_unknown">Onbekend</string>
  <!--TransferOrRestoreFragment-->
  <string name="TransferOrRestoreFragment__transfer_or_restore_account">Signalgegevens herstellen of overzetten</string>
  <string name="TransferOrRestoreFragment__if_you_have_previously_registered_a_signal_account">Als je dit al op een ander apparaat hebt geregistreerd voor Signal met het zelfde telefoonnummer, dan kun je als je Signal-gegevens en berichten overzetten</string>
  <string name="TransferOrRestoreFragment__transfer_from_android_device">Overzetten vanaf een Android-apparaat</string>
  <string name="TransferOrRestoreFragment__transfer_your_account_and_messages_from_your_old_android_device">Hiermee zet je all je instellingen, je profielinformatie en al je berichten over vanuit je oude Android apparaat. Je kunt dit alleen doen als je je oude apparaat nog kunt gebruiken.</string>
  <string name="TransferOrRestoreFragment__you_need_access_to_your_old_device">Je kunt dit alleen doen als je je oude apparaat nog kunt gebruiken.</string>
  <string name="TransferOrRestoreFragment__restore_from_backup">Gegevens vanuit een back-up-bestand terugzetten</string>
  <string name="TransferOrRestoreFragment__restore_your_messages_from_a_local_backup">Je hebt nu de gelegenheid om berichten uit een back-up-bestand terug te zetten. Let op: Als je de back-up-gegevens wilt terugzetten moet je dit nu doen. Herstellen vanuit een back-up-bestand kan alleen tijdens de installatie van de Signal-app.</string>
  <!--NewDeviceTransferInstructionsFragment-->
  <string name="NewDeviceTransferInstructions__open_signal_on_your_old_android_phone">Open Signal op je oude apparaat</string>
  <string name="NewDeviceTransferInstructions__continue">Doorgaan</string>
  <string name="NewDeviceTransferInstructions__first_bullet">1.</string>
  <string name="NewDeviceTransferInstructions__tap_on_your_profile_photo_in_the_top_left_to_open_settings">Tik in de linkerbovenhoek op je profielfoto om de instellingen te openen</string>
  <string name="NewDeviceTransferInstructions__second_bullet">2.</string>
  <string name="NewDeviceTransferInstructions__tap_on_account">Tik op “Jouw registratie”</string>
  <string name="NewDeviceTransferInstructions__third_bullet">3.</string>
  <string name="NewDeviceTransferInstructions__tap_transfer_account_and_then_continue_on_both_devices">Tik op beide apparaten op ‘Signal-gegevens overzetten’ en dan op ‘Doorgaan’</string>
  <!--NewDeviceTransferSetupFragment-->
  <string name="NewDeviceTransferSetup__preparing_to_connect_to_old_android_device">Aan het voorbereiden om verbinding te maken met je oude Android-apparaat …</string>
  <string name="NewDeviceTransferSetup__take_a_moment_should_be_ready_soon">Een moment, dit duurt niet lang</string>
  <string name="NewDeviceTransferSetup__waiting_for_old_device_to_connect">Aan het wachten tot je oude oude Android-apparaat verbinding maakt …</string>
  <string name="NewDeviceTransferSetup__signal_needs_the_location_permission_to_discover_and_connect_with_your_old_device">Om je oude Android apparaat te kunnen detecteren en om er verbinding mee te maken heeft de Molly-app een machtiging nodig om je locatie te lezen.</string>
  <string name="NewDeviceTransferSetup__signal_needs_location_services_enabled_to_discover_and_connect_with_your_old_device">Om je oude Android apparaat te kunnen detecteren en om er verbinding mee te maken is het nodig dat locatiebepaling op dit apparaat is ingeschakeld.</string>
  <string name="NewDeviceTransferSetup__signal_needs_wifi_on_to_discover_and_connect_with_your_old_device">Molly heeft wifi op je apparaat nodig om verbinding te maken met je oude Android apparaat. Wifi moet zijn ingeschakeld, maar je hoeft niet verbonden te zijn met een wifi-netwerk.</string>
  <string name="NewDeviceTransferSetup__sorry_it_appears_your_device_does_not_support_wifi_direct">Sorry, het lijkt er op dat dit apparaat geen ondersteuning biedt voor wifi-direct. Molly heeft wifi-direct nodig om je oude Android-apparaat te detecteren en om er verbinding mee te maken. Je kunt nog wel je gegevens overzetten door op je oude Android-apparaat in Molly een back-up-bestand te maken en vervolgens vanuit dat back-up-bestand te herstellen op je nieuwe Android-apparaat.</string>
  <string name="NewDeviceTransferSetup__restore_a_backup">Back-up-gegevens terugzetten</string>
  <string name="NewDeviceTransferSetup__an_unexpected_error_occurred_while_attempting_to_connect_to_your_old_device">Er is een onverwachte fout opgetreden bij het proberen verbinding te maken met je oude Android-apparaat.</string>
  <!--OldDeviceTransferSetupFragment-->
  <string name="OldDeviceTransferSetup__searching_for_new_android_device">Er wordt gezocht naar je nieuwe Android-apparaat …</string>
  <string name="OldDeviceTransferSetup__signal_needs_the_location_permission_to_discover_and_connect_with_your_new_device">Om je nieuwe Android apparaat te kunnen detecteren en om er verbinding mee te maken heeft de Molly-app een machtiging nodig om je locatie te lezen.</string>
  <string name="OldDeviceTransferSetup__signal_needs_location_services_enabled_to_discover_and_connect_with_your_new_device">Om je nieuwe Android apparaat te kunnen detecteren en om er verbinding mee te maken is het nodig dat locatiebepaling op dit apparaat is ingeschakeld.</string>
  <string name="OldDeviceTransferSetup__signal_needs_wifi_on_to_discover_and_connect_with_your_new_device">Molly heeft wifi op je apparaat nodig om verbinding te maken met je nieuwe Android apparaat. Wifi moet zijn ingeschakeld, maar je hoeft niet verbonden te zijn met een wifi-netwerk.</string>
  <string name="OldDeviceTransferSetup__sorry_it_appears_your_device_does_not_support_wifi_direct">Sorry, het lijkt er op dat dit apparaat geen ondersteuning biedt voor wifi-direct. Molly heeft wifi-direct nodig om je nieuwe Android-apparaat te detecteren en om er verbinding mee te maken. Je kunt nog wel je gegevens overzetten door op je oude Android-apparaat in Molly een back-up-bestand te maken en vervolgens vanuit dat back-up-bestand te herstellen op je nieuwe Android-apparaat.</string>
  <string name="OldDeviceTransferSetup__create_a_backup">Een back-up-bestand maken</string>
  <string name="OldDeviceTransferSetup__an_unexpected_error_occurred_while_attempting_to_connect_to_your_old_device">Er is een onverwachte fout opgetreden bij het proberen verbinding te maken met je nieuwe Android-apparaat.</string>
  <!--DeviceTransferSetupFragment-->
  <string name="DeviceTransferSetup__unable_to_open_wifi_settings">Kan de wifi-instellingen niet openen. Zet handmatig je wifi aan.</string>
  <string name="DeviceTransferSetup__grant_location_permission">Machtigen om locatie te lezen</string>
  <string name="DeviceTransferSetup__turn_on_location_services">Locatiegegevens inschakelen</string>
  <string name="DeviceTransferSetup__unable_to_open_location_settings">Kan de locatie-instellingen niet openen.</string>
  <string name="DeviceTransferSetup__turn_on_wifi">Schakel je wifi in</string>
  <string name="DeviceTransferSetup__error_connecting">Fout bij het maken van verbinding</string>
  <string name="DeviceTransferSetup__retry">Opnieuw proberen</string>
  <string name="DeviceTransferSetup__submit_debug_logs">Foutopsporingslogs indienen</string>
  <string name="DeviceTransferSetup__verify_code">Verificatiecode</string>
  <string name="DeviceTransferSetup__verify_that_the_code_below_matches_on_both_of_your_devices">Ga na dat de code hieronder het zelfde is op beide apparaten. Als dat zo is, tik dan op ‘Doorgaan’.</string>
  <string name="DeviceTransferSetup__the_numbers_do_not_match">De telefoonnummers komen niet overeen</string>
  <string name="DeviceTransferSetup__continue">Doorgaan</string>
  <string name="DeviceTransferSetup__number_is_not_the_same">Telefoonnummer is niet het zelfde</string>
  <string name="DeviceTransferSetup__if_the_numbers_on_your_devices_do_not_match_its_possible_you_connected_to_the_wrong_device">Als de getallen op je apparaten niet overeenkomen dan is het mogelijk dat je bent verbonden met het verkeerde apparaat. Tik op ‘Overzetten annuleren’ en probeer het opnieuw. Houd je apparaten bij elkaar in de buurt.</string>
  <string name="DeviceTransferSetup__stop_transfer">Overzetten annuleren</string>
  <string name="DeviceTransferSetup__unable_to_discover_old_device">Kan het oude apparaat niet detecteren</string>
  <string name="DeviceTransferSetup__unable_to_discover_new_device">Kan het nieuwe apparaat niet detecteren</string>
  <string name="DeviceTransferSetup__make_sure_the_following_permissions_are_enabled">Ga na dat de volgende machtigingen en diensten zijn ingeschakeld:</string>
  <string name="DeviceTransferSetup__location_permission">Machtiging voor Signal om je locatie te lezen</string>
  <string name="DeviceTransferSetup__location_services">Locatie-bepaling</string>
  <string name="DeviceTransferSetup__wifi">Wifi</string>
  <string name="DeviceTransferSetup__on_the_wifi_direct_screen_remove_all_remembered_groups_and_unlink_any_invited_or_connected_devices">Verwijder in het wifi-direct-scherm alle onthouden groepen en verbreek de verbinding met alle verbonden of uitgenodigde apparaten.</string>
  <string name="DeviceTransferSetup__wifi_direct_screen">Wifi-direct-scherm</string>
  <string name="DeviceTransferSetup__try_turning_wifi_off_and_on_on_both_devices">Probeer eens of het helpt om wifi uit te schakelen en weer in te schakelen op beide apparaten.</string>
  <string name="DeviceTransferSetup__make_sure_both_devices_are_in_transfer_mode">Ga na dat beide apparaten in overzet-modus staan.</string>
  <string name="DeviceTransferSetup__go_to_support_page">Ga naar de ondersteuningspagina</string>
  <string name="DeviceTransferSetup__try_again">Opnieuw proberen</string>
  <string name="DeviceTransferSetup__waiting_for_other_device">Aan het wachten op het andere apparaat …</string>
  <string name="DeviceTransferSetup__tap_continue_on_your_other_device_to_start_the_transfer">Tik om het overzetten te beginnen op je andere apparaat op ‘Doorgaan’.</string>
  <string name="DeviceTransferSetup__tap_continue_on_your_other_device">Tik op je andere apparaat op ‘Doorgaan’.</string>
  <!--NewDeviceTransferFragment-->
  <string name="NewDeviceTransfer__cannot_transfer_from_a_newer_version_of_signal">Je kunt gegevens niet overzetten vanuit een nieuwere versie van Signal</string>
  <!--DeviceTransferFragment-->
  <string name="DeviceTransfer__transferring_data">Gegevens aan het overzetten</string>
  <string name="DeviceTransfer__keep_both_devices_near_each_other">Houd de apparaten bij elkaar in de buurt. Schakel ze niet uit, en laat houd de Molly-app open. Het overzetten is goed beveiligd, want dit gebeurd altijd over een eind-tot-eind-versleutelde verbinding.</string>
  <string name="DeviceTransfer__d_messages_so_far">%1$d berichten tot nu toe …</string>
  <string name="DeviceTransfer__cancel">Audio-opname annuleren</string>
  <string name="DeviceTransfer__try_again">Opnieuw proberen</string>
  <string name="DeviceTransfer__stop_transfer_question">Overzetten annuleren?</string>
  <string name="DeviceTransfer__stop_transfer">Overzetten annuleren</string>
  <string name="DeviceTransfer__all_transfer_progress_will_be_lost">Alle voortgang van het overzetten zal verloren gaan.</string>
  <string name="DeviceTransfer__transfer_failed">Het overzetten van gegevens is mislukt</string>
  <string name="DeviceTransfer__unable_to_transfer">Kan gegevens niet overzetten</string>
  <!--OldDeviceTransferInstructionsFragment-->
  <string name="OldDeviceTransferInstructions__transfer_account">Instellingen overzetten</string>
  <string name="OldDeviceTransferInstructions__you_can_transfer_your_signal_account_when_setting_up_signal_on_a_new_android_device">Je kunt al je Signalgegevens en berichten overzetten wanneer je Signal in gebruik neemt op een nieuw apparaat. Volg daarvoor deze stappen:</string>
  <string name="OldDeviceTransferInstructions__first_bullet">1.</string>
  <string name="OldDeviceTransferInstructions__download_signal_on_your_new_android_device">Download en open Molly op je nieuwe Android-apparaat</string>
  <string name="OldDeviceTransferInstructions__second_bullet">2.</string>
  <string name="OldDeviceTransferInstructions__tap_on_transfer_or_restore_account">Tik op ‘Signalgegevens herstellen of overzetten’</string>
  <string name="OldDeviceTransferInstructions__third_bullet">3.</string>
  <string name="OldDeviceTransferInstructions__select_transfer_from_android_device_when_prompted_and_then_continue">Kies wanneer de optie wordt weergegeven ‘Overzetten vanaf een Android-apparaat’. Tik dan op ‘Doorgaan’. Houd de apparaten bij elkaar in de buurt.</string>
  <string name="OldDeviceTransferInstructions__continue">Doorgaan</string>
  <!--OldDeviceTransferComplete-->
  <string name="OldDeviceTransferComplete__transfer_complete">Overzetten voltooid</string>
  <string name="OldDeviceTransferComplete__go_to_your_new_device">Ga verder op je nieuwe apparaat</string>
  <string name="OldDeviceTransferComplete__your_signal_data_has_Been_transferred_to_your_new_device">Je Signalgegevens zijn overgezet naar je nieuwe apparaat. Om het overzetten te voltooien moet je eerst nog de registratie van je telefoonnummer op je nieuwe apparaat afronden.</string>
  <string name="OldDeviceTransferComplete__close">Sluiten</string>
  <!--NewDeviceTransferComplete-->
  <string name="NewDeviceTransferComplete__transfer_successful">Overzetten succesvol voltooid</string>
  <string name="NewDeviceTransferComplete__transfer_complete">Overzetten voltooid</string>
  <string name="NewDeviceTransferComplete__to_complete_the_transfer_process_you_must_continue_registration">Om het overzetten te voltooien moet je eerst nog de registratie afronden.</string>
  <string name="NewDeviceTransferComplete__continue_registration">Doorgaan met registratie</string>
  <!--DeviceToDeviceTransferService-->
  <string name="DeviceToDeviceTransferService_content_title">Signalgegevens overzetten</string>
  <string name="DeviceToDeviceTransferService_status_ready">Aan het voorbereiden om verbinding te maken met je andere Android-apparaat …</string>
  <string name="DeviceToDeviceTransferService_status_starting_up">Aan het voorbereiden om verbinding te maken met je andere Android-apparaat …</string>
  <string name="DeviceToDeviceTransferService_status_discovery">Er wordt gezocht naar je andere Android-apparaat …</string>
  <string name="DeviceToDeviceTransferService_status_network_connected">Verbinding aan het maken met je andere Android-apparaat …</string>
  <string name="DeviceToDeviceTransferService_status_verification_required">Verificatie vereist</string>
  <string name="DeviceToDeviceTransferService_status_service_connected">Alle Signalgegevens aan het overzetten …</string>
  <!--OldDeviceTransferLockedDialog-->
  <string name="OldDeviceTransferLockedDialog__complete_registration_on_your_new_device">Rond op je nieuwe Android-apparaat de stappen voor registratie af.</string>
  <string name="OldDeviceTransferLockedDialog__your_signal_account_has_been_transferred_to_your_new_device">Je Signalgegevens zijn overgezet naar je nieuwe apparaat, maar om oh overzetten te voltooien moet je eerst nog de registratie van je telefoonnummer op je nieuwe apparaat afronden.</string>
  <string name="OldDeviceTransferLockedDialog__done">Klaar</string>
  <string name="OldDeviceTransferLockedDialog__cancel_and_activate_this_device">Annuleren en dit apparaat activeren</string>
  <!--AdvancedPreferenceFragment-->
  <string name="AdvancedPreferenceFragment__transfer_mob_balance">MOB-krediet overschrijven?</string>
  <string name="AdvancedPreferenceFragment__you_have_a_balance_of_s">Je hebt nog een krediet van %1$s. Als je dit krediet niet voor je je account wist overzet naar een ander portemonnee-adres dan raak je je krediet pertinent kwijt.</string>
  <string name="AdvancedPreferenceFragment__dont_transfer">Niet overschrijven</string>
  <string name="AdvancedPreferenceFragment__transfer">Overschrijven</string>
  <!--RecipientBottomSheet-->
  <string name="RecipientBottomSheet_block">Blokkeren</string>
  <string name="RecipientBottomSheet_unblock">Deblokkeren</string>
  <string name="RecipientBottomSheet_add_to_contacts">Aan contactenlijst toevoegen</string>
  <string name="RecipientBottomSheet_add_to_a_group">Aan een groep toevoegen</string>
  <string name="RecipientBottomSheet_add_to_another_group">Aan nog een andere groep toevoegen</string>
  <string name="RecipientBottomSheet_view_safety_number">Veiligheidsnummer weergeven</string>
  <string name="RecipientBottomSheet_make_group_admin">Groepsbeheerder maken</string>
  <string name="RecipientBottomSheet_remove_as_admin">Beheerdersbevoegdheden intrekken</string>
  <string name="RecipientBottomSheet_remove_from_group">Van de groep verwijderen</string>
  <string name="RecipientBottomSheet_message_description">Bericht</string>
  <string name="RecipientBottomSheet_voice_call_description">Audio-oproep</string>
  <string name="RecipientBottomSheet_insecure_voice_call_description">Onbeveiligde audio-oproep</string>
  <string name="RecipientBottomSheet_video_call_description">Video-oproep</string>
  <string name="RecipientBottomSheet_remove_s_as_group_admin">De beheerdersbevoegdheden van %1$s intrekken?</string>
  <string name="RecipientBottomSheet_s_will_be_able_to_edit_group">“%1$s” zal de groepsinformatie en groepslidmaatschap kunnen aanpassen.</string>
  <string name="RecipientBottomSheet_remove_s_from_the_group">%1$s van deze groep verwijderen?</string>
  <string name="RecipientBottomSheet_remove">Verwijderen</string>
  <string name="RecipientBottomSheet_copied_to_clipboard">Gekopieerd naar klembord</string>
  <string name="GroupRecipientListItem_admin">Beheerder</string>
  <string name="GroupRecipientListItem_approve_description">Toestaan</string>
  <string name="GroupRecipientListItem_deny_description">Afwijzen</string>
  <!--GroupsLearnMoreBottomSheetDialogFragment-->
  <string name="GroupsLearnMore_legacy_vs_new_groups">Verouderde groepen tegenover nieuwe groepen</string>
  <string name="GroupsLearnMore_what_are_legacy_groups">Wat zijn oude groepen?</string>
  <string name="GroupsLearnMore_paragraph_1">Verouderde groepen zijn groepen waarin je geen gebruik kunt maken van nieuwe functionaliteiten zoals beheerders en meer gedetailleerde meldingen.</string>
  <string name="GroupsLearnMore_can_i_upgrade_a_legacy_group">Kan ik een verouderde groep omzetten in een nieuwe groep?</string>
  <string name="GroupsLearnMore_paragraph_2">Verouderde groepen kunnen niet worden omgezet in nieuwe groepen, maar je kunt wel een nieuwe groep aanmaken met dezelfde leden mits ze allemaal de meeste recente versie van Signal gebruiken.</string>
  <string name="GroupsLearnMore_paragraph_3">Signal zal in de toekomst een manier aanbieden om verouderde groepen om te zetten in nieuwe groepen.</string>
  <!--GroupLinkBottomSheetDialogFragment-->
  <string name="GroupLinkBottomSheet_share_hint_requiring_approval">Ieder die over deze verwijzing beschikt kan de naam, afbeelding en het aantal leden van deze groep zien en kan ook een verzoek indienen om lid te mogen worden. Deel deze verwijzing alleen met personen die je vertrouwt.</string>
  <string name="GroupLinkBottomSheet_share_hint_not_requiring_approval">Ieder die over deze verwijzing beschikt kan de naam, afbeelding en het aantal leden van deze groep zien en kan direct lid worden. Deel deze verwijzing alleen met personen die je vertrouwt.</string>
  <string name="GroupLinkBottomSheet_share_via_signal">Verzenden via Molly</string>
  <string name="GroupLinkBottomSheet_copy">Kopiëren</string>
  <string name="GroupLinkBottomSheet_qr_code">QR-code</string>
  <string name="GroupLinkBottomSheet_share">Verzenden via andere app</string>
  <string name="GroupLinkBottomSheet_copied_to_clipboard">Gekopieerd naar klembord</string>
  <string name="GroupLinkBottomSheet_the_link_is_not_currently_active">De verwijzing is momenteel niet actief</string>
  <!--VoiceNotePlaybackPreparer-->
  <!--VoiceNoteMediaDescriptionCompatFactory-->
  <string name="VoiceNoteMediaDescriptionCompatFactory__voice_message">Audiobericht · %1$s</string>
  <string name="VoiceNoteMediaDescriptionCompatFactory__s_to_s">%1$s naar %2$s</string>
  <!--StorageUtil-->
  <string name="StorageUtil__s_s">%1$s/%2$s</string>
  <string name="BlockedUsersActivity__s_has_been_blocked">“%1$s” is geblokkeerd.</string>
  <string name="BlockedUsersActivity__failed_to_block_s">“%1$s” blokkeren is mislukt.</string>
  <string name="BlockedUsersActivity__s_has_been_unblocked">“%1$s” is gedeblokkeerd.</string>
  <!--ReviewCardDialogFragment-->
  <string name="ReviewCardDialogFragment__review_members">Groepsleden vergelijken</string>
  <string name="ReviewCardDialogFragment__review_request">Lidmaatschapsverzoeken vergelijken</string>
  <string name="ReviewCardDialogFragment__d_group_members_have_the_same_name">%1$d groepsleden hebben dezelfde naam. Vergelijk deze groepsleden hieronder en neem actie indien je denkt dat een van hen zich probeert voor te doen als de ander.</string>
  <string name="ReviewCardDialogFragment__if_youre_not_sure">Vergelijk als je niet zeker bent van wie het lidmaatschapsverzoek afkomstig is de personen hieronder  en neem actie indien je denkt dat een van hen zich probeert voor te doen als de ander.</string>
  <string name="ReviewCardDialogFragment__no_other_groups_in_common">Geen andere gemeenschappelijke groepen.</string>
  <string name="ReviewCardDialogFragment__no_groups_in_common">Geen gemeenschappelijke groepen.</string>
  <plurals name="ReviewCardDialogFragment__d_other_groups_in_common">
    <item quantity="one">%d gemeenschappelijke groep</item>
    <item quantity="other">%d gemeenschappelijke groepen</item>
  </plurals>
  <plurals name="ReviewCardDialogFragment__d_groups_in_common">
    <item quantity="one">%d gemeenschappelijke groep</item>
    <item quantity="other">%d gemeenschappelijke groepen</item>
  </plurals>
  <string name="ReviewCardDialogFragment__remove_s_from_group">%1$s van deze groep verwijderen?</string>
  <string name="ReviewCardDialogFragment__remove">Verwijderen</string>
  <string name="ReviewCardDialogFragment__failed_to_remove_group_member">Het verwijderen van een groepslid is mislukt.</string>
  <!--ReviewCard-->
  <string name="ReviewCard__member">Lid</string>
  <string name="ReviewCard__request">Lidmaatschapsverzoek</string>
  <string name="ReviewCard__your_contact">Je contactpersoon</string>
  <string name="ReviewCard__remove_from_group">Van de groep verwijderen</string>
  <string name="ReviewCard__update_contact">Contactpersoon bijwerken</string>
  <string name="ReviewCard__block">Blokkeren</string>
  <string name="ReviewCard__delete">Wissen</string>
  <string name="ReviewCard__recently_changed">“%1$s” heeft recentelijk zijn of haar profielnaam naar “%2$s” gewijzigd.</string>
  <!--CallParticipantsListUpdatePopupWindow-->
  <string name="CallParticipantsListUpdatePopupWindow__s_joined">%1$s neemt nu deel aan deze oproep</string>
  <string name="CallParticipantsListUpdatePopupWindow__s_and_s_joined">%1$s en %2$s nemen nu deel</string>
  <string name="CallParticipantsListUpdatePopupWindow__s_s_and_s_joined">%1$s, %2$s en %3$s nemen nu deel</string>
  <string name="CallParticipantsListUpdatePopupWindow__s_s_and_d_others_joined">%1$s, %2$s en %3$d andere nemen nu deel</string>
  <string name="CallParticipantsListUpdatePopupWindow__s_left">%1$s heeft de oproep verlaten</string>
  <string name="CallParticipantsListUpdatePopupWindow__s_and_s_left">%1$s en %2$s hebben de oproep verlaten</string>
  <string name="CallParticipantsListUpdatePopupWindow__s_s_and_s_left">%1$s, %2$s en %3$s hebben de oproep verlaten</string>
  <string name="CallParticipantsListUpdatePopupWindow__s_s_and_d_others_left">%1$s, %2$s en %3$d andere hebben de oproep verlaten</string>
  <string name="CallParticipant__you">Jij</string>
  <string name="CallParticipant__you_on_another_device">Jij (vanaf een ander apparaat)</string>
  <string name="CallParticipant__s_on_another_device">%1$s (vanaf een ander apparaat)</string>
  <!--DeleteAccountFragment-->
  <string name="DeleteAccountFragment__deleting_your_account_will">Als je al je gegevens wist:</string>
  <string name="DeleteAccountFragment__enter_your_phone_number">Voer je telefoonnummer in</string>
  <string name="DeleteAccountFragment__delete_account">Al je gegevens wissen</string>
  <string name="DeleteAccountFragment__delete_your_account_info_and_profile_photo">zullen al je instellingen, lijst van (geblokkeerde) contactpersonen, profielnaam, -foto en -omschrijving worden gewist</string>
  <string name="DeleteAccountFragment__delete_all_your_messages">zullen alle berichten worden gewist</string>
  <string name="DeleteAccountFragment__delete_s_in_your_payments_account">%1$s wissen van je overschrijvingsaccount</string>
  <string name="DeleteAccountFragment__no_country_code">Er is geen landcode gespecificeerd</string>
  <string name="DeleteAccountFragment__no_number">Er is geen telefoonnummer ingevuld</string>
  <string name="DeleteAccountFragment__the_phone_number">Het telefoonnummer dat je hebt ingevuld komt niet overeen met het telefoonnummer waarmee je staat geregistreerd bij Signal.</string>
  <string name="DeleteAccountFragment__are_you_sure">Weet je zeker dat je je registratie wilt opzeggen en al je gegevens en gesprekken wilt wissen?</string>
  <string name="DeleteAccountFragment__this_will_delete_your_signal_account">Hiermee wis je al je Signal-gegevens zowel van de servers als van je telefoon. De app zal zichzelf sluiten nadat je dit doet.</string>
  <string name="DeleteAccountFragment__failed_to_delete_account">Het wissen van je gegevens is mislukt. Heb je een werkende netwerkverbinding?</string>
  <string name="DeleteAccountFragment__failed_to_delete_local_data">Het wissen van lokale gegevens is mislukt. Je kunt de lokale gegevens zelf wissen via het \'apps\'-menu in de instellingenapp van je besturingssysteem.</string>
  <string name="DeleteAccountFragment__launch_app_settings">App-instellingen openen</string>
  <!--DeleteAccountCountryPickerFragment-->
  <string name="DeleteAccountCountryPickerFragment__search_countries">Land zoeken</string>
  <!--CreateGroupActivity-->
  <string name="CreateGroupActivity__skip">Overslaan</string>
  <!--ShareActivity-->
  <string name="ShareActivity__share">Delen via andere app</string>
  <string name="ShareActivity__send">Verzend</string>
  <!-- Removed by excludeNonTranslatables <string name="ShareActivity__s_comma">%1$s,</string> -->
  <string name="ShareActivity__sharing_to_multiple_chats_is">Doorsturen naar meerdere gesprekken kan alleen voor Signal-berichten.</string>
  <!--MultiShareDialogs-->
  <string name="MultiShareDialogs__failed_to_send_to_some_users">Het verzenden is naar sommige personen mislukt</string>
  <string name="MultiShareDialogs__you_can_only_share_with_up_to">Je kunt dit niet naar meer dan %1$d gesprekken tegelijk doorsturen</string>
  <!--ShareInterstitialActivity-->
  <string name="ShareInterstitialActivity__forward_message">Bericht doorsturen</string>
  <!--ChatWallpaperActivity-->
  <string name="ChatWallpaperActivity__chat_wallpaper">Gespreksachtergrond</string>
  <!--ChatWallpaperFragment-->
  <string name="ChatWallpaperFragment__chat_color">Gesprekskleur kiezen</string>
  <string name="ChatWallpaperFragment__reset_chat_colors">Kleurinstellingen verwijderen</string>
  <string name="ChatWallpaperFragment__reset_chat_color">Kleurinstelling verwijderen</string>
  <string name="ChatWallpaperFragment__reset_chat_color_question">Kleurinstelling verwijderen?</string>
  <string name="ChatWallpaperFragment__set_wallpaper">Gespreksachtergrond kiezen</string>
  <string name="ChatWallpaperFragment__dark_mode_dims_wallpaper">Achtergrond dimmen bij donkere modus</string>
  <string name="ChatWallpaperFragment__contact_name">Naam van contactpersoon</string>
  <string name="ChatWallpaperFragment__reset">Voor dit gesprek verwijderen</string>
  <string name="ChatWallpaperFragment__clear">Verwijderen</string>
  <string name="ChatWallpaperFragment__wallpaper_preview_description">Achtergrond-voorbeeld</string>
  <string name="ChatWallpaperFragment__would_you_like_to_override_all_chat_colors">Wil je alleen de standaardkleur verwijderen of wil je de kleurinstellingen van alle gesprekken verwijderen?</string>
  <string name="ChatWallpaperFragment__would_you_like_to_override_all_wallpapers">Wil je alleen de standaardachtergrond verwijderen of wil je alle achtergronden van alle gesprekken verwijderen?</string>
  <string name="ChatWallpaperFragment__reset_default_colors">Standaardkleur verwijderen</string>
  <string name="ChatWallpaperFragment__reset_all_colors">Alle kleurinstellingen verwijderen</string>
  <string name="ChatWallpaperFragment__reset_default_wallpaper">Standaardachtergrond verwijderen</string>
  <string name="ChatWallpaperFragment__reset_all_wallpapers">Alle achtergronden verwijderen</string>
  <string name="ChatWallpaperFragment__reset_wallpapers">Achtergronden verwijderen</string>
  <string name="ChatWallpaperFragment__reset_wallpaper">Achtergrond verwijderen</string>
  <string name="ChatWallpaperFragment__reset_wallpaper_question">Achtergrond verwijderen?</string>
  <!--ChatWallpaperSelectionFragment-->
  <string name="ChatWallpaperSelectionFragment__choose_from_photos">Kiezen vanuit galerij</string>
  <string name="ChatWallpaperSelectionFragment__presets">Reeds beschikbare achtergronden</string>
  <!--ChatWallpaperPreviewActivity-->
  <string name="ChatWallpaperPreviewActivity__preview">Voorbeeld</string>
  <string name="ChatWallpaperPreviewActivity__set_wallpaper">Gespreksachtergrond kiezen</string>
  <string name="ChatWallpaperPreviewActivity__swipe_to_preview_more_wallpapers">Veeg om meer achtergronden weer te geven.</string>
  <string name="ChatWallpaperPreviewActivity__set_wallpaper_for_all_chats">Je staat op het punt om deze standaard achtergrond in te stellen voor al je gesprekken.</string>
  <string name="ChatWallpaperPreviewActivity__set_wallpaper_for_s">Deze standaard achtergrond instellen voor %1$s.</string>
  <string name="ChatWallpaperPreviewActivity__viewing_your_gallery_requires_the_storage_permission">Om je gallerij weer te kunnen geven is toestemming om de opslag te gebruiken nodig.</string>
  <!--WallpaperImageSelectionActivity-->
  <string name="WallpaperImageSelectionActivity__choose_wallpaper_image">Een achtergrond kiezen</string>
  <!--WallpaperCropActivity-->
  <string name="WallpaperCropActivity__pinch_to_zoom_drag_to_adjust">Knijp met twee vingers om te vergroten of te draaien, sleep met één vinger om te verschuiven.</string>
  <string name="WallpaperCropActivity__set_wallpaper_for_all_chats">Je staat op het punt om deze zelf gemaakte achtergrond in te stellen voor al je gesprekken.</string>
  <string name="WallpaperCropActivity__set_wallpaper_for_s">Deze zelf gemaakte achtergrond instellen voor %s.</string>
  <string name="WallpaperCropActivity__error_setting_wallpaper">Het instellen van een achtergrond is mislukt.</string>
  <string name="WallpaperCropActivity__blur_photo">Afbeelding vervagen</string>
  <!--InfoCard-->
  <string name="payment_info_card_about_mobilecoin">Over MobileCoin</string>
  <string name="payment_info_card_mobilecoin_is_a_new_privacy_focused_digital_currency">MobileCoin is een nieuw privacygericht digitaal betaalmiddel.</string>
  <string name="payment_info_card_adding_funds">Krediet toevoegen</string>
  <string name="payment_info_card_you_can_add_funds_for_use_in">Je kunt krediet toevoegen aan Molly door MobileCoin te verzenden naar je portemonnee-adres.</string>
  <string name="payment_info_card_cashing_out">Uitbetalen</string>
  <string name="payment_info_card_you_can_cash_out_mobilecoin">Je kunt op elk moment je MobileCoin laten uitbetalen via een beurs die MobileCoin ondersteund. Je hoeft slechts over te schrijven naar jouw account bij die beurs.</string>
  <string name="payment_info_card_hide_this_card">Deze informatie verbergen?</string>
  <string name="payment_info_card_hide">Verbergen</string>
  <string name="payment_info_card_record_recovery_phrase">Herstel-zin voor overschrijvingen vastleggen</string>
  <string name="payment_info_card_your_recovery_phrase_gives_you">Je herstel-zin geeft je een extra manier om je overschrijvingen-account te herstellen.</string>
  <string name="payment_info_card_record_your_phrase">Je herstel-zin opnemen</string>
  <string name="payment_info_card_update_your_pin">Nieuwe pincode aanmaken</string>
  <string name="payment_info_card_with_a_high_balance">Als je veel krediet hebt is het misschien verstandig om je numerieke pincode te vervangen door een alfanumerieke pincode, omdat een alfanumerieke pincode meer bescherming biedt.</string>
  <string name="payment_info_card_update_pin">Pincode bijwerken</string>
  <!--DeactivateWalletFragment-->
  <string name="DeactivateWalletFragment__deactivate_wallet">Portemonnee uitschakelen</string>
  <string name="DeactivateWalletFragment__your_balance">Jouw krediet</string>
  <string name="DeactivateWalletFragment__its_recommended_that_you">Het is raadzaam om je krediet eerst naar een ander portemonnee-adres over te schrijven voor je overschrijvingen uitschakelt. Als je er niet voor kiest om eerst je krediet over te schrijven dan blijft je krediet bestaan op het portemonnee-adres dat je aan Molly hebt gekoppeld. Je kunt het dan weer gebruiken als je overschrijvingen opnieuw inschakelt.</string>
  <string name="DeactivateWalletFragment__transfer_remaining_balance">Resterend krediet overschrijven</string>
  <string name="DeactivateWalletFragment__deactivate_without_transferring">Uitschakelen zonder overschrijven</string>
  <string name="DeactivateWalletFragment__deactivate">Uitschakelen</string>
  <string name="DeactivateWalletFragment__deactivate_without_transferring_question">Uitschakelen zonder overschrijven?</string>
  <string name="DeactivateWalletFragment__your_balance_will_remain">Je krediet is wanneer je overschrijvingen inschakelt weer beschikbaar in de portemonnee die aan Molly is gekoppeld.</string>
  <string name="DeactivateWalletFragment__error_deactivating_wallet">Fout bij het uitschakelen van je portemonnee</string>
  <!--PaymentsRecoveryStartFragment-->
  <string name="PaymentsRecoveryStartFragment__recovery_phrase">Herstel-zin</string>
  <string name="PaymentsRecoveryStartFragment__view_recovery_phrase">Herstel-zin weergeven</string>
  <string name="PaymentsRecoveryStartFragment__enter_recovery_phrase">Vul je herstel-zin in</string>
  <string name="PaymentsRecoveryStartFragment__your_balance_will_automatically_restore">Je krediet wordt automatisch hersteld wanneer je Signal opnieuw installeert en je Signal-pincode invult. Je kunt je krediet ook herstellen middels een unieke herstel-zin, die bestaat uit %1$d woorden. Schrijf die zin op en bewaar hem op een veilige plaats.</string>
  <string name="PaymentsRecoveryStartFragment__your_recovery_phrase_is_a">De herstel-zin is voor iedereen uniek en bestaat uit %1$d woorden. Je kunt deze zin gebruiken om je krediet te herstellen als je toegang verloren hebt.</string>
  <string name="PaymentsRecoveryStartFragment__start">Beginnen</string>
  <string name="PaymentsRecoveryStartFragment__enter_manually">Handmatig invullen</string>
  <string name="PaymentsRecoveryStartFragment__paste_from_clipboard">Plakken uit klembord</string>
  <!--PaymentsRecoveryPasteFragment-->
  <string name="PaymentsRecoveryPasteFragment__paste_recovery_phrase">Herstel-zin plakken</string>
  <string name="PaymentsRecoveryPasteFragment__recovery_phrase">Herstel-zin</string>
  <string name="PaymentsRecoveryPasteFragment__next">Volgende</string>
  <string name="PaymentsRecoveryPasteFragment__invalid_recovery_phrase">Herstel-zin ongeldig</string>
  <string name="PaymentsRecoveryPasteFragment__make_sure">Ga na dat je %1$d woorden hebt ingevuld en probeer het opnieuw.</string>
  <!--PaymentsRecoveryPhraseFragment-->
  <string name="PaymentsRecoveryPhraseFragment__next">Volgende</string>
  <string name="PaymentsRecoveryPhraseFragment__edit">Aanpassen</string>
  <string name="PaymentsRecoveryPhraseFragment__previous">Vorige</string>
  <string name="PaymentsRecoveryPhraseFragment__your_recovery_phrase">Jouw herstel-zin</string>
  <string name="PaymentsRecoveryPhraseFragment__write_down_the_following_d_words">Schijf de volgende %1$d woorden op in dezelfde volgorde en bewaar ze op een veilige plaats.</string>
  <string name="PaymentsRecoveryPhraseFragment__make_sure_youve_entered">Ga na dat je je zin juist hebt ingevuld.</string>
  <string name="PaymentsRecoveryPhraseFragment__do_not_screenshot_or_send_by_email">Maak geen schermafdruk en verzend dit nooit via e-mail (ook niet aan jezelf).</string>
  <string name="PaymentsRecoveryPhraseFragment__payments_account_restored">Account voor overschrijvingen is hersteld.</string>
  <string name="PaymentsRecoveryPhraseFragment__invalid_recovery_phrase">Herstel-zin ongeldig</string>
  <string name="PaymentsRecoveryPhraseFragment__make_sure_youve_entered_your_phrase_correctly_and_try_again">Ga na dat je je zin juist hebt ingevuld en probeer het opnieuw.</string>
  <string name="PaymentsRecoveryPhraseFragment__copy_to_clipboard">Kopiëren naar klembord?</string>
  <string name="PaymentsRecoveryPhraseFragment__if_you_choose_to_store">Als je er voor kiest om je herstel-zin digitaal op te slaan, zorg er dan voor dat je het beveiligd / versleuteld opslaat op een plek waarvan je weet dat niemand anders er bij kan.</string>
  <string name="PaymentsRecoveryPhraseFragment__copy">Kopiëren</string>
  <!--PaymentsRecoveryPhraseConfirmFragment-->
  <string name="PaymentRecoveryPhraseConfirmFragment__confirm_recovery_phrase">Bevestig je herstel-zin</string>
  <string name="PaymentRecoveryPhraseConfirmFragment__enter_the_following_words">Vul de volgende woorden van je herstel-zin in.</string>
  <string name="PaymentRecoveryPhraseConfirmFragment__word_d">Woord %1$d</string>
  <string name="PaymentRecoveryPhraseConfirmFragment__see_phrase_again">De zin opnieuw weergeven</string>
  <string name="PaymentRecoveryPhraseConfirmFragment__done">Klaar</string>
  <string name="PaymentRecoveryPhraseConfirmFragment__recovery_phrase_confirmed">Herstel-zin bevestigd</string>
  <!--PaymentsRecoveryEntryFragment-->
  <string name="PaymentsRecoveryEntryFragment__enter_recovery_phrase">Vul je herstel-zin in</string>
  <string name="PaymentsRecoveryEntryFragment__enter_word_d">Vul woord %1$d in</string>
  <string name="PaymentsRecoveryEntryFragment__word_d">Woord %1$d</string>
  <string name="PaymentsRecoveryEntryFragment__next">Volgende</string>
  <string name="PaymentsRecoveryEntryFragment__invalid_word">Woord ongeldig</string>
  <!--ClearClipboardAlarmReceiver-->
  <string name="ClearClipboardAlarmReceiver__clipboard_cleared">Klembord leeggemaakt.</string>
  <!--PaymentNotificationsView-->
  <string name="PaymentNotificationsView__view">Weergeven</string>
  <!--UnreadPayments-->
  <string name="UnreadPayments__s_sent_you_s">%1$s heeft %2$s naar je overgemaakt</string>
  <string name="UnreadPayments__d_new_payment_notifications">%1$d nieuwe overschrijving-meldingen</string>
  <!--CanNotSendPaymentDialog-->
  <string name="CanNotSendPaymentDialog__cant_send_payment">Kan overschrijving niet verzenden</string>
  <string name="CanNotSendPaymentDialog__to_send_a_payment_to_this_user">Deze persoon moet eerst een gespreksverzoek van je aanvaarden voor je kunt overschrijven naar deze persoon.</string>
  <string name="CanNotSendPaymentDialog__send_a_message">Een bericht verzenden</string>
  <!--GroupsInCommonMessageRequest-->
  <string name="GroupsInCommonMessageRequest__you_have_no_groups_in_common_with_this_person">Je hebt geen gemeenschappelijke groep met deze persoon. Overweeg zorgvuldig of je dit gespreksverzoek wilt accepteren om ongewenste berichten te vermijden.</string>
  <string name="GroupsInCommonMessageRequest__none_of_your_contacts_or_people_you_chat_with_are_in_this_group">Er zijn geen leden met wie je al een gesprek voert in deze groep. Overweeg zorgvuldig of je deze groepsuitnodiging wilt accepteren om ongewenste berichten te vermijden.</string>
  <string name="GroupsInCommonMessageRequest__about_message_requests">Over gespreksverzoeken</string>
  <string name="GroupsInCommonMessageRequest__okay">Oké</string>
  <string name="ChatColorSelectionFragment__heres_a_preview_of_the_chat_color">Hier zie je een voorbeeld van de gesprekskleur.</string>
  <string name="ChatColorSelectionFragment__the_color_is_visible_to_only_you">De kleur is alleen voor jou zichtbaar.</string>
  <!--GroupDescriptionDialog-->
  <string name="GroupDescriptionDialog__group_description">Groepsomschrijving</string>
  <!--QualitySelectorBottomSheetDialog-->
  <string name="QualitySelectorBottomSheetDialog__standard">Standaard</string>
  <string name="QualitySelectorBottomSheetDialog__faster_less_data">Sneller, minder gegevensoverdracht</string>
  <string name="QualitySelectorBottomSheetDialog__high">Hoog</string>
  <string name="QualitySelectorBottomSheetDialog__slower_more_data">Langzamer, meer gegevensoverdracht</string>
  <string name="QualitySelectorBottomSheetDialog__photo_quality">Afbeeldingskwaliteit</string>
  <!--AppSettingsFragment-->
  <string name="AppSettingsFragment__invite_your_friends">Kennissen uitnodigingen</string>
  <!--AccountSettingsFragment-->
  <string name="AccountSettingsFragment__account">Jouw registratie</string>
  <string name="AccountSettingsFragment__youll_be_asked_less_frequently">Herinneringen helpen je om je Signal-pincode te onthouden. Dit is belangrijk, omdat je je pincode later niet kunt veranderen of teruglezen en omdat je de pincode nodig zult hebben om je gegevens te herstellen wanneer je je telefoonnummer opnieuw registreert. Naarmate je je pincode een aantal keer juist invoert, zul je minder vaak herinneringen te zien krijgen.</string>
  <string name="AccountSettingsFragment__require_your_signal_pin">Gebruik je pincode voor twee-factor-authenticatie. Ieder die je telefoonnummer opnieuw probeert te registreren bij Signal moet verplicht je Signal-pincode invoeren. Hierdoor kan niemand behalve jij Signal-berichten verzenden of ontvangen met jouw telefoonnummer.</string>
  <!--ChatsSettingsFragment-->
  <string name="ChatsSettingsFragment__keyboard">Toetsenbord</string>
  <string name="ChatsSettingsFragment__enter_key_sends">Enter-toets verzendt</string>
  <!--SmsSettingsFragment-->
  <string name="SmsSettingsFragment__use_as_default_sms_app">Als standaard sms-app gebruiken</string>
  <!--NotificationsSettingsFragment-->
  <string name="NotificationsSettingsFragment__messages">Berichten</string>
  <string name="NotificationsSettingsFragment__calls">Oproepen</string>
  <string name="NotificationsSettingsFragment__notify_when">Geef me een melding wanneer …</string>
  <string name="NotificationsSettingsFragment__contact_joins_signal">Een contactpersoon uit mijn systeemcontactenlijst sinds kort via Signal bereikbaar is</string>
  <!--PrivacySettingsFragment-->
  <string name="PrivacySettingsFragment__blocked">Geblokkeerd</string>
  <string name="PrivacySettingsFragment__d_contacts">%1$d personen</string>
  <string name="PrivacySettingsFragment__messaging">Berichten</string>
  <string name="PrivacySettingsFragment__disappearing_messages">Verlopende berichten</string>
  <string name="PrivacySettingsFragment__app_security">App-beveiliging</string>
  <string name="PrivacySettingsFragment__block_screenshots_in_the_recents_list_and_inside_the_app">Bescherm je gesprekken tegen schermopnames door andere apps door Signals inhoud te verbergen in de lijst van recent geopende apps en door schermafdrukken te blokkeren</string>
  <string name="PrivacySettingsFragment__signal_message_and_calls">Signal-berichten en -oproepen, alle omroepen omleiden en verzegelde afzender</string>
  <string name="PrivacySettingsFragment__default_timer_for_new_changes">Standaard tijdspanne voor nieuwe gesprekken</string>
  <string name="PrivacySettingsFragment__set_a_default_disappearing_message_timer_for_all_new_chats_started_by_you">Stel een standaardtijdspanne in voor verlopende berichten voor alle nieuwe gesprekken die jij initieert.</string>
  <!--AdvancedPrivacySettingsFragment-->
  <string name="AdvancedPrivacySettingsFragment__show_status_icon">Pictogram weergeven</string>
  <string name="AdvancedPrivacySettingsFragment__show_an_icon">Laat in de berichtdetails een pictogram zien bij berichten die zijn afgeleverd met een verzegelde afzender</string>
  <!--ExpireTimerSettingsFragment-->
  <string name="ExpireTimerSettingsFragment__when_enabled_new_messages_sent_and_received_in_new_chats_started_by_you_will_disappear_after_they_have_been_seen">Door een tijdspanne in te stellen zullen berichten op zowel je eigen apparaat als op de apparaten van andere deelnemers aan het gesprek worden gewist nadat de ingestelde tijdspanne is verlopen. De tijdspanne begint voor ieder persoon pas te lopen vanaf het moment dat hij of zij het bericht heeft gezien. Deze instelling is van toepassing op alle gesprekken die jij hebt geïnitieerd nadat je de tijdspanne hebt ingesteld. – Gebruik verlopende berichten niet ter beveiliging, want Signal kan niet garanderen dat berichten op het apparaat van een ander ook daadwerkelijk worden gewist.</string>
  <string name="ExpireTimerSettingsFragment__when_enabled_new_messages_sent_and_received_in_this_chat_will_disappear_after_they_have_been_seen">Door een tijdspanne in te stellen zullen berichten op zowel je eigen apparaat als op de apparaten van andere deelnemers aan het gesprek worden gewist nadat de ingestelde tijdspanne is verlopen. De tijdspanne begint voor ieder persoon pas te lopen vanaf het moment dat hij of zij het bericht heeft gezien. Deze instelling is alleen van toepassing op dit gesprek en alleen op berichten die zijn verzonden nadat je de tijdspanne hebt ingesteld.– Gebruik verlopende berichten niet ter beveiliging, want Signal kan niet garanderen dat berichten op het apparaat van een ander ook daadwerkelijk worden gewist.</string>
  <string name="ExpireTimerSettingsFragment__off">Uit</string>
  <string name="ExpireTimerSettingsFragment__4_weeks">4 weken</string>
  <string name="ExpireTimerSettingsFragment__1_week">1 week</string>
  <string name="ExpireTimerSettingsFragment__1_day">1 dag</string>
  <string name="ExpireTimerSettingsFragment__8_hours">8 uur</string>
  <string name="ExpireTimerSettingsFragment__1_hour">1 uur</string>
  <string name="ExpireTimerSettingsFragment__5_minutes">5 minuten</string>
  <string name="ExpireTimerSettingsFragment__30_seconds">30 seconden</string>
  <string name="ExpireTimerSettingsFragment__custom_time">Zelf gekozen tijdspanne</string>
  <string name="ExpireTimerSettingsFragment__set">Instellen</string>
  <string name="ExpireTimerSettingsFragment__save">Opslaan</string>
  <string name="CustomExpireTimerSelectorView__seconds">seconden</string>
  <string name="CustomExpireTimerSelectorView__minutes">minuten</string>
  <string name="CustomExpireTimerSelectorView__hours">uur</string>
  <string name="CustomExpireTimerSelectorView__days">dagen</string>
  <string name="CustomExpireTimerSelectorView__weeks">weken</string>
  <!--HelpSettingsFragment-->
  <string name="HelpSettingsFragment__support_center">Ondersteuningscentrum</string>
  <string name="HelpSettingsFragment__contact_us">Neem contact met ons op</string>
  <string name="HelpSettingsFragment__version">Versie</string>
  <string name="HelpSettingsFragment__debug_log">Foutopsporingslog</string>
  <string name="HelpSettingsFragment__terms_amp_privacy_policy">Gebruiksvoorwaarden &amp; privacybeleid</string>
  <string name="HelpFragment__copyright_signal_messenger">Auteursrecht Signal berichtenapp</string>
  <string name="HelpFragment__licenced_under_the_gplv3">Uitgegeven onder een GPLv3 licentie</string>
  <!--DataAndStorageSettingsFragment-->
  <string name="DataAndStorageSettingsFragment__calls">Oproepen</string>
  <!--ChatColorSelectionFragment-->
  <string name="ChatColorSelectionFragment__auto">Auto</string>
  <string name="ChatColorSelectionFragment__use_custom_colors">Zelfgekozen kleur gebruiken</string>
  <string name="ChatColorSelectionFragment__chat_color">Gesprekskleur</string>
  <string name="ChatColorSelectionFragment__edit">Aanpassen</string>
  <string name="ChatColorSelectionFragment__duplicate">Kopie maken</string>
  <string name="ChatColorSelectionFragment__delete">Wissen</string>
  <string name="ChatColorSelectionFragment__delete_color">Kleur verwijderen</string>
  <plurals name="ChatColorSelectionFragment__this_custom_color_is_used">
    <item quantity="one">Deze zelfgekozen kleur wordt in %1$d gesprek gebruikt. Wil je het voor dat gesprek wissen?</item>
    <item quantity="other">Deze zelfgekozen kleur wordt in %1$d gesprekken gebruikt. Wil je het voor die gesprekken wissen?</item>
  </plurals>
  <!--CustomChatColorCreatorFragment-->
  <string name="CustomChatColorCreatorFragment__solid">Effen</string>
  <string name="CustomChatColorCreatorFragment__gradient">Verloop</string>
  <string name="CustomChatColorCreatorFragment__hue">Tint</string>
  <string name="CustomChatColorCreatorFragment__saturation">Verzadiging</string>
  <!--CustomChatColorCreatorFragmentPage-->
  <string name="CustomChatColorCreatorFragmentPage__save">Opslaan</string>
  <string name="CustomChatColorCreatorFragmentPage__edit_color">Kleur aanpassen</string>
  <plurals name="CustomChatColorCreatorFragmentPage__this_color_is_used">
    <item quantity="one">Deze kleur wordt in %1$d gesprek gebruikt. Wil je de wijziging ook op dat gesprek toepassen?</item>
    <item quantity="other">Deze kleur wordt in %1$d gesprekken gebruikt. Wil je de wijziging ook op die gesprekken toepassen?</item>
  </plurals>
  <!--ChatColorGradientTool-->
  <string name="ChatColorGradientTool_top_edge_selector">Schuifknop voor de bovenrand</string>
  <string name="ChatColorGradientTool_bottom_edge_selector">Schuifknop voor de onderrand</string>
  <!--EditReactionsFragment-->
  <string name="EditReactionsFragment__customize_reactions">Reactie-balk personaliseren</string>
  <string name="EditReactionsFragment__tap_to_replace_an_emoji">Tik op een emoji om die te vervangen</string>
  <string name="EditReactionsFragment__reset">Standaardinstelling herstellen</string>
  <string name="EditReactionsFragment_save">Opslaan</string>
  <string name="ChatColorSelectionFragment__auto_matches_the_color_to_the_wallpaper">‘Auto’ betekent dat er automatisch een kleur wordt gekozen die past bij de achtergrond</string>
  <string name="CustomChatColorCreatorFragment__drag_to_change_the_direction_of_the_gradient">Sleep om de richting van het verloop te veranderen</string>
  <!--ChatColorsMegaphone-->
  <string name="ChatColorsMegaphone__new_chat_colors">Nieuwe gesprekskleuren</string>
  <string name="ChatColorsMegaphone__we_switched_up_chat_colors">We hebben de kleuren van berichtenbubbels omgewisseld, zodat je meer mogelijkheden hebt om zelf kleuren te kiezen en zodat gesprekken makkelijker te lezen zijn.</string>
  <string name="ChatColorsMegaphone__appearance">Uiterlijk</string>
  <string name="ChatColorsMegaphone__not_now">Niet nu</string>
  <!--KeyboardPagerFragment-->
  <string name="KeyboardPagerFragment_emoji">Emoji</string>
  <string name="KeyboardPagerFragment_open_emoji_search">Emoji-zoeken</string>
  <string name="KeyboardPagerFragment_open_sticker_search">Sticker zoeken</string>
  <string name="KeyboardPagerFragment_open_gif_search">GIF zoeken</string>
  <string name="KeyboardPagerFragment_stickers">Stickers</string>
  <string name="KeyboardPagerFragment_backspace">Backspace</string>
  <string name="KeyboardPagerFragment_gifs">GIFs</string>
  <string name="KeyboardPagerFragment_search_emoji">Emoji zoeken</string>
  <string name="KeyboardPagerfragment_back_to_emoji">Terug naar emoji-overzicht</string>
  <string name="KeyboardPagerfragment_clear_search_entry">Zoekveld leegmaken</string>
  <string name="KeyboardPagerFragment_search_giphy">Bij GIPHY zoeken</string>
  <!--StickerSearchDialogFragment-->
  <string name="StickerSearchDialogFragment_search_stickers">Stickers zoeken</string>
  <string name="StickerSearchDialogFragment_no_results_found">Geen sticker gevonden</string>
  <string name="EmojiSearchFragment__no_results_found">Geen emoji gevonden</string>
  <string name="NotificationsSettingsFragment__unknown_ringtone">Onbekend geluid</string>
  <!--EOF-->
</resources><|MERGE_RESOLUTION|>--- conflicted
+++ resolved
@@ -419,11 +419,7 @@
   <string name="ShareActivity_multiple_attachments_are_only_supported">Het verzenden van meerdere bijlagen is alleen mogelijk voor afbeeldingen en video\'s</string>
   <!--GcmRefreshJob-->
   <string name="GcmRefreshJob_Permanent_Signal_communication_failure">Pertinente Signal-communicatiefout!</string>
-<<<<<<< HEAD
-  <string name="GcmRefreshJob_Signal_was_unable_to_register_with_Google_Play_Services">Molly was niet in staat zich bij de Google Play services op je telefoon te registreren. Molly-berichten en -oproepen zijn nu uitgeschakeld, probeer opnieuw te registreren via Instellingen &gt; Geavanceerd.</string>
-=======
-  <string name="GcmRefreshJob_Signal_was_unable_to_register_with_Google_Play_Services">Signal was niet in staat zich bij de Google Play services op je telefoon te registreren. Signal-berichten en -oproepen zijn nu uitgeschakeld, probeer opnieuw te registreren via Instellingen &gt; Privacy &gt; Geavanceerd.</string>
->>>>>>> 2029ea37
+  <string name="GcmRefreshJob_Signal_was_unable_to_register_with_Google_Play_Services">Molly was niet in staat zich bij de Google Play services op je telefoon te registreren. Molly-berichten en -oproepen zijn nu uitgeschakeld, probeer opnieuw te registreren via Instellingen &gt; Privacy &gt; Geavanceerd.</string>
   <!--GiphyActivity-->
   <string name="GiphyActivity_error_while_retrieving_full_resolution_gif">Fout bij het ophalen van de GIF in volledige resolutie</string>
   <!--GiphyFragmentPageAdapter-->
