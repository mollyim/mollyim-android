<?xml version='1.0' encoding='UTF-8'?>
<resources>
  <string name="yes">Ja</string>
  <string name="no">Nee</string>
  <string name="delete">Wissen</string>
  <string name="please_wait">Even geduld …</string>
  <string name="save">Opslaan</string>
  <string name="note_to_self">Notitie aan mezelf</string>
  <!--AbstractNotificationBuilder-->
  <string name="AbstractNotificationBuilder_new_message">Nieuw bericht</string>
  <!--AlbumThumbnailView-->
  <!--ApplicationMigrationActivity-->
  <string name="ApplicationMigrationActivity__signal_is_updating">Molly wordt nu bijgewerkt …</string>
  <!--ApplicationPreferencesActivity-->
  <string name="ApplicationPreferencesActivity_currently_s">Momenteel: %s</string>
  <string name="ApplicationPreferenceActivity_you_havent_set_a_passphrase_yet">Je hebt nog geen wachtwoord ingesteld!</string>
  <string name="ApplicationPreferencesActivity_disable_passphrase">Wachtwoord uitschakelen?</string>
  <string name="ApplicationPreferencesActivity_this_will_permanently_unlock_signal_and_message_notifications">Dit zal Molly en berichtmeldingen ontgrendelen en ontgrendeld houden.</string>
  <string name="ApplicationPreferencesActivity_disable">Uitschakelen</string>
  <string name="ApplicationPreferencesActivity_unregistering">Aan het uitschrijven</string>
  <string name="ApplicationPreferencesActivity_unregistering_from_signal_messages_and_calls">Je telefoonnummer wordt afgemeld voor Molly-berichten en -oproepen …</string>
  <string name="ApplicationPreferencesActivity_disable_signal_messages_and_calls">Molly-berichten en -oproepen uitschakelen?</string>
  <string name="ApplicationPreferencesActivity_disable_signal_messages_and_calls_by_unregistering">Dit zal je telefoonnummer uitschrijven bij de servers, je kunt dan niet langer Molly-berichten en -oproepen ontvangen of verzenden. Je zult je telefoonnummer opnieuw moeten registreren als je die functies weer wilt gebruiken.</string>
  <string name="ApplicationPreferencesActivity_error_connecting_to_server">Fout bij verbinden met de server.</string>
  <string name="ApplicationPreferencesActivity_sms_enabled">Sms is ingeschakeld</string>
  <string name="ApplicationPreferencesActivity_touch_to_change_your_default_sms_app">Tik hier als je je standaard-sms-applicatie wilt wijzigen</string>
  <string name="ApplicationPreferencesActivity_sms_disabled">Sms is uitgeschakeld</string>
  <string name="ApplicationPreferencesActivity_touch_to_make_signal_your_default_sms_app">Tik hier als je Signal naast gebruik voor internetberichten ook wilt instellen als je standaard-sms-applicatie</string>
  <string name="ApplicationPreferencesActivity_on">aan</string>
  <string name="ApplicationPreferencesActivity_On">Aan</string>
  <string name="ApplicationPreferencesActivity_off">uit</string>
  <string name="ApplicationPreferencesActivity_Off">Uit</string>
  <string name="ApplicationPreferencesActivity_sms_mms_summary">Sms %1$s, mms %2$s</string>
  <string name="ApplicationPreferencesActivity_privacy_summary">Appvergrendeling %1$s, Registratievergrendeling %2$s</string>
  <string name="ApplicationPreferencesActivity_appearance_summary">Thema %1$s, Taal %2$s</string>
  <string name="ApplicationPreferencesActivity_pins_are_required_for_registration_lock">Je pincode wordt gebruikt voor registratievergrendeling. Om je pincode uit te schakelen moet je eerst de registratievergrendeling uitzetten.</string>
  <string name="ApplicationPreferencesActivity_pin_created">Pincode aangemaakt.</string>
  <string name="ApplicationPreferencesActivity_pin_disabled">Pincode uitgeschakeld.</string>
  <string name="ApplicationPreferencesActivity_hide">Verbergen</string>
  <string name="ApplicationPreferencesActivity_hide_reminder">Herinnering verbergen?</string>
  <string name="ApplicationPreferencesActivity_record_payments_recovery_phrase">Herstel-zin voor overschrijvingen vastleggen</string>
  <string name="ApplicationPreferencesActivity_record_phrase">Zin vastleggen</string>
  <string name="ApplicationPreferencesActivity_before_you_can_disable_your_pin">Je moet een herstel-zin opnemen voordat je overschrijvingen kan uitschakelen, zodat het mogelijk wordt om je overschrijvingen-account te herstellen.</string>
  <!--AppProtectionPreferenceFragment-->
  <plurals name="AppProtectionPreferenceFragment_minutes">
    <item quantity="one">%d minuut</item>
    <item quantity="other">%d minuten</item>
  </plurals>
  <!--DraftDatabase-->
  <string name="DraftDatabase_Draft_image_snippet">(afbeelding)</string>
  <string name="DraftDatabase_Draft_audio_snippet">(audio)</string>
  <string name="DraftDatabase_Draft_video_snippet">(video)</string>
  <string name="DraftDatabase_Draft_location_snippet">(locatie)</string>
  <string name="DraftDatabase_Draft_quote_snippet">(citaat)</string>
  <string name="DraftDatabase_Draft_voice_note">(Audiobericht)</string>
  <!--AttachmentKeyboard-->
  <string name="AttachmentKeyboard_gallery">Galerij</string>
  <string name="AttachmentKeyboard_file">Bestand</string>
  <string name="AttachmentKeyboard_contact">Contactpersoon</string>
  <string name="AttachmentKeyboard_location">Locatie</string>
  <string name="AttachmentKeyboard_Signal_needs_permission_to_show_your_photos_and_videos">Molly heeft toegang nodig tot de externe opslagruimte om afbeeldingen en video\'s weer te kunnen geven.</string>
  <string name="AttachmentKeyboard_give_access">Toestemming geven</string>
  <string name="AttachmentKeyboard_payment">Overschrijving</string>
  <!--AttachmentManager-->
  <string name="AttachmentManager_cant_open_media_selection">Er is geen app gevonden waarmee je media zou kunnen selecteren.</string>
  <string name="AttachmentManager_signal_requires_the_external_storage_permission_in_order_to_attach_photos_videos_or_audio">Molly heeft toegang nodig tot de externe opslagruimte om afbeeldingen, video\'s of audio te kunnen verzenden, maar deze toestemming is permanent geweigerd. Ga naar de instellingen, tik op  ‘Machtigingen’ en schakel ‘Opslagruimte’ in.</string>
  <string name="AttachmentManager_signal_requires_contacts_permission_in_order_to_attach_contact_information">Molly heeft toegang nodig tot de contacten om contactinformatie in Molly weer te geven, maar deze toestemming is pertinent geweigerd. Ga naar de instellingen, tik op ‘Toestemmingen’ en schakel ‘Contacten’ in.</string>
  <string name="AttachmentManager_signal_requires_location_information_in_order_to_attach_a_location">Molly heeft toegang nodig tot de locatie om locaties te kunnen verzenden aan je gesprekspartners, maar deze toestemming is pertinent geweigerd. Ga naar de instellingen, tik op ‘Toestemmingen’ en schakel ‘Locatie’ in.</string>
  <!--AttachmentUploadJob-->
  <string name="AttachmentUploadJob_uploading_media">Media aan het uploaden …</string>
  <string name="AttachmentUploadJob_compressing_video_start">Video aan het comprimeren …</string>
  <!--BackgroundMessageRetriever-->
  <string name="BackgroundMessageRetriever_checking_for_messages">Aan het nagaan of er nieuwe berichten zijn …</string>
  <!--BlockedUsersActivity-->
  <string name="BlockedUsersActivity__blocked_users">Geblokkeerde personen</string>
  <string name="BlockedUsersActivity__add_blocked_user">Contactpersoon aan blokkeerlijst toevoegen</string>
  <string name="BlockedUsersActivity__blocked_users_will">Geblokkeerde personen kunnen niet zien dat ze geblokkeerd zijn: het lijkt voor hen alsof je telefoon over gaat, en alsof berichten worden afgeleverd. Je huidige profielnaam en -foto blijven voor geblokkeerde personen zichtbaar maar worden niet bijgewerkt als je een nieuwe foto of naam instelt.</string>
  <string name="BlockedUsersActivity__no_blocked_users">Je hebt geen personen geblokkeerd</string>
  <string name="BlockedUsersActivity__block_user">Persoon blokkeren?</string>
  <string name="BlockedUserActivity__s_will_not_be_able_to">“%1$s” kan jou nog steeds bellen of berichten sturen en weet dus niet dat hij of zijn geblokkeerd is, maar je zult die oproepen en berichten niet zien.</string>
  <string name="BlockedUsersActivity__block">Blokkeren</string>
  <string name="BlockedUsersActivity__unblock_user">Persoon deblokkeren?</string>
  <string name="BlockedUsersActivity__do_you_want_to_unblock_s">Wil je “%1$s” deblokkeren?</string>
  <string name="BlockedUsersActivity__unblock">Deblokkeren</string>
  <!--BlockUnblockDialog-->
  <string name="BlockUnblockDialog_block_and_leave_s">%1$s blokkeren en verlaten?</string>
  <string name="BlockUnblockDialog_block_s">%1$s blokkeren?</string>
  <string name="BlockUnblockDialog_you_will_no_longer_receive_messages_or_updates">Je zult niet langer berichten of meldingen van deze groep ontvangen, en de leden kunnen je niet opnieuw aan de groep toevoegen.</string>
  <string name="BlockUnblockDialog_group_members_wont_be_able_to_add_you">Groepsleden zullen je niet langer aan deze groep kunnen toevoegen.</string>
  <string name="BlockUnblockDialog_group_members_will_be_able_to_add_you">Groepsleden zullen je weer aan deze groep kunnen toevoegen.</string>
  <string name="BlockUnblockDialog_you_will_be_able_to_call_and_message_each_other">Jullie zullen weer berichten naar elkaar kunnen verzenden, kunnen bellen, en je profielnaam, -foto en -omschrijving zullen voor hem of haar weer worden bijgewerkt.</string>
  <string name="BlockUnblockDialog_blocked_people_wont_be_able_to_call_you_or_send_you_messages">Geblokkeerde personen kunnen niet zien dat ze geblokkeerd zijn: het lijkt voor hen alsof je telefoon over gaat en alsof berichten worden afgeleverd. Je huidige profielnaam en -foto blijven voor geblokkeerde personen zichtbaar maar worden ze niet bijgewerkt als je een nieuwe foto of naam instelt.</string>
  <string name="BlockUnblockDialog_unblock_s">%1$s deblokkeren?</string>
  <string name="BlockUnblockDialog_block">Blokkeren</string>
  <string name="BlockUnblockDialog_block_and_leave">Blokkeren en verlaten</string>
  <string name="BlockUnblockDialog_report_spam_and_block">Spam melden en blokkeren</string>
  <!--BucketedThreadMedia-->
  <string name="BucketedThreadMedia_Today">Vandaag</string>
  <string name="BucketedThreadMedia_Yesterday">Gisteren</string>
  <string name="BucketedThreadMedia_This_week">Deze week</string>
  <string name="BucketedThreadMedia_This_month">Deze maand</string>
  <string name="BucketedThreadMedia_Large">Grote bestanden</string>
  <string name="BucketedThreadMedia_Medium">Middelgrote bestanden</string>
  <string name="BucketedThreadMedia_Small">Kleine bestanden</string>
  <!--CameraXFragment-->
  <string name="CameraXFragment_tap_for_photo_hold_for_video">Tik voor foto, houd vast voor video</string>
  <string name="CameraXFragment_capture_description">Opnemen</string>
  <string name="CameraXFragment_change_camera_description">Camera wisselen</string>
  <string name="CameraXFragment_open_gallery_description">Galerij openen</string>
  <!--CameraContacts-->
  <string name="CameraContacts_recent_contacts">Recente contactpersonen</string>
  <string name="CameraContacts_signal_contacts">Signal-gebruikers</string>
  <string name="CameraContacts_signal_groups">Signal-groepen</string>
  <string name="CameraContacts_you_can_share_with_a_maximum_of_n_conversations">Je kunt dit delen met maximaal %d gesprekken.</string>
  <string name="CameraContacts_select_signal_recipients">Selecteer Signal-ontvangers</string>
  <string name="CameraContacts_no_signal_contacts">Geen Signal-gebuikers</string>
  <string name="CameraContacts_you_can_only_use_the_camera_button">Je kunt de cameraknop alleen gebruiken om foto\'s te verzenden aan Signal-gebruikers.</string>
  <string name="CameraContacts_cant_find_who_youre_looking_for">Kun je de persoon die je zoekt niet vinden?</string>
  <string name="CameraContacts_invite_a_contact_to_join_signal">Nodig een contactpersoon uit om ook Molly te gebruiken</string>
  <string name="CameraContacts__menu_search">Zoeken</string>
  <!--ClearProfileActivity-->
  <string name="ClearProfileActivity_remove">Verwijderen</string>
  <string name="ClearProfileActivity_remove_profile_photo">Profielfoto verwijderen?</string>
  <string name="ClearProfileActivity_remove_group_photo">Groepsafbeelding verwijderen?</string>
  <!--ClientDeprecatedActivity-->
  <string name="ClientDeprecatedActivity_update_signal">Molly bijwerken</string>
  <string name="ClientDeprecatedActivity_this_version_of_the_app_is_no_longer_supported">Deze versie van de app wordt niet langer ondersteund. Om berichten te kunnen blijven verzenden en ontvangen moet je Signal bijwerken naar de meest recente versie.</string>
  <string name="ClientDeprecatedActivity_update">Bijwerken</string>
  <string name="ClientDeprecatedActivity_dont_update">Niet bijwerken</string>
  <string name="ClientDeprecatedActivity_warning">Waarschuwing</string>
  <string name="ClientDeprecatedActivity_your_version_of_signal_has_expired_you_can_view_your_message_history">Jouw versie van Signal is verlopen. Je kunt je gespreksgeschiedenis nog weergeven maar je kunt geen nieuwe berichten verzenden of ontvangen totdat je Signal hebt bijgewerkt.</string>
  <!--CommunicationActions-->
  <string name="CommunicationActions_no_browser_found">Geen webbrowser gevonden.</string>
  <string name="CommunicationActions_send_email">E-mail verzenden</string>
  <string name="CommunicationActions_a_cellular_call_is_already_in_progress">Er is al een telefoongesprek gaande.</string>
  <string name="CommunicationActions_start_voice_call">Spraak-oproep beginnen?</string>
  <string name="CommunicationActions_cancel">Annuleren</string>
  <string name="CommunicationActions_call">Bellen</string>
  <string name="CommunicationActions_insecure_call">Onbeveiligde oproep</string>
  <string name="CommunicationActions_carrier_charges_may_apply">Je mobielentelefonie-aanbieder brengt misschien extra kosten in rekening. Het nummer wat je op het punt staat te bellen is niet geregistreerd bij Signal. Dit gesprek zal via het telefonienetwerk lopen, niet over internet.</string>
  <!--ConfirmIdentityDialog-->
  <string name="ConfirmIdentityDialog_your_safety_number_with_s_has_changed">Je veiligheidsnummer met %1$s is veranderd. Dit kan betekenen dat iemand je communicatie probeert te onderscheppen, of gewoon dat %2$s Signal opnieuw heeft geïnstalleerd.</string>
  <string name="ConfirmIdentityDialog_you_may_wish_to_verify_your_safety_number_with_this_contact">Je wilt misschien je veiligheidsnummer bij deze contactpersoon verifiëren.</string>
  <string name="ConfirmIdentityDialog_accept">Aanvaarden</string>
  <!--ContactsCursorLoader-->
  <string name="ContactsCursorLoader_recent_chats">Recente gesprekken</string>
  <string name="ContactsCursorLoader_contacts">Contacten</string>
  <string name="ContactsCursorLoader_groups">Groepen</string>
  <string name="ContactsCursorLoader_phone_number_search">Zoeken op telefoonnummer</string>
  <string name="ContactsCursorLoader_username_search">Zoeken op gebruikersnaam</string>
  <!--ContactsDatabase-->
  <string name="ContactsDatabase_message_s">Bericht sturen naar %s</string>
  <string name="ContactsDatabase_signal_call_s">Signal-oproep %s</string>
  <!--ContactNameEditActivity-->
  <string name="ContactNameEditActivity_given_name">Voornaam</string>
  <string name="ContactNameEditActivity_family_name">Achternaam</string>
  <string name="ContactNameEditActivity_prefix">Voorvoegsel</string>
  <string name="ContactNameEditActivity_suffix">Achtervoegsel</string>
  <string name="ContactNameEditActivity_middle_name">Tweede voornaam</string>
  <!--ContactShareEditActivity-->
  <string name="ContactShareEditActivity_type_home">Thuis</string>
  <string name="ContactShareEditActivity_type_mobile">Mobiel</string>
  <string name="ContactShareEditActivity_type_work">Werk</string>
  <string name="ContactShareEditActivity_type_missing">Anders</string>
  <string name="ContactShareEditActivity_invalid_contact">De geselecteerde contactpersoon was ongeldig</string>
  <!--ConversationItem-->
  <string name="ConversationItem_error_not_sent_tap_for_details">Niet verzonden, tik hier voor details</string>
  <string name="ConversationItem_error_partially_not_delivered">Gedeeltelijk verzonden, tik hier voor details</string>
  <string name="ConversationItem_error_network_not_delivered">Verzenden is mislukt</string>
  <string name="ConversationItem_received_key_exchange_message_tap_to_process">Sleuteluitwisselingsbericht ontvangen, tik hier om het te verwerken.</string>
  <string name="ConversationItem_group_action_left">%1$s heeft de groep verlaten.</string>
  <string name="ConversationItem_send_paused">Verzending is gepauzeerd</string>
  <string name="ConversationItem_click_to_approve_unencrypted">Verzenden is mislukt, tik om onbeveiligd te verzenden</string>
  <string name="ConversationItem_click_to_approve_unencrypted_sms_dialog_title">Terugvallen naar onversleutelde sms?</string>
  <string name="ConversationItem_click_to_approve_unencrypted_mms_dialog_title">Terugvallen naar onversleutelde mms?</string>
  <string name="ConversationItem_click_to_approve_unencrypted_dialog_message">Dit bericht zal <b>niet</b> versleuteld worden omdat de ontvanger niet langer Signal gebruikt.\n\nBericht onbeveiligd verzenden?</string>
  <string name="ConversationItem_unable_to_open_media">Geen app gevonden waarmee dit bestand geopend kan openen.</string>
  <string name="ConversationItem_copied_text">%s naar klembord gekopieerd</string>
  <string name="ConversationItem_from_s">van %s</string>
  <string name="ConversationItem_to_s">via %s</string>
  <string name="ConversationItem_read_more"> Meer lezen</string>
  <string name="ConversationItem_download_more"> Meer downloaden</string>
  <string name="ConversationItem_pending">  In afwachting</string>
  <string name="ConversationItem_this_message_was_deleted">Dit bericht is gewist.</string>
  <string name="ConversationItem_you_deleted_this_message">Je hebt dit bericht gewist.</string>
  <!--ConversationActivity-->
  <string name="ConversationActivity_add_attachment">Bijlage toevoegen</string>
  <string name="ConversationActivity_select_contact_info">Tik op contactinformatie</string>
  <string name="ConversationActivity_compose_message">Bericht opstellen</string>
  <string name="ConversationActivity_sorry_there_was_an_error_setting_your_attachment">Sorry, er trad een fout op bij het plaatsen van je bijlage.</string>
  <string name="ConversationActivity_recipient_is_not_a_valid_sms_or_email_address_exclamation">Ontvanger is geen geldig sms- of e-mailadres!</string>
  <string name="ConversationActivity_message_is_empty_exclamation">Bericht is leeg!</string>
  <string name="ConversationActivity_group_members">Groepsleden</string>
  <string name="ConversationActivity__tap_here_to_start_a_group_call">Tik hier om een groepsoproep te starten</string>
  <string name="ConversationActivity_invalid_recipient">Ongeldige ontvanger!</string>
  <string name="ConversationActivity_added_to_home_screen">Aan thuisscherm toegevoegd</string>
  <string name="ConversationActivity_calls_not_supported">Bellen niet ondersteund</string>
  <string name="ConversationActivity_this_device_does_not_appear_to_support_dial_actions">Dit apparaat lijkt belacties niet te ondersteunen.</string>
  <string name="ConversationActivity_transport_insecure_sms">Onbeveiligde sms</string>
  <string name="ConversationActivity_transport_insecure_mms">Onbeveiligde mms</string>
  <string name="ConversationActivity_transport_signal">Signal</string>
  <string name="ConversationActivity_lets_switch_to_signal">Laten we Molly gebruiken om een gesprek te voeren %1$s</string>
  <string name="ConversationActivity_specify_recipient">Kies een gesprekspartner</string>
  <string name="ConversationActivity_unblock">Deblokkeren</string>
  <string name="ConversationActivity_attachment_exceeds_size_limits">Bijlage overschrijdt de maximale grootte voor het type bericht dat je wilt verzenden.</string>
  <string name="ConversationActivity_unable_to_record_audio">Kan audio niet opnemen!</string>
  <string name="ConversationActivity_you_cant_send_messages_to_this_group">Je kunt naar dit groepsgesprek geen berichten verzenden omdat je niet langer een lid van deze groep bent.</string>
  <string name="ConversationActivity_only_s_can_send_messages">Alleen %1$s kunnen berichten verzenden.</string>
  <string name="ConversationActivity_admins">beheerders</string>
  <string name="ConversationActivity_message_an_admin">Bericht verzenden naar een beheerder</string>
  <string name="ConversationActivity_cant_start_group_call">Kan groepsgesprek niet beginnen</string>
  <string name="ConversationActivity_only_admins_of_this_group_can_start_a_call">Alleen beheerders kunnen in deze groep oproepen beginnen.</string>
  <string name="ConversationActivity_there_is_no_app_available_to_handle_this_link_on_your_device">Er is geen app beschikbaar op je apparaat om deze verwijzing te openen.</string>
  <string name="ConversationActivity_your_request_to_join_has_been_sent_to_the_group_admin">Je verzoek om lid te worden van de groep is doorgestuurd naar een beheerder. Je krijgt een melding zodra deze een besluit heeft genomen.</string>
  <string name="ConversationActivity_cancel_request">Verzoek annuleren</string>
  <string name="ConversationActivity_to_send_audio_messages_allow_signal_access_to_your_microphone">Om audioberichten op te nemen, moet je Molly toegang geven tot je microfoon.</string>
  <string name="ConversationActivity_signal_requires_the_microphone_permission_in_order_to_send_audio_messages">Molly heeft toegang nodig tot de microfoon om audioberichten te kunnen opnemen, maar deze is pertinent geweigerd. Ga naar de instellingen voor deze app, tik op ‘Machtigingen’ en schakel ‘Microfoon’ in.</string>
  <string name="ConversationActivity_signal_needs_the_microphone_and_camera_permissions_in_order_to_call_s">Molly heeft toegang nodig tot de microfoon en de camera om %s te kunnen bellen, maar deze is pertinent geweigerd. Ga naar de instellingen voor deze app, tik op ‘Machtigingen’ en schakel ‘Microfoon’ en ‘Camera’ in.</string>
  <string name="ConversationActivity_to_capture_photos_and_video_allow_signal_access_to_the_camera">Geef Molly toegang tot de camera om foto\'s en video\'s te maken.</string>
  <string name="ConversationActivity_signal_needs_the_camera_permission_to_take_photos_or_video">Molly heeft toegang nodig tot de camera om foto’s en video’s te kunnen opnemen, maar deze is pertinent geweigerd. Ga naar de instellingen voor deze app, tik op ‘Machtigingen’ en schakel ‘Camera’ in.</string>
  <string name="ConversationActivity_signal_needs_camera_permissions_to_take_photos_or_video">Molly heeft toegang tot de camera nodig om foto’s en video’s te kunnen opnemen</string>
  <string name="ConversationActivity_enable_the_microphone_permission_to_capture_videos_with_sound">Signal heeft toegang nodig tot de microfoon om video te kunnen opnemen met geluid.</string>
  <string name="ConversationActivity_signal_needs_the_recording_permissions_to_capture_video">Molly heeft toegang nodig tot de microfoon en camera om video te kunnen opnemen, maar deze is pertinent geweigerd. Ga naar de instellingen voor deze app, tik op ‘Machtigingen’ en schakel ‘Microfoon’ en ‘Camera’ in.</string>
  <string name="ConversationActivity_signal_needs_recording_permissions_to_capture_video">Molly heeft toegang nodig tot de microfoon om video te kunnen opnemen.</string>
  <string name="ConversationActivity_quoted_contact_message">%1$s %2$s</string>
  <string name="ConversationActivity_signal_cannot_sent_sms_mms_messages_because_it_is_not_your_default_sms_app">Signal kan geen sms-/mms-bericht verzenden omdat Signal niet je standaard sms-app is. Wil je dit veranderen in je Android-instellingen?</string>
  <string name="ConversationActivity_yes">Ja</string>
  <string name="ConversationActivity_no">Nee</string>
  <string name="ConversationActivity_search_position">%1$d van %2$d</string>
  <string name="ConversationActivity_no_results">Geen resultaten</string>
  <string name="ConversationActivity_sticker_pack_installed">Stickerpakket geïnstalleerd</string>
  <string name="ConversationActivity_new_say_it_with_stickers">Nieuw: zeg het met stickers</string>
  <string name="ConversationActivity_cancel">Annuleren</string>
  <string name="ConversationActivity_delete_conversation">Gesprek verwijderen?</string>
  <string name="ConversationActivity_delete_and_leave_group">Groep verwijderen en verlaten?</string>
  <string name="ConversationActivity_this_conversation_will_be_deleted_from_all_of_your_devices">Dit gesprek zal worden gewist van al je apparaten.</string>
  <string name="ConversationActivity_you_will_leave_this_group_and_it_will_be_deleted_from_all_of_your_devices">Je zult deze groep verlaten en het gesprek zal van al je apparaten worden gewist.</string>
  <string name="ConversationActivity_delete">Verwijderen</string>
  <string name="ConversationActivity_delete_and_leave">Verwijderen en verlaten</string>
  <string name="ConversationActivity__to_call_s_signal_needs_access_to_your_microphone">Molly heeft toegang nodig tot je microfoon om %1$s te bellen.</string>
  <string name="ConversationActivity__more_options_now_in_group_settings">Er zijn vanaf nu meer opties in de ‘Groepsgesprek-instellingen’</string>
  <string name="ConversationActivity_join">Deelnemen</string>
  <string name="ConversationActivity_full">Vol</string>
  <string name="ConversationActivity_error_sending_media">Fout bij het verzenden van media</string>
  <string name="ConversationActivity__reported_as_spam_and_blocked">Gemeld als spam en geblokkeerd.</string>
  <!--ConversationAdapter-->
  <plurals name="ConversationAdapter_n_unread_messages">
    <item quantity="one">%d ongelezen bericht</item>
    <item quantity="other">%d ongelezen berichten</item>
  </plurals>
  <!--ConversationFragment-->
  <plurals name="ConversationFragment_delete_selected_messages">
    <item quantity="one">Geselecteerd bericht wissen?</item>
    <item quantity="other">Geselecteerde berichten wissen?</item>
  </plurals>
  <string name="ConversationFragment_save_to_sd_card">Opslaan naar telefoonopslag?</string>
  <plurals name="ConversationFragment_saving_n_media_to_storage_warning">
    <item quantity="one">Als je dit bestand opslaat op de telefoonopslag wordt het niet versleuteld opgeslagen en hebben alle andere apps op je apparaat toegang tot dit bestand.\n\nDoorgaan?</item>
    <item quantity="other">Als je deze %1$d bestanden opslaat op de telefoonopslag worden ze niet versleuteld en hebben alle andere apps op je apparaat ook toegang tot deze bestanden.\n\nDoorgaan?</item>
  </plurals>
  <plurals name="ConversationFragment_error_while_saving_attachments_to_sd_card">
    <item quantity="one">Fout tijdens het opslaan van de bijlage op de telefoonopslag!</item>
    <item quantity="other">Fout tijdens het opslaan van de bijlagen op de telefoonopslag!</item>
  </plurals>
  <string name="ConversationFragment_unable_to_write_to_sd_card_exclamation">Kan niet schrijven naar opslag!</string>
  <plurals name="ConversationFragment_saving_n_attachments">
    <item quantity="one">Bijlage aan het opslaan</item>
    <item quantity="other">%1$d bijlagen aan het opslaan</item>
  </plurals>
  <plurals name="ConversationFragment_saving_n_attachments_to_sd_card">
    <item quantity="one">Bijlage aan het opslaan naar telefoonopslag …</item>
    <item quantity="other">%1$d bijlagen aan het opslaan naar telefoonopslag …</item>
  </plurals>
  <string name="ConversationFragment_pending">In afwachting …</string>
  <string name="ConversationFragment_push">Internet (versleuteld met Signal-protocol)</string>
  <string name="ConversationFragment_mms">Mms (niet versleuteld)</string>
  <string name="ConversationFragment_sms">Sms (niet versleuteld)</string>
  <string name="ConversationFragment_deleting">Aan het wissen</string>
  <string name="ConversationFragment_deleting_messages">Berichten aan het wissen …</string>
  <string name="ConversationFragment_delete_for_me">Voor mij wissen</string>
  <string name="ConversationFragment_delete_for_everyone">Wissen voor iedereen</string>
  <string name="ConversationFragment_this_message_will_be_deleted_for_everyone_in_the_conversation">Dit bericht zal voor iedere deelnemer aan dit gesprek die een recente versie van Signal gebruikt gewist worden. Ze zullen wel een berichtbubbel zien waarin staat dat je een bericht hebt gewist.</string>
  <string name="ConversationFragment_quoted_message_not_found">Oorspronkelijk bericht niet gevonden</string>
  <string name="ConversationFragment_quoted_message_no_longer_available">Het oorspronkelijke bericht is niet langer beschikbaar</string>
  <string name="ConversationFragment_failed_to_open_message">Openen van bericht is mislukt</string>
  <string name="ConversationFragment_you_can_swipe_to_the_right_reply">Je kunt elk bericht naar rechts vegen om snel een reactie te schijven</string>
  <string name="ConversationFragment_you_can_swipe_to_the_left_reply">Je kunt elk bericht naar links vegen om snel een reactie te schijven</string>
  <string name="ConversationFragment_outgoing_view_once_media_files_are_automatically_removed">Uitgaande eenmaligeweergave-media worden onmiddellijk gewist zodra ze zijn verzonden. Je kunt je eigen media dus niet terugzien. — Gebruik eenmaligeweergave-berichten niet ter beveiliging, want Signal kan niet garanderen dat een bericht op het apparaat van een ander daadwerkelijk wordt gewist.</string>
  <string name="ConversationFragment_you_already_viewed_this_message">Je hebt dit eenmaligeweergave-bericht al weergegeven</string>
  <string name="ConversationFragment__you_can_add_notes_for_yourself_in_this_conversation">Je kunt in dit speciale gesprek notities voor jezelf achterlaten.\nEn als je gebruik maakt van gekoppelde apparaten, dan zullen noties vanaf het moment van koppelen worden gesynchroniseerd. Je kunt dus notities toevoegen en teruglezen vanaf al je gekoppelde apparaten.</string>
  <string name="ConversationFragment__d_group_members_have_the_same_name">%1$d groepsleden hebben dezelfde naam.</string>
  <string name="ConversationFragment__tap_to_review">Tik hier om ze te vergelijken</string>
  <string name="ConversationFragment__review_requests_carefully">Overweeg dit gespreksverzoek zorgvuldig:</string>
  <string name="ConversationFragment__signal_found_another_contact_with_the_same_name">Molly heeft een ander contactpersoon gevonden met dezelfde naam.</string>
  <string name="ConversationFragment_contact_us">Neem contact met ons op</string>
  <string name="ConversationFragment_verify">Verifiëren</string>
  <string name="ConversationFragment_not_now">Niet nu</string>
  <string name="ConversationFragment_your_safety_number_with_s_changed">Je veiligheidsnummer met %s is veranderd</string>
  <string name="ConversationFragment_your_safety_number_with_s_changed_likey_because_they_reinstalled_signal">Je veiligheidsnummer met %s is veranderd. Waarschijnlijk heeft hij of zij Signal opnieuw geïnstalleerd of is hij of zij op een nieuwe telefoon overgestapt. Als je echt zeker wilt weten dat je nog steeds met dezelfde persoon communiceert, tik dan op ‘Verifiëren’ om het veiligheidsnummer na te kijken. Voor de meeste mensen is deze extra controle niet nodig.</string>
  <!--Message shown to indicate which notification profile is on/active-->
  <string name="ConversationFragment__s_on">%1$s ingeschakeld</string>
  <plurals name="ConversationListFragment_delete_selected_conversations">
    <item quantity="one">Geselecteerd gesprek wissen?</item>
    <item quantity="other">Geselecteerde gesprekken wissen?</item>
  </plurals>
  <plurals name="ConversationListFragment_this_will_permanently_delete_all_n_selected_conversations">
    <item quantity="one">Dit zal het geselecteerde gesprek alleen voor jou onherroepelijk wissen, maar dus niet voor je gesprekspartner(s).</item>
    <item quantity="other">Dit zal alle %1$d geselecteerde gesprekken alleen voor jou onherroepelijk wissen, maar dus niet voor je gesprekspartner(s).</item>
  </plurals>
  <string name="ConversationListFragment_deleting">Verwijderen</string>
  <string name="ConversationListFragment_deleting_selected_conversations">Geselecteerde gesprekken aan het verwijderen …</string>
  <plurals name="ConversationListFragment_conversations_archived">
    <item quantity="one">Gesprek gearchiveerd</item>
    <item quantity="other">%d gesprekken gearchiveerd</item>
  </plurals>
  <string name="ConversationListFragment_undo">ONGEDAAN MAKEN</string>
  <plurals name="ConversationListFragment_moved_conversations_to_inbox">
    <item quantity="one">Gesprek naar postvak IN verplaatst</item>
    <item quantity="other">%d gesprekken naar postvak IN verplaatst</item>
  </plurals>
  <plurals name="ConversationListFragment_read_plural">
    <item quantity="one">Gelezen</item>
    <item quantity="other">Gelezen</item>
  </plurals>
  <plurals name="ConversationListFragment_unread_plural">
    <item quantity="one">Ongelezen</item>
    <item quantity="other">Ongelezen</item>
  </plurals>
  <plurals name="ConversationListFragment_pin_plural">
    <item quantity="one">Vast­prikken</item>
    <item quantity="other">Vast­prikken</item>
  </plurals>
  <plurals name="ConversationListFragment_unpin_plural">
    <item quantity="one">Losmaken</item>
    <item quantity="other">Losmaken</item>
  </plurals>
  <plurals name="ConversationListFragment_mute_plural">
    <item quantity="one">Meldingen dempen</item>
    <item quantity="other">Meldingen dempen</item>
  </plurals>
  <plurals name="ConversationListFragment_unmute_plural">
    <item quantity="one">Meldingen niet langer dempen</item>
    <item quantity="other">Meldingen niet langer dempen</item>
  </plurals>
  <string name="ConversationListFragment_select">Selecteren</string>
  <plurals name="ConversationListFragment_archive_plural">
    <item quantity="one">Archiveren</item>
    <item quantity="other">Archiveren</item>
  </plurals>
  <plurals name="ConversationListFragment_unarchive_plural">
    <item quantity="one">Dearchiveren</item>
    <item quantity="other">Dearchiveren</item>
  </plurals>
  <plurals name="ConversationListFragment_delete_plural">
    <item quantity="one">Wissen</item>
    <item quantity="other">Wissen</item>
  </plurals>
  <string name="ConversationListFragment_select_all">Alles selecteren</string>
  <plurals name="ConversationListFragment_s_selected">
    <item quantity="one">%d geselecteerd</item>
    <item quantity="other">%d geselecteerd</item>
  </plurals>
  <!--Show in conversation list overflow menu to open selection bottom sheet-->
  <string name="ConversationListFragment__notification_profile">Meldingsprofiel</string>
  <!--Tooltip shown after you have created your first notification profile-->
  <string name="ConversationListFragment__turn_your_notification_profile_on_or_off_here">Schakel hier je meldingsprofiel in of uit.</string>
  <!--Message shown in top toast to indicate the named profile is on-->
  <string name="ConversationListFragment__s_on">%1$s ingeschakeld</string>
  <!--ConversationListItem-->
  <string name="ConversationListItem_key_exchange_message">Sleuteluitwisselingsbericht</string>
  <!--ConversationListItemAction-->
  <string name="ConversationListItemAction_archived_conversations_d">Gearchiveerde gesprekken (%d)</string>
  <!--ConversationTitleView-->
  <string name="ConversationTitleView_verified">Geverifieerd</string>
  <string name="ConversationTitleView_you">Jij</string>
  <!--ConversationTypingView-->
  <string name="ConversationTypingView__plus_d">+%1$d</string>
  <!--CreateGroupActivity-->
  <string name="CreateGroupActivity_some_contacts_cannot_be_in_legacy_groups">Sommige contactpersonen kunnen geen lid worden van verouderde groepen.</string>
  <string name="CreateGroupActivity__select_members">Kies leden</string>
  <!--CreateProfileActivity-->
  <string name="CreateProfileActivity__profile">Profiel</string>
  <string name="CreateProfileActivity_error_setting_profile_photo">Fout bij instellen van profielfoto</string>
  <string name="CreateProfileActivity_problem_setting_profile">Probleem bij instellen van profiel</string>
  <string name="CreateProfileActivity_set_up_your_profile">Stel je profiel op</string>
  <string name="CreateProfileActivity_signal_profiles_are_end_to_end_encrypted">Je profielnaam, -foto en -omschrijving zijn alleen zichtbaar voor personen die zijn opgeslagen in jouw contactenlijst, personen naar wie je zelf een nieuw gesprek initieert, personen van wie je een gespreksverzoek aanvaardt en alle leden van een groep waarvan jij lid bent. Signal-profielen worden net als berichten eind-tot-eind-versleuteld uitgewisseld, daarom kunnen zelfs Signals ontwikkelaars je profielnaam, -foto en -omschrijving nooit zien.</string>
  <string name="CreateProfileActivity_set_avatar_description">Profielfoto instellen</string>
  <!--ChooseBackupFragment-->
  <string name="ChooseBackupFragment__restore_from_backup">Back-upgegevens terugzetten?</string>
  <string name="ChooseBackupFragment__restore_your_messages_and_media">Je hebt nu de gelegenheid om berichten en media uit een back-upbestand terug te zetten. Let op: Herstellen vanuit een back-upbestand kan alleen tijdens de installatie van de Signal-app. Als je deze stap overslaat kun je dit niet op een later moment alsnog doen.</string>
  <string name="ChooseBackupFragment__icon_content_description">Back-upgegevens terugzetten pictogram</string>
  <string name="ChooseBackupFragment__choose_backup">Back-upbestand kiezen</string>
  <string name="ChooseBackupFragment__learn_more">Meer leren hierover</string>
  <string name="ChooseBackupFragment__no_file_browser_available">Geen bestandsbrowser beschikbaar</string>
  <!--RestoreBackupFragment-->
  <string name="RestoreBackupFragment__restore_complete">Gegevens herstellen vanuit een back-upbestand is voltooid</string>
  <string name="RestoreBackupFragment__to_continue_using_backups_please_choose_a_folder">Om back-upbestanden te blijven maken, kies een directory waar je back-upbestanden vanaf nu in wilt opslaan.</string>
  <string name="RestoreBackupFragment__choose_folder">Map kiezen</string>
  <string name="RestoreBackupFragment__not_now">Niet nu</string>
  <!--BackupsPreferenceFragment-->
  <string name="BackupsPreferenceFragment__chat_backups">Back-upbestanden maken</string>
  <string name="BackupsPreferenceFragment__backups_are_encrypted_with_a_passphrase">Back-upbestanden worden versleuteld met een wachtwoord en worden alleen offline op je eigen apparaat opgeslagen. Als je het maken van back-upbestanden inschakelt maakt Signal automatisch elke dag een nieuw back-upbestand van al je gesprekken en media. Alleen de twee meest recente geslaagde back-upbestanden blijven bewaard, oudere back-upbestanden worden overschreven.</string>
  <string name="BackupsPreferenceFragment__create_backup">Nu een back-upbestand maken</string>
  <string name="BackupsPreferenceFragment__last_backup">Meest recente back-upbestand: %1$s</string>
  <string name="BackupsPreferenceFragment__backup_folder">Back-uplocatie</string>
  <string name="BackupsPreferenceFragment__verify_backup_passphrase">Back-upwachtwoord verifiëren</string>
  <string name="BackupsPreferenceFragment__test_your_backup_passphrase">Test je back-upwachtwoord om na te gaan of je het juiste wachtwoord hebt onthouden</string>
  <string name="BackupsPreferenceFragment__turn_on">Inschakelen</string>
  <string name="BackupsPreferenceFragment__turn_off">Uitschakelen</string>
  <string name="BackupsPreferenceFragment__to_restore_a_backup">Om je gegevens uit een bestaand back-upbestand terug te plaatsen moet je Molly opnieuw installeren. Open dan de net geïnstalleerde Molly app en tik op “Back-upgegevens terugzetten”. %1$s</string>
  <string name="BackupsPreferenceFragment__learn_more">Meer leren hierover</string>
  <string name="BackupsPreferenceFragment__in_progress">Wordt nu uitgevoerd …</string>
  <string name="BackupsPreferenceFragment__d_so_far">Tot nu toe %1$d …</string>
  <string name="BackupsPreferenceFragment_signal_requires_external_storage_permission_in_order_to_create_backups">Molly heeft toegang nodig tot de opslagruimte om back-upbestanden te kunnen maken, maar deze is permanent geweigerd. Ga naar de instellingen voor deze app, tik op ‘Machtigingen’ en schakel ‘Opslagruimte’ in.</string>
  <!--CustomDefaultPreference-->
  <string name="CustomDefaultPreference_using_custom">Zelf ingesteld: %s</string>
  <string name="CustomDefaultPreference_using_default">Standaard in gebruik: %s</string>
  <string name="CustomDefaultPreference_none">Geen</string>
  <!--AvatarSelectionBottomSheetDialogFragment-->
  <string name="AvatarSelectionBottomSheetDialogFragment__choose_photo">Foto kiezen</string>
  <string name="AvatarSelectionBottomSheetDialogFragment__take_photo">Foto nemen</string>
  <string name="AvatarSelectionBottomSheetDialogFragment__choose_from_gallery">Kiezen vanuit galerij</string>
  <string name="AvatarSelectionBottomSheetDialogFragment__remove_photo">Foto verwijderen</string>
  <string name="AvatarSelectionBottomSheetDialogFragment__taking_a_photo_requires_the_camera_permission">Het maken van een foto vereist toestemming om de camera te gebruiken.</string>
  <string name="AvatarSelectionBottomSheetDialogFragment__viewing_your_gallery_requires_the_storage_permission">Om je gallerij weer te kunnen geven is toestemming om de opslag te gebruiken nodig.</string>
  <!--DateUtils-->
  <string name="DateUtils_just_now">Nu</string>
  <string name="DateUtils_minutes_ago">%d min</string>
  <string name="DateUtils_today">Vandaag</string>
  <string name="DateUtils_yesterday">Gisteren</string>
  <!--DecryptionFailedDialog-->
  <string name="DecryptionFailedDialog_chat_session_refreshed">Gespreksessie vernieuwd</string>
  <string name="DecryptionFailedDialog_signal_uses_end_to_end_encryption">Omdat Signal geavanceerde eind-tot-eind-versluteling gebruikt, kan het soms nodig zijn om je gespreksessie te vernieuwen. Dit heeft geen invloed op de beveiliging van je gesprek, maar het is mogelijk dat je een bericht van je contactpersoon hebt gemist. Vraag je contactpersoon eventueel om zijn of haar meest recente berichten opnieuw te zenden.</string>
  <!--DeviceListActivity-->
  <string name="DeviceListActivity_unlink_s">‘%s’ ontkoppelen?</string>
  <string name="DeviceListActivity_by_unlinking_this_device_it_will_no_longer_be_able_to_send_or_receive">Door dit apparaat te ontkoppelen kan het niet langer berichten verzenden en ontvangen.</string>
  <string name="DeviceListActivity_network_connection_failed">Netwerkfout</string>
  <string name="DeviceListActivity_try_again">Opnieuw proberen</string>
  <string name="DeviceListActivity_unlinking_device">Apparaat aan het ontkoppelen …</string>
  <string name="DeviceListActivity_unlinking_device_no_ellipsis">Apparaat aan het ontkoppelen</string>
  <string name="DeviceListActivity_network_failed">Netwerkfout!</string>
  <!--DeviceListItem-->
  <string name="DeviceListItem_unnamed_device">Naamloos apparaat</string>
  <string name="DeviceListItem_linked_s">Gekoppeld: %s</string>
  <string name="DeviceListItem_last_active_s">Laatst actief: %s</string>
  <string name="DeviceListItem_today">Vandaag</string>
  <!--DocumentView-->
  <string name="DocumentView_unnamed_file">Onbenoemd bestand</string>
  <!--GroupCallingMegaphone-->
  <string name="GroupCallingMegaphone__introducing_group_calls">Signal ondersteunt vanaf nu groepsoproepen</string>
  <string name="GroupCallingMegaphone__open_a_new_group_to_start">Je vindt de knop om een eind-tot-eind-versleutelde groepsoproep te starten rechts bovenin in een groepsgesprek</string>
  <!--DozeReminder-->
  <string name="DozeReminder_optimize_for_missing_play_services">Optimaliseren voor ontbrekende Google Play Services</string>
  <string name="DozeReminder_this_device_does_not_support_play_services_tap_to_disable_system_battery">Dit apparaat biedt geen ondersteuning voor Google Play Services. Tik hier om de optimalisaties m.b.t. stroomverbruik uit te schakelen, die Molly momenteel verhinderen om berichten te ontvangen op de achtergrond.</string>
  <!--ExpiredBuildReminder-->
  <string name="ExpiredBuildReminder_this_version_of_signal_has_expired">Deze versie van Signal is verlopen. Werk Signal bij om weer berichten te kunnen verzenden en ontvangen.</string>
  <string name="ExpiredBuildReminder_update_now">Nu bijwerken</string>
  <!--PendingGroupJoinRequestsReminder-->
  <plurals name="PendingGroupJoinRequestsReminder_d_pending_member_requests">
    <item quantity="one">%d openstaand lidmaatschapsverzoek.</item>
    <item quantity="other">%d openstaande lidmaatschapsverzoeken.</item>
  </plurals>
  <string name="PendingGroupJoinRequestsReminder_view">Weergeven</string>
  <!--ShareActivity-->
  <string name="ShareActivity_share_with">Doorsturen naar</string>
  <string name="ShareActivity_multiple_attachments_are_only_supported">Het verzenden van meerdere bijlagen is alleen mogelijk voor afbeeldingen en video\'s</string>
  <string name="ShareActivity_you_do_not_have_permission_to_send_to_this_group">Je bent niet gemachtigd om iets naar deze groep te verzenden</string>
  <!--GcmRefreshJob-->
  <string name="GcmRefreshJob_Permanent_Signal_communication_failure">Pertinente Signal-communicatiefout!</string>
  <string name="GcmRefreshJob_Signal_was_unable_to_register_with_Google_Play_Services">Molly was niet in staat zich bij de Google Play services op je telefoon te registreren. Molly-berichten en -oproepen zijn nu uitgeschakeld, probeer opnieuw te registreren via Instellingen &gt; Privacy &gt; Geavanceerd.</string>
  <!--GiphyActivity-->
  <string name="GiphyActivity_error_while_retrieving_full_resolution_gif">Fout bij het ophalen van de GIF in volledige resolutie</string>
  <!--GiphyFragmentPageAdapter-->
  <string name="GiphyFragmentPagerAdapter_gifs">GIFs</string>
  <string name="GiphyFragmentPagerAdapter_stickers">Stickers</string>
  <!--AddToGroupActivity-->
  <string name="AddToGroupActivity_add_member">Persoon aan de groep toevoegen?</string>
  <string name="AddToGroupActivity_add_s_to_s">%1$s aan de groep “%2$s” toevoegen?</string>
  <string name="AddToGroupActivity_s_added_to_s">%1$s aan de groep “%2$s” toegevoegd.</string>
  <string name="AddToGroupActivity_add_to_group">Aan groep toevoegen</string>
  <string name="AddToGroupActivity_add_to_groups">Aan groepen toevoegen</string>
  <string name="AddToGroupActivity_this_person_cant_be_added_to_legacy_groups">Deze persoon kan niet worden toegevoegd aan een verouderde groep.</string>
  <string name="AddToGroupActivity_add">Toevoegen</string>
  <string name="AddToGroupActivity_add_to_a_group">Aan een groep toevoegen</string>
  <!--ChooseNewAdminActivity-->
  <string name="ChooseNewAdminActivity_choose_new_admin">Kies een nieuwe beheerder</string>
  <string name="ChooseNewAdminActivity_done">Klaar</string>
  <string name="ChooseNewAdminActivity_you_left">Je hebt de groep “%1$s” verlaten.</string>
  <!--GroupMembersDialog-->
  <string name="GroupMembersDialog_you">Jij</string>
  <!--GV2 access levels-->
  <string name="GroupManagement_access_level_anyone">Iedereen</string>
  <string name="GroupManagement_access_level_all_members">Alle groepsleden</string>
  <string name="GroupManagement_access_level_only_admins">Uitsluitend beheerders</string>
  <string name="GroupManagement_access_level_no_one">Niemand</string>
  <!--GV2 invites sent-->
  <plurals name="GroupManagement_invitation_sent">
    <item quantity="one">Uitnodiging verzonden</item>
    <item quantity="other">%d uitnodigingen verzonden</item>
  </plurals>
  <string name="GroupManagement_invite_single_user">“%1$s” kan niet direct door jou worden toegevoegd aan de groep. In plaats daarvan heeft hij of zij een uitnodiging gekregen om lid te worden van de groep, en hij of zij zal geen berichten van de groep kunnen zien totdat hij of zij de uitnodiging heeft aanvaard.</string>
  <string name="GroupManagement_invite_multiple_users">Deze personen kunnen niet direct door jou aan de groep worden toegevoegd. In plaats daarvan hebben ze een uitnodiging gekregen om lid te worden van de groep, en ze zullen geen berichten van de groep kunnen zien totdat ze de uitnodiging hebben aanvaard.</string>
  <!--GroupsV1MigrationLearnMoreBottomSheetDialogFragment-->
  <string name="GroupsV1MigrationLearnMore_what_are_new_groups">Wat zijn ‘nieuwe-stijl’ groepen?</string>
  <string name="GroupsV1MigrationLearnMore_new_groups_have_features_like_mentions">Nieuwe-stijl groepen hebben functionaliteiten waaronder @vermeldingen en groepsbeheer en in de toekomst zullen er meer functionaliteiten aan worden toegevoegd.</string>
  <string name="GroupsV1MigrationLearnMore_all_message_history_and_media_has_been_kept">Alle gespreksgeschiedenis en media van voor het omzetten zijn behouden gebleven.</string>
  <string name="GroupsV1MigrationLearnMore_you_will_need_to_accept_an_invite_to_join_this_group_again">Om weer lid te worden van deze groep zul je een uitnodiging moeten aanvaarden. Je zult geen berichten van deze groep ontvangen zolang je dat nog niet hebt gedaan.</string>
  <plurals name="GroupsV1MigrationLearnMore_these_members_will_need_to_accept_an_invite">
    <item quantity="one">Dit groepslid zal opnieuw een uitnodiging om tot de groep toe te treden moeten accepteren en zal geen berichten krijgen zolang dit geaccepteerd is:</item>
    <item quantity="other">Deze groepsleden zullen opnieuw een uitnodiging om tot de groep toe te treden moeten accepteren en zullen geen berichten krijgen zolang ze dit geaccepteerd hebben:</item>
  </plurals>
  <plurals name="GroupsV1MigrationLearnMore_these_members_were_removed_from_the_group">
    <item quantity="one">Dit groepslid is verwijderd uit de groep en kan niet opnieuw toetreden totdat hij Signal heeft bijgewerkt:</item>
    <item quantity="other">Deze groepsleden zijn verwijderd uit de groep en kunnen niet opnieuw toetreden totdat ze Signal hebben bijgewerkt:</item>
  </plurals>
  <!--GroupsV1MigrationInitiationBottomSheetDialogFragment-->
  <string name="GroupsV1MigrationInitiation_upgrade_to_new_group">Omzetten naar nieuwe-stijl groep</string>
  <string name="GroupsV1MigrationInitiation_upgrade_this_group">Deze groep omzetten naar een nieuwe groep</string>
  <string name="GroupsV1MigrationInitiation_new_groups_have_features_like_mentions">Nieuwe-stijl groepen hebben functionaliteiten waaronder @vermeldingen en groepsbeheer en in de toekomst zullen er meer functionaliteiten aan worden toegevoegd.</string>
  <string name="GroupsV1MigrationInitiation_all_message_history_and_media_will_be_kept">Alle gespreksgeschiedenis en media van voor het omzetten zullen behouden blijven.</string>
  <string name="GroupsV1MigrationInitiation_encountered_a_network_error">Er is een netwerkfout opgetreden. Probeer het later opnieuw.</string>
  <string name="GroupsV1MigrationInitiation_failed_to_upgrade">Omzetten is mislukt.</string>
  <plurals name="GroupsV1MigrationInitiation_these_members_will_need_to_accept_an_invite">
    <item quantity="one">Dit groepslid zal een uitnodiging ontvangen om tot de groep toe te treden en hij of zij zal geen berichten ontvangen zolang hij of zij die uitnodiging nog niet geaccepteerd heeft:</item>
    <item quantity="other">Deze groepsleden zullen een uitnodiging ontvangen om tot de groep toe te treden en ze zullen geen berichten ontvangen zolang ze die uitnodiging nog niet geaccepteerd hebben:</item>
  </plurals>
  <plurals name="GroupsV1MigrationInitiation_these_members_are_not_capable_of_joining_new_groups">
    <item quantity="one">Dit groepslid is niet in staat om tot nieuwe-stijl groepen toe te treden en wordt daarom verwijderd uit de groep:</item>
    <item quantity="other">Deze groepsleden zijn niet in staat om tot nieuwe-stijl groepen toe te treden en worden daarom verwijderd uit de groep:</item>
  </plurals>
  <!--GroupsV1MigrationSuggestionsReminder-->
  <plurals name="GroupsV1MigrationSuggestionsReminder_members_couldnt_be_added_to_the_new_group">
    <item quantity="one">%1$d groepslid kon bij het omzetten van de groep in een nieuwe-stijl groep niet automatisch opnieuw worden toegevoegd. Wil je ze hem of haar nu alsnog toevoegen?</item>
    <item quantity="other">%1$d groepsleden konden bij het omzetten van de groep in een nieuwe-stijl groep niet automatisch opnieuw worden toegevoegd. Wil je ze nu alsnog toevoegen?</item>
  </plurals>
  <plurals name="GroupsV1MigrationSuggestionsReminder_add_members">
    <item quantity="one">Groepslid toevoegen</item>
    <item quantity="other">Groepsleden toevoegen</item>
  </plurals>
  <string name="GroupsV1MigrationSuggestionsReminder_no_thanks">Nee bedankt</string>
  <!--GroupsV1MigrationSuggestionsDialog-->
  <plurals name="GroupsV1MigrationSuggestionsDialog_add_members_question">
    <item quantity="one">Groepslid toevoegen?</item>
    <item quantity="other">Groepsleden toevoegen?</item>
  </plurals>
  <plurals name="GroupsV1MigrationSuggestionsDialog_these_members_couldnt_be_automatically_added">
    <item quantity="one">Dit groepslid kon bij het omzetten van een groep in een nieuwe-stijl groep niet automatisch worden toegevoegd.</item>
    <item quantity="other">Deze groepsleden konden bij het omzetten van een groep in een nieuwe-stijl groep niet automatisch worden toegevoegd.</item>
  </plurals>
  <plurals name="GroupsV1MigrationSuggestionsDialog_add_members">
    <item quantity="one">Groepslid toevoegen</item>
    <item quantity="other">Groepsleden toevoegen</item>
  </plurals>
  <plurals name="GroupsV1MigrationSuggestionsDialog_failed_to_add_members_try_again_later">
    <item quantity="one">Het toevoegen van een groepslid is mislukt. Probeer het later opnieuw.</item>
    <item quantity="other">Het toevoegen van groepsleden is mislukt. Probeer het later opnieuw.</item>
  </plurals>
  <plurals name="GroupsV1MigrationSuggestionsDialog_cannot_add_members">
    <item quantity="one">Een groepslid kon niet toevoegen.</item>
    <item quantity="other">Groepsleden konden niet worden toevoegen.</item>
  </plurals>
  <!--LeaveGroupDialog-->
  <string name="LeaveGroupDialog_leave_group">Groep verlaten?</string>
  <string name="LeaveGroupDialog_you_will_no_longer_be_able_to_send_or_receive_messages_in_this_group">Je zult in dit groepsgesprek niet langer berichten kunnen verzenden of ontvangen.</string>
  <string name="LeaveGroupDialog_leave">Verlaten</string>
  <string name="LeaveGroupDialog_choose_new_admin">Kies een nieuwe beheerder</string>
  <string name="LeaveGroupDialog_before_you_leave_you_must_choose_at_least_one_new_admin_for_this_group">Voor je de groep verlaat moet je tenminste één beheerder aanwijzen voor deze groep.</string>
  <string name="LeaveGroupDialog_choose_admin">Beheerder kiezen</string>
  <!--LinkPreviewsMegaphone-->
  <string name="LinkPreviewsMegaphone_disable">Uitschakelen</string>
  <string name="LinkPreviewsMegaphone_preview_any_link">Voor elke website voorbeeldafbeeldingen</string>
  <string name="LinkPreviewsMegaphone_you_can_now_retrieve_link_previews_directly_from_any_website">Vanaf nu kun je voor elke website een voorbeeldafbeelding bijvoegen, maar wanneer je dat doet zouden die websites kunnen zien dat je hen vermeldt.</string>
  <!--LinkPreviewView-->
  <string name="LinkPreviewView_no_link_preview_available">Geen voorbeeldafbeelding beschikbaar</string>
  <string name="LinkPreviewView_this_group_link_is_not_active">Deze groepsverwijzing is niet actief</string>
  <string name="LinkPreviewView_domain_date">%1$s · %2$s</string>
  <!--LinkPreviewRepository-->
  <plurals name="LinkPreviewRepository_d_members">
    <item quantity="one">%1$d lid</item>
    <item quantity="other">%1$d leden</item>
  </plurals>
  <!--PendingMembersActivity-->
  <string name="PendingMembersActivity_pending_group_invites">Uitnodigingen in afwachting</string>
  <string name="PendingMembersActivity_requests">Verzoeken</string>
  <string name="PendingMembersActivity_invites">Uitnodigingen</string>
  <string name="PendingMembersActivity_people_you_invited">Personen die jij voor de groep hebt uitgenodigd</string>
  <string name="PendingMembersActivity_you_have_no_pending_invites">Er zijn geen door jou verzonden uitnodigingen in afwachting van een reactie.</string>
  <string name="PendingMembersActivity_invites_by_other_group_members">Personen die door andere leden voor de groep zijn uitgenodigd</string>
  <string name="PendingMembersActivity_no_pending_invites_by_other_group_members">Er zijn geen door andere groepsleden verzonden uitnodigingen in afwachting van een reactie.</string>
  <string name="PendingMembersActivity_missing_detail_explanation">Profielinformatie van personen die door andere groepsleden zijn uitgenodigd wordt niet weergegeven. Pas als een genodigde er voor kiest de uitnodiging te aanvaarden, dan zullen op dat moment zijn of haar profielnaam, -foto en -omschrijving zichtbaar worden voor de groep. Zolang deze personen de uitnodiging niet aanvaard hebben zullen ze nog geen groepsberichten ontvangen.</string>
  <string name="PendingMembersActivity_revoke_invite">Uitnodiging intrekken</string>
  <string name="PendingMembersActivity_revoke_invites">Uitnodigingen intrekken</string>
  <plurals name="PendingMembersActivity_revoke_d_invites">
    <item quantity="one">Uitnodiging intrekken</item>
    <item quantity="other">%1$d uitnodigingen intrekken</item>
  </plurals>
  <plurals name="PendingMembersActivity_error_revoking_invite">
    <item quantity="one">Fout bij het intrekken van een uitnodiging</item>
    <item quantity="other">Fout bij het intrekken van uitnodigingen</item>
  </plurals>
  <!--RequestingMembersFragment-->
  <string name="RequestingMembersFragment_pending_member_requests">Lidmaatschapsverzoeken in afwachting</string>
  <string name="RequestingMembersFragment_no_member_requests_to_show">Er zijn geen lidmaatschapsverzoeken om weer te geven.</string>
  <string name="RequestingMembersFragment_explanation">Personen in deze lijst proberen via de groepsverwijzing lid te worden van deze groep.</string>
  <string name="RequestingMembersFragment_added_s">“ %1$s” toegevoegd</string>
  <string name="RequestingMembersFragment_denied_s">“ %1$s” afgewezen</string>
  <!--AddMembersActivity-->
  <string name="AddMembersActivity__done">Klaar</string>
  <string name="AddMembersActivity__this_person_cant_be_added_to_legacy_groups">Deze persoon kan niet worden toegevoegd aan verouderde groepen.</string>
  <string name="AddMembersActivity__this_person_cant_be_added_to_announcement_groups">Deze persoon kan niet aan mededelingsgroepen worden toegevoegd.</string>
  <plurals name="AddMembersActivity__add_d_members_to_s">
    <item quantity="one">%1$s toevoegen aan “%2$s”?</item>
    <item quantity="other">%3$d personen toevoegen aan “%2$s”?</item>
  </plurals>
  <string name="AddMembersActivity__add">Toevoegen</string>
  <string name="AddMembersActivity__add_members">Groepsleden toevoegen</string>
  <!--AddGroupDetailsFragment-->
  <string name="AddGroupDetailsFragment__name_this_group">Geef dit groepsgesprek een naam </string>
  <string name="AddGroupDetailsFragment__create_group">Groep aanmaken</string>
  <string name="AddGroupDetailsFragment__create">Aanmaken</string>
  <string name="AddGroupDetailsFragment__members">Leden</string>
  <string name="AddGroupDetailsFragment__you_can_add_or_invite_friends_after_creating_this_group">Je kunt na het maken van deze groep kennissen ervoor uitnodigen of eraan toevoegen.</string>
  <string name="AddGroupDetailsFragment__group_name_required">Groepsnaam (vereist)</string>
  <string name="AddGroupDetailsFragment__group_name_optional">Groepsnaam (optioneel)</string>
  <string name="AddGroupDetailsFragment__this_field_is_required">Dit veld is vereist.</string>
  <string name="AddGroupDetailsFragment__group_creation_failed">Nieuw groepsgesprek aanmaken is mislukt</string>
  <string name="AddGroupDetailsFragment__try_again_later">Probeer het later opnieuw.</string>
  <string name="AddGroupDetailsFragment__youve_selected_a_contact_that_doesnt">Je hebt een contactpersoon geselecteerd die geen Signal-groepen ondersteunt, dus deze groep zal gebruikmaken van mms.</string>
  <string name="AddGroupDetailsFragment_custom_mms_group_names_and_photos_will_only_be_visible_to_you">Zelf ingestelde mms-groepsnamen en groepsafbeeldingen zullen alleen zichtbaar zijn voor jou.</string>
  <string name="AddGroupDetailsFragment__remove">Verwijderen</string>
  <string name="AddGroupDetailsFragment__sms_contact">Sms-contactpersoon</string>
  <string name="AddGroupDetailsFragment__remove_s_from_this_group">%1$s van deze groep verwijderen?</string>
  <plurals name="AddGroupDetailsFragment__d_members_do_not_support_new_groups">
    <item quantity="one">%d groepslid ondersteunt geen nieuwe-stijl groepen, dus deze groep wordt een verouderde groep.</item>
    <item quantity="other">%d groepsleden ondersteunen geen nieuwe-stijl groepen, dus deze groep wordt een verouderde groep.</item>
  </plurals>
  <plurals name="AddGroupDetailsFragment__d_members_do_not_support_new_groups_so_this_group_cannot_be_created">
    <item quantity="one">%d groepslid ondersteunt geen nieuwe-stijl groepen, dus de nieuwe groep kan niet worden aangemaakt.</item>
    <item quantity="other">%d groepsleden ondersteunen geen nieuwe-stijl groepen, dus de nieuwe groep kan niet worden aangemaakt.</item>
  </plurals>
  <!--NonGv2MemberDialog-->
  <string name="NonGv2MemberDialog_single_users_are_non_gv2_capable">Er zal een verouderde groep aangemaakt worden omdat “%1$s” een oude versie van Signal gebruikt. Je kunt een nieuwe-stijl groep aanmaken met hem als lid nadat hij Signal heeft bijgewerkt, of hem voordat je de groep aanmaakt verwijderen.</string>
  <plurals name="NonGv2MemberDialog_d_users_are_non_gv2_capable">
    <item quantity="one">Er zal een verouderde groep aangemaakt worden omdat %1$d lid een oude versie van Signal gebruikt. Je kunt een nieuwe-stijl groep aanmaken met hem als lid nadat hij Signal heeft bijgewerkt, of hem voordat je de groep aanmaakt verwijderen.</item>
    <item quantity="other">Er zal een verouderde groep aangemaakt worden omdat %1$d leden een oude versie van Signal gebruiken. Je kunt een nieuwe-stijl groep aanmaken met hen als lid nadat ze Signal hebben bijgewerkt, of hen voordat je de groep aanmaakt verwijderen.</item>
  </plurals>
  <string name="NonGv2MemberDialog_single_users_are_non_gv2_capable_forced_migration">De nieuwe groep kon niet aangemaakt worden omdat “%1$s” een oude versie van Signal gebruikt. Je zult hem of haar moeten verwijderen om een nieuwe groep aan te kunnen maken.</string>
  <plurals name="NonGv2MemberDialog_d_users_are_non_gv2_capable_forced_migration">
    <item quantity="one">De nieuwe groep kon niet aangemaakt worden omdat %1$d lid een oude versie van Signal gebruikt. Je zult hem of haar moeten verwijderen om een nieuwe groep aan te kunnen maken.</item>
    <item quantity="other">De nieuwe groep kon niet aangemaakt worden omdat %1$d leden een oude versie van Signal gebruiken. Je zult hen moeten verwijderen om een nieuwe groep aan te kunnen maken.</item>
  </plurals>
  <!--ManageGroupActivity-->
  <string name="ManageGroupActivity_member_requests_and_invites">Lidmaatschapsverzoeken &amp; -uitnodigingen</string>
  <string name="ManageGroupActivity_add_members">Leden toevoegen</string>
  <string name="ManageGroupActivity_edit_group_info">Groepsinformatie aanpassen</string>
  <string name="ManageGroupActivity_who_can_add_new_members">Wie mag nieuwe leden toevoegen?</string>
  <string name="ManageGroupActivity_who_can_edit_this_groups_info">Wie mag de groepsinformatie aanpassen?</string>
  <string name="ManageGroupActivity_group_link">Groepsverwijzing voor deze groep</string>
  <string name="ManageGroupActivity_block_group">Groep blokkeren en verlaten</string>
  <string name="ManageGroupActivity_unblock_group">Groep deblokkeren</string>
  <string name="ManageGroupActivity_leave_group">Groep verlaten</string>
  <string name="ManageGroupActivity_mute_notifications">Meldingen dempen</string>
  <string name="ManageGroupActivity_custom_notifications">Aangepaste meldingen</string>
  <string name="ManageGroupActivity_mentions">Vermeldingen</string>
  <string name="ManageGroupActivity_chat_color_and_wallpaper">Gesprekskleur &amp; -achtergrond</string>
  <string name="ManageGroupActivity_until_s">Tot %1$s</string>
  <string name="ManageGroupActivity_always">Voor altijd</string>
  <string name="ManageGroupActivity_off">Uit</string>
  <string name="ManageGroupActivity_on">Aan</string>
  <string name="ManageGroupActivity_view_all_members">Alle leden weergeven</string>
  <string name="ManageGroupActivity_see_all">Alles weergeven</string>
  <plurals name="ManageGroupActivity_added">
    <item quantity="one">%d persoon toegevoegd.</item>
    <item quantity="other">%d personen toegevoegd.</item>
  </plurals>
  <string name="ManageGroupActivity_only_admins_can_enable_or_disable_the_sharable_group_link">Uitsluitend beheerders kunnen de groepsverwijzing in- of uitschakelen.</string>
  <string name="ManageGroupActivity_only_admins_can_enable_or_disable_the_option_to_approve_new_members">Uitsluitend beheerders kunnen de beheerderstoestemming-vereiste om lid te mogen worden van de groep in- of uitschakelen.</string>
  <string name="ManageGroupActivity_only_admins_can_reset_the_sharable_group_link">Uitsluitend beheerders kunnen de groepsverwijzing vernieuwen.</string>
  <string name="ManageGroupActivity_you_dont_have_the_rights_to_do_this">Je hebt geen recht om dit te doen</string>
  <string name="ManageGroupActivity_not_capable">Één of meer van de door jou toegevoegde personen ondersteunen de vernieuwde groepsgesprekken nog niet. Zij moeten Signal bijwerken.</string>
  <string name="ManageGroupActivity_not_announcement_capable">Tenminste een persoon die je hebt toegevoegd moet eerst Signal bijwerken voordat ze aan mededelingsgroepen kunnen worden toegevoegd.</string>
  <string name="ManageGroupActivity_failed_to_update_the_group">Bijwerken van de groep is mislukt</string>
  <string name="ManageGroupActivity_youre_not_a_member_of_the_group">Je bent geen lid van deze groep</string>
  <string name="ManageGroupActivity_failed_to_update_the_group_please_retry_later">Het bijwerken van de groep is mislukt. Probeer het later opnieuw</string>
  <string name="ManageGroupActivity_failed_to_update_the_group_due_to_a_network_error_please_retry_later">Het bijwerken van de groep is mislukt vanwege een netwerkfout. Probeer het later opnieuw</string>
  <string name="ManageGroupActivity_edit_name_and_picture">Naam en afbeelding aanpassen</string>
  <string name="ManageGroupActivity_legacy_group">Verouderde groep</string>
  <string name="ManageGroupActivity_legacy_group_learn_more">Dit is een verouderde groep. Om nieuwe functionaliteiten zoals groepsbeheer te kunnen gebruiken moet je een nieuwe groep aanmaken.</string>
  <string name="ManageGroupActivity_legacy_group_upgrade">Dit is een verouderde groep; om nieuwe functionaliteiten te kunnen gebruiken zoals @vermeldigen en beheerders,</string>
  <string name="ManageGroupActivity_legacy_group_too_large">Deze verouderde groep kan niet worden omgezet naar een nieuwe-stijl groep omdat het teveel leden bevat. Het maximum ledenaantal voor een groep is %1$d.</string>
  <string name="ManageGroupActivity_upgrade_this_group">moet je deze groep omzetten.</string>
  <string name="ManageGroupActivity_this_is_an_insecure_mms_group">Dit is een onbeveiligde mms-groep. Om beveiligde berichten uit te wisselen en om functionaliteiten te kunnen gebruiken zoals groepsnamen en groepsbeheer, moet je je contactpersonen uitnodigen om Signal berichtenapp te gebruiken.</string>
  <string name="ManageGroupActivity_invite_now">Nu uitnodigen</string>
  <string name="ManageGroupActivity_more"> meer</string>
  <string name="ManageGroupActivity_add_group_description">Voeg een groepsomschrijving toe …</string>
  <!--GroupMentionSettingDialog-->
  <string name="GroupMentionSettingDialog_notify_me_for_mentions">Meldingen bij naamsvermeldingen</string>
  <string name="GroupMentionSettingDialog_receive_notifications_when_youre_mentioned_in_muted_chats">Wil je toch meldingen ontvangen wanneer iemand je naam in een gedempt gesprek vermeld?</string>
  <string name="GroupMentionSettingDialog_always_notify_me">Geef me altijd een melding</string>
  <string name="GroupMentionSettingDialog_dont_notify_me">Geen meldingen als gedempt</string>
  <!--ManageProfileFragment-->
  <string name="ManageProfileFragment_profile_name">Profielnaam</string>
  <string name="ManageProfileFragment_username">Gebruikersnaam</string>
  <string name="ManageProfileFragment_about">Over mij</string>
  <string name="ManageProfileFragment_write_a_few_words_about_yourself">Schrijf een paar woorden over jezelf</string>
  <string name="ManageProfileFragment_your_name">Je naam</string>
  <string name="ManageProfileFragment_your_username">Je gebruikersnaam</string>
  <string name="ManageProfileFragment_failed_to_set_avatar">Instellen van profielfoto is mislukt</string>
  <string name="ManageProfileFragment_badges">Badges</string>
  <string name="ManageProfileFragment__edit_photo">Profielfoto aanpassen</string>
  <!--ManageRecipientActivity-->
  <string name="ManageRecipientActivity_no_groups_in_common">Geen gemeenschappelijke groepen</string>
  <plurals name="ManageRecipientActivity_d_groups_in_common">
    <item quantity="one">%d gemeenschappelijke groep</item>
    <item quantity="other">%d gemeenschappelijke groepen</item>
  </plurals>
  <plurals name="GroupMemberList_invited">
    <item quantity="one">%1$s heeft 1 persoon uitgenodigd voor de groep</item>
    <item quantity="other">%1$s heeft %2$d personen uitgenodigd voor de groep</item>
  </plurals>
  <!--CustomNotificationsDialogFragment-->
  <string name="CustomNotificationsDialogFragment__custom_notifications">Aangepaste meldingen</string>
  <string name="CustomNotificationsDialogFragment__messages">Berichten</string>
  <string name="CustomNotificationsDialogFragment__use_custom_notifications">Aangepaste meldingen gebruiken</string>
  <string name="CustomNotificationsDialogFragment__notification_sound">Meldingsgeluid</string>
  <string name="CustomNotificationsDialogFragment__vibrate">Trillen</string>
  <string name="CustomNotificationsDialogFragment__call_settings">Oproepinstellingen</string>
  <string name="CustomNotificationsDialogFragment__ringtone">Oproepgeluid</string>
  <string name="CustomNotificationsDialogFragment__enabled">Ingeschakeld</string>
  <string name="CustomNotificationsDialogFragment__disabled">Uitgeschakeld</string>
  <string name="CustomNotificationsDialogFragment__default">Systeemstandaard</string>
  <string name="CustomNotificationsDialogFragment__unknown">Onbekend</string>
  <!--ShareableGroupLinkDialogFragment-->
  <string name="ShareableGroupLinkDialogFragment__shareable_group_link">Deelbare groepsverwijzing</string>
  <string name="ShareableGroupLinkDialogFragment__manage_and_share">Beheren &amp; delen</string>
  <string name="ShareableGroupLinkDialogFragment__group_link">Groepsverwijzing</string>
  <string name="ShareableGroupLinkDialogFragment__share">Met anderen delen</string>
  <string name="ShareableGroupLinkDialogFragment__reset_link">Verwijzing vernieuwen</string>
  <string name="ShareableGroupLinkDialogFragment__member_requests">Lidmaatschapsverzoeken</string>
  <string name="ShareableGroupLinkDialogFragment__approve_new_members">Beheerderstoestemming vereisen</string>
  <string name="ShareableGroupLinkDialogFragment__require_an_admin_to_approve_new_members_joining_via_the_group_link">Vereis voor iedere persoon die via de groepsverwijzing lid wil worden eerst toestemming van een beheerder.</string>
  <string name="ShareableGroupLinkDialogFragment__are_you_sure_you_want_to_reset_the_group_link">Weet je zeker dat je de groepsverwijzing wilt vernieuwen? Men zal dan niet langer lid van de groep kunnen worden via de huidige verwijzing.</string>
  <!--GroupLinkShareQrDialogFragment-->
  <string name="GroupLinkShareQrDialogFragment__qr_code">QR-code</string>
  <string name="GroupLinkShareQrDialogFragment__people_who_scan_this_code_will">Personen die deze code scannen zullen in staat zijn lid te worden van je groep. Als de optie ‘Beheerderstoestemming vereisen’ is ingeschakeld moet een beheerder eerst nog toestemming geven voor iemand lid mag worden van de groep.</string>
  <string name="GroupLinkShareQrDialogFragment__share_code">QR-code delen</string>
  <!--GV2 Invite Revoke confirmation dialog-->
  <string name="InviteRevokeConfirmationDialog_revoke_own_single_invite">Wil je de uitnodiging die je naar %1$s hebt gestuurd intrekken?</string>
  <plurals name="InviteRevokeConfirmationDialog_revoke_others_invites">
    <item quantity="one">Wil je de uitnodiging die door %1$s verzonden is intrekken?</item>
    <item quantity="other">Wil je %2$d uitnodigingen intrekken die door %1$s verzonden zijn?</item>
  </plurals>
  <!--GroupJoinBottomSheetDialogFragment-->
  <string name="GroupJoinBottomSheetDialogFragment_you_are_already_a_member">Je bent al lid van deze groep</string>
  <string name="GroupJoinBottomSheetDialogFragment_join">Lid worden</string>
  <string name="GroupJoinBottomSheetDialogFragment_request_to_join">Verzoek om lid te worden</string>
  <string name="GroupJoinBottomSheetDialogFragment_unable_to_join_group_please_try_again_later">Kan geen lid worden van de groep, probeer het later nog eens</string>
  <string name="GroupJoinBottomSheetDialogFragment_encountered_a_network_error">Er is een netwerkfout opgetreden.</string>
  <string name="GroupJoinBottomSheetDialogFragment_this_group_link_is_not_active">Deze groepsverwijzing is niet actief</string>
  <string name="GroupJoinBottomSheetDialogFragment_unable_to_get_group_information_please_try_again_later">Kan geen informatie over de groep opvragen, probeer het later nog eens</string>
  <string name="GroupJoinBottomSheetDialogFragment_direct_join">Wil je lid worden van deze groep en je naam en foto met de andere leden delen?</string>
  <string name="GroupJoinBottomSheetDialogFragment_admin_approval_needed">Een beheerder van deze groep moet eerst je verzoek om lid te worden goedkeuren voordat je lid kunt worden van deze groep. Wanneer je verzoekt om lid te worden zullen je profielnaam, -foto en -omschrijving direct zichtbaar zijn voor de groepsleden.</string>
  <plurals name="GroupJoinBottomSheetDialogFragment_group_dot_d_members">
    <item quantity="one">Groep · %1$d lid</item>
    <item quantity="other">Groep · %1$d leden</item>
  </plurals>
  <!--GroupJoinUpdateRequiredBottomSheetDialogFragment-->
  <string name="GroupJoinUpdateRequiredBottomSheetDialogFragment_update_signal_to_use_group_links">Werk Signal bij om groepsverwijzingen te kunnen gebruiken</string>
  <string name="GroupJoinUpdateRequiredBottomSheetDialogFragment_update_message">De versie van Signal die je gebruikt ondersteunt deze groepsverwijzing niet. Werk Signal bij naar de meest recente versie om via een verwijzing lid te kunnen worden van een groep.</string>
  <string name="GroupJoinUpdateRequiredBottomSheetDialogFragment_update_signal">Signal bijwerken</string>
  <string name="GroupJoinUpdateRequiredBottomSheetDialogFragment_update_linked_device_message">Een of meerdere van je gekoppelde apparaten gebruikt een versie van Signal die geen groepsverwijzingen ondersteunt. Werk Signal op die apparaten bij om lid te worden van deze groep.</string>
  <string name="GroupJoinUpdateRequiredBottomSheetDialogFragment_group_link_is_not_valid">Ongeldige groepsverwijzing</string>
  <!--GroupInviteLinkEnableAndShareBottomSheetDialogFragment-->
  <string name="GroupInviteLinkEnableAndShareBottomSheetDialogFragment_invite_friends">Kennissen uitnodigen</string>
  <string name="GroupInviteLinkEnableAndShareBottomSheetDialogFragment_share_a_link_with_friends_to_let_them_quickly_join_this_group">Je kunt een groepsverwijzing delen met kennissen zodat ze zelf gemakkelijk lid kunnen worden van deze groep.</string>
  <string name="GroupInviteLinkEnableAndShareBottomSheetDialogFragment_enable_and_share_link">Groepsverwijzing inschakelen en delen</string>
  <string name="GroupInviteLinkEnableAndShareBottomSheetDialogFragment_share_link">Groepsverwijzing delen</string>
  <string name="GroupInviteLinkEnableAndShareBottomSheetDialogFragment_unable_to_enable_group_link_please_try_again_later">Kan de groepsverwijzing niet inschakelen, probeer het later opnieuw.</string>
  <string name="GroupInviteLinkEnableAndShareBottomSheetDialogFragment_encountered_a_network_error">Er is een netwerkfout opgetreden.</string>
  <string name="GroupInviteLinkEnableAndShareBottomSheetDialogFragment_you_dont_have_the_right_to_enable_group_link">Je hebt geen recht om groepsverwijzingen in te schakelen, vraag dit aan een beheerder.</string>
  <string name="GroupInviteLinkEnableAndShareBottomSheetDialogFragment_you_are_not_currently_a_member_of_the_group">Je bent momenteel geen lid van deze groep.</string>
  <!--GV2 Request confirmation dialog-->
  <string name="RequestConfirmationDialog_add_s_to_the_group">“%1$s” toevoegen aan de groep?</string>
  <string name="RequestConfirmationDialog_deny_request_from_s">Verzoek van “%1$s” afwijzen?</string>
  <string name="RequestConfirmationDialog_add">Toevoegen</string>
  <string name="RequestConfirmationDialog_deny">Afwijzen</string>
  <!--ImageEditorHud-->
  <string name="ImageEditorHud_blur_faces">Vervaag gezichten</string>
  <string name="ImageEditorHud_new_blur_faces_or_draw_anywhere_to_blur">Nieuw: Vervaag gezichten of teken om andere dingen te vervagen</string>
  <string name="ImageEditorHud_draw_anywhere_to_blur">Teken waar je maar wilt om iets te vervagen</string>
  <string name="ImageEditorHud_draw_to_blur_additional_faces_or_areas">Teken om meer gezichten of gebieden te vervagen</string>
  <!--InputPanel-->
  <string name="InputPanel_tap_and_hold_to_record_a_voice_message_release_to_send">Tik en houd vast om een audiobericht op te nemen, laat los om te verzenden</string>
  <!--InviteActivity-->
  <string name="InviteActivity_share">Doorsturen via andere app</string>
  <string name="InviteActivity_share_with_contacts">Contactpersonen kiezen (sms)</string>
  <string name="InviteActivity_share_via">Delen via …</string>
  <string name="InviteActivity_cancel">Annuleren</string>
  <string name="InviteActivity_sending">Bezig met verzenden …</string>
  <string name="InviteActivity_invitations_sent">Uitnodigingen verzonden!</string>
  <string name="InviteActivity_invite_to_signal">Uitnodigen voor Molly</string>
  <string name="InviteActivity_send_sms">Sms verzenden (%d)</string>
  <plurals name="InviteActivity_send_sms_invites">
    <item quantity="one">%d sms-uitnodiging verzenden?</item>
    <item quantity="other">%d sms-uitnodigingen verzenden?</item>
  </plurals>
  <string name="InviteActivity_lets_switch_to_signal">Laten we Molly gebruiken om een gesprek te voeren: %1$s</string>
  <string name="InviteActivity_no_app_to_share_to">Het lijkt erop dat je geen apps hebt waarmee je een uitnodiging kan verzenden.</string>
  <!--LearnMoreTextView-->
  <string name="LearnMoreTextView_learn_more">Meer leren hierover</string>
  <string name="SpanUtil__read_more">Meer lezen</string>
  <!--LongMessageActivity-->
  <string name="LongMessageActivity_unable_to_find_message">Kan bericht niet vinden</string>
  <string name="LongMessageActivity_message_from_s">Volledige bericht van %1$s</string>
  <string name="LongMessageActivity_your_message">Jouw volledige bericht</string>
  <!--MessageRetrievalService-->
  <string name="MessageRetrievalService_signal">Molly</string>
  <string name="MessageRetrievalService_background_connection_enabled">Berichten ontvangen in de achtergrond is actief</string>
  <!--MmsDownloader-->
  <string name="MmsDownloader_error_reading_mms_settings">Fout bij het lezen van de mms-instellingen van de provider</string>
  <!--MediaOverviewActivity-->
  <string name="MediaOverviewActivity_Media">Media</string>
  <string name="MediaOverviewActivity_Files">Documenten</string>
  <string name="MediaOverviewActivity_Audio">Audio</string>
  <string name="MediaOverviewActivity_All">Alles</string>
  <plurals name="MediaOverviewActivity_Media_delete_confirm_title">
    <item quantity="one">Geselecteerd item wissen?</item>
    <item quantity="other">Geselecteerd items wissen?</item>
  </plurals>
  <plurals name="MediaOverviewActivity_Media_delete_confirm_message">
    <item quantity="one">Dit zal het geselecteerde bestand alleen voor jou onherroepelijk wissen, maar dus niet voor je gesprekspartner(s). Enig berichttekst geassocieerd met dit bestand zal ook worden gewist.</item>
    <item quantity="other">Dit zal alle %1$d geselecteerde bestanden alleen voor jou onherroepelijk wissen, maar dus niet voor je gesprekspartner(s). Enig berichttekst geassocieerd met deze bestanden zal ook worden gewist.</item>
  </plurals>
  <string name="MediaOverviewActivity_Media_delete_progress_title">Aan het verwijderen</string>
  <string name="MediaOverviewActivity_Media_delete_progress_message">Berichten aan het wissen …</string>
  <string name="MediaOverviewActivity_Select_all">Alles selecteren</string>
  <string name="MediaOverviewActivity_collecting_attachments">Bijlagen aan het verzamelen …</string>
  <string name="MediaOverviewActivity_Sort_by">Sorteren op</string>
  <string name="MediaOverviewActivity_Newest">Nieuwste bovenaan</string>
  <string name="MediaOverviewActivity_Oldest">Oudste bovenaan</string>
  <string name="MediaOverviewActivity_Storage_used">Gebruikte opslagruimte</string>
  <string name="MediaOverviewActivity_All_storage_use">Alle opgeslagen bestanden</string>
  <string name="MediaOverviewActivity_Grid_view_description">Rasterweergave</string>
  <string name="MediaOverviewActivity_List_view_description">Lijstweergave</string>
  <string name="MediaOverviewActivity_Selected_description">Geselecteerd</string>
  <string name="MediaOverviewActivity_select_all">Alles selecteren</string>
  <plurals name="MediaOverviewActivity_save_plural">
    <item quantity="one">Onversleuteld opslaan</item>
    <item quantity="other">Onversleuteld opslaan</item>
  </plurals>
  <plurals name="MediaOverviewActivity_delete_plural">
    <item quantity="one">Wissen</item>
    <item quantity="other">Wissen</item>
  </plurals>
  <plurals name="MediaOverviewActivity_d_selected_s">
    <item quantity="one">%1$d geselecteerd (%2$s)</item>
    <item quantity="other">%1$d geselecteerd (%2$s)</item>
  </plurals>
  <string name="MediaOverviewActivity_file">Bestand</string>
  <string name="MediaOverviewActivity_audio">Audio</string>
  <string name="MediaOverviewActivity_video">Video</string>
  <string name="MediaOverviewActivity_image">Afbeelding</string>
  <string name="MediaOverviewActivity_voice_message">Audiobericht</string>
  <string name="MediaOverviewActivity_sent_by_s">Door %1$s verzonden</string>
  <string name="MediaOverviewActivity_sent_by_you">Door jou verzonden</string>
  <string name="MediaOverviewActivity_sent_by_s_to_s">Door %1$s naar %2$s verzonden</string>
  <string name="MediaOverviewActivity_sent_by_you_to_s">Door jou naar %1$s verzonden</string>
  <!--Megaphones-->
  <string name="Megaphones_introducing_reactions">We introduceren ‘reacties’</string>
  <string name="Megaphones_tap_and_hold_any_message_to_quicky_share_how_you_feel">Je kunt vanaf nu een bericht aantikken en vasthouden om snel en gemakkelijk te laten weten hoe je je er over voelt.</string>
  <string name="Megaphones_remind_me_later">Herinner me later</string>
  <string name="Megaphones_verify_your_signal_pin">Weet je je Signal-pincode nog?</string>
  <string name="Megaphones_well_occasionally_ask_you_to_verify_your_pin">Signal vraagt je af en toe of je je pincode nog weet, zodat je je pincode goed onthoudt.</string>
  <string name="Megaphones_verify_pin">Pincode bevestigen</string>
  <string name="Megaphones_get_started">Maak een begin</string>
  <string name="Megaphones_new_group">Nieuwe-stijl groep</string>
  <string name="Megaphones_invite_friends">Kennissen uitnodigen</string>
  <string name="Megaphones_use_sms">Sms gebruiken</string>
  <string name="Megaphones_appearance">Uiterlijk</string>
  <string name="Megaphones_add_photo">Voeg een foto toe</string>
  <!--NotificationBarManager-->
  <string name="NotificationBarManager_signal_call_in_progress">Je zit nog in een Signal-oproep</string>
  <string name="NotificationBarManager__establishing_signal_call">Signal-oproep aan het opzetten</string>
  <string name="NotificationBarManager__incoming_signal_call">Inkomende Signal-oproep</string>
  <string name="NotificationBarManager__incoming_signal_group_call">Binnenkomende Signal-groepsoproep</string>
  <string name="NotificationBarManager__stopping_signal_call_service">Signal-oproep-ondersteuning wordt gestopt</string>
  <string name="NotificationBarManager__decline_call">Oproep afwijzen</string>
  <string name="NotificationBarManager__answer_call">Oproep beantwoorden</string>
  <string name="NotificationBarManager__end_call">Oproep beëindigen</string>
  <string name="NotificationBarManager__cancel_call">Oproep annuleren</string>
  <string name="NotificationBarManager__join_call">Aan oproep deelnemen</string>
  <!--NotificationsMegaphone-->
  <string name="NotificationsMegaphone_turn_on_notifications">Meldingen inschakelen?</string>
  <string name="NotificationsMegaphone_never_miss_a_message">Mis nooit een melding van je contactpersonen en groepen.</string>
  <string name="NotificationsMegaphone_turn_on">Inschakelen</string>
  <string name="NotificationsMegaphone_not_now">Niet nu</string>
  <!--NotificationMmsMessageRecord-->
  <string name="NotificationMmsMessageRecord_multimedia_message">Multimediabericht</string>
  <string name="NotificationMmsMessageRecord_downloading_mms_message">Mms-bericht aan het downloaden</string>
  <string name="NotificationMmsMessageRecord_error_downloading_mms_message">Fout bij downloaden van mms-bericht, tik om opnieuw te proberen</string>
  <!--MediaPickerActivity-->
  <string name="MediaPickerActivity_send_to">Verzenden naar %s</string>
  <string name="MediaPickerActivity__menu_open_camera">Camera openen</string>
  <!--MediaSendActivity-->
  <string name="MediaSendActivity_add_a_caption">Voeg een bijschrift toe …</string>
  <string name="MediaSendActivity_an_item_was_removed_because_it_exceeded_the_size_limit">Een of meer bijlagen zijn niet toegevoegd omdat die de bestandsgroottelimiet overschrijden</string>
  <string name="MediaSendActivity_an_item_was_removed_because_it_had_an_unknown_type">Er is een item verwijderd omdat die van een onbekend type is</string>
  <string name="MediaSendActivity_an_item_was_removed_because_it_exceeded_the_size_limit_or_had_an_unknown_type">Er is een item verwijderd omdat die de maximale bestandsgrootte overschrijft of omdat die van een onbekend type is</string>
  <string name="MediaSendActivity_camera_unavailable">Camera niet beschikbaar.</string>
  <string name="MediaSendActivity_message_to_s">Bericht aan %s</string>
  <string name="MediaSendActivity_message">Bericht</string>
  <string name="MediaSendActivity_select_recipients">Selecteer Signal-gebruikers</string>
  <string name="MediaSendActivity_signal_needs_access_to_your_contacts">Molly heeft toegang nodig tot je contacten om contactpersonen te kunnen weergeven.</string>
  <string name="MediaSendActivity_signal_needs_contacts_permission_in_order_to_show_your_contacts_but_it_has_been_permanently_denied">Molly heeft toegang tot je lijst met contacten nodig om je contacten weer te kunnen geven, maar toestemming om contacten in te zien is pertinent geweigerd. Ga naar de instellingen voor deze app, tik op ‘Machtigingen’ en schakel ‘Contacten’ in.</string>
  <plurals name="MediaSendActivity_cant_share_more_than_n_items">
    <item quantity="one">Je kan niet meer dan %d item delen.</item>
    <item quantity="other">Je kunt niet meer dan %d items delen.</item>
  </plurals>
  <string name="MediaSendActivity_select_recipients_description">Selecteer Signal-gebruikers</string>
  <string name="MediaSendActivity_tap_here_to_make_this_message_disappear_after_it_is_viewed">Tik hier om er voor te zorgen dat dit bericht wordt gewist nadat het is gezien.</string>
  <!--MediaRepository-->
  <string name="MediaRepository_all_media">Alle media</string>
  <string name="MediaRepository__camera">Camera</string>
  <!--MessageDecryptionUtil-->
  <string name="MessageDecryptionUtil_failed_to_decrypt_message">Ontsleutelen van bericht is mislukt</string>
  <string name="MessageDecryptionUtil_tap_to_send_a_debug_log">Tik hier op een foutopsporingslog te uploaden</string>
  <!--MessageRecord-->
  <string name="MessageRecord_unknown">Gebruiker niet bekend</string>
  <string name="MessageRecord_message_encrypted_with_a_legacy_protocol_version_that_is_no_longer_supported">Dit bericht gebruikt verouderde versleuteling van een Signal-versie die niet langer ondersteund wordt. Vraag de afzender om bij te werken naar de meest recente versie en het bericht opnieuw te verzenden.</string>
  <string name="MessageRecord_left_group">Je hebt de groep verlaten.</string>
  <string name="MessageRecord_you_updated_group">Je hebt de groep aangepast.</string>
  <string name="MessageRecord_the_group_was_updated">De groep is aangepast.</string>
  <string name="MessageRecord_you_called_date">Je hebt gebeld · %1$s</string>
  <string name="MessageRecord_missed_audio_call_date">Audio-oproep gemist· %1$s</string>
  <string name="MessageRecord_missed_video_call_date">Video-oproep gemist · %1$s</string>
  <string name="MessageRecord_s_updated_group">%s heeft de groep aangepast.</string>
  <string name="MessageRecord_s_called_you_date">%1$s heeft je gebeld · %2$s</string>
  <string name="MessageRecord_s_joined_signal">%s is vanaf nu bereikbaar via Signal.</string>
  <string name="MessageRecord_you_disabled_disappearing_messages">Je hebt verlopende berichten uitgeschakeld.</string>
  <string name="MessageRecord_s_disabled_disappearing_messages">%1$s heeft verlopende berichten uitgeschakeld.</string>
  <string name="MessageRecord_you_set_disappearing_message_time_to_s">Je hebt de tijdsspanne voor verlopende berichten op %1$s ingesteld.</string>
  <string name="MessageRecord_s_set_disappearing_message_time_to_s">%1$s heeft de tijdsspanne voor verlopende berichten op %2$s ingesteld.</string>
  <string name="MessageRecord_disappearing_message_time_set_to_s">De tijdsspanne voor verlopende berichten is op %1$s ingesteld.</string>
  <string name="MessageRecord_this_group_was_updated_to_a_new_group">Deze groep is omgezet in een nieuwe-stijl groep.</string>
  <string name="MessageRecord_you_couldnt_be_added_to_the_new_group_and_have_been_invited_to_join">Je kon niet toegevoegd worden aan de nieuwe groep en je hebt daarom een uitnodiging gekregen om opnieuw lid te worden.</string>
  <string name="MessageRecord_chat_session_refreshed">Gespreksessie vernieuwd</string>
  <plurals name="MessageRecord_members_couldnt_be_added_to_the_new_group_and_have_been_invited">
    <item quantity="one">Een groepslid kon niet direct toegevoegd worden tot de nieuwe groep en heeft daarom een uitnodiging gekregen om toe te treden.</item>
    <item quantity="other">%1$s groepsleden konden niet direct toegevoegd worden tot de nieuwe groep en hebben daarom een uitnodiging gekregen om toe te treden.</item>
  </plurals>
  <plurals name="MessageRecord_members_couldnt_be_added_to_the_new_group_and_have_been_removed">
    <item quantity="one">Een groepslid kon niet toegevoegd worden tot de nieuwe groep en is daarom verwijderd uit de groep.</item>
    <item quantity="other">%1$s groepsleden konden niet toegevoegd worden tot de nieuwe groep en zijn daarom verwijderd uit de groep.</item>
  </plurals>
  <!--Profile change updates-->
  <string name="MessageRecord_changed_their_profile_name_to">“%1$s” heeft zijn of haar profielnaam naar “%2$s” gewijzigd.</string>
  <string name="MessageRecord_changed_their_profile_name_from_to">%1$s heeft zijn of haar profielnaam van “%2$s” naar “%3$s” gewijzigd.</string>
  <string name="MessageRecord_changed_their_profile">“%1$s” heeft zijn of haar profiel aangepast.</string>
  <!--GV2 specific-->
  <string name="MessageRecord_you_created_the_group">Je hebt de groep aangemaakt.</string>
  <string name="MessageRecord_group_updated">Groep aangepast.</string>
  <string name="MessageRecord_invite_friends_to_this_group">Je kunt vrienden en kennissen voor deze groep uitnodigen via een groepsverwijzing</string>
  <!--GV2 member additions-->
  <string name="MessageRecord_you_added_s">Je hebt %1$s aan de groep toegevoegd.</string>
  <string name="MessageRecord_s_added_s">%1$s heeft %2$s toegevoegd aan de groep.</string>
  <string name="MessageRecord_s_added_you">%1$s heeft je toegevoegd aan de groep.</string>
  <string name="MessageRecord_you_joined_the_group">Je bent lid geworden van de groep.</string>
  <string name="MessageRecord_s_joined_the_group">%1$s zijn toegevoegd aan de groep.</string>
  <!--GV2 member removals-->
  <string name="MessageRecord_you_removed_s">Je hebt %1$s verwijderd van de groep.</string>
  <string name="MessageRecord_s_removed_s">%1$s heeft %2$s verwijderd van de groep.</string>
  <string name="MessageRecord_s_removed_you_from_the_group">%1$s heeft je verwijderd van de groep.</string>
  <string name="MessageRecord_you_left_the_group">Je kunt geen berichten verzenden omdat je de groep hebt verlaten.</string>
  <string name="MessageRecord_s_left_the_group">%1$s heeft de groep verlaten.</string>
  <string name="MessageRecord_you_are_no_longer_in_the_group">Je bent niet langer lid van de groep.</string>
  <string name="MessageRecord_s_is_no_longer_in_the_group">%1$s is niet langer lid van de groep.</string>
  <!--GV2 role change-->
  <string name="MessageRecord_you_made_s_an_admin">Je hebt %1$s een beheerder gemaakt.</string>
  <string name="MessageRecord_s_made_s_an_admin">%1$s heeft %2$s een beheerder gemaakt.</string>
  <string name="MessageRecord_s_made_you_an_admin">%1$s heeft je een beheerder gemaakt.</string>
  <string name="MessageRecord_you_revoked_admin_privileges_from_s">Je hebt de beheerdersbevoegdheden van %1$s ingetrokken.</string>
  <string name="MessageRecord_s_revoked_your_admin_privileges">%1$s heeft je beheerdersbevoegdheden ingetrokken.</string>
  <string name="MessageRecord_s_revoked_admin_privileges_from_s">%1$s heeft de beheerdersbevoegdheden van %2$s ingetrokken.</string>
  <string name="MessageRecord_s_is_now_an_admin">%1$s is nu een beheerder.</string>
  <string name="MessageRecord_you_are_now_an_admin">Je bent nu een beheerder.</string>
  <string name="MessageRecord_s_is_no_longer_an_admin">%1$s is niet langer een beheerder.</string>
  <string name="MessageRecord_you_are_no_longer_an_admin">Je bent niet langer een beheerder.</string>
  <!--GV2 invitations-->
  <string name="MessageRecord_you_invited_s_to_the_group">Je hebt %1$s uitgenodigd voor de groep.</string>
  <string name="MessageRecord_s_invited_you_to_the_group">%1$s heeft je uitgenodigd voor de groep.</string>
  <plurals name="MessageRecord_s_invited_members">
    <item quantity="one">%1$s heeft 1 persoon uitgenodigd om lid te worden van de groep.</item>
    <item quantity="other">%1$s heeft %2$d personen uitgenodigd om lid te worden van de groep.</item>
  </plurals>
  <string name="MessageRecord_you_were_invited_to_the_group">Je bent uitgenodigd voor de groep.</string>
  <plurals name="MessageRecord_d_people_were_invited_to_the_group">
    <item quantity="one">Een persoon is uitgenodigd om lid te worden van de groep.</item>
    <item quantity="other">%1$d personen zijn uitgenodigd om lid te worden van de groep.</item>
  </plurals>
  <!--GV2 invitation revokes-->
  <plurals name="MessageRecord_you_revoked_invites">
    <item quantity="one">Je hebt een uitnodiging voor de groep ingetrokken.</item>
    <item quantity="other">Je hebt %1$d uitnodigingen voor de groep ingetrokken.</item>
  </plurals>
  <plurals name="MessageRecord_s_revoked_invites">
    <item quantity="one">%1$s heeft een uitnodiging om lid te worden van de groep ingetrokken.</item>
    <item quantity="other">%1$s heeft %2$d uitnodigingen om lid te worden van de groep ingetrokken.</item>
  </plurals>
  <string name="MessageRecord_someone_declined_an_invitation_to_the_group">Iemand heeft een uitnodiging om lid te worden van de groep verworpen.</string>
  <string name="MessageRecord_you_declined_the_invitation_to_the_group">Je hebt de uitnodiging om lid te worden van de groep verworpen.</string>
  <string name="MessageRecord_s_revoked_your_invitation_to_the_group">%1$s heeft je uitnodiging om lid te worden van de groep ingetrokken.</string>
  <string name="MessageRecord_an_admin_revoked_your_invitation_to_the_group">Een beheerder heeft je uitnodiging om lid te worden van de groep ingetrokken.</string>
  <plurals name="MessageRecord_d_invitations_were_revoked">
    <item quantity="one">Een uitnodiging om lid te worden van de groep is ingetrokken.</item>
    <item quantity="other">%1$d uitnodigingen om lid te worden van de groep zijn ingetrokken.</item>
  </plurals>
  <!--GV2 invitation acceptance-->
  <string name="MessageRecord_you_accepted_invite">Je hebt een uitnodiging om lid te worden van de groep aanvaard.</string>
  <string name="MessageRecord_s_accepted_invite">%1$s heeft een uitnodiging om lid te worden van de groep aanvaard.</string>
  <string name="MessageRecord_you_added_invited_member_s">Je hebt de uitgenodigde %1$s toegevoegd.</string>
  <string name="MessageRecord_s_added_invited_member_s">%1$s heeft voorheen uitgenodigde %2$s toegevoegd.</string>
  <!--GV2 title change-->
  <string name="MessageRecord_you_changed_the_group_name_to_s">Je hebt de naam van de groep gewijzigd naar “%1$s”.</string>
  <string name="MessageRecord_s_changed_the_group_name_to_s">%1$s heeft de naam van de groep naar “%2$s” gewijzigd.</string>
  <string name="MessageRecord_the_group_name_has_changed_to_s">De naam van de groep is naar “%1$s” gewijzigd.</string>
  <!--GV2 description change-->
  <string name="MessageRecord_you_changed_the_group_description">Je hebt de groepsomschrijving aangepast.</string>
  <string name="MessageRecord_s_changed_the_group_description">%1$s heeft de groepsomschrijving aangepast.</string>
  <string name="MessageRecord_the_group_description_has_changed">De groepsomschrijving is aangepast.</string>
  <!--GV2 avatar change-->
  <string name="MessageRecord_you_changed_the_group_avatar">Je hebt de groepsafbeelding aangepast.</string>
  <string name="MessageRecord_s_changed_the_group_avatar">%1$s heeft de groepsafbeelding aangepast.</string>
  <string name="MessageRecord_the_group_group_avatar_has_been_changed">De groepsafbeelding is aangepast.</string>
  <!--GV2 attribute access level change-->
  <string name="MessageRecord_you_changed_who_can_edit_group_info_to_s">Je hebt de instelling voor wie de groepsinformatie kan wijzigen op ‘%1$s’ ingesteld.</string>
  <string name="MessageRecord_s_changed_who_can_edit_group_info_to_s">%1$s heeft de instelling voor wie de groepsinformatie kan wijzigen op ‘%2$s’ ingesteld.</string>
  <string name="MessageRecord_who_can_edit_group_info_has_been_changed_to_s">De instelling voor wie de groepsinformatie kan aanpassen is op ‘%1$s’ ingesteld.</string>
  <!--GV2 membership access level change-->
  <string name="MessageRecord_you_changed_who_can_edit_group_membership_to_s">Je hebt de instelling voor wie de groepslidmaatschap kan aanpassen op ‘%1$s’ ingesteld.</string>
  <string name="MessageRecord_s_changed_who_can_edit_group_membership_to_s">%1$s heeft de instelling voor wie de groepslidmaatschap kan aanpassen op ‘%2$s’ ingesteld.</string>
  <string name="MessageRecord_who_can_edit_group_membership_has_been_changed_to_s">De instelling voor wie de groepslidmaatschap kan aanpassen is op ‘%1$s’ ingesteld.</string>
  <!--GV2 announcement group change-->
  <string name="MessageRecord_you_allow_all_members_to_send">Je hebt de groepsinstellingen aangepast om alle groepsleden de mogelijkheid te geven om berichten te verzenden.</string>
  <string name="MessageRecord_you_allow_only_admins_to_send">Je hebt de groepsinstellingen aangepast om alleen beheerders de mogelijkheid te geven om berichten te verzenden.</string>
  <string name="MessageRecord_s_allow_all_members_to_send">%1$s heeft de groepsinstellingen aangepast om alle groepsleden de mogelijkheid te geven om berichten te verzenden.</string>
  <string name="MessageRecord_s_allow_only_admins_to_send">%1$s heeft de groepsinstellingen aangepast om alleen beheerders de mogelijkheid te geven om berichten te verzenden.</string>
  <string name="MessageRecord_allow_all_members_to_send">De groepsinstellingen zijn aangepast om alle groepsleden de mogelijkheid te geven om berichten te verzenden.</string>
  <string name="MessageRecord_allow_only_admins_to_send">De groepsinstellingen zijn aangepast om alleen beheerders de mogelijkheid te geven om berichten te verzenden.</string>
  <!--GV2 group link invite access level change-->
  <string name="MessageRecord_you_turned_on_the_group_link_with_admin_approval_off">Je hebt de groepsverwijzingen ingeschakeld zonder beheerderstoestemming-vereiste om lid te mogen worden.</string>
  <string name="MessageRecord_you_turned_on_the_group_link_with_admin_approval_on">Je hebt de groepsverwijzing ingeschakeld met beheerderstoestemming-vereiste om lid te mogen worden ook ingeschakeld.</string>
  <string name="MessageRecord_you_turned_off_the_group_link">Je hebt de groepsverwijzing uitgeschakeld.</string>
  <string name="MessageRecord_s_turned_on_the_group_link_with_admin_approval_off">%1$s heeft de groepsverwijzing ingeschakeld zonder beheerderstoestemming-vereiste om lid te mogen worden.</string>
  <string name="MessageRecord_s_turned_on_the_group_link_with_admin_approval_on">%1$s heeft de groepsverwijzing ingeschakeld met beheerderstoestemming-vereiste om lid te mogen worden ook ingeschakeld.</string>
  <string name="MessageRecord_s_turned_off_the_group_link">%1$s heeft de groepsverwijzing uitgeschakeld.</string>
  <string name="MessageRecord_the_group_link_has_been_turned_on_with_admin_approval_off">De groepsverwijzing is ingeschakeld zonder beheerderstoestemming-vereiste om lid te mogen worden.</string>
  <string name="MessageRecord_the_group_link_has_been_turned_on_with_admin_approval_on">De groepsverwijzing is ingeschakeld met beheerderstoestemming-vereiste om lid te mogen worden ook ingeschakeld.</string>
  <string name="MessageRecord_the_group_link_has_been_turned_off">De groepsverwijzing is uitgeschakeld.</string>
  <string name="MessageRecord_you_turned_off_admin_approval_for_the_group_link">Je hebt de beheerderstoestemming-vereiste om via de groepsverwijzing lid te mogen worden uitgeschakeld.</string>
  <string name="MessageRecord_s_turned_off_admin_approval_for_the_group_link">%1$s heeft de beheerderstoestemming-vereiste om via de groepsverwijzing lid te mogen worden van de groep uitgeschakeld.</string>
  <string name="MessageRecord_the_admin_approval_for_the_group_link_has_been_turned_off">De beheerderstoestemming-vereiste om via de groepsverwijzing lid te mogen worden van de groep is uitgeschakeld.</string>
  <string name="MessageRecord_you_turned_on_admin_approval_for_the_group_link">Je hebt de beheerderstoestemming-vereiste om via de groepsverwijzing lid te mogen worden van de groep ingeschakeld.</string>
  <string name="MessageRecord_s_turned_on_admin_approval_for_the_group_link">%1$s heeft de beheerderstoestemming-vereiste voor personen die lid willen worden via de groepsverwijzing ingeschakeld.</string>
  <string name="MessageRecord_the_admin_approval_for_the_group_link_has_been_turned_on">De beheerderstoestemming-vereiste om via de groepsverwijzing lid te worden van de groep is ingeschakeld.</string>
  <!--GV2 group link reset-->
  <string name="MessageRecord_you_reset_the_group_link">Je hebt de groepsverwijzing vernieuwd.</string>
  <string name="MessageRecord_s_reset_the_group_link">%1$s heeft de groepsverwijzing vernieuwd.</string>
  <string name="MessageRecord_the_group_link_has_been_reset">De groepsverwijzing is vernieuwd.</string>
  <!--GV2 group link joins-->
  <string name="MessageRecord_you_joined_the_group_via_the_group_link">Je bent via de groepsverwijzing lid geworden van de groep.</string>
  <string name="MessageRecord_s_joined_the_group_via_the_group_link">%1$s is lid geworden via de groepsverwijzing.</string>
  <!--GV2 group link requests-->
  <string name="MessageRecord_you_sent_a_request_to_join_the_group">Je hebt een verzoek verstuurd om lid te worden van de groep.</string>
  <string name="MessageRecord_s_requested_to_join_via_the_group_link">%1$s heeft via de groepsverwijzing verzocht om lid te worden.</string>
  <!--GV2 group link approvals-->
  <string name="MessageRecord_s_approved_your_request_to_join_the_group">%1$s heeft je verzoek om lid te worden van de groep gehonoreerd.</string>
  <string name="MessageRecord_s_approved_a_request_to_join_the_group_from_s">%1$s heeft het verzoek van %2$s om lid te worden van de groep gehonoreerd.</string>
  <string name="MessageRecord_you_approved_a_request_to_join_the_group_from_s">Je hebt een verzoek van %1$s om lid te worden van de groep gehonoreerd.</string>
  <string name="MessageRecord_your_request_to_join_the_group_has_been_approved">Je verzoek om lid te worden van de groep is door een beheerder gehonoreerd.</string>
  <string name="MessageRecord_a_request_to_join_the_group_from_s_has_been_approved">Een verzoek van %1$s om lid te worden van de groep is gehonoreerd.</string>
  <!--GV2 group link deny-->
  <string name="MessageRecord_your_request_to_join_the_group_has_been_denied_by_an_admin">Je verzoek om lid te worden van de groep is door een beheerder afgewezen.</string>
  <string name="MessageRecord_s_denied_a_request_to_join_the_group_from_s">%1$s heeft een verzoek van %2$s om lid te worden van de groep afgewezen.</string>
  <string name="MessageRecord_a_request_to_join_the_group_from_s_has_been_denied">Een verzoek van %1$s om lid te worden van de groep is afgewezen..</string>
  <string name="MessageRecord_you_canceled_your_request_to_join_the_group">Je hebt je verzoek om lid te worden van de groep ingetrokken.</string>
  <string name="MessageRecord_s_canceled_their_request_to_join_the_group">%1$s heeft zijn of haar verzoek om lid te worden van de groep ingetrokken.</string>
  <!--End of GV2 specific update messages-->
  <string name="MessageRecord_your_safety_number_with_s_has_changed">Je veiligheidsnummer met %s is veranderd.</string>
  <string name="MessageRecord_you_marked_your_safety_number_with_s_verified">Je hebt je veiligheidsnummer met %s gemarkeerd als ‘geverifieerd’</string>
  <string name="MessageRecord_you_marked_your_safety_number_with_s_verified_from_another_device">Je hebt je veiligheidsnummer met %s gemarkeerd als ‘geverifieerd’ vanaf een ander apparaat</string>
  <string name="MessageRecord_you_marked_your_safety_number_with_s_unverified">Je hebt je veiligheidsnummer met %s gemarkeerd als ‘niet geverifieerd’</string>
  <string name="MessageRecord_you_marked_your_safety_number_with_s_unverified_from_another_device">Je hebt je veiligheidsnummer met %s vanaf een ander apparaat gemarkeerd als ‘niet geverifieerd’</string>
  <string name="MessageRecord_a_message_from_s_couldnt_be_delivered">Een bericht van %s kan niet worden afgeleverd</string>
  <string name="MessageRecord_s_changed_their_number_to_a_new_number">%1$s heeft zijn of haar telefoonnummer gewijzigd.</string>
  <!--Group Calling update messages-->
  <string name="MessageRecord_s_started_a_group_call_s">%1$s heeft een groepsoproep gestart · %2$s</string>
  <string name="MessageRecord_s_is_in_the_group_call_s">%1$s is in deze groepsoproep aanwezig · %2$s</string>
  <string name="MessageRecord_you_are_in_the_group_call_s1">Je neemt deel aan een groepsoproep · %1$s</string>
  <string name="MessageRecord_s_and_s_are_in_the_group_call_s1">%1$s, %2$s zijn in deze groepsoproep aanwezig · %3$s</string>
  <string name="MessageRecord_group_call_s">Groepsoproep · %1$s</string>
  <string name="MessageRecord_s_started_a_group_call">%1$s heeft een groepsoproep gestart</string>
  <string name="MessageRecord_s_is_in_the_group_call">%1$s is in deze groepsoproep aanwezig</string>
  <string name="MessageRecord_you_are_in_the_group_call">Je neemt deel aan de groepsoproep</string>
  <string name="MessageRecord_s_and_s_are_in_the_group_call">%1$s en %2$s zijn in deze groepsoproep aanwezig</string>
  <string name="MessageRecord_group_call">Groepsoproep</string>
  <string name="MessageRecord_you">Jij</string>
  <plurals name="MessageRecord_s_s_and_d_others_are_in_the_group_call_s">
    <item quantity="one">%1$s, %2$s en %3$d ander zijn in deze groepsoproep aanwezig · %4$s</item>
    <item quantity="other">%1$s, %2$s en %3$d anderen zijn in deze groepsoproep aanwezig · %4$s</item>
  </plurals>
  <plurals name="MessageRecord_s_s_and_d_others_are_in_the_group_call">
    <item quantity="one">%1$s, %2$s en %3$d ander zijn in deze groepsoproep aanwezig</item>
    <item quantity="other">%1$s, %2$s en %3$d anderen zijn in deze groepsoproep aanwezig</item>
  </plurals>
  <!--MessageRequestBottomView-->
  <string name="MessageRequestBottomView_accept">Aanvaarden</string>
  <string name="MessageRequestBottomView_continue">Gesprek voortzetten</string>
  <string name="MessageRequestBottomView_delete">Wissen</string>
  <string name="MessageRequestBottomView_block">Blokkeren</string>
  <string name="MessageRequestBottomView_unblock">Deblokkeren</string>
  <string name="MessageRequestBottomView_do_you_want_to_let_s_message_you_they_wont_know_youve_seen_their_messages_until_you_accept">Wil je berichten van %1$s ontvangen, en sta je toe dat hij of zij je profielnaam, -foto en -omschrijving kan zien? Als je leesbevestigingen hebt ingeschakeld kan hij of zij die nog niet zien totdat je de uitnodiging hebt aanvaard.</string>
  <string name="MessageRequestBottomView_do_you_want_to_let_s_message_you_wont_receive_any_messages_until_you_unblock_them">Wil je berichten van %1$s ontvangen, en sta je toe dat hij of zij je profielnaam, -foto en -omschrijving kan zien? Je zult geen berichten ontvangen en je profiel zal voor hem of haar niet meer worden bijgewerkt totdat je hem of haar hebt gedeblokkeerd.</string>
  <string name="MessageRequestBottomView_continue_your_conversation_with_this_group_and_share_your_name_and_photo">Wil je je profielnaam, -foto en -omschrijving voor deze groep zichtbaar maken om je gesprek met de groep voort te kunnen zetten?</string>
  <string name="MessageRequestBottomView_upgrade_this_group_to_activate_new_features">Zet deze groep om om nieuwe functionaliteiten te kunnen gebruiken zoals  @vermeldingen en beheerders. Groepsleden die hun profielnaam, -foto en -omschrijving niet voor deze groep zichtbaar hebben gemaakt, zullen worden uitgenodigd om tot deze groep toe te treden.</string>
  <string name="MessageRequestBottomView_this_legacy_group_can_no_longer_be_used">Deze verouderde groep kan niet langer gebruikt worden omdat hij teveel leden heeft. Het maximum ledenaantal voor een groep is %1$d.</string>
  <string name="MessageRequestBottomView_continue_your_conversation_with_s_and_share_your_name_and_photo">Wil je je profielnaam, -foto en -omschrijving voor %1$s zichtbaar maken om je gesprek voort te kunnen zetten?</string>
  <string name="MessageRequestBottomView_do_you_want_to_join_this_group_they_wont_know_youve_seen_their_messages_until_you_accept">Wil je lid worden van deze groep, en sta je toe dat alle leden van de groep je profielnaam, -foto en -omschrijving kunnen zien? Als je leesbevestigingen hebt ingeschakeld kunnen andere groepsleden die nog niet zien totdat je de uitnodiging hebt aanvaard.</string>
  <string name="MessageRequestBottomView_join_this_group_they_wont_know_youve_seen_their_messages_until_you_accept">Je bent door iemand met wie je eerder een gesprek hebt gehad of met wie je in dezelfde groep zat toegevoegd aan deze groep. Wil je lid blijven van deze groep? Als je leesbevestigingen hebt ingeschakeld kunnen andere groepsleden die nog niet zien totdat je de uitnodiging hebt aanvaard.</string>
  <string name="MessageRequestBottomView_unblock_this_group_and_share_your_name_and_photo_with_its_members">Wil je weer berichten van deze groep ontvangen, en sta je toe dat alle leden van de groep je profielnaam, -foto en -omschrijving kunnen zien? Je zult geen berichten ontvangen en je profiel zal voor de leden van deze groep niet worden bijgewerkt totdat je de groep hebt gedeblokkeerd.</string>
  <string name="MessageRequestProfileView_view">Weergeven</string>
  <string name="MessageRequestProfileView_member_of_one_group">Lid van %1$s</string>
  <string name="MessageRequestProfileView_member_of_two_groups">Lid van %1$s en %2$s</string>
  <string name="MessageRequestProfileView_member_of_many_groups">Lid van %1$s, %2$s en %3$s</string>
  <plurals name="MessageRequestProfileView_members">
    <item quantity="one">%1$d lid</item>
    <item quantity="other">%1$d leden</item>
  </plurals>
  <plurals name="MessageRequestProfileView_members_and_invited">
    <item quantity="one">%1$d lid (+%2$d uitgenodigden)</item>
    <item quantity="other">%1$d leden (+%2$d uitgenodigden)</item>
  </plurals>
  <plurals name="MessageRequestProfileView_member_of_d_additional_groups">
    <item quantity="one">%d extra groep</item>
    <item quantity="other">%d extra groepen</item>
  </plurals>
  <!--PassphraseChangeActivity-->
  <string name="PassphraseChangeActivity_passphrases_dont_match_exclamation">Wachtwoorden komen niet overeen!</string>
  <string name="PassphraseChangeActivity_incorrect_old_passphrase_exclamation">Incorrect oud wachtwoord!</string>
  <string name="PassphraseChangeActivity_enter_new_passphrase_exclamation">Voer nieuw wachtwoord in!</string>
  <!--DeviceProvisioningActivity-->
  <string name="DeviceProvisioningActivity_link_this_device">Dit apparaat koppelen?</string>
  <string name="DeviceProvisioningActivity_continue">DOORGAAN</string>
  <string name="DeviceProvisioningActivity_content_intro">Het kan dan</string>
  <string name="DeviceProvisioningActivity_content_bullets">
        • Al je berichten lezen
        \n• Berichten uit jouw naam verzenden
    </string>
  <string name="DeviceProvisioningActivity_content_progress_title">Apparaat wordt gekoppeld</string>
  <string name="DeviceProvisioningActivity_content_progress_content">Nieuw apparaat wordt gekoppeld …</string>
  <string name="DeviceProvisioningActivity_content_progress_success">Succesvol toestemming verleend aan apparaat.</string>
  <string name="DeviceProvisioningActivity_content_progress_no_device">Geen apparaat gevonden.</string>
  <string name="DeviceProvisioningActivity_content_progress_network_error">Netwerkfout.</string>
  <string name="DeviceProvisioningActivity_content_progress_key_error">Ongeldige QR-code.</string>
  <string name="DeviceProvisioningActivity_sorry_you_have_too_many_devices_linked_already">Sorry, je hebt te veel apparaten gekoppeld, probeer er eerst enkele te verwijderen</string>
  <string name="DeviceActivity_sorry_this_is_not_a_valid_device_link_qr_code">Sorry, dit is geen geldige QR-code om een apparaat te koppelen.</string>
  <string name="DeviceProvisioningActivity_link_a_signal_device">Een Signal-apparaat koppelen?</string>
  <string name="DeviceProvisioningActivity_it_looks_like_youre_trying_to_link_a_signal_device_using_a_3rd_party_scanner">Het lijkt erop dat je een Signal-apparaat wilt koppelen met behulp van een externe scanner. Scan voor de veiligheid de code opnieuw vanuit Signal.</string>
  <string name="DeviceActivity_signal_needs_the_camera_permission_in_order_to_scan_a_qr_code">Molly heeft toegang tot de camera nodig om een QR-code te scannen, maar deze is pertinent geweigerd. Ga naar de instellingen voor deze app, tik op ‘Machtigingen’ en schakel ‘Camera’ in.</string>
  <string name="DeviceActivity_unable_to_scan_a_qr_code_without_the_camera_permission">Kan geen QR-code scannen zonder toegang tot camera</string>
  <!--OutdatedBuildReminder-->
  <string name="OutdatedBuildReminder_update_now">Nu bijwerken</string>
  <string name="OutdatedBuildReminder_your_version_of_signal_will_expire_today">Deze versie van Signal zal vandaag verlopen. Werk bij naar de meest recente versie.</string>
  <plurals name="OutdatedBuildReminder_your_version_of_signal_will_expire_in_n_days">
    <item quantity="one">Deze versie van Signal zal morgen verlopen. Werk bij naar de meest recente versie.</item>
    <item quantity="other">Deze versie van Signal zal in %d dagen verlopen. Werk bij naar de meest recente versie.</item>
  </plurals>
  <!--PassphrasePromptActivity-->
  <string name="PassphrasePromptActivity_enter_passphrase">Voer wachtwoord in</string>
  <string name="PassphrasePromptActivity_watermark_content_description">Molly-pictogram</string>
  <string name="PassphrasePromptActivity_ok_button_content_description">Wachtwoord instellen</string>
  <string name="PassphrasePromptActivity_invalid_passphrase_exclamation">Ongeldig wachtwoord!</string>
  <string name="PassphrasePromptActivity_unlock_signal">Molly ontgrendelen</string>
  <string name="PassphrasePromptActivity_signal_android_lock_screen">Signal-Android - Vergrendelingsscherm</string>
  <!--PlacePickerActivity-->
  <string name="PlacePickerActivity_title">Kaart</string>
  <string name="PlacePickerActivity_drop_pin">Aanwijzer</string>
  <string name="PlacePickerActivity_accept_address">Adres aanvaarden</string>
  <!--PlayServicesProblemFragment-->
  <string name="PlayServicesProblemFragment_the_version_of_google_play_services_you_have_installed_is_not_functioning">De versie van Google Play Services die je in gebruik hebt werkt niet zoals het hoort. Installeer Google Play Services opnieuw en probeer het nog eens.</string>
  <!--PinRestoreEntryFragment-->
  <string name="PinRestoreEntryFragment_incorrect_pin">Incorrecte pincode</string>
  <string name="PinRestoreEntryFragment_skip_pin_entry">Pincode invoeren overslaan?</string>
  <string name="PinRestoreEntryFragment_need_help">Hulp nodig?</string>
  <string name="PinRestoreEntryFragment_your_pin_is_a_d_digit_code">Je pincode is een code welke je zelf hebt aangemaakt en welke bestaat uit %1$d of meer cijfers of een combinatie van cijfers en letters. Als je je je pincode niet kunt herinneren, dan kun je een nieuwe pincode aanmaken. Je kunt Signal dan wel weer registreren met dit telefoonnummer, maar sommige instellingen zoals je profielnaam, -foto en -omschrijving zullen dan verloren gaan.</string>
  <string name="PinRestoreEntryFragment_if_you_cant_remember_your_pin">Als je je je pincode niet kan herinneren, dan kun je een nieuwe pincode aanmaken. Je kunt Signal dan weer gebruiken, maar sommige instellingen waaronder je profielnaam, -foto en -omschrijving zullen dan niet bewaard blijven.</string>
  <string name="PinRestoreEntryFragment_create_new_pin">Nieuwe pincode aanmaken</string>
  <string name="PinRestoreEntryFragment_contact_support">Neem contact op met ondersteuning</string>
  <string name="PinRestoreEntryFragment_cancel">Annuleren</string>
  <string name="PinRestoreEntryFragment_skip">Overslaan</string>
  <plurals name="PinRestoreEntryFragment_you_have_d_attempt_remaining">
    <item quantity="one">Je hebt nog %1$d poging resterend. Als je geen pogingen meer over hebt, dan kun je nog wel een nieuwe pincode aanmaken. Je kunt Signal dan wel weer registreren met dit telefoonnummer, maar sommige instellingen zoals je profielnaam, -foto en -omschrijving zullen dan verloren gaan.</item>
    <item quantity="other">Je hebt nog %1$d pogingen resterend. Als je geen pogingen meer over hebt, dan kun je nog wel een nieuwe pincode aanmaken. Je kunt Signal dan wel weer registreren met dit telefoonnummer, maar sommige instellingen zoals je profielnaam, -foto en -omschrijving zullen dan verloren gaan.</item>
  </plurals>
  <string name="PinRestoreEntryFragment_signal_registration_need_help_with_pin">Signal-registratratie - Ik heb hulp nodig bij de Signal-pincode op een Android apparaat</string>
  <string name="PinRestoreEntryFragment_enter_alphanumeric_pin">Alfanumerieke pincode invoeren</string>
  <string name="PinRestoreEntryFragment_enter_numeric_pin">Voer numerieke pincode in.</string>
  <!--PinRestoreLockedFragment-->
  <string name="PinRestoreLockedFragment_create_your_pin">Pincode aanmaken</string>
  <string name="PinRestoreLockedFragment_youve_run_out_of_pin_guesses">Je hebt geen pogingen resterend om je pincode te raden, maar je kunt nog wel gebruik blijven maken van Signal door een nieuwe pincode aan te maken. Ter beveiliging van je profielinformatie, zullen je instellingen, profielnaam, -foto en -omschrijving niet worden herstelt.</string>
  <string name="PinRestoreLockedFragment_create_new_pin">Nieuwe pincode aanmaken</string>
  <!--PinOptOutDialog-->
  <string name="PinOptOutDialog_warning">Waarschuwing</string>
  <string name="PinOptOutDialog_if_you_disable_the_pin_you_will_lose_all_data">Als je de pincode uitschakelt zul je wanneer je Signal opnieuw registreert alle gegevens kwijtraken, tenzij je ze handmatig herstelt vanuit een back-upbestand. Daarnaast kun je zolang de pincode is uitgeschakeld de registratievergrendeling niet inschakelen.</string>
  <string name="PinOptOutDialog_disable_pin">Pincode uitschakelen</string>
  <!--RatingManager-->
  <string name="RatingManager_rate_this_app">Beoordeel deze app</string>
  <string name="RatingManager_if_you_enjoy_using_this_app_please_take_a_moment">Gebruik je deze app graag? Help ons door anderen te laten weten wat je van de app vindt.</string>
  <string name="RatingManager_rate_now">Nu beoordelen</string>
  <string name="RatingManager_no_thanks">Nee bedankt</string>
  <string name="RatingManager_later">Later</string>
  <!--ReactionsBottomSheetDialogFragment-->
  <string name="ReactionsBottomSheetDialogFragment_all">Alle · %1$d</string>
  <!--ReactionsConversationView-->
  <string name="ReactionsConversationView_plus">+%1$d</string>
  <!--ReactionsRecipientAdapter-->
  <string name="ReactionsRecipientAdapter_you">Jij</string>
  <!--RecaptchaRequiredBottomSheetFragment-->
  <string name="RecaptchaRequiredBottomSheetFragment_verify_to_continue_messaging">Je moet je telefoonnummer verifiëren om door te kunnen gaan met het verzenden van berichten</string>
  <string name="RecaptchaRequiredBottomSheetFragment_to_help_prevent_spam_on_signal">Om Molly te helpen spam te voorkomen is het nodig dat je je telefoonnummer verifieert.</string>
  <string name="RecaptchaRequiredBottomSheetFragment_after_verifying_you_can_continue_messaging">Je kunt doorgaan met het verzenden van berichten nadat je je telefoonnummer hebt geverifieerd. Enig bericht waarvan verzending is gepauzeerd zal dan automatisch verzonden worden.</string>
  <!--Recipient-->
  <string name="Recipient_you">Jij</string>
  <!--RecipientPreferencesActivity-->
  <string name="RecipientPreferenceActivity_block">Blokkeren</string>
  <string name="RecipientPreferenceActivity_unblock">Deblokkeren</string>
  <!--RecipientProvider-->
  <string name="RecipientProvider_unnamed_group">Onbekende groep</string>
  <!--RedPhone-->
  <string name="RedPhone_answering">Wordt beantwoord …</string>
  <string name="RedPhone_ending_call">Oproep aan het beëindigen …</string>
  <string name="RedPhone_ringing">Gaat over …</string>
  <string name="RedPhone_busy">Bezet</string>
  <string name="RedPhone_recipient_unavailable">Ontvanger niet beschikbaar</string>
  <string name="RedPhone_network_failed">Netwerkfout!</string>
  <string name="RedPhone_number_not_registered">Telefoonnummer niet geregistreerd!</string>
  <string name="RedPhone_the_number_you_dialed_does_not_support_secure_voice">Het ingetoetste nummer ondersteunt geen beveiligd bellen!</string>
  <string name="RedPhone_got_it">Begrepen</string>
  <!--WebRtcCallActivity-->
  <string name="WebRtcCallActivity__tap_here_to_turn_on_your_video">Tik hier om je camera aan te zetten</string>
  <string name="WebRtcCallActivity__to_call_s_signal_needs_access_to_your_camera">Molly heeft toegang nodig tot je camera om %1$s te bellen</string>
  <string name="WebRtcCallActivity__signal_s">Molly-oproep %1$s</string>
  <string name="WebRtcCallActivity__calling">Oproep aan het starten …</string>
  <string name="WebRtcCallActivity__group_is_too_large_to_ring_the_participants">De groep is te groot om de leden te bellen.</string>
  <!--WebRtcCallView-->
  <string name="WebRtcCallView__signal_call">Signal-oproep</string>
  <string name="WebRtcCallView__signal_video_call">Signal video-oproep</string>
  <string name="WebRtcCallView__start_call">Oproep beginnen</string>
  <string name="WebRtcCallView__join_call">Aan oproep deelnemen</string>
  <string name="WebRtcCallView__call_is_full">De oproep is vol</string>
  <string name="WebRtcCallView__the_maximum_number_of_d_participants_has_been_Reached_for_this_call">Je kunt niet deelnemen omdat deze groepsoproep het maximale aantal van %1$d deelnemers heeft bereikt. Probeer het later opnieuw.</string>
  <string name="WebRtcCallView__view_participants_list">Deelnemers weergeven</string>
  <string name="WebRtcCallView__your_video_is_off">Je camera staat uit</string>
  <string name="WebRtcCallView__reconnecting">Opnieuw aan het verbinden …</string>
  <string name="WebRtcCallView__joining">Verbinden met groep aan het maken …</string>
  <string name="WebRtcCallView__disconnected">Verbinding verbroken</string>
  <string name="WebRtcCallView__signal_will_ring_s">Signal zal %1$s bellen</string>
  <string name="WebRtcCallView__signal_will_ring_s_and_s">Signal zal %1$s en %2$s bellen</string>
  <plurals name="WebRtcCallView__signal_will_ring_s_s_and_d_others">
    <item quantity="one">Signal zal %1$s, %2$s en %3$d ander bellen</item>
    <item quantity="other">Signal zal %1$s, %2$s en %3$d anderen bellen</item>
  </plurals>
  <string name="WebRtcCallView__s_will_be_notified">%1$s zal een melding krijgen</string>
  <string name="WebRtcCallView__s_and_s_will_be_notified">%1$s en %2$s zullen een melding krijgen</string>
  <plurals name="WebRtcCallView__s_s_and_d_others_will_be_notified">
    <item quantity="one">%1$s, %2$s en %3$d ander zullen een melding krijgen</item>
    <item quantity="other">%1$s, %2$s en %3$d anderen zullen een melding krijgen</item>
  </plurals>
  <string name="WebRtcCallView__ringing_s">%1$s aan het bellen</string>
  <string name="WebRtcCallView__ringing_s_and_s">%1$s en %2$s aan het bellen</string>
  <plurals name="WebRtcCallView__ringing_s_s_and_d_others">
    <item quantity="one">%1$s, %2$s en %3$d ander aan het bellen</item>
    <item quantity="other">%1$s, %2$s en %3$d anderen aan het bellen</item>
  </plurals>
  <string name="WebRtcCallView__s_is_calling_you">%1$s belt jou</string>
  <string name="WebRtcCallView__s_is_calling_you_and_s">%1$s belt jou en %2$s</string>
  <string name="WebRtcCallView__s_is_calling_you_s_and_s">%1$s belt jou, %2$s en %3$s</string>
  <plurals name="WebRtcCallView__s_is_calling_you_s_s_and_d_others">
    <item quantity="one">%1$s belt jou, %2$s, %3$s en %4$d ander</item>
    <item quantity="other">%1$s belt jou, %2$s, %3$s en %4$d anderen</item>
  </plurals>
  <string name="WebRtcCallView__no_one_else_is_here">Er is niemand behalve jij in dit gesprek</string>
  <string name="WebRtcCallView__s_is_in_this_call">Gesprek met %1$s</string>
  <string name="WebRtcCallView__s_are_in_this_call">%1$s zijn in deze oproep aanwezig</string>
  <string name="WebRtcCallView__s_and_s_are_in_this_call">Gesprek met %1$s en %2$s</string>
  <string name="WebRtcCallView__s_is_presenting">%1$s laat zijn of haar scherm zien</string>
  <plurals name="WebRtcCallView__s_s_and_d_others_are_in_this_call">
    <item quantity="one">In dit gesprek zijn %1$s, %2$s en %3$d andere aanwezig</item>
    <item quantity="other">In dit gesprek zijn %1$s, %2$s en %3$d anderen aanwezig</item>
  </plurals>
  <string name="WebRtcCallView__flip">Omdraaien</string>
  <string name="WebRtcCallView__speaker">Luidspreker</string>
  <string name="WebRtcCallView__camera">Camera</string>
  <string name="WebRtcCallView__mute">Dempen</string>
  <string name="WebRtcCallView__ring">Bellen</string>
  <string name="WebRtcCallView__end_call">Oproep beëindigen</string>
  <!--CallParticipantsListDialog-->
  <plurals name="CallParticipantsListDialog_in_this_call_d_people">
    <item quantity="one">In deze oproep · %1$d persoon</item>
    <item quantity="other">In deze oproep · %1$d personen</item>
  </plurals>
  <!--CallParticipantView-->
  <string name="CallParticipantView__s_is_blocked">%1$s is geblokkeerd</string>
  <string name="CallParticipantView__more_info">Meer informatie</string>
  <string name="CallParticipantView__you_wont_receive_their_audio_or_video">Je zult hen niet kunnen zien of horen en zij zullen jou niet kunnen zien of horen.</string>
  <string name="CallParticipantView__cant_receive_audio_video_from_s">Kan geen beeld &amp; geluid van %1$s ontvangen</string>
  <string name="CallParticipantView__cant_receive_audio_and_video_from_s">Kan geen beeld en geluid van %1$s ontvangen</string>
  <string name="CallParticipantView__this_may_be_Because_they_have_not_verified_your_safety_number_change">Dit kan gebeuren als je jullie veiligheidsnummer niet opnieuw hebt geverifieerd nadat die is veranderd, als er een probleem is met je apparaat of als hij of zij jou heeft geblokkeerd.</string>
  <!--CallToastPopupWindow-->
  <string name="CallToastPopupWindow__swipe_to_view_screen_share">Veeg om gedeeld scherm weer te geven</string>
  <!--ProxyBottomSheetFragment-->
  <string name="ProxyBottomSheetFragment_proxy_server">Proxyserver</string>
  <string name="ProxyBottomSheetFragment_proxy_address">Proxyadres</string>
  <string name="ProxyBottomSheetFragment_do_you_want_to_use_this_proxy_address">Wil je dit proxyadres gebruiken?</string>
  <string name="ProxyBottomSheetFragment_use_proxy">Proxy gebruiken</string>
  <string name="ProxyBottomSheetFragment_successfully_connected_to_proxy">Sucesvol verbonden met de proxy.</string>
  <!--RecaptchaProofActivity-->
  <string name="RecaptchaProofActivity_failed_to_submit">Indienen is mislukt</string>
  <string name="RecaptchaProofActivity_complete_verification">Verificatie voltooien</string>
  <!--RegistrationActivity-->
  <string name="RegistrationActivity_select_your_country">Selecteer je land</string>
  <string name="RegistrationActivity_you_must_specify_your_country_code">Je moet jouw
        landcode invoeren
    </string>
  <string name="RegistrationActivity_you_must_specify_your_phone_number">Je moet jouw
        telefoonnummer invoeren
    </string>
  <string name="RegistrationActivity_invalid_number">Ongeldig nummer</string>
  <string name="RegistrationActivity_the_number_you_specified_s_is_invalid">Het nummer dat je hebt
        ingevoerd (%s) is ongeldig.
    </string>
  <string name="RegistrationActivity_a_verification_code_will_be_sent_to">Een verificatiecode wordt verzonden naar:</string>
  <string name="RegistrationActivity_you_will_receive_a_call_to_verify_this_number">Je zal gebeld worden om dit telefoonnummer te verifiëren.</string>
  <string name="RegistrationActivity_is_your_phone_number_above_correct">Is je telefoonnummer hierboven correct?</string>
  <string name="RegistrationActivity_edit_number">Telefoonnummer wijzigen</string>
  <string name="RegistrationActivity_missing_google_play_services">De Google Play Services zijn niet aanwezig</string>
  <string name="RegistrationActivity_this_device_is_missing_google_play_services">Dit apparaat bevat geen Google Play Services. Je kunt Molly nog steeds gebruiken, maar deze configuratie kan de betrouwbaarheid en prestaties verslechteren.\n\nAls je geen gevorderde gebruiker bent, geen aangepaste ROM gebruikt of denkt dat dit bericht onterecht wordt weergegeven, neem dan contact op met support@molly.im voor hulp met probleemoplossen.</string>
  <string name="RegistrationActivity_i_understand">Ik begrijp het</string>
  <string name="RegistrationActivity_play_services_error">Google Play Services fout</string>
  <string name="RegistrationActivity_google_play_services_is_updating_or_unavailable">De Google Play Services is momenteel aan het updaten of is tijdelijk niet beschikbaar. Probeer het nog eens.</string>
  <string name="RegistrationActivity_terms_and_privacy">Gebruiksvoorwaarden &amp; privacybeleid</string>
<<<<<<< HEAD
  <string name="RegistrationActivity_signal_needs_access_to_your_contacts_and_media_in_order_to_connect_with_friends">Signal zal je om een aantal toestemmingen vragen: Signal moet je contactenlijst lezen om je opgeslagen contactpersonen weer te geven als optie om berichten naar te verzenden en om beveiligde oproepen mee te beginnen.
Signal moet ook bestanden kunnen lezen van en schrijven naar de externe opslag, om deze bij te kunnen voegen als bijlagen en om ontvangen bijlagen op te kunnen slaan.
Tot slot moet Signal de telefoonstatus kunnen lezen om te voorkomen dat Signal-oproepen je andere oproepen verstoren.</string>
  <string name="RegistrationActivity_signal_needs_access_to_your_contacts_in_order_to_connect_with_friends">Molly heeft toegang nodig tot de contactenlijst van je telefoon om je contactpersonen te kunnen weergeven als opties om beveiligde gesprekken mee te beginnen en om beveiligd mee te bellen</string>
=======
  <string name="RegistrationActivity_signal_needs_access_to_your_contacts_and_media_in_order_to_connect_with_friends">Signal zal een aantal toestemmingen vragen:
1. Je contactenlijst lezen om personen weer te geven naar wie je berichten kunt verzenden. Je contactenlijst blijft altijd onleesbaar voor Signal\'s servers.
2. Bestanden lezen van en schrijven naar de externe opslag, om bestanden bij te voegen als bijlagen en om ontvangen bijlagen op te kunnen slaan.
3. De telefoonstatus lezen om te voorkomen dat Signal-oproepen je andere oproepen verstoren.</string>
  <string name="RegistrationActivity_signal_needs_access_to_your_contacts_in_order_to_connect_with_friends">Signal moet je contactenlijst lezen om personen weer te geven naar wie je berichten kunt sturen en met wie je oproepen kunt beginnen. Je contactenlijst blijft altijd onleesbaar voor Signal\'s servers.</string>
>>>>>>> a0235cbc
  <string name="RegistrationActivity_rate_limited_to_service">Je hebt te veel pogingen ondernomen om Signal voor dit telefoonnummer te registreren. Probeer het later opnieuw.</string>
  <string name="RegistrationActivity_unable_to_connect_to_service">Het lukt niet om te verbinden met Signals servers. Ga na dat je apparaat met het internet is verbonden en probeer het opnieuw.</string>
  <string name="RegistrationActivity_non_standard_number_format">Afwijkend telefoonnummerformaat</string>
  <string name="RegistrationActivity_the_number_you_entered_appears_to_be_a_non_standard">Het door jou ingevulde telefoonnummer (%1$s) heeft een afwijkend formaat.\n\nBedoelde je %2$s?</string>
  <string name="RegistrationActivity_signal_android_phone_number_format">Molly Android - Telefoonnummerformaat</string>
  <string name="RegistrationActivity_call_requested">Belverzoek ingediend</string>
  <plurals name="RegistrationActivity_debug_log_hint">
    <item quantity="one">Je bent nu %d stap verwijderd van het indienen van een foutopsporingslog.</item>
    <item quantity="other">Je bent nu %d stappen verwijderd van het indienen van een foutopsporingslog.</item>
  </plurals>
  <string name="RegistrationActivity_we_need_to_verify_that_youre_human">Signal moet verifiëren dat je een mens bent.</string>
  <string name="RegistrationActivity_next">Volgende</string>
  <string name="RegistrationActivity_continue">Doorgaan</string>
  <string name="RegistrationActivity_take_privacy_with_you_be_yourself_in_every_message">Neem je privacy met je mee.\nWees jezelf in elk bericht.</string>
  <string name="RegistrationActivity_enter_your_phone_number_to_get_started">Voer je telefoonnummer in om te beginnen</string>
  <string name="RegistrationActivity_enter_your_phone_number">Voer je telefoonnummer in</string>
  <string name="RegistrationActivity_you_will_receive_a_verification_code">Je zult een verificatiecode ontvangen.</string>
  <string name="RegistrationActivity_enter_the_code_we_sent_to_s">Voer de code in die we hebben verzonden naar %s</string>
  <string name="RegistrationActivity_make_sure_your_phone_has_a_cellular_signal">Verzeker je ervan dat je telefoon netwerkbereik heeft zodat je een sms of oproep kunt ontvangen</string>
  <string name="RegistrationActivity_phone_number_description">Telefoonnummer</string>
  <string name="RegistrationActivity_country_code_description">Landcode</string>
  <string name="RegistrationActivity_call">Bellen</string>
  <!--RegistrationLockV2Dialog-->
  <string name="RegistrationLockV2Dialog_turn_on_registration_lock">Registratievergrendeling inschakelen?</string>
  <string name="RegistrationLockV2Dialog_turn_off_registration_lock">Registratievergrendeling uitschakelen?</string>
  <string name="RegistrationLockV2Dialog_if_you_forget_your_signal_pin_when_registering_again">Als je je pincode bent vergeten wanneer je Signal opnieuw wilt registreren, dan zul je voor 7 dagen Signal niet kunnen gebruiken met dit telefoonnummer.</string>
  <string name="RegistrationLockV2Dialog_turn_on">Inschakelen</string>
  <string name="RegistrationLockV2Dialog_turn_off">Uitschakelen</string>
  <!--RevealableMessageView-->
  <string name="RevealableMessageView_view_photo">Foto weergeven</string>
  <string name="RevealableMessageView_view_video">Video weergeven</string>
  <string name="RevealableMessageView_viewed">Gezien</string>
  <string name="RevealableMessageView_media">Eenmaligeweergave-media</string>
  <!--Search-->
  <string name="SearchFragment_no_results">Geen resultaten gevonden voor ‘%s’</string>
  <string name="SearchFragment_header_conversations">Gesprekken</string>
  <string name="SearchFragment_header_contacts">Contacten</string>
  <string name="SearchFragment_header_messages">Berichten</string>
  <!--ShakeToReport-->
  <!--SharedContactDetailsActivity-->
  <string name="SharedContactDetailsActivity_add_to_contacts">Aan contactenlijst toevoegen</string>
  <string name="SharedContactDetailsActivity_invite_to_signal">Uitnodigen voor Molly</string>
  <string name="SharedContactDetailsActivity_signal_message">Signal-gesprek openen</string>
  <string name="SharedContactDetailsActivity_signal_call">Signal-oproep</string>
  <!--SharedContactView-->
  <string name="SharedContactView_add_to_contacts">Aan contactenlijst toevoegen</string>
  <string name="SharedContactView_invite_to_signal">Uitnodigen voor Molly</string>
  <string name="SharedContactView_message">Signal-gesprek openen</string>
  <!--SignalBottomActionBar-->
  <string name="SignalBottomActionBar_more">Meer opties</string>
  <!--SignalPinReminders-->
  <string name="SignalPinReminders_well_remind_you_again_later">Correct! Signal zal je later opnieuw vragen of je je pincode nog weet.</string>
  <string name="SignalPinReminders_well_remind_you_again_tomorrow">Correct! Signal zal je morgen opnieuw vragen of je je pincode nog weet.</string>
  <string name="SignalPinReminders_well_remind_you_again_in_a_few_days">Correct! Signal zal je binnen een paar dagen opnieuw vragen of je je pincode nog weet.</string>
  <string name="SignalPinReminders_well_remind_you_again_in_a_week">Correct! Signal zal je na een week opnieuw vragen of je je pincode nog weet.</string>
  <string name="SignalPinReminders_well_remind_you_again_in_a_couple_weeks">Correct! Signal zal je binnen een aantal weken opnieuw vragen of je je pincode nog weet.</string>
  <string name="SignalPinReminders_well_remind_you_again_in_a_month">Correct! Signal zal je binnen een maand opnieuw vragen of je je pincode nog weet.</string>
  <!--Slide-->
  <string name="Slide_image">Afbeelding</string>
  <string name="Slide_sticker">Sticker</string>
  <string name="Slide_audio">Audio</string>
  <string name="Slide_video">Video</string>
  <!--SmsMessageRecord-->
  <string name="SmsMessageRecord_received_corrupted_key_exchange_message">Beschadigd sleuteluitwisselingsbericht
        ontvangen!
    </string>
  <string name="SmsMessageRecord_received_key_exchange_message_for_invalid_protocol_version">
        Sleuteluitwisselingsbericht ontvangen voor een verkeerde protocolversie.
    </string>
  <string name="SmsMessageRecord_received_message_with_new_safety_number_tap_to_process">Er is een bericht met een nieuw veiligheidsnummer ontvangen. Tik hier om het te verwerken en weer te geven.</string>
  <string name="SmsMessageRecord_secure_session_reset">Je hebt de beveiligde sessie opnieuw ingesteld.</string>
  <string name="SmsMessageRecord_secure_session_reset_s">%s heeft de beveiligde sessie opnieuw ingesteld.</string>
  <string name="SmsMessageRecord_duplicate_message">Gedupliceerd bericht.</string>
  <string name="SmsMessageRecord_this_message_could_not_be_processed_because_it_was_sent_from_a_newer_version">Dit bericht kon niet worden verwerkt omdat het is verzonden vanuit een nieuwere versie van Signal. Je kunt je gesprekspartner vragen om dit bericht opnieuw te verzenden nadat je jouw Signal-app hebt bijgewerkt naar een nieuwere versie.</string>
  <string name="SmsMessageRecord_error_handling_incoming_message">Fout bij verwerken van inkomend bericht.</string>
  <!--StickerManagementActivity-->
  <string name="StickerManagementActivity_stickers">Stickers</string>
  <!--StickerManagementAdapter-->
  <string name="StickerManagementAdapter_installed_stickers">Geïnstalleerde stickerpakketten</string>
  <string name="StickerManagementAdapter_stickers_you_received">Ontvangen stickerpakketten</string>
  <string name="StickerManagementAdapter_signal_artist_series">Signals eigen stickerpakketten</string>
  <string name="StickerManagementAdapter_no_stickers_installed">Geen stickerpakketten geïnstalleerd</string>
  <string name="StickerManagementAdapter_stickers_from_incoming_messages_will_appear_here">Stickerpakketten uit binnengekomen berichten zullen hier verschijnen</string>
  <string name="StickerManagementAdapter_untitled">Zonder titel</string>
  <string name="StickerManagementAdapter_unknown">Onbekend</string>
  <!--StickerPackPreviewActivity-->
  <string name="StickerPackPreviewActivity_untitled">Zonder titel</string>
  <string name="StickerPackPreviewActivity_unknown">Onbekend</string>
  <string name="StickerPackPreviewActivity_install">Installeren</string>
  <string name="StickerPackPreviewActivity_remove">Verwijderen</string>
  <string name="StickerPackPreviewActivity_stickers">Stickers</string>
  <string name="StickerPackPreviewActivity_failed_to_load_sticker_pack">Laden van stickerpakket mislukt</string>
  <!--SubmitDebugLogActivity-->
  <string name="SubmitDebugLogActivity_edit">Aanpassen</string>
  <string name="SubmitDebugLogActivity_done">Klaar</string>
  <string name="SubmitDebugLogActivity_tap_a_line_to_delete_it">Tip op een regel om die te wissen</string>
  <string name="SubmitDebugLogActivity_submit">Uploaden</string>
  <string name="SubmitDebugLogActivity_failed_to_submit_logs">Uploaden van foutlogs is mislukt</string>
  <string name="SubmitDebugLogActivity_success">Succesvol geüpload!</string>
  <string name="SubmitDebugLogActivity_copy_this_url_and_add_it_to_your_issue">Kopieer deze URL (door deze aan te tikken en vast te houden) en voeg die toe aan je foutrapport op GitHub of aan een e-mail aan onze ondersteuning:\n\n<b>%1$s</b></string>
  <string name="SubmitDebugLogActivity_share">Doorsturen via andere app</string>
  <string name="SubmitDebugLogActivity_this_log_will_be_posted_publicly_online_for_contributors">Dit logbestand wordt publiekelijk beschikbaar gesteld op internet zodat de ontwikkelaars en vrijwilligers het kunnen bestuderen. Je kunt het bekijken voor je het upload.</string>
  <!--SupportEmailUtil-->
  <string name="SupportEmailUtil_filter">Filter:</string>
  <string name="SupportEmailUtil_device_info">Apparaatinformatie:</string>
  <string name="SupportEmailUtil_android_version">Android-versie:</string>
  <string name="SupportEmailUtil_signal_version">Molly-versie:</string>
  <string name="SupportEmailUtil_signal_package">Molly-pakket:</string>
  <string name="SupportEmailUtil_registration_lock">Registratievergrendeling:</string>
  <string name="SupportEmailUtil_locale">Taalgebied:</string>
  <!--ThreadRecord-->
  <string name="ThreadRecord_group_updated">Groep aangepast</string>
  <string name="ThreadRecord_left_the_group">Iemand heeft de groep verlaten</string>
  <string name="ThreadRecord_secure_session_reset">Beveiligde sessie opnieuw ingesteld.</string>
  <string name="ThreadRecord_draft">Concept:</string>
  <string name="ThreadRecord_called">Jij hebt gebeld</string>
  <string name="ThreadRecord_called_you">Heeft je gebeld</string>
  <string name="ThreadRecord_missed_audio_call">Audio-oproep gemist</string>
  <string name="ThreadRecord_missed_video_call">Video-oproep gemist</string>
  <string name="ThreadRecord_media_message">Mediabericht</string>
  <string name="ThreadRecord_sticker">Sticker</string>
  <string name="ThreadRecord_view_once_photo">Eenmaligeweergave-afbeelding</string>
  <string name="ThreadRecord_view_once_video">Eenmaligeweergave-video</string>
  <string name="ThreadRecord_view_once_media">Eenmaligeweergave-media</string>
  <string name="ThreadRecord_this_message_was_deleted">Dit bericht is gewist.</string>
  <string name="ThreadRecord_you_deleted_this_message">Je hebt dit bericht gewist.</string>
  <string name="ThreadRecord_s_is_on_signal">%s is bereikbaar via Signal.</string>
  <string name="ThreadRecord_disappearing_messages_disabled">Verlopende berichten uitgeschakeld</string>
  <string name="ThreadRecord_disappearing_message_time_updated_to_s">Verlopende berichten op %s ingesteld</string>
  <string name="ThreadRecord_safety_number_changed">Veiligheidsnummer is veranderd</string>
  <string name="ThreadRecord_your_safety_number_with_s_has_changed">Je veiligheidsnummer met %s is veranderd.</string>
  <string name="ThreadRecord_you_marked_verified">Door jou als geverifieerd gemarkeerd</string>
  <string name="ThreadRecord_you_marked_unverified">Door jou als niet geverifieerd gemarkeerd</string>
  <string name="ThreadRecord_message_could_not_be_processed">Bericht kon niet worden verwerkt</string>
  <string name="ThreadRecord_delivery_issue">Afleveringsprobleem</string>
  <string name="ThreadRecord_message_request">Gespreksverzoek</string>
  <string name="ThreadRecord_photo">Afbeelding</string>
  <string name="ThreadRecord_gif">GIF</string>
  <string name="ThreadRecord_voice_message">Audiobericht</string>
  <string name="ThreadRecord_file">Bestand</string>
  <string name="ThreadRecord_video">Video</string>
  <string name="ThreadRecord_chat_session_refreshed">Gespreksessie vernieuwd</string>
  <!--UpdateApkReadyListener-->
  <string name="UpdateApkReadyListener_Signal_update">Nieuwe versie van Molly</string>
  <string name="UpdateApkReadyListener_a_new_version_of_signal_is_available_tap_to_update">Er is een nieuwe versie van Molly beschikbaar. Tik hier om bij te werken</string>
  <!--UntrustedSendDialog-->
  <string name="UntrustedSendDialog_send_message">Bericht verzenden?</string>
  <string name="UntrustedSendDialog_send">Verzenden</string>
  <!--UnverifiedSendDialog-->
  <string name="UnverifiedSendDialog_send_message">Bericht verzenden?</string>
  <string name="UnverifiedSendDialog_send">Verzenden</string>
  <!--UsernameEditFragment-->
  <string name="UsernameEditFragment_username">Gebruikersnaam</string>
  <string name="UsernameEditFragment_delete">Wissen</string>
  <string name="UsernameEditFragment_successfully_set_username">Gebruikersnaam succesvol ingesteld.</string>
  <string name="UsernameEditFragment_successfully_removed_username">Gebruikersnaam succesvol verwijderd.</string>
  <string name="UsernameEditFragment_encountered_a_network_error">Er is een netwerkfout opgetreden.</string>
  <string name="UsernameEditFragment_this_username_is_taken">Deze gebruikersnaam is al in gebruik.</string>
  <string name="UsernameEditFragment_this_username_is_available">Deze gebruikersnaam is nog beschikbaar.</string>
  <string name="UsernameEditFragment_usernames_can_only_include">Gebruikersnamen mogen alleen de karakters a–Z, 0–9 en onderstreep gebruiken.</string>
  <string name="UsernameEditFragment_usernames_cannot_begin_with_a_number">Gebruikersnamen mogen niet met een cijfer beginnen.</string>
  <string name="UsernameEditFragment_username_is_invalid">Gebruikersnaam is ongeldig.</string>
  <string name="UsernameEditFragment_usernames_must_be_between_a_and_b_characters">Gebruikersnamen moeten uit ten minste %1$d en maximaal %2$d karakters bestaan.</string>
  <string name="UsernameEditFragment_usernames_on_signal_are_optional">Gebruikersnamen in Signal zijn optioneel. Als je een gebruikersnaam aanmaakt zullen andere Signal gebruikers je kunnen vinden met deze naam en contact met je kunnen opnemen zonder je telefoonnummer te kennen.</string>
  <plurals name="UserNotificationMigrationJob_d_contacts_are_on_signal">
    <item quantity="one">%d van je contactpersonen is bereikbaar via Signal.</item>
    <item quantity="other">%d van je contactpersonen zijn bereikbaar via Signal.</item>
  </plurals>
  <!--VerifyIdentityActivity-->
  <string name="VerifyIdentityActivity_your_contact_is_running_an_old_version_of_signal">Deze contactpersoon gebruikt een oude versie van Signal. Vraag hem om eerst Signal bij te werken, alvorens je het veiligheidsnummer verifieert.</string>
  <string name="VerifyIdentityActivity_your_contact_is_running_a_newer_version_of_Signal">Je contact gebruikt een nieuwere versie van Signal met een incompatibel QR-codeformaat. Werk Signal bij om te vergelijken.</string>
  <string name="VerifyIdentityActivity_the_scanned_qr_code_is_not_a_correctly_formatted_safety_number">De gescande QR-code is geen goed geformatteerd veiligheidsnummer-verificatiecode. Probeer de QR-code opnieuw te scannen.</string>
  <string name="VerifyIdentityActivity_share_safety_number_via">Veiligheidsnummer doorsturen via …</string>
  <string name="VerifyIdentityActivity_our_signal_safety_number">Ons Signal-veiligheidsnummer:</string>
  <string name="VerifyIdentityActivity_no_app_to_share_to">Het lijkt erop dat je geen apps hebt waarmee je je veiligheidsnummer kunt doorsturen.</string>
  <string name="VerifyIdentityActivity_no_safety_number_to_compare_was_found_in_the_clipboard">Geen veiligheidsnummer gevonden op het klembord</string>
  <string name="VerifyIdentityActivity_signal_needs_the_camera_permission_in_order_to_scan_a_qr_code_but_it_has_been_permanently_denied">Molly heeft toegang tot de camera nodig om een QR-code te scannen, maar deze is pertinent geweigerd. Ga naar de instellingen voor deze app, tik op ‘Machtigingen’ en schakel ‘Camera’ in.</string>
  <string name="VerifyIdentityActivity_unable_to_scan_qr_code_without_camera_permission">Kan QR-code niet scannen zonder toegang tot camera</string>
  <string name="VerifyIdentityActivity_you_must_first_exchange_messages_in_order_to_view">Om het veiligheidsnummer van %1$s te kunnen weergeven moet je eerst berichten met hem of haar uitwisselen.</string>
  <!--ViewOnceMessageActivity-->
  <!--AudioView-->
  <!--MessageDisplayHelper-->
  <string name="MessageDisplayHelper_message_encrypted_for_non_existing_session">Fout: Dit bericht is versleuteld voor een niet-bestaande sessie</string>
  <!--MmsMessageRecord-->
  <string name="MmsMessageRecord_bad_encrypted_mms_message">Mms-bericht kan niet worden ontsleuteld</string>
  <string name="MmsMessageRecord_mms_message_encrypted_for_non_existing_session">Fout: Dit mms-bericht is versleuteld voor een niet-bestaande sessie</string>
  <!--MuteDialog-->
  <string name="MuteDialog_mute_notifications">Meldingen dempen</string>
  <!--ApplicationMigrationService-->
  <string name="ApplicationMigrationService_import_in_progress">Bezig met importeren</string>
  <string name="ApplicationMigrationService_importing_text_messages">Tekstberichten aan het importeren</string>
  <string name="ApplicationMigrationService_import_complete">Importeren voltooid</string>
  <string name="ApplicationMigrationService_system_database_import_is_complete">Het importeren van de systeemdatabank is voltooid.</string>
  <!--KeyCachingService-->
  <string name="KeyCachingService_signal_passphrase_cached">Tik om te openen.</string>
  <string name="KeyCachingService_passphrase_cached">Molly is ontgrendeld</string>
  <string name="KeyCachingService_lock">Vergrendel Molly</string>
  <!--MediaPreviewActivity-->
  <string name="MediaPreviewActivity_you">Door jou verzonden</string>
  <string name="MediaPreviewActivity_unssuported_media_type">Niet-ondersteund mediatype</string>
  <string name="MediaPreviewActivity_draft">Concept</string>
  <string name="MediaPreviewActivity_signal_needs_the_storage_permission_in_order_to_write_to_external_storage_but_it_has_been_permanently_denied">Molly heeft toegang tot externe opslag nodig om iets op te slaan op de externe opslag, maar deze is permanent geweigerd. Ga naar de instellingen voor deze app, tik op ‘App-machtigingen’ en schakel ‘Opslagruimte’ in.</string>
  <string name="MediaPreviewActivity_unable_to_write_to_external_storage_without_permission">Kan niet opslaan naar externe opslag zonder machtiging</string>
  <string name="MediaPreviewActivity_media_delete_confirmation_title">Bericht wissen?</string>
  <string name="MediaPreviewActivity_media_delete_confirmation_message">Dit bericht zal alleen voor jou onherroepelijk gewist worden, maar dus niet voor je gesprekspartner(s).</string>
  <string name="MediaPreviewActivity_s_to_s">%1$s naar %2$s</string>
  <string name="MediaPreviewActivity_media_no_longer_available">Media niet langer beschikbaar.</string>
  <string name="MediaPreviewActivity_cant_find_an_app_able_to_share_this_media">Geen app gevonden waarmee dit bestand met anderen gedeeld kan worden.</string>
  <!--MessageNotifier-->
  <string name="MessageNotifier_d_new_messages_in_d_conversations">%1$d nieuwe berichten in %2$d gesprekken</string>
  <string name="MessageNotifier_most_recent_from_s">Meest recente van: %1$s</string>
  <string name="MessageNotifier_locked_message">Nieuw bericht, ontgrendel Signal om het weer te geven</string>
  <string name="MessageNotifier_message_delivery_failed">Berichtaflevering mislukt.</string>
  <string name="MessageNotifier_failed_to_deliver_message">Het bericht afleveren is mislukt.</string>
  <string name="MessageNotifier_error_delivering_message">Fout bij afleveren bericht.</string>
  <string name="MessageNotifier_message_delivery_paused">Berichten-aflevering is gepauzeerd.</string>
  <string name="MessageNotifier_verify_to_continue_messaging_on_signal">Verifieer je telefoonnummer om door te kunnen gaan met het verzenden en ontvangen van berichten via Molly.</string>
  <string name="MessageNotifier_mark_all_as_read">Alles markeren als gelezen</string>
  <string name="MessageNotifier_mark_read">Markeren als gelezen</string>
  <string name="MessageNotifier_turn_off_these_notifications">Dit soort meldingen uitschakelen</string>
  <string name="MessageNotifier_view_once_photo">Eenmaligeweergave-afbeelding</string>
  <string name="MessageNotifier_view_once_video">Eenmaligeweergave-video</string>
  <string name="MessageNotifier_reply">Reageren</string>
  <string name="MessageNotifier_signal_message">Signal-bericht</string>
  <string name="MessageNotifier_unsecured_sms">Onbeveiligde sms</string>
  <string name="MessageNotifier_you_may_have_new_messages">Je hebt mogelijk nieuwe berichten</string>
  <string name="MessageNotifier_open_signal_to_check_for_recent_notifications">Open Molly om te zien of er recente meldingen zijn.</string>
  <string name="MessageNotifier_contact_message">%1$s %2$s</string>
  <string name="MessageNotifier_unknown_contact_message">Contactpersoon</string>
  <string name="MessageNotifier_reacted_s_to_s">reageerde met %1$s op “%2$s”.</string>
  <string name="MessageNotifier_reacted_s_to_your_video">reageerde met %1$s op je video.</string>
  <string name="MessageNotifier_reacted_s_to_your_image">reageerde met %1$s op je afbeelding.</string>
  <string name="MessageNotifier_reacted_s_to_your_gif">Reageerde met %1$s op je GIF.</string>
  <string name="MessageNotifier_reacted_s_to_your_file">reageerde met %1$s op je bestand.</string>
  <string name="MessageNotifier_reacted_s_to_your_audio">reageerde met %1$s op je audio.</string>
  <string name="MessageNotifier_reacted_s_to_your_view_once_media">reageerde met %1$s op je eenmaligeweergave-media.</string>
  <string name="MessageNotifier_reacted_s_to_your_sticker">reageerde met %1$s op je sticker.</string>
  <string name="MessageNotifier_this_message_was_deleted">Dit bericht is gewist.</string>
  <string name="TurnOffContactJoinedNotificationsActivity__turn_off_contact_joined_signal">Zet meldingen uit over mensen die bereikbaar zijn via Signal. Je kunt ze opnieuw aanzetten in  Signal &gt; Instellingen &gt; Meldingen.</string>
  <!--Notification Channels-->
  <string name="NotificationChannel_channel_messages">Berichten</string>
  <string name="NotificationChannel_calls">Oproepen</string>
  <string name="NotificationChannel_failures">Mislukkingen</string>
  <string name="NotificationChannel_backups">Back-ups</string>
  <string name="NotificationChannel_locked_status">Vergrendelingstoestand</string>
  <string name="NotificationChannel_app_updates">Nieuwe versies van de app </string>
  <string name="NotificationChannel_other">Anders</string>
  <string name="NotificationChannel_group_chats">Gesprekken</string>
  <string name="NotificationChannel_missing_display_name">Onbekend</string>
  <string name="NotificationChannel_voice_notes">Audioberichten</string>
  <string name="NotificationChannel_contact_joined_signal">Nieuw persoon bereikbaar via Signal</string>
  <string name="NotificationChannels__no_activity_available_to_open_notification_channel_settings">Geen ‘activiteit’ beschikbaar om instellingen voor meldingskanalen mee te openen.</string>
  <!--ProfileEditNameFragment-->
  <!--QuickResponseService-->
  <string name="QuickResponseService_quick_response_unavailable_when_Signal_is_locked">Snel reageren niet beschikbaar wanneer Molly vergrendeld is!</string>
  <string name="QuickResponseService_problem_sending_message">Fout bij verzenden van bericht!</string>
  <!--SaveAttachmentTask-->
  <string name="SaveAttachmentTask_saved_to">Opgeslagen naar %s</string>
  <string name="SaveAttachmentTask_saved">Opgeslagen</string>
  <!--SearchToolbar-->
  <string name="SearchToolbar_search">Zoeken</string>
  <string name="SearchToolbar_search_for_conversations_contacts_and_messages">Zoek naar gesprekken, contactpersonen en berichten.</string>
  <!--ShortcutLauncherActivity-->
  <string name="ShortcutLauncherActivity_invalid_shortcut">Ongeldige snelkoppeling</string>
  <!--SingleRecipientNotificationBuilder-->
  <string name="SingleRecipientNotificationBuilder_signal">Molly</string>
  <string name="SingleRecipientNotificationBuilder_new_message">Nieuw bericht</string>
  <string name="SingleRecipientNotificationBuilder_message_request">Gespreksverzoek</string>
  <string name="SingleRecipientNotificationBuilder_you">Jij</string>
  <!--ThumbnailView-->
  <string name="ThumbnailView_Play_video_description">Video afspelen</string>
  <string name="ThumbnailView_Has_a_caption_description">Heeft een bijschrift</string>
  <!--TransferControlView-->
  <plurals name="TransferControlView_n_items">
    <item quantity="one">%d item</item>
    <item quantity="other">%d items</item>
  </plurals>
  <!--UnauthorizedReminder-->
  <string name="UnauthorizedReminder_device_no_longer_registered">Apparaat niet langer geregistreerd</string>
  <string name="UnauthorizedReminder_this_is_likely_because_you_registered_your_phone_number_with_Signal_on_a_different_device">Dit komt waarschijnlijk doordat je vanaf een ander apparaat je telefoonnummer bij Signal hebt geregistreerd. Tik hier om opnieuw te registreren.</string>
  <!--WebRtcCallActivity-->
  <string name="WebRtcCallActivity_to_answer_the_call_from_s_give_signal_access_to_your_microphone">Geef Molly toegang tot je microfoon om de oproep van %s te beantwoorden.</string>
  <string name="WebRtcCallActivity_signal_requires_microphone_and_camera_permissions_in_order_to_make_or_receive_calls">Molly heeft toegang nodig tot de microfoon en de camera om oproepen te maken of te ontvangen, maar deze toegang is pertinent geweigerd. Ga naar de instellingen voor deze app, tik op ‘Machtigingen’ en schakel ‘Microfoon’ en ‘Camera’ in.</string>
  <string name="WebRtcCallActivity__answered_on_a_linked_device">Beantwoord vanaf een gekoppeld apparaat.</string>
  <string name="WebRtcCallActivity__declined_on_a_linked_device">Geweigerd vanaf een gekoppeld apparaat.</string>
  <string name="WebRtcCallActivity__busy_on_a_linked_device">Bezet omdat je al een gesprek voerde via een van je gekoppelde apparaten.</string>
  <string name="GroupCallSafetyNumberChangeNotification__someone_has_joined_this_call_with_a_safety_number_that_has_changed">Iemand neemt nu deel aan deze oproep met een veiligheidsnummer dat is veranderd.</string>
  <!--WebRtcCallScreen-->
  <string name="WebRtcCallScreen_swipe_up_to_change_views">Veeg omhoog om veranderingen te zien</string>
  <!--WebRtcCallScreen V2-->
  <string name="WebRtcCallScreen__decline">Weigeren</string>
  <string name="WebRtcCallScreen__answer">Beantwoorden</string>
  <string name="WebRtcCallScreen__answer_without_video">Beantwoorden zonder eigen camera aan te zetten</string>
  <!--WebRtcAudioOutputToggle-->
  <string name="WebRtcAudioOutputToggle__audio_output">Audio-uitvoer</string>
  <string name="WebRtcAudioOutputToggle__phone_earpiece">Telefoonoortje</string>
  <string name="WebRtcAudioOutputToggle__speaker">Luid­spreker</string>
  <string name="WebRtcAudioOutputToggle__bluetooth">Bluetooth</string>
  <string name="WebRtcCallControls_answer_call_description">Oproep beantwoorden</string>
  <string name="WebRtcCallControls_reject_call_description">Oproep afwijzen</string>
  <!--change_passphrase_activity-->
  <string name="change_passphrase_activity__old_passphrase">Oud wachtwoord</string>
  <string name="change_passphrase_activity__new_passphrase">Nieuw wachtwoord</string>
  <string name="change_passphrase_activity__repeat_new_passphrase">Herhaal nieuw wachtwoord</string>
  <!--contact_selection_activity-->
  <string name="contact_selection_activity__enter_name_or_number">Typ naam of nummer</string>
  <string name="contact_selection_activity__invite_to_signal">Uitnodigen voor Molly</string>
  <string name="contact_selection_activity__new_group">Nieuwe groep aanmaken</string>
  <!--contact_filter_toolbar-->
  <string name="contact_filter_toolbar__clear_entered_text_description">Ingevoerde tekst wissen</string>
  <string name="contact_filter_toolbar__show_keyboard_description">Toetsenbord weergeven</string>
  <string name="contact_filter_toolbar__show_dial_pad_description">Numeriek toetsenblok weergeven</string>
  <!--contact_selection_group_activity-->
  <string name="contact_selection_group_activity__no_contacts">Geen contactpersonen gevonden.</string>
  <string name="contact_selection_group_activity__finding_contacts">Contactpersonen laden …</string>
  <!--single_contact_selection_activity-->
  <string name="SingleContactSelectionActivity_contact_photo">Foto van contactpersoon</string>
  <!--ContactSelectionListFragment-->
  <string name="ContactSelectionListFragment_signal_requires_the_contacts_permission_in_order_to_display_your_contacts">Molly heeft toegang tot je lijst met contacten nodig om je contacten weer te kunnen geven, maar toestemming om contacten in te zien is pertinent geweigerd. Ga naar de instellingen voor deze app, tik op ‘Machtigingen’ en schakel ‘Contacten’ in.</string>
  <string name="ContactSelectionListFragment_error_retrieving_contacts_check_your_network_connection">Fout bij het ophalen van contactpersonen, ga na dat je netwerkverbinding werkt</string>
  <string name="ContactSelectionListFragment_username_not_found">Gebruikersnaam niet gevonden</string>
  <string name="ContactSelectionListFragment_s_is_not_a_signal_user">“%1$s” is geen Signal-gebruiker. Kijk de gebruikersnaam na en probeer het opnieuw.</string>
  <string name="ContactSelectionListFragment_you_do_not_need_to_add_yourself_to_the_group">Het is niet nodig om jezelf toe te voegen aan de groep</string>
  <string name="ContactSelectionListFragment_maximum_group_size_reached">De maximale groepsgrootte is bereikt</string>
  <string name="ContactSelectionListFragment_signal_groups_can_have_a_maximum_of_d_members">Signal groepen kunnen uit maximaal %1$d leden bestaan.</string>
  <string name="ContactSelectionListFragment_recommended_member_limit_reached">Het aanbevolen ledenlimiet is bereikt</string>
  <string name="ContactSelectionListFragment_signal_groups_perform_best_with_d_members_or_fewer">Signal-groepen presteren het best met %1$d of minder leden. Het toevoegen van extra leden zal vertragingen veroorzaken in het verzenden en ontvangen van berichten.</string>
  <plurals name="ContactSelectionListFragment_d_members">
    <item quantity="one">%1$d persoon</item>
    <item quantity="other">%1$d personen</item>
  </plurals>
  <!--contact_selection_list_fragment-->
  <string name="contact_selection_list_fragment__signal_needs_access_to_your_contacts_in_order_to_display_them">Molly heeft toegang nodig tot je contacten om contactpersonen te kunnen weergeven.</string>
  <string name="contact_selection_list_fragment__show_contacts">Contactpersonen weergeven</string>
  <!--contact_selection_list_item-->
  <plurals name="contact_selection_list_item__number_of_members">
    <item quantity="one">%1$d persoon</item>
    <item quantity="other">%1$d personen</item>
  </plurals>
  <!--conversation_activity-->
  <string name="conversation_activity__type_message_push">Signal-bericht</string>
  <string name="conversation_activity__type_message_sms_insecure">Onbeveiligde sms</string>
  <string name="conversation_activity__type_message_mms_insecure">Onbeveiligde mms</string>
  <string name="conversation_activity__from_sim_name">Van %1$s</string>
  <string name="conversation_activity__sim_n">SIM %1$d</string>
  <string name="conversation_activity__send">Verzenden</string>
  <string name="conversation_activity__compose_description">Berichtsamenstelling</string>
  <string name="conversation_activity__emoji_toggle_description">Emojitoetsenbord wisselen</string>
  <string name="conversation_activity__attachment_thumbnail">Bijlagevoorbeeld</string>
  <string name="conversation_activity__quick_attachment_drawer_toggle_camera_description">Camera overzicht weergeven/verbergen</string>
  <string name="conversation_activity__quick_attachment_drawer_record_and_send_audio_description">Geluid opnemen en verzenden</string>
  <string name="conversation_activity__quick_attachment_drawer_lock_record_description">Vergrendel opnemen van audio</string>
  <string name="conversation_activity__enable_signal_for_sms">Signal gebruiken om een sms-bericht te verzenden</string>
  <string name="conversation_activity__message_could_not_be_sent">Het bericht kon niet worden verzonden. Ga na dat je apparaat met het internet is verbonden en probeer het opnieuw.</string>
  <!--conversation_input_panel-->
  <string name="conversation_input_panel__slide_to_cancel">Veeg om te annuleren</string>
  <string name="conversation_input_panel__cancel">Audio-opname annuleren</string>
  <!--conversation_item-->
  <string name="conversation_item__mms_image_description">Mediabericht</string>
  <string name="conversation_item__secure_message_description">Beveiligd bericht</string>
  <!--conversation_item_sent-->
  <string name="conversation_item_sent__send_failed_indicator_description">Verzenden mislukt</string>
  <string name="conversation_item_sent__pending_approval_description">In afwachting van goedkeuring</string>
  <string name="conversation_item_sent__delivered_description">Afgeleverd</string>
  <string name="conversation_item_sent__message_read">Bericht gelezen</string>
  <!--conversation_item_received-->
  <string name="conversation_item_received__contact_photo_description">Foto van contactpersoon</string>
  <!--ConversationUpdateItem-->
  <string name="ConversationUpdateItem_loading">Aan het laden</string>
  <string name="ConversationUpdateItem_learn_more">Meer leren hierover</string>
  <string name="ConversationUpdateItem_join_call">Aan oproep deelnemen</string>
  <string name="ConversationUpdateItem_return_to_call">Naar de oproep terugkeren</string>
  <string name="ConversationUpdateItem_call_is_full">De oproep is vol</string>
  <string name="ConversationUpdateItem_invite_friends">Kennissen uitnodigen</string>
  <string name="ConversationUpdateItem_enable_call_notifications">Oproepmeldingen inschakelen</string>
  <string name="ConversationUpdateItem_update_contact">Contactpersoon aanpassen</string>
  <string name="ConversationUpdateItem_no_groups_in_common_review_requests_carefully">Je hebt met deze persoon geen gemeenschappelijke groep: overweeg dit gespreksverzoek zorgvuldig.</string>
  <string name="ConversationUpdateItem_no_contacts_in_this_group_review_requests_carefully">Er is in deze groep geen lid met wie je al een gesprek voert: overweeg deze uitnodiging zorgvuldig.</string>
  <string name="ConversationUpdateItem_view">Weergeven</string>
  <string name="ConversationUpdateItem_the_disappearing_message_time_will_be_set_to_s_when_you_message_them">Zodra je een bericht verzend zal de tijdspanne voor verlopende berichten op %1$s worden ingesteld.</string>
  <!--audio_view-->
  <string name="audio_view__play_pause_accessibility_description">Afspelen … Pauzeren</string>
  <string name="audio_view__download_accessibility_description">Downloaden</string>
  <!--QuoteView-->
  <string name="QuoteView_audio">Audio</string>
  <string name="QuoteView_video">Video</string>
  <string name="QuoteView_photo">Afbeelding</string>
  <string name="QuoteView_gif">GIF</string>
  <string name="QuoteView_view_once_media">Eenmaligeweergave-media</string>
  <string name="QuoteView_sticker">Sticker</string>
  <string name="QuoteView_you">Jij</string>
  <string name="QuoteView_original_missing">Oorspronkelijk bericht niet gevonden</string>
  <!--conversation_fragment-->
  <string name="conversation_fragment__scroll_to_the_bottom_content_description">Scroll naar bodem</string>
  <!--BubbleOptOutTooltip-->
  <!--Message to inform the user of what Android chat bubbles are-->
  <string name="BubbleOptOutTooltip__description">Bubbels zijn een Android functionaliteit die je voor elk Signal-gesprek afzonderlijk kunt in- of uitschakelen.</string>
  <!--Button to dismiss the tooltip for opting out of using Android bubbles-->
  <string name="BubbleOptOutTooltip__not_now">Niet nu</string>
  <!--Button to move to the system settings to control the use of Android bubbles-->
  <string name="BubbleOptOutTooltip__turn_off">Uitschakelen</string>
  <!--safety_number_change_dialog-->
  <string name="safety_number_change_dialog__safety_number_changes">Veiligheidsnummer(s) veranderd</string>
  <string name="safety_number_change_dialog__accept">Aanvaarden</string>
  <string name="safety_number_change_dialog__send_anyway">Toch verzenden</string>
  <string name="safety_number_change_dialog__call_anyway">Toch bellen</string>
  <string name="safety_number_change_dialog__join_call">Aan oproep deelnemen</string>
  <string name="safety_number_change_dialog__continue_call">Oproep voortzetten</string>
  <string name="safety_number_change_dialog__leave_call">Oproep verlaten</string>
  <string name="safety_number_change_dialog__the_following_people_may_have_reinstalled_or_changed_devices">De volgende personen hebben mogelijk de app opnieuw geïnstalleerd of hebben een ander apparaat in gebruik genomen. Verifieer jullie veiligheidsnummers om zeker te zijn dat je met de juiste personen communiceert.</string>
  <string name="safety_number_change_dialog__view">Weergeven</string>
  <string name="safety_number_change_dialog__previous_verified">Was voorheen geverifieerd</string>
  <!--EnableCallNotificationSettingsDialog__call_notifications_checklist-->
  <string name="EnableCallNotificationSettingsDialog__call_notifications_enabled">Oproepmeldingen ingeschakeld.</string>
  <string name="EnableCallNotificationSettingsDialog__enable_call_notifications">Oproepmeldingen inschakelen</string>
  <string name="EnableCallNotificationSettingsDialog__enable_background_activity">Achtergrondactiviteit inschakelen</string>
  <string name="EnableCallNotificationSettingsDialog__everything_looks_good_now">Het lijkt erop dat alles goed is</string>
  <string name="EnableCallNotificationSettingsDialog__to_receive_call_notifications_tap_here_and_turn_on_show_notifications">Tik hier en tik vervolgens op ‘Meldingen weergeven’ om oproepmeldingen te ontvangen.</string>
  <string name="EnableCallNotificationSettingsDialog__to_receive_call_notifications_tap_here_and_turn_on_notifications">Tik hier en schakel meldingen in en ga na dat geluiden en pop-ups zijn ingeschakeld om oproepmeldingen te ontvangen.</string>
  <string name="EnableCallNotificationSettingsDialog__to_receive_call_notifications_tap_here_and_enable_background_activity_in_battery_settings">Tik hier en schakel in de batterij -instellingen achtergrondactiviteit in om oproepmeldingen te ontvangen.</string>
  <string name="EnableCallNotificationSettingsDialog__settings">Instellingen</string>
  <string name="EnableCallNotificationSettingsDialog__to_receive_call_notifications_tap_settings_and_turn_on_show_notifications">Tik op ‘Instellingen’ en tik vervolgens op ‘Meldingen weergeven’ om oproepmeldingen te ontvangen.</string>
  <string name="EnableCallNotificationSettingsDialog__to_receive_call_notifications_tap_settings_and_turn_on_notifications">Tik op ‘Instellingen’ en schakel meldingen in en ga na dat geluiden en pop-ups zijn ingeschakeld om oproepmeldingen te ontvangen.</string>
  <string name="EnableCallNotificationSettingsDialog__to_receive_call_notifications_tap_settings_and_enable_background_activity_in_battery_settings">Tik op ‘Instellingen’ en schakel in de batterij -instellingen achtergrondactiviteit in om oproepmeldingen te ontvangen.</string>
  <!--country_selection_fragment-->
  <string name="country_selection_fragment__loading_countries">Landen aan het laden …</string>
  <string name="country_selection_fragment__search">Zoeken</string>
  <string name="country_selection_fragment__no_matching_countries">Geen overeenkomstige landen</string>
  <!--device_add_fragment-->
  <string name="device_add_fragment__scan_the_qr_code_displayed_on_the_device_to_link">Scan de QR-code die wordt weergegeven op het te koppelen apparaat</string>
  <!--device_link_fragment-->
  <string name="device_link_fragment__link_device">Apparaat koppelen</string>
  <!--device_list_fragment-->
  <string name="device_list_fragment__no_devices_linked">Geen apparaten gekoppeld</string>
  <string name="device_list_fragment__link_new_device">Nieuw apparaat koppelen</string>
  <!--expiration-->
  <string name="expiration_off">Uit</string>
  <plurals name="expiration_seconds">
    <item quantity="one">%d seconde</item>
    <item quantity="other">%d seconden</item>
  </plurals>
  <string name="expiration_seconds_abbreviated">%d s</string>
  <plurals name="expiration_minutes">
    <item quantity="one">%d minuut</item>
    <item quantity="other">%d minuten</item>
  </plurals>
  <string name="expiration_minutes_abbreviated">%d min</string>
  <plurals name="expiration_hours">
    <item quantity="one">%d uur</item>
    <item quantity="other">%d uur</item>
  </plurals>
  <string name="expiration_hours_abbreviated">%d u</string>
  <plurals name="expiration_days">
    <item quantity="one">%d dag</item>
    <item quantity="other">%d dagen</item>
  </plurals>
  <string name="expiration_days_abbreviated">%d d</string>
  <plurals name="expiration_weeks">
    <item quantity="one">%d week</item>
    <item quantity="other">%d weken</item>
  </plurals>
  <string name="expiration_weeks_abbreviated">%d w</string>
  <string name="expiration_combined">%1$s %2$s</string>
  <!--unverified safety numbers-->
  <string name="IdentityUtil_unverified_banner_one">Je veiligheidsnummer met %s is veranderd en is niet langer geverifieerd</string>
  <string name="IdentityUtil_unverified_banner_two">Je veiligheidsnummers met %1$s en %2$s  zijn niet langer geverifieerd</string>
  <string name="IdentityUtil_unverified_banner_many">Je veiligheidsnummers met %1$s, %2$s en %3$s zijn niet langer geverifieerd</string>
  <string name="IdentityUtil_unverified_dialog_one">Je veiligheidsnummer met %1$s is veranderd en is niet langer geverifieerd. Dit kan betekenen dat iemand je communicatie probeert te onderscheppen, of gewoon dat %1$s Signal opnieuw heeft geïnstalleerd.</string>
  <string name="IdentityUtil_unverified_dialog_two">Je veiligheidsnummers met %1$s en %2$s zijn niet langer geverifieerd. Dit kan betekenen dat iemand je communicatie probeert te onderscheppen, of gewoon dat ze Signal opnieuw geïnstalleerd hebben.</string>
  <string name="IdentityUtil_unverified_dialog_many">Je veiligheidsnummers met %1$s, %2$s en %3$s zijn niet langer geverifieerd. Dit kan betekenen dat iemand je communicatie probeert te onderscheppen, of gewoon dat ze Signal opnieuw geïnstalleerd hebben.</string>
  <string name="IdentityUtil_untrusted_dialog_one">Je veiligheidsnummer met %s is zojuist veranderd.</string>
  <string name="IdentityUtil_untrusted_dialog_two">Je veiligheidsnummers met %1$s en %2$s zijn zojuist veranderd.</string>
  <string name="IdentityUtil_untrusted_dialog_many">Je veiligheidsnummers met %1$s, %2$s en %3$s zijn zojuist veranderd.</string>
  <plurals name="identity_others">
    <item quantity="one">%d andere</item>
    <item quantity="other">%d anderen</item>
  </plurals>
  <!--giphy_activity-->
  <string name="giphy_activity_toolbar__search_gifs">GIFs zoeken</string>
  <!--giphy_fragment-->
  <string name="giphy_fragment__nothing_found">Niets gevonden</string>
  <!--database_migration_activity-->
  <string name="database_migration_activity__would_you_like_to_import_your_existing_text_messages">Wil je je sms- en mms-berichten importeren naar de versleutelde databank van Signal?</string>
  <string name="database_migration_activity__the_default_system_database_will_not_be_modified">De systeemdatabank zal op geen enkele wijze worden gewijzigd of aangepast.</string>
  <string name="database_migration_activity__skip">Overslaan</string>
  <string name="database_migration_activity__import">Importeren</string>
  <string name="database_migration_activity__this_could_take_a_moment_please_be_patient">Dit kan even duren, daarom graag even geduld. Signal zal je melden wanneer het importeren voltooid is.</string>
  <string name="database_migration_activity__importing">BEZIG MET IMPORTEREN</string>
  <!--load_more_header-->
  <string name="load_more_header__see_full_conversation">Volledig gesprek weergeven</string>
  <string name="load_more_header__loading">Aan het laden</string>
  <!--media_overview_activity-->
  <string name="media_overview_activity__no_media">Geen media</string>
  <!--message_recipients_list_item-->
  <string name="message_recipients_list_item__view">WEERGEVEN</string>
  <string name="message_recipients_list_item__resend">OPNIEUW VERZENDEN</string>
  <!--GroupUtil-->
  <plurals name="GroupUtil_joined_the_group">
    <item quantity="one">%1$s is toegevoegd aan de groep.</item>
    <item quantity="other">%1$s zijn toegevoegd aan de groep.</item>
  </plurals>
  <string name="GroupUtil_group_name_is_now">De groepsnaam is vanaf nu “%1$s”.</string>
  <!--prompt_passphrase_activity-->
  <string name="prompt_passphrase_activity__unlock">Ontgrendelen</string>
  <!--prompt_mms_activity-->
  <string name="prompt_mms_activity__signal_requires_mms_settings_to_deliver_media_and_group_messages">Signal heeft mms-instellingen nodig om mediaberichten te kunnen versturen via je telefoonprovider. Je apparaat maakt deze informatie niet beschikbaar. Dit komt vaker voor bij gelockte apparaten en andere beperkende configuraties.</string>
  <string name="prompt_mms_activity__to_send_media_and_group_messages_tap_ok">Om media- en groepsberichten te verzenden tik je op ‘Oké’ en voer je de gevraagde gegevens in. De mms-instellingen voor je provider kunnen meestal gevonden worden door on-line te zoeken naar ‘naam-van-je-provider APN’. Dit hoef je maar één keer te doen.</string>
  <!--BadDecryptLearnMoreDialog-->
  <string name="BadDecryptLearnMoreDialog_delivery_issue">Afleveringsprobleem</string>
  <string name="BadDecryptLearnMoreDialog_couldnt_be_delivered_individual">Een bericht, media, sticker, emoji-reactie, of een bevestiging dat een bericht gelezen is van %s kan niet aan jou worden afgeleverd. Het kan zijn dat hij of zij iets probeerde naar je te verzenden in een één-op-één gesprek of in een groepsgesprek.</string>
  <string name="BadDecryptLearnMoreDialog_couldnt_be_delivered_group">Een bericht, media, sticker, emoji-reactie, of een bevestiging dat een bericht gelezen is van %s kan niet aan jou worden afgeleverd. </string>
  <!--profile_create_activity-->
  <string name="CreateProfileActivity_first_name_required">Voornaam (vereist)</string>
  <string name="CreateProfileActivity_last_name_optional">Achternaam (optioneel)</string>
  <string name="CreateProfileActivity_next">Volgende</string>
  <string name="CreateProfileActivity__username">Gebruikersnaam</string>
  <string name="CreateProfileActivity__create_a_username">Gebruikersnaam aanmaken</string>
  <string name="CreateProfileActivity_custom_mms_group_names_and_photos_will_only_be_visible_to_you">Zelf ingestelde mms-groepsnamen en groepsafbeeldingen zullen alleen zichtbaar zijn voor jou.</string>
  <string name="CreateProfileActivity_group_descriptions_will_be_visible_to_members_of_this_group_and_people_who_have_been_invited">De groepsnaam, -afbeelding en -omschrijving zijn zichtbaar voor alle leden van deze groep, voor alle personen die zijn uitgenodigd om lid te worden en voor alle personen die een werkende groepsverwijzing hebben, zelfs als ze nog niet hebben verzocht om lid te worden.</string>
  <!--EditAboutFragment-->
  <string name="EditAboutFragment_about">Over mij</string>
  <string name="EditAboutFragment_write_a_few_words_about_yourself">Schijf een paar woorden over jezelf …</string>
  <string name="EditAboutFragment_count">%1$d/%2$d</string>
  <string name="EditAboutFragment_speak_freely">Spreek vrijuit</string>
  <string name="EditAboutFragment_encrypted">Versleuteld</string>
  <string name="EditAboutFragment_be_kind">Wees aardig</string>
  <string name="EditAboutFragment_coffee_lover">Koffieliefhebber</string>
  <string name="EditAboutFragment_free_to_chat">Beschikbaar om te spreken</string>
  <string name="EditAboutFragment_taking_a_break">Ik neem even een pauze</string>
  <string name="EditAboutFragment_working_on_something_new">Ik werk aan iets nieuws</string>
  <!--EditProfileFragment-->
  <string name="EditProfileFragment__edit_group">Groep aanpassen</string>
  <string name="EditProfileFragment__group_name">Groepsnaam</string>
  <string name="EditProfileFragment__group_description">Groepsomschrijving</string>
  <!--EditProfileNameFragment-->
  <string name="EditProfileNameFragment_your_name">Je naam</string>
  <string name="EditProfileNameFragment_first_name">Voornaam (verplicht)</string>
  <string name="EditProfileNameFragment_last_name_optional">Achternaam (optioneel)</string>
  <string name="EditProfileNameFragment_save">Opslaan</string>
  <string name="EditProfileNameFragment_failed_to_save_due_to_network_issues_try_again_later">Het opslaan van de aanpassingen is mislukt door netwerkproblemen. Probeer het later opnieuw.</string>
  <!--recipient_preferences_activity-->
  <string name="recipient_preference_activity__shared_media">Uitgewisselde media</string>
  <!--recipients_panel-->
  <string name="recipients_panel__to"><small>Typ een naam of nummer</small></string>
  <!--verify_display_fragment-->
  <string name="verify_display_fragment__to_verify_the_security_of_your_end_to_end_encryption_with_s"><![CDATA[Als je wilt verifiëren dat je rechtstreeks met %s communiceert zonder dat je communicatie wordt onderschept, ga dan na dat het bovenstaande nummer overeen komt met het nummer op zijn / haar apparaat. Je kunt ook de QR-code op zijn / haar telefoon scannen. <a href="https://signal.org/redirect/safety-numbers">Meer leren hierover.</a>]]></string>
  <string name="verify_display_fragment__tap_to_scan">Tik om te scannen</string>
  <string name="verify_display_fragment__successful_match">De nummers komen overeen</string>
  <string name="verify_display_fragment__failed_to_verify_safety_number">Verifieren niet gelukt</string>
  <string name="verify_display_fragment__loading">Aan het laden …</string>
  <string name="verify_display_fragment__mark_as_verified">Als geverifieerd markeren</string>
  <string name="verify_display_fragment__clear_verification">Verificatie ongedaan maken</string>
  <!--verify_identity-->
  <string name="verify_identity__share_safety_number">Veiligheidsnummer doorsturen</string>
  <!--verity_scan_fragment-->
  <string name="verify_scan_fragment__scan_the_qr_code_on_your_contact">Scan de QR-code op het apparaat van je gesprekspartner.</string>
  <!--webrtc_answer_decline_button-->
  <string name="webrtc_answer_decline_button__swipe_up_to_answer">Veeg omhoog om te beantwoorden</string>
  <string name="webrtc_answer_decline_button__swipe_down_to_reject">Veeg omlaag om te weigeren</string>
  <!--message_details_header-->
  <string name="message_details_header__issues_need_your_attention">Enkele dingen vergen je aandacht.</string>
  <string name="message_details_header__sent">Verzonden:</string>
  <string name="message_details_header__received">Ontvangen:</string>
  <string name="message_details_header__disappears">Verloopt over:</string>
  <string name="message_details_header__via">Via:</string>
  <!--message_details_recipient_header-->
  <string name="message_details_recipient_header__pending_send">In afwachting</string>
  <string name="message_details_recipient_header__sent_to">Verzonden aan</string>
  <string name="message_details_recipient_header__sent_from">Verzonden door</string>
  <string name="message_details_recipient_header__delivered_to">Afgeleverd aan</string>
  <string name="message_details_recipient_header__read_by">Gelezen door</string>
  <string name="message_details_recipient_header__not_sent">Niet verzonden</string>
  <string name="message_details_recipient_header__viewed">Gezien door</string>
  <!--message_Details_recipient-->
  <string name="message_details_recipient__failed_to_send">Verzenden mislukt</string>
  <string name="message_details_recipient__new_safety_number">Nieuw veiligheidsnummer</string>
  <!--AndroidManifest.xml-->
  <string name="AndroidManifest__create_passphrase">Wachtwoord aanmaken</string>
  <string name="AndroidManifest__select_contacts">Contactpersonen selecteren</string>
  <string name="AndroidManifest__change_passphrase">Wachtwoord wijzigen</string>
  <string name="AndroidManifest__verify_safety_number">Veiligheidsnummer verifiëren</string>
  <string name="AndroidManifest__log_submit">Foutopsporingslog indienen</string>
  <string name="AndroidManifest__media_preview">Mediavoorbeeld</string>
  <string name="AndroidManifest__message_details">Berichtdetails</string>
  <string name="AndroidManifest__linked_devices">Gekoppelde apparaten</string>
  <string name="AndroidManifest__invite_friends">Kennissen uitnodigen</string>
  <string name="AndroidManifest_archived_conversations">Gearchiveerde gesprekken</string>
  <string name="AndroidManifest_remove_photo">Foto verwijderen</string>
  <!--Message Requests Megaphone-->
  <string name="MessageRequestsMegaphone__message_requests">Gespreksverzoeken</string>
  <string name="MessageRequestsMegaphone__users_can_now_choose_to_accept">Je kunt vanaf nu kiezen of je een nieuw gesprek wilt aanvaarden. Door profielnamen weet men van wie men een bericht krijgt.</string>
  <string name="MessageRequestsMegaphone__add_profile_name">Een profielnaam toevoegen</string>
  <!--HelpFragment-->
  <string name="HelpFragment__have_you_read_our_faq_yet">Heb je onze antwoorden op veelgestelde vragen al gelezen?</string>
  <string name="HelpFragment__next">Volgende</string>
  <string name="HelpFragment__contact_us">Neem contact met ons op</string>
  <string name="HelpFragment__tell_us_whats_going_on">Vertel ons wat er aan de hand is</string>
  <string name="HelpFragment__include_debug_log">Foutopsporingslog bijvoegen.</string>
  <string name="HelpFragment__whats_this">Wat is dit?</string>
  <string name="HelpFragment__how_do_you_feel">Hoe voel je je? (Optioneel)</string>
  <string name="HelpFragment__tell_us_why_youre_reaching_out">Laat ons weten waarom je contact zoekt.</string>
  <string name="HelpFragment__support_info">Ondersteuningsinformatie</string>
  <string name="HelpFragment__signal_android_support_request">Signal-Android ondersteuningsverzoek</string>
  <string name="HelpFragment__debug_log">Foutopsporingslog:</string>
  <string name="HelpFragment__could_not_upload_logs">Logs uploaden is mislukt</string>
  <string name="HelpFragment__please_be_as_descriptive_as_possible">Probeer zo beschrijvend mogelijk te zijn om ons te helpen het probleem te begrijpen.</string>
  <string-array name="HelpFragment__categories_3">
    <item>\-\- Maak een keuze \-\-</item>
    <item>Er werkt iets niet zoals het hoort</item>
    <item>Verzoek voor nieuwe functionaliteit</item>
    <item>Vraag</item>
    <item>Terugkoppeling</item>
    <item>Iets anders</item>
    <item>Overschrijvingen (MobileCoin)</item>
    <item>Donaties (maandelijks of eenmalig)</item>
  </string-array>
  <!--ReactWithAnyEmojiBottomSheetDialogFragment-->
  <string name="ReactWithAnyEmojiBottomSheetDialogFragment__this_message">Dit bericht</string>
  <string name="ReactWithAnyEmojiBottomSheetDialogFragment__recently_used">Recentelijk gebruikt</string>
  <string name="ReactWithAnyEmojiBottomSheetDialogFragment__smileys_and_people">Gezichtjes &amp; mensen</string>
  <string name="ReactWithAnyEmojiBottomSheetDialogFragment__nature">Natuur</string>
  <string name="ReactWithAnyEmojiBottomSheetDialogFragment__food">Voedsel</string>
  <string name="ReactWithAnyEmojiBottomSheetDialogFragment__activities">Activiteiten</string>
  <string name="ReactWithAnyEmojiBottomSheetDialogFragment__places">Plaatsen</string>
  <string name="ReactWithAnyEmojiBottomSheetDialogFragment__objects">Objecten</string>
  <string name="ReactWithAnyEmojiBottomSheetDialogFragment__symbols">Symbolen</string>
  <string name="ReactWithAnyEmojiBottomSheetDialogFragment__flags">Vlaggen</string>
  <string name="ReactWithAnyEmojiBottomSheetDialogFragment__emoticons">Emoticons</string>
  <string name="ReactWithAnyEmojiBottomSheetDialogFragment__no_results_found">Geen emoji gevonden</string>
  <!--arrays.xml-->
  <string name="arrays__use_default">Gebruik systeemstandaard</string>
  <string name="arrays__use_custom">Gebruik eigen instelling</string>
  <string name="arrays__mute_for_one_hour">1 uur lang dempen</string>
  <string name="arrays__mute_for_eight_hours">8 uur lang dempen</string>
  <string name="arrays__mute_for_one_day">1 dag lang dempen</string>
  <string name="arrays__mute_for_seven_days">7 dagen lang dempen</string>
  <string name="arrays__always">Voor altijd</string>
  <string name="arrays__settings_default">Gebruik systeemstandaard</string>
  <string name="arrays__enabled">Ingeschakeld</string>
  <string name="arrays__disabled">Uitgeschakeld</string>
  <string name="arrays__name_and_message">Zowel naam als berichtinhoud</string>
  <string name="arrays__name_only">Alleen de naam van de afzender</string>
  <string name="arrays__no_name_or_message">Geen naam en geen berichtinhoud</string>
  <string name="arrays__images">Afbeeldingen</string>
  <string name="arrays__audio">Geluid</string>
  <string name="arrays__video">Video</string>
  <string name="arrays__documents">Documenten</string>
  <string name="arrays__small">Klein</string>
  <string name="arrays__normal">Normaal</string>
  <string name="arrays__large">Groot</string>
  <string name="arrays__extra_large">Extra groot</string>
  <string name="arrays__default">Systeemstandaard</string>
  <string name="arrays__high">Hoog</string>
  <string name="arrays__max">Maximaal</string>
  <!--plurals.xml-->
  <plurals name="hours_ago">
    <item quantity="one">%d u</item>
    <item quantity="other">%d u</item>
  </plurals>
  <!--preferences.xml-->
  <string name="preferences_beta">Bèta</string>
  <string name="preferences__sms_mms">Sms en mms</string>
  <string name="preferences__pref_all_sms_title">Ontvang alle sms</string>
  <string name="preferences__pref_all_mms_title">Ontvang alle mms</string>
  <string name="preferences__use_signal_for_viewing_and_storing_all_incoming_text_messages">Signal gebruiken voor alle inkomende tekstberichten</string>
  <string name="preferences__use_signal_for_viewing_and_storing_all_incoming_multimedia_messages">Signal gebruiken voor alle inkomende multimediaberichten</string>
  <string name="preferences__pref_enter_sends_title">Enter-toets verzendt</string>
  <string name="preferences__pressing_the_enter_key_will_send_text_messages">Gebruik de Enter-toets voor het verzenden van tekstberichten</string>
  <string name="preferences__pref_use_address_book_photos">Profielfoto uit systeemadresboek</string>
  <string name="preferences__display_contact_photos_from_your_address_book_if_available">Geef indien beschikbaar de profielfoto uit je eigen systeemadresboek weer, in plaats van de profielfoto welke anderen voor henzelf hebben ingesteld.</string>
  <string name="preferences__generate_link_previews">Voorbeeldafbeeldingen genereren</string>
  <string name="preferences__retrieve_link_previews_from_websites_for_messages">Sta Signal toe om voor elke verwijzing naar een website die je verzendt een voorbeeldafbeelding genereren en aan je bericht bij te voegen. Echter, als je dit inschakelt zouden websites kunnen detecteren dat je hen in je bericht vermeldt en ook welke pagina je vermeldt.</string>
  <string name="preferences__choose_identity">Identiteit kiezen</string>
  <string name="preferences__choose_your_contact_entry_from_the_contacts_list">Kies je contactgegevens uit de lijst met contactpersonen.</string>
  <string name="preferences__change_passphrase">Wachtwoord wijzigen</string>
  <string name="preferences__change_your_passphrase">Wijzig je wachtwoord</string>
  <string name="preferences__enable_passphrase">Appvergrendeling met wachtwoord inschakelen</string>
  <string name="preferences__lock_signal_and_message_notifications_with_a_passphrase">Vergrendel de Signal-app en -meldingen met een wachtwoord</string>
  <string name="preferences__screen_security">Meekijkpreventie</string>
  <string name="preferences__disable_screen_security_to_allow_screen_shots">Bescherm je gesprekken op je eigen telefoon tegen schermopnames vanuit andere apps door Signals inhoud te verbergen in de lijst van recent geopende apps en door schermafdrukken te blokkeren</string>
  <string name="preferences__auto_lock_signal_after_a_specified_time_interval_of_inactivity">Signal automatisch vergrendelen na een bepaalde periode van inactiviteit</string>
  <string name="preferences__inactivity_timeout_passphrase">Vergrendeling bij inactiviteit</string>
  <string name="preferences__inactivity_timeout_interval">Inactiviteitsduur voor vergrendeling</string>
  <string name="preferences__notifications">Meldingen</string>
  <string name="preferences__led_color">Melding-LED-kleur</string>
  <string name="preferences__led_color_unknown">Onbekend</string>
  <string name="preferences__pref_led_blink_title">Melding-LED-knipperpatroon</string>
  <string name="preferences__sound">Berichtgeluid</string>
  <string name="preferences__silent">Stil</string>
  <string name="preferences__default">Standaardmeldingen</string>
  <string name="preferences__repeat_alerts">Herhaal meldingen</string>
  <string name="preferences__never">Nooit</string>
  <string name="preferences__one_time">Een keer</string>
  <string name="preferences__two_times">Twee keer</string>
  <string name="preferences__three_times">Drie keer</string>
  <string name="preferences__five_times">Vijf keer</string>
  <string name="preferences__ten_times">Tien keer</string>
  <string name="preferences__vibrate">Trillen</string>
  <string name="preferences__green">Groen</string>
  <string name="preferences__red">Rood</string>
  <string name="preferences__blue">Blauw</string>
  <string name="preferences__orange">Oranje</string>
  <string name="preferences__cyan">Cyaan</string>
  <string name="preferences__magenta">Magenta</string>
  <string name="preferences__white">Wit</string>
  <string name="preferences__none">Niets</string>
  <string name="preferences__fast">Snel</string>
  <string name="preferences__normal">Normaal</string>
  <string name="preferences__slow">Langzaam</string>
  <string name="preferences__help">Hulp</string>
  <string name="preferences__advanced">Geavanceerd</string>
  <string name="preferences__donate_to_signal">Aan Molly doneren</string>
  <string name="preferences__subscription">Maandelijkse donatie</string>
  <string name="preferences__become_a_signal_sustainer">Help Signal mogelijk maken</string>
  <string name="preferences__signal_boost">Eenmalige donatie</string>
  <string name="preferences__privacy">Privacy</string>
  <string name="preferences__mms_user_agent">Mms-gebruikersagent</string>
  <string name="preferences__advanced_mms_access_point_names">Handmatige mms-instellingen</string>
  <string name="preferences__mmsc_url">MMSC-URL</string>
  <string name="preferences__mms_proxy_host">Mms-proxyserver</string>
  <string name="preferences__mms_proxy_port">Mms-proxypoort</string>
  <string name="preferences__mmsc_username">MMSC-gebruikersnaam</string>
  <string name="preferences__mmsc_password">MMSC-wachtwoord</string>
  <string name="preferences__sms_delivery_reports">Sms-ontvangstbevestigingen</string>
  <string name="preferences__request_a_delivery_report_for_each_sms_message_you_send">Vraag een ontvangstbevestiging voor ieder verzonden sms-bericht</string>
  <string name="preferences__data_and_storage">Gegevensoverdracht en -opslag</string>
  <string name="preferences__storage">Opslag</string>
  <string name="preferences__payments">Overschrijvingen</string>
  <string name="preferences__payments_beta">Overschrijvingen (Bèta)</string>
  <string name="preferences__conversation_length_limit">Aantal te bewaren berichten</string>
  <string name="preferences__keep_messages">Bewaartermijn voor berichten</string>
  <string name="preferences__clear_message_history">Alle gespreksgeschiedenis wissen</string>
  <string name="preferences__linked_devices">Gekoppelde apparaten</string>
  <string name="preferences__light_theme">Licht</string>
  <string name="preferences__dark_theme">Donker</string>
  <string name="preferences__appearance">Uiterlijk</string>
  <string name="preferences__theme">Thema</string>
  <string name="preferences__chat_wallpaper">Gespreksachtergrond</string>
  <string name="preferences__chat_color_and_wallpaper">Gesprekskleur &amp; -achtergrond</string>
  <string name="preferences__disable_pin">Pincode uitschakelen</string>
  <string name="preferences__enable_pin">Pincode inschakelen</string>
  <string name="preferences__if_you_disable_the_pin_you_will_lose_all_data">Als je de pincode uitschakelt zul je wanneer je Signal opnieuw registreert alle gegevens kwijtraken, tenzij je ze handmatig herstelt vanuit een back-upbestand. Daarnaast kun je zolang de pincode is uitgeschakeld de registratievergrendeling niet inschakelen.</string>
  <string name="preferences__pins_keep_information_stored_with_signal_encrypted_so_only_you_can_access_it">Met een pincode wordt informatie versleuteld opgeslagen op Signals servers zodat alleen jij er toegang toe hebt. Je kunt hierdoor je profielnaam, -foto en -omschrijving, instellingen en (geblokkeerde) contacten herstellen wanneer je Signal opnieuw installeert. Zelfs Signals ontwikkelaars kunnen je informatie niet inzien. Je hebt de pincode niet nodig om de app te openen.</string>
  <string name="preferences__system_default">Systeemstandaard</string>
  <string name="preferences__language">Taal</string>
  <string name="preferences__signal_messages_and_calls">Signal-berichten en -oproepen</string>
  <string name="preferences__advanced_pin_settings">Geavanceerde pincode-instellingen</string>
  <string name="preferences__free_private_messages_and_calls">Gratis privéberichten en bellen met Signal-gebruikers</string>
  <string name="preferences__submit_debug_log">Foutopsporingslog indienen</string>
  <string name="preferences__delete_account">Al je gegevens wissen</string>
  <string name="preferences__support_wifi_calling">‘Bellen via wifi’-compatibiliteitsmodus</string>
  <string name="preferences__enable_if_your_device_supports_sms_mms_delivery_over_wifi">Schakel dit in als je gebruik wilt maken van sms/mms over wifi (schakel dit alleen in als ook ‘Bellen via wifi’ is ingeschakeld op je apparaat)</string>
  <string name="preferences__incognito_keyboard">Incognito-toetsenbord</string>
  <string name="preferences__read_receipts">Leesbevestigingen</string>
  <string name="preferences__if_read_receipts_are_disabled_you_wont_be_able_to_see_read_receipts">Als leesbevestigingen zijn uitgeschakeld kunnen anderen niet zien of je hun berichten hebt gelezen, maar je zult ook niet kunnen zien of anderen jouw berichten hebben gelezen.</string>
  <string name="preferences__typing_indicators">Typindicatoren</string>
  <string name="preferences__if_typing_indicators_are_disabled_you_wont_be_able_to_see_typing_indicators">Als typindicatoren zijn uitgeschakeld kunnen anderen niet zien of je aan het typen bent, maar je zult ook niet kunnen zien wanneer anderen aan het typen zijn.</string>
  <string name="preferences__request_keyboard_to_disable">Probeer gepersonaliseerd leren door het toetsenbord te voorkomen</string>
  <string name="preferences__this_setting_is_not_a_guarantee">Let op: we kunnen niet garanderen dat gepersonaliseerd leren door het toetsenbord ook daadwerkelijk wordt voorkomen, omdat dit alleen werkt als je toetsenbord app daaraan meewerkt.</string>
  <string name="preferences_app_protection__blocked_users">Geblokkeerde personen</string>
  <string name="preferences_chats__when_using_mobile_data">Bij mobiele-dataoverdracht</string>
  <string name="preferences_chats__when_using_wifi">Bij wifi-verbinding</string>
  <string name="preferences_chats__when_roaming">Bij roamen</string>
  <string name="preferences_chats__media_auto_download">Media automatisch downloaden</string>
  <string name="preferences_chats__message_history">Gespreksgeschiedenis</string>
  <string name="preferences_storage__storage_usage">Opslaggebruik</string>
  <string name="preferences_storage__photos">Afbeeldingen</string>
  <string name="preferences_storage__videos">Video\'s</string>
  <string name="preferences_storage__files">Documenten</string>
  <string name="preferences_storage__audio">Audio</string>
  <string name="preferences_storage__review_storage">Alle bestanden weergeven</string>
  <string name="preferences_storage__delete_older_messages">Oude berichten wissen?</string>
  <string name="preferences_storage__clear_message_history">Berichtengeschiedenis wissen?</string>
  <string name="preferences_storage__this_will_permanently_delete_all_message_history_and_media">Dit zal pertinent alle gespreksgeschiedenis en media ouder dan %1$s van dit apparaat wissen.</string>
  <string name="preferences_storage__this_will_permanently_trim_all_conversations_to_the_d_most_recent_messages">Dit zal direct alle gesprekken inkorten tot de %1$s meest recente berichten.</string>
  <string name="preferences_storage__this_will_delete_all_message_history_and_media_from_your_device">Dit zal pertinent al je gespreksgeschiedenis en media van dit apparaat wissen.</string>
  <string name="preferences_storage__are_you_sure_you_want_to_delete_all_message_history">Weet je zeker dat je alle gespreksgeschiedenis wilt wissen?</string>
  <string name="preferences_storage__all_message_history_will_be_permanently_removed_this_action_cannot_be_undone">Alle gespreksgeschiedenis zal pertinent worden gewist. Dit kan niet ongedaan worden gemaakt.</string>
  <string name="preferences_storage__delete_all_now">Nu alles wissen</string>
  <string name="preferences_storage__forever">Voor altijd</string>
  <string name="preferences_storage__one_year">1 jaar</string>
  <string name="preferences_storage__six_months">6 maanden</string>
  <string name="preferences_storage__thirty_days">30 dagen</string>
  <string name="preferences_storage__none">Geen limiet</string>
  <string name="preferences_storage__s_messages">%1$s berichten</string>
  <string name="preferences_storage__custom">Zelf ingesteld</string>
  <string name="preferences_advanced__use_system_emoji">Systeem-emoji gebruiken</string>
  <string name="preferences_advanced__disable_signal_built_in_emoji_support">Gebruik de systeem-emoji in plaats van de ingebouwde emoji-ondersteuning van Signal</string>
  <string name="preferences_advanced__relay_all_calls_through_the_signal_server_to_avoid_revealing_your_ip_address">Om te voorkomen dat je gesprekspartner je IP-adres kan achterhalen worden Signal-oproepen met niet-contactpersonen altijd al omgeleid via de Signal-servers. Door deze optie in te schakelen wordt dat ook gedaan voor Signal-oproepen met contacten die wel in je contactenlijst staan. Dit leidt echter tot een verminderde geluids- en videokwaliteit.</string>
  <string name="preferences_advanced__always_relay_calls">Alle oproepen omleiden</string>
  <string name="preferences_app_protection__who_can">Wie mag …</string>
  <string name="preferences_app_protection__app_access">Toegang tot app</string>
  <string name="preferences_app_protection__communication">Communicatie</string>
  <string name="preferences_chats__chats">Gesprekken</string>
  <string name="preferences_data_and_storage__manage_storage">Opslag beheren</string>
  <string name="preferences_data_and_storage__calls">Oproepen</string>
  <string name="preferences_data_and_storage__use_less_data_for_calls">Minder dataoverdracht bij oproepen</string>
  <string name="preferences_data_and_storage__never">Nooit</string>
  <string name="preferences_data_and_storage__wifi_and_mobile_data">Bij zowel wifi als mobiele-dataoverdracht</string>
  <string name="preferences_data_and_storage__mobile_data_only">Alleen bij mobiele-dataoverdracht</string>
  <string name="preference_data_and_storage__using_less_data_may_improve_calls_on_bad_networks">Gebruikmaken van minder dataoverdracht bij oproepen kan bij een slechte verbinding de kwaliteit van een oproep verbeteren</string>
  <string name="preferences_notifications__messages">Berichten</string>
  <string name="preferences_notifications__events">Gebeurtenissen</string>
  <string name="preferences_notifications__in_chat_sounds">Ook geluid voor geopend gesprek</string>
  <string name="preferences_notifications__show">Laat zien</string>
  <string name="preferences_notifications__calls">Oproepen</string>
  <string name="preferences_notifications__ringtone">Oproepgeluid</string>
  <string name="preferences_chats__show_invitation_prompts">Uitnodigingsvoorstel weergeven</string>
  <string name="preferences_chats__display_invitation_prompts_for_contacts_without_signal">Toon boven sms-gesprekken met gesprekspartners die niet op Signal zitten een suggestie om je gesprekspartner uit te nodigen op Signal</string>
  <string name="preferences_chats__message_text_size">Tekstgrootte voor berichten</string>
  <string name="preferences_events__contact_joined_signal">Nieuw persoon bereikbaar via Signal</string>
  <string name="preferences_notifications__priority">Dringendheid instellen</string>
  <string name="preferences_communication__category_sealed_sender">Verzegelde afzender</string>
  <string name="preferences_communication__sealed_sender_display_indicators">‘Verzegelde afzender’-pictogram</string>
  <string name="preferences_communication__sealed_sender_display_indicators_description">Laat een statusicoon zien als je tikt op ‘Berichtdetails’ bij berichten die zijn afgeleverd met een verzegelde afzender</string>
  <string name="preferences_communication__sealed_sender_allow_from_anyone">Van iedereen toestaan</string>
  <string name="preferences_communication__sealed_sender_allow_from_anyone_description">Sta toe dat je berichten met een verzegelde afzender ontvangt welke afkomstig zijn van personen naar wie je nog nooit een bericht hebt verzonden en ook nooit mee in hetzelfde groepsgesprek zat. Hierdoor kunnen Signals servers nog iets minder zien, maar dit verhoogt de kans dat je ongewenste berichten ontvangt.</string>
  <string name="preferences_communication__sealed_sender_learn_more">Meer leren hierover</string>
  <string name="preferences_setup_a_username">Gebruikersnaam aanmaken</string>
  <string name="preferences_proxy">Proxy</string>
  <string name="preferences_use_proxy">Proxy gebruiken</string>
  <string name="preferences_off">Uit</string>
  <string name="preferences_on">Aan</string>
  <string name="preferences_proxy_address">Proxyadres</string>
  <string name="preferences_only_use_a_proxy_if">Gebruik alleen een proxy als de app niet uit zichzelf in staat is om verbinding te maken met Signals servers, want anders heeft het geen toegevoegde waarde maar levert het wel vertraging op.</string>
  <string name="preferences_share">Proxyadres delen via andere app</string>
  <string name="preferences_save">Opslaan</string>
  <string name="preferences_connecting_to_proxy">Aan het verbinden met de proxy …</string>
  <string name="preferences_connected_to_proxy">Verbonden met de proxy</string>
  <string name="preferences_connection_failed">Verbinding is verbroken</string>
  <string name="preferences_couldnt_connect_to_the_proxy">Verbinding maken is mislukt. Ga na dat je het juiste proxyadres het ingevuld en probeer het opnieuw.</string>
  <string name="preferences_you_are_connected_to_the_proxy">Signal is verbonden met de proxy. Je kunt de proxy op elk gewenst moment uitschakelen vanuit Signals instellingen.</string>
  <string name="preferences_success">Succesvol</string>
  <string name="preferences_failed_to_connect">Verbinding maken is mislukt</string>
  <string name="preferences_enter_proxy_address">Voer een proxyadres in</string>
  <string name="configurable_single_select__customize_option">Instelling personaliseren</string>
  <!--Internal only preferences-->
  <!--Payments-->
  <string name="PaymentsActivityFragment__all_activity">Alle gebeurtenissen</string>
  <string name="PaymentsAllActivityFragment__all">Alles</string>
  <string name="PaymentsAllActivityFragment__sent">Verzonden</string>
  <string name="PaymentsAllActivityFragment__received">Ontvangen</string>
  <string name="PaymentsHomeFragment__introducing_payments">Signal introduceert overschrijvingen (Bèta)</string>
  <string name="PaymentsHomeFragment__use_signal_to_send_and_receive">Je kunt Molly ook gebruiken om een nieuw privacygericht betaalmiddel genaamd MobileCoin te verzenden en ontvangen. Als je dat wilt, schakel dan overschrijvingen in.</string>
  <string name="PaymentsHomeFragment__activate_payments">Overschrijvingen inschakelen</string>
  <string name="PaymentsHomeFragment__activating_payments">Overschrijvingen aan het inschakelen …</string>
  <string name="PaymentsHomeFragment__restore_payments_account">Overschrijvingen-account herstellen</string>
  <string name="PaymentsHomeFragment__no_recent_activity_yet">Er zijn nog geen recente gebeurtenissen</string>
  <string name="PaymentsHomeFragment__pending_requests">Verzoeken in afwachting</string>
  <string name="PaymentsHomeFragment__recent_activity">Recente gebeurtenissen</string>
  <string name="PaymentsHomeFragment__see_all">Alles weergeven</string>
  <string name="PaymentsHomeFragment__add_funds">Krediet toevoegen</string>
  <string name="PaymentsHomeFragment__send">Verzenden</string>
  <string name="PaymentsHomeFragment__sent_s">Verzonden %1$s</string>
  <string name="PaymentsHomeFragment__received_s">Ontvangen %1$s</string>
  <string name="PaymentsHomeFragment__transfer_to_exchange">Overschrijven naar een beurs</string>
  <string name="PaymentsHomeFragment__currency_conversion">Valuta omrekenen</string>
  <string name="PaymentsHomeFragment__deactivate_payments">Overschrijvingen uitschakelen</string>
  <string name="PaymentsHomeFragment__recovery_phrase">Herstel-zin</string>
  <string name="PaymentsHomeFragment__help">Hulp</string>
  <string name="PaymentsHomeFragment__coin_cleanup_fee">Samenvoegingskosten</string>
  <string name="PaymentsHomeFragment__sent_payment">Verzonden overschrijving</string>
  <string name="PaymentsHomeFragment__received_payment">Ontvangen overschijving</string>
  <string name="PaymentsHomeFragment__processing_payment">Overschrijving aan het verwerken</string>
  <string name="PaymentsHomeFragment__unknown_amount">---</string>
  <string name="PaymentsHomeFragment__currency_conversion_not_available">Omrekenen van valuta is niet beschikbaar</string>
  <string name="PaymentsHomeFragment__cant_display_currency_conversion">Kan de omrekening van valuta niet weergeven. Ga na dat je apparaat met het internet is verbonden en probeer het opnieuw.</string>
  <string name="PaymentsHomeFragment__payments_is_not_available_in_your_region">Overschrijving zijn niet beschikbaar in jouw regio.</string>
  <string name="PaymentsHomeFragment__could_not_enable_payments">Kan overschrijvingen niet inschakelen. Probeer het later opnieuw.</string>
  <string name="PaymentsHomeFragment__deactivate_payments_question">Overschrijvingen uitschakelen?</string>
  <string name="PaymentsHomeFragment__you_will_not_be_able_to_send">Je kunt niet langer MobileCoin ontvangen of verzenden als je overschrijvingen uitschakelt.</string>
  <string name="PaymentsHomeFragment__deactivate">Uitschakelen</string>
  <string name="PaymentsHomeFragment__continue">Doorgaan</string>
  <string name="PaymentsHomeFragment__balance_is_not_currently_available">Je krediet is op dit moment niet beschikbaar.</string>
  <string name="PaymentsHomeFragment__payments_deactivated">Overschrijvingen uitgeschakeld.</string>
  <string name="PaymentsHomeFragment__payment_failed">Overschrijving is mislukt</string>
  <string name="PaymentsHomeFragment__details">Details</string>
  <string name="PaymentsHomeFragment__you_can_use_signal_to_send">Je kunt Molly gebruiken om MobileCoin te verzenden en ontvangen. De gebruiksvoorwaarden van MobileCoin en van de MobileCoin-portemonnee zijn op alle overschrijvingen van toepassing. Dit is een bèta-functionaliteit, dat betekent dat er fouten kunnen voorkomen en het kan voorkomen dat overschrijvingen en krediet verloren gaan en niet hersteld kunnen worden.</string>
  <string name="PaymentsHomeFragment__activate">Inschakelen</string>
<<<<<<< HEAD
  <string name="PaymentsHomeFragment__view_mobile_coin_terms">Voorwaarden MobileCoin weergeven</string>
  <string name="PaymentsHomeFragment__payments_not_available">Overschrijvingen via Molly zijn niet langer mogelijk. Je kunt nog wel je krediet omzetten naar een andere valuta maar je kunt niet langer overschrijvingen verzenden of ontvangen of krediet toevoegen.</string>
=======
  <string name="PaymentsHomeFragment__view_mobile_coin_terms">De gebruiksvoorwaarden van MobileCoin weergeven</string>
  <string name="PaymentsHomeFragment__payments_not_available">Overschrijvingen via Signal zijn niet langer mogelijk. Je kunt nog wel je krediet omzetten naar een andere valuta maar je kunt niet langer overschrijvingen verzenden of ontvangen of krediet toevoegen.</string>
>>>>>>> a0235cbc
  <!--PaymentsAddMoneyFragment-->
  <string name="PaymentsAddMoneyFragment__add_funds">Krediet toevoegen</string>
  <string name="PaymentsAddMoneyFragment__your_wallet_address">Het adres van je portemonnee</string>
  <string name="PaymentsAddMoneyFragment__copy">Kopiëren</string>
  <string name="PaymentsAddMoneyFragment__copied_to_clipboard">Gekopieerd naar het klembord</string>
  <string name="PaymentsAddMoneyFragment__to_add_funds">Maak een account bij een beurs die MobileCoin ondersteund. Stuur vervolgens vanaf je beurs-account MobileCoin naar je Signal portemonnee-adres door de QR-code te scannen of door het adres te kopiëren om op Signal krediet toe te voegen.</string>
  <!--PaymentsDetailsFragment-->
  <string name="PaymentsDetailsFragment__details">Details</string>
  <string name="PaymentsDetailsFragment__status">Status</string>
  <string name="PaymentsDetailsFragment__submitting_payment">Overschrijving aan het indienen …</string>
  <string name="PaymentsDetailsFragment__processing_payment">Overschrijving aan het verwerken …</string>
  <string name="PaymentsDetailsFragment__payment_complete">Overschrijving succesvol afgerond</string>
  <string name="PaymentsDetailsFragment__payment_failed">Overschrijving is mislukt</string>
  <string name="PaymentsDetailsFragment__network_fee">Netwerkkosten</string>
  <string name="PaymentsDetailsFragment__sent_by">Verzonden door</string>
  <string name="PaymentsDetailsFragment__sent_to_s">Verzonden aan %1$s</string>
  <string name="PaymentsDetailsFragment__you_on_s_at_s">jou op %1$s om %2$s</string>
  <string name="PaymentsDetailsFragment__s_on_s_at_s">%1$s op %2$s om %3$s</string>
  <string name="PaymentsDetailsFragment__to">Naar</string>
  <string name="PaymentsDetailsFragment__from">Van</string>
  <string name="PaymentsDetailsFragment__information">Overschrijvingsdetails, waaronder de hoeveelheid en het tijdstip van de betaling, zijn onderdeel van het kasboek van MobileCoin.</string>
  <string name="PaymentsDetailsFragment__coin_cleanup_fee">Samenvoegingskosten</string>
  <string name="PaymentsDetailsFragment__coin_cleanup_information">Er worden “samenvoegingskosten” in rekening gebracht wanneer de munten die je bezit niet kunnen worden samengevoegd to de nieuwe gewenste overschrijving. Door deze samenvoegingskosten kunnen je toch een nieuwe overschrijvingen maken.</string>
  <string name="PaymentsDetailsFragment__no_details_available">Er is geen verdere informatie beschikbaar over deze overschrijving</string>
  <string name="PaymentsDetailsFragment__sent_payment">Overschrijving verzenden</string>
  <string name="PaymentsDetailsFragment__received_payment">Ontvangen overschrijving</string>
  <string name="PaymentsDeatilsFragment__payment_completed_s">Overschrijving voltooid %1$s</string>
  <string name="PaymentsDetailsFragment__block_number">Bloknummer</string>
  <!--PaymentsTransferFragment-->
  <string name="PaymentsTransferFragment__transfer">Overschrijven</string>
  <string name="PaymentsTransferFragment__scan_qr_code">QR-code scannen</string>
  <string name="PaymentsTransferFragment__to_scan_or_enter_wallet_address">Naar: Scan de QR-code of vul het portomonnee-adres in</string>
  <string name="PaymentsTransferFragment__you_can_transfer">Je kunt MobileCoin overschrijven door een deel van je krediet te sturen naar het adres van de portemonnee die je via de beurs hebt gekregen. Dat adres bestaat uit nummers en letters en je vindt het meestal onder de QR-code.</string>
  <string name="PaymentsTransferFragment__next">Volgende</string>
  <string name="PaymentsTransferFragment__invalid_address">Adres ongeldig</string>
  <string name="PaymentsTransferFragment__check_the_wallet_address">Ga na dat het portemonnee-adres waarnaar je probeert over te schrijven juist is en probeer het opnieuw.</string>
  <string name="PaymentsTransferFragment__you_cant_transfer_to_your_own_signal_wallet_address">Je kunt niet vanuit Molly overschrijven naar je eigen Molly portemonnee-adres. Vul het portemonnee-adres van je account bij de beurs in.</string>
  <string name="PaymentsTransferFragment__to_scan_a_qr_code_signal_needs">Molly heeft toegang nodig tot de camera om een QR-code the kunnen scannen.</string>
  <string name="PaymentsTransferFragment__signal_needs_the_camera_permission_to_capture_qr_code_go_to_settings">Molly heeft toegang nodig tot je camera om QR-codes te scannen, maar deze toestemming is pertinent geweigerd. Ga naar het menu voor instellingen voor apps, tik op \"App-machtigingen\" en schakel \"Camera\" in.</string>
  <string name="PaymentsTransferFragment__to_scan_a_qr_code_signal_needs_access_to_the_camera">Molly heeft toegang nodig tot de camera om een QR-code the kunnen scannen.</string>
  <string name="PaymentsTransferFragment__settings">Instellingen</string>
  <!--PaymentsTransferQrScanFragment-->
  <string name="PaymentsTransferQrScanFragment__scan_address_qr_code">Scan de QR-code van de ontvanger</string>
  <string name="PaymentsTransferQrScanFragment__scan_the_address_qr_code_of_the_payee">Scan de QR-code van de persoon of organisatie naar wie je wilt overschrijven.</string>
  <!--CreatePaymentFragment-->
  <string name="CreatePaymentFragment__request">Verzoek</string>
  <string name="CreatePaymentFragment__pay">Overschrijven</string>
  <string name="CreatePaymentFragment__available_balance_s">Beschikbaar krediet: %1$s</string>
  <string name="CreatePaymentFragment__toggle_content_description">Schuifschakelaar</string>
  <string name="CreatePaymentFragment__1">1</string>
  <string name="CreatePaymentFragment__2">2</string>
  <string name="CreatePaymentFragment__3">3</string>
  <string name="CreatePaymentFragment__4">4</string>
  <string name="CreatePaymentFragment__5">5</string>
  <string name="CreatePaymentFragment__6">6</string>
  <string name="CreatePaymentFragment__7">7</string>
  <string name="CreatePaymentFragment__8">8</string>
  <string name="CreatePaymentFragment__9">9</string>
  <string name="CreatePaymentFragment__decimal">.</string>
  <string name="CreatePaymentFragment__0">0</string>
  <string name="CreatePaymentFragment__lt">&lt;</string>
  <string name="CreatePaymentFragment__backspace">Backspace</string>
  <string name="CreatePaymentFragment__add_note">Opmerking toevoegen</string>
  <string name="CreatePaymentFragment__conversions_are_just_estimates">Omrekeningen zijn schattingen en zijn mogelijk niet nauwkeurig.</string>
  <!--EditNoteFragment-->
  <string name="EditNoteFragment_note">Opmerking</string>
  <!--ConfirmPaymentFragment-->
  <string name="ConfirmPayment__confirm_payment">Overschrijving bevestigen</string>
  <string name="ConfirmPayment__network_fee">Netwerkkosten</string>
  <string name="ConfirmPayment__error_getting_fee">Fout bij vaststellen van bijkomende kosten</string>
  <string name="ConfirmPayment__estimated_s">Naar schatting %1$s</string>
  <string name="ConfirmPayment__to">Naar</string>
  <string name="ConfirmPayment__total_amount">Totaalbedrag</string>
  <string name="ConfirmPayment__balance_s">Krediet: %1$s</string>
  <string name="ConfirmPayment__submitting_payment">Overschrijving aan het indienen …</string>
  <string name="ConfirmPayment__processing_payment">Overschrijving aan het verwerken …</string>
  <string name="ConfirmPayment__payment_complete">Overschrijving succesvol afgerond</string>
  <string name="ConfirmPayment__payment_failed">Overschrijving is mislukt</string>
  <string name="ConfirmPayment__payment_will_continue_processing">De overschrijving wordt nog verwerkt</string>
  <string name="ConfirmPaymentFragment__invalid_recipient">Ontvanger ongeldig</string>
  <string name="ConfirmPaymentFragment__this_person_has_not_activated_payments">Deze persoon heeft overschrijvingen niet ingeschakeld.</string>
  <string name="ConfirmPaymentFragment__unable_to_request_a_network_fee">Kan de netwerkkosten niet ophalen. Tik op ‘Ok’ om het nog een keer te proberen.</string>
  <!--CurrencyAmountFormatter_s_at_s-->
  <string name="CurrencyAmountFormatter_s_at_s">%1$s om %2$s</string>
  <!--SetCurrencyFragment-->
  <string name="SetCurrencyFragment__set_currency">Valuta instellen</string>
  <string name="SetCurrencyFragment__all_currencies">Alle valuta</string>
  <!--****************************************-->
  <!--menus-->
  <!--****************************************-->
  <!--contact_selection_list-->
  <string name="contact_selection_list__unknown_contact">Nieuw bericht naar …</string>
  <string name="contact_selection_list__unknown_contact_block">Persoon blokkeren</string>
  <string name="contact_selection_list__unknown_contact_add_to_group">Aan groep toevoegen</string>
  <!--conversation_callable_insecure-->
  <string name="conversation_callable_insecure__menu_call">Bellen</string>
  <!--conversation_callable_secure-->
  <string name="conversation_callable_secure__menu_call">Signal-oproep</string>
  <string name="conversation_callable_secure__menu_video">Signal-video-oproep</string>
  <!--conversation_context-->
  <string name="conversation_context__menu_message_details">Berichtdetails</string>
  <string name="conversation_context__menu_copy_text">Tekst kopiëren</string>
  <string name="conversation_context__menu_delete_message">Bericht wissen</string>
  <string name="conversation_context__menu_forward_message">Bericht doorsturen</string>
  <string name="conversation_context__menu_resend_message">Bericht opnieuw verzenden</string>
  <string name="conversation_context__menu_reply_to_message">Reageren</string>
  <!--conversation_context_reacction-->
  <string name="conversation_context__reaction_multi_select">Meerdere selecteren</string>
  <!--conversation_context_image-->
  <string name="conversation_context_image__save_attachment">Bijlage opslaan</string>
  <!--conversation_expiring_off-->
  <string name="conversation_expiring_off__disappearing_messages">Verlopende berichten</string>
  <!--conversation_expiring_on-->
  <!--conversation_insecure-->
  <string name="conversation_insecure__invite">Uitnodigen</string>
  <!--conversation_list_batch-->
  <string name="conversation_list_batch__menu_delete_selected">Geselecteerde gesprekken wissen</string>
  <string name="conversation_list_batch__menu_pin_selected">Geselecteerde gesprekken vastprikken</string>
  <string name="conversation_list_batch__menu_unpin_selected">Geselecteerde niet langer vastprikken</string>
  <string name="conversation_list_batch__menu_select_all">Alles selecteren</string>
  <string name="conversation_list_batch_archive__menu_archive_selected">Selectie archiveren</string>
  <string name="conversation_list_batch_unarchive__menu_unarchive_selected">Selectie dearchiveren</string>
  <string name="conversation_list_batch__menu_mark_as_read">Markeren als gelezen</string>
  <string name="conversation_list_batch__menu_mark_as_unread">Voor mij markeren als ongelezen</string>
  <!--conversation_list-->
  <string name="conversation_list_settings_shortcut">Snelkoppeling naar instellingen</string>
  <string name="conversation_list_search_description">Zoeken</string>
  <string name="conversation_list__pinned">Vastgeprikt</string>
  <string name="conversation_list__chats">Gesprekken</string>
  <string name="conversation_list__you_can_only_pin_up_to_d_chats">Je kunt niet meer dan %1$d gesprekken vastprikken</string>
  <!--conversation_list_item_view-->
  <string name="conversation_list_item_view__contact_photo_image">Afbeelding van contactpersoon</string>
  <string name="conversation_list_item_view__archived">Gearchiveerd</string>
  <!--conversation_list_fragment-->
  <string name="conversation_list_fragment__fab_content_description">Nieuw gesprek</string>
  <string name="conversation_list_fragment__open_camera_description">Camera openen</string>
  <string name="conversation_list_fragment__no_chats_yet_get_started_by_messaging_a_friend">Nog geen gesprekken.\nBegin door een vriend of kennis een bericht te zenden.</string>
  <!--conversation_secure_verified-->
  <string name="conversation_secure_verified__menu_reset_secure_session">Beveiligde sessie opnieuw opzetten</string>
  <!--conversation_muted-->
  <string name="conversation_muted__unmute">Niet langer dempen</string>
  <!--conversation_unmuted-->
  <string name="conversation_unmuted__mute_notifications">Meldingen dempen</string>
  <!--conversation-->
  <string name="conversation__menu_group_settings">Groepsgesprek-instellingen</string>
  <string name="conversation__menu_leave_group">Groep verlaten</string>
  <string name="conversation__menu_view_all_media">Alle media</string>
  <string name="conversation__menu_conversation_settings">Gespreksinstellingen</string>
  <string name="conversation__menu_add_shortcut">Aan thuisscherm toevoegen</string>
  <string name="conversation__menu_create_bubble">Bubbel aanmaken</string>
  <!--conversation_popup-->
  <string name="conversation_popup__menu_expand_popup">Pop-up vergroten</string>
  <!--conversation_callable_insecure-->
  <string name="conversation_add_to_contacts__menu_add_to_contacts">Aan contactenlijst toevoegen</string>
  <!--conversation_group_options-->
  <string name="convesation_group_options__recipients_list">Lijst met ontvangers</string>
  <string name="conversation_group_options__delivery">Verzending</string>
  <string name="conversation_group_options__conversation">Gesprek</string>
  <string name="conversation_group_options__broadcast">Uitzenden</string>
  <!--text_secure_normal-->
  <string name="text_secure_normal__menu_new_group">Nieuwe groep</string>
  <string name="text_secure_normal__menu_settings">Instellingen</string>
  <string name="text_secure_normal__menu_clear_passphrase">Vergrendelen</string>
  <string name="text_secure_normal__mark_all_as_read">Alles markeren als gelezen</string>
  <string name="text_secure_normal__invite_friends">Kennissen uitnodigen</string>
  <!--verify_display_fragment-->
  <string name="verify_display_fragment_context_menu__copy_to_clipboard">Kopiëren naar klembord</string>
  <string name="verify_display_fragment_context_menu__compare_with_clipboard">Vergelijken met klembord</string>
  <!--reminder_header-->
  <string name="reminder_header_sms_import_title">Sms uit systeem importeren</string>
  <string name="reminder_header_sms_import_text">Tik hier om de sms-berichten uit je telefoon te kopiëren naar de versleutelde databank van Signal.</string>
  <string name="reminder_header_push_title">Signal-berichten en -oproepen inschakelen</string>
  <string name="reminder_header_push_text">Verbeter je communicatie-ervaring.</string>
  <string name="reminder_header_service_outage_text">Signal heeft technische problemen. We werken er hard aan om zo snel als mogelijk de bereikbaarheid te herstellen.</string>
  <string name="reminder_header_progress">%1$d%%</string>
  <!--media_preview-->
  <string name="media_preview__save_title">Opslaan</string>
  <string name="media_preview__forward_title">Doorsturen</string>
  <string name="media_preview__share_title">Delen via andere app</string>
  <string name="media_preview__all_media_title">Alle media</string>
  <!--media_preview_activity-->
  <string name="media_preview_activity__media_content_description">Mediavoorbeeld</string>
  <!--new_conversation_activity-->
  <string name="new_conversation_activity__refresh">Verversen</string>
  <!--redphone_audio_popup_menu-->
  <!--Insights-->
  <string name="Insights__percent">%</string>
  <string name="Insights__title">Inzichten</string>
  <string name="InsightsDashboardFragment__title">Inzichten</string>
  <string name="InsightsDashboardFragment__signal_protocol_automatically_protected">%1$d%% van je verzonden berichten over de afgelopen %2$d dagen waren beveiligde Signal-berichten in plaats van onbeveiligde sms- of mms-berichten. Signal-berichten worden altijd eind-tot-eind-versleuteld uitgewisseld, in tegenstelling tot sms- en mms-berichten.</string>
  <string name="InsightsDashboardFragment__spread_the_word">Zeg het voort</string>
  <string name="InsightsDashboardFragment__not_enough_data">Niet genoeg gegevens om een inzicht te geven</string>
  <string name="InsightsDashboardFragment__your_insights_percentage_is_calculated_based_on">Je inzichten-percentage wordt berekend op basis van berichten die niet zijn verlopen en niet handmatig zijn gewist en die je in de afgelopen %1$d dagen hebt verzonden.</string>
  <string name="InsightsDashboardFragment__start_a_conversation">Begin een gesprek</string>
  <string name="InsightsDashboardFragment__invite_your_contacts">Communiceer voortaan beveiligd en maak nieuwe functies mogelijk welke verder gaan dan de limitaties van onversleutelde sms-berichten, door meer van je contactpersonen uit te nodigen om Signal te gebruiken.</string>
  <string name="InsightsDashboardFragment__this_stat_was_generated_locally">Deze statistiek is lokaal gegenereerd op jouw apparaat en kan alleen door jou gezien worden. Ze wordt nooit geüpload.</string>
  <string name="InsightsDashboardFragment__encrypted_messages">Versleutelde berichten</string>
  <string name="InsightsDashboardFragment__cancel">Annuleren</string>
  <string name="InsightsDashboardFragment__send">Verzend</string>
  <string name="InsightsModalFragment__title">We introduceren ‘inzichten’</string>
  <string name="InsightsModalFragment__description">Ontdek hoeveel van je uitgaande berichten beveiligd zijn verzonden en nodig gemakkelijk nieuwe contactpersonen uit om je percentage beveiligde berichten te verhogen.</string>
  <string name="InsightsModalFragment__view_insights">Inzichten weergeven</string>
  <string name="FirstInviteReminder__title">Uitnodigen voor Signal</string>
  <string name="FirstInviteReminder__description">Je kunt het aantal versleutelde berichten welke je verzendt verhogen met %1$d%%</string>
  <string name="SecondInviteReminder__title">Beveilig meer gesprekken</string>
  <string name="SecondInviteReminder__description">Nodig %1$s uit</string>
  <string name="InsightsReminder__view_insights">Inzichten weergeven</string>
  <string name="InsightsReminder__invite">Uitnodigen</string>
  <!--Edit KBS Pin-->
  <!--BaseKbsPinFragment-->
  <string name="BaseKbsPinFragment__next">Volgende</string>
  <string name="BaseKbsPinFragment__create_alphanumeric_pin">Alfanumerieke pincode aanmaken</string>
  <string name="BaseKbsPinFragment__create_numeric_pin">Numerieke pincode aanmaken</string>
  <!--CreateKbsPinFragment-->
  <plurals name="CreateKbsPinFragment__pin_must_be_at_least_characters">
    <item quantity="one">Je pincode moet uit ten minste %1$d karakter bestaan</item>
    <item quantity="other">Je pincode moet uit ten minste %1$d karakters bestaan</item>
  </plurals>
  <plurals name="CreateKbsPinFragment__pin_must_be_at_least_digits">
    <item quantity="one">Je pincode moet uit ten minste %1$d cijfer bestaan</item>
    <item quantity="other">Je pincode moet uit ten minste %1$d cijfers bestaan</item>
  </plurals>
  <string name="CreateKbsPinFragment__create_a_new_pin">Nieuwe pincode aanmaken</string>
  <string name="CreateKbsPinFragment__you_can_choose_a_new_pin_as_long_as_this_device_is_registered">Je kunt je pincode nu nog wijzigen omdat je telefoonnummer nog voor dit apparaat geregistreerd staat. Wanneer je telefoonnummer niet meer geregistreerd staat voor dit apparaat, dan kun je de pincode niet langer wijzigen en ook niet teruglezen. Het is daarom belangrijk dat je je pincode onthoudt.</string>
  <string name="CreateKbsPinFragment__create_your_pin">Pincode aanmaken</string>
  <string name="CreateKbsPinFragment__pins_keep_information_stored_with_signal_encrypted">Verzin een pincode die je nergens anders gebruikt. Met die pincode wordt informatie versleuteld opgeslagen op Signals servers zodat alleen jij er toegang toe hebt. Je kunt hierdoor je profielnaam, -foto en -omschrijving, instellingen en (geblokkeerde) contacten herstellen wanneer je Signal opnieuw installeert. Zelfs Signals ontwikkelaars kunnen je informatie niet inzien. Je hebt de pincode niet nodig om de app te openen.</string>
  <string name="CreateKbsPinFragment__choose_a_stronger_pin">Verzin een sterkere pincode</string>
  <!--ConfirmKbsPinFragment-->
  <string name="ConfirmKbsPinFragment__pins_dont_match">De pincodes komen niet overeen, probeer het opnieuw.</string>
  <string name="ConfirmKbsPinFragment__confirm_your_pin">Bevestig je pincode.</string>
  <string name="ConfirmKbsPinFragment__pin_creation_failed">Pincode aanmaken mislukt</string>
  <string name="ConfirmKbsPinFragment__your_pin_was_not_saved">Je pincode is niet opgeslagen. Signal zal je later vragen een pincode aan te maken.</string>
  <string name="ConfirmKbsPinFragment__pin_created">Pincode aangemaakt.</string>
  <string name="ConfirmKbsPinFragment__re_enter_your_pin">Voer dezelfde pincode opnieuw in</string>
  <string name="ConfirmKbsPinFragment__creating_pin">Pincode aan het aanmaken …</string>
  <!--KbsSplashFragment-->
  <string name="KbsSplashFragment__introducing_pins">We introduceren pincodes</string>
  <string name="KbsSplashFragment__pins_keep_information_stored_with_signal_encrypted">Met een pincode wordt informatie versleuteld opgeslagen op Signals servers zodat alleen jij er toegang toe hebt. Je kunt hierdoor je profielnaam, -foto en -omschrijving, instellingen en (geblokkeerde) contacten herstellen wanneer je Signal opnieuw installeert. Zelfs Signals ontwikkelaars kunnen je informatie niet inzien. Je hebt de pincode niet nodig om de app te openen.</string>
  <string name="KbsSplashFragment__learn_more">Meer lezen</string>
  <string name="KbsSplashFragment__registration_lock_equals_pin">Registratievergrendeling = Pincode</string>
  <string name="KbsSplashFragment__your_registration_lock_is_now_called_a_pin">Registratievergrendeling heet vanaf nu ‘pincode’, en je kunt er meer mee doen. Je moet de pincode welke je tot nog toe gebruikte bijwerken.</string>
  <string name="KbsSplashFragment__update_pin">Pincode bijwerken</string>
  <string name="KbsSplashFragment__create_your_pin">Pincode aanmaken</string>
  <string name="KbsSplashFragment__learn_more_about_pins">Meer lezen over pincodes</string>
  <string name="KbsSplashFragment__disable_pin">Pincode uitschakelen</string>
  <!--KBS Reminder Dialog-->
  <string name="KbsReminderDialog__enter_your_signal_pin">Voer je Signal-pincode in</string>
  <string name="KbsReminderDialog__to_help_you_memorize_your_pin">Om je te helpen je pincode te onthouden vraagt Signal je periodiek om te bewijzen dat je je pincode nog weet. Als je je pincode een aantal keer juist invoert, dan zal Signal je minder vaak deze vraag stellen. Je kunt deze herinneringen uitschakelen via Instellingen &gt; Jouw registratie.</string>
  <string name="KbsReminderDialog__skip">Overslaan</string>
  <string name="KbsReminderDialog__submit">Bevestigen</string>
  <string name="KbsReminderDialog__forgot_pin">Pincode vergeten?</string>
  <string name="KbsReminderDialog__incorrect_pin_try_again">Foutieve pincode, probeer het opnieuw.</string>
  <!--AccountLockedFragment-->
  <string name="AccountLockedFragment__account_locked">Vergrendeld voor dit telefoonnummer</string>
  <string name="AccountLockedFragment__your_account_has_been_locked_to_protect_your_privacy">Om je privacy en beveiliging te beschermen is Signal vergrendeld voor dit telefoonnummer. Na %1$d dagen waarin Signal niet is met jouw telefoonnummer is gebruikt zul je je telefoonnummer opnieuw zonder je pincode kunnen registreren, maar als je zonder pincode opnieuw registreert zal alle inhoud worden gewist.</string>
  <string name="AccountLockedFragment__next">Volgende</string>
  <string name="AccountLockedFragment__learn_more">Meer lezen</string>
  <!--KbsLockFragment-->
  <string name="RegistrationLockFragment__enter_your_pin">Voer je pincode in</string>
  <string name="RegistrationLockFragment__enter_the_pin_you_created">Voer de pincode in welke je eerder hebt aangemaakt om informatie versleuteld op te slaan op Signals servers. Dit is niet dezelfde code als je sms-verificatiecode.</string>
  <string name="RegistrationLockFragment__enter_alphanumeric_pin">Alfanumerieke pincode invoeren</string>
  <string name="RegistrationLockFragment__enter_numeric_pin">Voer numerieke pincode in.</string>
  <string name="RegistrationLockFragment__incorrect_pin_try_again">Foutieve pincode, probeer het opnieuw.</string>
  <string name="RegistrationLockFragment__forgot_pin">Pincode vergeten?</string>
  <string name="RegistrationLockFragment__incorrect_pin">Incorrecte pincode</string>
  <string name="RegistrationLockFragment__forgot_your_pin">Pincode vergeten?</string>
  <string name="RegistrationLockFragment__not_many_tries_left">Weinig pogingen resterend.</string>
  <string name="RegistrationLockFragment__signal_registration_need_help_with_pin_for_android_v1_pin">Signal-registratie - Hulp nodig met de pincode voor Signal-Android (pincode versie 1)</string>
  <string name="RegistrationLockFragment__signal_registration_need_help_with_pin_for_android_v2_pin">Signal-registratie - Hulp nodig met de pincode voor Signal-Android (pincode versie 2)</string>
  <plurals name="RegistrationLockFragment__for_your_privacy_and_security_there_is_no_way_to_recover">
    <item quantity="one">Om je privacy en beveiliging te beschermen is er geen mogelijkheid om je pincode terug te zien. Als je je je pincode niet kunt herinneren dan kun je je, na %1$d dag waarin Signal voor dit telefoonnummer niet wordt gebruikt, opnieuw verifiëren via sms. In dat geval zal alle inhoud worden gewist.</item>
    <item quantity="other">Om je privacy en beveiliging te beschermen is er geen mogelijkheid om je pincode terug te zien. Als je je je pincode niet kunt herinneren dan kun je je, na %1$d dagen waarin Signal voor dit telefoonnummer niet wordt gebruikt, opnieuw verifiëren via sms. In dat geval zal alle inhoud worden gewist.</item>
  </plurals>
  <plurals name="RegistrationLockFragment__incorrect_pin_d_attempts_remaining">
    <item quantity="one">Pincode foutief. %1$d poging resterend.</item>
    <item quantity="other">Pincode foutief. %1$d pogingen resterend.</item>
  </plurals>
  <plurals name="RegistrationLockFragment__if_you_run_out_of_attempts_your_account_will_be_locked_for_d_days">
    <item quantity="one">Als je geen pogingen meer over hebt dan zal Signal voor dit telefoonnummer worden vergrendeld voor %1$d dag. Na %1$d dag waarin Signal voor dit telefoonnummer niet wordt gebruikt, kun je je telefoonnummer zonder je pincode opnieuw registreren, maar als je opnieuw registreert zonder je pincode te gebruiken dan zal alle inhoud worden gewist.</item>
    <item quantity="other">Als je geen pogingen meer over hebt dan zal Signal voor dit telefoonnummer worden vergrendeld voor %1$d dagen. Na %1$d dagen waarin Signal voor dit telefoonnummer niet wordt gebruikt, kun je je telefoonnummer zonder je pincode opnieuw registreren, maar als je opnieuw registreert zonder je pincode te gebruiken dan zal alle inhoud worden gewist.</item>
  </plurals>
  <plurals name="RegistrationLockFragment__you_have_d_attempts_remaining">
    <item quantity="one">Je hebt %1$d poging resterend.</item>
    <item quantity="other">Je hebt %1$d pogingen resterend.</item>
  </plurals>
  <plurals name="RegistrationLockFragment__d_attempts_remaining">
    <item quantity="one">%1$d poging resterend.</item>
    <item quantity="other">%1$d pogingen resterend.</item>
  </plurals>
  <!--CalleeMustAcceptMessageRequestDialogFragment-->
  <string name="CalleeMustAcceptMessageRequestDialogFragment__s_will_get_a_message_request_from_you">%1$s zal van jou een gespreksverzoek ontvangen. Je kunt bellen vanaf het moment dat je gespreksverzoek is geaccepteerd.</string>
  <!--KBS Megaphone-->
  <string name="KbsMegaphone__create_a_pin">Een pincode aanmaken</string>
  <string name="KbsMegaphone__pins_keep_information_thats_stored_with_signal_encrytped">Met een pincode wordt informatie versleuteld voor die wordt opgeslagen op Signals servers. Zelfs Signals ontwikkelaars kunnen je informatie niet inzien.</string>
  <string name="KbsMegaphone__create_pin">Pincode aanmaken</string>
  <!--Research Megaphone-->
  <string name="ResearchMegaphone_tell_signal_what_you_think">Vertel Signal-organisatie wat je van de Signal app vindt</string>
  <string name="ResearchMegaphone_to_make_signal_the_best_messaging_app_on_the_planet">Om Signal de beste berichtenapp op deze planeet te maken, horen we graag ook van jou wat je van Signal vindt.</string>
  <string name="ResearchMegaphone_learn_more">Meer leren hierover</string>
  <string name="ResearchMegaphone_dismiss">Sluiten</string>
  <string name="ResearchMegaphoneDialog_signal_research">Signal-onderzoek</string>
  <string name="ResearchMegaphoneDialog_we_believe_in_privacy"><![CDATA[<p><b>We geloven in privacy.</b></p><p>Signal volgt je gedrag niet en verzamelt je gegevens niet. Om Signal zonder die gegevens toch voor iedereen beter te maken zijn we afhankelijk van terugkoppeling van gebruikers, <b>en we zouden ook graag van je horen wat je van Signal vindt</b>.</p><p>We organiseren een enquête om te begrijpen op welke manier en waarvoor jij Signal gebruikt. Onze enquête verzamelt geen gegevens waarmee jij geïdentificeerd kan worden. Als je graag meer terugkoppeling geeft, dan kun je gebruikmaken van de vrijblijvende optie om je contactgegevens in te vullen.</p><p>Als je een aantal minuten tijd vrij hebt, en als je iets hebt om terug te koppelen, dan horen we graag van je.</p>]]></string>
  <string name="ResearchMegaphoneDialog_take_the_survey">De enquête invullen</string>
  <string name="ResearchMegaphoneDialog_no_thanks">Nee bedankt</string>
  <string name="ResearchMegaphoneDialog_the_survey_is_hosted_by_alchemer_at_the_secure_domain">De enquête wordt georganiseerd door Alchemer op het beveiligde domein surveys.signalusers.org</string>
  <!--transport_selection_list_item-->
  <string name="transport_selection_list_item__transport_icon">Transportmethodepictogram</string>
  <string name="ConversationListFragment_loading">Aan het laden …</string>
  <string name="CallNotificationBuilder_connecting">Verbinding aan het maken …</string>
  <string name="Permissions_permission_required">Toestemming vereist</string>
  <string name="ConversationActivity_signal_needs_sms_permission_in_order_to_send_an_sms">Signal heeft toestemming nodig om sms-berichten te sturen, maar deze toestemming is pertinent geweigerd. Ga naar de instellingen voor deze app, tik op ‘Machtigingen’ en schakel ‘Sms’ in.</string>
  <string name="Permissions_continue">Doorgaan</string>
  <string name="Permissions_not_now">Niet nu</string>
  <string name="conversation_activity__enable_signal_messages">SIGNAL-BERICHTEN INSCHAKELEN</string>
  <string name="SQLCipherMigrationHelper_migrating_signal_database">Signal-databank wordt gemigreerd</string>
  <string name="PushDecryptJob_new_locked_message">Nieuw vergrendeld bericht</string>
  <string name="PushDecryptJob_unlock_to_view_pending_messages">Ontgrendel om je berichten te lezen</string>
  <string name="enter_backup_passphrase_dialog__backup_passphrase">Back-upwachtwoord</string>
  <string name="backup_enable_dialog__backups_will_be_saved_to_external_storage_and_encrypted_with_the_passphrase_below_you_must_have_this_passphrase_in_order_to_restore_a_backup">Back-upbestanden worden opgeslagen op het externe opslaggeheugen en versleuteld met het wachtwoord hieronder. Je hebt dit wachtwoord nodig om de back-up te herstellen.</string>
  <string name="backup_enable_dialog__you_must_have_this_passphrase">Je hebt in de toekomst dit wachtwoord nodig om je gegevens vanuit een back-upbestand te kunnen herstellen.</string>
  <string name="backup_enable_dialog__folder">Opslaglocatie</string>
  <string name="backup_enable_dialog__i_have_written_down_this_passphrase">Ik heb dit wachtwoord opgeschreven. Zonder dit wachtwoord kan ik deze back-upbestanden niet gebruiken om gegevens terug te zetten.</string>
  <string name="registration_activity__restore_backup">Back-upgegevens terugzetten</string>
  <string name="registration_activity__transfer_or_restore_account">Signalgegevens herstellen of overzetten</string>
  <string name="registration_activity__transfer_account">Alle Signalgegevens overzetten</string>
  <string name="registration_activity__skip">Overslaan</string>
  <string name="preferences_chats__chat_backups">Back-upbestanden maken</string>
  <string name="preferences_chats__backup_chats_to_external_storage">Laat Signal versleutelde back-upbestanden maken van gesprekken en media</string>
  <string name="preferences_chats__transfer_account">Alle Signalgegevens overzetten</string>
  <string name="preferences_chats__transfer_account_to_a_new_android_device">Alle Signalgegevens overzetten naar een nieuw Android-apparaat</string>
  <string name="RegistrationActivity_enter_backup_passphrase">Voer back-upwachtwoord in</string>
  <string name="RegistrationActivity_restore">Herstellen</string>
  <string name="RegistrationActivity_backup_failure_downgrade">Kan geen back-upbestanden importeren welke gemaakt zijn door nieuwere versies van Signal</string>
  <string name="RegistrationActivity_incorrect_backup_passphrase">Verkeerd back-upwachtwoord</string>
  <string name="RegistrationActivity_checking">Aan het controleren …</string>
  <string name="RegistrationActivity_d_messages_so_far">%d berichten tot nu toe …</string>
  <string name="RegistrationActivity_restore_from_backup">Back-upgegevens terugzetten?</string>
  <string name="RegistrationActivity_restore_your_messages_and_media_from_a_local_backup">Je hebt nu de gelegenheid om berichten en media uit een back-upbestand terug te zetten. Let op: Herstellen vanuit een back-upbestand kan alleen tijdens de installatie van de Signal-app. Als je deze stap overslaat kun je dit niet op een later moment alsnog doen.</string>
  <string name="RegistrationActivity_backup_size_s">Back-upbestand-grootte: %s</string>
  <string name="RegistrationActivity_backup_timestamp_s">Back-upbestand-tijdstip: %s</string>
  <string name="BackupDialog_enable_local_backups">Back-upbestanden maken?</string>
  <string name="BackupDialog_enable_backups">Back-upbestanden inschakelen</string>
  <string name="BackupDialog_please_acknowledge_your_understanding_by_marking_the_confirmation_check_box">Verklaar dat je het begrijpt door het selectievakje aan te vinken.</string>
  <string name="BackupDialog_delete_backups">Alle back-upbestanden wissen?</string>
  <string name="BackupDialog_disable_and_delete_all_local_backups">Als je het maken van back-upbestanden uitschakeld, dan zal Signal ook alle bestaande back-upbestanden uit de back-uplocatie wissen, om er zeker van te zijn dat er geen oude gesprekken op je apparaat achterblijven.</string>
  <string name="BackupDialog_delete_backups_statement">Back-upbestanden wissen</string>
  <string name="BackupDialog_to_enable_backups_choose_a_folder">Kies een opslaglocatie om het maken van back-upbestanden te kunnen inschakelen.</string>
  <string name="BackupDialog_choose_folder">Kies een map</string>
  <string name="BackupDialog_copied_to_clipboard">Gekopieerd naar klembord</string>
  <string name="BackupDialog_no_file_picker_available">Er is geen bestandskiezer beschikbaar.</string>
  <string name="BackupDialog_enter_backup_passphrase_to_verify">Voer je back-upwachtwoord in om deze te verifiëren</string>
  <string name="BackupDialog_verify">Verifiëren</string>
  <string name="BackupDialog_you_successfully_entered_your_backup_passphrase">Je hebt het juiste back-upwachtwoord ingevoerd</string>
  <string name="BackupDialog_passphrase_was_not_correct">Je hebt niet het juiste back-upwachtwoord ingevoerd.</string>
  <string name="LocalBackupJob_creating_backup">Back-upbestand aan het maken …</string>
  <string name="LocalBackupJobApi29_backup_failed">Het maken van een back-upbestand is mislukt</string>
  <string name="LocalBackupJobApi29_your_backup_directory_has_been_deleted_or_moved">Je back-up directory is verwijderd of verplaatst.</string>
  <string name="LocalBackupJobApi29_your_backup_file_is_too_large">Je back-upbestand is te groot om op dit volume op te slaan.</string>
  <string name="LocalBackupJobApi29_there_is_not_enough_space">Er is niet genoeg opslagruimte op je back-upbestand op te slaan.</string>
  <string name="LocalBackupJobApi29_tap_to_manage_backups">Tik hier om het maken van back-upbestanden in te stellen.</string>
  <string name="ProgressPreference_d_messages_so_far">%d berichten tot nu toe</string>
  <string name="RegistrationActivity_wrong_number">Verkeerd nummer</string>
  <string name="RegistrationActivity_call_me_instead_available_in">Bel me \n (beschikbaar over %1$02d:%2$02d)</string>
  <string name="RegistrationActivity_contact_signal_support">Contact opnemen met Signal-ondersteuning</string>
  <string name="RegistrationActivity_code_support_subject">Signal-registratie - Verificatiecode voor Android</string>
  <string name="RegistrationActivity_incorrect_code">Onjuiste code</string>
  <string name="BackupUtil_never">Nooit</string>
  <string name="BackupUtil_unknown">Onbekend</string>
  <string name="preferences_app_protection__see_my_phone_number">Mijn telefoonnummer zien</string>
  <string name="preferences_app_protection__find_me_by_phone_number">Me vinden via mijn telefoonnummer</string>
  <string name="PhoneNumberPrivacy_everyone">Iedereen</string>
  <string name="PhoneNumberPrivacy_my_contacts">Mijn contactpersonen</string>
  <string name="PhoneNumberPrivacy_nobody">Niemand</string>
  <string name="PhoneNumberPrivacy_everyone_see_description">Je telefoonnummer zal zichtbaar zijn voor iedere persoon en elke groep aan wie je een bericht verzend.</string>
  <string name="PhoneNumberPrivacy_everyone_find_description">Iedereen die je telefoonnummer in zijn contactenlijst heeft opgeslagen zal je als een contactpersoon zien in de Signal app. Anderen zullen je kunnen vinden als ze zoeken.</string>
  <string name="preferences_app_protection__screen_lock">Appvergrendeling</string>
  <string name="preferences_app_protection__lock_signal_access_with_android_screen_lock_or_fingerprint">Vergrendel de Signal app met de Android-schermvergrendeling of vingerafdruk</string>
  <string name="preferences_app_protection__screen_lock_inactivity_timeout">Inactiviteitsduur voor appvergrendeling</string>
  <string name="preferences_app_protection__signal_pin">Signal-pincode</string>
  <string name="preferences_app_protection__create_a_pin">Pincode aanmaken</string>
  <string name="preferences_app_protection__change_your_pin">Pincode wijzigen</string>
  <string name="preferences_app_protection__pin_reminders">Pincode-herinneringen</string>
  <string name="preferences_app_protection__pins_keep_information_stored_with_signal_encrypted">Met een pincode wordt informatie versleuteld opgeslagen op Signals servers zodat alleen jij er toegang toe hebt. Je kunt hierdoor je profielnaam, -foto en -omschrijving, instellingen en (geblokkeerde) contacten herstellen wanneer je Signal opnieuw installeert. Zelfs Signals ontwikkelaars kunnen je informatie niet inzien.</string>
  <string name="preferences_app_protection__add_extra_security_by_requiring_your_signal_pin_to_register">Dit is hetzelfde als twee-factor-authenticatie. Ieder die jouw telefoonnummer opnieuw probeert te registreren bij Signal moet verplicht je Signal-pincode invoeren. Hierdoor kan niemand behalve jij de Signal app registreren en gebruiken met jouw telefoonnummer, zelfs niet als ze je SIM-kaart hebben.</string>
  <string name="preferences_app_protection__reminders_help_you_remember_your_pin">Herinneringen helpen je om je Signal-pincode te onthouden. Dit is belangrijk, omdat je je pincode later niet kunt veranderen of teruglezen en omdat je de pincode nodig zult hebben om je gegevens te herstellen wanneer je je telefoonnummer opnieuw registreert. Naarmate je je pincode een aantal keer juist invoert, zul je minder vaak herinneringen te zien krijgen.</string>
  <string name="preferences_app_protection__turn_off">Uitschakelen</string>
  <string name="preferences_app_protection__confirm_pin">Bevestig je pincode</string>
  <string name="preferences_app_protection__confirm_your_signal_pin">Je Signal-pincode bevestigen</string>
  <string name="preferences_app_protection__make_sure_you_memorize_or_securely_store_your_pin">Je staat op het punt de herinnering uit te schakelen. Zorg ervoor dat je je Signal-pincode onthoudt of op een goed beveiligd manier opslaat, want je kunt je pincode niet langer veranderen of teruglezen als je telefoonnummer gederegistreerd raakt. Als je je pincode toch bent vergeten wanneer je je telefoonnummer opnieuw moet registreren, dan verlies je mogelijk je instellingen en contactpersonen.</string>
  <string name="preferences_app_protection__incorrect_pin_try_again">Foutieve pincode, probeer het opnieuw.</string>
  <string name="preferences_app_protection__failed_to_enable_registration_lock">Het is niet gelukt on registratievergrendeling in te schakelen.</string>
  <string name="preferences_app_protection__failed_to_disable_registration_lock">Het is niet gelukt om registratievergrendeling uit te schakelen.</string>
  <string name="AppProtectionPreferenceFragment_none">Geen</string>
  <string name="preferences_app_protection__registration_lock">Registratievergrendeling</string>
  <string name="RegistrationActivity_you_must_enter_your_registration_lock_PIN">Je moet je Signal-pincode invoeren omdat registratievergrendeling is ingeschakeld</string>
  <string name="RegistrationActivity_your_pin_has_at_least_d_digits_or_characters">Je pincode bestaat uit ten minste %d cijfers of karakters</string>
  <string name="RegistrationActivity_too_many_attempts">Te veel pogingen</string>
  <string name="RegistrationActivity_you_have_made_too_many_incorrect_registration_lock_pin_attempts_please_try_again_in_a_day">Je hebt te veel pogingen ondernomen om met een ongeldige pincode de registratievergrendeling uit te schakelen, probeer het morgen opnieuw.</string>
  <string name="RegistrationActivity_you_have_made_too_many_attempts_please_try_again_later">Je hebt te veel pogingen ondernomen. Probeer het later opnieuw.</string>
  <string name="RegistrationActivity_error_connecting_to_service">Fout bij het verbinden met Signals servers</string>
  <string name="preferences_chats__backups">Back-ups</string>
  <string name="prompt_passphrase_activity__signal_is_locked">Molly is vergrendeld</string>
  <string name="prompt_passphrase_activity__tap_to_unlock">TIK OM TE ONTGRENDELEN</string>
  <string name="Recipient_unknown">Onbekend</string>
  <!--TransferOrRestoreFragment-->
  <string name="TransferOrRestoreFragment__transfer_or_restore_account">Signalgegevens herstellen of overzetten</string>
  <string name="TransferOrRestoreFragment__if_you_have_previously_registered_a_signal_account">Als je dit al op een ander apparaat hebt geregistreerd voor Signal met het zelfde telefoonnummer, dan kun je als je Signal-gegevens en berichten overzetten</string>
  <string name="TransferOrRestoreFragment__transfer_from_android_device">Overzetten vanaf een Android-apparaat</string>
  <string name="TransferOrRestoreFragment__transfer_your_account_and_messages_from_your_old_android_device">Hiermee zet je all je instellingen, je profielinformatie en al je berichten over vanuit je oude Android apparaat. Je kunt dit alleen doen als je je oude apparaat nog kunt gebruiken.</string>
  <string name="TransferOrRestoreFragment__you_need_access_to_your_old_device">Je kunt dit alleen doen als je je oude apparaat nog kunt gebruiken.</string>
  <string name="TransferOrRestoreFragment__restore_from_backup">Gegevens vanuit een back-upbestand terugzetten</string>
  <string name="TransferOrRestoreFragment__restore_your_messages_from_a_local_backup">Je hebt nu de gelegenheid om berichten en uit een back-upbestand terug te zetten. Let op: Herstellen vanuit een back-upbestand kan alleen tijdens de installatie van de Signal-app. Als je deze stap overslaat kun je dit niet op een later moment alsnog doen.</string>
  <!--NewDeviceTransferInstructionsFragment-->
  <string name="NewDeviceTransferInstructions__open_signal_on_your_old_android_phone">Open Signal op je oude apparaat</string>
  <string name="NewDeviceTransferInstructions__continue">Doorgaan</string>
  <string name="NewDeviceTransferInstructions__first_bullet">1.</string>
  <string name="NewDeviceTransferInstructions__tap_on_your_profile_photo_in_the_top_left_to_open_settings">Tik in de linkerbovenhoek op je profielfoto om de instellingen te openen</string>
  <string name="NewDeviceTransferInstructions__second_bullet">2.</string>
  <string name="NewDeviceTransferInstructions__tap_on_account">Tik op “Jouw registratie”</string>
  <string name="NewDeviceTransferInstructions__third_bullet">3.</string>
  <string name="NewDeviceTransferInstructions__tap_transfer_account_and_then_continue_on_both_devices">Tik op beide apparaten op ‘Signal-gegevens overzetten’ en dan op ‘Doorgaan’</string>
  <!--NewDeviceTransferSetupFragment-->
  <string name="NewDeviceTransferSetup__preparing_to_connect_to_old_android_device">Aan het voorbereiden om verbinding te maken met je oude Android-apparaat …</string>
  <string name="NewDeviceTransferSetup__take_a_moment_should_be_ready_soon">Een moment, dit duurt niet lang</string>
  <string name="NewDeviceTransferSetup__waiting_for_old_device_to_connect">Aan het wachten tot je oude oude Android-apparaat verbinding maakt …</string>
  <string name="NewDeviceTransferSetup__signal_needs_the_location_permission_to_discover_and_connect_with_your_old_device">Om je oude Android apparaat te kunnen detecteren en om er verbinding mee te maken heeft de Molly-app een machtiging nodig om je locatie te lezen.</string>
  <string name="NewDeviceTransferSetup__signal_needs_location_services_enabled_to_discover_and_connect_with_your_old_device">Om je oude Android apparaat te kunnen detecteren en om er verbinding mee te maken is het nodig dat locatiebepaling op dit apparaat is ingeschakeld.</string>
  <string name="NewDeviceTransferSetup__signal_needs_wifi_on_to_discover_and_connect_with_your_old_device">Molly heeft wifi op je apparaat nodig om verbinding te maken met je oude Android apparaat. Wifi moet zijn ingeschakeld, maar je hoeft niet verbonden te zijn met een wifi-netwerk.</string>
  <string name="NewDeviceTransferSetup__sorry_it_appears_your_device_does_not_support_wifi_direct">Sorry, het lijkt er op dat dit apparaat geen ondersteuning biedt voor wifi-direct. Molly heeft wifi-direct nodig om je oude Android-apparaat te detecteren en om er verbinding mee te maken. Je kunt nog wel je gegevens overzetten door op je oude Android-apparaat in Molly een back-upbestand te maken en vervolgens vanuit dat back-upbestand te herstellen op je nieuwe Android-apparaat.</string>
  <string name="NewDeviceTransferSetup__restore_a_backup">Back-upgegevens terugzetten</string>
  <string name="NewDeviceTransferSetup__an_unexpected_error_occurred_while_attempting_to_connect_to_your_old_device">Er is een onverwachte fout opgetreden bij het proberen verbinding te maken met je oude Android-apparaat.</string>
  <!--OldDeviceTransferSetupFragment-->
  <string name="OldDeviceTransferSetup__searching_for_new_android_device">Er wordt gezocht naar je nieuwe Android-apparaat …</string>
  <string name="OldDeviceTransferSetup__signal_needs_the_location_permission_to_discover_and_connect_with_your_new_device">Om je nieuwe Android apparaat te kunnen detecteren en om er verbinding mee te maken heeft de Molly-app een machtiging nodig om je locatie te lezen.</string>
  <string name="OldDeviceTransferSetup__signal_needs_location_services_enabled_to_discover_and_connect_with_your_new_device">Om je nieuwe Android apparaat te kunnen detecteren en om er verbinding mee te maken is het nodig dat locatiebepaling op dit apparaat is ingeschakeld.</string>
  <string name="OldDeviceTransferSetup__signal_needs_wifi_on_to_discover_and_connect_with_your_new_device">Molly heeft wifi op je apparaat nodig om verbinding te maken met je nieuwe Android apparaat. Wifi moet zijn ingeschakeld, maar je hoeft niet verbonden te zijn met een wifi-netwerk.</string>
  <string name="OldDeviceTransferSetup__sorry_it_appears_your_device_does_not_support_wifi_direct">Sorry, het lijkt er op dat dit apparaat geen ondersteuning biedt voor wifi-direct. Molly heeft wifi-direct nodig om je nieuwe Android-apparaat te detecteren en om er verbinding mee te maken. Je kunt nog wel je gegevens overzetten door op je oude Android-apparaat in Molly een back-upbestand te maken en vervolgens vanuit dat back-upbestand te herstellen op je nieuwe Android-apparaat.</string>
  <string name="OldDeviceTransferSetup__create_a_backup">Een back-upbestand maken</string>
  <string name="OldDeviceTransferSetup__an_unexpected_error_occurred_while_attempting_to_connect_to_your_old_device">Er is een onverwachte fout opgetreden bij het proberen verbinding te maken met je nieuwe Android-apparaat.</string>
  <!--DeviceTransferSetupFragment-->
  <string name="DeviceTransferSetup__unable_to_open_wifi_settings">Kan de wifi-instellingen niet openen. Zet handmatig je wifi aan.</string>
  <string name="DeviceTransferSetup__grant_location_permission">Machtigen om locatie te lezen</string>
  <string name="DeviceTransferSetup__turn_on_location_services">Locatiegegevens inschakelen</string>
  <string name="DeviceTransferSetup__unable_to_open_location_settings">Kan de locatie-instellingen niet openen.</string>
  <string name="DeviceTransferSetup__turn_on_wifi">Schakel je wifi in</string>
  <string name="DeviceTransferSetup__error_connecting">Fout bij het maken van verbinding</string>
  <string name="DeviceTransferSetup__retry">Opnieuw proberen</string>
  <string name="DeviceTransferSetup__submit_debug_logs">Foutopsporingslogs indienen</string>
  <string name="DeviceTransferSetup__verify_code">Verificatiecode</string>
  <string name="DeviceTransferSetup__verify_that_the_code_below_matches_on_both_of_your_devices">Ga na dat de code hieronder het zelfde is op beide apparaten. Als dat zo is, tik dan op ‘Doorgaan’.</string>
  <string name="DeviceTransferSetup__the_numbers_do_not_match">De telefoonnummers komen niet overeen</string>
  <string name="DeviceTransferSetup__continue">Doorgaan</string>
  <string name="DeviceTransferSetup__number_is_not_the_same">Telefoonnummer is niet het zelfde</string>
  <string name="DeviceTransferSetup__if_the_numbers_on_your_devices_do_not_match_its_possible_you_connected_to_the_wrong_device">Als de getallen op je apparaten niet overeenkomen dan is het mogelijk dat je bent verbonden met het verkeerde apparaat. Tik op ‘Overzetten annuleren’ en probeer het opnieuw. Houd je apparaten bij elkaar in de buurt.</string>
  <string name="DeviceTransferSetup__stop_transfer">Overzetten annuleren</string>
  <string name="DeviceTransferSetup__unable_to_discover_old_device">Kan het oude apparaat niet detecteren</string>
  <string name="DeviceTransferSetup__unable_to_discover_new_device">Kan het nieuwe apparaat niet detecteren</string>
  <string name="DeviceTransferSetup__make_sure_the_following_permissions_are_enabled">Ga na dat de volgende machtigingen en diensten zijn ingeschakeld:</string>
  <string name="DeviceTransferSetup__location_permission">Machtiging voor Signal om je locatie te lezen</string>
  <string name="DeviceTransferSetup__location_services">Locatie-bepaling</string>
  <string name="DeviceTransferSetup__wifi">Wifi</string>
  <string name="DeviceTransferSetup__on_the_wifi_direct_screen_remove_all_remembered_groups_and_unlink_any_invited_or_connected_devices">Verwijder in het wifi-direct-scherm alle onthouden groepen en verbreek de verbinding met alle verbonden of uitgenodigde apparaten.</string>
  <string name="DeviceTransferSetup__wifi_direct_screen">Wifi-direct-scherm</string>
  <string name="DeviceTransferSetup__try_turning_wifi_off_and_on_on_both_devices">Probeer eens of het helpt om wifi uit te schakelen en weer in te schakelen op beide apparaten.</string>
  <string name="DeviceTransferSetup__make_sure_both_devices_are_in_transfer_mode">Ga na dat beide apparaten in overzet-modus staan.</string>
  <string name="DeviceTransferSetup__go_to_support_page">Ga naar de ondersteuningspagina</string>
  <string name="DeviceTransferSetup__try_again">Opnieuw proberen</string>
  <string name="DeviceTransferSetup__waiting_for_other_device">Aan het wachten op het andere apparaat …</string>
  <string name="DeviceTransferSetup__tap_continue_on_your_other_device_to_start_the_transfer">Tik om het overzetten te beginnen op je andere apparaat op ‘Doorgaan’.</string>
  <string name="DeviceTransferSetup__tap_continue_on_your_other_device">Tik op je andere apparaat op ‘Doorgaan’.</string>
  <!--NewDeviceTransferFragment-->
  <string name="NewDeviceTransfer__cannot_transfer_from_a_newer_version_of_signal">Je kunt gegevens niet overzetten vanuit een nieuwere versie van Signal</string>
  <!--DeviceTransferFragment-->
  <string name="DeviceTransfer__transferring_data">Gegevens aan het overzetten</string>
  <string name="DeviceTransfer__keep_both_devices_near_each_other">Houd de apparaten bij elkaar in de buurt. Schakel ze niet uit, en laat houd de Molly-app open. Het overzetten is goed beveiligd, want dit gebeurd altijd over een eind-tot-eind-versleutelde verbinding.</string>
  <string name="DeviceTransfer__d_messages_so_far">%1$d berichten tot nu toe …</string>
  <string name="DeviceTransfer__cancel">Annuleren</string>
  <string name="DeviceTransfer__try_again">Opnieuw proberen</string>
  <string name="DeviceTransfer__stop_transfer_question">Overzetten annuleren?</string>
  <string name="DeviceTransfer__stop_transfer">Overzetten annuleren</string>
  <string name="DeviceTransfer__all_transfer_progress_will_be_lost">Alle voortgang van het overzetten zal verloren gaan.</string>
  <string name="DeviceTransfer__transfer_failed">Het overzetten van gegevens is mislukt</string>
  <string name="DeviceTransfer__unable_to_transfer">Kan gegevens niet overzetten</string>
  <!--OldDeviceTransferInstructionsFragment-->
  <string name="OldDeviceTransferInstructions__transfer_account">Instellingen overzetten</string>
  <string name="OldDeviceTransferInstructions__you_can_transfer_your_signal_account_when_setting_up_signal_on_a_new_android_device">Je kunt al je Signalgegevens en berichten overzetten wanneer je Signal in gebruik neemt op een nieuw apparaat. Volg daarvoor deze stappen:</string>
  <string name="OldDeviceTransferInstructions__first_bullet">1.</string>
  <string name="OldDeviceTransferInstructions__download_signal_on_your_new_android_device">Download en open Molly op je nieuwe Android-apparaat</string>
  <string name="OldDeviceTransferInstructions__second_bullet">2.</string>
  <string name="OldDeviceTransferInstructions__tap_on_transfer_or_restore_account">Tik op ‘Signalgegevens herstellen of overzetten’</string>
  <string name="OldDeviceTransferInstructions__third_bullet">3.</string>
  <string name="OldDeviceTransferInstructions__select_transfer_from_android_device_when_prompted_and_then_continue">Kies wanneer de optie wordt weergegeven ‘Overzetten vanaf een Android-apparaat’. Tik dan op ‘Doorgaan’. Houd de apparaten bij elkaar in de buurt.</string>
  <string name="OldDeviceTransferInstructions__continue">Doorgaan</string>
  <!--OldDeviceTransferComplete-->
  <string name="OldDeviceTransferComplete__transfer_complete">Overzetten voltooid</string>
  <string name="OldDeviceTransferComplete__go_to_your_new_device">Ga verder op je nieuwe apparaat</string>
  <string name="OldDeviceTransferComplete__your_signal_data_has_Been_transferred_to_your_new_device">Je Signalgegevens zijn overgezet naar je nieuwe apparaat. Om het overzetten te voltooien moet je eerst nog de registratie van je telefoonnummer op je nieuwe apparaat afronden.</string>
  <string name="OldDeviceTransferComplete__close">Sluiten</string>
  <!--NewDeviceTransferComplete-->
  <string name="NewDeviceTransferComplete__transfer_successful">Overzetten succesvol voltooid</string>
  <string name="NewDeviceTransferComplete__transfer_complete">Overzetten voltooid</string>
  <string name="NewDeviceTransferComplete__to_complete_the_transfer_process_you_must_continue_registration">Om het overzetten te voltooien moet je eerst nog de registratie afronden.</string>
  <string name="NewDeviceTransferComplete__continue_registration">Doorgaan met registratie</string>
  <!--DeviceToDeviceTransferService-->
  <string name="DeviceToDeviceTransferService_content_title">Signalgegevens overzetten</string>
  <string name="DeviceToDeviceTransferService_status_ready">Aan het voorbereiden om verbinding te maken met je andere Android-apparaat …</string>
  <string name="DeviceToDeviceTransferService_status_starting_up">Aan het voorbereiden om verbinding te maken met je andere Android-apparaat …</string>
  <string name="DeviceToDeviceTransferService_status_discovery">Er wordt gezocht naar je andere Android-apparaat …</string>
  <string name="DeviceToDeviceTransferService_status_network_connected">Verbinding aan het maken met je andere Android-apparaat …</string>
  <string name="DeviceToDeviceTransferService_status_verification_required">Verificatie vereist</string>
  <string name="DeviceToDeviceTransferService_status_service_connected">Alle Signalgegevens aan het overzetten …</string>
  <!--OldDeviceTransferLockedDialog-->
  <string name="OldDeviceTransferLockedDialog__complete_registration_on_your_new_device">Rond op je nieuwe Android-apparaat de stappen voor registratie af.</string>
  <string name="OldDeviceTransferLockedDialog__your_signal_account_has_been_transferred_to_your_new_device">Je Signalgegevens zijn overgezet naar je nieuwe apparaat, maar om oh overzetten te voltooien moet je eerst nog de registratie van je telefoonnummer op je nieuwe apparaat afronden.</string>
  <string name="OldDeviceTransferLockedDialog__done">Klaar</string>
  <string name="OldDeviceTransferLockedDialog__cancel_and_activate_this_device">Annuleren en dit apparaat activeren</string>
  <!--AdvancedPreferenceFragment-->
  <string name="AdvancedPreferenceFragment__transfer_mob_balance">MOB-krediet overschrijven?</string>
  <string name="AdvancedPreferenceFragment__you_have_a_balance_of_s">Je hebt nog een krediet van %1$s. Als je dit krediet niet voor je je account wist overzet naar een ander portemonnee-adres dan raak je je krediet pertinent kwijt.</string>
  <string name="AdvancedPreferenceFragment__dont_transfer">Niet overschrijven</string>
  <string name="AdvancedPreferenceFragment__transfer">Overschrijven</string>
  <!--RecipientBottomSheet-->
  <string name="RecipientBottomSheet_block">Blokkeren</string>
  <string name="RecipientBottomSheet_unblock">Deblokkeren</string>
  <string name="RecipientBottomSheet_add_to_contacts">Aan contactenlijst toevoegen</string>
  <!--Error message that displays when a user tries to tap to view system contact details but has no app that supports it-->
  <string name="RecipientBottomSheet_unable_to_open_contacts">Kan geen app vinden om contactenlijst weer te geven.</string>
  <string name="RecipientBottomSheet_add_to_a_group">Aan een groep toevoegen</string>
  <string name="RecipientBottomSheet_add_to_another_group">Aan nog een andere groep toevoegen</string>
  <string name="RecipientBottomSheet_view_safety_number">Veiligheidsnummer weergeven</string>
  <string name="RecipientBottomSheet_make_admin">Beheerder maken</string>
  <string name="RecipientBottomSheet_remove_as_admin">Beheerdersbevoegdheden intrekken</string>
  <string name="RecipientBottomSheet_remove_from_group">Van de groep verwijderen</string>
  <string name="RecipientBottomSheet_message_description">Bericht</string>
  <string name="RecipientBottomSheet_voice_call_description">Audio-oproep</string>
  <string name="RecipientBottomSheet_insecure_voice_call_description">Onbeveiligde audio-oproep</string>
  <string name="RecipientBottomSheet_video_call_description">Video-oproep</string>
  <string name="RecipientBottomSheet_remove_s_as_group_admin">De beheerdersbevoegdheden van %1$s intrekken?</string>
  <string name="RecipientBottomSheet_s_will_be_able_to_edit_group">“%1$s” zal de groepsinformatie en groepslidmaatschap kunnen aanpassen.</string>
  <string name="RecipientBottomSheet_remove_s_from_the_group">%1$s van deze groep verwijderen?</string>
  <string name="RecipientBottomSheet_remove">Verwijderen</string>
  <string name="RecipientBottomSheet_copied_to_clipboard">Gekopieerd naar klembord</string>
  <string name="GroupRecipientListItem_admin">Beheerder</string>
  <string name="GroupRecipientListItem_approve_description">Toestaan</string>
  <string name="GroupRecipientListItem_deny_description">Afwijzen</string>
  <!--GroupsLearnMoreBottomSheetDialogFragment-->
  <string name="GroupsLearnMore_legacy_vs_new_groups">Verouderde groepen tegenover nieuwe-stijl groepen</string>
  <string name="GroupsLearnMore_what_are_legacy_groups">Wat zijn verouderde groepen?</string>
  <string name="GroupsLearnMore_paragraph_1">Verouderde groepen zijn groepen waarin je geen gebruik kunt maken van nieuwe functionaliteiten zoals beheerders en meer gedetailleerde meldingen.</string>
  <string name="GroupsLearnMore_can_i_upgrade_a_legacy_group">Kan ik een verouderde groep omzetten in een nieuwe groep?</string>
  <string name="GroupsLearnMore_paragraph_2">Verouderde groepen kunnen niet worden omgezet in nieuwe groepen, maar je kunt wel een nieuwe groep aanmaken met dezelfde leden mits ze allemaal de meeste recente versie van Signal gebruiken.</string>
  <string name="GroupsLearnMore_paragraph_3">Signal zal in de toekomst een manier aanbieden om verouderde groepen om te zetten in nieuwe groepen.</string>
  <!--GroupLinkBottomSheetDialogFragment-->
  <string name="GroupLinkBottomSheet_share_hint_requiring_approval">Ieder die over deze verwijzing beschikt kan de naam, afbeelding en het aantal leden van deze groep zien en kan ook een verzoek indienen om lid te mogen worden. Deel deze verwijzing alleen met personen die je vertrouwt.</string>
  <string name="GroupLinkBottomSheet_share_hint_not_requiring_approval">Ieder die over deze verwijzing beschikt kan de naam, afbeelding en het aantal leden van deze groep zien en kan direct lid worden. Deel deze verwijzing alleen met personen die je vertrouwt.</string>
  <string name="GroupLinkBottomSheet_share_via_signal">Verzenden via Molly</string>
  <string name="GroupLinkBottomSheet_copy">Kopiëren</string>
  <string name="GroupLinkBottomSheet_qr_code">QR-code</string>
  <string name="GroupLinkBottomSheet_share">Verzenden via andere app</string>
  <string name="GroupLinkBottomSheet_copied_to_clipboard">Gekopieerd naar klembord</string>
  <string name="GroupLinkBottomSheet_the_link_is_not_currently_active">De verwijzing is momenteel niet actief</string>
  <!--VoiceNotePlaybackPreparer-->
  <string name="VoiceNotePlaybackPreparer__failed_to_play_voice_message">Het afspelen van het audiobericht is mislukt</string>
  <!--VoiceNoteMediaDescriptionCompatFactory-->
  <string name="VoiceNoteMediaItemFactory__voice_message">Audiobericht · %1$s</string>
  <string name="VoiceNoteMediaItemFactory__s_to_s">%1$s naar %2$s</string>
  <!--StorageUtil-->
  <string name="StorageUtil__s_s">%1$s/%2$s</string>
  <string name="BlockedUsersActivity__s_has_been_blocked">“%1$s” is geblokkeerd.</string>
  <string name="BlockedUsersActivity__failed_to_block_s">“%1$s” blokkeren is mislukt.</string>
  <string name="BlockedUsersActivity__s_has_been_unblocked">“%1$s” is gedeblokkeerd.</string>
  <!--ReviewCardDialogFragment-->
  <string name="ReviewCardDialogFragment__review_members">Groepsleden vergelijken</string>
  <string name="ReviewCardDialogFragment__review_request">Personen vergelijken</string>
  <string name="ReviewCardDialogFragment__d_group_members_have_the_same_name">%1$d groepsleden hebben dezelfde naam. Vergelijk deze groepsleden hieronder en neem actie indien je denkt dat een van hen zich probeert voor te doen als de ander.</string>
  <string name="ReviewCardDialogFragment__if_youre_not_sure">Vergelijk, als je niet zeker bent van wie het gespreksverzoek afkomstig is, de personen hieronder en neem actie indien je denkt dat een van hen zich probeert voor te doen als de ander.</string>
  <string name="ReviewCardDialogFragment__no_other_groups_in_common">Geen andere gemeenschappelijke groepen</string>
  <string name="ReviewCardDialogFragment__no_groups_in_common">Geen gemeenschappelijke groepen</string>
  <plurals name="ReviewCardDialogFragment__d_other_groups_in_common">
    <item quantity="one">Nog %d andere gemeenschappelijke groep</item>
    <item quantity="other">Nog %d andere gemeenschappelijke groepen</item>
  </plurals>
  <plurals name="ReviewCardDialogFragment__d_groups_in_common">
    <item quantity="one">%d gemeenschappelijke groep</item>
    <item quantity="other">%d gemeenschappelijke groepen</item>
  </plurals>
  <string name="ReviewCardDialogFragment__remove_s_from_group">%1$s van deze groep verwijderen?</string>
  <string name="ReviewCardDialogFragment__remove">Verwijderen</string>
  <string name="ReviewCardDialogFragment__failed_to_remove_group_member">Het verwijderen van een groepslid is mislukt.</string>
  <!--ReviewCard-->
  <string name="ReviewCard__member">Lid van deze groep maar niet in je contactenlijst</string>
  <string name="ReviewCard__request">Wil een gesprek met je beginnen</string>
  <string name="ReviewCard__your_contact">Persoon die in je contactenlijst staat</string>
  <string name="ReviewCard__remove_from_group">Van de groep verwijderen</string>
  <string name="ReviewCard__update_contact">Contactpersoon aanpassen</string>
  <string name="ReviewCard__block">Blokkeren</string>
  <string name="ReviewCard__delete">Contactpersoon wissen</string>
  <string name="ReviewCard__recently_changed">“%1$s” heeft recentelijk zijn of haar profielnaam naar “%2$s” gewijzigd</string>
  <!--CallParticipantsListUpdatePopupWindow-->
  <string name="CallParticipantsListUpdatePopupWindow__s_joined">%1$s neemt nu deel aan deze oproep</string>
  <string name="CallParticipantsListUpdatePopupWindow__s_and_s_joined">%1$s en %2$s nemen nu deel</string>
  <string name="CallParticipantsListUpdatePopupWindow__s_s_and_s_joined">%1$s, %2$s en %3$s nemen nu deel</string>
  <string name="CallParticipantsListUpdatePopupWindow__s_s_and_d_others_joined">%1$s, %2$s en %3$d andere nemen nu deel</string>
  <string name="CallParticipantsListUpdatePopupWindow__s_left">%1$s heeft de oproep verlaten</string>
  <string name="CallParticipantsListUpdatePopupWindow__s_and_s_left">%1$s en %2$s hebben de oproep verlaten</string>
  <string name="CallParticipantsListUpdatePopupWindow__s_s_and_s_left">%1$s, %2$s en %3$s hebben de oproep verlaten</string>
  <string name="CallParticipantsListUpdatePopupWindow__s_s_and_d_others_left">%1$s, %2$s en %3$d andere hebben de oproep verlaten</string>
  <string name="CallParticipant__you">Jij</string>
  <string name="CallParticipant__you_on_another_device">Jij (vanaf een ander apparaat)</string>
  <string name="CallParticipant__s_on_another_device">%1$s (vanaf een ander apparaat)</string>
  <!--DeleteAccountFragment-->
  <string name="DeleteAccountFragment__deleting_your_account_will">Als je al je gegevens wist:</string>
  <string name="DeleteAccountFragment__enter_your_phone_number">Voer je telefoonnummer in</string>
  <string name="DeleteAccountFragment__delete_account">Al je gegevens wissen</string>
  <string name="DeleteAccountFragment__delete_your_account_info_and_profile_photo">zullen al je instellingen, lijst van (geblokkeerde) contactpersonen, profielnaam, -foto en -omschrijving worden gewist</string>
  <string name="DeleteAccountFragment__delete_all_your_messages">zullen alle berichten worden gewist</string>
  <string name="DeleteAccountFragment__delete_s_in_your_payments_account">%1$s wissen van je overschrijvingsaccount</string>
  <string name="DeleteAccountFragment__no_country_code">Er is geen landcode gespecificeerd</string>
  <string name="DeleteAccountFragment__no_number">Er is geen telefoonnummer ingevuld</string>
  <string name="DeleteAccountFragment__the_phone_number">Het telefoonnummer dat je hebt ingevuld komt niet overeen met het telefoonnummer waarmee je staat geregistreerd bij Signal.</string>
  <string name="DeleteAccountFragment__are_you_sure">Weet je zeker dat je je registratie wilt opzeggen en al je gegevens en gesprekken wilt wissen?</string>
  <string name="DeleteAccountFragment__this_will_delete_your_signal_account">Hiermee wis je al je Signal-gegevens zowel van de servers als van je telefoon. De app zal zichzelf sluiten nadat je dit doet.</string>
  <string name="DeleteAccountFragment__failed_to_delete_account">Het wissen van je gegevens is mislukt. Heb je een werkende netwerkverbinding?</string>
  <string name="DeleteAccountFragment__failed_to_delete_local_data">Het wissen van lokale gegevens is mislukt. Je kunt de lokale gegevens zelf wissen via het \'apps\'-menu in de instellingenapp van je besturingssysteem.</string>
  <string name="DeleteAccountFragment__launch_app_settings">App-instellingen openen</string>
  <!--Title of progress dialog shown when a user deletes their account and the process is leaving all groups-->
  <string name="DeleteAccountFragment__leaving_groups">Groepen aan het verlaten …</string>
  <!--Title of progress dialog shown when a user deletes their account and the process has left all groups-->
  <string name="DeleteAccountFragment__deleting_account">Gegevens aan het wissen …</string>
  <!--Message of progress dialog shown when a user deletes their account and the process is leaving groups-->
  <string name="DeleteAccountFragment__depending_on_the_number_of_groups">Afhankelijk van het aantal groepen waarvan je lid bent kan dit een aantal minuten duren</string>
  <!--Message of progress dialog shown when a user deletes their account and the process has left all groups-->
  <string name="DeleteAccountFragment__deleting_all_user_data_and_resetting">Gebruikersgegevens worden gewist</string>
  <!--Title of error dialog shown when a network error occurs during account deletion-->
  <string name="DeleteAccountFragment__account_not_deleted">Je gegevens zijn niet gewist</string>
  <!--Message of error dialog shown when a network error occurs during account deletion-->
  <string name="DeleteAccountFragment__there_was_a_problem">Er is een probleem met het wissen van je gegevens. Ga na dat je apparaat met het internet is verbonden en probeer het opnieuw.</string>
  <!--DeleteAccountCountryPickerFragment-->
  <string name="DeleteAccountCountryPickerFragment__search_countries">Land zoeken</string>
  <!--CreateGroupActivity-->
  <string name="CreateGroupActivity__skip">Overslaan</string>
  <plurals name="CreateGroupActivity__d_members">
    <item quantity="one">%1$d lid</item>
    <item quantity="other">%1$d leden</item>
  </plurals>
  <!--ShareActivity-->
  <string name="ShareActivity__share">Delen via andere app</string>
  <string name="ShareActivity__send">Verzend</string>
  <string name="ShareActivity__comma_s">, %1$s</string>
  <string name="ShareActivity__sharing_to_multiple_chats_is">Doorsturen naar meerdere gesprekken kan alleen voor Signal-berichten.</string>
  <!--MultiShareDialogs-->
  <string name="MultiShareDialogs__failed_to_send_to_some_users">Het verzenden is naar sommige personen mislukt</string>
  <string name="MultiShareDialogs__you_can_only_share_with_up_to">Je kunt dit niet naar meer dan %1$d gesprekken tegelijk doorsturen</string>
  <!--ShareInterstitialActivity-->
  <string name="ShareInterstitialActivity__forward_message">Bericht doorsturen</string>
  <!--ChatWallpaperActivity-->
  <string name="ChatWallpaperActivity__chat_wallpaper">Gespreksachtergrond</string>
  <!--ChatWallpaperFragment-->
  <string name="ChatWallpaperFragment__chat_color">Gesprekskleur kiezen</string>
  <string name="ChatWallpaperFragment__reset_chat_colors">Kleurinstellingen verwijderen</string>
  <string name="ChatWallpaperFragment__reset_chat_color">Kleurinstelling verwijderen</string>
  <string name="ChatWallpaperFragment__reset_chat_color_question">Kleurinstelling verwijderen?</string>
  <string name="ChatWallpaperFragment__set_wallpaper">Gespreksachtergrond kiezen</string>
  <string name="ChatWallpaperFragment__dark_mode_dims_wallpaper">Achtergrond dimmen bij donkere modus</string>
  <string name="ChatWallpaperFragment__contact_name">Naam van contactpersoon</string>
  <string name="ChatWallpaperFragment__reset">Voor dit gesprek verwijderen</string>
  <string name="ChatWallpaperFragment__clear">Verwijderen</string>
  <string name="ChatWallpaperFragment__wallpaper_preview_description">Achtergrond-voorbeeld</string>
  <string name="ChatWallpaperFragment__would_you_like_to_override_all_chat_colors">Wil je alleen de standaardkleur verwijderen of wil je de kleurinstellingen van alle gesprekken verwijderen?</string>
  <string name="ChatWallpaperFragment__would_you_like_to_override_all_wallpapers">Wil je alleen de standaardachtergrond verwijderen of wil je alle achtergronden van alle gesprekken verwijderen?</string>
  <string name="ChatWallpaperFragment__reset_default_colors">Standaardkleur verwijderen</string>
  <string name="ChatWallpaperFragment__reset_all_colors">Alle kleurinstellingen verwijderen</string>
  <string name="ChatWallpaperFragment__reset_default_wallpaper">Standaardachtergrond verwijderen</string>
  <string name="ChatWallpaperFragment__reset_all_wallpapers">Alle achtergronden verwijderen</string>
  <string name="ChatWallpaperFragment__reset_wallpapers">Achtergronden verwijderen</string>
  <string name="ChatWallpaperFragment__reset_wallpaper">Achtergrond verwijderen</string>
  <string name="ChatWallpaperFragment__reset_wallpaper_question">Achtergrond verwijderen?</string>
  <!--ChatWallpaperSelectionFragment-->
  <string name="ChatWallpaperSelectionFragment__choose_from_photos">Afbeelding uit galerij kiezen</string>
  <string name="ChatWallpaperSelectionFragment__presets">Reeds beschikbare achtergronden</string>
  <!--ChatWallpaperPreviewActivity-->
  <string name="ChatWallpaperPreviewActivity__preview">Voorbeeld</string>
  <string name="ChatWallpaperPreviewActivity__set_wallpaper">Gespreksachtergrond kiezen</string>
  <string name="ChatWallpaperPreviewActivity__swipe_to_preview_more_wallpapers">Veeg om meer achtergronden weer te geven.</string>
  <string name="ChatWallpaperPreviewActivity__set_wallpaper_for_all_chats">Je staat op het punt om deze standaard achtergrond in te stellen voor al je gesprekken.</string>
  <string name="ChatWallpaperPreviewActivity__set_wallpaper_for_s">Deze standaard achtergrond instellen voor %1$s.</string>
  <string name="ChatWallpaperPreviewActivity__viewing_your_gallery_requires_the_storage_permission">Om je gallerij te bekijken is toestemming nodig om de opslag te gebruiken.</string>
  <!--WallpaperImageSelectionActivity-->
  <string name="WallpaperImageSelectionActivity__choose_wallpaper_image">Een achtergrond kiezen</string>
  <!--WallpaperCropActivity-->
  <string name="WallpaperCropActivity__pinch_to_zoom_drag_to_adjust">Knijp met twee vingers om te vergroten of te draaien, sleep met één vinger om te verschuiven.</string>
  <string name="WallpaperCropActivity__set_wallpaper_for_all_chats">Je staat op het punt om deze zelf gemaakte achtergrond in te stellen voor al je gesprekken.</string>
  <string name="WallpaperCropActivity__set_wallpaper_for_s">Deze zelf gemaakte achtergrond instellen voor %s.</string>
  <string name="WallpaperCropActivity__error_setting_wallpaper">Het instellen van een achtergrond is mislukt.</string>
  <string name="WallpaperCropActivity__blur_photo">Afbeelding vervagen</string>
  <!--InfoCard-->
  <string name="payment_info_card_about_mobilecoin">Over MobileCoin</string>
  <string name="payment_info_card_mobilecoin_is_a_new_privacy_focused_digital_currency">MobileCoin is een nieuw privacygericht digitaal betaalmiddel.</string>
  <string name="payment_info_card_adding_funds">Krediet toevoegen</string>
  <string name="payment_info_card_you_can_add_funds_for_use_in">Je kunt krediet aan Molly toevoegen door een hoeveelheid MobileCoin naar je portemonnee-adres te sturen.</string>
  <string name="payment_info_card_cashing_out">Uitbetalen</string>
  <string name="payment_info_card_you_can_cash_out_mobilecoin">Je kunt op elk moment je MobileCoin laten uitbetalen via een beurs die MobileCoin ondersteund. Je hoeft slechts over te schrijven naar jouw account bij die beurs.</string>
  <string name="payment_info_card_hide_this_card">Deze informatie verbergen?</string>
  <string name="payment_info_card_hide">Verbergen</string>
  <string name="payment_info_card_record_recovery_phrase">Herstel-zin voor overschrijvingen vastleggen</string>
  <string name="payment_info_card_your_recovery_phrase_gives_you">Je herstel-zin geeft je een extra manier om je overschrijvingen-account te herstellen.</string>
  <string name="payment_info_card_record_your_phrase">Je herstel-zin opnemen</string>
  <string name="payment_info_card_update_your_pin">Nieuwe pincode aanmaken</string>
  <string name="payment_info_card_with_a_high_balance">Als je veel krediet hebt is het misschien verstandig om je numerieke pincode te vervangen door een alfanumerieke pincode, omdat een alfanumerieke pincode meer bescherming biedt.</string>
  <string name="payment_info_card_update_pin">Pincode bijwerken</string>
  <!--DeactivateWalletFragment-->
  <string name="DeactivateWalletFragment__deactivate_wallet">Portemonnee uitschakelen</string>
  <string name="DeactivateWalletFragment__your_balance">Jouw krediet</string>
  <string name="DeactivateWalletFragment__its_recommended_that_you">Het is raadzaam om je krediet eerst naar een ander portemonnee-adres over te schrijven voor je overschrijvingen uitschakelt. Als je er niet voor kiest om eerst je krediet over te schrijven dan blijft je krediet bestaan op het portemonnee-adres dat je aan Molly hebt gekoppeld. Je kunt het dan weer gebruiken als je overschrijvingen opnieuw inschakelt.</string>
  <string name="DeactivateWalletFragment__transfer_remaining_balance">Resterend krediet overschrijven</string>
  <string name="DeactivateWalletFragment__deactivate_without_transferring">Uitschakelen zonder overschrijven</string>
  <string name="DeactivateWalletFragment__deactivate">Uitschakelen</string>
  <string name="DeactivateWalletFragment__deactivate_without_transferring_question">Uitschakelen zonder overschrijven?</string>
  <string name="DeactivateWalletFragment__your_balance_will_remain">Je krediet is wanneer je overschrijvingen inschakelt weer beschikbaar in de portemonnee die aan Molly is gekoppeld.</string>
  <string name="DeactivateWalletFragment__error_deactivating_wallet">Fout bij het uitschakelen van je portemonnee</string>
  <!--PaymentsRecoveryStartFragment-->
  <string name="PaymentsRecoveryStartFragment__recovery_phrase">Herstel-zin</string>
  <string name="PaymentsRecoveryStartFragment__view_recovery_phrase">Herstel-zin weergeven</string>
  <string name="PaymentsRecoveryStartFragment__enter_recovery_phrase">Vul je herstel-zin in</string>
  <string name="PaymentsRecoveryStartFragment__your_balance_will_automatically_restore">Je krediet wordt automatisch hersteld wanneer je Signal opnieuw installeert en daarbij je Signal-pincode invoert. Je kunt je krediet ook herstellen middels een unieke herstel-zin, die bestaat uit %1$d woorden. Schrijf die zin op en bewaar hem op een veilige plaats.</string>
  <string name="PaymentsRecoveryStartFragment__your_recovery_phrase_is_a">De herstel-zin is voor iedereen uniek en bestaat uit %1$d woorden. Je kunt deze zin gebruiken om je krediet te herstellen als je toegang hebt verloren.</string>
  <string name="PaymentsRecoveryStartFragment__start">Beginnen</string>
  <string name="PaymentsRecoveryStartFragment__enter_manually">Handmatig invullen</string>
  <string name="PaymentsRecoveryStartFragment__paste_from_clipboard">Plakken uit klembord</string>
  <!--PaymentsRecoveryPasteFragment-->
  <string name="PaymentsRecoveryPasteFragment__paste_recovery_phrase">Herstel-zin plakken</string>
  <string name="PaymentsRecoveryPasteFragment__recovery_phrase">Herstel-zin</string>
  <string name="PaymentsRecoveryPasteFragment__next">Volgende</string>
  <string name="PaymentsRecoveryPasteFragment__invalid_recovery_phrase">Herstel-zin ongeldig</string>
  <string name="PaymentsRecoveryPasteFragment__make_sure">Ga na dat je %1$d woorden hebt ingevuld en probeer het opnieuw.</string>
  <!--PaymentsRecoveryPhraseFragment-->
  <string name="PaymentsRecoveryPhraseFragment__next">Volgende</string>
  <string name="PaymentsRecoveryPhraseFragment__edit">Aanpassen</string>
  <string name="PaymentsRecoveryPhraseFragment__previous">Vorige</string>
  <string name="PaymentsRecoveryPhraseFragment__your_recovery_phrase">Jouw herstel-zin</string>
  <string name="PaymentsRecoveryPhraseFragment__write_down_the_following_d_words">Schijf de volgende %1$d woorden op in dezelfde volgorde en bewaar ze op een veilige plaats.</string>
  <string name="PaymentsRecoveryPhraseFragment__make_sure_youve_entered">Ga na dat je je zin juist hebt ingevuld.</string>
  <string name="PaymentsRecoveryPhraseFragment__do_not_screenshot_or_send_by_email">Maak geen schermafdruk en verzend dit nooit via e-mail (ook niet aan jezelf).</string>
  <string name="PaymentsRecoveryPhraseFragment__payments_account_restored">Account voor overschrijvingen is hersteld.</string>
  <string name="PaymentsRecoveryPhraseFragment__invalid_recovery_phrase">Herstel-zin ongeldig</string>
  <string name="PaymentsRecoveryPhraseFragment__make_sure_youve_entered_your_phrase_correctly_and_try_again">Ga na dat je je zin juist hebt ingevuld en probeer het opnieuw.</string>
  <string name="PaymentsRecoveryPhraseFragment__copy_to_clipboard">Kopiëren naar klembord?</string>
  <string name="PaymentsRecoveryPhraseFragment__if_you_choose_to_store">Als je er voor kiest om je herstel-zin digitaal op te slaan, zorg er dan voor dat je het beveiligd / versleuteld opslaat op een plek waarvan je weet dat niemand anders er bij kan.</string>
  <string name="PaymentsRecoveryPhraseFragment__copy">Kopiëren</string>
  <!--PaymentsRecoveryPhraseConfirmFragment-->
  <string name="PaymentRecoveryPhraseConfirmFragment__confirm_recovery_phrase">Bevestig je herstel-zin</string>
  <string name="PaymentRecoveryPhraseConfirmFragment__enter_the_following_words">Vul de volgende woorden van je herstel-zin in.</string>
  <string name="PaymentRecoveryPhraseConfirmFragment__word_d">Woord %1$d</string>
  <string name="PaymentRecoveryPhraseConfirmFragment__see_phrase_again">De zin opnieuw weergeven</string>
  <string name="PaymentRecoveryPhraseConfirmFragment__done">Klaar</string>
  <string name="PaymentRecoveryPhraseConfirmFragment__recovery_phrase_confirmed">Herstel-zin bevestigd</string>
  <!--PaymentsRecoveryEntryFragment-->
  <string name="PaymentsRecoveryEntryFragment__enter_recovery_phrase">Vul je herstel-zin in</string>
  <string name="PaymentsRecoveryEntryFragment__enter_word_d">Vul woord %1$d in</string>
  <string name="PaymentsRecoveryEntryFragment__word_d">Woord %1$d</string>
  <string name="PaymentsRecoveryEntryFragment__next">Volgende</string>
  <string name="PaymentsRecoveryEntryFragment__invalid_word">Woord ongeldig</string>
  <!--ClearClipboardAlarmReceiver-->
  <string name="ClearClipboardAlarmReceiver__clipboard_cleared">Klembord leeggemaakt.</string>
  <!--PaymentNotificationsView-->
  <string name="PaymentNotificationsView__view">Weergeven</string>
  <!--UnreadPayments-->
  <string name="UnreadPayments__s_sent_you_s">%1$s heeft %2$s naar je overgemaakt</string>
  <string name="UnreadPayments__d_new_payment_notifications">%1$d nieuwe overschrijving-meldingen</string>
  <!--CanNotSendPaymentDialog-->
  <string name="CanNotSendPaymentDialog__cant_send_payment">Kan overschrijving niet verzenden</string>
  <string name="CanNotSendPaymentDialog__to_send_a_payment_to_this_user">Deze persoon moet eerst een gespreksverzoek van je aanvaarden voor je kunt overschrijven naar deze persoon.</string>
  <string name="CanNotSendPaymentDialog__send_a_message">Een bericht verzenden</string>
  <!--GroupsInCommonMessageRequest-->
  <string name="GroupsInCommonMessageRequest__you_have_no_groups_in_common_with_this_person">Je hebt geen gemeenschappelijke groep met deze persoon. Overweeg zorgvuldig of je dit gespreksverzoek wilt accepteren om ongewenste berichten te vermijden.</string>
  <string name="GroupsInCommonMessageRequest__none_of_your_contacts_or_people_you_chat_with_are_in_this_group">Er zijn geen leden met wie je al een gesprek voert in deze groep. Overweeg zorgvuldig of je deze groepsuitnodiging wilt accepteren om ongewenste berichten te vermijden.</string>
  <string name="GroupsInCommonMessageRequest__about_message_requests">Over gespreksverzoeken</string>
  <string name="GroupsInCommonMessageRequest__okay">Oké</string>
  <string name="ChatColorSelectionFragment__heres_a_preview_of_the_chat_color">Hier zie je een voorbeeld van de gesprekskleur.</string>
  <string name="ChatColorSelectionFragment__the_color_is_visible_to_only_you">De kleur is alleen voor jou zichtbaar.</string>
  <!--GroupDescriptionDialog-->
  <string name="GroupDescriptionDialog__group_description">Groepsomschrijving</string>
  <!--QualitySelectorBottomSheetDialog-->
  <string name="QualitySelectorBottomSheetDialog__standard">Standaard</string>
  <string name="QualitySelectorBottomSheetDialog__faster_less_data">Sneller, minder dataoverdracht</string>
  <string name="QualitySelectorBottomSheetDialog__high">Hoog</string>
  <string name="QualitySelectorBottomSheetDialog__slower_more_data">Langzamer, meer dataoverdracht</string>
  <string name="QualitySelectorBottomSheetDialog__photo_quality">Afbeeldingskwaliteit</string>
  <!--AppSettingsFragment-->
  <string name="AppSettingsFragment__invite_your_friends">Kennissen uitnodigingen</string>
  <!--AccountSettingsFragment-->
  <string name="AccountSettingsFragment__account">Jouw registratie</string>
  <string name="AccountSettingsFragment__youll_be_asked_less_frequently">Herinneringen helpen je om je Signal-pincode te onthouden. Dit is belangrijk, omdat je je pincode later niet kunt veranderen of teruglezen en omdat je de pincode nodig zult hebben om je gegevens te herstellen wanneer je je telefoonnummer opnieuw registreert. Naarmate je je pincode een aantal keer juist invoert, zul je minder vaak herinneringen te zien krijgen.</string>
  <string name="AccountSettingsFragment__require_your_signal_pin">Gebruik je pincode voor twee-factor-authenticatie. Ieder die je telefoonnummer opnieuw probeert te registreren bij Signal moet verplicht je Signal-pincode invoeren. Hierdoor kan niemand behalve jij Signal-berichten verzenden of ontvangen met jouw telefoonnummer.</string>
  <string name="AccountSettingsFragment__change_phone_number">Telefoonnummer wijzigen</string>
  <!--ChangeNumberFragment-->
  <string name="ChangeNumberFragment__use_this_to_change_your_current_phone_number_to_a_new_phone_number">Gebruik dit als je op een ander telefoonnummer door wilt gaan met Signal. Je kunt overatappen naar een nieuw telefoonnummer niet ongedaan maken.\n\nGa na dat je op het nieuwe telefoonnummer sms-berichten of oproepen kunt ontvangen voordat je verder gaat.</string>
  <string name="ChangeNumberFragment__continue">Doorgaan</string>
  <string name="ChangeNumber__your_phone_number_has_been_changed">Je telefoonnummer is gewijzigd.</string>
  <!--ChangeNumberEnterPhoneNumberFragment-->
  <string name="ChangeNumberEnterPhoneNumberFragment__change_number">Nummer veranderen</string>
  <string name="ChangeNumberEnterPhoneNumberFragment__your_old_number">Je oude telefoonnummer</string>
  <string name="ChangeNumberEnterPhoneNumberFragment__old_phone_number">Je nieuwe telefoonnummer</string>
  <string name="ChangeNumberEnterPhoneNumberFragment__your_new_number">Je nieuwe nummer</string>
  <string name="ChangeNumberEnterPhoneNumberFragment__new_phone_number">Nieuw telefoonnummer</string>
  <string name="ChangeNumberEnterPhoneNumberFragment__the_phone_number_you_entered_doesnt_match_your_accounts">Het telefoonnummer dat je hebt ingevuld komt niet overeen met het telefoonnummer waarmee je staat geregistreerd bij Signal.</string>
  <string name="ChangeNumberEnterPhoneNumberFragment__you_must_specify_your_old_number_country_code">Je moet je oude landcode aangeven</string>
  <string name="ChangeNumberEnterPhoneNumberFragment__you_must_specify_your_old_phone_number">Je moet je oude telefoonnummer invullen</string>
  <string name="ChangeNumberEnterPhoneNumberFragment__you_must_specify_your_new_number_country_code">Je moet je nieuwe landcode aangeven</string>
  <string name="ChangeNumberEnterPhoneNumberFragment__you_must_specify_your_new_phone_number">Je moet je nieuwe telefoonnummer invullen</string>
  <!--ChangeNumberVerifyFragment-->
  <string name="ChangeNumberVerifyFragment__change_number">Nummer veranderen</string>
  <string name="ChangeNumberVerifyFragment__verifying_s">%1$s aan het verifiëren</string>
  <string name="ChangeNumberVerifyFragment__captcha_required">Captcha vereist</string>
  <!--ChangeNumberConfirmFragment-->
  <string name="ChangeNumberConfirmFragment__change_number">Telefoonnummer wijzigen</string>
  <string name="ChangeNumberConfirmFragment__you_are_about_to_change_your_phone_number_from_s_to_s">Je staat op het punt om het telefoonnummer waarmee je geregistreert staat te veranderen van %1$s naar %2$s.\n\nGa na dat het telefoonnummer hieronder correct is.</string>
  <string name="ChangeNumberConfirmFragment__edit_number">Telefoonnummer wijzigen</string>
  <!--ChangeNumberRegistrationLockFragment-->
  <string name="ChangeNumberRegistrationLockFragment__signal_change_number_need_help_with_pin_for_android_v2_pin">Telefoonnummer voor Signal veranderen - Hulp nodig bij met de pincode (pincode versie 2)</string>
  <!--ChangeNumberPinDiffersFragment-->
  <string name="ChangeNumberPinDiffersFragment__pins_do_not_match">De pincodes komen niet overeen</string>
  <string name="ChangeNumberPinDiffersFragment__the_pin_associated_with_your_new_number_is_different_from_the_pin_associated_with_your_old_one">De pincode voor je nieuwe telefoonnummer is anders dan de pincode voor je oude telefoonnummer. Wil je de oude pincode behouden of een nieuwe pincode aanmaken?</string>
  <string name="ChangeNumberPinDiffersFragment__keep_old_pin">Oude pincode behouden</string>
  <string name="ChangeNumberPinDiffersFragment__update_pin">Nieuwe pincode aanmaken</string>
  <string name="ChangeNumberPinDiffersFragment__keep_old_pin_question">Oude pincode behouden?</string>
  <!--ChangeNumberLockActivity-->
  <string name="ChangeNumberLockActivity__it_looks_like_you_tried_to_change_your_number_but_we_were_unable_to_determine_if_it_was_successful_rechecking_now">Het lijkt er op dat je hebt geprobeerd om je telefoonnummer te wijzigen, maar Signal kan niet vaststellen of dat is geslaagd.\n\nSignal gaat nu opnieuw na of je telefoonnummer is gewijzigd …</string>
  <string name="ChangeNumberLockActivity__change_status_confirmed">Telefoonnummer is succesvol gewijzigd</string>
  <string name="ChangeNumberLockActivity__your_number_has_been_confirmed_as_s">Je nieuwe telefoonnummer %1$s is nu bevestigd. Herstart het ‘telefoonnummer wijzigen’-proces als dit niet je nieuwe telefoonnummer is.</string>
  <string name="ChangeNumberLockActivity__change_status_unconfirmed">Onbekend of telefoonnummer is gewijzigd</string>
  <string name="ChangeNumberLockActivity__we_could_not_determine_the_status_of_your_change_number_request">Signal kan niet vaststellen of je telefoonnummer is gewijzigd.\n\n(Fout: %1$s)</string>
  <string name="ChangeNumberLockActivity__retry">Opnieuw proberen</string>
  <string name="ChangeNumberLockActivity__leave">Verlaten</string>
  <string name="ChangeNumberLockActivity__submit_debug_log">Foutopsporingslog indienen</string>
  <!--ChatsSettingsFragment-->
  <string name="ChatsSettingsFragment__keyboard">Toetsenbord</string>
  <string name="ChatsSettingsFragment__enter_key_sends">Enter-toets verzendt</string>
  <!--SmsSettingsFragment-->
  <string name="SmsSettingsFragment__use_as_default_sms_app">Als standaard sms-app gebruiken</string>
  <!--NotificationsSettingsFragment-->
  <string name="NotificationsSettingsFragment__messages">Berichten</string>
  <string name="NotificationsSettingsFragment__calls">Oproepen</string>
  <string name="NotificationsSettingsFragment__notify_when">Geef me een melding wanneer …</string>
  <string name="NotificationsSettingsFragment__contact_joins_signal">Een contactpersoon uit mijn systeemcontactenlijst sinds kort via Signal bereikbaar is</string>
  <!--Notification preference header-->
  <string name="NotificationsSettingsFragment__notification_profiles">Meldingsprofielen</string>
  <!--Notification preference option header-->
  <string name="NotificationsSettingsFragment__profiles">Meldingsprofielen instellen</string>
  <!--Notification preference summary text-->
  <string name="NotificationsSettingsFragment__create_a_profile_to_receive_notifications_only_from_people_and_groups_you_choose">Maak een meldingsprofiel aan waardoor je meldingen van bepaalde personen of groepen alleen krijgt op momenten dat jij daar zin in hebt</string>
  <!--NotificationProfilesFragment-->
  <!--Title for notification profiles screen that shows all existing profiles-->
  <string name="NotificationProfilesFragment__notification_profiles">Meldingsprofielen</string>
  <!--Button text to create a notification profile-->
  <string name="NotificationProfilesFragment__create_profile">Meldingsprofiel aanmaken</string>
  <!--PrivacySettingsFragment-->
  <string name="PrivacySettingsFragment__blocked">Geblokkeerd</string>
  <string name="PrivacySettingsFragment__d_contacts">%1$d personen</string>
  <string name="PrivacySettingsFragment__messaging">Berichten</string>
  <string name="PrivacySettingsFragment__disappearing_messages">Verlopende berichten</string>
  <string name="PrivacySettingsFragment__app_security">App-beveiliging</string>
  <string name="PrivacySettingsFragment__block_screenshots_in_the_recents_list_and_inside_the_app">Bescherm je gesprekken op je eigen telefoon tegen schermopnames vanuit andere apps door Signals inhoud te verbergen in de lijst van recent geopende apps en door schermafdrukken te blokkeren</string>
  <string name="PrivacySettingsFragment__signal_message_and_calls">Signal-berichten en -oproepen, alle omroepen omleiden en verzegelde afzender</string>
  <string name="PrivacySettingsFragment__default_timer_for_new_changes">Standaard-tijdspanne voor alle nieuwe gesprekken</string>
  <string name="PrivacySettingsFragment__set_a_default_disappearing_message_timer_for_all_new_chats_started_by_you">Stel in dat berichten in alle nieuwe gesprekken die jij zelf begint een bepaalde tijd nadat ze gezien zijn voor zowel jou als je gesprekspartner vanzelf worden gewist.</string>
  <!--AdvancedPrivacySettingsFragment-->
  <string name="AdvancedPrivacySettingsFragment__show_status_icon">Pictogram weergeven</string>
  <string name="AdvancedPrivacySettingsFragment__show_an_icon">Laat in de berichtdetails een pictogram zien bij berichten die zijn afgeleverd met een verzegelde afzender</string>
  <!--ExpireTimerSettingsFragment-->
  <string name="ExpireTimerSettingsFragment__when_enabled_new_messages_sent_and_received_in_new_chats_started_by_you_will_disappear_after_they_have_been_seen">Voor alle nieuwe gesprekken die jij zelf begint zullen berichten voor iedereen worden gewist nadat de ingestelde tijd is verlopen. De tijdspanne begint voor iedere persoon individueel pas te lopen vanaf het moment dat hij of zij het bericht heeft gezien. — Gebruik dit niet ter beveiliging, want Signal kan niet garanderen dat berichten op het apparaat van een ander ook daadwerkelijk worden gewist.</string>
  <string name="ExpireTimerSettingsFragment__when_enabled_new_messages_sent_and_received_in_this_chat_will_disappear_after_they_have_been_seen">Nieuwe berichten in dit gesprek zullen voor iedereen worden gewist nadat de ingestelde tijdspanne is verlopen. De tijdspanne begint voor iedere persoon individueel pas te lopen vanaf het moment dat hij of zij het bericht heeft gezien. — Gebruik dit niet ter beveiliging, want Signal kan niet garanderen dat berichten op het apparaat van een ander ook daadwerkelijk worden gewist.</string>
  <string name="ExpireTimerSettingsFragment__off">Uit</string>
  <string name="ExpireTimerSettingsFragment__4_weeks">4 weken</string>
  <string name="ExpireTimerSettingsFragment__1_week">1 week</string>
  <string name="ExpireTimerSettingsFragment__1_day">1 dag</string>
  <string name="ExpireTimerSettingsFragment__8_hours">8 uur</string>
  <string name="ExpireTimerSettingsFragment__1_hour">1 uur</string>
  <string name="ExpireTimerSettingsFragment__5_minutes">5 minuten</string>
  <string name="ExpireTimerSettingsFragment__30_seconds">30 seconden</string>
  <string name="ExpireTimerSettingsFragment__custom_time">Zelfgekozen tijdspanne</string>
  <string name="ExpireTimerSettingsFragment__set">Instellen</string>
  <string name="ExpireTimerSettingsFragment__save">Opslaan</string>
  <string name="CustomExpireTimerSelectorView__seconds">seconden</string>
  <string name="CustomExpireTimerSelectorView__minutes">minuten</string>
  <string name="CustomExpireTimerSelectorView__hours">uur</string>
  <string name="CustomExpireTimerSelectorView__days">dagen</string>
  <string name="CustomExpireTimerSelectorView__weeks">weken</string>
  <!--HelpSettingsFragment-->
  <string name="HelpSettingsFragment__support_center">Ondersteuningscentrum</string>
  <string name="HelpSettingsFragment__contact_us">Neem contact met ons op</string>
  <string name="HelpSettingsFragment__version">Versie</string>
  <string name="HelpSettingsFragment__debug_log">Foutopsporingslog</string>
  <string name="HelpSettingsFragment__terms_amp_privacy_policy">Gebruiksvoorwaarden &amp; privacybeleid</string>
  <string name="HelpFragment__copyright_signal_messenger">Auteursrecht Molly berichtenapp</string>
  <string name="HelpFragment__licenced_under_the_gplv3">Uitgegeven onder een GPLv3 licentie</string>
  <!--DataAndStorageSettingsFragment-->
  <string name="DataAndStorageSettingsFragment__media_quality">Mediakwaliteit</string>
  <string name="DataAndStorageSettingsFragment__sent_media_quality">Media-verzendkwaliteit</string>
  <string name="DataAndStorageSettingsFragment__sending_high_quality_media_will_use_more_data">Door hoge kwaliteit media te verzenden verbruik je meer dataoverdracht. Als je provider je dataverbruik in rekening brengt kan dat dus duurder zijn.</string>
  <string name="DataAndStorageSettingsFragment__high">Hoog</string>
  <string name="DataAndStorageSettingsFragment__standard">Standaard</string>
  <string name="DataAndStorageSettingsFragment__calls">Oproepen</string>
  <!--ChatColorSelectionFragment-->
  <string name="ChatColorSelectionFragment__auto">Auto</string>
  <string name="ChatColorSelectionFragment__use_custom_colors">Zelfgekozen kleur gebruiken</string>
  <string name="ChatColorSelectionFragment__chat_color">Gesprekskleur</string>
  <string name="ChatColorSelectionFragment__edit">Aanpassen</string>
  <string name="ChatColorSelectionFragment__duplicate">Kopie maken</string>
  <string name="ChatColorSelectionFragment__delete">Wissen</string>
  <string name="ChatColorSelectionFragment__delete_color">Kleur verwijderen</string>
  <plurals name="ChatColorSelectionFragment__this_custom_color_is_used">
    <item quantity="one">Deze zelfgekozen kleur wordt in %1$d gesprek gebruikt. Wil je het voor dat gesprek wissen?</item>
    <item quantity="other">Deze zelfgekozen kleur wordt in %1$d gesprekken gebruikt. Wil je het voor die gesprekken wissen?</item>
  </plurals>
  <string name="ChatColorSelectionFragment__delete_chat_color">Gesprekskleur verwijderen?</string>
  <!--CustomChatColorCreatorFragment-->
  <string name="CustomChatColorCreatorFragment__solid">Effen</string>
  <string name="CustomChatColorCreatorFragment__gradient">Verloop</string>
  <string name="CustomChatColorCreatorFragment__hue">Tint</string>
  <string name="CustomChatColorCreatorFragment__saturation">Verzadiging</string>
  <!--CustomChatColorCreatorFragmentPage-->
  <string name="CustomChatColorCreatorFragmentPage__save">Opslaan</string>
  <string name="CustomChatColorCreatorFragmentPage__edit_color">Kleur aanpassen</string>
  <plurals name="CustomChatColorCreatorFragmentPage__this_color_is_used">
    <item quantity="one">Deze kleur wordt in %1$d gesprek gebruikt. Wil je de wijziging ook op dat gesprek toepassen?</item>
    <item quantity="other">Deze kleur wordt in %1$d gesprekken gebruikt. Wil je de wijziging ook op die gesprekken toepassen?</item>
  </plurals>
  <!--ChatColorGradientTool-->
  <string name="ChatColorGradientTool_top_edge_selector">Schuifknop voor de bovenrand</string>
  <string name="ChatColorGradientTool_bottom_edge_selector">Schuifknop voor de onderrand</string>
  <!--EditReactionsFragment-->
  <string name="EditReactionsFragment__customize_reactions">Reactie-balk personaliseren</string>
  <string name="EditReactionsFragment__tap_to_replace_an_emoji">Tik op een emoji om die te vervangen</string>
  <string name="EditReactionsFragment__reset">Standaardinstelling herstellen</string>
  <string name="EditReactionsFragment_save">Opslaan</string>
  <string name="ChatColorSelectionFragment__auto_matches_the_color_to_the_wallpaper">‘Auto’ betekent dat er automatisch een kleur wordt gekozen die past bij de achtergrond</string>
  <string name="CustomChatColorCreatorFragment__drag_to_change_the_direction_of_the_gradient">Sleep om de richting van het verloop te veranderen</string>
  <!--ChatColorsMegaphone-->
  <string name="ChatColorsMegaphone__new_chat_colors">Nieuwe gesprekskleuren</string>
  <string name="ChatColorsMegaphone__we_switched_up_chat_colors">We hebben de kleuren van berichtenbubbels omgewisseld, zodat je meer mogelijkheden hebt om zelf kleuren te kiezen en zodat gesprekken makkelijker te lezen zijn.</string>
  <string name="ChatColorsMegaphone__appearance">Uiterlijk</string>
  <string name="ChatColorsMegaphone__not_now">Niet nu</string>
  <!--AddAProfilePhotoMegaphone-->
  <string name="AddAProfilePhotoMegaphone__add_a_profile_photo">Voeg een profielfoto toe</string>
  <string name="AddAProfilePhotoMegaphone__choose_a_look_and_color">Maak jezelf herkenbaar door een profielfoto in te stellen of pas de kleur of tekst aan.</string>
  <string name="AddAProfilePhotoMegaphone__not_now">Niet nu</string>
  <string name="AddAProfilePhotoMegaphone__add_photo">Voeg een foto toe</string>
  <!--BecomeASustainerMegaphone-->
  <string name="BecomeASustainerMegaphone__become_a_sustainer">Help Signal mogelijk maken</string>
  <string name="BecomeASustainerMegaphone__signal_is_powered">Signal wordt gefinancierd door donaties van mensen zoals jij. Als je ons steunt krijg je een profiel-badge.</string>
  <string name="BecomeASustainerMegaphone__no_thanks">Nee bedankt</string>
  <string name="BecomeASustainerMegaphone__contribute">Bijdragen</string>
  <!--KeyboardPagerFragment-->
  <string name="KeyboardPagerFragment_emoji">Emoji</string>
  <string name="KeyboardPagerFragment_open_emoji_search">Emoji-zoeken</string>
  <string name="KeyboardPagerFragment_open_sticker_search">Sticker zoeken</string>
  <string name="KeyboardPagerFragment_open_gif_search">GIF zoeken</string>
  <string name="KeyboardPagerFragment_stickers">Stickers</string>
  <string name="KeyboardPagerFragment_backspace">Backspace</string>
  <string name="KeyboardPagerFragment_gifs">GIFs</string>
  <string name="KeyboardPagerFragment_search_emoji">Emoji zoeken</string>
  <string name="KeyboardPagerfragment_back_to_emoji">Terug naar emoji-overzicht</string>
  <string name="KeyboardPagerfragment_clear_search_entry">Zoekveld leegmaken</string>
  <string name="KeyboardPagerFragment_search_giphy">Bij GIPHY zoeken</string>
  <!--StickerSearchDialogFragment-->
  <string name="StickerSearchDialogFragment_search_stickers">Stickers zoeken</string>
  <string name="StickerSearchDialogFragment_no_results_found">Geen sticker gevonden</string>
  <string name="EmojiSearchFragment__no_results_found">Geen emoji gevonden</string>
  <string name="NotificationsSettingsFragment__unknown_ringtone">Onbekend geluid</string>
  <!--ConversationSettingsFragment-->
  <string name="ConversationSettingsFragment__send_message">Bericht verzenden</string>
  <string name="ConversationSettingsFragment__start_video_call">Video-oproep beginnen</string>
  <string name="ConversationSettingsFragment__start_audio_call">Audio-oproep beginnen</string>
  <string name="ConversationSettingsFragment__message">Berichten</string>
  <string name="ConversationSettingsFragment__video">Video-oproep</string>
  <string name="ConversationSettingsFragment__audio">Audio-oproep</string>
  <string name="ConversationSettingsFragment__call">Bellen</string>
  <string name="ConversationSettingsFragment__mute">Meldingen dempen</string>
  <string name="ConversationSettingsFragment__muted">Meldingen niet langer dempen</string>
  <string name="ConversationSettingsFragment__search">Zoeken</string>
  <string name="ConversationSettingsFragment__disappearing_messages">Verlopende berichten</string>
  <string name="ConversationSettingsFragment__sounds_and_notifications">Geluiden &amp; meldingen</string>
  <string name="ConversationSettingsFragment__contact_details">Details over deze contactpersoon</string>
  <string name="ConversationSettingsFragment__view_safety_number">Veiligheidsnummer weergeven</string>
  <string name="ConversationSettingsFragment__block">Blokkeren</string>
  <string name="ConversationSettingsFragment__block_group">Groep blokkeren en verlaten</string>
  <string name="ConversationSettingsFragment__unblock">Deblokkeren</string>
  <string name="ConversationSettingsFragment__unblock_group">Groep deblokkeren</string>
  <string name="ConversationSettingsFragment__add_to_a_group">Aan een groep toevoegen</string>
  <string name="ConversationSettingsFragment__see_all">Alles weergeven</string>
  <string name="ConversationSettingsFragment__add_members">Groepsleden toevoegen</string>
  <string name="ConversationSettingsFragment__permissions">Machtigingen</string>
  <string name="ConversationSettingsFragment__requests_and_invites">Verzoeken &amp; uitnodiging</string>
  <string name="ConversationSettingsFragment__group_link">Groepsverwijzing voor deze groep</string>
  <string name="ConversationSettingsFragment__add_as_a_contact">Als contactpersoon toevoegen</string>
  <string name="ConversationSettingsFragment__unmute">Niet langer dempen</string>
  <string name="ConversationSettingsFragment__conversation_muted_until_s">Je heb dit gesprek in het verleden tot %1$s gedempt</string>
  <string name="ConversationSettingsFragment__conversation_muted_forever">Je hebt dit gesprek in het verleden voor onbepaalde tijd gedempt</string>
  <string name="ConversationSettingsFragment__copied_phone_number_to_clipboard">Telefoonnummer naar klembord gekopieerd.</string>
  <string name="ConversationSettingsFragment__phone_number">Telefoonnummer</string>
  <string name="ConversationSettingsFragment__get_badges">Door Signal te ondersteunen verdien je badges om op je profiel weer te geven. Tik op een badge om er meer over te leren.</string>
  <!--PermissionsSettingsFragment-->
  <string name="PermissionsSettingsFragment__add_members">Groepsleden toevoegen</string>
  <string name="PermissionsSettingsFragment__edit_group_info">Groepsinformatie aanpassen</string>
  <string name="PermissionsSettingsFragment__send_messages">Berichten verzenden</string>
  <string name="PermissionsSettingsFragment__all_members">Alle groepsleden</string>
  <string name="PermissionsSettingsFragment__only_admins">Uitsluitend beheerders</string>
  <string name="PermissionsSettingsFragment__who_can_add_new_members">Wie mag nieuwe leden toevoegen?</string>
  <string name="PermissionsSettingsFragment__who_can_edit_this_groups_info">Wie mag de groepsinformatie aanpassen?</string>
  <string name="PermissionsSettingsFragment__who_can_send_messages">Wie kunnen berichten verzenden?</string>
  <!--SoundsAndNotificationsSettingsFragment-->
  <string name="SoundsAndNotificationsSettingsFragment__mute_notifications">Meldingen dempen</string>
  <string name="SoundsAndNotificationsSettingsFragment__not_muted">Niet gedempt</string>
  <string name="SoundsAndNotificationsSettingsFragment__muted_until_s">Gedempt tot %1$s</string>
  <string name="SoundsAndNotificationsSettingsFragment__mentions">Vermeldingen</string>
  <string name="SoundsAndNotificationsSettingsFragment__always_notify">Altijd een melding bij vermeldingen</string>
  <string name="SoundsAndNotificationsSettingsFragment__do_not_notify">Geen meldingen over vermeldingen</string>
  <string name="SoundsAndNotificationsSettingsFragment__custom_notifications">Aangepaste meldingen</string>
  <!--StickerKeyboard-->
  <string name="StickerKeyboard__recently_used">Recentelijk gebruikt</string>
  <!--PlaybackSpeedToggleTextView-->
  <string name="PlaybackSpeedToggleTextView__p5x">0,5x</string>
  <string name="PlaybackSpeedToggleTextView__1x">1x</string>
  <string name="PlaybackSpeedToggleTextView__1p5x">1,5x</string>
  <string name="PlaybackSpeedToggleTextView__2x">2x</string>
  <!--PaymentRecipientSelectionFragment-->
  <string name="PaymentRecipientSelectionFragment__new_payment">Nieuwe overschrijving</string>
  <!--NewConversationActivity-->
  <string name="NewConversationActivity__new_message">Nieuw bericht</string>
  <!--ContactFilterView-->
  <string name="ContactFilterView__search_name_or_number">Zoek op naam of telefoonnummer</string>
  <!--VoiceNotePlayerView-->
  <string name="VoiceNotePlayerView__dot_s">· %1$s</string>
  <string name="VoiceNotePlayerView__stop_voice_message">Audiobericht afspelen stoppen</string>
  <string name="VoiceNotePlayerView__change_voice_message_speed">Audioafspeelsnelheid aanpassen</string>
  <string name="VoiceNotePlayerView__pause_voice_message">Audiobericht pauzeren</string>
  <string name="VoiceNotePlayerView__play_voice_message">Audiobericht afspelen</string>
  <string name="VoiceNotePlayerView__navigate_to_voice_message">Naar audiobericht navigeren</string>
  <!--AvatarPickerFragment-->
  <string name="AvatarPickerFragment__avatar_preview">Voorbeeld van profielafbeelding</string>
  <string name="AvatarPickerFragment__camera">Camera</string>
  <string name="AvatarPickerFragment__take_a_picture">Neem een foto</string>
  <string name="AvatarPickerFragment__choose_a_photo">Kies een afbeelding</string>
  <string name="AvatarPickerFragment__photo">Gallerij</string>
  <string name="AvatarPickerFragment__text">Tekst</string>
  <string name="AvatarPickerFragment__save">Opslaan</string>
  <string name="AvatarPickerFragment__select_an_avatar">Reeds beschikbare afbeeldingen</string>
  <string name="AvatarPickerFragment__clear_avatar">Profielafbeelding verwijderen</string>
  <string name="AvatarPickerFragment__edit">Aanpassen</string>
  <string name="AvatarPickerRepository__failed_to_save_avatar">De profielafbeelding opslaan is mislukt</string>
  <!--TextAvatarCreationFragment-->
  <string name="TextAvatarCreationFragment__preview">Voorbeeld</string>
  <string name="TextAvatarCreationFragment__done">Klaar</string>
  <string name="TextAvatarCreationFragment__text">Tekst</string>
  <string name="TextAvatarCreationFragment__color">Kleur</string>
  <!--VectorAvatarCreationFragment-->
  <string name="VectorAvatarCreationFragment__select_a_color">Kies een achtergrondkleur</string>
  <!--ContactSelectionListItem-->
  <string name="ContactSelectionListItem__sms">Sms (onbeveiligd)</string>
  <string name="ContactSelectionListItem__dot_s">· %1$s</string>
  <!--DSLSettingsToolbar-->
  <string name="DSLSettingsToolbar__navigate_up">Omhoog navigeren</string>
  <string name="MultiselectForwardFragment__forward_to">Doorsturen naar</string>
  <string name="MultiselectForwardFragment__add_a_message">Een bericht bijvoegen</string>
  <string name="MultiselectForwardFragment__faster_forwards">Sneller doorsturen</string>
  <string name="MultiselectForwardFragment__forwarded_messages_are_now">Doorgestuurde berichten worden vanaf nu onmiddelijk verzonden.</string>
  <plurals name="MultiselectForwardFragment_send_d_messages">
    <item quantity="one">%1$d bericht verzonden</item>
    <item quantity="other">%1$d berichten verzonden</item>
  </plurals>
  <plurals name="MultiselectForwardFragment_messages_sent">
    <item quantity="one">Bericht verzonden</item>
    <item quantity="other">Berichten verzonden</item>
  </plurals>
  <plurals name="MultiselectForwardFragment_messages_failed_to_send">
    <item quantity="one">Bericht verzenden is mislukt</item>
    <item quantity="other">Berichten verzenden is mislukt</item>
  </plurals>
  <plurals name="MultiselectForwardFragment__couldnt_forward_messages">
    <item quantity="one">Kon een bericht niet doorsturen omdat die inmiddels niet langer beschikbaar is.</item>
    <item quantity="other">Kon sommige berichten niet doorsturen omdat die inmiddels niet langer beschikbaar zijn.</item>
  </plurals>
  <string name="MultiselectForwardFragment__limit_reached">Limiet bereikt</string>
  <!--Media V2-->
  <string name="MediaReviewFragment__add_a_message">Een bericht bijvoegen</string>
  <string name="MediaReviewFragment__add_a_reply">Een reactie toevoegen</string>
  <string name="MediaReviewFragment__send_to">Verzonden aan</string>
  <string name="MediaReviewFragment__view_once_message">Eenmaligeweergave-bericht</string>
  <string name="MediaReviewFragment__one_or_more_items_were_too_large">Een of meerdere items zijn te groot</string>
  <string name="MediaReviewFragment__one_or_more_items_were_invalid">Een of meerdere items zijn ongeldig</string>
  <string name="MediaReviewFragment__too_many_items_selected">Te veel items geselecteerd</string>
  <string name="ImageEditorHud__cancel">Annuleren</string>
  <string name="ImageEditorHud__draw">Tekenen</string>
  <string name="ImageEditorHud__write_text">Schrijf tekst</string>
  <string name="ImageEditorHud__add_a_sticker">Een sticker toevoegen</string>
  <string name="ImageEditorHud__blur">Vervagen</string>
  <string name="ImageEditorHud__done_editing">Aanpassingen klaar</string>
  <string name="ImageEditorHud__clear_all">Alles wissen</string>
  <string name="ImageEditorHud__undo">Ongedaan maken</string>
  <string name="ImageEditorHud__toggle_between_marker_and_highlighter">Schakelen tussen stift en markeerstift</string>
  <string name="ImageEditorHud__delete">Gesprek wissen</string>
  <string name="ImageEditorHud__toggle_between_text_styles">Wisselen tussen tekststijlen</string>
  <string name="MediaCountIndicatorButton__send">Verzenden</string>
  <string name="MediaReviewSelectedItem__tap_to_remove">Tik om te verwijderen</string>
  <string name="MediaReviewSelectedItem__tap_to_select">Tik om te selecteren</string>
  <string name="MediaReviewImagePageFragment__discard">Verwerpen</string>
  <string name="MediaReviewImagePageFragment__discard_changes">Aanpassingen verwerpen?</string>
  <string name="MediaReviewImagePageFragment__youll_lose_any_changes">Veranderingen die je aan deze afbeelding hebt gemaakt zullen verloren gaan.</string>
  <string name="CameraFragment__failed_to_open_camera">Camera openen is mislukt</string>
  <string name="BadgesOverviewFragment__my_badges">Jouw badges</string>
  <string name="BadgesOverviewFragment__featured_badge">Zichtbare badge</string>
  <string name="BadgesOverviewFragment__display_badges_on_profile">Maak badges zichtbaar op mijn profiel</string>
  <string name="BadgesOverviewFragment__failed_to_update_profile">Profiel bijwerken mislukt</string>
  <string name="BadgeSelectionFragment__select_badges">Badges selecteren</string>
  <string name="SelectFeaturedBadgeFragment__preview">Voorbeeld</string>
  <string name="SelectFeaturedBadgeFragment__select_a_badge">Kies een badge</string>
  <string name="SelectFeaturedBadgeFragment__you_must_select_a_badge">Je moet een badge kiezen</string>
  <string name="SelectFeaturedBadgeFragment__failed_to_update_profile">Profiel bijwerken mislukt</string>
  <string name="ViewBadgeBottomSheetDialogFragment__become_a_sustainer">Help Signal mogelijk maken</string>
  <string name="ImageView__badge">Badge</string>
  <string name="SubscribeFragment__signal_is_powered_by_people_like_you">Signal wordt onder andere gefinancierd door donaties van mensen zoals jij.</string>
  <string name="SubscribeFragment__support_technology_that_is_built_for_you">Ondersteun technologie die is gemaakt voor jou—niet voor het verzamelen van je gegevens—door mee te doen met de gemeenschap die het mogelijk maakt.</string>
  <string name="SubscribeFragment__support_technology_that_is_built_for_you_not">Ondersteun technologie die is gemaakt voor jou, niet voor het verzamelen van je gegevens, door één van de donateurs te worden die Signal mogelijk maken.</string>
  <string name="SubscribeFragment__currency">Valuta</string>
  <string name="SubscribeFragment__more_payment_options">Meer overschrijvingsopties</string>
  <string name="SubscribeFragment__cancel_subscription">Maandelijkse donatie annuleren</string>
  <string name="SubscribeFragment__confirm_cancellation">Maandelijkse donatie annuleren?</string>
  <string name="SubscribeFragment__you_wont_be_charged_again">Er zal niet opnieuw geld worden afgeschreven. Je badge zal worden verwijderd van je profiel wanneer je laatste betalingsperiode is afgelopen.</string>
  <string name="SubscribeFragment__not_now">Niet nu</string>
  <string name="SubscribeFragment__confirm">Bevestigen</string>
  <string name="SubscribeFragment__update_subscription">Maandelijkse donatie bijwerken</string>
  <string name="SubscribeFragment__your_subscription_has_been_cancelled">Je maandelijkse donatie is geannuleerd.</string>
  <string name="SubscribeFragment__update_subscription_question">Maandelijkse donatie aanpassen?</string>
  <string name="SubscribeFragment__update">Bijwerken</string>
  <string name="SubscribeFragment__you_will_be_charged_the_full_amount">Vandaag wordt het volledige bedrag voor de maandelijkse donatie afgeschreven. Je donatie wordt vernieuwd op %1$s.</string>
  <string name="SubscribeFragment__you_will_be_charged_the_full_amount_s_of">Vandaag wordt het volledige bedrag (%1$s) voor de maandelijkse donatie afgeschreven.</string>
  <string name="Subscription__s_per_month">%s/maand</string>
  <string name="Subscription__s_per_month_dot_renews_s">%1$s/maand · Wordt %2$s vernieuwd</string>
  <string name="Subscription__s_per_month_dot_expires_s">%1$s/maand · Verloopt %2$s</string>
  <string name="SubscribeLearnMoreBottomSheetDialogFragment__signal_is_a_non_profit_with_no">Signal is een organisatie zonder winstoogmerk zonder adverteerders en zonder investeerders, uitsluitend mogelijk gemaakt door mensen die de app gebruiken en die er waarde aan hechten. Geef een maandelijkse donatie en ontvang een profiel-badge die je—als je dat wilt—kunt weergeven op je profiel om te laten zien dat je Signal ondersteunt.</string>
  <string name="SubscribeLearnMoreBottomSheetDialogFragment__why_contribute">Waarom bijdragen?</string>
  <string name="SubscribeLearnMoreBottomSheetDialogFragment__signal_is_committed_to_developing">We ontwikkelen open-broncode privacy-technologieën waarmee vrijheid van meningsuiting wordt beschermd en waarmee op een beveiligde manier over de hele wereld kan worden gecommuniceerd.</string>
  <string name="SubscribeLearnMoreBottomSheetDialogFragment__your_contribution">Mede met jou bijdrage wordt deze missie mogelijk gemaakt en wordt betaald voor de ontwikkeling en het in werking houden van apps waardoor miljoenen mensen wereldwijd in vrijheid gesprekken kunnen voeren. Geen advertenties, geen volgers, geen grapje.</string>
  <string name="SubscribeThanksForYourSupportBottomSheetDialogFragment__thanks_for_your_support">Bedankt voor je ondersteuning!</string>
  <string name="SubscribeThanksForYourSupportBottomSheetDialogFragment__thanks_for_the_boost">Bedankt voor je bijdrage!</string>
  <string name="SubscribeThanksForYourSupportBottomSheetDialogFragment__youve_earned_s_badge_help_signal">Je hebt de ‘%s’-badge verdiend! Help Signal om bewustwording te creëren door deze badge op je profiel weer te geven.</string>
  <string name="SubscribeThanksForYourSupportBottomSheetDialogFragment__youve_earned_a_boost_badge_help_signal">Je hebt de ‘Eenmalige donateur’-badge verdiend! Help Signal om bewustwording te creëren door deze badge op je profiel weer te geven.</string>
  <string name="SubscribeThanksForYourSupportBottomSheetDialogFragment__you_can_also">Je kunt ook</string>
  <string name="SubscribeThanksForYourSupportBottomSheetDialogFragment__become_a_montly_sustainer">maandelijks doneren.</string>
  <string name="SubscribeThanksForYourSupportBottomSheetDialogFragment__display_on_profile">Op profiel weergeven</string>
  <string name="SubscribeThanksForYourSupportBottomSheetDialogFragment__make_featured_badge">Badge op je profiel weergeven</string>
  <string name="SubscribeThanksForYourSupportBottomSheetDialogFragment__done">Klaar</string>
  <string name="ThanksForYourSupportBottomSheetFragment__when_you_have_more">Als je meerdere badges hebt dan kun je er één kiezen om voor anderen op je profiel weer te geven.</string>
  <string name="BecomeASustainerFragment__get_badges">Door Signal te ondersteunen verdien je badges om op je profiel weer te geven.</string>
  <string name="BecomeASustainerFragment__signal_is_a_non_profit">Signal is een organisatie zonder winstoogmerk, zonder advertenties en zonder investeerders. Signal wordt uitsluitend mogelijk gemaakt door donaties van mensen zoals jij.</string>
  <string name="ManageDonationsFragment__my_support">Mijn bijdrage</string>
  <string name="ManageDonationsFragment__manage_subscription">Maandelijkse donatie beheren</string>
  <string name="ManageDonationsFragment__badges">Badges</string>
  <string name="ManageDonationsFragment__subscription_faq">Informatie over maandelijkse donaties</string>
  <string name="ManageDonationsFragment__error_getting_subscription">Fout bij het ophalen van informatie over maandelijkse donaties.</string>
  <string name="BoostFragment__give_signal_a_boost">Help Signal met een eenmalige bijdrage</string>
  <string name="BoostFragment__say_thanks_and_earn">Bedank Signal en verdien de ‘Eenmalige donateur’-badge voor %1$d dagen.</string>
  <string name="Boost__enter_custom_amount">Vul een zelfgekozen bedrag in</string>
  <string name="Boost__one_time_contribution">Eenmalige bijdrage</string>
  <string name="MySupportPreference__add_a_signal_boost">Geef Signal een oppepper</string>
  <string name="MySupportPreference__s_per_month">%1$s/maand</string>
  <string name="MySupportPreference__renews_s">Wordt %1$s vernieuwd</string>
  <string name="MySupportPreference__processing_transaction">Overschrijving aan het verwerken …</string>
  <!--Displayed on "My Support" screen when user badge failed to be added to their account-->
  <string name="MySupportPreference__couldnt_add_badge_s">Kan badge niet toevoegen. %1$s</string>
  <string name="MySupportPreference__please_contact_support">Neem contact op met de ondersteuning.</string>
  <string name="ExpiredBadgeBottomSheetDialogFragment__your_badge_has_expired">Je badge is verlopen</string>
  <string name="ExpiredBadgeBottomSheetDialogFragment__badge_expired">Badge verlopen</string>
  <string name="ExpiredBadgeBottomSheetDialogFragment__subscription_cancelled">Maandelijkse donaties geannuleerd</string>
  <string name="ExpiredBadgeBottomSheetDialogFragment__your_boost_badge_has_expired">Je ‘Eenmalige donateur’-badge is verlopen en is daarom niet langer voor anderen te zien op je profiel.</string>
  <string name="ExpiredBadgeBottomSheetDialogFragment__you_can_reactivate">Je kunt je ‘Eenmalige donateur’-badge opnieuw voor 30 dagen activeren met een nieuwe eenmalige donatie.</string>
  <string name="ExpiredBadgeBottomSheetDialogFragment__to_continue_supporting_technology">Overweeg maandelijkse donaties in te stellen om technologie die is gemaakt voor jou in plaats van voor het verzamelen van gegevens te blijven ondersteunen.</string>
  <string name="ExpiredBadgeBottomSheetDialogFragment__become_a_sustainer">Help Signal mogelijk maken</string>
  <string name="ExpiredBadgeBottomSheetDialogFragment__add_a_boost">Nogmaals eenmalig doneren</string>
  <string name="ExpiredBadgeBottomSheetDialogFragment__not_now">Niet nu</string>
  <string name="ExpiredBadgeBottomSheetDialogFragment__your_sustainer">Je maandelijkse donaties zijn automatisch geannuleerd omdat je te lang inactief bent geweest. Je ‘%1$s’-badge is niet langer voor anderen te zien op je profiel.</string>
  <string name="ExpiredBadgeBottomSheetDialogFragment__you_can">Je kunt Signal gewoon blijven gebruiken, maar als je Signal wilt ondersteunen en je badge weer wilt weergeven dan kun je nu je donaties vernieuwen.</string>
  <string name="ExpiredBadgeBottomSheetDialogFragment__renew_subscription">Maandelijkse donaties vernieuwen</string>
  <string name="Subscription__please_contact_support_for_more_information">Neem contact op met de ondersteuning voor meer informatie.</string>
  <string name="Subscription__contact_support">Neem contact op</string>
  <string name="Subscription__earn_a_s_badge">Verdien een ‘%1$s’-badge</string>
  <string name="SubscribeFragment__processing_payment">Overschrijving aan het verwerken …</string>
  <!--Displayed in notification when user payment fails to process on Stripe-->
  <string name="DonationsErrors__error_processing_payment">Fout bij het verwerken van een overschrijving</string>
  <!--Displayed on "My Support" screen when user subscription payment method failed.-->
  <string name="DonationsErrors__error_processing_payment_s">Fout bij het verwerken van een overschrijving. %1$s</string>
  <string name="DonationsErrors__your_badge_could_not_be_added">Het is niet gelukt om de badge toe te voegen aan je profiel, maar je hebt misschien al wel betaald. Neem contact op met ondersteuning.</string>
  <string name="DonationsErrors__your_payment">Je overschrijving kon niet worden verwerkt, daarom is er geen geld overgemaakt. Probeer het opnieuw.</string>
  <string name="DonationsErrors__still_processing">Wordt nog verwerkt</string>
  <string name="DonationsErrors__couldnt_add_badge">Kan badge niet toevoegen</string>
  <string name="DonationsErrors__your_badge_could_not">Het is niet gelukt om de badge toe te voegen aan je profiel, maar je hebt misschien al wel betaald. Neem contact op met ondersteuning.</string>
  <string name="DonationsErrors__your_payment_is_still">Je overschrijving wordt nog verwerkt. Dit kan een paar minuten duren afhankelijk van je internetverbinding.</string>
  <string name="DonationsErrors__google_pay_unavailable">Google Pay is niet beschikbaar</string>
  <string name="DonationsErrors__you_have_to_set_up_google_pay_to_donate_in_app">Je moet ‘Google Pay’ instellen om vanuit de Signal app donaties te kunnen doen.</string>
  <string name="DonationsErrors__failed_to_cancel_subscription">Het annuleren van je maandelijkse donatie is mislukt</string>
  <string name="DonationsErrors__subscription_cancellation_requires_an_internet_connection">Om je maandelijkse donatie te annuleren moet je toegang hebben tot internet.</string>
  <string name="ViewBadgeBottomSheetDialogFragment__your_device_doesn_t_support_google_pay_so_you_can_t_subscribe_to_earn_a_badge_you_can_still_support_signal_by_making_a_donation_on_our_website">Je apparaat biedt geen ondersteuning voor Google Play, daarom kun je via de app geen maandelijkse donatie maken en kun je geen badge verdienen. Je kunt nog wel doneren via Signal\'s website.</string>
  <string name="NetworkFailure__network_error_check_your_connection_and_try_again">Netwerkfout. Ga na dat je apparaat met het internet is verbonden en probeer het opnieuw.</string>
  <string name="NetworkFailure__retry">Opnieuw proberen</string>
  <!--Title of create notification profile screen-->
  <string name="EditNotificationProfileFragment__name_your_profile">Geef je meldingsprofiel een naam</string>
  <!--Hint text for create/edit notification profile name-->
  <string name="EditNotificationProfileFragment__profile_name">Profielnaam</string>
  <!--Name has a max length, this shows how many characters are used out of the max-->
  <string name="EditNotificationProfileFragment__count">%1$d/%2$d</string>
  <!--Call to action button once the profile is named to continue to the next create step-->
  <string name="EditNotificationProfileFragment__next">Volgende</string>
  <!--Call to action button once the profile name is edited-->
  <string name="EditNotificationProfileFragment__save">Opslaan</string>
  <!--Title of edit notification profile screen-->
  <string name="EditNotificationProfileFragment__edit_this_profile">Dit meldingsprofiel aanpassen</string>
  <!--Error message shown when attempting to create or edit a profile name to an existing profile name-->
  <string name="EditNotificationProfileFragment__a_profile_with_this_name_already_exists">Er bestaat al een meldingsprofiel met deze naam</string>
  <!--Preset selectable name for a profile name, shown as list in edit/create screen-->
  <string name="EditNotificationProfileFragment__work">Tijdens werk</string>
  <!--Preset selectable name for a profile name, shown as list in edit/create screen-->
  <string name="EditNotificationProfileFragment__sleep">Wanneer ik slaap</string>
  <!--Preset selectable name for a profile name, shown as list in edit/create screen-->
  <string name="EditNotificationProfileFragment__driving">Terwijl ik aan het rijden ben</string>
  <!--Preset selectable name for a profile name, shown as list in edit/create screen-->
  <string name="EditNotificationProfileFragment__downtime">Even nergens mee bezig</string>
  <!--Preset selectable name for a profile name, shown as list in edit/create screen-->
  <string name="EditNotificationProfileFragment__focus">Nu even focussen</string>
  <!--Error message shown when attempting to next/save without a profile name-->
  <string name="EditNotificationProfileFragment__profile_must_have_a_name">Je meldingsprofiel moet een naam hebben</string>
  <!--Title for add recipients to notification profile screen in create flow-->
  <string name="AddAllowedMembers__allowed_notifications">Meldingen doorlaten</string>
  <!--Description of what the user should be doing with this screen-->
  <string name="AddAllowedMembers__add_people_and_groups_you_want_notifications_and_calls_from_when_this_profile_is_on">Voeg mensen en groepen toe waarvan je meldingen wilt ontvangen terwijl dit meldingsprofiel actief is</string>
  <!--Button text that launches the contact picker to select from-->
  <string name="AddAllowedMembers__add_people_or_groups">Personen of groepen toevoegen</string>
  <!--Call to action button on contact picker for adding to profile-->
  <string name="SelectRecipientsFragment__add">Toevoegen</string>
  <!--Notification profiles home fragment, shown when no profiles have been created yet-->
  <string name="NotificationProfilesFragment__create_a_profile_to_receive_notifications_and_calls_only_from_the_people_and_groups_you_want_to_hear_from">Maak een meldingsprofiel aan waardoor je meldingen van bepaalde personen of groepen alleen krijgt op momenten dat jij daar zin in hebt.</string>
  <!--Header shown above list of all notification profiles-->
  <string name="NotificationProfilesFragment__profiles">Meldingsprofielen</string>
  <!--Button that starts the create new notification profile flow-->
  <string name="NotificationProfilesFragment__new_profile">Nieuw meldingsprofiel aanmaken</string>
  <!--Profile active status, indicating the current profile is on for an unknown amount of time-->
  <string name="NotificationProfilesFragment__on">Ingeschakeld</string>
  <!--Button use to permanently delete a notification profile-->
  <string name="NotificationProfileDetails__delete_profile">Meldingsprofiel wissen</string>
  <!--Snakbar message shown when removing a recipient from a profile-->
  <string name="NotificationProfileDetails__s_removed">“%1$s” verwijderd.</string>
  <!--Snackbar button text that will undo the recipient remove-->
  <string name="NotificationProfileDetails__undo">Ongedaan maken</string>
  <!--Dialog message shown to confirm deleting a profile-->
  <string name="NotificationProfileDetails__permanently_delete_profile">Meldingsprofiel wissen?</string>
  <!--Dialog button to delete profile-->
  <string name="NotificationProfileDetails__delete">Wissen</string>
  <!--Title/accessibility text for edit icon to edit profile emoji/name-->
  <string name="NotificationProfileDetails__edit_notification_profile">Meldingsprofiel aanpassen</string>
  <!--Schedule description if all days are selected-->
  <string name="NotificationProfileDetails__everyday">Elke dag</string>
  <!--Profile status on if it is the active profile-->
  <string name="NotificationProfileDetails__on">Ingeschakeld</string>
  <!--Profile status on if it is not the active profile-->
  <string name="NotificationProfileDetails__off">Uitgeschakeld</string>
  <!--Description of hours for schedule (start to end) times-->
  <string name="NotificationProfileDetails__s_to_s">%1$s naar %2$s</string>
  <!--Section header for exceptions to the notification profile-->
  <string name="NotificationProfileDetails__exceptions">Uitzonderingen</string>
  <!--Profile exception to allow all calls through the profile restrictions-->
  <string name="NotificationProfileDetails__allow_all_calls">Alle oproepen doorlaten</string>
  <!--Profile exception to allow all @mentions through the profile restrictions-->
  <string name="NotificationProfileDetails__notify_for_all_mentions">Alle vermeldingen melden</string>
  <!--Section header for showing schedule information-->
  <string name="NotificationProfileDetails__schedule">Tijdsplanning</string>
  <!--If member list is long, will truncate the list and show an option to then see all when tapped-->
  <string name="NotificationProfileDetails__see_all">Alle personen en groepen weergeven</string>
  <!--Title for add schedule to profile in create flow-->
  <string name="EditNotificationProfileSchedule__add_a_schedule">Tijdsplanning toevoegen</string>
  <!--Descriptor text indicating what the user can do with this screen-->
  <string name="EditNotificationProfileSchedule__set_up_a_schedule_to_enable_this_notification_profile_automatically">Stel eventueel een tijdsplanning in zodat dit meldingsprofiel automatisch op bepaalde momenten wordt geactiveerd en gedeactiveerd.</string>
  <!--Text shown next to toggle switch to enable/disable schedule-->
  <string name="EditNotificationProfileSchedule__schedule">Tijdsplanning</string>
  <!--Label for showing the start time for the schedule-->
  <string name="EditNotificationProfileSchedule__start">Beginnen</string>
  <!--Label for showing the end time for the schedule-->
  <string name="EditNotificationProfileSchedule__end">Beëindigen</string>
  <!--First letter of Sunday-->
  <string name="EditNotificationProfileSchedule__sunday_first_letter">z</string>
  <!--First letter of Monday-->
  <string name="EditNotificationProfileSchedule__monday_first_letter">m</string>
  <!--First letter of Tuesday-->
  <string name="EditNotificationProfileSchedule__tuesday_first_letter">d</string>
  <!--First letter of Wednesday-->
  <string name="EditNotificationProfileSchedule__wednesday_first_letter">w</string>
  <!--First letter of Thursday-->
  <string name="EditNotificationProfileSchedule__thursday_first_letter">d</string>
  <!--First letter of Friday-->
  <string name="EditNotificationProfileSchedule__friday_first_letter">v</string>
  <!--First letter of Saturday-->
  <string name="EditNotificationProfileSchedule__saturday_first_letter">z</string>
  <!--Title of select time dialog shown when setting start time for schedule-->
  <string name="EditNotificationProfileSchedule__set_start_time">Starttijd instellen</string>
  <!--Title of select time dialog shown when setting end time for schedule-->
  <string name="EditNotificationProfileSchedule__set_end_time">Eindtijd instellen</string>
  <!--If in edit mode, call to action button text show to save schedule to profile-->
  <string name="EditNotificationProfileSchedule__save">Opslaan</string>
  <!--If in create mode, call to action button text to show to skip enabling a schedule-->
  <string name="EditNotificationProfileSchedule__skip">Overslaan</string>
  <!--If in create mode, call to action button text to show to use the enabled schedule and move to the next screen-->
  <string name="EditNotificationProfileSchedule__next">Volgende</string>
  <!--Error message shown if trying to save/use a schedule with no days selected-->
  <string name="EditNotificationProfileSchedule__schedule_must_have_at_least_one_day">Je moet tenminste één dag kiezen</string>
  <!--Title for final screen shown after completing a profile creation-->
  <string name="NotificationProfileCreated__profile_created">Meldingsprofiel aangemaakt</string>
  <!--Call to action button to press to close the created screen and move to the profile details screen-->
  <string name="NotificationProfileCreated__done">Klaar</string>
  <!--Descriptor text shown to indicate how to manually turn a profile on/off-->
  <string name="NotificationProfileCreated__you_can_turn_your_profile_on_or_off_manually_via_the_menu_on_the_chat_list">Je kunt een meldingsprofiel handmatig in- en uitschakelen via het menu in de gesprekkenlijst.</string>
  <!--Descriptor text shown to indicate you can add a schedule later since you did not add one during create flow-->
  <string name="NotificationProfileCreated__add_a_schedule_in_settings_to_automate_your_profile">Voeg eventueel een tijdsplanning toe aan dit meldingsprofiel om het automatisch op bepaalde momenten te activeren en te deactiveren.</string>
  <!--Descriptor text shown to indicate your profile will follow the schedule set during create flow-->
  <string name="NotificationProfileCreated__your_profile_will_turn_on_and_off_automatically_according_to_your_schedule">Je meldingsprofiel wordt automatisch geactiveerd en gedeactiveerd volgens je tijdsplanning.</string>
  <!--Button text shown in profile selection bottom sheet to create a new profile-->
  <string name="NotificationProfileSelection__new_profile">Nieuw meldingsprofiel aanmaken</string>
  <!--Manual enable option to manually enable a profile for 1 hour-->
  <string name="NotificationProfileSelection__for_1_hour">Een uur lang</string>
  <!--Manual enable option to manually enable a profile until a set time (currently 6pm or 8am depending on what is next)-->
  <string name="NotificationProfileSelection__until_s">Tot %1$s</string>
  <!--Option to view profile details-->
  <string name="NotificationProfileSelection__view_settings">Instellingen weergeven</string>
  <!--Descriptor text indicating how long a profile will be on when there is a time component associated with it-->
  <string name="NotificationProfileSelection__on_until_s">Ingeschakeld tot %1$s</string>
  <!--Title for notification profile megaphone-->
  <string name="NotificationProfilesMegaphone__notification_profiles">Meldingsprofielen</string>
  <!--Description for notification profile megaphone-->
  <string name="NotificationProfilesMegaphone__only_get_notifications_from_the_people_and_groups_you_choose">Ontvang alleen meldingen van personen en groepen van wie jij dat wilt, wanneer jij dat wilt.</string>
  <!--Call to action button to create a profile from megaphone-->
  <string name="NotificationProfilesMegaphone__create_a_profile">Meldingsprofiel aanmaken</string>
  <!--Button to dismiss notification profile megaphone-->
  <string name="NotificationProfilesMegaphone__not_now">Niet nu</string>
  <!--Displayed in a toast when we fail to open the ringtone picker-->
  <string name="NotificationSettingsFragment__failed_to_open_picker">Het openen van het belgeluid-keuzemenu is mislukt.</string>
  <!--EOF-->
</resources><|MERGE_RESOLUTION|>--- conflicted
+++ resolved
@@ -1348,18 +1348,11 @@
   <string name="RegistrationActivity_play_services_error">Google Play Services fout</string>
   <string name="RegistrationActivity_google_play_services_is_updating_or_unavailable">De Google Play Services is momenteel aan het updaten of is tijdelijk niet beschikbaar. Probeer het nog eens.</string>
   <string name="RegistrationActivity_terms_and_privacy">Gebruiksvoorwaarden &amp; privacybeleid</string>
-<<<<<<< HEAD
-  <string name="RegistrationActivity_signal_needs_access_to_your_contacts_and_media_in_order_to_connect_with_friends">Signal zal je om een aantal toestemmingen vragen: Signal moet je contactenlijst lezen om je opgeslagen contactpersonen weer te geven als optie om berichten naar te verzenden en om beveiligde oproepen mee te beginnen.
-Signal moet ook bestanden kunnen lezen van en schrijven naar de externe opslag, om deze bij te kunnen voegen als bijlagen en om ontvangen bijlagen op te kunnen slaan.
-Tot slot moet Signal de telefoonstatus kunnen lezen om te voorkomen dat Signal-oproepen je andere oproepen verstoren.</string>
-  <string name="RegistrationActivity_signal_needs_access_to_your_contacts_in_order_to_connect_with_friends">Molly heeft toegang nodig tot de contactenlijst van je telefoon om je contactpersonen te kunnen weergeven als opties om beveiligde gesprekken mee te beginnen en om beveiligd mee te bellen</string>
-=======
   <string name="RegistrationActivity_signal_needs_access_to_your_contacts_and_media_in_order_to_connect_with_friends">Signal zal een aantal toestemmingen vragen:
 1. Je contactenlijst lezen om personen weer te geven naar wie je berichten kunt verzenden. Je contactenlijst blijft altijd onleesbaar voor Signal\'s servers.
 2. Bestanden lezen van en schrijven naar de externe opslag, om bestanden bij te voegen als bijlagen en om ontvangen bijlagen op te kunnen slaan.
 3. De telefoonstatus lezen om te voorkomen dat Signal-oproepen je andere oproepen verstoren.</string>
   <string name="RegistrationActivity_signal_needs_access_to_your_contacts_in_order_to_connect_with_friends">Signal moet je contactenlijst lezen om personen weer te geven naar wie je berichten kunt sturen en met wie je oproepen kunt beginnen. Je contactenlijst blijft altijd onleesbaar voor Signal\'s servers.</string>
->>>>>>> a0235cbc
   <string name="RegistrationActivity_rate_limited_to_service">Je hebt te veel pogingen ondernomen om Signal voor dit telefoonnummer te registreren. Probeer het later opnieuw.</string>
   <string name="RegistrationActivity_unable_to_connect_to_service">Het lukt niet om te verbinden met Signals servers. Ga na dat je apparaat met het internet is verbonden en probeer het opnieuw.</string>
   <string name="RegistrationActivity_non_standard_number_format">Afwijkend telefoonnummerformaat</string>
@@ -1756,7 +1749,7 @@
   <string name="conversation_fragment__scroll_to_the_bottom_content_description">Scroll naar bodem</string>
   <!--BubbleOptOutTooltip-->
   <!--Message to inform the user of what Android chat bubbles are-->
-  <string name="BubbleOptOutTooltip__description">Bubbels zijn een Android functionaliteit die je voor elk Signal-gesprek afzonderlijk kunt in- of uitschakelen.</string>
+  <string name="BubbleOptOutTooltip__description">Bubbels zijn een Android functionaliteit die je voor elk Molly-gesprek afzonderlijk kunt in- of uitschakelen.</string>
   <!--Button to dismiss the tooltip for opting out of using Android bubbles-->
   <string name="BubbleOptOutTooltip__not_now">Niet nu</string>
   <!--Button to move to the system settings to control the use of Android bubbles-->
@@ -2239,13 +2232,8 @@
   <string name="PaymentsHomeFragment__details">Details</string>
   <string name="PaymentsHomeFragment__you_can_use_signal_to_send">Je kunt Molly gebruiken om MobileCoin te verzenden en ontvangen. De gebruiksvoorwaarden van MobileCoin en van de MobileCoin-portemonnee zijn op alle overschrijvingen van toepassing. Dit is een bèta-functionaliteit, dat betekent dat er fouten kunnen voorkomen en het kan voorkomen dat overschrijvingen en krediet verloren gaan en niet hersteld kunnen worden.</string>
   <string name="PaymentsHomeFragment__activate">Inschakelen</string>
-<<<<<<< HEAD
-  <string name="PaymentsHomeFragment__view_mobile_coin_terms">Voorwaarden MobileCoin weergeven</string>
+  <string name="PaymentsHomeFragment__view_mobile_coin_terms">De gebruiksvoorwaarden van MobileCoin weergeven</string>
   <string name="PaymentsHomeFragment__payments_not_available">Overschrijvingen via Molly zijn niet langer mogelijk. Je kunt nog wel je krediet omzetten naar een andere valuta maar je kunt niet langer overschrijvingen verzenden of ontvangen of krediet toevoegen.</string>
-=======
-  <string name="PaymentsHomeFragment__view_mobile_coin_terms">De gebruiksvoorwaarden van MobileCoin weergeven</string>
-  <string name="PaymentsHomeFragment__payments_not_available">Overschrijvingen via Signal zijn niet langer mogelijk. Je kunt nog wel je krediet omzetten naar een andere valuta maar je kunt niet langer overschrijvingen verzenden of ontvangen of krediet toevoegen.</string>
->>>>>>> a0235cbc
   <!--PaymentsAddMoneyFragment-->
   <string name="PaymentsAddMoneyFragment__add_funds">Krediet toevoegen</string>
   <string name="PaymentsAddMoneyFragment__your_wallet_address">Het adres van je portemonnee</string>
