<?xml version='1.0' encoding='UTF-8'?>
<resources>
  <string name="yes">Có</string>
  <string name="no">Không</string>
  <string name="delete">Xóa</string>
  <string name="please_wait">Xin chờ…</string>
  <string name="save">Lưu</string>
  <string name="note_to_self">Ghi chú</string>
  <!--AbstractNotificationBuilder-->
  <string name="AbstractNotificationBuilder_new_message">Tin nhắn mới</string>
  <!--AlbumThumbnailView-->
  <!--ApplicationMigrationActivity-->
  <string name="ApplicationMigrationActivity__signal_is_updating">Molly đang cập nhật…</string>
  <!--ApplicationPreferencesActivity-->
  <string name="ApplicationPreferencesActivity_currently_s">Hiện thời: %s</string>
  <string name="ApplicationPreferenceActivity_you_havent_set_a_passphrase_yet">Bạn chưa thiết lập mật khẩu!</string>
  <string name="ApplicationPreferencesActivity_disable_passphrase">Tắt mật khẩu?</string>
  <string name="ApplicationPreferencesActivity_this_will_permanently_unlock_signal_and_message_notifications">Thao tác này sẽ vĩnh viễn mở khóa Molly và thông báo tin nhắn.</string>
  <string name="ApplicationPreferencesActivity_disable">Tắt</string>
  <string name="ApplicationPreferencesActivity_unregistering">Huỷ đăng ký</string>
  <string name="ApplicationPreferencesActivity_unregistering_from_signal_messages_and_calls">Đang hủy đăng ký khỏi Molly…</string>
  <string name="ApplicationPreferencesActivity_disable_signal_messages_and_calls">Tắt tin nhắn và cuộc gọi Molly?</string>
  <string name="ApplicationPreferencesActivity_disable_signal_messages_and_calls_by_unregistering">Tắt Molly bằng cách hủy đăng ký khỏi máy chủ. Bạn sẽ cần phải đăng ký lại số điện thoại của bạn để sử dụng trong tương lai.</string>
  <string name="ApplicationPreferencesActivity_error_connecting_to_server">Lỗi kết nối đến máy chủ!</string>
  <string name="ApplicationPreferencesActivity_sms_enabled">Đã bật SMS</string>
  <string name="ApplicationPreferencesActivity_touch_to_change_your_default_sms_app">Nhấn để đổi ứng dụng SMS mặc định</string>
  <string name="ApplicationPreferencesActivity_sms_disabled">Đã tắt SMS</string>
  <string name="ApplicationPreferencesActivity_touch_to_make_signal_your_default_sms_app">Nhấn để chọn Signal làm ứng dụng SMS mặc định</string>
  <string name="ApplicationPreferencesActivity_on">bật</string>
  <string name="ApplicationPreferencesActivity_On">Bật</string>
  <string name="ApplicationPreferencesActivity_off">tắt</string>
  <string name="ApplicationPreferencesActivity_Off">Tắt</string>
  <string name="ApplicationPreferencesActivity_sms_mms_summary">SMS %1$s, MMS %2$s</string>
  <string name="ApplicationPreferencesActivity_privacy_summary">Khóa màn hình %1$s, Khóa đăng kí %2$s</string>
  <string name="ApplicationPreferencesActivity_appearance_summary">Chủ đề %1$s, Ngôn ngữ %2$s</string>
  <string name="ApplicationPreferencesActivity_pins_are_required_for_registration_lock">PIN là bắt buộc khi sử dụng Khóa đăng kí. Để tắt PIN, vui lòng tắt Khóa đăng kí trước.</string>
  <string name="ApplicationPreferencesActivity_pin_created">Mã PIN đã được tạo.</string>
  <string name="ApplicationPreferencesActivity_pin_disabled">Đã tắt PIN.</string>
  <string name="ApplicationPreferencesActivity_hide">Ẩn</string>
  <string name="ApplicationPreferencesActivity_hide_reminder">Ẩn nhắc nhở?</string>
  <string name="ApplicationPreferencesActivity_record_payments_recovery_phrase">Lưu lại cụm từ khôi phục thanh toán</string>
  <string name="ApplicationPreferencesActivity_record_phrase">Lưu lại cụm từ</string>
  <string name="ApplicationPreferencesActivity_before_you_can_disable_your_pin">Trước khi bạn có thể tắt mã PIN của mình, bạn phải lưu lại cụm từ khôi phục thanh toán để đảm bảo bạn có thể khôi phục tài khoản thanh toán của bạn.</string>
  <!--AppProtectionPreferenceFragment-->
  <plurals name="AppProtectionPreferenceFragment_minutes">
    <item quantity="other">%d phút</item>
  </plurals>
  <!--DraftDatabase-->
  <string name="DraftDatabase_Draft_image_snippet">(ảnh)</string>
  <string name="DraftDatabase_Draft_audio_snippet">(âm thanh)</string>
  <string name="DraftDatabase_Draft_video_snippet">(video)</string>
  <string name="DraftDatabase_Draft_location_snippet">(vị trí)</string>
  <string name="DraftDatabase_Draft_quote_snippet">(trả lời)</string>
  <string name="DraftDatabase_Draft_voice_note">(Tin nhắn thoại)</string>
  <!--AttachmentKeyboard-->
  <string name="AttachmentKeyboard_gallery">Bộ sưu tập</string>
  <string name="AttachmentKeyboard_file">Tệp</string>
  <string name="AttachmentKeyboard_contact">Liên hệ</string>
  <string name="AttachmentKeyboard_location">Vị trí</string>
  <string name="AttachmentKeyboard_Signal_needs_permission_to_show_your_photos_and_videos">Molly cần quyền truy cập bộ nhớ để hiển thị ảnh và video của bạn.</string>
  <string name="AttachmentKeyboard_give_access">Cấp quyền</string>
  <string name="AttachmentKeyboard_payment">Thanh toán</string>
  <!--AttachmentManager-->
  <string name="AttachmentManager_cant_open_media_selection">Không tìm thấy ứng dụng để chọn tệp đa phương tiện.</string>
  <string name="AttachmentManager_signal_requires_the_external_storage_permission_in_order_to_attach_photos_videos_or_audio">Molly cần quyền truy cập Bộ nhớ để đính kèm ảnh, video hoặc âm thanh, nhưng đã bị từ chối vĩnh viễn. Vui lòng mở cài đặt ứng dụng, chọn \"Quyền\" và bật \"Bộ nhớ\".</string>
  <string name="AttachmentManager_signal_requires_contacts_permission_in_order_to_attach_contact_information">Molly cần quyền truy cập Danh bạ để đính kèm thông tin liên lạc nhưng đã bị từ chối vĩnh viễn. Vui lòng mở cài đặt ứng dụng, chọn \"Quyền\" và bật \"Danh bạ\".</string>
  <string name="AttachmentManager_signal_requires_location_information_in_order_to_attach_a_location">Molly cần quyền truy cập Vị trí để đính kèm vị trí, nhưng đã bị từ chối vĩnh viễn. Vui lòng mở cài đặt ứng dụng, chọn \"Quyền\" và bật \"Vị trí\".</string>
  <!--AttachmentUploadJob-->
  <string name="AttachmentUploadJob_uploading_media">Đang tải tệp lên…</string>
  <string name="AttachmentUploadJob_compressing_video_start">Đang nén video…</string>
  <!--BackgroundMessageRetriever-->
  <string name="BackgroundMessageRetriever_checking_for_messages">Đang kiểm tra tin nhắn…</string>
  <!--BlockedUsersActivity-->
  <string name="BlockedUsersActivity__blocked_users">Người dùng đã chặn</string>
  <string name="BlockedUsersActivity__add_blocked_user">Thêm người dùng vào danh sách chặn</string>
  <string name="BlockedUsersActivity__blocked_users_will">Người dùng bị chặn sẽ không thể nhắn tin hay gọi cho bạn.</string>
  <string name="BlockedUsersActivity__no_blocked_users">Không có người dùng đã chặn</string>
  <string name="BlockedUsersActivity__block_user">Chặn người dùng này?</string>
  <string name="BlockedUserActivity__s_will_not_be_able_to">\"%1$s\" sẽ không thể gọi hay nhắn tin cho bạn.</string>
  <string name="BlockedUsersActivity__block">Chặn</string>
  <string name="BlockedUsersActivity__unblock_user">Bỏ chặn người dùng này?</string>
  <string name="BlockedUsersActivity__do_you_want_to_unblock_s">Bạn có muốn bỏ chặn \"%1$s\"?</string>
  <string name="BlockedUsersActivity__unblock">Bỏ chặn</string>
  <!--BlockUnblockDialog-->
  <string name="BlockUnblockDialog_block_and_leave_s">Chặn và rời khỏi %1$s?</string>
  <string name="BlockUnblockDialog_block_s">Chặn %1$s?</string>
  <string name="BlockUnblockDialog_you_will_no_longer_receive_messages_or_updates">Bạn sẽ không còn nhận tin nhắn hay cập nhật từ nhóm này, và thành viên nhóm sẽ không thể thêm lại bạn vào nhóm.</string>
  <string name="BlockUnblockDialog_group_members_wont_be_able_to_add_you">Thành viên nhóm sẽ không thể thêm lại bạn vào nhóm.</string>
  <string name="BlockUnblockDialog_group_members_will_be_able_to_add_you">Các thành viên trong nhóm có thể thêm lại bạn vào nhóm.</string>
  <string name="BlockUnblockDialog_you_will_be_able_to_call_and_message_each_other">Các bạn sẽ có thể nhắn tin và gọi cho nhau, đồng thời có thể thấy tên và ảnh đại diện của nhau.</string>
  <string name="BlockUnblockDialog_blocked_people_wont_be_able_to_call_you_or_send_you_messages">Người dùng bị chặn sẽ không thể gọi hoặc gửi tin nhắn cho bạn.</string>
  <string name="BlockUnblockDialog_unblock_s">Bỏ chặn %1$s?</string>
  <string name="BlockUnblockDialog_block">Chặn</string>
  <string name="BlockUnblockDialog_block_and_leave">Chặn và rời</string>
  <string name="BlockUnblockDialog_report_spam_and_block">Báo cáo spam và chặn</string>
  <!--BucketedThreadMedia-->
  <string name="BucketedThreadMedia_Today">Hôm nay</string>
  <string name="BucketedThreadMedia_Yesterday">Hôm qua</string>
  <string name="BucketedThreadMedia_This_week">Tuần này</string>
  <string name="BucketedThreadMedia_This_month">Tháng này</string>
  <string name="BucketedThreadMedia_Large">Lớn</string>
  <string name="BucketedThreadMedia_Medium">Vừa</string>
  <string name="BucketedThreadMedia_Small">Nhỏ</string>
  <!--CameraXFragment-->
  <string name="CameraXFragment_tap_for_photo_hold_for_video">Nhấn để chụp ảnh, giữ để quay video</string>
  <string name="CameraXFragment_capture_description">Chụp</string>
  <string name="CameraXFragment_change_camera_description">Chuyển camera</string>
  <string name="CameraXFragment_open_gallery_description">Mở bộ sưu tập</string>
  <!--CameraContacts-->
  <string name="CameraContacts_recent_contacts">Liên hệ gần đây</string>
  <string name="CameraContacts_signal_contacts">Liên hệ Signal</string>
  <string name="CameraContacts_signal_groups">Nhóm Signal</string>
  <string name="CameraContacts_you_can_share_with_a_maximum_of_n_conversations">Bạn có thể chia sẻ với tối đa %d cuộc trò chuyện.</string>
  <string name="CameraContacts_select_signal_recipients">Chọn người nhận Signal</string>
  <string name="CameraContacts_no_signal_contacts">Không có liên hệ Signal</string>
  <string name="CameraContacts_you_can_only_use_the_camera_button">Bạn chỉ có thể dùng nút chụp ảnh để gửi ảnh cho các liên hệ Signal.</string>
  <string name="CameraContacts_cant_find_who_youre_looking_for">Không tìm thấy người bạn cần tìm?</string>
  <string name="CameraContacts_invite_a_contact_to_join_signal">Mời một liên hệ dùng Molly</string>
  <string name="CameraContacts__menu_search">Tìm kiếm</string>
  <!--ClearProfileActivity-->
  <string name="ClearProfileActivity_remove">Xoá</string>
  <string name="ClearProfileActivity_remove_profile_photo">Gỡ ảnh đại diện?</string>
  <string name="ClearProfileActivity_remove_group_photo">Gỡ ảnh nhóm?</string>
  <!--ClientDeprecatedActivity-->
  <string name="ClientDeprecatedActivity_update_signal">Cập nhật Molly</string>
  <string name="ClientDeprecatedActivity_this_version_of_the_app_is_no_longer_supported">Phiên bản ứng dụng này không còn được hỗ trợ. Để tiếp tục gửi và nhận tin nhắn, vui lòng cập nhật lên phiên bản mới nhất.</string>
  <string name="ClientDeprecatedActivity_update">Cập nhật</string>
  <string name="ClientDeprecatedActivity_dont_update">Không cập nhật</string>
  <string name="ClientDeprecatedActivity_warning">Cảnh báo</string>
  <string name="ClientDeprecatedActivity_your_version_of_signal_has_expired_you_can_view_your_message_history">Phiên bản Signal của bạn đã hết hạn. Bạn có thể xem lịch sử tin nhắn nhưng không thể gửi hay nhận tin nhắn cho tới khi bạn cập nhật.</string>
  <!--CommunicationActions-->
  <string name="CommunicationActions_no_browser_found">Không tìm thấy trình duyệt.</string>
  <string name="CommunicationActions_send_email">Gửi email</string>
  <string name="CommunicationActions_a_cellular_call_is_already_in_progress">Một cuộc gọi di động đã được tiến hành.</string>
  <string name="CommunicationActions_start_voice_call">Bắt đầu cuộc gọi thoại?</string>
  <string name="CommunicationActions_cancel">Hủy</string>
  <string name="CommunicationActions_call">Gọi</string>
  <string name="CommunicationActions_insecure_call">Cuộc gọi không bảo mật</string>
  <string name="CommunicationActions_carrier_charges_may_apply">Có thể tốn cước phí. Số điện thoại bạn đang gọi chưa được đăng kí với Signal. Cuộc gọi này sẽ được thực hiện qua nhà cung cấp dịch vụ viễn thông, không qua internet.</string>
  <!--ConfirmIdentityDialog-->
  <string name="ConfirmIdentityDialog_your_safety_number_with_s_has_changed">Mã số an toàn với %1$s đã thay đổi. Điều này có thể là do ai đó đang tìm cách nghe lén cuộc trò chuyện, hoặc %2$s chỉ vừa cài lại Signal.</string>
  <string name="ConfirmIdentityDialog_you_may_wish_to_verify_your_safety_number_with_this_contact">Bạn có thể sẽ muốn xác minh mã số an toàn với liên hệ này.</string>
  <string name="ConfirmIdentityDialog_accept">Chấp nhận</string>
  <!--ContactsCursorLoader-->
  <string name="ContactsCursorLoader_recent_chats">Trò chuyện gần đây</string>
  <string name="ContactsCursorLoader_contacts">Danh bạ</string>
  <string name="ContactsCursorLoader_groups">Nhóm</string>
  <string name="ContactsCursorLoader_phone_number_search">Tìm kiếm số điện thoại</string>
  <string name="ContactsCursorLoader_username_search">Tìm kiếm tên người dùng</string>
  <!--ContactsDatabase-->
  <string name="ContactsDatabase_message_s">Tin nhắn %s</string>
  <string name="ContactsDatabase_signal_call_s">Cuộc gọi Signal %s</string>
  <!--ContactNameEditActivity-->
  <string name="ContactNameEditActivity_given_name">Tên</string>
  <string name="ContactNameEditActivity_family_name">Họ</string>
  <string name="ContactNameEditActivity_prefix">Danh xưng</string>
  <string name="ContactNameEditActivity_suffix">Hậu tố</string>
  <string name="ContactNameEditActivity_middle_name">Tên đệm</string>
  <!--ContactShareEditActivity-->
  <string name="ContactShareEditActivity_type_home">Nhà</string>
  <string name="ContactShareEditActivity_type_mobile">Di động</string>
  <string name="ContactShareEditActivity_type_work">Công việc</string>
  <string name="ContactShareEditActivity_type_missing">Khác</string>
  <string name="ContactShareEditActivity_invalid_contact">Liên lạc đã chọn không hợp lệ</string>
  <!--ConversationItem-->
  <string name="ConversationItem_error_not_sent_tap_for_details">Chưa gửi, nhấn để xem chi tiết</string>
  <string name="ConversationItem_error_partially_not_delivered">Đã gửi một phần, nhấn để xem chi tiết</string>
  <string name="ConversationItem_error_network_not_delivered">Không gửi được</string>
  <string name="ConversationItem_received_key_exchange_message_tap_to_process">Đã nhận được yêu cầu trao đổi mã khoá, nhấn để tiếp tục.</string>
  <string name="ConversationItem_group_action_left">%1$s đã rời nhóm.</string>
  <string name="ConversationItem_send_paused">Tạm dừng nhắn tin</string>
  <string name="ConversationItem_click_to_approve_unencrypted">Không gửi được, nhấn để thử giao thức không bảo mật</string>
  <string name="ConversationItem_click_to_approve_unencrypted_sms_dialog_title">Trở lại SMS không mã hóa?</string>
  <string name="ConversationItem_click_to_approve_unencrypted_mms_dialog_title">Trở lại MMS không mã hóa?</string>
  <string name="ConversationItem_click_to_approve_unencrypted_dialog_message">Tin nhắn này sẽ <b>không</b> được mã hoá do người nhận không còn sử dụng Signal.\n\nGửi tin nhắn không mã hóa?</string>
  <string name="ConversationItem_unable_to_open_media">Không tìm thấy ứng dụng để mở tệp đa phương tiện này.</string>
  <string name="ConversationItem_copied_text">Đã sao chép %s</string>
  <string name="ConversationItem_from_s">từ %s</string>
  <string name="ConversationItem_to_s">tới %s</string>
  <string name="ConversationItem_read_more">Xem thêm</string>
  <string name="ConversationItem_download_more">Tải thêm</string>
  <string name="ConversationItem_pending">Đang chờ</string>
  <string name="ConversationItem_this_message_was_deleted">Tin nhắn này đã bị xóa.</string>
  <string name="ConversationItem_you_deleted_this_message">Bạn đã xóa tin nhắn này.</string>
  <!--ConversationActivity-->
  <string name="ConversationActivity_reset_secure_session_question">Đặt lại phiên bảo mật?</string>
  <string name="ConversationActivity_this_may_help_if_youre_having_encryption_problems">Thao tác này có thể giúp bạn khi đang có vấn đề về mã hoá cuộc trò chuyện. Các tin nhắn sẽ được giữ lại.</string>
  <string name="ConversationActivity_reset">Đặt lại</string>
  <string name="ConversationActivity_add_attachment">Thêm tệp đính kèm</string>
  <string name="ConversationActivity_select_contact_info">Chọn thông tin liên lạc</string>
  <string name="ConversationActivity_compose_message">Soạn tin nhắn</string>
  <string name="ConversationActivity_sorry_there_was_an_error_setting_your_attachment">Xin lỗi, có lỗi thiết đặt tập tin đính kèm của bạn.</string>
  <string name="ConversationActivity_recipient_is_not_a_valid_sms_or_email_address_exclamation">Nơi nhận không phải là địa chỉ SMS hay email hợp lệ!</string>
  <string name="ConversationActivity_message_is_empty_exclamation">Tin nhắn trống!</string>
  <string name="ConversationActivity_group_members">Thành viên trong nhóm</string>
  <string name="ConversationActivity__tap_here_to_start_a_group_call">Nhấn để bắt đầu cuộc gọi nhóm</string>
  <string name="ConversationActivity_invalid_recipient">Người nhận không hợp lệ!</string>
  <string name="ConversationActivity_added_to_home_screen">Thêm vào màn hình chính</string>
  <string name="ConversationActivity_calls_not_supported">Không hỗ trợ gọi điện</string>
  <string name="ConversationActivity_this_device_does_not_appear_to_support_dial_actions">Thiết bị này không hỗ trợ thao tác quay số.</string>
  <string name="ConversationActivity_transport_insecure_sms">SMS không bảo mật</string>
  <string name="ConversationActivity_transport_insecure_mms">MMS không bảo mật</string>
  <string name="ConversationActivity_transport_signal">Signal</string>
  <string name="ConversationActivity_lets_switch_to_signal">Hãy chuyển sang dùng Molly %1$s</string>
  <string name="ConversationActivity_specify_recipient">Vui lòng chọn một liên lạc</string>
  <string name="ConversationActivity_unblock">Bỏ chặn</string>
  <string name="ConversationActivity_attachment_exceeds_size_limits">Tệp đính kèm vượt quá giới hạn kích cỡ cho loại tin nhắn mà bạn đang gửi.</string>
  <string name="ConversationActivity_unable_to_record_audio">Không thể ghi âm!</string>
  <string name="ConversationActivity_you_cant_send_messages_to_this_group">Bạn không thể nhắn tin cho nhóm này vì bạn không còn là thành viên.</string>
  <string name="ConversationActivity_admins">người quản trị</string>
  <string name="ConversationActivity_only_admins_of_this_group_can_start_a_call">Chỉ có người quản trị của nhóm mới có thể bắt đầu cuộc gọi.</string>
  <string name="ConversationActivity_there_is_no_app_available_to_handle_this_link_on_your_device">Không ứng dụng nào trên điện thoại bạn có thể xử lí liên kết này.</string>
  <string name="ConversationActivity_your_request_to_join_has_been_sent_to_the_group_admin">Yêu cầu tham gia nhóm của bạn đã được gửi tới quản trị viên nhóm. Bạn sẽ được thông báo khi họ đưa ra quyết định.</string>
  <string name="ConversationActivity_cancel_request">Hủy yêu cầu</string>
  <string name="ConversationActivity_to_send_audio_messages_allow_signal_access_to_your_microphone">Để gửi tin nhắn âm thanh, hãy cho phép Molly truy cập micro điện thoại.</string>
  <string name="ConversationActivity_signal_requires_the_microphone_permission_in_order_to_send_audio_messages">Molly cần quyền truy cập Micro để gửi tin nhắn âm thanh, nhưng đã bị từ chối vĩnh viễn. Vui lòng mở cài đặt ứng dụng, chọn \"Quyền\" và bật \"Micro\".</string>
  <string name="ConversationActivity_signal_needs_the_microphone_and_camera_permissions_in_order_to_call_s">Molly cần quyền truy cập Micro và Máy ảnh để gọi %s, nhưng đã bị từ chối vĩnh viễn. Vui lòng mở cài đặt ứng dụng, chọn \"Quyền\" và bật \"Micro\" và \"Máy ảnh\"</string>
  <string name="ConversationActivity_to_capture_photos_and_video_allow_signal_access_to_the_camera">Để chụp ảnh, hãy cho phép Molly truy cập máy ảnh.</string>
  <string name="ConversationActivity_signal_needs_the_camera_permission_to_take_photos_or_video">Molly cần quyền truy cập Máy ảnh để chụp ảnh và quay video, nhưng đã bị từ chối vĩnh viễn. Vui lòng mở cài đặt ứng dụng, chọn \"Quyền\" và bật \"Máy ảnh\".</string>
  <string name="ConversationActivity_signal_needs_camera_permissions_to_take_photos_or_video">Molly cần quyền truy cập Máy ảnh để chụp ảnh và quay video</string>
  <string name="ConversationActivity_enable_the_microphone_permission_to_capture_videos_with_sound">Cho phép quyền truy cập micro để ghi âm thanh khi quay video.</string>
  <string name="ConversationActivity_signal_needs_the_recording_permissions_to_capture_video">Molly cần quyền truy cập micro để quay video nhưng đã bị từ chối. Vui lòng mở cài đặt ứng dụng, chọn \"Quyền\" và bật \"Micro\" và \"Máy ảnh\".</string>
  <string name="ConversationActivity_signal_needs_recording_permissions_to_capture_video">Molly cần quyền truy cập micro để quay video.</string>
  <string name="ConversationActivity_quoted_contact_message">%1$s%2$s</string>
  <string name="ConversationActivity_signal_cannot_sent_sms_mms_messages_because_it_is_not_your_default_sms_app">Signal không thể gửi SMS/MMS vì Signal không phải ứng dụng SMS mặc định. Bạn có muốn thay đổi trong cài đặt Android?</string>
  <string name="ConversationActivity_yes">Có</string>
  <string name="ConversationActivity_no">Không</string>
  <string name="ConversationActivity_search_position">%1$d trên tổng số %2$d</string>
  <string name="ConversationActivity_no_results">Không có kết quả</string>
  <string name="ConversationActivity_sticker_pack_installed">Đã cài đặt gói nhãn dán</string>
  <string name="ConversationActivity_new_say_it_with_stickers">Mới! Thể hiện cảm xúc bằng nhãn dán</string>
  <string name="ConversationActivity_cancel">Hủy</string>
  <string name="ConversationActivity_delete_conversation">Xoá cuộc hội thoại?</string>
  <string name="ConversationActivity_delete_and_leave_group">Xóa và rời nhóm?</string>
  <string name="ConversationActivity_this_conversation_will_be_deleted_from_all_of_your_devices">Cuộc trò chuyện này sẽ bị xóa trên tất cả các thiết bị của bạn.</string>
  <string name="ConversationActivity_you_will_leave_this_group_and_it_will_be_deleted_from_all_of_your_devices">Bạn sẽ rời nhóm, và lịch sử trò chuyện sẽ bị xóa trên tất cả các thiết bị của bạn.</string>
  <string name="ConversationActivity_delete">Xóa</string>
  <string name="ConversationActivity_delete_and_leave">Xóa và rời khỏi</string>
  <string name="ConversationActivity__to_call_s_signal_needs_access_to_your_microphone">Để gọi %1$s, Molly cần quyền truy cập micro của bạn</string>
  <string name="ConversationActivity__more_options_now_in_group_settings">Nhiều thiết đặt hơn trong \"Cài đặt nhóm\"</string>
  <string name="ConversationActivity_join">Tham gia</string>
  <string name="ConversationActivity_full">Đầy</string>
  <string name="ConversationActivity_error_sending_media">Lỗi gửi tệp đa phương tiện</string>
  <string name="ConversationActivity__reported_as_spam_and_blocked">Đã chặn và báo cáo spam.</string>
  <!--ConversationAdapter-->
  <plurals name="ConversationAdapter_n_unread_messages">
    <item quantity="other">%d tin nhắn chưa đọc</item>
  </plurals>
  <!--ConversationFragment-->
  <plurals name="ConversationFragment_delete_selected_messages">
    <item quantity="other">Xóa các tin nhắn đã chọn?</item>
  </plurals>
  <string name="ConversationFragment_save_to_sd_card">Lưu vào bộ nhớ?</string>
  <plurals name="ConversationFragment_saving_n_media_to_storage_warning">
    <item quantity="other">Lưu %1$d tệp đa phương tiện vào bộ nhớ sẽ cho phép bất kì ứng dụng khác truy cập chúng.\n\nTiếp tục?</item>
  </plurals>
  <plurals name="ConversationFragment_error_while_saving_attachments_to_sd_card">
    <item quantity="other">Lỗi khi đang lưu tệp đính kèm vào thẻ nhớ!</item>
  </plurals>
  <string name="ConversationFragment_unable_to_write_to_sd_card_exclamation">Không thể ghi vào bộ nhớ!</string>
  <plurals name="ConversationFragment_saving_n_attachments">
    <item quantity="other">Đang lưu %1$d tệp đính kèm</item>
  </plurals>
  <plurals name="ConversationFragment_saving_n_attachments_to_sd_card">
    <item quantity="other">Đang lưu %1$d tệp đính kèm vào bộ nhớ…</item>
  </plurals>
  <string name="ConversationFragment_pending">Đang chờ…</string>
  <string name="ConversationFragment_push">Dữ liệu (Signal)</string>
  <string name="ConversationFragment_mms">MMS</string>
  <string name="ConversationFragment_sms">SMS</string>
  <string name="ConversationFragment_deleting">Đang xóa</string>
  <string name="ConversationFragment_deleting_messages">Đang xóa tin nhắn…</string>
  <string name="ConversationFragment_delete_for_me">Xóa cho tôi</string>
  <string name="ConversationFragment_delete_for_everyone">Xóa cho mọi người</string>
  <string name="ConversationFragment_this_message_will_be_deleted_for_everyone_in_the_conversation">Tin nhắn này sẽ được xóa cho tất cả thành viên nhóm nếu họ đang dùng phiên bản Signal mới. Họ sẽ thấy rằng bạn đã xóa tin nhắn.</string>
  <string name="ConversationFragment_quoted_message_not_found">Không tìm thấy tin nhắn ban đầu</string>
  <string name="ConversationFragment_quoted_message_no_longer_available">Tin nhắn ban đầu không khả dụng</string>
  <string name="ConversationFragment_failed_to_open_message">Không thể mở tin nhắn</string>
  <string name="ConversationFragment_you_can_swipe_to_the_right_reply">Bạn có thể vuốt tin nhắn sang bên phải để trả lời nhanh</string>
  <string name="ConversationFragment_you_can_swipe_to_the_left_reply">Bạn có thể vuốt tin nhắn sang bên trái để trả lời nhanh</string>
  <string name="ConversationFragment_outgoing_view_once_media_files_are_automatically_removed">Tin nhắn đa phương tiện xem một lần sẽ tự động xóa sau khi được gửi</string>
  <string name="ConversationFragment_you_already_viewed_this_message">Bạn đã xem tin nhắn này rồi</string>
  <string name="ConversationFragment__you_can_add_notes_for_yourself_in_this_conversation">Bạn có thể thêm ghi chú trong cuộc trò chuyện này. \nNếu tài khoản của bạn có thiết bị liên kết, ghi chú cũng sẽ được đồng bộ.</string>
  <string name="ConversationFragment__d_group_members_have_the_same_name">%1$d thành viên nhóm có cùng tên.</string>
  <string name="ConversationFragment__tap_to_review">Nhấn để xem lại</string>
  <string name="ConversationFragment__review_requests_carefully">Kiểm tra yêu cầu một cách kĩ lưỡng</string>
  <string name="ConversationFragment__signal_found_another_contact_with_the_same_name">Molly tìm thấy một liên hệ cùng tên.</string>
  <string name="ConversationFragment_contact_us">Liên hệ với chúng tôi</string>
  <string name="ConversationFragment_verify">Xác minh</string>
  <string name="ConversationFragment_not_now">Để sau</string>
  <string name="ConversationFragment_your_safety_number_with_s_changed">Mã số an toàn của bạn với %s đã thay đổi</string>
  <string name="ConversationFragment_your_safety_number_with_s_changed_likey_because_they_reinstalled_signal">Số an toàn của bạn với %s đã thay đổi, khả năng cao là vì họ đã cài lại Signal hoặc đổi thiết bị. Nhấn Xác minh để xác nhận lại số an toàn mới. Việc này là không bắt buộc.</string>
  <plurals name="ConversationListFragment_delete_selected_conversations">
    <item quantity="other">Xoá các cuộc trò chuyện đã chọn?</item>
  </plurals>
  <plurals name="ConversationListFragment_this_will_permanently_delete_all_n_selected_conversations">
    <item quantity="other">Thao tác này sẽ xóa vĩnh viễn %1$d cuộc trò chuyện đã chọn.</item>
  </plurals>
  <string name="ConversationListFragment_deleting">Đang xóa</string>
  <string name="ConversationListFragment_deleting_selected_conversations">Đang xoá các cuộc trò chuyện đã chọn…</string>
  <plurals name="ConversationListFragment_conversations_archived">
    <item quantity="other">Đã lưu trữ %d cuộc trò chuyện</item>
  </plurals>
  <string name="ConversationListFragment_undo">HOÀN TÁC</string>
  <plurals name="ConversationListFragment_moved_conversations_to_inbox">
    <item quantity="other">Đã chuyển %d cuộc trò chuyện vào hộp thư đến</item>
  </plurals>
  <!--ConversationListItem-->
  <string name="ConversationListItem_key_exchange_message">Tin nhắn trao đổi mã khóa</string>
  <!--ConversationListItemAction-->
  <string name="ConversationListItemAction_archived_conversations_d">Các cuộc trò chuyện đã lưu trữ (%d)</string>
  <!--ConversationTitleView-->
  <string name="ConversationTitleView_verified">Đã xác minh</string>
  <string name="ConversationTitleView_you">Bạn</string>
  <!--ConversationTypingView-->
  <string name="ConversationTypingView__plus_d">+ %1$d</string>
  <!--CreateGroupActivity-->
  <string name="CreateGroupActivity_some_contacts_cannot_be_in_legacy_groups">Một vài liên hệ không thể ở trong nhóm cũ.</string>
  <string name="CreateGroupActivity__select_members">Chọn thành viên</string>
  <!--CreateProfileActivity-->
  <string name="CreateProfileActivity__profile">Hồ sơ</string>
  <string name="CreateProfileActivity_error_setting_profile_photo">Lỗi đặt ảnh đại diện</string>
  <string name="CreateProfileActivity_problem_setting_profile">Lỗi thiết lập hồ sơ</string>
  <string name="CreateProfileActivity_set_up_your_profile">Thiết lập hồ sơ</string>
  <string name="CreateProfileActivity_signal_profiles_are_end_to_end_encrypted">Hồ sơ của bạn được mã hóa đầu cuối. Hồ sơ và các thay đổi sẽ hiển thị với liên hệ trong danh bạ của bạn, khi bạn bắt đầu hoặc chấp nhận cuộc trò chuyện mới, hoặc khi bạn tham gia nhóm mới.</string>
  <string name="CreateProfileActivity_set_avatar_description">Đặt ảnh đại diện</string>
  <!--ChooseBackupFragment-->
  <string name="ChooseBackupFragment__restore_from_backup">Khôi phục từ bản sao lưu?</string>
  <string name="ChooseBackupFragment__restore_your_messages_and_media">Khôi phục tin nhắn và tệp từ bản sao lưu. Bạn chỉ có thể khôi phục vào lúc này.</string>
  <string name="ChooseBackupFragment__icon_content_description">Khôi phục từ sao lưu</string>
  <string name="ChooseBackupFragment__choose_backup">Chọn bản sao lưu</string>
  <string name="ChooseBackupFragment__learn_more">Tìm hiểu thêm</string>
  <!--RestoreBackupFragment-->
  <string name="RestoreBackupFragment__restore_complete">Hoàn tất khôi phục</string>
  <string name="RestoreBackupFragment__to_continue_using_backups_please_choose_a_folder">Để tiếp tục sử dụng tính năng sao lưu, vui lòng chọn một thư mục. Các bản sao lưu mới sẽ được lưu vào thư mục này.</string>
  <string name="RestoreBackupFragment__choose_folder">Chọn thư mục</string>
  <string name="RestoreBackupFragment__not_now">Để sau</string>
  <!--BackupsPreferenceFragment-->
  <string name="BackupsPreferenceFragment__chat_backups">Sao lưu tin nhắn</string>
  <string name="BackupsPreferenceFragment__backups_are_encrypted_with_a_passphrase">Các bản sao lưu được mã hóa với mật khẩu và được lưu trên thiết bị của bạn.</string>
  <string name="BackupsPreferenceFragment__create_backup">Tạo bản sao lưu</string>
  <string name="BackupsPreferenceFragment__last_backup">Sao lưu gần đây nhất: %1$s</string>
  <string name="BackupsPreferenceFragment__backup_folder">Thư mục sao lưu</string>
  <string name="BackupsPreferenceFragment__verify_backup_passphrase">Xác minh mật khẩu sao lưu</string>
  <string name="BackupsPreferenceFragment__test_your_backup_passphrase">Kiểm tra mật khẩu sao lưu của bạn xem có khớp không</string>
  <string name="BackupsPreferenceFragment__turn_on">Bật</string>
  <string name="BackupsPreferenceFragment__turn_off">Tắt</string>
  <string name="BackupsPreferenceFragment__to_restore_a_backup">Để khôi phục bản sao lưu, hãy cài đặt phiên bản mới nhất của Molly. Sau đó, mở ứng dụng và nhấn vào \"Khôi phục bản sao lưu\" rồi chọn vị trí bản sao lưu. %1$s</string>
  <string name="BackupsPreferenceFragment__learn_more">Tìm hiểu thêm</string>
  <string name="BackupsPreferenceFragment__in_progress">Đang thực hiện…</string>
  <string name="BackupsPreferenceFragment__d_so_far">Đã được %1$d…</string>
  <string name="BackupsPreferenceFragment_signal_requires_external_storage_permission_in_order_to_create_backups">Molly cần quyền truy cập bộ nhớ để tạo bản sao lưu, nhưng đã bị từ chối vĩnh viễn. Vui lòng mở cài đặt ứng dụng, chọn \"Quyền\" và bật \"Bộ nhớ\".</string>
  <!--CustomDefaultPreference-->
  <string name="CustomDefaultPreference_using_custom">Dùng tùy chỉnh: %s</string>
  <string name="CustomDefaultPreference_using_default">Dùng mặc định: %s</string>
  <string name="CustomDefaultPreference_none">Không</string>
  <!--AvatarSelectionBottomSheetDialogFragment-->
  <string name="AvatarSelectionBottomSheetDialogFragment__choose_photo">Chọn ảnh</string>
  <string name="AvatarSelectionBottomSheetDialogFragment__take_photo">Chụp ảnh</string>
  <string name="AvatarSelectionBottomSheetDialogFragment__choose_from_gallery">Chọn từ bộ sưu tập</string>
  <string name="AvatarSelectionBottomSheetDialogFragment__remove_photo">Gỡ ảnh</string>
  <string name="AvatarSelectionBottomSheetDialogFragment__taking_a_photo_requires_the_camera_permission">Cần quyền truy cập máy ảnh để chụp ảnh.</string>
  <string name="AvatarSelectionBottomSheetDialogFragment__viewing_your_gallery_requires_the_storage_permission">Cần quyền truy cập bộ nhớ để xem bộ sưu tập.</string>
  <!--DateUtils-->
  <string name="DateUtils_just_now">Vừa xong</string>
  <string name="DateUtils_minutes_ago">%dph</string>
  <string name="DateUtils_today">Hôm nay</string>
  <string name="DateUtils_yesterday">Hôm qua</string>
  <!--DecryptionFailedDialog-->
  <string name="DecryptionFailedDialog_chat_session_refreshed">Đã làm mới phiên trò chuyện</string>
  <string name="DecryptionFailedDialog_signal_uses_end_to_end_encryption">Signal sử dụng công nghệ mã hóa đầu cuối vì vậy ứng dụng đôi lúc có thể làm mới lại phiên trò chuyện của bạn. Điều này không ảnh hưởng tới độ bảo mật của cuộc trò chuyện nhưng bạn có thể bỏ lỡ tin nhắn từ người này, và bạn có thể nhờ họ gửi lại tin nhắn đó.</string>
  <!--DeviceListActivity-->
  <string name="DeviceListActivity_unlink_s">Gỡ liên kết \'%s\'?</string>
  <string name="DeviceListActivity_by_unlinking_this_device_it_will_no_longer_be_able_to_send_or_receive">Khi gỡ liên kết thiết bị này, nó sẽ không thể gửi hoặc nhận tin nhắn được nữa.</string>
  <string name="DeviceListActivity_network_connection_failed">Lỗi kết nối mạng</string>
  <string name="DeviceListActivity_try_again">Thử lại</string>
  <string name="DeviceListActivity_unlinking_device">Đang gỡ liên kết thiết bị…</string>
  <string name="DeviceListActivity_unlinking_device_no_ellipsis">Đang gỡ liên kết thiết bị</string>
  <string name="DeviceListActivity_network_failed">Lỗi mạng!</string>
  <!--DeviceListItem-->
  <string name="DeviceListItem_unnamed_device">Thiết bị chưa đặt tên</string>
  <string name="DeviceListItem_linked_s">Đã liên kết %s</string>
  <string name="DeviceListItem_last_active_s">Hoạt động gần đây nhất %s</string>
  <string name="DeviceListItem_today">Hôm nay</string>
  <!--DocumentView-->
  <string name="DocumentView_unnamed_file">Tệp không tên</string>
  <!--DonateMegaphone-->
  <string name="DonateMegaphone_donate_to_signal">Ủng hộ Signal</string>
  <string name="DonateMegaphone_Signal_is_powered_by_people_like_you_show_your_support_today">Signal được hỗ trợ bởi những cá nhân như bạn. Hãy thể hiện sự hỗ trợ của bạn ngay hôm nay!</string>
  <string name="DonateMegaphone_donate">Ủng hộ</string>
  <string name="DonateMegaphone_no_thanks">Không, Cảm ơn</string>
  <!--GroupCallingMegaphone-->
  <string name="GroupCallingMegaphone__introducing_group_calls">Giới thiệu Cuộc gọi Nhóm</string>
  <string name="GroupCallingMegaphone__open_a_new_group_to_start">Mở một Nhóm Mới để bắt đầu một cuộc gọi nhóm bảo mật</string>
  <!--DozeReminder-->
  <string name="DozeReminder_optimize_for_missing_play_services">Tối ưu hóa khi không có dịch vụ Google Play</string>
  <string name="DozeReminder_this_device_does_not_support_play_services_tap_to_disable_system_battery">Thiết bị này không hỗ trợ dịch vụ Google Play. Nhấn để tắt tính năng tối ưu hóa pin khiến Molly không thể nhận tin nhắn duới nền.</string>
  <!--ExpiredBuildReminder-->
  <string name="ExpiredBuildReminder_this_version_of_signal_has_expired">Phiên bản này của Signal đã hết hạn. Cập nhật ngay để gửi và nhận tin nhắn.</string>
  <string name="ExpiredBuildReminder_update_now">Cập nhật ngay</string>
  <!--PendingGroupJoinRequestsReminder-->
  <plurals name="PendingGroupJoinRequestsReminder_d_pending_member_requests">
    <item quantity="other">%dyêu cầu thành viên đang chờ.</item>
  </plurals>
  <string name="PendingGroupJoinRequestsReminder_view">Xem</string>
  <!--ShareActivity-->
  <string name="ShareActivity_share_with">Chia sẻ với</string>
  <string name="ShareActivity_multiple_attachments_are_only_supported">Gửi nhiều tệp đính kèm chỉ áp dụng cho ảnh và video</string>
  <!--GcmRefreshJob-->
  <string name="GcmRefreshJob_Permanent_Signal_communication_failure">Lỗi thường trực khi giao tiếp qua Signal!</string>
  <string name="GcmRefreshJob_Signal_was_unable_to_register_with_Google_Play_Services">Molly không thể kết nối với Dịch vụ Google Play. Cuộc gọi và tin nhắn Molly không khả dụng, hãy thử đăng ký lại từ Cài đặt &gt; Nâng cao.</string>
  <!--GiphyActivity-->
  <string name="GiphyActivity_error_while_retrieving_full_resolution_gif">Lỗi khi tải ảnh GIF độ phân giải đầy đủ</string>
  <!--GiphyFragmentPageAdapter-->
  <string name="GiphyFragmentPagerAdapter_gifs">ảnh GIF</string>
  <string name="GiphyFragmentPagerAdapter_stickers">Nhãn dán</string>
  <!--AddToGroupActivity-->
  <string name="AddToGroupActivity_add_member">Thêm thành viên?</string>
  <string name="AddToGroupActivity_add_s_to_s">Thêm \"%1$s\" vào \"%2$s\"?</string>
  <string name="AddToGroupActivity_s_added_to_s">Đã thêm \"%1$s\" vào \"%2$s\".</string>
  <string name="AddToGroupActivity_add_to_group">Thêm vào nhóm</string>
  <string name="AddToGroupActivity_add_to_groups">Thêm vào các nhóm</string>
  <string name="AddToGroupActivity_this_person_cant_be_added_to_legacy_groups">Người này không thể được thêm vào nhóm cũ.</string>
  <string name="AddToGroupActivity_add">Thêm</string>
  <string name="AddToGroupActivity_add_to_a_group">Thêm vào một nhóm</string>
  <!--ChooseNewAdminActivity-->
  <string name="ChooseNewAdminActivity_choose_new_admin">Chọn quản trị viên mới</string>
  <string name="ChooseNewAdminActivity_done">Xong</string>
  <string name="ChooseNewAdminActivity_you_left">Bạn đã rời khỏi \"%1$s\".</string>
  <!--GroupMembersDialog-->
  <string name="GroupMembersDialog_you">Bạn</string>
  <!--GV2 access levels-->
  <string name="GroupManagement_access_level_anyone">Bất cứ ai</string>
  <string name="GroupManagement_access_level_all_members">Tất cả thành viên</string>
  <string name="GroupManagement_access_level_only_admins">Chỉ quản trị viên</string>
  <string name="GroupManagement_access_level_no_one">Không ai</string>
  <!--GV2 invites sent-->
  <plurals name="GroupManagement_invitation_sent">
    <item quantity="other">Đã gửi %d lời mời</item>
  </plurals>
  <string name="GroupManagement_invite_single_user">\"%1$s\" không thể được tự động thêm vào nhóm bởi bạn.\n\nHọ đã được mời tham gia và sẽ không thấy tin nhắn trong nhóm cho đến khi họ chấp nhận.</string>
  <string name="GroupManagement_invite_multiple_users">Những người dùng này không thể được tự động thêm vào nhóm bởi bạn.\n\nHọ đã được mời tham gia và sẽ không thấy tin nhắn trong nhóm cho đến khi họ chấp nhận.</string>
  <!--GroupsV1MigrationLearnMoreBottomSheetDialogFragment-->
  <string name="GroupsV1MigrationLearnMore_what_are_new_groups">Nhóm Mới là gì?</string>
  <string name="GroupsV1MigrationLearnMore_new_groups_have_features_like_mentions">Nhóm Mới có các tính năng như @nhắc và quản trị viên nhóm, và sẽ hỗ trợ nhiều tính năng trong tương lai.</string>
  <string name="GroupsV1MigrationLearnMore_all_message_history_and_media_has_been_kept">Tất cả lịch sử tin nhắn và đa phương tiện đã được giữ lại từ trước khi nâng cấp.</string>
  <string name="GroupsV1MigrationLearnMore_you_will_need_to_accept_an_invite_to_join_this_group_again">Bạn sẽ cần phải đồng ý lời mời để tham gia nhóm này một lần nữa, và sẽ không nhận tin nhắn nhóm cho tới khi bạn đồng ý.</string>
  <plurals name="GroupsV1MigrationLearnMore_these_members_will_need_to_accept_an_invite">
    <item quantity="other">Những thành viên này sẽ cần đồng ý lời mời để tham gia nhóm này lần nữa và sẽ không nhận được tin nhắn của nhóm cho tới khi họ đồng ý:</item>
  </plurals>
  <plurals name="GroupsV1MigrationLearnMore_these_members_were_removed_from_the_group">
    <item quantity="other">Những thành viên này đã được xóa khỏi nhóm và sẽ không thể tham gia lại cho tới khi họ nâng cấp:</item>
  </plurals>
  <!--GroupsV1MigrationInitiationBottomSheetDialogFragment-->
  <string name="GroupsV1MigrationInitiation_upgrade_to_new_group">Nâng cấp lên Nhóm Mới</string>
  <string name="GroupsV1MigrationInitiation_upgrade_this_group">Nâng cấp nhóm này</string>
  <string name="GroupsV1MigrationInitiation_new_groups_have_features_like_mentions">Nhóm Mới có các tính năng như @nhắc và quản trị viên nhóm, và sẽ hỗ trợ nhiều tính năng trong tương lai.</string>
  <string name="GroupsV1MigrationInitiation_all_message_history_and_media_will_be_kept">Tất cả lịch sử tin nhắn và đa phương tiện sẽ được giữ lại từ trước khi nâng cấp.</string>
  <string name="GroupsV1MigrationInitiation_encountered_a_network_error">Gặp phải lỗi kết nối mạng. Hãy thử lại sau.</string>
  <string name="GroupsV1MigrationInitiation_failed_to_upgrade">Không thể nâng cấp.</string>
  <plurals name="GroupsV1MigrationInitiation_these_members_will_need_to_accept_an_invite">
    <item quantity="other">Những thành viên này sẽ cần đồng ý lời mời để tham gia nhóm lần nữa và sẽ không nhận được tin nhắn nhóm cho tới khi họ đồng ý:</item>
  </plurals>
  <plurals name="GroupsV1MigrationInitiation_these_members_are_not_capable_of_joining_new_groups">
    <item quantity="other">Những thành viên này không có khả năng tham gia Nhóm Mới, và sẽ được xóa khỏi nhóm:</item>
  </plurals>
  <!--GroupsV1MigrationSuggestionsReminder-->
  <plurals name="GroupsV1MigrationSuggestionsReminder_members_couldnt_be_added_to_the_new_group">
    <item quantity="other">%1$d thành viên đã không thể được thêm lại vào Nhóm Mới. Bạn có muốn thêm họ bây giờ không?</item>
  </plurals>
  <plurals name="GroupsV1MigrationSuggestionsReminder_add_members">
    <item quantity="other">Thêm thành viên</item>
  </plurals>
  <string name="GroupsV1MigrationSuggestionsReminder_no_thanks">Không, cảm ơn</string>
  <!--GroupsV1MigrationSuggestionsDialog-->
  <plurals name="GroupsV1MigrationSuggestionsDialog_add_members_question">
    <item quantity="other">Thêm thành viên?</item>
  </plurals>
  <plurals name="GroupsV1MigrationSuggestionsDialog_these_members_couldnt_be_automatically_added">
    <item quantity="other">Những thành viên này đã không thể được tự động thêm vào Nhóm Mới khi nhóm được nâng cấp:</item>
  </plurals>
  <plurals name="GroupsV1MigrationSuggestionsDialog_add_members">
    <item quantity="other">Thêm thành viên</item>
  </plurals>
  <plurals name="GroupsV1MigrationSuggestionsDialog_failed_to_add_members_try_again_later">
    <item quantity="other">Không thể thêm thành viên. Hãy thử lại sau.</item>
  </plurals>
  <plurals name="GroupsV1MigrationSuggestionsDialog_cannot_add_members">
    <item quantity="other">Không thể thêm thành viên.</item>
  </plurals>
  <!--LeaveGroupDialog-->
  <string name="LeaveGroupDialog_leave_group">Rời nhóm?</string>
  <string name="LeaveGroupDialog_you_will_no_longer_be_able_to_send_or_receive_messages_in_this_group">Bạn sẽ không thể gửi hoặc nhận tin nhắn trong nhóm này nữa.</string>
  <string name="LeaveGroupDialog_leave">Rời</string>
  <string name="LeaveGroupDialog_choose_new_admin">Chọn quản trị viên mới</string>
  <string name="LeaveGroupDialog_before_you_leave_you_must_choose_at_least_one_new_admin_for_this_group">Trước khi rời nhóm, bạn phải chọn ít nhất một quản trị viên mới cho nhóm này.</string>
  <string name="LeaveGroupDialog_choose_admin">Chọn quản trị viên</string>
  <!--LinkPreviewsMegaphone-->
  <string name="LinkPreviewsMegaphone_disable">Tắt</string>
  <string name="LinkPreviewsMegaphone_preview_any_link">Xem trước tất cả liên kết</string>
  <string name="LinkPreviewsMegaphone_you_can_now_retrieve_link_previews_directly_from_any_website">Từ giờ bạn có thể thêm xem trước liên kết từ bất cứ trang web nào vào những tin nhắn bạn gửi.</string>
  <!--LinkPreviewView-->
  <string name="LinkPreviewView_no_link_preview_available">Xem trước liên kết không khả dụng</string>
  <string name="LinkPreviewView_this_group_link_is_not_active">Đường dẫn nhóm không khả dụng</string>
  <string name="LinkPreviewView_domain_date">%1$s · %2$s</string>
  <!--LinkPreviewRepository-->
  <plurals name="LinkPreviewRepository_d_members">
    <item quantity="other">%1$d thành viên</item>
  </plurals>
  <!--PendingMembersActivity-->
  <string name="PendingMembersActivity_pending_group_invites">Lời mời vào nhóm đang chờ</string>
  <string name="PendingMembersActivity_requests">Yêu cầu</string>
  <string name="PendingMembersActivity_invites">Lời mời</string>
  <string name="PendingMembersActivity_people_you_invited">Những người mà bạn đã mời</string>
  <string name="PendingMembersActivity_you_have_no_pending_invites">Bạn không có lời mời đang chờ nào.</string>
  <string name="PendingMembersActivity_invites_by_other_group_members">Lời mời từ các thành viên nhóm khác</string>
  <string name="PendingMembersActivity_no_pending_invites_by_other_group_members">Không có lời mời đang chờ nào từ các thành viên nhóm khác.</string>
  <string name="PendingMembersActivity_missing_detail_explanation">Thông tin của những người được mời bởi các thành viên nhóm khác sẽ không được hiển thị. Nếu người được mời chấp nhận tham gia, thông tin của họ sẽ được chia sẻ với nhóm vào lúc đó. Họ sẽ không thấy tin nhắn trong nhóm cho đến khi họ tham gia. </string>
  <string name="PendingMembersActivity_revoke_invite">Thu hồi lời mời</string>
  <string name="PendingMembersActivity_revoke_invites">Thu hồi các lời mời</string>
  <plurals name="PendingMembersActivity_revoke_d_invites">
    <item quantity="other">Thu hồi %1$d lời mời</item>
  </plurals>
  <plurals name="PendingMembersActivity_error_revoking_invite">
    <item quantity="other">Lỗi khi thu hồi lời mời</item>
  </plurals>
  <!--RequestingMembersFragment-->
  <string name="RequestingMembersFragment_pending_member_requests">Yêu cầu tham gia đang chờ</string>
  <string name="RequestingMembersFragment_no_member_requests_to_show">Không có yêu cầu tham gia nhóm.</string>
  <string name="RequestingMembersFragment_explanation">Những người trong danh sách này đã cố gia nhập nhóm bằng đường dẫn nhóm.</string>
  <string name="RequestingMembersFragment_added_s">Đã thêm \"%1$s\"</string>
  <string name="RequestingMembersFragment_denied_s">Đã từ chối \"%1$s\"</string>
  <!--AddMembersActivity-->
  <string name="AddMembersActivity__done">Xong</string>
  <string name="AddMembersActivity__this_person_cant_be_added_to_legacy_groups">Người này không thể được thêm vào nhóm cũ.</string>
  <plurals name="AddMembersActivity__add_d_members_to_s">
    <item quantity="other">Thêm %3$d thành viên vào \"%2$s\"?</item>
  </plurals>
  <string name="AddMembersActivity__add">Thêm</string>
  <string name="AddMembersActivity__add_members">Thêm thành viên</string>
  <!--AddGroupDetailsFragment-->
  <string name="AddGroupDetailsFragment__name_this_group">Đặt tên nhóm này</string>
  <string name="AddGroupDetailsFragment__create_group">Tạo nhóm</string>
  <string name="AddGroupDetailsFragment__create">Tạo</string>
  <string name="AddGroupDetailsFragment__members">Thành viên</string>
  <string name="AddGroupDetailsFragment__you_can_add_or_invite_friends_after_creating_this_group">Bạn có thể thêm hoặc mời bạn bè sau khi tạo nhóm này.</string>
  <string name="AddGroupDetailsFragment__group_name_required">Tên nhóm (bắt buộc)</string>
  <string name="AddGroupDetailsFragment__group_name_optional">Tên nhóm (không bắt buộc)</string>
  <string name="AddGroupDetailsFragment__this_field_is_required">Trường bắt buộc</string>
  <string name="AddGroupDetailsFragment__group_creation_failed">Không thể tạo nhóm.</string>
  <string name="AddGroupDetailsFragment__try_again_later">Hãy thử lại sau.</string>
  <string name="AddGroupDetailsFragment__youve_selected_a_contact_that_doesnt">Bạn đã chọn một liên hệ không hỗ trợ Nhóm Signal, vì vậy đây sẽ là nhóm MMS.</string>
  <string name="AddGroupDetailsFragment_custom_mms_group_names_and_photos_will_only_be_visible_to_you">Tên nhóm MMS và ảnh sẽ chỉ hiển thị với bạn.</string>
  <string name="AddGroupDetailsFragment__remove">Xóa</string>
  <string name="AddGroupDetailsFragment__sms_contact">Liên hệ SMS</string>
  <string name="AddGroupDetailsFragment__remove_s_from_this_group">Xóa %1$s khỏi nhóm này?</string>
  <plurals name="AddGroupDetailsFragment__d_members_do_not_support_new_groups">
    <item quantity="other">%d thành viên không hỗ trợ Nhóm Mới, vì vậy nhóm này sẽ là Nhóm Cũ.</item>
  </plurals>
  <plurals name="AddGroupDetailsFragment__d_members_do_not_support_new_groups_so_this_group_cannot_be_created">
    <item quantity="other">%d thành viên không hỗ trợ Nhóm Mới, vì vậy nhóm này không thể được tạo.</item>
  </plurals>
  <!--NonGv2MemberDialog-->
  <string name="NonGv2MemberDialog_single_users_are_non_gv2_capable">Một Nhóm Cũ sẽ được tạo vì \"%1$s\" đang sử dụng phiên bản cũ của Signal. Bạn có thể tạo Nhóm Mới với họ sau khi họ cập nhật Signal, hoặc xóa họ khỏi danh sách thành viên trước khi tạo nhóm.</string>
  <plurals name="NonGv2MemberDialog_d_users_are_non_gv2_capable">
    <item quantity="other">Một Nhóm Cũ sẽ được tạo vì %1$d thành viên đang sử dụng phiên bản cũ của Signal. Bạn có thể tạo Nhóm Mới với họ sau khi họ cập nhật Signal, hoặc xóa họ khỏi danh sách thành viên trước khi tạo nhóm.</item>
  </plurals>
  <string name="NonGv2MemberDialog_single_users_are_non_gv2_capable_forced_migration">Nhóm này không thể được tạo vì \"%1$s\" đang sử dụng một phiên bản cũ của Signal. Bạn cần phải bỏ chọn họ trước khi tạo nhóm.</string>
  <plurals name="NonGv2MemberDialog_d_users_are_non_gv2_capable_forced_migration">
    <item quantity="other">Nhóm này không thể được tạo vì %1$d thành viên đang dùng phiên bản cũ của Signal. Bạn cần phải bỏ chọn họ trước khi tạo nhóm.</item>
  </plurals>
  <!--ManageGroupActivity-->
  <string name="ManageGroupActivity_member_requests_and_invites">Yêu cầu tham gia &amp; Lời mời</string>
  <string name="ManageGroupActivity_add_members">Thêm thành viên</string>
  <string name="ManageGroupActivity_edit_group_info">Sửa thông tin nhóm</string>
  <string name="ManageGroupActivity_who_can_add_new_members">Ai có thể thêm thành viên mới?</string>
  <string name="ManageGroupActivity_who_can_edit_this_groups_info">Ai có thể chỉnh sửa thông tin nhóm này?</string>
  <string name="ManageGroupActivity_group_link">Đường dẫn nhóm</string>
  <string name="ManageGroupActivity_block_group">Chặn nhóm</string>
  <string name="ManageGroupActivity_unblock_group">Bỏ chặn nhóm</string>
  <string name="ManageGroupActivity_leave_group">Rời nhóm</string>
  <string name="ManageGroupActivity_mute_notifications">Tạm im thông báo</string>
  <string name="ManageGroupActivity_custom_notifications">Thông báo tuỳ chỉnh</string>
  <string name="ManageGroupActivity_mentions">Nhắc tên</string>
  <string name="ManageGroupActivity_chat_color_and_wallpaper">Màu cuộc trò chuyện &amp; hình nền</string>
  <string name="ManageGroupActivity_until_s">Cho đến %1$s</string>
  <string name="ManageGroupActivity_always">Luôn luôn</string>
  <string name="ManageGroupActivity_off">Tắt</string>
  <string name="ManageGroupActivity_on">Bật</string>
  <string name="ManageGroupActivity_view_all_members">Xem tất cả thành viên</string>
  <string name="ManageGroupActivity_see_all">Xem tất cả</string>
  <plurals name="ManageGroupActivity_added">
    <item quantity="other">Đã thêm %d thành viên.</item>
  </plurals>
  <string name="ManageGroupActivity_only_admins_can_enable_or_disable_the_sharable_group_link">Chỉ quản trị viên mới có thể bật hoặc tắt đường dẫn nhóm có thể chia sẻ được.</string>
  <string name="ManageGroupActivity_only_admins_can_enable_or_disable_the_option_to_approve_new_members">Chỉ quản trị viên mới có thể bật hoặc tắt lựa chọn xét duyệt thành viên mới.</string>
  <string name="ManageGroupActivity_only_admins_can_reset_the_sharable_group_link">Chỉ quản trị viên mới có thể thiết lập lại đường dẫn nhóm chia sẻ được.</string>
  <string name="ManageGroupActivity_you_dont_have_the_rights_to_do_this">Bạn không có quyền thực hiện điều này</string>
  <string name="ManageGroupActivity_not_capable">Bạn đã thêm một thành viên không hỗ trợ Nhóm Signal và cần cập nhật ứng dụng Signal.</string>
  <string name="ManageGroupActivity_failed_to_update_the_group">Không thể cập nhật nhóm</string>
  <string name="ManageGroupActivity_youre_not_a_member_of_the_group">Bạn không phải thành viên nhóm này</string>
  <string name="ManageGroupActivity_failed_to_update_the_group_please_retry_later">Không thể cập nhật nhóm, vui lòng thử lại sau</string>
  <string name="ManageGroupActivity_failed_to_update_the_group_due_to_a_network_error_please_retry_later">Không thể cập nhật nhóm vì lỗi mạng, vui lòng thử lại sau</string>
  <string name="ManageGroupActivity_edit_name_and_picture">Sửa tên và ảnh</string>
  <string name="ManageGroupActivity_legacy_group">Nhóm Cũ</string>
  <string name="ManageGroupActivity_legacy_group_learn_more">Đây là Nhóm Cũ. Các tính năng như quản trị viên nhóm chỉ có trong Nhóm Mới.</string>
  <string name="ManageGroupActivity_legacy_group_upgrade">Đây là Nhóm Cũ. Để truy cập các tính năng mới như @nhắc tên và quản trị viên,</string>
  <string name="ManageGroupActivity_legacy_group_too_large">Nhóm Cũ này không thể được nâng cấp thành Nhóm Mới vì nhóm quá lớn. Kích cỡ nhóm tối đa là %1$d.</string>
  <string name="ManageGroupActivity_upgrade_this_group">nâng cấp nhóm này.</string>
  <string name="ManageGroupActivity_this_is_an_insecure_mms_group">Đây là một Nhóm MMS không bảo mật. Để nhắn tin bảo mật, mời các liên hệ của bạn vào Signal.</string>
  <string name="ManageGroupActivity_invite_now">Mời ngay</string>
  <string name="ManageGroupActivity_more">thêm</string>
  <string name="ManageGroupActivity_add_group_description">Thêm mô tả nhóm…</string>
  <!--GroupMentionSettingDialog-->
  <string name="GroupMentionSettingDialog_notify_me_for_mentions">Thông báo khi tôi được nhắc tên</string>
  <string name="GroupMentionSettingDialog_receive_notifications_when_youre_mentioned_in_muted_chats">Nhận thông báo khi bạn được nhắc tên trong cuộc trò chuyện đã im lặng?</string>
  <string name="GroupMentionSettingDialog_always_notify_me">Luôn thông báo tôi</string>
  <string name="GroupMentionSettingDialog_dont_notify_me">Không thông báo tôi</string>
  <!--ManageProfileFragment-->
  <string name="ManageProfileFragment_profile_name">Tên hồ sơ</string>
  <string name="ManageProfileFragment_username">Tên người dùng</string>
  <string name="ManageProfileFragment_about">Thông tin</string>
  <string name="ManageProfileFragment_write_a_few_words_about_yourself">Viết một vài từ về bản thân bạn</string>
  <string name="ManageProfileFragment_your_name">Tên của bạn</string>
  <string name="ManageProfileFragment_your_username">Tên người dùng của bạn</string>
  <string name="ManageProfileFragment_failed_to_set_avatar">Không thể đặt ảnh đại diện</string>
  <!--ManageRecipientActivity-->
  <string name="ManageRecipientActivity_no_groups_in_common">Không có nhóm chung</string>
  <plurals name="ManageRecipientActivity_d_groups_in_common">
    <item quantity="other">Có %d nhóm chung</item>
  </plurals>
  <plurals name="GroupMemberList_invited">
    <item quantity="other">%1$s đã mời %2$d người</item>
  </plurals>
  <!--CustomNotificationsDialogFragment-->
  <string name="CustomNotificationsDialogFragment__custom_notifications">Thông báo tuỳ chỉnh</string>
  <string name="CustomNotificationsDialogFragment__messages">Tin nhắn</string>
  <string name="CustomNotificationsDialogFragment__use_custom_notifications">Sử dụng thông báo tùy chỉnh</string>
  <string name="CustomNotificationsDialogFragment__notification_sound">Âm báo</string>
  <string name="CustomNotificationsDialogFragment__vibrate">Rung</string>
  <string name="CustomNotificationsDialogFragment__call_settings">Cài đặt cuộc gọi</string>
  <string name="CustomNotificationsDialogFragment__ringtone">Nhạc chuông</string>
  <string name="CustomNotificationsDialogFragment__enabled">Đã bật</string>
  <string name="CustomNotificationsDialogFragment__disabled">Tắt</string>
  <string name="CustomNotificationsDialogFragment__default">Mặc định</string>
  <!--ShareableGroupLinkDialogFragment-->
  <string name="ShareableGroupLinkDialogFragment__shareable_group_link">Đường dẫn nhóm có thể chia sẻ</string>
  <string name="ShareableGroupLinkDialogFragment__manage_and_share">Quản lí &amp; chia sẻ</string>
  <string name="ShareableGroupLinkDialogFragment__group_link">Đường dẫn nhóm</string>
  <string name="ShareableGroupLinkDialogFragment__share">Chia sẻ</string>
  <string name="ShareableGroupLinkDialogFragment__reset_link">Cài lại đường dẫn</string>
  <string name="ShareableGroupLinkDialogFragment__member_requests">Yêu cầu tham gia</string>
  <string name="ShareableGroupLinkDialogFragment__approve_new_members">Chấp nhận thành viên mới</string>
  <string name="ShareableGroupLinkDialogFragment__require_an_admin_to_approve_new_members_joining_via_the_group_link">Cần quản trị viên chấp nhận thành viên tham gia qua đường dẫn nhóm.</string>
  <string name="ShareableGroupLinkDialogFragment__are_you_sure_you_want_to_reset_the_group_link">Bạn có muốn cài lại đường dẫn nhóm? Người dùng khác sẽ không thể tham gia nhóm bằng đường dẫn hiện tại.</string>
  <!--GroupLinkShareQrDialogFragment-->
  <string name="GroupLinkShareQrDialogFragment__qr_code">Mã QR</string>
  <string name="GroupLinkShareQrDialogFragment__people_who_scan_this_code_will">Những người quét mã này có thể tham gia nhóm của bạn. Vẫn cần quản trị viên chấp nhận thành viên mới nếu cài đặt này được bật.</string>
  <string name="GroupLinkShareQrDialogFragment__share_code">Chia sẻ mã</string>
  <!--GV2 Invite Revoke confirmation dialog-->
  <string name="InviteRevokeConfirmationDialog_revoke_own_single_invite">Bạn có muốn thu hồi lời mời đã gửi đến %1$s?</string>
  <plurals name="InviteRevokeConfirmationDialog_revoke_others_invites">
    <item quantity="other">Bạn có muốn thu hồi %2$d lời mời gửi bởi %1$s?</item>
  </plurals>
  <!--GroupJoinBottomSheetDialogFragment-->
  <string name="GroupJoinBottomSheetDialogFragment_you_are_already_a_member">Bạn đã là thành viên</string>
  <string name="GroupJoinBottomSheetDialogFragment_join">Tham gia</string>
  <string name="GroupJoinBottomSheetDialogFragment_request_to_join">Yêu cầu tham gia</string>
  <string name="GroupJoinBottomSheetDialogFragment_unable_to_join_group_please_try_again_later">Không thể tham gia nhóm. Vui lòng thử lại sau.</string>
  <string name="GroupJoinBottomSheetDialogFragment_encountered_a_network_error">Lỗi mạng.</string>
  <string name="GroupJoinBottomSheetDialogFragment_this_group_link_is_not_active">Đường dẫn nhóm không khả dụng</string>
  <string name="GroupJoinBottomSheetDialogFragment_unable_to_get_group_information_please_try_again_later">Không thể lấy thông tin nhóm, vui lòng thử lại sau</string>
  <string name="GroupJoinBottomSheetDialogFragment_direct_join">Bạn có muốn tham gia nhóm này và công khai tên và ảnh đại diện với các thành viên trong nhóm?</string>
  <string name="GroupJoinBottomSheetDialogFragment_admin_approval_needed">Cần một quản trị viên chấp nhận yêu cầu trước khi bạn tham gia nhóm này. Khi bạn yêu cầu tham gia, tên và ảnh đại diện của bạn sẽ được công khai với các thành viên nhóm.</string>
  <plurals name="GroupJoinBottomSheetDialogFragment_group_dot_d_members">
    <item quantity="other">Nhóm · %1$d thành viên</item>
  </plurals>
  <!--GroupJoinUpdateRequiredBottomSheetDialogFragment-->
  <string name="GroupJoinUpdateRequiredBottomSheetDialogFragment_update_signal_to_use_group_links">Cập nhật Signal để dùng liên kết nhóm</string>
  <string name="GroupJoinUpdateRequiredBottomSheetDialogFragment_update_message">Phiên bản của Signal bạn đang sử dụng không hỗ trợ đường dẫn nhóm này. Cập nhật lên phiên bản mới nhất để tham gia nhóm này bằng đường dẫn.</string>
  <string name="GroupJoinUpdateRequiredBottomSheetDialogFragment_update_signal">Cập nhật Signal</string>
  <string name="GroupJoinUpdateRequiredBottomSheetDialogFragment_update_linked_device_message">Một hoặc nhiều thiết bị được liên kết của bạn đang sử dụng phiên bản của Signal không hỗ trợ đường dẫn nhóm. Hãy cập nhật Signal trên (các) thiết bị được liên kết của bạn để tham gia nhóm này.</string>
  <string name="GroupJoinUpdateRequiredBottomSheetDialogFragment_group_link_is_not_valid">Đường dẫn nhóm không hợp lệ</string>
  <!--GroupInviteLinkEnableAndShareBottomSheetDialogFragment-->
  <string name="GroupInviteLinkEnableAndShareBottomSheetDialogFragment_invite_friends">Mời bạn bè</string>
  <string name="GroupInviteLinkEnableAndShareBottomSheetDialogFragment_share_a_link_with_friends_to_let_them_quickly_join_this_group">Chia sẻ đường dẫn với bạn bè để họ có thể tham gia nhanh vào nhóm này.</string>
  <string name="GroupInviteLinkEnableAndShareBottomSheetDialogFragment_enable_and_share_link">Bật và chia sẻ đường dẫn</string>
  <string name="GroupInviteLinkEnableAndShareBottomSheetDialogFragment_share_link">Chia sẻ đường dẫn</string>
  <string name="GroupInviteLinkEnableAndShareBottomSheetDialogFragment_unable_to_enable_group_link_please_try_again_later">Không thể bật đường dẫn nhóm. Xin hãy thử lại sau</string>
  <string name="GroupInviteLinkEnableAndShareBottomSheetDialogFragment_encountered_a_network_error">Lỗi mạng.</string>
  <string name="GroupInviteLinkEnableAndShareBottomSheetDialogFragment_you_dont_have_the_right_to_enable_group_link">Bạn không có quyền bật đường dẫn nhóm. Vui lòng hỏi quản trị viên.</string>
  <string name="GroupInviteLinkEnableAndShareBottomSheetDialogFragment_you_are_not_currently_a_member_of_the_group">Bạn hiện không phải là thành viên nhóm này.</string>
  <!--GV2 Request confirmation dialog-->
  <string name="RequestConfirmationDialog_add_s_to_the_group">Thêm \"%1$s\" vào nhóm?</string>
  <string name="RequestConfirmationDialog_deny_request_from_s">Từ chối yêu cầu tham gia của \"%1$s\"?</string>
  <string name="RequestConfirmationDialog_add">Thêm</string>
  <string name="RequestConfirmationDialog_deny">Từ chối</string>
  <!--ImageEditorHud-->
  <string name="ImageEditorHud_blur_faces">Làm mờ mặt</string>
  <string name="ImageEditorHud_new_blur_faces_or_draw_anywhere_to_blur">Mới: Làm mờ mặt hoặc vẽ để làm mờ</string>
  <string name="ImageEditorHud_draw_anywhere_to_blur">Vẽ để làm mờ bất cứ đâu</string>
  <string name="ImageEditorHud_draw_to_blur_additional_faces_or_areas">Vẽ để làm mờ thêm mặt hoặc khu vực</string>
  <!--InputPanel-->
  <string name="InputPanel_tap_and_hold_to_record_a_voice_message_release_to_send">Nhấn và giữ để ghi âm tin nhắn thoại, thả ra để gửi</string>
  <!--InviteActivity-->
  <string name="InviteActivity_share">Chia sẻ</string>
  <string name="InviteActivity_share_with_contacts">Chia sẻ với liên hệ</string>
  <string name="InviteActivity_cancel">Hủy bỏ</string>
  <string name="InviteActivity_sending">Đang gửi…</string>
  <string name="InviteActivity_invitations_sent">Đã gửi lời mời!</string>
<<<<<<< HEAD
  <string name="InviteActivity_invite_to_signal">Mời dùng Molly</string>
  <plurals name="InviteActivity_send_sms_to_friends">
    <item quantity="other">GỬI SMS ĐẾN %d BẠN</item>
  </plurals>
=======
  <string name="InviteActivity_invite_to_signal">Mời dùng Signal</string>
>>>>>>> 520fe481
  <plurals name="InviteActivity_send_sms_invites">
    <item quantity="other">GỬI %d LỜI MỜI QUA SMS?</item>
  </plurals>
  <string name="InviteActivity_lets_switch_to_signal">Hãy chuyển sang dùng Molly: %1$s</string>
  <string name="InviteActivity_no_app_to_share_to">Có vẻ như bạn không có bất kỳ ứng dụng nào để chia sẻ.</string>
  <!--LearnMoreTextView-->
  <string name="LearnMoreTextView_learn_more">Tìm hiểu thêm</string>
  <!--LongMessageActivity-->
  <string name="LongMessageActivity_unable_to_find_message">Không thể tìm tin nhắn</string>
  <string name="LongMessageActivity_message_from_s">Tin nhắn từ %1$s</string>
  <string name="LongMessageActivity_your_message">Tin nhắn của bạn</string>
  <!--MessageRetrievalService-->
  <string name="MessageRetrievalService_signal">Molly</string>
  <string name="MessageRetrievalService_background_connection_enabled">Kết nối duới nền đã chạy</string>
  <!--MmsDownloader-->
  <string name="MmsDownloader_error_reading_mms_settings">Lỗi xem cài đặt nhà cung cấp MMS không dây</string>
  <!--MediaOverviewActivity-->
  <string name="MediaOverviewActivity_Media">Đa phương tiện</string>
  <string name="MediaOverviewActivity_Files">Tệp</string>
  <string name="MediaOverviewActivity_Audio">Âm thanh</string>
  <string name="MediaOverviewActivity_All">Tất cả</string>
  <plurals name="MediaOverviewActivity_Media_delete_confirm_title">
    <item quantity="other">Xóa các mục đã chọn?</item>
  </plurals>
  <plurals name="MediaOverviewActivity_Media_delete_confirm_message">
    <item quantity="other">Thao tác này sẽ xóa vĩnh viễn %1$d tệp đã chọn. Các tin nhắn có liên kết với tệp này cũng sẽ bị xóa.</item>
  </plurals>
  <string name="MediaOverviewActivity_Media_delete_progress_title">Đang xóa</string>
  <string name="MediaOverviewActivity_Media_delete_progress_message">Đang xóa tin nhắn…</string>
  <string name="MediaOverviewActivity_Select_all">Chọn tất cả</string>
  <string name="MediaOverviewActivity_collecting_attachments">Đang thu thập tệp đính kèm…</string>
  <string name="MediaOverviewActivity_Sort_by">Sắp xếp theo</string>
  <string name="MediaOverviewActivity_Newest">Mới nhất</string>
  <string name="MediaOverviewActivity_Oldest">Cũ nhất</string>
  <string name="MediaOverviewActivity_Storage_used">Bộ nhớ đã sử dung</string>
  <string name="MediaOverviewActivity_All_storage_use">Tất cả dung lượng bộ nhớ</string>
  <string name="MediaOverviewActivity_Grid_view_description">Hiển thị theo ô</string>
  <string name="MediaOverviewActivity_List_view_description">Hiển thị theo danh sách</string>
  <string name="MediaOverviewActivity_Selected_description">Đã chọn</string>
  <plurals name="MediaOverviewActivity_d_items_s">
    <item quantity="other">%1$d mục %2$s</item>
  </plurals>
  <plurals name="MediaOverviewActivity_d_items">
    <item quantity="other">%1$d mục</item>
  </plurals>
  <string name="MediaOverviewActivity_file">Tệp</string>
  <string name="MediaOverviewActivity_audio">Âm thanh</string>
  <string name="MediaOverviewActivity_video">Video</string>
  <string name="MediaOverviewActivity_image">Hình ảnh</string>
  <string name="MediaOverviewActivity_voice_message">Tin nhắn thoại</string>
  <string name="MediaOverviewActivity_sent_by_s">Được gửi từ %1$s</string>
  <string name="MediaOverviewActivity_sent_by_you">Được gửi từ bạn</string>
  <string name="MediaOverviewActivity_sent_by_s_to_s">Được gửi từ %1$s tới %2$s</string>
  <string name="MediaOverviewActivity_sent_by_you_to_s">Được gửi từ bạn tới %1$s</string>
  <!--Megaphones-->
  <string name="Megaphones_introducing_reactions">Xin giới thiệu tính năng Bày tỏ cảm xúc</string>
  <string name="Megaphones_tap_and_hold_any_message_to_quicky_share_how_you_feel">Nhấn giữ một tin nhắn để bày tỏ cảm xúc.</string>
  <string name="Megaphones_remind_me_later">Nhắc tôi sau</string>
  <string name="Megaphones_verify_your_signal_pin">Xác minh mã PIN Signal của bạn</string>
  <string name="Megaphones_well_occasionally_ask_you_to_verify_your_pin">Thỉnh thoảng chúng tôi sẽ yêu cầu bạn nhập lại mã PIN để giúp bạn ghi nhớ.</string>
  <string name="Megaphones_verify_pin">Xác minh mã PIN</string>
  <string name="Megaphones_get_started">Bắt đầu</string>
  <string name="Megaphones_new_group">Tạo nhóm mới</string>
  <string name="Megaphones_invite_friends">Mời bạn bè</string>
  <string name="Megaphones_use_sms">Sử dụng SMS</string>
  <string name="Megaphones_appearance">Diện mạo</string>
  <!--NotificationBarManager-->
  <string name="NotificationBarManager_signal_call_in_progress">Đang tiến hành cuộc gọi Signal </string>
  <string name="NotificationBarManager__establishing_signal_call">Đang thiết lập cuộc gọi Signal</string>
  <string name="NotificationBarManager__incoming_signal_call">Cuộc gọi đến Signal</string>
  <string name="NotificationBarManager__stopping_signal_call_service">Dừng dịch vụ gọi thoại Signal</string>
  <string name="NotificationBarManager__answer_call">Trả lời cuộc gọi</string>
  <string name="NotificationBarManager__end_call">Kết thúc cuộc gọi.</string>
  <string name="NotificationBarManager__cancel_call">Huỷ cuộc gọi</string>
  <string name="NotificationBarManager__join_call">Tham gia cuộc gọi</string>
  <!--NotificationsMegaphone-->
  <string name="NotificationsMegaphone_turn_on_notifications">Bật thông báo?</string>
  <string name="NotificationsMegaphone_never_miss_a_message">Không bao giờ bỏ lỡ tin nhắn từ liên hệ và nhóm của bạn.</string>
  <string name="NotificationsMegaphone_turn_on">Bật</string>
  <string name="NotificationsMegaphone_not_now">Để sau</string>
  <!--NotificationMmsMessageRecord-->
  <string name="NotificationMmsMessageRecord_multimedia_message">Tin nhắn đa phương tiện</string>
  <string name="NotificationMmsMessageRecord_downloading_mms_message">Đang tải xuống tin nhắn MMS</string>
  <string name="NotificationMmsMessageRecord_error_downloading_mms_message">Lỗi tải tin nhắn MMS, nhấn để thử lại</string>
  <!--MediaPickerActivity-->
  <string name="MediaPickerActivity_send_to">Gửi tới %s</string>
  <string name="MediaPickerActivity__menu_open_camera">Mở camera</string>
  <!--MediaSendActivity-->
  <string name="MediaSendActivity_add_a_caption">Thêm chú thích…</string>
  <string name="MediaSendActivity_an_item_was_removed_because_it_exceeded_the_size_limit">Một mục đã bị bỏ chọn vì quá kích cỡ giới hạn</string>
  <string name="MediaSendActivity_an_item_was_removed_because_it_had_an_unknown_type">Một mục đã được loại bỏ vì không rõ định dạng</string>
  <string name="MediaSendActivity_an_item_was_removed_because_it_exceeded_the_size_limit_or_had_an_unknown_type">Một mục đã được loại bỏ vì quá giới hạn kích cỡ hoặc không rõ định dạng</string>
  <string name="MediaSendActivity_camera_unavailable">Máy ảnh không khả dụng</string>
  <string name="MediaSendActivity_message_to_s">Tin nhắn đến %s</string>
  <string name="MediaSendActivity_message">Tin nhắn</string>
  <string name="MediaSendActivity_select_recipients">Chọn người nhận</string>
  <string name="MediaSendActivity_signal_needs_access_to_your_contacts">Molly cần quyền truy cập danh bạ để hiển thị chúng.</string>
  <string name="MediaSendActivity_signal_needs_contacts_permission_in_order_to_show_your_contacts_but_it_has_been_permanently_denied">Molly cần quyền truy cập Danh bạ để hiển thị các liên hệ của bạn, nhưng đã bị từ chối vĩnh viễn. Vui lòng mở cài đặt ứng dụng, chọn \"Quyền\" và bật \"Danh bạ\".</string>
  <plurals name="MediaSendActivity_cant_share_more_than_n_items">
    <item quantity="other">Bạn không thể chia sẻ quá %d mục.</item>
  </plurals>
  <string name="MediaSendActivity_select_recipients_description">Chọn người nhận</string>
  <string name="MediaSendActivity_tap_here_to_make_this_message_disappear_after_it_is_viewed">Nhấn vào đây để khiến tin nhắn tự hủy sau khi đã được xem.</string>
  <!--MediaRepository-->
  <string name="MediaRepository_all_media">Tất cả tập tin đa phương tiện</string>
  <string name="MediaRepository__camera">Máy ảnh</string>
  <!--MessageDecryptionUtil-->
  <string name="MessageDecryptionUtil_failed_to_decrypt_message">Giải mã tin nhắn không thành công</string>
  <string name="MessageDecryptionUtil_tap_to_send_a_debug_log">Nhấn để gửi ghi chú lỗi</string>
  <!--MessageRecord-->
  <string name="MessageRecord_unknown">Vô danh</string>
  <string name="MessageRecord_message_encrypted_with_a_legacy_protocol_version_that_is_no_longer_supported">Đã nhận một tin nhắn được mã hóa bởi phiên bản Signal cũ và không còn được hỗ trợ. Hãy nhắc người gửi cập nhật phiên bản mới nhất và gửi lại tin nhắn.</string>
  <string name="MessageRecord_left_group">Bạn đã rời nhóm.</string>
  <string name="MessageRecord_you_updated_group">Bạn đã cập nhật nhóm.</string>
  <string name="MessageRecord_the_group_was_updated">Nhóm đã được cập nhật.</string>
  <string name="MessageRecord_you_called_date">Bạn đã gọi · %1$s</string>
  <string name="MessageRecord_missed_audio_call_date">Cuộc gọi âm thanh nhỡ · %1$s</string>
  <string name="MessageRecord_missed_video_call_date">Cuộc gọi video nhỡ · %1$s</string>
  <string name="MessageRecord_s_updated_group">%s đã cập nhật nhóm.</string>
  <string name="MessageRecord_s_called_you_date">%1$s đã gọi cho bạn · %2$s</string>
  <string name="MessageRecord_s_joined_signal">%s đang sử dụng Signal!</string>
  <string name="MessageRecord_you_disabled_disappearing_messages">Bạn đã tắt tính năng tự hủy tin nhắn.</string>
  <string name="MessageRecord_s_disabled_disappearing_messages">%1$s đã tắt tính năng tự hủy tin nhắn.</string>
  <string name="MessageRecord_you_set_disappearing_message_time_to_s">Bạn đã đặt tự hủy tin nhắn sau %1$s.</string>
  <string name="MessageRecord_s_set_disappearing_message_time_to_s">%1$s đã đặt tự hủy tin nhắn sau %2$s.</string>
  <string name="MessageRecord_disappearing_message_time_set_to_s">Tin nhắn sẽ tự hủy sau %1$s.</string>
  <string name="MessageRecord_this_group_was_updated_to_a_new_group">Nhóm này đã được cập nhật thành Nhóm Mới.</string>
  <string name="MessageRecord_you_couldnt_be_added_to_the_new_group_and_have_been_invited_to_join">Bạn không thể được thêm vào Nhóm Mới và đã được mời tham gia.</string>
  <string name="MessageRecord_chat_session_refreshed">Đã làm mới phiên trò chuyện</string>
  <plurals name="MessageRecord_members_couldnt_be_added_to_the_new_group_and_have_been_invited">
    <item quantity="other">%1$s thành viên không thể được thêm vào Nhóm Mới và đã được mời tham gia.</item>
  </plurals>
  <plurals name="MessageRecord_members_couldnt_be_added_to_the_new_group_and_have_been_removed">
    <item quantity="other">%1$s thành viên không thể được thêm vào Nhóm Mới và đã được xóa khỏi nhóm.</item>
  </plurals>
  <!--Profile change updates-->
  <string name="MessageRecord_changed_their_profile_name_to">%1$s đã đổi tên hồ sơ thành %2$s.</string>
  <string name="MessageRecord_changed_their_profile_name_from_to">%1$s đã đổi tên hồ sơ từ %2$s thành %3$s.</string>
  <string name="MessageRecord_changed_their_profile">%1$s đã đổi hồ sơ.</string>
  <!--GV2 specific-->
  <string name="MessageRecord_you_created_the_group">Bạn đã tạo nhóm.</string>
  <string name="MessageRecord_group_updated">Nhóm được cập nhật.</string>
  <string name="MessageRecord_invite_friends_to_this_group">Mời bạn bè vào nhóm này qua một đường dẫn nhóm</string>
  <!--GV2 member additions-->
  <string name="MessageRecord_you_added_s">Bạn đã thêm %1$s</string>
  <string name="MessageRecord_s_added_s">%1$s đã thêm %2$s.</string>
  <string name="MessageRecord_s_added_you">%1$s đã thêm bạn vào nhóm.</string>
  <string name="MessageRecord_you_joined_the_group">Bạn đã tham gia nhóm.</string>
  <string name="MessageRecord_s_joined_the_group">%1$s đã tham gia nhóm.</string>
  <!--GV2 member removals-->
  <string name="MessageRecord_you_removed_s">Bạn đã xóa %1$s.</string>
  <string name="MessageRecord_s_removed_s">%1$s đã xóa %2$s.</string>
  <string name="MessageRecord_s_removed_you_from_the_group">%1$s đã xóa bạn khỏi nhóm.</string>
  <string name="MessageRecord_you_left_the_group">Bạn đã rời nhóm.</string>
  <string name="MessageRecord_s_left_the_group">%1$s đã rời nhóm.</string>
  <string name="MessageRecord_you_are_no_longer_in_the_group">Bạn không còn trong nhóm này.</string>
  <string name="MessageRecord_s_is_no_longer_in_the_group">%1$s không còn trong nhóm này.</string>
  <!--GV2 role change-->
  <string name="MessageRecord_you_made_s_an_admin">Bạn đã chọn %1$s làm quản trị viên.</string>
  <string name="MessageRecord_s_made_s_an_admin">%1$s đã chọn %2$s làm quản trị viên.</string>
  <string name="MessageRecord_s_made_you_an_admin">%1$s đã chọn bạn làm quản trị viên.</string>
  <string name="MessageRecord_you_revoked_admin_privileges_from_s">Bạn đã thu hồi quyền quản trị của %1$s.</string>
  <string name="MessageRecord_s_revoked_admin_privileges_from_s">%1$s đã thu hồi quyền quản trị của %2$s.</string>
  <string name="MessageRecord_s_is_now_an_admin">%1$s đã trở thành quản trị viên.</string>
  <string name="MessageRecord_you_are_now_an_admin">Bạn đang là quản trị viên.</string>
  <string name="MessageRecord_s_is_no_longer_an_admin">%1$s không còn là quản trị viên.</string>
  <string name="MessageRecord_you_are_no_longer_an_admin">Bạn không còn là quản trị viên.</string>
  <!--GV2 invitations-->
  <string name="MessageRecord_you_invited_s_to_the_group">Bạn đã mời %1$s vào nhóm.</string>
  <string name="MessageRecord_s_invited_you_to_the_group">%1$s đã mời bạn vào nhóm.</string>
  <plurals name="MessageRecord_s_invited_members">
    <item quantity="other">%1$s đã mời %2$d người vào nhóm.</item>
  </plurals>
  <string name="MessageRecord_you_were_invited_to_the_group">Bạn đã được mời vào nhóm.</string>
  <plurals name="MessageRecord_d_people_were_invited_to_the_group">
    <item quantity="other">%1$d người đã được mời vào nhóm.</item>
  </plurals>
  <!--GV2 invitation revokes-->
  <plurals name="MessageRecord_you_revoked_invites">
    <item quantity="other">Bạn đã thu hồi %1$d lời mời vào nhóm.</item>
  </plurals>
  <plurals name="MessageRecord_s_revoked_invites">
    <item quantity="other">%1$s đã thu hồi %2$d lời mời vào nhóm.</item>
  </plurals>
  <string name="MessageRecord_someone_declined_an_invitation_to_the_group">Ai đó đã từ chối lời mời vào nhóm.</string>
  <string name="MessageRecord_you_declined_the_invitation_to_the_group">Bạn đã từ chối lời mời vào nhóm.</string>
  <string name="MessageRecord_s_revoked_your_invitation_to_the_group">%1$s đã thu hồi lời mời bạn vào nhóm.</string>
  <string name="MessageRecord_an_admin_revoked_your_invitation_to_the_group">Một quản trị viên đã thu hồi lời mời bạn vào nhóm.</string>
  <plurals name="MessageRecord_d_invitations_were_revoked">
    <item quantity="other">%1$d lời mời vào nhóm đã được thu hồi.</item>
  </plurals>
  <!--GV2 invitation acceptance-->
  <string name="MessageRecord_you_accepted_invite">Bạn đã chấp nhận lời mời vào nhóm.</string>
  <string name="MessageRecord_s_accepted_invite">%1$s đã chấp nhận lời mời vào nhóm.</string>
  <string name="MessageRecord_you_added_invited_member_s">Bạn đã thêm thành viên được mời %1$s.</string>
  <string name="MessageRecord_s_added_invited_member_s">%1$s đã thêm thành viên được mời %2$s.</string>
  <!--GV2 title change-->
  <string name="MessageRecord_you_changed_the_group_name_to_s">Bạn đã đổi tên nhóm thành \"%1$s\".</string>
  <string name="MessageRecord_s_changed_the_group_name_to_s">%1$s đã đổi tên nhóm thành \"%2$s\".</string>
  <string name="MessageRecord_the_group_name_has_changed_to_s">Tên nhóm đã được đổi thành \"%1$s\".</string>
  <!--GV2 description change-->
  <string name="MessageRecord_you_changed_the_group_description">Bạn đã sửa mô tả nhóm</string>
  <string name="MessageRecord_s_changed_the_group_description">%1$s đã sửa mô tả nhóm</string>
  <string name="MessageRecord_the_group_description_has_changed">Mô tả nhóm đã được sửa.</string>
  <!--GV2 avatar change-->
  <string name="MessageRecord_you_changed_the_group_avatar">Bạn đã đổi ảnh nhóm.</string>
  <string name="MessageRecord_s_changed_the_group_avatar">%1$s đã đổi ảnh nhóm.</string>
  <string name="MessageRecord_the_group_group_avatar_has_been_changed">Ảnh nhóm đã được thay đổi.</string>
  <!--GV2 attribute access level change-->
  <string name="MessageRecord_you_changed_who_can_edit_group_info_to_s">Bạn đã đổi những người có quyền sửa thông tin nhóm thành \"%1$s\".</string>
  <string name="MessageRecord_s_changed_who_can_edit_group_info_to_s">%1$s đã đổi những người có quyền sửa thông tin nhóm thành \"%2$s\".</string>
  <string name="MessageRecord_who_can_edit_group_info_has_been_changed_to_s">Những người có quyền thay đổi thông tin nhóm đã được sửa thành \"%1$s\".</string>
  <!--GV2 membership access level change-->
  <string name="MessageRecord_you_changed_who_can_edit_group_membership_to_s">Bạn đã đổi những người có quyền quản lí thành viên thành \"%1$s\".</string>
  <string name="MessageRecord_s_changed_who_can_edit_group_membership_to_s">%1$s đã đổi những người có quyền quản lí thành viên thành \"%2$s\".</string>
  <string name="MessageRecord_who_can_edit_group_membership_has_been_changed_to_s">Những người có quyền quản lí thành viên đã được sửa thành \"%1$s\".</string>
  <!--GV2 announcement group change-->
  <string name="MessageRecord_you_allow_all_members_to_send">Bạn đã thay đổi cài đặt nhóm để cho phép tất cả thành viên gửi tin nhắn.</string>
  <string name="MessageRecord_you_allow_only_admins_to_send">Bạn đã thay đổi cài đặt nhóm để chỉ cho phép người quản trị gửi tin nhắn.</string>
  <string name="MessageRecord_allow_all_members_to_send">Cài đặt nhóm được thay đổi để cho phép tất cả thành viên được gửi tin nhắn.</string>
  <string name="MessageRecord_allow_only_admins_to_send">Cài đặt nhóm đã được thay đổi để chỉ cho phép người quản trị gửi tin nhắn.</string>
  <!--GV2 group link invite access level change-->
  <string name="MessageRecord_you_turned_on_the_group_link_with_admin_approval_off">Bạn đã bật đường dẫn nhóm không yêu cầu quản trị viên xét duyệt.</string>
  <string name="MessageRecord_you_turned_on_the_group_link_with_admin_approval_on">Bạn đã bật đường dẫn nhóm bắt buộc quản trị viên xét duyệt.</string>
  <string name="MessageRecord_you_turned_off_the_group_link">Bạn đã tắt đường dẫn nhóm.</string>
  <string name="MessageRecord_s_turned_on_the_group_link_with_admin_approval_off">%1$s đã bật đường dẫn nhóm không yêu cầu quản trị viên xét duyệt</string>
  <string name="MessageRecord_s_turned_on_the_group_link_with_admin_approval_on">%1$s đã bật đường dẫn nhóm bắt buộc quản trị viên xét duyệt</string>
  <string name="MessageRecord_s_turned_off_the_group_link">%1$s đã tắt đường dẫn nhóm.</string>
  <string name="MessageRecord_the_group_link_has_been_turned_on_with_admin_approval_off">Đường dẫn nhóm đã được bật với cài đặt quản trị viên xét duyệt ở trạng thái Tắt.</string>
  <string name="MessageRecord_the_group_link_has_been_turned_on_with_admin_approval_on">Đường dẫn nhóm đã được bật với cài đặt quản trị viên xét duyệt ở trạng thái Bật</string>
  <string name="MessageRecord_the_group_link_has_been_turned_off">Đường dẫn nhóm đã được tắt.</string>
  <string name="MessageRecord_you_turned_off_admin_approval_for_the_group_link">Bạn đã tắt cài đặt quản trị viên xét duyệt cho đường dẫn nhóm.</string>
  <string name="MessageRecord_s_turned_off_admin_approval_for_the_group_link">%1$s đã tắt cài đặt quản trị viên xét duyệt cho đường dẫn nhóm.</string>
  <string name="MessageRecord_the_admin_approval_for_the_group_link_has_been_turned_off">Cài đặt quản trị viên xét duyệt cho đường dẫn nhóm đã được tắt.</string>
  <string name="MessageRecord_you_turned_on_admin_approval_for_the_group_link">Bạn đã bật cài đặt quản trị viên xét duyệt cho đường dẫn nhóm.</string>
  <string name="MessageRecord_s_turned_on_admin_approval_for_the_group_link">%1$s đã bật cài đặt quản trị viên xét duyệt cho đường dẫn nhóm.</string>
  <string name="MessageRecord_the_admin_approval_for_the_group_link_has_been_turned_on">Cài đặt quản trị viên xét duyệt cho đường dẫn nhóm đã được bật.</string>
  <!--GV2 group link reset-->
  <string name="MessageRecord_you_reset_the_group_link">Bạn đã đặt lại đường dẫn nhóm.</string>
  <string name="MessageRecord_s_reset_the_group_link">%1$s đã đặt lại đường dẫn nhóm.</string>
  <string name="MessageRecord_the_group_link_has_been_reset">Đường dẫn nhóm đã được đặt lại.</string>
  <!--GV2 group link joins-->
  <string name="MessageRecord_you_joined_the_group_via_the_group_link">Bạn đã tham gia nhóm qua đường dẫn nhóm.</string>
  <string name="MessageRecord_s_joined_the_group_via_the_group_link">%1$s đã tham gia nhóm qua đường dẫn nhóm.</string>
  <!--GV2 group link requests-->
  <string name="MessageRecord_you_sent_a_request_to_join_the_group">Bạn đã gửi yêu cầu tham gia nhóm.</string>
  <string name="MessageRecord_s_requested_to_join_via_the_group_link">%1$s đã yêu cầu tham gia nhóm qua đường dẫn nhóm.</string>
  <!--GV2 group link approvals-->
  <string name="MessageRecord_s_approved_your_request_to_join_the_group">%1$s đã chấp nhận yêu cầu tham gia nhóm của bạn.</string>
  <string name="MessageRecord_s_approved_a_request_to_join_the_group_from_s">%1$s đã chấp nhận yêu cầu tham gia nhóm của %2$s.</string>
  <string name="MessageRecord_you_approved_a_request_to_join_the_group_from_s">Bạn đã chấp nhận yêu cầu tham gia nhóm của %1$s.</string>
  <string name="MessageRecord_your_request_to_join_the_group_has_been_approved">Yêu cầu tham gia nhóm của bạn đã được chấp nhận.</string>
  <string name="MessageRecord_a_request_to_join_the_group_from_s_has_been_approved">Yêu cầu tham gia nhóm của %1$s đã được chấp nhận.</string>
  <!--GV2 group link deny-->
  <string name="MessageRecord_your_request_to_join_the_group_has_been_denied_by_an_admin">Yêu cầu tham gia nhóm của bạn đã bị từ chối bởi một quản trị viên.</string>
  <string name="MessageRecord_s_denied_a_request_to_join_the_group_from_s">%1$s đã từ chối yêu cầu tham gia nhóm của %2$s.</string>
  <string name="MessageRecord_a_request_to_join_the_group_from_s_has_been_denied">Yêu cầu tham gia nhóm của %1$s đã bị từ chối.</string>
  <string name="MessageRecord_you_canceled_your_request_to_join_the_group">Bạn đã hủy yêu cầu tham gia nhóm.</string>
  <string name="MessageRecord_s_canceled_their_request_to_join_the_group">%1$s đã hủy yêu cầu tham gia nhóm.</string>
  <!--End of GV2 specific update messages-->
  <string name="MessageRecord_your_safety_number_with_s_has_changed">Mã số an toàn của bạn với %s đã thay đổi.</string>
  <string name="MessageRecord_you_marked_your_safety_number_with_s_verified">Bạn đã xác minh mã số an toàn với %s</string>
  <string name="MessageRecord_you_marked_your_safety_number_with_s_verified_from_another_device">Bạn đã xác minh mã số an toàn với %s từ thiết bị khác</string>
  <string name="MessageRecord_you_marked_your_safety_number_with_s_unverified">Bạn đã hủy xác minh mã số an toàn với %s</string>
  <string name="MessageRecord_you_marked_your_safety_number_with_s_unverified_from_another_device">Bạn đã hủy xác minh mã số an toàn với %s từ thiết bị khác</string>
  <string name="MessageRecord_a_message_from_s_couldnt_be_delivered">Một tin nhắn từ %s không thể được gửi</string>
  <!--Group Calling update messages-->
  <string name="MessageRecord_s_started_a_group_call_s">%1$s đã bắt đầu cuộc gọi nhóm · %2$s</string>
  <string name="MessageRecord_s_is_in_the_group_call_s">%1$s đang trong cuộc gọi nhóm · %2$s</string>
  <string name="MessageRecord_you_are_in_the_group_call_s1">Bạn đang trong cuộc gọi nhóm · %1$s</string>
  <string name="MessageRecord_s_and_s_are_in_the_group_call_s1">%1$s và %2$s đang trong cuộc gọi nhóm · %3$s</string>
  <string name="MessageRecord_group_call_s">Cuộc gọi nhóm · %1$s</string>
  <string name="MessageRecord_s_started_a_group_call">%1$s đã bắt đầu cuộc gọi nhóm</string>
  <string name="MessageRecord_s_is_in_the_group_call">%1$s đang trong cuộc gọi nhóm</string>
  <string name="MessageRecord_you_are_in_the_group_call">Bạn đang trong cuộc gọi nhóm</string>
  <string name="MessageRecord_s_and_s_are_in_the_group_call">%1$s và %2$s đang trong cuộc gọi nhóm</string>
  <string name="MessageRecord_group_call">Cuộc gọi nhóm</string>
  <string name="MessageRecord_you">Bạn</string>
  <plurals name="MessageRecord_s_s_and_d_others_are_in_the_group_call_s">
    <item quantity="other">%1$s, %2$s, và %3$d người khác đang trong cuộc gọi nhóm · %4$s</item>
  </plurals>
  <plurals name="MessageRecord_s_s_and_d_others_are_in_the_group_call">
    <item quantity="other">%1$s, %2$s, và %3$d người khác đang trong cuộc gọi nhóm</item>
  </plurals>
  <!--MessageRequestBottomView-->
  <string name="MessageRequestBottomView_accept">Chấp nhận</string>
  <string name="MessageRequestBottomView_continue">Tiếp tục</string>
  <string name="MessageRequestBottomView_delete">Xóa</string>
  <string name="MessageRequestBottomView_block">Chặn</string>
  <string name="MessageRequestBottomView_unblock">Bỏ chặn</string>
  <string name="MessageRequestBottomView_do_you_want_to_let_s_message_you_they_wont_know_youve_seen_their_messages_until_you_accept">Cho phép %1$s nhắn tin với bạn, đồng thời chia sẻ tên và ảnh đại diện của bạn với họ? Họ sẽ không biết là bạn đã đọc tin nhắn cho tới khi bạn chấp nhận.</string>
  <string name="MessageRequestBottomView_do_you_want_to_let_s_message_you_wont_receive_any_messages_until_you_unblock_them">Cho phép %1$s nhắn tin với bạn, đồng thời chia sẻ tên và ảnh đại diện của bạn với họ? Bạn sẽ không nhận thêm tin nhắn mới nếu bạn cho tới khi bạn bỏ chặn họ.</string>
  <string name="MessageRequestBottomView_continue_your_conversation_with_this_group_and_share_your_name_and_photo">Tiếp tục cuộc trò chuyện với nhóm này và chia sẻ tên và ảnh đại diện của bạn với các thành viên?</string>
  <string name="MessageRequestBottomView_upgrade_this_group_to_activate_new_features">Nâng cấp nhóm này để kích hoạt các tính năng mới như @nhắc tên và quản trị viên. Các thành viên chưa chia sẻ tên hoặc ảnh đại diện trong nhóm này sẽ được mời tham gia. </string>
  <string name="MessageRequestBottomView_this_legacy_group_can_no_longer_be_used">Nhóm Cũ này không thể được sử dụng vì nhóm quá lớn. Kích cỡ tối đa của nhóm là %1$d.</string>
  <string name="MessageRequestBottomView_continue_your_conversation_with_s_and_share_your_name_and_photo">Tiếp tục cuộc trò chuyện với %1$s và chia sẻ tên và ảnh đại diện của bạn với họ?</string>
  <string name="MessageRequestBottomView_do_you_want_to_join_this_group_they_wont_know_youve_seen_their_messages_until_you_accept">Tham gia nhóm này và chia sẻ tên và ảnh đại diện của bạn với các thành viên nhóm? Họ sẽ không biết là bạn đã đọc tin nhắn cho tới khi bạn chấp nhận.</string>
  <string name="MessageRequestBottomView_join_this_group_they_wont_know_youve_seen_their_messages_until_you_accept">Tham gia vào nhóm này? Họ sẽ không biết là bạn đã đọc tin nhắn của họ cho tới khi bạn đồng ý.</string>
  <string name="MessageRequestBottomView_unblock_this_group_and_share_your_name_and_photo_with_its_members">Bỏ chặn nhóm này và chia sẻ tên và ảnh đại diện của bạn với thành viên nhóm? Bạn sẽ không nhận thêm tin nhắn mới cho tới khi bạn bỏ chặn họ.</string>
  <string name="MessageRequestProfileView_view">Xem</string>
  <string name="MessageRequestProfileView_member_of_one_group">Thành viên của %1$s</string>
  <string name="MessageRequestProfileView_member_of_two_groups">Thành viên của %1$s và %2$s</string>
  <string name="MessageRequestProfileView_member_of_many_groups">Thành viên của %1$s, %2$s và %3$s</string>
  <plurals name="MessageRequestProfileView_members">
    <item quantity="other">%1$d thành viên</item>
  </plurals>
  <plurals name="MessageRequestProfileView_members_and_invited">
    <item quantity="other">%1$d thành viên (+%2$d đã được mời)</item>
  </plurals>
  <plurals name="MessageRequestProfileView_member_of_d_additional_groups">
    <item quantity="other">%d nhóm khác</item>
  </plurals>
  <!--PassphraseChangeActivity-->
  <string name="PassphraseChangeActivity_passphrases_dont_match_exclamation">Mật khẩu không khớp!</string>
  <string name="PassphraseChangeActivity_incorrect_old_passphrase_exclamation">Mật khẩu cũ không đúng!</string>
  <string name="PassphraseChangeActivity_enter_new_passphrase_exclamation">Điền mật khẩu mới!</string>
  <!--DeviceProvisioningActivity-->
  <string name="DeviceProvisioningActivity_link_this_device">Liên kết thiết bị này?</string>
  <string name="DeviceProvisioningActivity_continue">TIẾP TỤC</string>
  <string name="DeviceProvisioningActivity_content_intro">Nó sẽ có thể </string>
  <string name="DeviceProvisioningActivity_content_bullets">
• Đọc tất cả tin nhắn
\n• Gửi tin nhắn dưới tên của bạn
</string>
  <string name="DeviceProvisioningActivity_content_progress_title">Đang liên kết thiết bị</string>
  <string name="DeviceProvisioningActivity_content_progress_content">Đang liên kết thiết bị mới…</string>
  <string name="DeviceProvisioningActivity_content_progress_success">Thiết bị đã được chấp nhận!</string>
  <string name="DeviceProvisioningActivity_content_progress_no_device">Không tìm thấy thiết bị nào.</string>
  <string name="DeviceProvisioningActivity_content_progress_network_error">Lỗi mạng.</string>
  <string name="DeviceProvisioningActivity_content_progress_key_error">Mã QR không đúng.</string>
  <string name="DeviceProvisioningActivity_sorry_you_have_too_many_devices_linked_already">Xin lỗi, bạn có quá nhiều thiết bị liên kết, hãy thử gỡ một vài thiết bị</string>
  <string name="DeviceActivity_sorry_this_is_not_a_valid_device_link_qr_code">Xin lỗi, đây không phải mã QR liên kết thiết bị chính xác.</string>
  <string name="DeviceProvisioningActivity_link_a_signal_device">Liên kết một thiết bị dùng Signal?</string>
  <string name="DeviceProvisioningActivity_it_looks_like_youre_trying_to_link_a_signal_device_using_a_3rd_party_scanner">Có vẻ như bạn đang cố liên kết một thiết bị dùng Signal bằng phần mềm quét bên thứ 3. Để bảo vệ mình, hãy quét lại đoạn mã sử dụng Signal.</string>
  <string name="DeviceActivity_signal_needs_the_camera_permission_in_order_to_scan_a_qr_code">Molly cần quyền truy cập Máy ảnh để quét mã QR, nhưng đã bị từ chối vĩnh viễn. Vui lòng mở cài đặt ứng dụng, chọn \"Quyền\" và bật \"Máy ảnh\".</string>
  <string name="DeviceActivity_unable_to_scan_a_qr_code_without_the_camera_permission">Không thể quét mã QR khi không có quyền truy cập Máy ảnh</string>
  <!--OutdatedBuildReminder-->
  <string name="OutdatedBuildReminder_update_now">Cập nhật ngay</string>
  <string name="OutdatedBuildReminder_your_version_of_signal_will_expire_today">Phiên bản này của Signal sẽ hết hạn hôm nay. Hãy cập nhật lên phiên bản mới nhất.</string>
  <plurals name="OutdatedBuildReminder_your_version_of_signal_will_expire_in_n_days">
    <item quantity="other">Phiên bản này của Signal sẽ hết hạn trong vòng %d ngày. Hãy cập nhật phiên bản mới nhất.</item>
  </plurals>
  <!--PassphrasePromptActivity-->
  <string name="PassphrasePromptActivity_enter_passphrase">Điền mật khẩu</string>
  <string name="PassphrasePromptActivity_watermark_content_description">Biểu tượng Molly</string>
  <string name="PassphrasePromptActivity_ok_button_content_description">Gửi mật khẩu</string>
  <string name="PassphrasePromptActivity_invalid_passphrase_exclamation">Mật khẩu không đúng!</string>
  <string name="PassphrasePromptActivity_unlock_signal">Mở khóa Molly</string>
  <string name="PassphrasePromptActivity_signal_android_lock_screen">Signal Android - Màn hình Khoá</string>
  <!--PlacePickerActivity-->
  <string name="PlacePickerActivity_title">Bản đồ</string>
  <string name="PlacePickerActivity_drop_pin">Thả ghim</string>
  <string name="PlacePickerActivity_accept_address">Chấp nhận địa chỉ</string>
  <!--PlayServicesProblemFragment-->
  <string name="PlayServicesProblemFragment_the_version_of_google_play_services_you_have_installed_is_not_functioning">Phiên bản của Dịch vụ Google Play bạn sử dụng không hoạt động đúng. Vui lòng cài lại Dịch vụ Google Play và thử lại.</string>
  <!--PinRestoreEntryFragment-->
  <string name="PinRestoreEntryFragment_incorrect_pin">Mã PIN không chính xác</string>
  <string name="PinRestoreEntryFragment_skip_pin_entry">Bỏ qua điền PIN?</string>
  <string name="PinRestoreEntryFragment_need_help">Cần hỗ trợ?</string>
  <string name="PinRestoreEntryFragment_your_pin_is_a_d_digit_code">PIN của bạn là một mã gồm %1$d hoặc nhiều hơn chữ số hoặc số và chữ cái.\n\nNếu bạn không nhớ mã PIN, bạn có thể tạo một mã mới. Bạn có thể đăng kí và dùng tài khoản này nhưng bạn sẽ mất một số cài đặt ví dụ như thông tin hồ sơ.</string>
  <string name="PinRestoreEntryFragment_if_you_cant_remember_your_pin">Nếu bạn không nhớ mã PIN, bạn có thể tạo PIN mới. Bạn có thể đăng kí và dùng tài khoản của bạn nhưng sẽ mất một số dữ liệu như thông tin hồ sơ.</string>
  <string name="PinRestoreEntryFragment_create_new_pin">Tạo PIN mới</string>
  <string name="PinRestoreEntryFragment_contact_support">Liên lạc Hỗ trợ</string>
  <string name="PinRestoreEntryFragment_cancel">Hủy</string>
  <string name="PinRestoreEntryFragment_skip">Bỏ qua</string>
  <plurals name="PinRestoreEntryFragment_you_have_d_attempt_remaining">
    <item quantity="other">Bạn còn %1$d lần thử. Nếu bạn hết lần thử, bạn có thể tạo PIN mới. Bạn có thể đăng kí và dùng tài khoản của bạn nhưng sẽ mất một số dữ liệu như thông tin hồ sơ.</item>
  </plurals>
  <string name="PinRestoreEntryFragment_signal_registration_need_help_with_pin">Đăng kí Signal - Cần giúp đỡ về PIN trên Android</string>
  <string name="PinRestoreEntryFragment_enter_alphanumeric_pin">Nhập mã PIN gồm chữ và số</string>
  <string name="PinRestoreEntryFragment_enter_numeric_pin">Nhập mã PIN bao gồm số</string>
  <!--PinRestoreLockedFragment-->
  <string name="PinRestoreLockedFragment_create_your_pin">Tạo mã PIN của bạn</string>
  <string name="PinRestoreLockedFragment_youve_run_out_of_pin_guesses">Bạn đã hết số lần thử mã PIN, nhưng bạn vẫn có thể truy cập tài khoản Signal bằng cách tạo PIN mới. Để đảm bảo bảo mật và tính riêng tư, tài khoản mới của bạn sẽ được khôi phục nhưng thông tin hồ sơ và cài đặt thì không.</string>
  <string name="PinRestoreLockedFragment_create_new_pin">Tạo PIN mới</string>
  <!--PinOptOutDialog-->
  <string name="PinOptOutDialog_warning">Cảnh báo</string>
  <string name="PinOptOutDialog_if_you_disable_the_pin_you_will_lose_all_data">Nếu bạn tắt PIN, bạn sẽ mất toàn bộ dữ liệu khi bạn đăng kí lại với Signal trừ khi bạn sao lưu và khôi phục dữ liệu thủ công. Bạn không thể bật Khóa đăng kí khi PIN đang tắt.</string>
  <string name="PinOptOutDialog_disable_pin">Tắt PIN</string>
  <!--RatingManager-->
  <string name="RatingManager_rate_this_app">Đánh giá ứng dụng này</string>
  <string name="RatingManager_if_you_enjoy_using_this_app_please_take_a_moment">Nếu bạn thích ứng dụng này, hãy dành chút thời gian đánh giá nó.</string>
  <string name="RatingManager_rate_now">Đánh giá!</string>
  <string name="RatingManager_no_thanks">Xin miễn</string>
  <string name="RatingManager_later">Lúc khác</string>
  <!--ReactionsBottomSheetDialogFragment-->
  <string name="ReactionsBottomSheetDialogFragment_all">Tất cả · %1$d</string>
  <!--ReactionsConversationView-->
  <string name="ReactionsConversationView_plus">+ %1$d</string>
  <!--ReactionsRecipientAdapter-->
  <string name="ReactionsRecipientAdapter_you">Bạn</string>
  <!--RecaptchaRequiredBottomSheetFragment-->
  <string name="RecaptchaRequiredBottomSheetFragment_verify_to_continue_messaging">Hãy xác minh để tiếp tục nhắn tin.</string>
  <string name="RecaptchaRequiredBottomSheetFragment_to_help_prevent_spam_on_signal">Để giúp hạn chế spam trên Molly, vui lòng thực hiện xác minh.</string>
  <string name="RecaptchaRequiredBottomSheetFragment_after_verifying_you_can_continue_messaging">Sau khi xác minh, bạn có thể tiếp tục nhắn tin. Những tin nhắn đang tạm dừng sẽ được tự động gửi.</string>
  <!--Recipient-->
  <string name="Recipient_you">Bạn</string>
  <!--RecipientPreferencesActivity-->
  <string name="RecipientPreferenceActivity_block">Chặn</string>
  <string name="RecipientPreferenceActivity_unblock">Bỏ chặn</string>
  <!--RecipientProvider-->
  <string name="RecipientProvider_unnamed_group">Nhóm chưa đặt tên</string>
  <!--RedPhone-->
  <string name="RedPhone_answering">Đang trả lời…</string>
  <string name="RedPhone_ending_call">Kết thúc cuộc gọi…</string>
  <string name="RedPhone_ringing">Đang đổ chuông…</string>
  <string name="RedPhone_busy">Bận</string>
  <string name="RedPhone_recipient_unavailable">Người nhận hiện không thể kết nối</string>
  <string name="RedPhone_network_failed">Lỗi mạng!</string>
  <string name="RedPhone_number_not_registered">Số điện thoại chưa đăng ký!</string>
  <string name="RedPhone_the_number_you_dialed_does_not_support_secure_voice">Số điện thoại vừa rồi không hỗ trợ cuộc gọi bảo mật!</string>
  <string name="RedPhone_got_it">Đã rõ</string>
  <!--WebRtcCallActivity-->
  <string name="WebRtcCallActivity__tap_here_to_turn_on_your_video">Nhấn để bật camera</string>
  <string name="WebRtcCallActivity__to_call_s_signal_needs_access_to_your_camera">Để gọi %1$s, Molly cần quyền truy cập máy ảnh của bạn</string>
  <string name="WebRtcCallActivity__signal_s">Molly %1$s</string>
  <string name="WebRtcCallActivity__calling">Đang gọi…</string>
  <!--WebRtcCallView-->
  <string name="WebRtcCallView__signal_call">Cuộc gọi Signal</string>
  <string name="WebRtcCallView__start_call">Bắt đầu Cuộc gọi</string>
  <string name="WebRtcCallView__join_call">Tham gia Cuộc gọi</string>
  <string name="WebRtcCallView__call_is_full">Cuộc gọi đã đầy</string>
  <string name="WebRtcCallView__the_maximum_number_of_d_participants_has_been_Reached_for_this_call">Cuộc gọi này đã đạt số thành viên tham dự tối đa là %1$d người. Vui lòng thử lại sau.</string>
  <string name="WebRtcCallView__view_participants_list">Xem người tham dự</string>
  <string name="WebRtcCallView__your_video_is_off">Video của bạn đang tắt</string>
  <string name="WebRtcCallView__reconnecting">Đang kết nối lại…</string>
  <string name="WebRtcCallView__joining">Đang tham gia…</string>
  <string name="WebRtcCallView__disconnected">Đã ngắt kết nối</string>
  <string name="WebRtcCallView__no_one_else_is_here">Không có ai khác đang ở đây</string>
  <string name="WebRtcCallView__s_is_in_this_call">%1$s đang trong cuộc gọi này</string>
  <string name="WebRtcCallView__s_and_s_are_in_this_call">%1$s và %2$s đang trong cuộc gọi này</string>
  <string name="WebRtcCallView__s_is_presenting">%1$s đang chia sẻ màn hình</string>
  <plurals name="WebRtcCallView__s_s_and_d_others_are_in_this_call">
    <item quantity="other">%1$s, %2$s, và %3$d người khác đang trong cuộc gọi này</item>
  </plurals>
  <string name="WebRtcCallView__speaker">Loa</string>
  <string name="WebRtcCallView__camera">Máy ảnh</string>
  <string name="WebRtcCallView__mute">Im lặng</string>
  <string name="WebRtcCallView__end_call">Kết thúc cuộc gọi</string>
  <!--CallParticipantsListDialog-->
  <plurals name="CallParticipantsListDialog_in_this_call_d_people">
    <item quantity="other">Trong cuộc gọi này · %1$d người</item>
  </plurals>
  <!--CallParticipantView-->
  <string name="CallParticipantView__s_is_blocked">%1$s đã bị chặn</string>
  <string name="CallParticipantView__more_info">Thông tin khác</string>
  <string name="CallParticipantView__you_wont_receive_their_audio_or_video">Bạn sẽ không nhận được âm thanh hay video từ họ và ngược lại.</string>
  <string name="CallParticipantView__cant_receive_audio_video_from_s">Không thể nhận được âm thanh &amp; video từ %1$s</string>
  <string name="CallParticipantView__cant_receive_audio_and_video_from_s">Không thể nhận được âm thanh và video từ %1$s</string>
  <string name="CallParticipantView__this_may_be_Because_they_have_not_verified_your_safety_number_change">Điều này có thể vì họ chưa xác minh việc thay đổi mã số an toàn của bạn, có vấn đề với thiết bị của họ, hoặc họ đã chặn bạn.</string>
  <!--CallToastPopupWindow-->
  <string name="CallToastPopupWindow__swipe_to_view_screen_share">Vuốt để xem chia sẻ màn hình</string>
  <!--ProxyBottomSheetFragment-->
  <string name="ProxyBottomSheetFragment_proxy_server">Máy chủ proxy</string>
  <string name="ProxyBottomSheetFragment_proxy_address">Địa chỉ proxy</string>
  <string name="ProxyBottomSheetFragment_do_you_want_to_use_this_proxy_address">Bạn có muốn dùng địa chỉ proxy này không?</string>
  <string name="ProxyBottomSheetFragment_use_proxy">Sử dụng proxy</string>
  <string name="ProxyBottomSheetFragment_successfully_connected_to_proxy">Đã kết nối thành công với proxy.</string>
  <!--RecaptchaProofActivity-->
  <string name="RecaptchaProofActivity_failed_to_submit">Không thể gửi</string>
  <string name="RecaptchaProofActivity_complete_verification">Hoàn thành xác minh</string>
  <!--RegistrationActivity-->
  <string name="RegistrationActivity_select_your_country">Chọn quốc gia bạn</string>
  <string name="RegistrationActivity_you_must_specify_your_country_code">Bạn phải cho biết
mã quốc gia bạn</string>
  <string name="RegistrationActivity_you_must_specify_your_phone_number">Bạn phải cho biết số
điện thoại của bạn</string>
  <string name="RegistrationActivity_invalid_number">Số không hợp lệ</string>
  <string name="RegistrationActivity_the_number_you_specified_s_is_invalid">Số bạn cung cấp (%s) không hợp lệ.</string>
  <string name="RegistrationActivity_a_verification_code_will_be_sent_to">Một mã xác nhận sẽ được gửi đến:</string>
  <string name="RegistrationActivity_you_will_receive_a_call_to_verify_this_number">Bạn sẽ nhận được một cuộc gọi để xác nhận số điện thoại này.</string>
  <string name="RegistrationActivity_is_your_phone_number_above_correct">Số điện thoại của bạn ở trên đã chính xác chưa?</string>
  <string name="RegistrationActivity_edit_number">Sửa số</string>
  <string name="RegistrationActivity_missing_google_play_services">Thiếu Dịch vụ Google Play</string>
  <string name="RegistrationActivity_this_device_is_missing_google_play_services">Thiết bị này thiếu Dịch vụ Google Play. Bạn vẫn có thể dùng Molly, nhưng thiết đặt này có thể giảm độ tin cậy và hiệu năng ứng dụng.\n\nNếu bạn không phải người dùng nâng cao, hoặc không dùng ROM Android tự chế, hoặc cho rằng đây là lỗi không đáng có, hãy liên lạc support@molly.im để nhờ hỗ trợ.</string>
  <string name="RegistrationActivity_i_understand">Tôi đã hiểu</string>
  <string name="RegistrationActivity_play_services_error">Lỗi Dịch vụ Google Play</string>
  <string name="RegistrationActivity_google_play_services_is_updating_or_unavailable">Dịch vụ Google Play đang cập nhật hoặc tạm thời không khả dụng. Hãy thử lại sau.</string>
  <string name="RegistrationActivity_terms_and_privacy">Điều khoản &amp; Quyền riêng tư</string>
  <string name="RegistrationActivity_signal_needs_access_to_your_contacts_and_media_in_order_to_connect_with_friends">Molly cần quyền truy cập danh bạ và bộ nhớ để kết nối với bạn bè, trao đổi tin nhắn và gọi điện.</string>
  <string name="RegistrationActivity_signal_needs_access_to_your_contacts_in_order_to_connect_with_friends">Molly cần truy cập danh bạ của bạn để kết nối với bạn bè của bạn, trao đổi tin nhắn, và thực hiện cuộc gọi bảo mật</string>
  <string name="RegistrationActivity_rate_limited_to_service">Bạn đã thử đăng kí số điện thoại này quá nhiều lần. Vui lòng thử lại sau.</string>
  <string name="RegistrationActivity_unable_to_connect_to_service">Không thể kết nối với dịch vụ. Vui lòng kiểm tra đuờng truyền mạng và thử lại.</string>
  <plurals name="RegistrationActivity_debug_log_hint">
    <item quantity="other">Còn %d bước nữa để bạn hoàn thành gửi báo cáo lỗi.</item>
  </plurals>
  <string name="RegistrationActivity_we_need_to_verify_that_youre_human">Chúng tôi cần kiểm tra bạn là người hay robot.</string>
  <string name="RegistrationActivity_next">Tiếp</string>
  <string name="RegistrationActivity_continue">Tiếp tục</string>
  <string name="RegistrationActivity_take_privacy_with_you_be_yourself_in_every_message">Mang quyền riêng tư luôn bên bạn.\nHãy là chính mình trong từng tin nhắn.</string>
  <string name="RegistrationActivity_enter_your_phone_number_to_get_started">Điền số điện thoại của bạn để bắt đầu</string>
  <string name="RegistrationActivity_enter_your_phone_number">Nhập số điện thoại của bạn</string>
  <string name="RegistrationActivity_you_will_receive_a_verification_code">Bạn sẽ nhận tin nhắn chứa mã xác minh. Có thể mất phí nhà mạng.</string>
  <string name="RegistrationActivity_enter_the_code_we_sent_to_s">Điền mã xác minh được gửi đến %s</string>
  <string name="RegistrationActivity_make_sure_your_phone_has_a_cellular_signal">Đảm bảo là điện thoại của bạn có tín hiệu di động để nhận tin nhắn SMS hoặc cuộc gọi</string>
  <string name="RegistrationActivity_phone_number_description">Số điện thoại</string>
  <string name="RegistrationActivity_country_code_description">Mã quốc gia</string>
  <string name="RegistrationActivity_call">Gọi</string>
  <!--RegistrationLockV2Dialog-->
  <string name="RegistrationLockV2Dialog_turn_on_registration_lock">Bật Khóa đăng kí?</string>
  <string name="RegistrationLockV2Dialog_turn_off_registration_lock">Tắt Khóa đăng kí?</string>
  <string name="RegistrationLockV2Dialog_if_you_forget_your_signal_pin_when_registering_again">Nếu bạn quên mã PIN Signal khi đăng kí lại với Signal, bạn sẽ không thể truy cập tài khoản trong 7 ngày.</string>
  <string name="RegistrationLockV2Dialog_turn_on">Bật</string>
  <string name="RegistrationLockV2Dialog_turn_off">Tắt</string>
  <!--RevealableMessageView-->
  <string name="RevealableMessageView_view_photo">Xem ảnh</string>
  <string name="RevealableMessageView_view_video">Xem video</string>
  <string name="RevealableMessageView_viewed">Đã xem</string>
  <string name="RevealableMessageView_media">Đa phương tiện</string>
  <!--Search-->
  <string name="SearchFragment_no_results">Không có kết quả cho \'%s\'</string>
  <string name="SearchFragment_header_conversations">Cuộc trò chuyện</string>
  <string name="SearchFragment_header_contacts">Liên hệ</string>
  <string name="SearchFragment_header_messages">Tin nhắn</string>
  <!--ShakeToReport-->
  <!--SharedContactDetailsActivity-->
  <string name="SharedContactDetailsActivity_add_to_contacts">Thêm vào danh bạ</string>
  <string name="SharedContactDetailsActivity_invite_to_signal">Mời dùng Molly</string>
  <string name="SharedContactDetailsActivity_signal_message">Tin nhắn Signal</string>
  <string name="SharedContactDetailsActivity_signal_call">Cuộc gọi Signal</string>
  <!--SharedContactView-->
  <string name="SharedContactView_add_to_contacts">Thêm vào danh bạ</string>
  <string name="SharedContactView_invite_to_signal">Mời dùng Molly</string>
  <string name="SharedContactView_message">Tin nhắn Signal</string>
  <!--SignalPinReminders-->
  <string name="SignalPinReminders_well_remind_you_again_later">Chúng tôi sẽ lại nhắc bạn sau.</string>
  <string name="SignalPinReminders_well_remind_you_again_tomorrow">Chúng tôi sẽ lại nhắc bạn vào ngày mai.</string>
  <string name="SignalPinReminders_well_remind_you_again_in_a_few_days">Chúng tôi sẽ lại nhắc bạn sau vài ngày.</string>
  <string name="SignalPinReminders_well_remind_you_again_in_a_week">Chúng tôi sẽ lại nhắc bạn sau một tuần.</string>
  <string name="SignalPinReminders_well_remind_you_again_in_a_couple_weeks">Chúng tôi sẽ lại nhắc bạn sau vài tuần.</string>
  <string name="SignalPinReminders_well_remind_you_again_in_a_month">Chúng tôi sẽ lại nhắc bạn sau một tháng.</string>
  <!--Slide-->
  <string name="Slide_image">Ảnh</string>
  <string name="Slide_sticker">Nhãn dán</string>
  <string name="Slide_audio">Âm thanh</string>
  <string name="Slide_video">Video</string>
  <!--SmsMessageRecord-->
  <string name="SmsMessageRecord_received_corrupted_key_exchange_message">Nhận được thông tin
trao đổi mã khóa bị hỏng!</string>
  <string name="SmsMessageRecord_received_key_exchange_message_for_invalid_protocol_version">
Nhận thông tin trao đổi mã khóa về phiên bản giao thức không hợp lệ.</string>
  <string name="SmsMessageRecord_received_message_with_new_safety_number_tap_to_process">Đã nhận tin nhắn với mã số an toàn mới. Nhấn để xử lí và hiển thị.</string>
  <string name="SmsMessageRecord_secure_session_reset">Bạn đã tái thiết lập phiên bảo mật.</string>
  <string name="SmsMessageRecord_secure_session_reset_s">%s đã tái thiết lập phiên bảo mật.</string>
  <string name="SmsMessageRecord_duplicate_message">Tin nhắn trùng lặp.</string>
  <string name="SmsMessageRecord_this_message_could_not_be_processed_because_it_was_sent_from_a_newer_version">Không thể xử lí tin nhắn vì nó được gửi từ phiên bản Signal mới hơn. Bạn có thể yêu cầu người gửi nhắn lại sau khi bạn cập nhật Signal.</string>
  <string name="SmsMessageRecord_error_handling_incoming_message">Lỗi khi xử lý tin nhắn đến.</string>
  <!--StickerManagementActivity-->
  <string name="StickerManagementActivity_stickers">Nhãn dán</string>
  <!--StickerManagementAdapter-->
  <string name="StickerManagementAdapter_installed_stickers">Các gói nhãn dán đã cài</string>
  <string name="StickerManagementAdapter_stickers_you_received">Nhãn dán nhận được</string>
  <string name="StickerManagementAdapter_signal_artist_series">Tuyển tập Nghệ sĩ Signal</string>
  <string name="StickerManagementAdapter_no_stickers_installed">Chưa có nhãn dán nào được cài</string>
  <string name="StickerManagementAdapter_stickers_from_incoming_messages_will_appear_here">Nhãn dán từ tin nhắn sẽ được hiển thị ở đây</string>
  <string name="StickerManagementAdapter_untitled">Chưa đặt tên</string>
  <string name="StickerManagementAdapter_unknown">Không rõ</string>
  <!--StickerPackPreviewActivity-->
  <string name="StickerPackPreviewActivity_untitled">Chưa đặt tên</string>
  <string name="StickerPackPreviewActivity_unknown">Không rõ</string>
  <string name="StickerPackPreviewActivity_install">Cài đặt</string>
  <string name="StickerPackPreviewActivity_remove">Gỡ bỏ</string>
  <string name="StickerPackPreviewActivity_stickers">Nhãn dán</string>
  <string name="StickerPackPreviewActivity_failed_to_load_sticker_pack">Không thể tải gói nhãn dán</string>
  <!--SubmitDebugLogActivity-->
  <string name="SubmitDebugLogActivity_edit">Sửa</string>
  <string name="SubmitDebugLogActivity_done">Xong</string>
  <string name="SubmitDebugLogActivity_tap_a_line_to_delete_it">Nhấn vào một dòng để xóa nó</string>
  <string name="SubmitDebugLogActivity_submit">Gửi</string>
  <string name="SubmitDebugLogActivity_failed_to_submit_logs">Không thể gửi nhật kí lỗi</string>
  <string name="SubmitDebugLogActivity_success">Thành công!</string>
  <string name="SubmitDebugLogActivity_copy_this_url_and_add_it_to_your_issue">Sao chép URL này và thêm nó vào báo cáo lỗi hoặc email hỗ trợ:\n\n<b>%1$s</b></string>
  <string name="SubmitDebugLogActivity_share">Chia sẻ</string>
  <!--SupportEmailUtil-->
  <string name="SupportEmailUtil_filter">Bộ lọc:</string>
  <string name="SupportEmailUtil_device_info">Thông tin thiết bị:</string>
  <string name="SupportEmailUtil_android_version">Phiên bản Android:</string>
  <string name="SupportEmailUtil_signal_version">Phiên bản Molly:</string>
  <string name="SupportEmailUtil_signal_package">Gói Molly:</string>
  <string name="SupportEmailUtil_registration_lock">Khóa đăng kí:</string>
  <string name="SupportEmailUtil_locale">Vùng:</string>
  <!--ThreadRecord-->
  <string name="ThreadRecord_group_updated">Đã cập nhật nhóm</string>
  <string name="ThreadRecord_left_the_group">Đã rời nhóm</string>
  <string name="ThreadRecord_secure_session_reset">Đã tái thiết lập phiên bảo mật.</string>
  <string name="ThreadRecord_draft">Nháp:</string>
  <string name="ThreadRecord_called">Bạn đã gọi</string>
  <string name="ThreadRecord_called_you">Đã gọi cho bạn</string>
  <string name="ThreadRecord_missed_audio_call">Cuộc gọi âm thanh bị nhỡ</string>
  <string name="ThreadRecord_missed_video_call">Cuộc gọi video bị nhỡ</string>
  <string name="ThreadRecord_media_message">Tin nhắn đa phương tiện</string>
  <string name="ThreadRecord_sticker">Nhãn dán</string>
  <string name="ThreadRecord_view_once_photo">Ảnh xem một lần</string>
  <string name="ThreadRecord_view_once_video">Video xem một lần</string>
  <string name="ThreadRecord_view_once_media">Đa phương tiện xem một lần</string>
  <string name="ThreadRecord_this_message_was_deleted">Tin nhắn này đã bị xóa.</string>
  <string name="ThreadRecord_you_deleted_this_message">Bạn đã xóa tin nhắn này.</string>
  <string name="ThreadRecord_s_is_on_signal">%s đang sử dụng Signal!</string>
  <string name="ThreadRecord_disappearing_messages_disabled">Tin nhắn tự hủy đã được vô hiệu hóa</string>
  <string name="ThreadRecord_disappearing_message_time_updated_to_s">Tin nhắn sẽ tự hủy sau %s</string>
  <string name="ThreadRecord_safety_number_changed">Mã số an toàn đã thay đổi</string>
  <string name="ThreadRecord_your_safety_number_with_s_has_changed">Mã số an toàn của bạn với %s đã thay đổi.</string>
  <string name="ThreadRecord_you_marked_verified">Bạn đã xác minh</string>
  <string name="ThreadRecord_you_marked_unverified">Bạn đã hủy xác minh</string>
  <string name="ThreadRecord_message_could_not_be_processed">Không thể xử lí tin nhắn</string>
  <string name="ThreadRecord_delivery_issue">Lỗi chuyển tin nhắn</string>
  <string name="ThreadRecord_message_request">Yêu cầu gửi Tin nhắn</string>
  <string name="ThreadRecord_photo">Ảnh</string>
  <string name="ThreadRecord_gif">Ảnh GIF</string>
  <string name="ThreadRecord_voice_message">Tin nhắn Thoại</string>
  <string name="ThreadRecord_file">Tệp</string>
  <string name="ThreadRecord_video">Video</string>
  <string name="ThreadRecord_chat_session_refreshed">Đã làm mới phiên trò chuyện</string>
  <!--UpdateApkReadyListener-->
  <string name="UpdateApkReadyListener_Signal_update">Cập nhật Molly</string>
  <string name="UpdateApkReadyListener_a_new_version_of_signal_is_available_tap_to_update">Đã có phiên bản mới của Molly, nhấn để cập nhật</string>
  <!--UntrustedSendDialog-->
  <string name="UntrustedSendDialog_send_message">Gửi tin nhắn?</string>
  <string name="UntrustedSendDialog_send">Gửi</string>
  <!--UnverifiedSendDialog-->
  <string name="UnverifiedSendDialog_send_message">Gửi tin nhắn?</string>
  <string name="UnverifiedSendDialog_send">Gửi</string>
  <!--UsernameEditFragment-->
  <string name="UsernameEditFragment_username">Tên người dùng</string>
  <string name="UsernameEditFragment_delete">Xóa</string>
  <string name="UsernameEditFragment_successfully_set_username">Đặt tên người dùng thành công</string>
  <string name="UsernameEditFragment_successfully_removed_username">Xóa tên người dùng thành công.</string>
  <string name="UsernameEditFragment_encountered_a_network_error">Lỗi mạng.</string>
  <string name="UsernameEditFragment_this_username_is_taken">Tên người dùng này đã được sử dụng.</string>
  <string name="UsernameEditFragment_this_username_is_available">Tên người dùng này có sẵn.</string>
  <string name="UsernameEditFragment_usernames_can_only_include">Tên người dùng chỉ được chứa kí tự a-Z, 0-9 và dấu gạch dưới.</string>
  <string name="UsernameEditFragment_usernames_cannot_begin_with_a_number">Tên người dùng không thể bắt đầu bằng một số.</string>
  <string name="UsernameEditFragment_username_is_invalid">Tên người dùng không hợp lệ.</string>
  <string name="UsernameEditFragment_usernames_must_be_between_a_and_b_characters">Tên người dùng phải nằm trong khoảng từ %1$d đến %2$d kí tự.</string>
  <string name="UsernameEditFragment_usernames_on_signal_are_optional">Tên người dùng trên Signal là không bắt buộc. Nếu bạn chọn tạo tên người dùng, những người dùng Signal khác có thể tìm thấy và liên lạc với bạn bằng tên người dùng mà không cần biết số điện thoại của bạn.</string>
  <plurals name="UserNotificationMigrationJob_d_contacts_are_on_signal">
    <item quantity="other">%d liên hệ của bạn đang sử dụng Signal!</item>
  </plurals>
  <!--VerifyIdentityActivity-->
  <string name="VerifyIdentityActivity_your_contact_is_running_an_old_version_of_signal">Đối tác của bạn đang sử dụng phiên bản Signal cũ. Hãy nhắc họ cập nhật trước khi xác minh mã số an toàn.</string>
  <string name="VerifyIdentityActivity_your_contact_is_running_a_newer_version_of_Signal">Đối tác của bạn đang sử dụng phiên bản Signal mới hơn với định dạng mã QR khác. Hãy cập nhật Signal để so sánh.</string>
  <string name="VerifyIdentityActivity_the_scanned_qr_code_is_not_a_correctly_formatted_safety_number">Mã QR vừa quét không phải định dạng của mã số an toàn. Hãy thử lại.</string>
  <string name="VerifyIdentityActivity_share_safety_number_via">Chia sẻ mã số an toàn qua…</string>
  <string name="VerifyIdentityActivity_our_signal_safety_number">Mã số an toàn Signal của chúng ta:</string>
  <string name="VerifyIdentityActivity_no_app_to_share_to">Có vẻ như bạn không có bất kỳ ứng dụng nào để chia sẻ.</string>
  <string name="VerifyIdentityActivity_no_safety_number_to_compare_was_found_in_the_clipboard">Không tìm thấy mã số an toàn trong clipboard</string>
  <string name="VerifyIdentityActivity_signal_needs_the_camera_permission_in_order_to_scan_a_qr_code_but_it_has_been_permanently_denied">Molly cần quyền truy cập Máy ảnh để quét mã QR, nhưng đã bị từ chối vĩnh viễn. Vui lòng mở cài đặt ứng dụng, chọn \"Quyền\" và bật \"Máy ảnh\".</string>
  <string name="VerifyIdentityActivity_unable_to_scan_qr_code_without_camera_permission">Không thể quét mã QR khi không có quyền truy cập Máy ảnh</string>
  <string name="VerifyIdentityActivity_you_must_first_exchange_messages_in_order_to_view">Bạn phải trao đổi tin nhắn trước để xem được mã số an toàn của %1$s.</string>
  <!--ViewOnceMessageActivity-->
  <!--AudioView-->
  <!--MessageDisplayHelper-->
  <string name="MessageDisplayHelper_message_encrypted_for_non_existing_session">Tin nhắn mã hoá cho phiên không tồn tại</string>
  <!--MmsMessageRecord-->
  <string name="MmsMessageRecord_bad_encrypted_mms_message">Tin nhắn MMS mã hoá kém</string>
  <string name="MmsMessageRecord_mms_message_encrypted_for_non_existing_session">Tin nhắn MMS mã hoá cho phiên không tồn tại</string>
  <!--MuteDialog-->
  <string name="MuteDialog_mute_notifications">Tạm im thông báo</string>
  <!--ApplicationMigrationService-->
  <string name="ApplicationMigrationService_import_in_progress">Đang nhập…</string>
  <string name="ApplicationMigrationService_importing_text_messages">Đang nhập tin nhắn văn bản</string>
  <string name="ApplicationMigrationService_import_complete">Nhập thành công</string>
  <string name="ApplicationMigrationService_system_database_import_is_complete">Hoàn tất nhập cơ sở dữ liệu hệ thống.</string>
  <!--KeyCachingService-->
  <string name="KeyCachingService_signal_passphrase_cached">Chạm để mở.</string>
  <string name="KeyCachingService_passphrase_cached">Đã mở khóa Molly </string>
  <string name="KeyCachingService_lock">Khoá Molly</string>
  <!--MediaPreviewActivity-->
  <string name="MediaPreviewActivity_you">Bạn</string>
  <string name="MediaPreviewActivity_unssuported_media_type">Không hỗ trợ định dạng đa phương tiện này</string>
  <string name="MediaPreviewActivity_draft">Nháp</string>
  <string name="MediaPreviewActivity_signal_needs_the_storage_permission_in_order_to_write_to_external_storage_but_it_has_been_permanently_denied">Molly cần quyền truy cập Bộ nhớ để lưu tệp vào bộ nhớ, nhưng đã bị từ chối vĩnh viễn. Vui lòng mở cài đặt ứng dụng, chọn \"Quyền\" và bật \"Bộ nhớ\".</string>
  <string name="MediaPreviewActivity_unable_to_write_to_external_storage_without_permission">Không thể lưu tệp vào bộ nhớ khi không có quyền</string>
  <string name="MediaPreviewActivity_media_delete_confirmation_title">Xoá tin nhắn?</string>
  <string name="MediaPreviewActivity_media_delete_confirmation_message">Thao tác này sẽ xóa vĩnh viễn tin nhắn này.</string>
  <string name="MediaPreviewActivity_s_to_s">%1$s đến %2$s</string>
  <string name="MediaPreviewActivity_media_no_longer_available">Tệp đa phương tiện không còn khả dụng.</string>
  <string name="MediaPreviewActivity_cant_find_an_app_able_to_share_this_media">Không thể tìm được ứng dụng có thể chia sẻ tệp đa phương tiện này.</string>
  <!--MessageNotifier-->
  <string name="MessageNotifier_d_new_messages_in_d_conversations">%1$d tin nhắn mới trong %2$d cuộc trò chuyện</string>
  <string name="MessageNotifier_most_recent_from_s">Gần đây nhất từ: %1$s</string>
  <string name="MessageNotifier_locked_message">Tin nhắn đã khoá</string>
  <string name="MessageNotifier_message_delivery_failed">Không thể gửi tin nhắn.</string>
  <string name="MessageNotifier_failed_to_deliver_message">Không thể gửi tin nhắn.</string>
  <string name="MessageNotifier_error_delivering_message">Có lỗi khi gửi tin nhắn.</string>
  <string name="MessageNotifier_message_delivery_paused">Đang tạm dừng nhắn tin.</string>
  <string name="MessageNotifier_verify_to_continue_messaging_on_signal">Hãy xác minh để tiếp tục nhắn tin trên Molly.</string>
  <string name="MessageNotifier_mark_all_as_read">Đánh dấu đã đọc tất cả</string>
  <string name="MessageNotifier_mark_read">Đánh dấu đã đọc</string>
  <string name="MessageNotifier_turn_off_these_notifications">Tắt các thông báo này</string>
  <string name="MessageNotifier_view_once_photo">Ảnh xem một lần</string>
  <string name="MessageNotifier_view_once_video">Video xem một lần</string>
  <string name="MessageNotifier_reply">Trả lời</string>
  <string name="MessageNotifier_signal_message">Tin nhắn Signal</string>
  <string name="MessageNotifier_unsecured_sms">SMS không bảo mật</string>
  <string name="MessageNotifier_you_may_have_new_messages">Bạn có thể có tin nhắn mới</string>
  <string name="MessageNotifier_open_signal_to_check_for_recent_notifications">Mở Molly để xem thông báo gần đây.</string>
  <string name="MessageNotifier_contact_message">%1$s%2$s</string>
  <string name="MessageNotifier_unknown_contact_message">Liên hệ</string>
  <string name="MessageNotifier_reacted_s_to_s">Đã bày tỏ cảm xúc %1$s cho \"%2$s\".</string>
  <string name="MessageNotifier_reacted_s_to_your_video">Đã bày tỏ cảm xúc %1$s cho video của bạn.</string>
  <string name="MessageNotifier_reacted_s_to_your_image">Đã bày tỏ cảm xúc %1$s cho hình ảnh của bạn.</string>
  <string name="MessageNotifier_reacted_s_to_your_file">Đã bày tỏ cảm xúc %1$s cho tệp tin của bạn.</string>
  <string name="MessageNotifier_reacted_s_to_your_audio">Đã bày tỏ cảm xúc %1$s cho tệp âm thanh của bạn.</string>
  <string name="MessageNotifier_reacted_s_to_your_view_once_media">Đã bày tỏ cảm xúc %1$s về tệp đa phương tiện xem một lần của bạn.</string>
  <string name="MessageNotifier_reacted_s_to_your_sticker">Đã bày tỏ cảm xúc %1$s cho nhãn dán của bạn.</string>
  <string name="MessageNotifier_this_message_was_deleted">Tin nhắn này đã bị xóa.</string>
  <string name="TurnOffContactJoinedNotificationsActivity__turn_off_contact_joined_signal">Tắt thông báo khi liên hệ bắt đầu sử dụng Signal? Bạn có thể bật lại ở Signal &gt; Cài đặt &gt; Thông báo.</string>
  <!--Notification Channels-->
  <string name="NotificationChannel_channel_messages">Tin nhắn</string>
  <string name="NotificationChannel_calls">Cuộc gọi</string>
  <string name="NotificationChannel_failures">Thất bại</string>
  <string name="NotificationChannel_backups">Sao lưu</string>
  <string name="NotificationChannel_locked_status">Tình trạng khoá</string>
  <string name="NotificationChannel_app_updates">Cập nhật ứng dụng</string>
  <string name="NotificationChannel_other">Khác</string>
  <string name="NotificationChannel_group_chats">Trò chuyện</string>
  <string name="NotificationChannel_missing_display_name">Vô danh</string>
  <string name="NotificationChannel_voice_notes">Ghi chú Âm thanh</string>
  <string name="NotificationChannel_contact_joined_signal">Liên hệ bắt đầu dùng Signal</string>
  <string name="NotificationChannels__no_activity_available_to_open_notification_channel_settings">Không có hoạt động này để mở cài đặt kênh thông báo.</string>
  <!--ProfileEditNameFragment-->
  <!--QuickResponseService-->
  <string name="QuickResponseService_quick_response_unavailable_when_Signal_is_locked">Trả lời nhanh không khả dụng khi Molly bị khoá!</string>
  <string name="QuickResponseService_problem_sending_message">Có vấn đề khi gửi tin nhắn!</string>
  <!--SaveAttachmentTask-->
  <string name="SaveAttachmentTask_saved_to">Đã lưu vào %s</string>
  <string name="SaveAttachmentTask_saved">Đã lưu</string>
  <!--SearchToolbar-->
  <string name="SearchToolbar_search">Tìm kiếm</string>
  <string name="SearchToolbar_search_for_conversations_contacts_and_messages">Tìm kiếm cuộc trò chuyện, liên hệ và tin nhắn</string>
  <!--ShortcutLauncherActivity-->
  <string name="ShortcutLauncherActivity_invalid_shortcut">Shortcut không hợp lệ</string>
  <!--SingleRecipientNotificationBuilder-->
  <string name="SingleRecipientNotificationBuilder_signal">Molly</string>
  <string name="SingleRecipientNotificationBuilder_new_message">Tin nhắn mới</string>
  <string name="SingleRecipientNotificationBuilder_message_request">Yêu cầu nhắn tin</string>
  <string name="SingleRecipientNotificationBuilder_you">Bạn</string>
  <!--ThumbnailView-->
  <string name="ThumbnailView_Play_video_description">Phát video</string>
  <string name="ThumbnailView_Has_a_caption_description">Có tiêu đề</string>
  <!--TransferControlView-->
  <plurals name="TransferControlView_n_items">
    <item quantity="other">%d mục</item>
  </plurals>
  <!--UnauthorizedReminder-->
  <string name="UnauthorizedReminder_device_no_longer_registered">Thiết bị không còn được đăng kí</string>
  <string name="UnauthorizedReminder_this_is_likely_because_you_registered_your_phone_number_with_Signal_on_a_different_device">Nguyên nhân có thể do bạn đăng kí số điện thoại Signal trên một thiết bị khác. Nhấn để tái đăng kí.</string>
  <!--WebRtcCallActivity-->
  <string name="WebRtcCallActivity_to_answer_the_call_from_s_give_signal_access_to_your_microphone">Để trả lời cuộc gọi từ %s, vui lòng cấp quyền truy cập Micro cho Molly.</string>
  <string name="WebRtcCallActivity_signal_requires_microphone_and_camera_permissions_in_order_to_make_or_receive_calls">Molly cần quyền truy cập Micro và Máy ảnh để nhận cuộc gọi và gọi, nhưng đã bị từ chối vĩnh viễn. Vui lòng mở cài đặt ứng dụng, chọn \"Quyền\" và bật \"Micro\" và \"Máy ảnh\"</string>
  <string name="WebRtcCallActivity__answered_on_a_linked_device">Đã trả lời trên một thiết bị liên kết.</string>
  <string name="WebRtcCallActivity__declined_on_a_linked_device">Đã từ chối trên một thiết bị liên kết.</string>
  <string name="WebRtcCallActivity__busy_on_a_linked_device">Đã để máy bận trên một thiết bị liên kết.</string>
  <string name="GroupCallSafetyNumberChangeNotification__someone_has_joined_this_call_with_a_safety_number_that_has_changed">Có người với mã số an toàn đã thay đổi vừa tham gia cuộc gọi này.</string>
  <!--WebRtcCallScreen-->
  <string name="WebRtcCallScreen_swipe_up_to_change_views">Vuốt lên để thay đổi giao diện</string>
  <!--WebRtcCallScreen V2-->
  <string name="WebRtcCallScreen__decline">Từ chối</string>
  <string name="WebRtcCallScreen__answer">Trả lời</string>
  <string name="WebRtcCallScreen__answer_without_video">Trả lời thoại</string>
  <!--WebRtcAudioOutputToggle-->
  <string name="WebRtcAudioOutputToggle__audio_output">Đầu ra âm thanh</string>
  <string name="WebRtcAudioOutputToggle__phone_earpiece">Tai nghe điện thoại</string>
  <string name="WebRtcAudioOutputToggle__speaker">Loa</string>
  <string name="WebRtcAudioOutputToggle__bluetooth">Bluetooth</string>
  <string name="WebRtcCallControls_answer_call_description">Trả lời cuộc gọi</string>
  <string name="WebRtcCallControls_reject_call_description">Từ chối cuộc gọi</string>
  <!--change_passphrase_activity-->
  <string name="change_passphrase_activity__old_passphrase">Mật khẩu cũ</string>
  <string name="change_passphrase_activity__new_passphrase">Mật khẩu mới</string>
  <string name="change_passphrase_activity__repeat_new_passphrase">Lặp lại mật khẩu mới</string>
  <!--contact_selection_activity-->
  <string name="contact_selection_activity__enter_name_or_number">Điền tên hoặc số</string>
  <string name="contact_selection_activity__invite_to_signal">Mời dùng Molly</string>
  <string name="contact_selection_activity__new_group">Tạo nhóm mới</string>
  <!--contact_filter_toolbar-->
  <string name="contact_filter_toolbar__clear_entered_text_description">Xóa văn bản đã nhập </string>
  <string name="contact_filter_toolbar__show_keyboard_description">Hiện bàn phím</string>
  <string name="contact_filter_toolbar__show_dial_pad_description">HIện bàn phím quay số</string>
  <!--contact_selection_group_activity-->
  <string name="contact_selection_group_activity__no_contacts">Không có liên hệ.</string>
  <string name="contact_selection_group_activity__finding_contacts">Đang tải danh bạ…</string>
  <!--single_contact_selection_activity-->
  <string name="SingleContactSelectionActivity_contact_photo">Ảnh liên hệ</string>
  <!--ContactSelectionListFragment-->
  <string name="ContactSelectionListFragment_signal_requires_the_contacts_permission_in_order_to_display_your_contacts">Molly cần quyền truy cập Danh bạ để hiển thị thông tin liên lạc nhưng đã bị từ chối vĩnh viễn. Vui lòng mở cài đặt ứng dụng, chọn \"Quyền\" và bật \"Danh bạ\".</string>
  <string name="ContactSelectionListFragment_error_retrieving_contacts_check_your_network_connection">Lỗi nhận liên hệ, vui lòng kiểm tra kết nối mạng</string>
  <string name="ContactSelectionListFragment_username_not_found">Không tìm thấy tên người dùng</string>
  <string name="ContactSelectionListFragment_s_is_not_a_signal_user">\"%1$s\" không phải người dùng Signal. Hãy kiểm tra tên người dùng và thử lại.</string>
  <string name="ContactSelectionListFragment_you_do_not_need_to_add_yourself_to_the_group">Bạn không cần tự thêm mình vào nhóm</string>
  <string name="ContactSelectionListFragment_maximum_group_size_reached">Đã đạt kích cỡ nhóm tối đa </string>
  <string name="ContactSelectionListFragment_signal_groups_can_have_a_maximum_of_d_members">Nhóm Signal có thể có tối đa %1$d thành viên.</string>
  <string name="ContactSelectionListFragment_recommended_member_limit_reached">Đã đạt giới hạn thành viên được giới thiệu</string>
  <string name="ContactSelectionListFragment_signal_groups_perform_best_with_d_members_or_fewer">Nhóm Signal hoạt động tốt nhất với %1$d thành viên hoặc ít hơn. Thêm nhiều thành viên hơn có thể trì hoãn việc gửi và nhận tin nhắn.</string>
  <plurals name="ContactSelectionListFragment_d_members">
    <item quantity="other">%1$d thành viên</item>
  </plurals>
  <!--contact_selection_list_fragment-->
  <string name="contact_selection_list_fragment__signal_needs_access_to_your_contacts_in_order_to_display_them">Molly cần quyền truy cập danh bạ để hiển thị chúng.</string>
  <string name="contact_selection_list_fragment__show_contacts">Hiển thị danh bạ</string>
  <!--contact_selection_list_item-->
  <plurals name="contact_selection_list_item__number_of_members">
    <item quantity="other">%1$d thành viên</item>
  </plurals>
  <!--conversation_activity-->
  <string name="conversation_activity__type_message_push">Tin nhắn Signal</string>
  <string name="conversation_activity__type_message_sms_insecure">SMS không bảo mật</string>
  <string name="conversation_activity__type_message_mms_insecure">MMS không bảo mật</string>
  <string name="conversation_activity__from_sim_name">Từ %1$s</string>
  <string name="conversation_activity__sim_n">SIM %1$d</string>
  <string name="conversation_activity__send">Gửi</string>
  <string name="conversation_activity__compose_description">Soạn tin nhắn</string>
  <string name="conversation_activity__emoji_toggle_description">Chuyển bàn phím biểu tượng cảm xúc</string>
  <string name="conversation_activity__attachment_thumbnail">Ảnh nhỏ tập tin đính kèm</string>
  <string name="conversation_activity__quick_attachment_drawer_toggle_camera_description">Mở ngăn kéo chụp ảnh nhanh</string>
  <string name="conversation_activity__quick_attachment_drawer_record_and_send_audio_description">Ghi âm và gửi tệp âm thanh</string>
  <string name="conversation_activity__quick_attachment_drawer_lock_record_description">Khoá ghi âm</string>
  <string name="conversation_activity__enable_signal_for_sms">Sử dụng Signal cho SMS</string>
  <string name="conversation_activity__message_could_not_be_sent">Không thể gửi tin nhắn. Vui lòng kiểm tra kết nối mạng và thừ lại.</string>
  <!--conversation_input_panel-->
  <string name="conversation_input_panel__slide_to_cancel">Kéo để huỷ</string>
  <string name="conversation_input_panel__cancel">Hủy bỏ</string>
  <!--conversation_item-->
  <string name="conversation_item__mms_image_description">Tin nhắn đa phương tiện</string>
  <string name="conversation_item__secure_message_description">Tin nhắn bảo mật</string>
  <!--conversation_item_sent-->
  <string name="conversation_item_sent__send_failed_indicator_description">Gửi thất bại</string>
  <string name="conversation_item_sent__pending_approval_description">Chờ Chấp Thuận</string>
  <string name="conversation_item_sent__delivered_description">Đã nhận</string>
  <string name="conversation_item_sent__message_read">Đã xem tin nhắn</string>
  <!--conversation_item_received-->
  <string name="conversation_item_received__contact_photo_description">Ảnh liên hệ</string>
  <!--ConversationUpdateItem-->
  <string name="ConversationUpdateItem_loading">Đang tải…</string>
  <string name="ConversationUpdateItem_learn_more">Tìm hiểu thêm</string>
  <string name="ConversationUpdateItem_join_call">Tham gia cuộc gọi</string>
  <string name="ConversationUpdateItem_return_to_call">Quay trở lại cuộc gọi</string>
  <string name="ConversationUpdateItem_call_is_full">Cuộc gọi đã đầy</string>
  <string name="ConversationUpdateItem_invite_friends">Mời bạn bè</string>
  <string name="ConversationUpdateItem_enable_call_notifications">Bật thông báo cuộc gọi</string>
  <string name="ConversationUpdateItem_update_contact">Cập nhật liên hệ</string>
  <string name="ConversationUpdateItem_no_groups_in_common_review_requests_carefully">Không có nhóm chung. Hãy xem xét yêu cầu thật kĩ lưỡng.</string>
  <string name="ConversationUpdateItem_no_contacts_in_this_group_review_requests_carefully">Không có liên hệ trong nhóm này. Hãy xem xét yêu cầu thật kĩ lưỡng.</string>
  <string name="ConversationUpdateItem_view">Xem</string>
  <string name="ConversationUpdateItem_the_disappearing_message_time_will_be_set_to_s_when_you_message_them">Hẹn giờ tin nhắn tự huỷ sẽ được đặt thành %1$s khi bạn gửi tin nhắn cho họ.</string>
  <!--audio_view-->
  <string name="audio_view__play_pause_accessibility_description">Phát … Tạm dừng</string>
  <string name="audio_view__download_accessibility_description">Tải xuống</string>
  <!--QuoteView-->
  <string name="QuoteView_audio">Âm thanh</string>
  <string name="QuoteView_video">Video</string>
  <string name="QuoteView_photo">Ảnh</string>
  <string name="QuoteView_view_once_media">Đa phương tiện xem một lần</string>
  <string name="QuoteView_sticker">Nhãn dán</string>
  <string name="QuoteView_you">Bạn</string>
  <string name="QuoteView_original_missing">Không tìm thấy tin nhắn ban đầu</string>
  <!--conversation_fragment-->
  <string name="conversation_fragment__scroll_to_the_bottom_content_description">Kéo xuống dưới cùng</string>
  <!--safety_number_change_dialog-->
  <string name="safety_number_change_dialog__safety_number_changes">Các thay đổi về Mã số an toàn</string>
  <string name="safety_number_change_dialog__accept">Chấp nhận</string>
  <string name="safety_number_change_dialog__send_anyway">Vẫn gửi</string>
  <string name="safety_number_change_dialog__call_anyway">Vẫn gọi</string>
  <string name="safety_number_change_dialog__join_call">Tham gia cuộc gọi</string>
  <string name="safety_number_change_dialog__continue_call">Tiếp tục cuộc gọi</string>
  <string name="safety_number_change_dialog__leave_call">Rời cuộc gọi</string>
  <string name="safety_number_change_dialog__the_following_people_may_have_reinstalled_or_changed_devices">Những người này có thể đã cài lại ứng dụng hoặc thay đổi thiết bị. Vui lòng xác minh lại mã số an toàn để đảm bảo riêng tư.</string>
  <string name="safety_number_change_dialog__view">Xem</string>
  <string name="safety_number_change_dialog__previous_verified">Đã từng được xác minh</string>
  <!--EnableCallNotificationSettingsDialog__call_notifications_checklist-->
  <string name="EnableCallNotificationSettingsDialog__call_notifications_enabled">Đã bật thông báo cuộc gọi.</string>
  <string name="EnableCallNotificationSettingsDialog__enable_call_notifications">Bật thông báo cuộc gọi</string>
  <string name="EnableCallNotificationSettingsDialog__enable_background_activity">Bật hoạt động dưới nền</string>
  <string name="EnableCallNotificationSettingsDialog__everything_looks_good_now">Mọi thứ có vẻ đã ổn!</string>
  <string name="EnableCallNotificationSettingsDialog__to_receive_call_notifications_tap_here_and_turn_on_show_notifications">Để bật thông báo cuộc gọi, hãy nhấn vào đây và bật \"Hiện thông báo.\"</string>
  <string name="EnableCallNotificationSettingsDialog__to_receive_call_notifications_tap_here_and_turn_on_notifications">Để nhận thông báo cuộc gọi, nhấn vào đây và bật thông báo và đảm bảo Âm thanh và Pop-up được bật lên.</string>
  <string name="EnableCallNotificationSettingsDialog__to_receive_call_notifications_tap_here_and_enable_background_activity_in_battery_settings">Để nhận thông báo cuộc gọi, nhấn vào đây và bật hoạt động nền trong cài đặt \"Pin\".</string>
  <string name="EnableCallNotificationSettingsDialog__settings">Cài đặt</string>
  <string name="EnableCallNotificationSettingsDialog__to_receive_call_notifications_tap_settings_and_turn_on_show_notifications">Để nhận thông báo cuộc gọi, hãy vào Cài đặt và bật \"Hiện thông báo.\"</string>
  <string name="EnableCallNotificationSettingsDialog__to_receive_call_notifications_tap_settings_and_turn_on_notifications">Để nhận thông báo cuộc gọi, nhấn Cài đặt và bật thông báo và đảm bảo Âm thanh và Pop-up được bật lên.</string>
  <string name="EnableCallNotificationSettingsDialog__to_receive_call_notifications_tap_settings_and_enable_background_activity_in_battery_settings">Để nhận thông báo cuộc gọi, nhấn vào đây và bật hoạt động nền trong cài đặt \"Pin\".</string>
  <!--country_selection_fragment-->
  <string name="country_selection_fragment__loading_countries">Đang tải các quốc gia…</string>
  <string name="country_selection_fragment__search">Tìm kiếm</string>
  <string name="country_selection_fragment__no_matching_countries">Không tìm thấy quốc gia</string>
  <!--device_add_fragment-->
  <string name="device_add_fragment__scan_the_qr_code_displayed_on_the_device_to_link">Quét mã QR hiển thị trên thiết bị để liên kết</string>
  <!--device_link_fragment-->
  <string name="device_link_fragment__link_device">Liên kết thiết bị</string>
  <!--device_list_fragment-->
  <string name="device_list_fragment__no_devices_linked">Không có thiết bị đã liên kết</string>
  <string name="device_list_fragment__link_new_device">Liên kết thiết bị mới</string>
  <!--expiration-->
  <string name="expiration_off">Tắt</string>
  <plurals name="expiration_seconds">
    <item quantity="other">%d giây</item>
  </plurals>
  <string name="expiration_seconds_abbreviated">%dg</string>
  <plurals name="expiration_minutes">
    <item quantity="other">%d phút</item>
  </plurals>
  <string name="expiration_minutes_abbreviated">%dp</string>
  <plurals name="expiration_hours">
    <item quantity="other">%d giờ</item>
  </plurals>
  <string name="expiration_hours_abbreviated">%dh</string>
  <plurals name="expiration_days">
    <item quantity="other">%d ngày</item>
  </plurals>
  <string name="expiration_days_abbreviated">%dng</string>
  <plurals name="expiration_weeks">
    <item quantity="other">%d tuần</item>
  </plurals>
  <string name="expiration_weeks_abbreviated">%dt</string>
  <string name="expiration_combined">%1$s%2$s</string>
  <!--unverified safety numbers-->
  <string name="IdentityUtil_unverified_banner_one">Mã số an toàn với %s đã thay đổi và không còn hợp lệ</string>
  <string name="IdentityUtil_unverified_banner_two">Mã số an toàn với %1$s và %2$s không còn hợp lệ</string>
  <string name="IdentityUtil_unverified_banner_many">Mã số an toàn  với %1$s, %2$s và %3$s không còn hợp lệ</string>
  <string name="IdentityUtil_unverified_dialog_one">Mã số an toàn với %1$s đã thay đổi và không còn hợp lệ. Điều này có thể là do ai đó đang tìm cách nghe lén cuộc trò chuyện, hoặc %1$s chỉ vừa cài lại Signal.</string>
  <string name="IdentityUtil_unverified_dialog_two">Mã số an toàn với %1$s và %2$s không còn hợp lệ. Điều này có thể do ai đó đang tìm cách nghe lén cuộc trò chuyện, hoặc các đối tác chỉ vừa cài lại Signal.</string>
  <string name="IdentityUtil_unverified_dialog_many">Mã số an toàn với %1$s, %2$s và %3$s không còn hợp lệ. Điều này có thể do ai đó đang tìm cách nghe lén cuộc trò chuyện, hoặc các đối tác chỉ vừa cài lại Signal.</string>
  <string name="IdentityUtil_untrusted_dialog_one">Mã số an toàn của bạn với %s vừa thay đổi.</string>
  <string name="IdentityUtil_untrusted_dialog_two">Mã số an toàn của bạn với %1$s và %2$s vừa thay đổi.</string>
  <string name="IdentityUtil_untrusted_dialog_many">Mã số an toàn  với %1$s, %2$s và %3$s vừa thay đổi.</string>
  <plurals name="identity_others">
    <item quantity="other">%d khác</item>
  </plurals>
  <!--giphy_activity-->
  <string name="giphy_activity_toolbar__search_gifs">Tìm GIF</string>
  <!--giphy_fragment-->
  <string name="giphy_fragment__nothing_found">Không tìm thấy</string>
  <!--database_migration_activity-->
  <string name="database_migration_activity__would_you_like_to_import_your_existing_text_messages">Bạn có muốn nhập các tin nhắn đã có vào cơ sở dữ liệu mã hoá của Signal?</string>
  <string name="database_migration_activity__the_default_system_database_will_not_be_modified">Cơ sở dữ liệu mặc định của hệ thống sẽ không bị sửa hay thay đổi gì cả.</string>
  <string name="database_migration_activity__skip">Bỏ qua</string>
  <string name="database_migration_activity__import">Nhập</string>
  <string name="database_migration_activity__this_could_take_a_moment_please_be_patient">Việc này có thể mất chút thời gian. Vui lòng kiên nhẫn, chúng tôi sẽ thông báo cho bạn khi quá trình nhập hoàn tất.</string>
  <string name="database_migration_activity__importing">ĐANG NHẬP</string>
  <!--load_more_header-->
  <string name="load_more_header__see_full_conversation">Xem toàn bộ cuộc trò chuyện</string>
  <string name="load_more_header__loading">Đang tải…</string>
  <!--media_overview_activity-->
  <string name="media_overview_activity__no_media">Không có đa phương tiện</string>
  <!--message_recipients_list_item-->
  <string name="message_recipients_list_item__view">XEM</string>
  <string name="message_recipients_list_item__resend">GỬI LẠI</string>
  <!--GroupUtil-->
  <plurals name="GroupUtil_joined_the_group">
    <item quantity="other">%1$s đã tham gia nhóm.</item>
  </plurals>
  <string name="GroupUtil_group_name_is_now">Tên nhóm hiện giờ là \'%1$s\'.</string>
  <!--prompt_passphrase_activity-->
  <string name="prompt_passphrase_activity__unlock">Mở khóa</string>
  <!--prompt_mms_activity-->
  <string name="prompt_mms_activity__signal_requires_mms_settings_to_deliver_media_and_group_messages">Signal cần cài đặt MMS để chuyển dữ liệu truyền thông và các tin nhắn nhóm thông qua nhà mạng không dây. Thiết bị của bạn không cung cấp đầy đủ các thông tin này, đôi khi là do thiết bị đã bị khóa và các thiết đặt giới hạn khác.</string>
  <string name="prompt_mms_activity__to_send_media_and_group_messages_tap_ok">Để gửi tin nhắn đa phương tiện hoặc tin nhắn nhóm, bấm \'OK\' và hoàn tất các thiết đặt cần thiết. Thiết đặt MMS cho nhà mạng di động có thể tìm thấy bằng cách tìm \'Điểm truy cập di động\'. Bạn chỉ cần làm bước này một lần.</string>
  <!--BadDecryptLearnMoreDialog-->
  <string name="BadDecryptLearnMoreDialog_delivery_issue">Vấn đề Truyền tải</string>
  <string name="BadDecryptLearnMoreDialog_couldnt_be_delivered_individual">Một tin nhắn, nhãn dán, phản ứng, hoặc nhãn đã đọc không thể được gửi cho bạn từ %s. Họ đã có thể cố gửi cho bạn trực tiếp, hoặc trong một nhóm.</string>
  <string name="BadDecryptLearnMoreDialog_couldnt_be_delivered_group">Một tin nhắn, nhãn dán, phản ứng, hoặc nhãn đã đọc không thể được gửi cho bạn từ %s.</string>
  <!--profile_create_activity-->
  <string name="CreateProfileActivity_first_name_required">Tên (bắt buộc)</string>
  <string name="CreateProfileActivity_last_name_optional">Họ (bắt buộc)</string>
  <string name="CreateProfileActivity_next">Tiếp</string>
  <string name="CreateProfileActivity__username">Tên người dùng</string>
  <string name="CreateProfileActivity__create_a_username">Tạo tên người dùng</string>
  <string name="CreateProfileActivity_custom_mms_group_names_and_photos_will_only_be_visible_to_you">Tên nhóm MMS và ảnh sẽ chỉ hiển thị với bạn.</string>
  <string name="CreateProfileActivity_group_descriptions_will_be_visible_to_members_of_this_group_and_people_who_have_been_invited">Miêu tả nhóm sẽ được nhìn thấy bởi thành viên của nhóm này và những người đã được mời.</string>
  <!--EditAboutFragment-->
  <string name="EditAboutFragment_about">Thông tin</string>
  <string name="EditAboutFragment_write_a_few_words_about_yourself">Viết một vài từ về bản thân mình…</string>
  <string name="EditAboutFragment_count">%1$d/%2$d</string>
  <string name="EditAboutFragment_speak_freely">Nói chuyện tự do</string>
  <string name="EditAboutFragment_encrypted">Đã được mã hóa</string>
  <string name="EditAboutFragment_be_kind">Mở lòng tốt</string>
  <string name="EditAboutFragment_coffee_lover">Nghiện cà phê</string>
  <string name="EditAboutFragment_free_to_chat">Rảnh để trò chuyện</string>
  <string name="EditAboutFragment_taking_a_break">Đang nghỉ ngơi</string>
  <string name="EditAboutFragment_working_on_something_new">Đang làm một dự án mới</string>
  <!--EditProfileFragment-->
  <string name="EditProfileFragment__edit_group">Sửa nhóm</string>
  <string name="EditProfileFragment__group_name">Tên nhóm</string>
  <string name="EditProfileFragment__group_description">Miêu tả nhóm</string>
  <!--EditProfileNameFragment-->
  <string name="EditProfileNameFragment_your_name">Tên của bạn</string>
  <string name="EditProfileNameFragment_first_name">Tên</string>
  <string name="EditProfileNameFragment_last_name_optional">Họ (không bắt buộc)</string>
  <string name="EditProfileNameFragment_save">Lưu</string>
  <string name="EditProfileNameFragment_failed_to_save_due_to_network_issues_try_again_later">Không thể lưu do lỗi mạng. Hãy thử lại sau.</string>
  <!--recipient_preferences_activity-->
  <string name="recipient_preference_activity__shared_media">Tệp đa phương tiện đã chia sẻ</string>
  <!--recipients_panel-->
  <string name="recipients_panel__to"><small>Điền vào tên hoặc số</small></string>
  <!--verify_display_fragment-->
  <string name="verify_display_fragment__tap_to_scan">Nhấn để quét</string>
  <string name="verify_display_fragment__loading">Đang tải…</string>
  <string name="verify_display_fragment__mark_as_verified">Đánh dấu đã xác minh</string>
  <!--verify_identity-->
  <string name="verify_identity__share_safety_number">Chia sẻ mã số an toàn</string>
  <!--verity_scan_fragment-->
  <!--webrtc_answer_decline_button-->
  <string name="webrtc_answer_decline_button__swipe_up_to_answer">Vuốt lên để trả lời</string>
  <string name="webrtc_answer_decline_button__swipe_down_to_reject">Vuốt xuống để từ chối</string>
  <!--message_details_header-->
  <string name="message_details_header__issues_need_your_attention">Một số vấn đề cần bạn chú ý.</string>
  <!--message_details_recipient_header-->
  <string name="message_details_recipient_header__pending_send">Đang chờ</string>
  <string name="message_details_recipient_header__sent_to">Gửi từ</string>
  <string name="message_details_recipient_header__sent_from">Gửi tới</string>
  <string name="message_details_recipient_header__delivered_to">Đã chuyển tới</string>
  <string name="message_details_recipient_header__read_by">Đã đọc bởi</string>
  <string name="message_details_recipient_header__not_sent">Chưa gửi</string>
  <string name="message_details_recipient_header__viewed">Được xem bởi</string>
  <!--message_Details_recipient-->
  <string name="message_details_recipient__failed_to_send">Không thể gửi</string>
  <string name="message_details_recipient__new_safety_number">Mã số an toàn mới</string>
  <!--AndroidManifest.xml-->
  <string name="AndroidManifest__create_passphrase">Tạo mật khẩu</string>
  <string name="AndroidManifest__select_contacts">Chọn liên hệ</string>
  <string name="AndroidManifest__change_passphrase">Đổi mật khẩu</string>
  <string name="AndroidManifest__verify_safety_number">Xác minh mã số an toàn</string>
  <string name="AndroidManifest__log_submit">Gửi nhật kí dò lỗi</string>
  <string name="AndroidManifest__media_preview">Xem trước tệp đa phương tiện</string>
  <string name="AndroidManifest__message_details">Chi tiết tin nhắn</string>
  <string name="AndroidManifest__linked_devices">Các thiết bị đã liên kết</string>
  <string name="AndroidManifest__invite_friends">Mời bạn bè</string>
  <string name="AndroidManifest_archived_conversations">Các cuộc trò chuyện đã lưu trữ</string>
  <string name="AndroidManifest_remove_photo">Gỡ ảnh</string>
  <!--Message Requests Megaphone-->
  <string name="MessageRequestsMegaphone__message_requests">Yêu cầu nhắn tin</string>
  <string name="MessageRequestsMegaphone__users_can_now_choose_to_accept">Người dùng có thể lựa chọn chấp nhận cuộc trò chuyện hay không. Tên hồ sơ cho họ biết ai đang nhắn tin cho họ.</string>
  <string name="MessageRequestsMegaphone__add_profile_name">Thêm tên hồ sơ</string>
  <!--HelpFragment-->
  <string name="HelpFragment__have_you_read_our_faq_yet">Bạn đã đọc Các câu hỏi thường gặp chưa?</string>
  <string name="HelpFragment__next">Tiếp</string>
  <string name="HelpFragment__contact_us">Liên hệ với chúng tôi</string>
  <string name="HelpFragment__tell_us_whats_going_on">Kể với chúng tôi chuyện gì đang xảy ra</string>
  <string name="HelpFragment__include_debug_log">Thêm nhật kí lỗi.</string>
  <string name="HelpFragment__whats_this">Đây là gì?</string>
  <string name="HelpFragment__how_do_you_feel">Bạn cảm thấy thế nào? (không bắt buộc)</string>
  <string name="HelpFragment__tell_us_why_youre_reaching_out">Nói cho chúng tôi biết lý do bạn liên lạc.</string>
  <string name="HelpFragment__support_info">Thông tin hỗ trợ</string>
  <string name="HelpFragment__signal_android_support_request">Yêu cầu hỗ trợ về Signal Android</string>
  <string name="HelpFragment__debug_log">Nhật kí lỗi:</string>
  <string name="HelpFragment__could_not_upload_logs">Không thể tải lên nhật kí lỗi</string>
  <string name="HelpFragment__please_be_as_descriptive_as_possible">Vui lòng miêu tả càng chi tiết càng tốt để giúp chúng tôi hiểu về vấn đề.</string>
  <string-array name="HelpFragment__categories">
    <item>-- Xin chọn một lựa chọn --</item>
    <item>Có điều gì đó đang không hoạt động</item>
    <item>Yêu cầu Tính năng</item>
    <item>Câu hỏi</item>
    <item>Góp ý</item>
    <item>Khác</item>
    <item>Thanh toán</item>
  </string-array>
  <!--ReactWithAnyEmojiBottomSheetDialogFragment-->
  <string name="ReactWithAnyEmojiBottomSheetDialogFragment__this_message">Tin nhắn này</string>
  <string name="ReactWithAnyEmojiBottomSheetDialogFragment__recently_used">Sử dụng gần đây</string>
  <string name="ReactWithAnyEmojiBottomSheetDialogFragment__smileys_and_people">Mặt cười và Con người</string>
  <string name="ReactWithAnyEmojiBottomSheetDialogFragment__nature">Thiên nhiên</string>
  <string name="ReactWithAnyEmojiBottomSheetDialogFragment__food">Thức ăn</string>
  <string name="ReactWithAnyEmojiBottomSheetDialogFragment__activities">Hoạt động</string>
  <string name="ReactWithAnyEmojiBottomSheetDialogFragment__places">Địa điểm</string>
  <string name="ReactWithAnyEmojiBottomSheetDialogFragment__objects">Đồ vật</string>
  <string name="ReactWithAnyEmojiBottomSheetDialogFragment__symbols">Kí hiệu</string>
  <string name="ReactWithAnyEmojiBottomSheetDialogFragment__flags">Cờ</string>
  <string name="ReactWithAnyEmojiBottomSheetDialogFragment__emoticons">Emoticons</string>
  <string name="ReactWithAnyEmojiBottomSheetDialogFragment__no_results_found">Không tìm thấy kết quả</string>
  <!--arrays.xml-->
  <string name="arrays__use_default">Dùng mặc định</string>
  <string name="arrays__use_custom">Dùng tùy chỉnh</string>
  <string name="arrays__mute_for_one_hour">Tạm im 1 giờ</string>
  <string name="arrays__mute_for_eight_hours">Tắt tiếng trong 8 tiếng</string>
  <string name="arrays__mute_for_one_day">Tạm im 1 ngày</string>
  <string name="arrays__mute_for_seven_days">Tạm im 7 ngày</string>
  <string name="arrays__always">Luôn luôn</string>
  <string name="arrays__settings_default">Mặc định theo hệ thống</string>
  <string name="arrays__enabled">Bật</string>
  <string name="arrays__disabled">Tắt</string>
  <string name="arrays__name_and_message">Tên và tin nhắn</string>
  <string name="arrays__name_only">Chỉ tên</string>
  <string name="arrays__no_name_or_message">Không tên hay tin nhắn</string>
  <string name="arrays__images">Hình ảnh</string>
  <string name="arrays__audio">Âm thanh</string>
  <string name="arrays__video">Video</string>
  <string name="arrays__documents">Tài liệu</string>
  <string name="arrays__small">Nhỏ</string>
  <string name="arrays__normal">Vừa</string>
  <string name="arrays__large">Lớn</string>
  <string name="arrays__extra_large">Rất lớn</string>
  <string name="arrays__default">Mặc định</string>
  <string name="arrays__high">Cao</string>
  <string name="arrays__max">Cao nhất</string>
  <!--plurals.xml-->
  <plurals name="hours_ago">
    <item quantity="other">%dg</item>
  </plurals>
  <!--preferences.xml-->
  <string name="preferences_beta">Beta</string>
  <string name="preferences__sms_mms">SMS và MMS</string>
  <string name="preferences__pref_all_sms_title">Nhận tất cả SMS</string>
  <string name="preferences__pref_all_mms_title">Nhận tất cả MMS</string>
  <string name="preferences__use_signal_for_viewing_and_storing_all_incoming_text_messages">Dùng Signal cho tất cả tin nhắn đến</string>
  <string name="preferences__use_signal_for_viewing_and_storing_all_incoming_multimedia_messages">Dùng Signal cho tất cả tin nhắn đến đa phương tiện</string>
  <string name="preferences__pref_enter_sends_title">Phím Enter gửi đi</string>
  <string name="preferences__pressing_the_enter_key_will_send_text_messages">Nhấn phím Enter sẽ gửi tin nhắn đi</string>
  <string name="preferences__pref_use_address_book_photos">Sử dụng hình ảnh trong danh bạ</string>
  <string name="preferences__display_contact_photos_from_your_address_book_if_available">Hiển thị hình ảnh của liên lạc từ danh bạ nếu có</string>
  <string name="preferences__generate_link_previews">Tạo xem trước liên kết</string>
  <string name="preferences__retrieve_link_previews_from_websites_for_messages">Thêm xem trước liên kết trang web vào những tin nhắn bạn gửi.</string>
  <string name="preferences__choose_identity">Chọn danh tính</string>
  <string name="preferences__choose_your_contact_entry_from_the_contacts_list">Chọn khoản mục liên lạc của bạn trong danh sách liên lạc.</string>
  <string name="preferences__change_passphrase">Đổi mật khẩu</string>
  <string name="preferences__change_your_passphrase">Đổi mật khẩu</string>
  <string name="preferences__enable_passphrase">Bật khoá màn hình bằng mật khẩu</string>
  <string name="preferences__lock_signal_and_message_notifications_with_a_passphrase">Khoá màn hình và thông báo bằng mật khẩu</string>
  <string name="preferences__screen_security">An ninh màn hình</string>
  <string name="preferences__disable_screen_security_to_allow_screen_shots">Chặn chụp màn hình trong danh sách ứng dụng và bên trong ứng dụng</string>
  <string name="preferences__auto_lock_signal_after_a_specified_time_interval_of_inactivity">Tự động khoá Signal sau một khoảng thời gian không hoạt động định trước</string>
  <string name="preferences__inactivity_timeout_passphrase">Mật khẩu khoá ứng dụng khi không hoạt động</string>
  <string name="preferences__inactivity_timeout_interval">Khoảng thời gian khoá ứng dụng khi không hoạt động</string>
  <string name="preferences__notifications">Thông báo</string>
  <string name="preferences__led_color">Màu LED</string>
  <string name="preferences__led_color_unknown">Không rõ</string>
  <string name="preferences__pref_led_blink_title">Tần suất nháy LED</string>
  <string name="preferences__sound">Âm thanh</string>
  <string name="preferences__silent">Im lặng</string>
  <string name="preferences__default">Mặc định</string>
  <string name="preferences__repeat_alerts">Lặp lại cảnh báo</string>
  <string name="preferences__never">Không bao giờ</string>
  <string name="preferences__one_time">Một lần</string>
  <string name="preferences__two_times">Hai lần</string>
  <string name="preferences__three_times">Ba lần</string>
  <string name="preferences__five_times">Năm lần</string>
  <string name="preferences__ten_times">Mười lần</string>
  <string name="preferences__vibrate">Rung</string>
  <string name="preferences__green">Xanh lục</string>
  <string name="preferences__red">Đỏ</string>
  <string name="preferences__blue">Xanh lam</string>
  <string name="preferences__orange">Cam</string>
  <string name="preferences__cyan">Xanh lơ</string>
  <string name="preferences__magenta">Hồng đậm</string>
  <string name="preferences__white">Trắng</string>
  <string name="preferences__none">Không</string>
  <string name="preferences__fast">Nhanh</string>
  <string name="preferences__normal">Bình thường</string>
  <string name="preferences__slow">Chậm</string>
  <string name="preferences__help">Hỗ trợ</string>
  <string name="preferences__advanced">Nâng cao</string>
  <string name="preferences__donate_to_signal">Ủng hộ Molly</string>
  <string name="preferences__privacy">Riêng tư</string>
  <string name="preferences__mms_user_agent">MMS User Agent</string>
  <string name="preferences__advanced_mms_access_point_names">Thiết đặt MMS bằng tay</string>
  <string name="preferences__mmsc_url">Đường dẫn MMSC</string>
  <string name="preferences__mms_proxy_host">Máy chủ Proxy MMS</string>
  <string name="preferences__mms_proxy_port">Cổng Proxy MMS</string>
  <string name="preferences__mmsc_username">Tên người dùng MMSC</string>
  <string name="preferences__mmsc_password">Mật khẩu MMSC</string>
  <string name="preferences__sms_delivery_reports">Báo cáo đã gửi SMS</string>
  <string name="preferences__request_a_delivery_report_for_each_sms_message_you_send">Yêu cầu báo cáo đã gửi cho từng tin nhắn SMS gửi đi</string>
  <string name="preferences__data_and_storage">Dữ liệu và lưu trữ</string>
  <string name="preferences__storage">Lưu trữ</string>
  <string name="preferences__payments">Thanh toán</string>
  <string name="preferences__payments_beta">Thanh toán (Beta)</string>
  <string name="preferences__conversation_length_limit">Giới hạn độ dài cuộc trò chuyện</string>
  <string name="preferences__keep_messages">Giữ tin nhắn</string>
  <string name="preferences__clear_message_history">Xóa lịch sử tin nhắn</string>
  <string name="preferences__linked_devices">Các thiết bị được liên kết</string>
  <string name="preferences__light_theme">Sáng</string>
  <string name="preferences__dark_theme">Tối</string>
  <string name="preferences__appearance">Diện mạo</string>
  <string name="preferences__theme">Chủ đề</string>
  <string name="preferences__chat_wallpaper">Ảnh nền cuộc trò chuyện</string>
  <string name="preferences__chat_color_and_wallpaper">Màu cuộc trò chuyện &amp; hình nền</string>
  <string name="preferences__disable_pin">Tắt PIN</string>
  <string name="preferences__enable_pin">Bật PIN</string>
  <string name="preferences__if_you_disable_the_pin_you_will_lose_all_data">Nếu bạn tắt PIN, bạn sẽ mất toàn bộ dữ liệu khi bạn đăng kí lại với Signal trừ khi bạn sao lưu và khôi phục dữ liệu thủ công. Bạn không thể bật Khóa đăng kí khi PIN đang tắt.</string>
  <string name="preferences__pins_keep_information_stored_with_signal_encrypted_so_only_you_can_access_it">Mã PIN mã hoá các thông tin được lưu trữ với Signal để chỉ mình bạn có thể truy cập được. Thông tin người dùng, cài đặt, và các liên hệ sẽ được khôi phục khi bạn cài lại Signal. Bạn không cần điền PIN mỗi lần mở ứng dụng.</string>
  <string name="preferences__system_default">Theo hệ điều hành</string>
  <string name="preferences__language">Ngôn ngữ</string>
  <string name="preferences__signal_messages_and_calls">Tin nhắn và cuộc gọi Signal</string>
  <string name="preferences__advanced_pin_settings">Cài đặt PIN nâng cao</string>
  <string name="preferences__free_private_messages_and_calls">Các tin nhắn và cuộc gọi riêng tư miễn phí đến người dùng Signal</string>
  <string name="preferences__submit_debug_log">Gửi nhật kí dò lỗi</string>
  <string name="preferences__delete_account">Xoá tài khoản</string>
  <string name="preferences__support_wifi_calling">Chế độ tương thích với \"Gọi qua WiFi\"</string>
  <string name="preferences__enable_if_your_device_supports_sms_mms_delivery_over_wifi">Bật nếu thiết bị bạn gửi SMS/MMS qua WiFi (chỉ bật khi \'Gọi qua WiFi\' được bật trong thiết bị) </string>
  <string name="preferences__incognito_keyboard">Bàn phím ẩn danh</string>
  <string name="preferences__read_receipts">Thông báo đã xem</string>
  <string name="preferences__if_read_receipts_are_disabled_you_wont_be_able_to_see_read_receipts">Nếu thông báo đã xem bị tắt, bạn sẽ không thể biết người kia đã xem tin nhắn hay chưa.</string>
  <string name="preferences__typing_indicators">Thông báo đang nhập</string>
  <string name="preferences__if_typing_indicators_are_disabled_you_wont_be_able_to_see_typing_indicators">Nếu thông báo đang nhập bị tắt, bạn sẽ không thể biết người kia có đang nhập tin nhắn hay không.</string>
  <string name="preferences__request_keyboard_to_disable">Yêu cầu bàn phím tắt học tập cá nhân hoá.</string>
  <string name="preferences__this_setting_is_not_a_guarantee">Cài đặt này không phải là đảm bảo, và bàn phím của bạn có thể bỏ qua nó.</string>
  <string name="preferences_app_protection__blocked_users">Người dùng đã chặn</string>
  <string name="preferences_chats__when_using_mobile_data">Khi dùng dữ liệu di động</string>
  <string name="preferences_chats__when_using_wifi">Khi dùng Wi-Fi</string>
  <string name="preferences_chats__when_roaming">Khi chuyển vùng quốc tế</string>
  <string name="preferences_chats__media_auto_download">Tự động tải đa phương tiện</string>
  <string name="preferences_chats__message_history">Lịch sử tin nhắn</string>
  <string name="preferences_storage__storage_usage">Quản lí bộ nhớ</string>
  <string name="preferences_storage__photos">Ảnh</string>
  <string name="preferences_storage__videos">Video</string>
  <string name="preferences_storage__files">Tệp</string>
  <string name="preferences_storage__audio">Âm thanh</string>
  <string name="preferences_storage__review_storage">Kiểm tra bộ nhớ</string>
  <string name="preferences_storage__delete_older_messages">Xóa tin nhắn cũ?</string>
  <string name="preferences_storage__clear_message_history">Xóa lịch sử tin nhắn?</string>
  <string name="preferences_storage__this_will_permanently_delete_all_message_history_and_media">Thao tác này sẽ xóa tất cả lịch sử tin nhắn và đa phương tiện quá %1$s trước khỏi máy bạn.</string>
  <string name="preferences_storage__this_will_permanently_trim_all_conversations_to_the_d_most_recent_messages">Thao tác này sẽ xóa lịch sử cuộc trò chuyện đến %1$s tin nhắn gần đây nhất.</string>
  <string name="preferences_storage__this_will_delete_all_message_history_and_media_from_your_device">Thao tác này sẽ xóa vĩnh viễn tất cả lịch sử tin nhắn và đa phương tiện khỏi máy bạn.</string>
  <string name="preferences_storage__are_you_sure_you_want_to_delete_all_message_history">Bạn có muốn xóa tất cả lịch sử tin nhắn?</string>
  <string name="preferences_storage__all_message_history_will_be_permanently_removed_this_action_cannot_be_undone">Tất cả lịch sử tin nhắn sẽ được xóa vĩnh viễn. Thao tác này không thể được hoàn tác.</string>
  <string name="preferences_storage__delete_all_now">Xóa tất cả</string>
  <string name="preferences_storage__forever">Vĩnh viễn</string>
  <string name="preferences_storage__one_year">1 năm</string>
  <string name="preferences_storage__six_months">6 tháng</string>
  <string name="preferences_storage__thirty_days">30 ngày</string>
  <string name="preferences_storage__none">Không</string>
  <string name="preferences_storage__s_messages">%1$s tin nhắn</string>
  <string name="preferences_storage__custom">Tùy chỉnh</string>
  <string name="preferences_advanced__use_system_emoji">Sử dụng biểu tượng cảm xúc hệ thống</string>
  <string name="preferences_advanced__disable_signal_built_in_emoji_support">Tắt hỗ trợ biểu tượng cảm xúc của Signal</string>
  <string name="preferences_advanced__relay_all_calls_through_the_signal_server_to_avoid_revealing_your_ip_address">Chuyển tiếp tất cả cuộc gọi qua máy chủ Signal để tránh lộ địa chỉ IP với đối tác. Bật tính năng này sẽ giảm chất lượng cuộc gọi.</string>
  <string name="preferences_advanced__always_relay_calls">Luôn chuyển tiếp cuộc gọi</string>
  <string name="preferences_app_protection__who_can">Ai có thể…</string>
  <string name="preferences_app_protection__app_access">Truy cập ứng dụng</string>
  <string name="preferences_app_protection__communication">Giao tiếp</string>
  <string name="preferences_chats__chats">Trò chuyện</string>
  <string name="preferences_data_and_storage__manage_storage">Quản lí bộ nhớ</string>
  <string name="preferences_data_and_storage__calls">Cuộc gọi</string>
  <string name="preferences_data_and_storage__use_less_data_for_calls">Sử dụng ít lưu lượng data hơn khi gọi</string>
  <string name="preferences_data_and_storage__never">Không bao giờ</string>
  <string name="preferences_data_and_storage__wifi_and_mobile_data">WiFi và dữ liệu di động</string>
  <string name="preferences_data_and_storage__mobile_data_only">Chỉ dữ liệu di động</string>
  <string name="preference_data_and_storage__using_less_data_may_improve_calls_on_bad_networks">Sử dụng ít lưu lượng data có thể cải thiện chất lượng cuộc gọi trong môi trường mạng kém</string>
  <string name="preferences_notifications__messages">Tin nhắn</string>
  <string name="preferences_notifications__events">Sự kiện</string>
  <string name="preferences_notifications__in_chat_sounds">Âm thanh khi đang trò chuyện</string>
  <string name="preferences_notifications__show">Hiện</string>
  <string name="preferences_notifications__calls">Cuộc gọi</string>
  <string name="preferences_notifications__ringtone">Nhạc chuông</string>
  <string name="preferences_chats__show_invitation_prompts">Hiển thị lời mời</string>
  <string name="preferences_chats__display_invitation_prompts_for_contacts_without_signal">Hiển thị lời mời cho liên hệ không dùng Signal</string>
  <string name="preferences_chats__message_text_size">Cỡ chữ tin nhắn</string>
  <string name="preferences_events__contact_joined_signal">Liên hệ bắt đầu dùng Signal</string>
  <string name="preferences_notifications__priority">Mức ưu tiên</string>
  <string name="preferences_communication__category_sealed_sender">Lá thư không chủ</string>
  <string name="preferences_communication__sealed_sender_display_indicators">Hiện biểu tượng</string>
  <string name="preferences_communication__sealed_sender_display_indicators_description">Hiện một biểu tượng khi bạn xem \"Chi tiết tin nhắn\" trên các tin nhắn được gửi bằng Lá thư không chủ.</string>
  <string name="preferences_communication__sealed_sender_allow_from_anyone">Cho phép từ bất cứ ai</string>
  <string name="preferences_communication__sealed_sender_allow_from_anyone_description">Bật \'Lá thư không chủ\' cho tin nhắn từ người gửi không có trong danh bạ và người bạn chưa chia sẻ hồ sơ.</string>
  <string name="preferences_communication__sealed_sender_learn_more">Tìm hiểu thêm</string>
  <string name="preferences_setup_a_username">Đặt tên người dùng</string>
  <string name="preferences_proxy">Proxy</string>
  <string name="preferences_use_proxy">Sử dụng proxy</string>
  <string name="preferences_off">Tắt</string>
  <string name="preferences_on">Bật</string>
  <string name="preferences_proxy_address">Địa chỉ proxy</string>
  <string name="preferences_only_use_a_proxy_if">Chỉ dùng proxy khi bạn không thể kết nối vào Signal trên dữ liệu di động hoặc Wi-Fi.</string>
  <string name="preferences_share">Chia sẻ</string>
  <string name="preferences_save">Lưu</string>
  <string name="preferences_connecting_to_proxy">Đang kết nối tới proxy…</string>
  <string name="preferences_connected_to_proxy">Đã kết tới vào proxy</string>
  <string name="preferences_connection_failed">Không thể kết nối</string>
  <string name="preferences_couldnt_connect_to_the_proxy">Không thể kết nối tới proxy. Kiểm tra địa chỉ proxy và thử lại.</string>
  <string name="preferences_you_are_connected_to_the_proxy">Bạn đã kết nối tớ proxy. Bạn có thể tắt proxy bất kì lúc nào trong Cài đặt.</string>
  <string name="preferences_success">Thành công</string>
  <string name="preferences_failed_to_connect">Không thể kết nối</string>
  <string name="preferences_enter_proxy_address">Nhập địa chỉ proxy</string>
  <string name="configurable_single_select__customize_option">Sửa cài đặt</string>
  <!--Internal only preferences-->
  <!--Payments-->
  <string name="PaymentsActivityFragment__all_activity">Tất cả hoạt động</string>
  <string name="PaymentsAllActivityFragment__all">Tất cả</string>
  <string name="PaymentsAllActivityFragment__sent">Đã gửi</string>
  <string name="PaymentsAllActivityFragment__received">Đã nhận</string>
  <string name="PaymentsHomeFragment__introducing_payments">Giới thiệu thanh toán (Beta)</string>
  <string name="PaymentsHomeFragment__use_signal_to_send_and_receive">Sử dụng Molly để nhận và gửi MobileCoin, một loại tiền điện tử mới tập trung vào sự riêng tư. Kích hoạt để bắt đầu.</string>
  <string name="PaymentsHomeFragment__activate_payments">Kích hoạt Thanh toán</string>
  <string name="PaymentsHomeFragment__activating_payments">Đang kích hoạt thanh toán…</string>
  <string name="PaymentsHomeFragment__restore_payments_account">Khôi phục tài khoản thanh toán</string>
  <string name="PaymentsHomeFragment__no_recent_activity_yet">Không có hoạt động gần đây</string>
  <string name="PaymentsHomeFragment__pending_requests">Yêu cầu đang chờ</string>
  <string name="PaymentsHomeFragment__recent_activity">Hoạt động gần đây</string>
  <string name="PaymentsHomeFragment__see_all">Xem tất cả</string>
  <string name="PaymentsHomeFragment__add_funds">Thêm quỹ</string>
  <string name="PaymentsHomeFragment__send">Gửi</string>
  <string name="PaymentsHomeFragment__sent_s">Đã gửi %1$s</string>
  <string name="PaymentsHomeFragment__received_s">Đã nhận %1$s</string>
  <string name="PaymentsHomeFragment__transfer_to_exchange">Chuyển để trao đổi</string>
  <string name="PaymentsHomeFragment__currency_conversion">Chuyển đổi tỉ giá</string>
  <string name="PaymentsHomeFragment__deactivate_payments">Huỷ kích hoạt thanh toán</string>
  <string name="PaymentsHomeFragment__recovery_phrase">Cụm từ khôi phục</string>
  <string name="PaymentsHomeFragment__help">Hỗ trợ</string>
  <string name="PaymentsHomeFragment__coin_cleanup_fee">Phí dọn dẹp đồng xu</string>
  <string name="PaymentsHomeFragment__sent_payment">Thanh toán đã gửi</string>
  <string name="PaymentsHomeFragment__received_payment">Thanh toán đã nhận</string>
  <string name="PaymentsHomeFragment__processing_payment">Thanh toán đang xử lý</string>
  <string name="PaymentsHomeFragment__unknown_amount">---</string>
  <string name="PaymentsHomeFragment__currency_conversion_not_available">Chuyển đổi tỉ giá không có</string>
  <string name="PaymentsHomeFragment__cant_display_currency_conversion">Không thể hiện chuyển đổi tỉ giá. Kiểm tra kết nối của điện thoại của bạn và thử lại.</string>
  <string name="PaymentsHomeFragment__payments_is_not_available_in_your_region">Thanh toán không có sẵn trong khu vực của bạn.</string>
  <string name="PaymentsHomeFragment__could_not_enable_payments">Không thể bật thanh toán. Thử lại sau.</string>
  <string name="PaymentsHomeFragment__deactivate_payments_question">Huỷ kích hoạt Thanh toán?</string>
  <string name="PaymentsHomeFragment__you_will_not_be_able_to_send">Bạn sẽ không thể gửi hoặc nhận MobileCoin trong Molly nếu bạn huỷ kích hoạt thanh toán.</string>
  <string name="PaymentsHomeFragment__deactivate">Huỷ kích hoạt</string>
  <string name="PaymentsHomeFragment__continue">Tiếp tục</string>
  <string name="PaymentsHomeFragment__balance_is_not_currently_available">Số dư hiện không có.</string>
  <string name="PaymentsHomeFragment__payments_deactivated">Thanh toán đã huỷ kích hoạt.</string>
  <string name="PaymentsHomeFragment__payment_failed">Thanh toán không thành công</string>
  <string name="PaymentsHomeFragment__details">Chi tiết</string>
  <string name="PaymentsHomeFragment__you_can_use_signal_to_send">Bạn có thể dùng Molly để gửi và nhận MobileCoin. Tất cả thanh toán đều chịu Điều khoản Sử dụng cho MobileCoins và Ví MobileCoin. Đây là một tính năng beta nên bạn có thể sẽ gặp một số vấn đề và các thanh toán hoặc số dư bạn có thể mất sẽ không thể được khôi phục.</string>
  <string name="PaymentsHomeFragment__activate">Kích hoạt</string>
  <string name="PaymentsHomeFragment__view_mobile_coin_terms">Xem điều khoản MobileCoin</string>
  <string name="PaymentsHomeFragment__payments_not_available">Thanh toán trong Molly không còn nữa. Bạn vẫn có thể chuyển quỹ vào một sàn trao đổi nhưng bạn không thể gửi và nhận thanh toán hoặc thêm quỹ.</string>
  <!--PaymentsAddMoneyFragment-->
  <string name="PaymentsAddMoneyFragment__add_funds">Thêm quỹ</string>
  <string name="PaymentsAddMoneyFragment__your_wallet_address">Địa chỉ Ví của bạn</string>
  <string name="PaymentsAddMoneyFragment__copy">Sao chép</string>
  <string name="PaymentsAddMoneyFragment__copied_to_clipboard">Đã sao chép vào clipboard</string>
  <string name="PaymentsAddMoneyFragment__to_add_funds">Để thêm quỹ, gửi MobileCoin vào địa chỉ ví của bạn. Bắt đầu một giao dịch từ tài khoản của bạn trên một sàn trao đổi có hỗ trợ MobileCoin, sau đó quét mã QR hoặc sao chép địa chỉ ví của bạn.</string>
  <!--PaymentsDetailsFragment-->
  <string name="PaymentsDetailsFragment__details">Chi tiết</string>
  <string name="PaymentsDetailsFragment__status">Trạng thái</string>
  <string name="PaymentsDetailsFragment__submitting_payment">Đang gửi thanh toán…</string>
  <string name="PaymentsDetailsFragment__processing_payment">Đang xử lý thanh toán…</string>
  <string name="PaymentsDetailsFragment__payment_complete">Thanh toán hoàn tất</string>
  <string name="PaymentsDetailsFragment__payment_failed">Thanh toán không thành công</string>
  <string name="PaymentsDetailsFragment__network_fee">Phía mạng lưới</string>
  <string name="PaymentsDetailsFragment__sent_by">Được gửi bởi</string>
  <string name="PaymentsDetailsFragment__sent_to_s">Được gửi tới %1$s</string>
  <string name="PaymentsDetailsFragment__you_on_s_at_s">Bạn ở %1$s tại %2$s</string>
  <string name="PaymentsDetailsFragment__s_on_s_at_s">%1$s ở %2$s tại %3$s</string>
  <string name="PaymentsDetailsFragment__to">Đến</string>
  <string name="PaymentsDetailsFragment__from">Từ</string>
  <string name="PaymentsDetailsFragment__information">Chi tiết giao dịch bao gồm số tiền thanh toán và thời gian giao dịch là một phần của Sổ cái MobileCoin.</string>
  <string name="PaymentsDetailsFragment__coin_cleanup_fee">Phí dọn dẹp đồng xu</string>
  <string name="PaymentsDetailsFragment__coin_cleanup_information">\"Phí dọn dẹp đồng xu\" được tính khi những đồng xu bạn sở hữu không thể được gộp để hoàn tất một giao dịch. Việc dọn dẹp sẽ cho phép bạn tiếp tục gửi thanh toán.</string>
  <string name="PaymentsDetailsFragment__no_details_available">Không có chi tiết thêm cho giao dịch này</string>
  <string name="PaymentsDetailsFragment__sent_payment">Thanh toán đã gửi</string>
  <string name="PaymentsDetailsFragment__received_payment">Thanh toán đã nhận</string>
  <string name="PaymentsDeatilsFragment__payment_completed_s">Thanh toán đã hoàn tất %1$s</string>
  <string name="PaymentsDetailsFragment__block_number">Chặn số</string>
  <!--PaymentsTransferFragment-->
  <string name="PaymentsTransferFragment__transfer">Chuyển</string>
  <string name="PaymentsTransferFragment__scan_qr_code">Quét Mã QR</string>
  <string name="PaymentsTransferFragment__to_scan_or_enter_wallet_address">Đến: Quét hoặc nhập địa chỉ ví</string>
  <string name="PaymentsTransferFragment__you_can_transfer">Bạn có thể chuyển MobileCoin bằng cách hoàn tất một lần chuyển từ địa chỉ ví được cung cấp bởi sàn trao đổi. Địa chỉ ví là chuỗi số và kí tự thường hay nằm dưới mã QR.</string>
  <string name="PaymentsTransferFragment__next">Tiếp</string>
  <string name="PaymentsTransferFragment__invalid_address">Địa chỉ không hợp lệ</string>
  <string name="PaymentsTransferFragment__check_the_wallet_address">Kiểm tra địa chỉ ví bạn đang thử chuyển đến và thử lại.</string>
  <string name="PaymentsTransferFragment__you_cant_transfer_to_your_own_signal_wallet_address">Bạn không thể chuyển đến địa chỉ ví Molly của chính mình. Nhập địa chỉ ví từ tài khoản của bạn ở một sàn trao đổi có hỗ trợ.</string>
  <string name="PaymentsTransferFragment__to_scan_a_qr_code_signal_needs">Để quét một mã QR, Molly cần truy cập vào camera.</string>
  <string name="PaymentsTransferFragment__signal_needs_the_camera_permission_to_capture_qr_code_go_to_settings">Molly cần sự cho phép Camera để nhận mã QR. Đi đến cài đặt, chọn \"Cho phép\", và bật \"Camera\".</string>
  <string name="PaymentsTransferFragment__to_scan_a_qr_code_signal_needs_access_to_the_camera">Để quét một mã QR, Molly cần truy cập vào camera.</string>
  <string name="PaymentsTransferFragment__settings">Cài đặt</string>
  <!--PaymentsTransferQrScanFragment-->
  <string name="PaymentsTransferQrScanFragment__scan_address_qr_code">Quét mã QR Địa chỉ</string>
  <string name="PaymentsTransferQrScanFragment__scan_the_address_qr_code_of_the_payee">Quét mã QR địa chỉ của người được thanh toán</string>
  <!--CreatePaymentFragment-->
  <string name="CreatePaymentFragment__request">Yêu cầu</string>
  <string name="CreatePaymentFragment__pay">Thanh toán</string>
  <string name="CreatePaymentFragment__available_balance_s">Số dư có sẵn: %1$s</string>
  <string name="CreatePaymentFragment__toggle_content_description">Bật tắt</string>
  <string name="CreatePaymentFragment__1">1</string>
  <string name="CreatePaymentFragment__2">2</string>
  <string name="CreatePaymentFragment__3">3</string>
  <string name="CreatePaymentFragment__4">4</string>
  <string name="CreatePaymentFragment__5">5</string>
  <string name="CreatePaymentFragment__6">6</string>
  <string name="CreatePaymentFragment__7">7</string>
  <string name="CreatePaymentFragment__8">8</string>
  <string name="CreatePaymentFragment__9">9</string>
  <string name="CreatePaymentFragment__decimal">.</string>
  <string name="CreatePaymentFragment__0">0</string>
  <string name="CreatePaymentFragment__lt">&lt;</string>
  <string name="CreatePaymentFragment__backspace">Xoá lùi</string>
  <string name="CreatePaymentFragment__add_note">Thêm ghi chú</string>
  <string name="CreatePaymentFragment__conversions_are_just_estimates">Chuyển đổi chỉ là ước tính và có thể không chính xác.</string>
  <!--EditNoteFragment-->
  <string name="EditNoteFragment_note">Ghi chú</string>
  <!--ConfirmPaymentFragment-->
  <string name="ConfirmPayment__confirm_payment">Xác nhận thanh toán</string>
  <string name="ConfirmPayment__network_fee">Phía mạng lưới</string>
  <string name="ConfirmPayment__error_getting_fee">Lỗi trong việc thu phí</string>
  <string name="ConfirmPayment__estimated_s">Ước tính %1$s</string>
  <string name="ConfirmPayment__to">Đến</string>
  <string name="ConfirmPayment__total_amount">Tổng cộng</string>
  <string name="ConfirmPayment__balance_s">Số dư: %1$s</string>
  <string name="ConfirmPayment__submitting_payment">Đang gửi thanh toán…</string>
  <string name="ConfirmPayment__processing_payment">Đang xử lý thanh toán…</string>
  <string name="ConfirmPayment__payment_complete">Thanh toán hoàn tất</string>
  <string name="ConfirmPayment__payment_failed">Thanh toán không thành công</string>
  <string name="ConfirmPayment__payment_will_continue_processing">Thanh toán sẽ tiếp tục xử lý</string>
  <string name="ConfirmPaymentFragment__invalid_recipient">Người nhận không hợp lệ</string>
  <string name="ConfirmPaymentFragment__this_person_has_not_activated_payments">Người này chưa kích hoạt thanh toán</string>
  <string name="ConfirmPaymentFragment__unable_to_request_a_network_fee">Không thể yêu cầu phí mạng lưới. Để tiếp tục với thanh toán này nhấn okay để thử lại.</string>
  <!--CurrencyAmountFormatter_s_at_s-->
  <string name="CurrencyAmountFormatter_s_at_s">%1$s tại %2$s</string>
  <!--SetCurrencyFragment-->
  <string name="SetCurrencyFragment__set_currency">Đặt Tiền tệ</string>
  <string name="SetCurrencyFragment__all_currencies">Tất cả Tiền tệ</string>
  <!--****************************************-->
  <!--menus-->
  <!--****************************************-->
  <!--contact_selection_list-->
  <string name="contact_selection_list__unknown_contact">Tin nhắn mới cho…</string>
  <string name="contact_selection_list__unknown_contact_block">Chặn người dùng</string>
  <string name="contact_selection_list__unknown_contact_add_to_group">Thêm vào nhóm</string>
  <!--conversation_callable_insecure-->
  <string name="conversation_callable_insecure__menu_call">Gọi</string>
  <!--conversation_callable_secure-->
  <string name="conversation_callable_secure__menu_call">Cuộc gọi Signal</string>
  <string name="conversation_callable_secure__menu_video">Cuộc gọi video Signal</string>
  <!--conversation_context-->
  <string name="conversation_context__menu_message_details">Chi tiết tin nhắn</string>
  <string name="conversation_context__menu_copy_text">Sao chép văn bản</string>
  <string name="conversation_context__menu_delete_message">Xóa tin nhắn</string>
  <string name="conversation_context__menu_forward_message">Chuyển tiếp tin nhắn</string>
  <string name="conversation_context__menu_resend_message">Gửi lại tin nhắn</string>
  <string name="conversation_context__menu_reply_to_message">Trả lời tin nhắn</string>
  <!--conversation_context_reacction-->
  <string name="conversation_context__reaction_multi_select">Chọn nhiều</string>
  <!--conversation_context_image-->
  <string name="conversation_context_image__save_attachment">Lưu tệp đính kèm</string>
  <!--conversation_expiring_off-->
  <string name="conversation_expiring_off__disappearing_messages">Tin nhắn tự hủy</string>
  <!--conversation_expiring_on-->
  <!--conversation_insecure-->
  <string name="conversation_insecure__invite">Mời</string>
  <!--conversation_list_batch-->
  <string name="conversation_list_batch__menu_delete_selected">Xóa mục đã chọn</string>
  <string name="conversation_list_batch__menu_pin_selected">Ghim mục đã chọn</string>
  <string name="conversation_list_batch__menu_unpin_selected">Bỏ ghim mục đã chọn</string>
  <string name="conversation_list_batch__menu_select_all">Chọn tất cả</string>
  <string name="conversation_list_batch_archive__menu_archive_selected">Lưu trữ mục đã chọn</string>
  <string name="conversation_list_batch_unarchive__menu_unarchive_selected">Bỏ lưu trữ mục đã chọn</string>
  <string name="conversation_list_batch__menu_mark_as_read">Đánh dấu đã đọc</string>
  <string name="conversation_list_batch__menu_mark_as_unread">Đánh dấu chưa đọc</string>
  <!--conversation_list-->
  <string name="conversation_list_settings_shortcut">Phím tắt cài đặt</string>
  <string name="conversation_list_search_description">Tìm kiếm</string>
  <string name="conversation_list__pinned">Đã ghim</string>
  <string name="conversation_list__chats">Trò chuyện</string>
  <string name="conversation_list__you_can_only_pin_up_to_d_chats">Bạn chỉ có thể ghim tối đa %1$d cuộc trò chuyện</string>
  <!--conversation_list_item_view-->
  <string name="conversation_list_item_view__contact_photo_image">Ảnh Chân Dung Liên Hệ</string>
  <string name="conversation_list_item_view__archived">Đã lưu trữ</string>
  <!--conversation_list_fragment-->
  <string name="conversation_list_fragment__fab_content_description">Cuộc trò chuyện mới</string>
  <string name="conversation_list_fragment__open_camera_description">Mở Camera</string>
  <string name="conversation_list_fragment__no_chats_yet_get_started_by_messaging_a_friend">Chưa có tin nhắn.\nBắt đầu bằng việc nhắn tin cho một người bạn.</string>
  <!--conversation_secure_verified-->
  <string name="conversation_secure_verified__menu_reset_secure_session">Tái thiết lập phiên bảo mật</string>
  <!--conversation_muted-->
  <string name="conversation_muted__unmute">Tắt tạm im</string>
  <!--conversation_unmuted-->
  <string name="conversation_unmuted__mute_notifications">Tạm im thông báo</string>
  <!--conversation-->
  <string name="conversation__menu_group_settings">Cài đặt nhóm</string>
  <string name="conversation__menu_leave_group">Rời nhóm</string>
  <string name="conversation__menu_view_all_media">Tất cả tệp đa phương tiện</string>
  <string name="conversation__menu_conversation_settings">Cài đặt cuộc trò chuyện</string>
  <string name="conversation__menu_add_shortcut">Thêm vào màn hình chính</string>
  <string name="conversation__menu_create_bubble">Tạo bong bóng</string>
  <!--conversation_popup-->
  <string name="conversation_popup__menu_expand_popup">Nới rộng khung popup</string>
  <!--conversation_callable_insecure-->
  <string name="conversation_add_to_contacts__menu_add_to_contacts">Thêm vào danh bạ</string>
  <!--conversation_group_options-->
  <string name="convesation_group_options__recipients_list">Danh sách người nhận</string>
  <string name="conversation_group_options__delivery">Cách chuyển tin</string>
  <string name="conversation_group_options__conversation">Trò chuyện</string>
  <string name="conversation_group_options__broadcast">Phát rộng</string>
  <!--text_secure_normal-->
  <string name="text_secure_normal__menu_new_group">Tạo nhóm mới</string>
  <string name="text_secure_normal__menu_settings">Cài đặt</string>
  <string name="text_secure_normal__menu_clear_passphrase">Khóa</string>
  <string name="text_secure_normal__mark_all_as_read">Đánh dấu tất cả đã đọc</string>
  <string name="text_secure_normal__invite_friends">Mời bạn bè</string>
  <!--verify_display_fragment-->
  <string name="verify_display_fragment_context_menu__copy_to_clipboard">Sao chép vào clipboard</string>
  <string name="verify_display_fragment_context_menu__compare_with_clipboard">So sánh với clipboard</string>
  <!--reminder_header-->
  <string name="reminder_header_sms_import_title">Nhập SMS hệ thống</string>
  <string name="reminder_header_sms_import_text">Nhấn để sao chép tin nhắn SMS trên điện thoại vào kho lưu trữ mã hoá của Signal</string>
  <string name="reminder_header_push_title">Bật tin nhắn và cuộc gọi Signal</string>
  <string name="reminder_header_push_text">Nâng cấp trải nghiệm giao tiếp.</string>
  <string name="reminder_header_service_outage_text">Signal đang gặp trục trặc kĩ thuật. Chúng thôi đang cố hết sức để khôi phục dịch vụ càng sớm càng tốt.</string>
  <string name="reminder_header_progress">%1$d%%</string>
  <!--media_preview-->
  <string name="media_preview__save_title">Lưu</string>
  <string name="media_preview__forward_title">Chuyển tiếp</string>
  <string name="media_preview__share_title">Chia sẻ</string>
  <string name="media_preview__all_media_title">Tất cả tập tin đa phương tiện</string>
  <!--media_preview_activity-->
  <string name="media_preview_activity__media_content_description">Xem trước tệp đa phương tiện</string>
  <!--new_conversation_activity-->
  <string name="new_conversation_activity__refresh">Làm mới</string>
  <!--redphone_audio_popup_menu-->
  <!--Insights-->
  <string name="Insights__percent">%</string>
  <string name="Insights__title">Phân tích</string>
  <string name="InsightsDashboardFragment__title">Phân tích</string>
  <string name="InsightsDashboardFragment__signal_protocol_automatically_protected">Giao thức Signal đã tự động bảo vệ %1$d%% số tin nhắn bạn gửi đi trong %2$d ngày trước. Cuộc trò chuyện giữa những người dùng Signal luôn được mã hóa hai chiều.</string>
  <string name="InsightsDashboardFragment__boost_your_signal">Tăng tỉ lệ Signal</string>
  <string name="InsightsDashboardFragment__not_enough_data">Không đủ dữ liệu</string>
  <string name="InsightsDashboardFragment__your_insights_percentage_is_calculated_based_on">Số phần trăm Dữ liệu Phân tích của bạn được tính dựa vào số tin nhắn gửi đi trong %1$d ngày trước mà không bị xóa hay tự hủy.</string>
  <string name="InsightsDashboardFragment__start_a_conversation">Bắt đầu cuộc trò chuyện</string>
  <string name="InsightsDashboardFragment__invite_your_contacts">Hãy trò chuyện riêng tư và kích hoạt những tính năng mới vượt trên giới hạn của SMS không được bảo mật bằng cách mời liên hệ của bạn sử dụng Signal.</string>
  <string name="InsightsDashboardFragment__this_stat_was_generated_locally">Những số liệu này được tạo cục bộ trên thiết bị của bạn và chỉ được truy cập bởi bạn. Nó không được gửi đi bất cứ đâu.</string>
  <string name="InsightsDashboardFragment__encrypted_messages">Tin nhắn mã hóa</string>
  <string name="InsightsDashboardFragment__cancel">Hủy</string>
  <string name="InsightsDashboardFragment__send">Gửi</string>
  <string name="InsightsModalFragment__title">Giới thiệu tính năng Phân tích</string>
  <string name="InsightsModalFragment__description">Tìm hiểu xem bao nhiêu tin nhắn của bạn được gửi đi một cách bảo mật và mời liên hệ để tăng tỉ lệ sử dụng Signal.</string>
  <string name="InsightsModalFragment__view_insights">Xem Phân tích</string>
  <string name="FirstInviteReminder__title">Mời dùng Signal</string>
  <string name="FirstInviteReminder__description">Bạn có thể tăng %1$d%% số lượng tin nhắn mã hóa gửi đi.</string>
  <string name="SecondInviteReminder__title">Tăng tỉ lệ Signal</string>
  <string name="SecondInviteReminder__description">Mời %1$s</string>
  <string name="InsightsReminder__view_insights">Xem Phân tích</string>
  <string name="InsightsReminder__invite">Mời</string>
  <!--Edit KBS Pin-->
  <!--BaseKbsPinFragment-->
  <string name="BaseKbsPinFragment__next">Tiếp</string>
  <string name="BaseKbsPinFragment__create_alphanumeric_pin">Tạo mã PIN bao gồm chữ và số</string>
  <string name="BaseKbsPinFragment__create_numeric_pin">Tạo mã PIN bao gồm số</string>
  <!--CreateKbsPinFragment-->
  <plurals name="CreateKbsPinFragment__pin_must_be_at_least_characters">
    <item quantity="other">PIN phải có tối thiểu %1$d kí tự</item>
  </plurals>
  <plurals name="CreateKbsPinFragment__pin_must_be_at_least_digits">
    <item quantity="other">PIN phải có tối thiểu %1$d chữ số</item>
  </plurals>
  <string name="CreateKbsPinFragment__create_a_new_pin">Tạo mã PIN mới</string>
  <string name="CreateKbsPinFragment__you_can_choose_a_new_pin_as_long_as_this_device_is_registered">Bạn có thể thay đổi mã PIN của bạn với điều kiện thiết bị được đăng ký.</string>
  <string name="CreateKbsPinFragment__create_your_pin">Tạo mã PIN của bạn</string>
  <string name="CreateKbsPinFragment__pins_keep_information_stored_with_signal_encrypted">Mã PIN mã hoá các thông tin được lưu trữ với Signal để chỉ mình bạn có thể truy cập được. Thông tin người dùng, cài đặt, và các liên hệ sẽ được khôi phục khi bạn cài lại Signal. Bạn không cần điền PIN mỗi lần mở ứng dụng.</string>
  <string name="CreateKbsPinFragment__choose_a_stronger_pin">Chọn mã PIN mạnh hơn</string>
  <!--ConfirmKbsPinFragment-->
  <string name="ConfirmKbsPinFragment__pins_dont_match">Mã PIN không khớp. Vui lòng thử lại.</string>
  <string name="ConfirmKbsPinFragment__confirm_your_pin">Xác nhận mã PIN của bạn.</string>
  <string name="ConfirmKbsPinFragment__pin_creation_failed">Không thể tạo mã PIN</string>
  <string name="ConfirmKbsPinFragment__your_pin_was_not_saved">Mã PIN của bạn chưa được lưu. Chúng tôi sẽ nhắc bạn tạo mã PIN sau.</string>
  <string name="ConfirmKbsPinFragment__pin_created">Mã PIN đã được tạo.</string>
  <string name="ConfirmKbsPinFragment__re_enter_your_pin">Điền lại mã PIN của bạn</string>
  <string name="ConfirmKbsPinFragment__creating_pin">Đang tạo mã PIN…</string>
  <!--KbsSplashFragment-->
  <string name="KbsSplashFragment__introducing_pins">Giới thiệu mã PIN</string>
  <string name="KbsSplashFragment__pins_keep_information_stored_with_signal_encrypted">Mã PIN mã hoá các thông tin được lưu trữ với Signal để chỉ mình bạn có thể truy cập được. Thông tin người dùng, cài đặt, và các liên hệ sẽ được khôi phục khi bạn cài lại Signal. Bạn không cần điền PIN mỗi lần mở ứng dụng.</string>
  <string name="KbsSplashFragment__learn_more">Tìm hiểu thêm</string>
  <string name="KbsSplashFragment__registration_lock_equals_pin">Khóa Đăng ký = PIN</string>
  <string name="KbsSplashFragment__your_registration_lock_is_now_called_a_pin">Khóa đăng kí giờ trở thành mã PIN hữu dụng hơn. Cập nhật mã PIN ngay.</string>
  <string name="KbsSplashFragment__update_pin">Cập nhật mã PIN</string>
  <string name="KbsSplashFragment__create_your_pin">Tạo mã PIN của bạn</string>
  <string name="KbsSplashFragment__learn_more_about_pins">Tìm hiểu thêm về mã PIN</string>
  <string name="KbsSplashFragment__disable_pin">Tắt PIN</string>
  <!--KBS Reminder Dialog-->
  <string name="KbsReminderDialog__enter_your_signal_pin">Nhập mã PIN Signal của bạn</string>
  <string name="KbsReminderDialog__to_help_you_memorize_your_pin">Để giúp bạn nhớ mã PIN của mình, chúng tôi sẽ yêu cầu bạn nhập lại mã định kỳ. Chúng tôi sẽ dần hỏi ít hơn.</string>
  <string name="KbsReminderDialog__skip">Bỏ qua</string>
  <string name="KbsReminderDialog__submit">Gửi</string>
  <string name="KbsReminderDialog__forgot_pin">Quên mã PIN?</string>
  <string name="KbsReminderDialog__incorrect_pin_try_again">PIN không đúng. Hãy thử lại.</string>
  <!--AccountLockedFragment-->
  <string name="AccountLockedFragment__account_locked">Tài khoản bị khoá.</string>
  <string name="AccountLockedFragment__your_account_has_been_locked_to_protect_your_privacy">Tài khoản của bạn đã bị khóa để đảm bảo sự riêng tư và bảo mật. Sau %1$d ngày không sử dụng bạn có thể đăng kí lại số điện thoại mà không cần mã PIN nhưng toàn bộ dữ liệu sẽ bị xóa.</string>
  <string name="AccountLockedFragment__next">Tiếp</string>
  <string name="AccountLockedFragment__learn_more">Tìm hiểu thêm</string>
  <!--KbsLockFragment-->
  <string name="RegistrationLockFragment__enter_your_pin">Nhập mã PIN của bạn</string>
  <string name="RegistrationLockFragment__enter_the_pin_you_created">Nhập mã PIN bạn đã tạo cho tài khoản. Mã này khác với mã xác minh SMS của bạn.</string>
  <string name="RegistrationLockFragment__enter_alphanumeric_pin">Nhập mã PIN gồm chữ và số</string>
  <string name="RegistrationLockFragment__enter_numeric_pin">Nhập mã PIN bao gồm số</string>
  <string name="RegistrationLockFragment__incorrect_pin_try_again">PIN không đúng. Hãy thử lại.</string>
  <string name="RegistrationLockFragment__forgot_pin">Quên mã PIN?</string>
  <string name="RegistrationLockFragment__incorrect_pin">Mã PIN không chính xác</string>
  <string name="RegistrationLockFragment__forgot_your_pin">Quên mã PIN của bạn?</string>
  <string name="RegistrationLockFragment__not_many_tries_left">Không còn nhiều lần thử đâu!</string>
  <string name="RegistrationLockFragment__signal_registration_need_help_with_pin_for_android_v1_pin">Signal Registration - Need Help with PIN for Android (v1 PIN)</string>
  <string name="RegistrationLockFragment__signal_registration_need_help_with_pin_for_android_v2_pin">Signal Registration - Need Help with PIN for Android (v2 PIN)</string>
  <plurals name="RegistrationLockFragment__for_your_privacy_and_security_there_is_no_way_to_recover">
    <item quantity="other">Để đảm bảo quyền riêng tư và bảo mật của bạn, không có cách nào khôi phục mã PIN. Nếu bạn không nhớ mã PIN, bạn có thể đăng kí lại số điện thoại này sau %1$d ngày không sử dụng. Trong trường hợp này, dữ liệu tài khoản của bạn sẽ bị xóa.</item>
  </plurals>
  <plurals name="RegistrationLockFragment__incorrect_pin_d_attempts_remaining">
    <item quantity="other">Sai mã PIN. Còn %1$d lần thử.</item>
  </plurals>
  <plurals name="RegistrationLockFragment__if_you_run_out_of_attempts_your_account_will_be_locked_for_d_days">
    <item quantity="other">Nếu bạn dùng hết số lần thử, tài khoản của bạn sẽ bị khóa %1$d ngày. Sau %1$d ngày không sử dụng, bạn có thể đăng kí lại mà không cần mã PIN nhưng toàn bộ dữ liệu tài khoản của bạn sẽ bị xóa.</item>
  </plurals>
  <plurals name="RegistrationLockFragment__you_have_d_attempts_remaining">
    <item quantity="other">Bạn còn %1$d lần thử.</item>
  </plurals>
  <plurals name="RegistrationLockFragment__d_attempts_remaining">
    <item quantity="other">Còn %1$d lần thử.</item>
  </plurals>
  <!--CalleeMustAcceptMessageRequestDialogFragment-->
  <string name="CalleeMustAcceptMessageRequestDialogFragment__s_will_get_a_message_request_from_you">%1$s sẽ nhận được yêu cầu nhắn tin từ bạn. Bạn chỉ có thể gọi sau khi yêu cầu nhắn tin được chấp nhận.</string>
  <!--KBS Megaphone-->
  <string name="KbsMegaphone__create_a_pin">Tạo mã PIN</string>
  <string name="KbsMegaphone__pins_keep_information_thats_stored_with_signal_encrytped">Mã PIN giúp dữ liệu lưu trữ với Signal được bảo mật.</string>
  <string name="KbsMegaphone__create_pin">Tạo mã PIN</string>
  <!--Research Megaphone-->
  <string name="ResearchMegaphone_tell_signal_what_you_think">Nói với Signal cảm nghĩ của bạn</string>
  <string name="ResearchMegaphone_to_make_signal_the_best_messaging_app_on_the_planet">Để biến Signal thành ứng dụng nhắn tin tốt nhất hành tinh, chúng tôi rất muốn nghe phản hồi của bạn.</string>
  <string name="ResearchMegaphone_learn_more">Tìm hiểu thêm</string>
  <string name="ResearchMegaphone_dismiss">Bỏ qua</string>
  <string name="ResearchMegaphoneDialog_signal_research">Nghiên cứu Signal</string>
  <string name="ResearchMegaphoneDialog_we_believe_in_privacy"><![CDATA[<p><b>Chúng tôi tin vào sự riêng tư.</b></p><p>Signal không theo dõi bạn hoặc thu thập dữ liệu của bạn. Để cải thiện Signal cho mọi người, chúng tôi dựa trên phản hồi người dùng, <b>và chúng tôi rất muốn nghe phản hồi của bạn.</b></p><p>Chúng tôi đang thu thập khảo sát để hiểu cách bạn sử dụng Signal. Khảo sát của chúng tôi không thu thập bất kì dữ liệu nào mà sẽ xác định danh tính của bạn. Nếu bạn muốn chia sẻ thêm phản hồi, bạn sẽ có lựa chọn để cung cấp thông tin liên lạc.</p><p>Nếu bạn có một vài phút và có phản hồi, chúng tôi rất mong sẽ được nghe từ bạn.</p>]]></string>
  <string name="ResearchMegaphoneDialog_take_the_survey">Thực hiện khảo sát</string>
  <string name="ResearchMegaphoneDialog_no_thanks">Xin miễn</string>
  <string name="ResearchMegaphoneDialog_the_survey_is_hosted_by_alchemer_at_the_secure_domain">Khảo sát được tổ chức bởi Alchemer ở tên miền bảo mật surveys.signalusers.org</string>
  <!--transport_selection_list_item-->
  <string name="transport_selection_list_item__transport_icon">Biểu tượng chuyển tải</string>
  <string name="ConversationListFragment_loading">Đang tải…</string>
  <string name="CallNotificationBuilder_connecting">Đang kết nối…</string>
  <string name="Permissions_permission_required">Cần quyền</string>
  <string name="ConversationActivity_signal_needs_sms_permission_in_order_to_send_an_sms">Signal cần quyền SMS để gửi SMS, nhưng đã bị từ chối vĩnh viễn. Vui lòng mở cài đặt ứng dụng, chọn \"Qiuyền\" và bật \"SMS\".</string>
  <string name="Permissions_continue">Tiếp tục</string>
  <string name="Permissions_not_now">Để sau</string>
  <string name="conversation_activity__enable_signal_messages">Bật tin nhắn Signal</string>
  <string name="SQLCipherMigrationHelper_migrating_signal_database">Đang di dời cơ sở dữ liệu Signal</string>
  <string name="PushDecryptJob_new_locked_message">Tin nhắn đã khoá mới</string>
  <string name="PushDecryptJob_unlock_to_view_pending_messages">Mở khoá để xem tin nhắn đang chờ</string>
  <string name="enter_backup_passphrase_dialog__backup_passphrase">Mật khẩu sao lưu</string>
  <string name="backup_enable_dialog__backups_will_be_saved_to_external_storage_and_encrypted_with_the_passphrase_below_you_must_have_this_passphrase_in_order_to_restore_a_backup">Sao lưu sẽ được lưu trong bộ nhớ và được mã hóa với mật khẩu bên dưới. Bạn phải có mật khẩu này để khôi phục bản sao lưu.</string>
  <string name="backup_enable_dialog__you_must_have_this_passphrase">Bạn phải có mật khẩu này để khôi phục lại một bản sao lưu.</string>
  <string name="backup_enable_dialog__folder">Thư mục</string>
  <string name="backup_enable_dialog__i_have_written_down_this_passphrase">Tôi đã ghi lại mật khẩu này. Không có nó, tôi sẽ không thể khôi phục bản sao lưu.</string>
  <string name="registration_activity__restore_backup">Khôi phục từ bản sao lưu</string>
  <string name="registration_activity__transfer_or_restore_account">Chuyển hoặc khôi phục tài khoản</string>
  <string name="registration_activity__transfer_account">Chuyển tài khoản</string>
  <string name="registration_activity__skip">Bỏ qua</string>
  <string name="preferences_chats__chat_backups">Sao lưu tin nhắn</string>
  <string name="preferences_chats__backup_chats_to_external_storage">Sao lưu tin nhắn vào bộ nhớ trong</string>
  <string name="preferences_chats__transfer_account">Chuyển tài khoản</string>
  <string name="preferences_chats__transfer_account_to_a_new_android_device">Chuyển tài khoản sang một thiết bị Android mới</string>
  <string name="RegistrationActivity_enter_backup_passphrase">Điền mật khẩu sao lưu</string>
  <string name="RegistrationActivity_restore">Khôi phục</string>
  <string name="RegistrationActivity_backup_failure_downgrade">Không thể khôi phục bản sao lưu tạo từ phiên bản Signal mới hơn</string>
  <string name="RegistrationActivity_incorrect_backup_passphrase">Mật khẩu sao lưu không đúng</string>
  <string name="RegistrationActivity_checking">Đang kiểm tra…</string>
  <string name="RegistrationActivity_d_messages_so_far">Đã được %d tin nhắn…</string>
  <string name="RegistrationActivity_restore_from_backup">Khôi phục từ bản sao lưu?</string>
  <string name="RegistrationActivity_restore_your_messages_and_media_from_a_local_backup">Khôi phục tin nhắn và tệp từ bản sao lưu. Bạn chỉ có thể khôi phục vào lúc này.</string>
  <string name="RegistrationActivity_backup_size_s">Kích thước bản sao lưu: %s</string>
  <string name="RegistrationActivity_backup_timestamp_s">Thời điểm sao lưu: %s</string>
  <string name="BackupDialog_enable_local_backups">Bật sao lưu vào bộ nhớ?</string>
  <string name="BackupDialog_enable_backups">Bật sao lưu</string>
  <string name="BackupDialog_please_acknowledge_your_understanding_by_marking_the_confirmation_check_box">Hãy khẳng định rằng bạn đã hiểu bằng cách đánh dấu vào ô vuông.</string>
  <string name="BackupDialog_delete_backups">Xoá bản sao lưu?</string>
  <string name="BackupDialog_disable_and_delete_all_local_backups">Tắt và xoá tất cả sao lưu trên thiết bị?</string>
  <string name="BackupDialog_delete_backups_statement">Xoá bản sao lưu</string>
  <string name="BackupDialog_to_enable_backups_choose_a_folder">Để bật sao lưu, chọn một thư mục. Các bản sao lưu sẽ được lưu vào địa điểm này.</string>
  <string name="BackupDialog_choose_folder">Chọn thư mục</string>
  <string name="BackupDialog_copied_to_clipboard">Đã chép vào bảng ghi tạm</string>
  <string name="BackupDialog_no_file_picker_available">Không có sẵn bộ chọn tập tin.</string>
  <string name="BackupDialog_enter_backup_passphrase_to_verify">Điền mật khẩu sao lưu của bạn để xác minh</string>
  <string name="BackupDialog_verify">Kiểm chứng</string>
  <string name="BackupDialog_you_successfully_entered_your_backup_passphrase">Bạn đã điền mật khẩu sao lưu thành công</string>
  <string name="BackupDialog_passphrase_was_not_correct">Mật khẩu không chính xác</string>
  <string name="LocalBackupJob_creating_backup">Đang sao lưu…</string>
  <string name="LocalBackupJobApi29_backup_failed">Sao lưu thất bại.</string>
  <string name="LocalBackupJobApi29_your_backup_directory_has_been_deleted_or_moved">Thư mục sao lưu của bạn đã bị xoá hoặc dời đi.</string>
  <string name="LocalBackupJobApi29_your_backup_file_is_too_large">Tập tin sao lưu của bạn quá lớn để có thể được lưu trữ trên ổ này.</string>
  <string name="LocalBackupJobApi29_there_is_not_enough_space">Không có đủ dung lượng để lưu trữ sao lưu của bạn.</string>
  <string name="LocalBackupJobApi29_tap_to_manage_backups">Nhấn để quản lý các bản sao lưu.</string>
  <string name="ProgressPreference_d_messages_so_far">Đã được %d tin nhắn</string>
  <string name="RegistrationActivity_wrong_number">Sai số điện thoại</string>
  <string name="RegistrationActivity_call_me_instead_available_in">Hãy gọi tôi \n  (Khả dụng sau %1$02d:%2$02d)</string>
  <string name="RegistrationActivity_contact_signal_support">Liên lạc Bộ phận hỗ trợ Signal</string>
  <string name="RegistrationActivity_code_support_subject">Đăng ký Signal - Mã Xác minh cho Android</string>
  <string name="BackupUtil_never">Không bao giờ</string>
  <string name="BackupUtil_unknown">Không rõ</string>
  <string name="preferences_app_protection__see_my_phone_number">Thấy số điện thoại của tôi</string>
  <string name="preferences_app_protection__find_me_by_phone_number">Tìm tôi bằng số điện thoại</string>
  <string name="PhoneNumberPrivacy_everyone">Bất cứ ai</string>
  <string name="PhoneNumberPrivacy_my_contacts">Liên hệ trong danh bạ</string>
  <string name="PhoneNumberPrivacy_nobody">Không ai</string>
  <string name="PhoneNumberPrivacy_everyone_see_description">Số điện thoại của bạn sẽ được hiển thị tới tất cả người dùng và nhóm mà bạn nhắn tin.</string>
  <string name="PhoneNumberPrivacy_everyone_find_description">Người dùng nào có số điện thoại của bạn trong danh bạ sẽ thấy bạn trên Signal. Những người khác có thể tìm thấy bạn qua mục tìm kiếm.</string>
  <string name="preferences_app_protection__screen_lock">Khoá màn hình</string>
  <string name="preferences_app_protection__lock_signal_access_with_android_screen_lock_or_fingerprint">Khoá truy cập Signal bằng mật khẩu Android hoặc vân tay</string>
  <string name="preferences_app_protection__screen_lock_inactivity_timeout">Thời gian chờ trước khi tự động khoá</string>
  <string name="preferences_app_protection__signal_pin">Mã PIN Signal</string>
  <string name="preferences_app_protection__create_a_pin">Tạo mã PIN</string>
  <string name="preferences_app_protection__change_your_pin">Thay đổi mã PIN của bạn.</string>
  <string name="preferences_app_protection__pin_reminders">Nhắc nhở PIN</string>
  <string name="preferences_app_protection__pins_keep_information_stored_with_signal_encrypted">Mã PIN mã hoá các thông tin được lưu trữ với Signal để chỉ mình bạn có thể truy cập được. Thông tin người dùng, cài đặt, và các liên hệ sẽ được khôi phục khi bạn cài đặt lại Signal.</string>
  <string name="preferences_app_protection__add_extra_security_by_requiring_your_signal_pin_to_register">Thêm một lớp bảo mật bằng cách yêu cầu điền mã PIN Signal khi ai đó đăng kí lại số điện thoại của bạn với Signal.</string>
  <string name="preferences_app_protection__reminders_help_you_remember_your_pin">Nhắc nhở giúp bạn ghi nhớ PIN vì PIN không thể được khôi phục. Bạn sẽ được hỏi với tần suất ít hơn theo thời gian.</string>
  <string name="preferences_app_protection__turn_off">Tắt</string>
  <string name="preferences_app_protection__confirm_pin">Xác nhận mã PIN</string>
  <string name="preferences_app_protection__confirm_your_signal_pin">Xác nhận mã PIN Signal</string>
  <string name="preferences_app_protection__make_sure_you_memorize_or_securely_store_your_pin">Hãy chắc rằng bạn nhớ hoặc lưu trữ bảo mật mã PIN vì PIN không thể được khôi phục. Nếu bạn quên mã PIN, bạn có thể mất dữ liệu khi đăng kí lại tài khoản Signal.</string>
  <string name="preferences_app_protection__incorrect_pin_try_again">PIN không đúng. Hãy thử lại.</string>
  <string name="preferences_app_protection__failed_to_enable_registration_lock">Không thể bật khóa đăng kí.</string>
  <string name="preferences_app_protection__failed_to_disable_registration_lock">Không thể tắt khóa đăng kí.</string>
  <string name="AppProtectionPreferenceFragment_none">Không</string>
  <string name="preferences_app_protection__registration_lock">Khóa Đăng ký</string>
  <string name="RegistrationActivity_you_must_enter_your_registration_lock_PIN">Bạn phải điền mã PIN Khóa Đăng ký của bạn</string>
  <string name="RegistrationActivity_your_pin_has_at_least_d_digits_or_characters">Mã PIN phải có tối thiểu %d chữ số hoặc kí tự</string>
  <string name="RegistrationActivity_too_many_attempts">Đã thử quá nhiều lần</string>
  <string name="RegistrationActivity_you_have_made_too_many_incorrect_registration_lock_pin_attempts_please_try_again_in_a_day">Bạn đã điền sai mã PIN Khóa Đăng ký quá nhiều lần. Vui lòng thử lại vào hôm sau.</string>
  <string name="RegistrationActivity_you_have_made_too_many_attempts_please_try_again_later">Bạn đã thử quá nhiều lần. Vui lòng thử lại sau.</string>
  <string name="RegistrationActivity_error_connecting_to_service">Lỗi kết nối tới dịch vụ</string>
  <string name="preferences_chats__backups">Sao lưu</string>
  <string name="prompt_passphrase_activity__signal_is_locked">Molly đã khoá</string>
  <string name="prompt_passphrase_activity__tap_to_unlock">NHẤN ĐỂ MỞ KHOÁ</string>
  <string name="Recipient_unknown">Vô danh</string>
  <!--TransferOrRestoreFragment-->
  <string name="TransferOrRestoreFragment__transfer_or_restore_account">Chuyển hoặc khôi phục tài khoản</string>
  <string name="TransferOrRestoreFragment__if_you_have_previously_registered_a_signal_account">Nếu trước đây bạn đã đăng kí tài khoản Signal, bạn có thể chuyển hoặc khôi phục tài khoản và các tin nhắn của bạn</string>
  <string name="TransferOrRestoreFragment__transfer_from_android_device">Chuyển từ thiết bị Android</string>
  <string name="TransferOrRestoreFragment__transfer_your_account_and_messages_from_your_old_android_device">Chuyển tài khoản và tin nhắn của bạn từ thiết bị Android cũ của bạn. Bạn cần tiếp cận được thiết bị cũ của mình.</string>
  <string name="TransferOrRestoreFragment__you_need_access_to_your_old_device">Bạn cần truy cập thiết bị cũ của mình.</string>
  <string name="TransferOrRestoreFragment__restore_from_backup">Khôi phục từ bản sao lưu</string>
  <string name="TransferOrRestoreFragment__restore_your_messages_from_a_local_backup">Khôi phục tin nhắn của bạn từ bản sao lưu cục bộ. Nếu bạn không khôi phục bây giờ, bạn sẽ không khôi phục được sau này.</string>
  <!--NewDeviceTransferInstructionsFragment-->
  <string name="NewDeviceTransferInstructions__open_signal_on_your_old_android_phone">Mở Signal trên thiết bị Android cũ của bạn</string>
  <string name="NewDeviceTransferInstructions__continue">Tiếp tục</string>
  <string name="NewDeviceTransferInstructions__first_bullet">1.</string>
  <string name="NewDeviceTransferInstructions__tap_on_your_profile_photo_in_the_top_left_to_open_settings">Nhấn vào ảnh đại diện của bạn ở góc trên bên trái để mở Cài đặt</string>
  <string name="NewDeviceTransferInstructions__second_bullet">2.</string>
  <string name="NewDeviceTransferInstructions__tap_on_account">Nhấn vào \"Tài khoản\"</string>
  <string name="NewDeviceTransferInstructions__third_bullet">3.</string>
  <string name="NewDeviceTransferInstructions__tap_transfer_account_and_then_continue_on_both_devices">Nhấn \"Chuyển tài khoản\" và \"Tiếp tục\" trên cả hai thiết bị</string>
  <!--NewDeviceTransferSetupFragment-->
  <string name="NewDeviceTransferSetup__preparing_to_connect_to_old_android_device">Đang chuẩn bị kết nối với thiết bị Android cũ…</string>
  <string name="NewDeviceTransferSetup__take_a_moment_should_be_ready_soon">Chỉ mất một lúc, sẽ hoàn thành sớm thôi</string>
  <string name="NewDeviceTransferSetup__waiting_for_old_device_to_connect">Đang chờ kết nối với thiết bị Android cũ…</string>
  <string name="NewDeviceTransferSetup__signal_needs_the_location_permission_to_discover_and_connect_with_your_old_device">Molly cần quyền truy cập vị trí để kết nối và ngắt kết nối với thiết bị Android cũ của bạn.</string>
  <string name="NewDeviceTransferSetup__signal_needs_location_services_enabled_to_discover_and_connect_with_your_old_device">Molly cần dịch vụ Vị trí được bật để kết nối và ngắt kết nối với thiết bị Android cũ của bạn.</string>
  <string name="NewDeviceTransferSetup__signal_needs_wifi_on_to_discover_and_connect_with_your_old_device">Molly cần Wi-Fi được bật để phát hiện và kết nối với thiết bị Android cũ của bạn. Wi-Fi cần được bật nhưng không bắt buộc phải kết nối với một mạng Wi-Fi nào đó.</string>
  <string name="NewDeviceTransferSetup__sorry_it_appears_your_device_does_not_support_wifi_direct">Xin lỗi, có vẻ như thiết bị này không hỗ trợ Wi-Fi Direct. Molly sử dụng Wi-Fi Direct để phát hiện và kết nối với thiết bị Android cũ của bạn. Bạn vẫn có thể khôi phục sao lưu hoặc khôi phục tài khoản trên thiết bị Android cũ của bạn.</string>
  <string name="NewDeviceTransferSetup__restore_a_backup">Khôi phục bản sao lưu</string>
  <string name="NewDeviceTransferSetup__an_unexpected_error_occurred_while_attempting_to_connect_to_your_old_device">Lỗi không xác định khi đang cố gắng kết nối với thiết bị Android cũ của bạn.</string>
  <!--OldDeviceTransferSetupFragment-->
  <string name="OldDeviceTransferSetup__searching_for_new_android_device">Đang tìm thiết bị Android mới…</string>
  <string name="OldDeviceTransferSetup__signal_needs_the_location_permission_to_discover_and_connect_with_your_new_device">Molly cần quyền truy cập vị trí để kết nối và ngắt kết nối với thiết bị Android mới của bạn.</string>
  <string name="OldDeviceTransferSetup__signal_needs_location_services_enabled_to_discover_and_connect_with_your_new_device">Molly cần dịch vụ Vị trí được bật để kết nối và ngắt kết nối với thiết bị Android mới của bạn.</string>
  <string name="OldDeviceTransferSetup__signal_needs_wifi_on_to_discover_and_connect_with_your_new_device">Molly cần Wi-Fi được bật để phát hiện và kết nối với thiết bị Android mới của bạn. Wi-Fi cần được bật nhưng không bắt buộc phải kết nối với một mạng Wi-Fi nào đó.</string>
  <string name="OldDeviceTransferSetup__sorry_it_appears_your_device_does_not_support_wifi_direct">Xin lỗi, có vẻ như thiết bị này không hỗ trợ Wi-Fi Direct. Molly sử dụng Wi-Fi Direct để phát hiện và kết nối với thiết bị Android mới của bạn. Bạn vẫn có thể tạo bản sao lưu để khôi phục tài khoản trên thiết bị Android mới của bạn.</string>
  <string name="OldDeviceTransferSetup__create_a_backup">Tạo bản sao lưu</string>
  <string name="OldDeviceTransferSetup__an_unexpected_error_occurred_while_attempting_to_connect_to_your_old_device">Lỗi không xác định khi đang cố gắng kết nối với thiết bị Android mới của bạn.</string>
  <!--DeviceTransferSetupFragment-->
  <string name="DeviceTransferSetup__unable_to_open_wifi_settings">Không thể mở Cài đặt Wi-Fi. Vui lòng bật Wi-Fi thủ công.</string>
  <string name="DeviceTransferSetup__grant_location_permission">Cấp quyền truy cập vị trí</string>
  <string name="DeviceTransferSetup__turn_on_location_services">Bật dịch vụ Vị trí</string>
  <string name="DeviceTransferSetup__unable_to_open_location_settings">Không thể mở Cài đặt Vị trí</string>
  <string name="DeviceTransferSetup__turn_on_wifi">Bật Wi-Fi</string>
  <string name="DeviceTransferSetup__error_connecting">Lỗi kết nối</string>
  <string name="DeviceTransferSetup__retry">Thử lại</string>
  <string name="DeviceTransferSetup__submit_debug_logs">Gửi nhật kí lỗi</string>
  <string name="DeviceTransferSetup__verify_code">Xác minh mã</string>
  <string name="DeviceTransferSetup__verify_that_the_code_below_matches_on_both_of_your_devices">Hãy xác nhận rằng mã bên dưới trùng khớp nhau trên hai thiết bị của bạn. Sau đó nhấn Tiếp tục.</string>
  <string name="DeviceTransferSetup__the_numbers_do_not_match">Hai mã số không khớp nhau</string>
  <string name="DeviceTransferSetup__continue">Tiếp tục</string>
  <string name="DeviceTransferSetup__number_is_not_the_same">Mã số không khớp nhau</string>
  <string name="DeviceTransferSetup__if_the_numbers_on_your_devices_do_not_match_its_possible_you_connected_to_the_wrong_device">Nếu mã số trên hai thiết bị không khớp nhau, có thể bạn đã kết nối nhầm với thiết bị khác. Để xử lí, hãy dừng quá trình chuyển và thử lại, đồng thời hãy giữ hai thiết bị ở gần nhau.</string>
  <string name="DeviceTransferSetup__stop_transfer">Dừng chuyển</string>
  <string name="DeviceTransferSetup__unable_to_discover_old_device">Không thể tìm thấy thiết bị cũ</string>
  <string name="DeviceTransferSetup__unable_to_discover_new_device">Không thể tìm thấy thiết bị mới</string>
  <string name="DeviceTransferSetup__make_sure_the_following_permissions_are_enabled">Đảm bảo các sự cho phép và dịch vụ sau đây được bật:</string>
  <string name="DeviceTransferSetup__location_permission">Truy cập địa điểm</string>
  <string name="DeviceTransferSetup__location_services">Dịch vụ địa điểm</string>
  <string name="DeviceTransferSetup__wifi">Wi-Fi</string>
  <string name="DeviceTransferSetup__on_the_wifi_direct_screen_remove_all_remembered_groups_and_unlink_any_invited_or_connected_devices">Trên màn hình WiFi Direct, loại bỏ tất cả các nhóm được nhớ và huỷ liên kết bất vì thiết bị được kết nối hoặc được mời.</string>
  <string name="DeviceTransferSetup__wifi_direct_screen">Màn hình WiFi Direct</string>
  <string name="DeviceTransferSetup__try_turning_wifi_off_and_on_on_both_devices">Thử tắt và bật lại Wi-Fi, trên cả hai thiết bị.</string>
  <string name="DeviceTransferSetup__make_sure_both_devices_are_in_transfer_mode">Đảm bảo cả hai thiết bị đều đang ở chế độ truyền tải.</string>
  <string name="DeviceTransferSetup__go_to_support_page">Đi đến trang hỗ trợ</string>
  <string name="DeviceTransferSetup__try_again">Thử lại</string>
  <string name="DeviceTransferSetup__waiting_for_other_device">Đang chờ thiết bị còn lại </string>
  <string name="DeviceTransferSetup__tap_continue_on_your_other_device_to_start_the_transfer">Nhấn Tiếp tục trên thiết bị còn lại của bạn để bắt đầu việc truyền tải.</string>
  <string name="DeviceTransferSetup__tap_continue_on_your_other_device">Nhấn Tiếp tục trên thiết bị còn lại của bạn…</string>
  <!--NewDeviceTransferFragment-->
  <string name="NewDeviceTransfer__cannot_transfer_from_a_newer_version_of_signal">Không thể truyền tải từ các phiên bản mới hơn của Signal</string>
  <!--DeviceTransferFragment-->
  <string name="DeviceTransfer__transferring_data">Đang truyền tải dữ liệu</string>
  <string name="DeviceTransfer__keep_both_devices_near_each_other">Giữ cả hai thiết bị gần nhau. Không tắt các thiết bị và để mở Molly. Việc truyền tải được bảo mật hai chiều.</string>
  <string name="DeviceTransfer__d_messages_so_far">Đã được %1$d tin nhắn…</string>
  <string name="DeviceTransfer__cancel">Hủy</string>
  <string name="DeviceTransfer__try_again">Thử lại</string>
  <string name="DeviceTransfer__stop_transfer_question">Ngưng truyền tải?</string>
  <string name="DeviceTransfer__stop_transfer">Dừng chuyển</string>
  <string name="DeviceTransfer__all_transfer_progress_will_be_lost">Tất cả tiến trình truyền tải sẽ bị mất.</string>
  <string name="DeviceTransfer__transfer_failed">Truyền tải không thành công</string>
  <string name="DeviceTransfer__unable_to_transfer">Không thể truyền tải</string>
  <!--OldDeviceTransferInstructionsFragment-->
  <string name="OldDeviceTransferInstructions__transfer_account">Chuyển Tài khoản</string>
  <string name="OldDeviceTransferInstructions__you_can_transfer_your_signal_account_when_setting_up_signal_on_a_new_android_device">Bạn có thể truyền tải tài khoản Signal của bạn khi thiết lập Signal trên một thiết bị Android mới. Trước khi tiếp tục:</string>
  <string name="OldDeviceTransferInstructions__first_bullet">1.</string>
  <string name="OldDeviceTransferInstructions__download_signal_on_your_new_android_device">Tải Molly trên thiết bị Android mới của bạn</string>
  <string name="OldDeviceTransferInstructions__second_bullet">2.</string>
  <string name="OldDeviceTransferInstructions__tap_on_transfer_or_restore_account">Nhấn vào \"Truyền tải hoặc khôi phục tài khoản\"</string>
  <string name="OldDeviceTransferInstructions__third_bullet">3.</string>
  <string name="OldDeviceTransferInstructions__select_transfer_from_android_device_when_prompted_and_then_continue">Chọn \"Truyền tải từ thiết bị Android\" khi được hỏi và sau đó \"Tiếp tục\". Giữ cả hai thiết bị gần nhau.</string>
  <string name="OldDeviceTransferInstructions__continue">Tiếp tục</string>
  <!--OldDeviceTransferComplete-->
  <string name="OldDeviceTransferComplete__transfer_complete">Truyền tải hoàn tất</string>
  <string name="OldDeviceTransferComplete__go_to_your_new_device">Đi đến thiết bị mới của bạn</string>
  <string name="OldDeviceTransferComplete__your_signal_data_has_Been_transferred_to_your_new_device">Dữ liệu Signal của bạn đã được truyền tải vào thiết bị mới của bạn. Để hoàn tất quá trình truyền tải, bạn phải tiếp tục việc đăng ký trên thiết bị mới của bạn. </string>
  <string name="OldDeviceTransferComplete__close">Đóng</string>
  <!--NewDeviceTransferComplete-->
  <string name="NewDeviceTransferComplete__transfer_successful">Truyền tải thành công</string>
  <string name="NewDeviceTransferComplete__transfer_complete">Truyền tải hoàn tất</string>
  <string name="NewDeviceTransferComplete__to_complete_the_transfer_process_you_must_continue_registration">Để hoàn tất quá trình truyền tải, bạn phải tiếp tục đăng ký.</string>
  <string name="NewDeviceTransferComplete__continue_registration">Tiếp tục đăng ký</string>
  <!--DeviceToDeviceTransferService-->
  <string name="DeviceToDeviceTransferService_content_title">Truyền tải tài khoản</string>
  <string name="DeviceToDeviceTransferService_status_ready">Đang chuẩn bị để kết nối với thiết bị Android còn lại của bạn…</string>
  <string name="DeviceToDeviceTransferService_status_starting_up">Đang chuẩn bị để kết nối cho thiết bị Android còn lại của bạn…</string>
  <string name="DeviceToDeviceTransferService_status_discovery">Đang tìm kiếm thiết bị Android còn lại của bạn…</string>
  <string name="DeviceToDeviceTransferService_status_network_connected">Đang kết nối với thiết bị Android còn lại của bạn…</string>
  <string name="DeviceToDeviceTransferService_status_verification_required">Yêu cầu xác minh</string>
  <string name="DeviceToDeviceTransferService_status_service_connected">Đang truyền tải tài khoản…</string>
  <!--OldDeviceTransferLockedDialog-->
  <string name="OldDeviceTransferLockedDialog__complete_registration_on_your_new_device">Hoàn tất việc đăng ký trên thiết bị mới của bạn</string>
  <string name="OldDeviceTransferLockedDialog__your_signal_account_has_been_transferred_to_your_new_device">Tài khoản Signal của bạn đã được truyền tải vào thiết bị mới của bạn, nhưng bạn phải tiếp tục việc đăng ký trên đó để tiếp tục. Signal sẽ ngưng hoạt động trên thiết bị này. </string>
  <string name="OldDeviceTransferLockedDialog__done">Xong</string>
  <string name="OldDeviceTransferLockedDialog__cancel_and_activate_this_device">Huỷ và kích hoạt thiết bị này</string>
  <!--AdvancedPreferenceFragment-->
  <string name="AdvancedPreferenceFragment__transfer_mob_balance">Truyền tải số dư MOB?</string>
  <string name="AdvancedPreferenceFragment__you_have_a_balance_of_s">Bạn có số dư là %1$s. Nếu bạn không truyền tải quỹ của mình vào một địa chỉ ví khác trước khi xoá tài khoản, bạn sẽ vĩnh viễn mất nó.</string>
  <string name="AdvancedPreferenceFragment__dont_transfer">Không truyền tải</string>
  <string name="AdvancedPreferenceFragment__transfer">Truyền tải</string>
  <!--RecipientBottomSheet-->
  <string name="RecipientBottomSheet_block">Chặn</string>
  <string name="RecipientBottomSheet_unblock">Bỏ chặn</string>
  <string name="RecipientBottomSheet_add_to_contacts">Thêm vào danh bạ</string>
  <string name="RecipientBottomSheet_add_to_a_group">Thêm vào một nhóm</string>
  <string name="RecipientBottomSheet_add_to_another_group">Thêm vào một nhóm khác</string>
  <string name="RecipientBottomSheet_view_safety_number">Xem số an toàn</string>
  <string name="RecipientBottomSheet_make_admin">Đặt admin</string>
  <string name="RecipientBottomSheet_remove_as_admin">Bỏ quyền quản trị</string>
  <string name="RecipientBottomSheet_remove_from_group">Xóa khỏi nhóm</string>
  <string name="RecipientBottomSheet_message_description">Tin nhắn</string>
  <string name="RecipientBottomSheet_voice_call_description">Gọi thoại</string>
  <string name="RecipientBottomSheet_insecure_voice_call_description">Gọi thoại không bảo mật</string>
  <string name="RecipientBottomSheet_video_call_description">Gọi video</string>
  <string name="RecipientBottomSheet_remove_s_as_group_admin">Loại bỏ quyền quản trị của %1$s?</string>
  <string name="RecipientBottomSheet_s_will_be_able_to_edit_group">\"%1$s\" sẽ có thể chỉnh sửa được nhóm này và các thành viên nhóm.</string>
  <string name="RecipientBottomSheet_remove_s_from_the_group">Xóa %1$s khỏi nhóm?</string>
  <string name="RecipientBottomSheet_remove">Xóa</string>
  <string name="RecipientBottomSheet_copied_to_clipboard">Đã sao chép vào clipboard</string>
  <string name="GroupRecipientListItem_admin">Quản trị viên</string>
  <string name="GroupRecipientListItem_approve_description">Đồng ý</string>
  <string name="GroupRecipientListItem_deny_description">Từ chôi</string>
  <!--GroupsLearnMoreBottomSheetDialogFragment-->
  <string name="GroupsLearnMore_legacy_vs_new_groups">Nhóm Mới và Nhóm Cũ</string>
  <string name="GroupsLearnMore_what_are_legacy_groups">Nhóm Cũ là gì?</string>
  <string name="GroupsLearnMore_paragraph_1">Nhóm Cũ là nhóm không tương thích với các tính năng mới như quản trị viên hay cập nhật cụ thể thông tin nhóm.</string>
  <string name="GroupsLearnMore_can_i_upgrade_a_legacy_group">Tôi có thể nâng cấp Nhóm Cũ được không?</string>
  <string name="GroupsLearnMore_paragraph_2">Nhóm Cũ chưa thể được nâng cấp thành Nhóm Mới, nhưng bạn có thể tạo Nhóm Mới với các thành viên như cũ nếu như họ đang dùng phiên bản mới nhất của Signal.</string>
  <string name="GroupsLearnMore_paragraph_3">Signal sẽ cung cấp cách để nâng cấp Nhóm Cũ trong tương lai.</string>
  <!--GroupLinkBottomSheetDialogFragment-->
  <string name="GroupLinkBottomSheet_share_hint_requiring_approval">Bất cứ ai với đường dẫn này có thể xem tên và ảnh nhóm và gửi yêu cầu tham gia. Chỉ chia sẻ với những người mà bạn tin tưởng.</string>
  <string name="GroupLinkBottomSheet_share_hint_not_requiring_approval">Bất cứ ai với đường dẫn này có thể xem tên và ảnh nhóm và tham gia nhóm. Chỉ chia sẻ với những người mà bạn tin tưởng.</string>
  <string name="GroupLinkBottomSheet_share_via_signal">Chia sẻ qua Molly</string>
  <string name="GroupLinkBottomSheet_copy">Sao chép</string>
  <string name="GroupLinkBottomSheet_qr_code">Mã QR</string>
  <string name="GroupLinkBottomSheet_share">Chia sẻ</string>
  <string name="GroupLinkBottomSheet_copied_to_clipboard">Đã sao chép vào clipboard</string>
  <string name="GroupLinkBottomSheet_the_link_is_not_currently_active">Đường dẫn không hoạt động</string>
  <!--VoiceNotePlaybackPreparer-->
  <string name="VoiceNotePlaybackPreparer__failed_to_play_voice_message">Không thể phát tin nhắn thoại</string>
  <!--VoiceNoteMediaDescriptionCompatFactory-->
  <string name="VoiceNoteMediaItemFactory__voice_message">Tin nhắn thoại · %1$s</string>
  <string name="VoiceNoteMediaItemFactory__s_to_s">%1$s đến %2$s</string>
  <!--StorageUtil-->
  <string name="StorageUtil__s_s">%1$s/%2$s</string>
  <string name="BlockedUsersActivity__s_has_been_blocked">\"%1$s\" đã bị chặn.</string>
  <string name="BlockedUsersActivity__failed_to_block_s">Không thể chặn \"%1$s\"</string>
  <string name="BlockedUsersActivity__s_has_been_unblocked">\"%1$s\" đã được bỏ chặn.</string>
  <!--ReviewCardDialogFragment-->
  <string name="ReviewCardDialogFragment__review_members">Xét duyệt Thành viên</string>
  <string name="ReviewCardDialogFragment__review_request">Xét duyệt Yêu cầu</string>
  <string name="ReviewCardDialogFragment__d_group_members_have_the_same_name">%1$d thành viên nhóm có cùng tên, hãy xem các thành viên dưới đây và chọn hành động.</string>
  <string name="ReviewCardDialogFragment__if_youre_not_sure">Nếu bạn không chắc yêu cầu từ người nào, xem các liên hệ bên dưới và chọn hành động.</string>
  <string name="ReviewCardDialogFragment__no_other_groups_in_common">Không có nhóm chung nào khác.</string>
  <string name="ReviewCardDialogFragment__no_groups_in_common">Không có nhóm chung.</string>
  <plurals name="ReviewCardDialogFragment__d_other_groups_in_common">
    <item quantity="other">%d nhóm chung</item>
  </plurals>
  <plurals name="ReviewCardDialogFragment__d_groups_in_common">
    <item quantity="other">%d nhóm chung</item>
  </plurals>
  <string name="ReviewCardDialogFragment__remove_s_from_group">Xóa %1$s khỏi nhóm?</string>
  <string name="ReviewCardDialogFragment__remove">Xóa</string>
  <string name="ReviewCardDialogFragment__failed_to_remove_group_member">Không thể xóa thành viên nhóm.</string>
  <!--ReviewCard-->
  <string name="ReviewCard__member">Thành viên</string>
  <string name="ReviewCard__request">Yêu cầu</string>
  <string name="ReviewCard__your_contact">Liên hệ của bạn</string>
  <string name="ReviewCard__remove_from_group">Xóa khỏi nhóm</string>
  <string name="ReviewCard__update_contact">Cập nhật liên hệ</string>
  <string name="ReviewCard__block">Chặn</string>
  <string name="ReviewCard__delete">Xóa</string>
  <string name="ReviewCard__recently_changed">Vừa thay đổi tên trên hồ sơ cá nhân từ %1$s sang %2$s</string>
  <!--CallParticipantsListUpdatePopupWindow-->
  <string name="CallParticipantsListUpdatePopupWindow__s_joined">%1$s đã tham gia</string>
  <string name="CallParticipantsListUpdatePopupWindow__s_and_s_joined">%1$s và %2$s đã tham gia</string>
  <string name="CallParticipantsListUpdatePopupWindow__s_s_and_s_joined">%1$s, %2$s và %3$s đã tham gia</string>
  <string name="CallParticipantsListUpdatePopupWindow__s_s_and_d_others_joined">%1$s, %2$s và %3$d người khác đã tham gia</string>
  <string name="CallParticipantsListUpdatePopupWindow__s_left">Còn lại %1$s</string>
  <string name="CallParticipantsListUpdatePopupWindow__s_and_s_left">Còn lại %1$s và %2$s</string>
  <string name="CallParticipantsListUpdatePopupWindow__s_s_and_s_left">Còn lại %1$s, %2$s và %3$s</string>
  <string name="CallParticipantsListUpdatePopupWindow__s_s_and_d_others_left">Còn lại %1$s, %2$s và %3$d người khác</string>
  <string name="CallParticipant__you">Bạn</string>
  <string name="CallParticipant__you_on_another_device">Bạn (trên một thiết bị khác)</string>
  <string name="CallParticipant__s_on_another_device">%1$s (trên một thiết bị khác)</string>
  <!--DeleteAccountFragment-->
  <string name="DeleteAccountFragment__deleting_your_account_will">Xoá tài khoản của bạn sẽ:</string>
  <string name="DeleteAccountFragment__enter_your_phone_number">Nhập số điện thoại của bạn</string>
  <string name="DeleteAccountFragment__delete_account">Xoá tài khoản</string>
  <string name="DeleteAccountFragment__delete_your_account_info_and_profile_photo">Xoá thông tin tài khoản của bạn và ảnh đại diện</string>
  <string name="DeleteAccountFragment__delete_all_your_messages">Xoá tất cả tin nhắn của bạn</string>
  <string name="DeleteAccountFragment__delete_s_in_your_payments_account">Xoá %1$s trong tài khoản thanh toán của bạn</string>
  <string name="DeleteAccountFragment__no_country_code">Mã quốc gia không xác định</string>
  <string name="DeleteAccountFragment__no_number">Số không xác định</string>
  <string name="DeleteAccountFragment__the_phone_number">Số điện thoại bạn nhập vào không khớp với số của tài khoản của bạn.</string>
  <string name="DeleteAccountFragment__are_you_sure">Bạn có chắc muốn xoá tài khoản?</string>
  <string name="DeleteAccountFragment__this_will_delete_your_signal_account">Việc này sẽ xoá tài khoản Signal của bạn và cài đặt lại ứng dụng. Ứng dụng sẽ đóng sau khi quá trình hoàn tất.</string>
  <string name="DeleteAccountFragment__failed_to_delete_account">Không thể xoá tài khoản. Bạn có kết nối mạng không?</string>
  <string name="DeleteAccountFragment__failed_to_delete_local_data">Không thể xoá dữ liệu cục bộ. Bạn có thể tự xoá trong cài đặt hệ thống ứng dụng.</string>
  <string name="DeleteAccountFragment__launch_app_settings">Mở Cài đặt Ứng dụng</string>
  <!--DeleteAccountCountryPickerFragment-->
  <string name="DeleteAccountCountryPickerFragment__search_countries">Tìm Quốc gia</string>
  <!--CreateGroupActivity-->
  <string name="CreateGroupActivity__skip">Bỏ qua</string>
  <plurals name="CreateGroupActivity__d_members">
    <item quantity="other">%1$d thành viên</item>
  </plurals>
  <!--ShareActivity-->
  <string name="ShareActivity__share">Chia sẻ</string>
  <string name="ShareActivity__send">Gửi</string>
  <string name="ShareActivity__comma_s">, %1$s</string>
  <string name="ShareActivity__sharing_to_multiple_chats_is">Chia sẻ cho nhiều cuộc trò chuyện chỉ được hỗ trợ cho tin nhắn Signal</string>
  <!--MultiShareDialogs-->
  <string name="MultiShareDialogs__failed_to_send_to_some_users">Không thể gửi cho một số người dùng</string>
  <string name="MultiShareDialogs__you_can_only_share_with_up_to">Bạn chỉ có thể chia sẻ tới tối đa %1$d cuộc trò chuyện</string>
  <!--ShareInterstitialActivity-->
  <string name="ShareInterstitialActivity__forward_message">Chuyển tiếp tin nhắn</string>
  <!--ChatWallpaperActivity-->
  <string name="ChatWallpaperActivity__chat_wallpaper">Ảnh nền cuộc trò chuyện</string>
  <!--ChatWallpaperFragment-->
  <string name="ChatWallpaperFragment__chat_color">Màu cuộc trò chuyện</string>
  <string name="ChatWallpaperFragment__reset_chat_colors">Cài lại màu cuộc trò chuyện</string>
  <string name="ChatWallpaperFragment__reset_chat_color">Cài lại màu cuộc trò chuyện</string>
  <string name="ChatWallpaperFragment__reset_chat_color_question">Cài lại màu cuộc trò chuyện?</string>
  <string name="ChatWallpaperFragment__set_wallpaper">Chọn ảnh nền</string>
  <string name="ChatWallpaperFragment__dark_mode_dims_wallpaper">Chế độ tối làm mờ màn hình nền</string>
  <string name="ChatWallpaperFragment__contact_name">Tên liên hệ</string>
  <string name="ChatWallpaperFragment__reset">Đặt lại</string>
  <string name="ChatWallpaperFragment__clear">Xoá</string>
  <string name="ChatWallpaperFragment__wallpaper_preview_description">Xem trước ảnh nền</string>
  <string name="ChatWallpaperFragment__would_you_like_to_override_all_chat_colors">Bạn có muốn ghi đè tất cả các màu cuộc trò chuyện?</string>
  <string name="ChatWallpaperFragment__would_you_like_to_override_all_wallpapers">Bạn có muốn ghi đè tất cả các màu cuộc trò chuyện?</string>
  <string name="ChatWallpaperFragment__reset_default_colors">Cài lại màu mặc định</string>
  <string name="ChatWallpaperFragment__reset_all_colors">Cài lại tất cả màu</string>
  <string name="ChatWallpaperFragment__reset_default_wallpaper">Cài lại màn hình nền mặc định</string>
  <string name="ChatWallpaperFragment__reset_all_wallpapers">Đặt lại tất cả ảnh nền</string>
  <string name="ChatWallpaperFragment__reset_wallpapers">Cài lại các màn hình nền</string>
  <string name="ChatWallpaperFragment__reset_wallpaper">Cài lại màn hình nền</string>
  <string name="ChatWallpaperFragment__reset_wallpaper_question">Cài lại màn hình nền?</string>
  <!--ChatWallpaperSelectionFragment-->
  <string name="ChatWallpaperSelectionFragment__choose_from_photos">Chọn từ bộ sưu tập</string>
  <string name="ChatWallpaperSelectionFragment__presets">Bộ cài sẵn</string>
  <!--ChatWallpaperPreviewActivity-->
  <string name="ChatWallpaperPreviewActivity__preview">Xem trước</string>
  <string name="ChatWallpaperPreviewActivity__set_wallpaper">Cài ảnh nền</string>
  <string name="ChatWallpaperPreviewActivity__swipe_to_preview_more_wallpapers">Vuốt để xem trước thêm ảnh nền</string>
  <string name="ChatWallpaperPreviewActivity__set_wallpaper_for_all_chats">Cài ảnh nền cho tất cả cuộc trò chuyện</string>
  <string name="ChatWallpaperPreviewActivity__set_wallpaper_for_s">Cài ảnh nền cho %1$s</string>
  <string name="ChatWallpaperPreviewActivity__viewing_your_gallery_requires_the_storage_permission">Cần quyền truy cập bộ nhớ để xem bộ sưu tập.</string>
  <!--WallpaperImageSelectionActivity-->
  <string name="WallpaperImageSelectionActivity__choose_wallpaper_image">Chọn ảnh nền</string>
  <!--WallpaperCropActivity-->
  <string name="WallpaperCropActivity__pinch_to_zoom_drag_to_adjust">Dùng hai ngón để phóng to, kéo để tuỳ chỉnh.</string>
  <string name="WallpaperCropActivity__set_wallpaper_for_all_chats">Cài ảnh nền cho tất cả cuộc trò chuyện.</string>
  <string name="WallpaperCropActivity__set_wallpaper_for_s">Cài ảnh nền cho %s.</string>
  <string name="WallpaperCropActivity__error_setting_wallpaper">Lỗi cài ảnh nền.</string>
  <string name="WallpaperCropActivity__blur_photo">Mờ ảnh</string>
  <!--InfoCard-->
  <string name="payment_info_card_about_mobilecoin">Về MobileCoin</string>
  <string name="payment_info_card_mobilecoin_is_a_new_privacy_focused_digital_currency">MobileCoin là một tiền tệ điện tử mới tập trung vào sự riêng tư.</string>
  <string name="payment_info_card_adding_funds">Thêm quỹ</string>
  <string name="payment_info_card_you_can_add_funds_for_use_in">Bạn có thể thêm quỹ để sử dụng trong Molly bằng cách gửi MobileCoin vào địa chỉ ví của mình.</string>
  <string name="payment_info_card_cashing_out">Rút tiền</string>
  <string name="payment_info_card_you_can_cash_out_mobilecoin">Bạn có thể rút tiền mặt MobileCoin bất kì lúc nào trên một sàn trao đổi có hỗ trợ MobileCoin. Chỉ cần thực hiện một chuyển khoản vào tài khoản của bạn ở sàn trao đổi đó.</string>
  <string name="payment_info_card_hide_this_card">Ẩn thẻ này?</string>
  <string name="payment_info_card_hide">Ẩn</string>
  <string name="payment_info_card_record_recovery_phrase">Lưu lại cụm từ khôi phục</string>
  <string name="payment_info_card_your_recovery_phrase_gives_you">Cụm từ khôi phục cho bạn một cách khác để khôi phục tài khoản thanh toán của bạn.</string>
  <string name="payment_info_card_record_your_phrase">Thu lại cụm từ của bạn</string>
  <string name="payment_info_card_update_your_pin">Cập nhật mã PIN của bạn</string>
  <string name="payment_info_card_with_a_high_balance">Với số dư cao, bạn có thể sẽ muốn cập nhật thành một mã PIN gồm cả chữ và số để thêm bảo vệ cho tài khoản của bạn.</string>
  <string name="payment_info_card_update_pin">Cập nhật mã PIN</string>
  <!--DeactivateWalletFragment-->
  <string name="DeactivateWalletFragment__deactivate_wallet">Ngưng kích hoạt ví</string>
  <string name="DeactivateWalletFragment__your_balance">Số dư của bạn</string>
  <string name="DeactivateWalletFragment__its_recommended_that_you">Nó được khuyến khích rằng bạn chuyển khoản quỹ của mình sang một địa chỉ ví khác trước khi ngưng kích hoạt thanh toán. Nếu bạn chọn để không chuyển khoản quỹ của mình bây giờ, chúng sẽ nằm trong ví của bạn mà đã được liên kết với Molly khi bạn kích hoạt lại thanh toán.</string>
  <string name="DeactivateWalletFragment__transfer_remaining_balance">Chuyển khoản số dư còn lại</string>
  <string name="DeactivateWalletFragment__deactivate_without_transferring">Ngưng kích hoạt mà không chuyển khoản</string>
  <string name="DeactivateWalletFragment__deactivate">Ngưng kích hoạt</string>
  <string name="DeactivateWalletFragment__deactivate_without_transferring_question">Ngưng kích hoạt mà không chuyển khoản?</string>
  <string name="DeactivateWalletFragment__your_balance_will_remain">Số dư của bạn sẽ nằm trong ví của bạn mà đã được liên kết với Molly nếu như bạn chọn để kích hoạt lại thanh toán.</string>
  <string name="DeactivateWalletFragment__error_deactivating_wallet">Gặp lỗi khi ngưng kích hoạt ví.</string>
  <!--PaymentsRecoveryStartFragment-->
  <string name="PaymentsRecoveryStartFragment__recovery_phrase">Cụm từ khôi phục</string>
  <string name="PaymentsRecoveryStartFragment__view_recovery_phrase">Xem cụm từ khôi phục</string>
  <string name="PaymentsRecoveryStartFragment__enter_recovery_phrase">Nhập vào cụm từ khôi phục</string>
  <string name="PaymentsRecoveryStartFragment__your_balance_will_automatically_restore">Số dư của bạn sẽ tự động khôi phục khi bạn cài đặt lại Signal nếu như bạn xác minh mã PIN Signal của mình. Bạn cũng có thể khôi phục số dư của bạn qua sử dụng một cụm từ khôi phục, và đây là một cụm từ gồm %1$d-từ chỉ riêng cho bạn. Ghi nó lại và lưu giữ nó ở một nơi an toàn.</string>
  <string name="PaymentsRecoveryStartFragment__your_recovery_phrase_is_a">Cụm từ khôi phục của bạn là một cụm từ gồm %1$d-từ chỉ riêng cho bạn. Sử dụng cụm từ này để khôi phục số dư của bạn.</string>
  <string name="PaymentsRecoveryStartFragment__start">Bắt đầu</string>
  <string name="PaymentsRecoveryStartFragment__enter_manually">Nhập vào bằng tay</string>
  <string name="PaymentsRecoveryStartFragment__paste_from_clipboard">Dán từ bảng kẹp </string>
  <!--PaymentsRecoveryPasteFragment-->
  <string name="PaymentsRecoveryPasteFragment__paste_recovery_phrase">Dán cụm từ khôi phục</string>
  <string name="PaymentsRecoveryPasteFragment__recovery_phrase">Cụm từ khôi phục</string>
  <string name="PaymentsRecoveryPasteFragment__next">Tiếp</string>
  <string name="PaymentsRecoveryPasteFragment__invalid_recovery_phrase">Cụm từ khôi phục không hợp lệ</string>
  <string name="PaymentsRecoveryPasteFragment__make_sure">Đảm bảo bạn đã nhập %1$d từ và thử lại.</string>
  <!--PaymentsRecoveryPhraseFragment-->
  <string name="PaymentsRecoveryPhraseFragment__next">Tiếp</string>
  <string name="PaymentsRecoveryPhraseFragment__edit">Sửa</string>
  <string name="PaymentsRecoveryPhraseFragment__previous">Trước</string>
  <string name="PaymentsRecoveryPhraseFragment__your_recovery_phrase">Cụm từ khôi phục của bạn</string>
  <string name="PaymentsRecoveryPhraseFragment__write_down_the_following_d_words">Ghi lại %1$d từ sau theo thứ tự. Lưu trữ danh sách của bạn ở một nơi bảo mật.</string>
  <string name="PaymentsRecoveryPhraseFragment__make_sure_youve_entered">Đảm bảo bạn đã nhập cụm từ của mình chính xác.</string>
  <string name="PaymentsRecoveryPhraseFragment__do_not_screenshot_or_send_by_email">Không chụp màn hình lại hoặc gửi qua email.</string>
  <string name="PaymentsRecoveryPhraseFragment__payments_account_restored">Tài khoản thanh toán đã được khôi phục.</string>
  <string name="PaymentsRecoveryPhraseFragment__invalid_recovery_phrase">Cụm từ khôi phục không hợp lệ</string>
  <string name="PaymentsRecoveryPhraseFragment__make_sure_youve_entered_your_phrase_correctly_and_try_again">Đảm bảo bạn đã nhập cụm từ của mình chính xác và thử lại.</string>
  <string name="PaymentsRecoveryPhraseFragment__copy_to_clipboard">Sao chép vào bảng kẹp?</string>
  <string name="PaymentsRecoveryPhraseFragment__if_you_choose_to_store">Nếu bạn chọn để lưu trữ điện tử cụm từ khôi phục của mình, đảm bảo nó được lưu giữ bảo mật ở nơi nào đó bạn tin tưởng.</string>
  <string name="PaymentsRecoveryPhraseFragment__copy">Sao chép</string>
  <!--PaymentsRecoveryPhraseConfirmFragment-->
  <string name="PaymentRecoveryPhraseConfirmFragment__confirm_recovery_phrase">Xác minh cụm từ khôi phục</string>
  <string name="PaymentRecoveryPhraseConfirmFragment__enter_the_following_words">Nhập vào những từ sau từ cụm từ khôi phục của bạn.</string>
  <string name="PaymentRecoveryPhraseConfirmFragment__word_d">Từ %1$d</string>
  <string name="PaymentRecoveryPhraseConfirmFragment__see_phrase_again">Xem cụm từ một lần nữa</string>
  <string name="PaymentRecoveryPhraseConfirmFragment__done">Xong</string>
  <string name="PaymentRecoveryPhraseConfirmFragment__recovery_phrase_confirmed">Đã xác nhận cụm từ khôi phục</string>
  <!--PaymentsRecoveryEntryFragment-->
  <string name="PaymentsRecoveryEntryFragment__enter_recovery_phrase">Nhập vào cụm từ khôi phục</string>
  <string name="PaymentsRecoveryEntryFragment__enter_word_d">Nhập từ %1$d</string>
  <string name="PaymentsRecoveryEntryFragment__word_d">Từ %1$d</string>
  <string name="PaymentsRecoveryEntryFragment__next">Tiếp</string>
  <string name="PaymentsRecoveryEntryFragment__invalid_word">Từ không hợp lệ</string>
  <!--ClearClipboardAlarmReceiver-->
  <string name="ClearClipboardAlarmReceiver__clipboard_cleared">Bảng kẹp đã được xoá.</string>
  <!--PaymentNotificationsView-->
  <string name="PaymentNotificationsView__view">Xem</string>
  <!--UnreadPayments-->
  <string name="UnreadPayments__s_sent_you_s">%1$s đã gửi bạn %2$s</string>
  <string name="UnreadPayments__d_new_payment_notifications">%1$d thông báo thanh toán mới</string>
  <!--CanNotSendPaymentDialog-->
  <string name="CanNotSendPaymentDialog__cant_send_payment">Không thể gửi thanh toán</string>
  <string name="CanNotSendPaymentDialog__to_send_a_payment_to_this_user">Để gửi thanh toán cho người dùng này họ cần đồng ý một yêu cầu nhắn tin từ bạn. Gửi cho họ một tin nhắn để tạo một yêu cầu nhắn tin.</string>
  <string name="CanNotSendPaymentDialog__send_a_message">Gửi tin nhắn</string>
  <!--GroupsInCommonMessageRequest-->
  <string name="GroupsInCommonMessageRequest__you_have_no_groups_in_common_with_this_person">Bạn không có chung nhóm nào với người này. Xem qua các yêu cầu cẩn thận trước khi đồng ý để tránh các tin nhắn không muốn.</string>
  <string name="GroupsInCommonMessageRequest__none_of_your_contacts_or_people_you_chat_with_are_in_this_group">Không có liên hệ hoặc người nào bạn có trò chuyện đang ở trong nhóm này. Xem qua các yêu cầu cẩn thận trước khi đồng ý để tránh các tin nhắn không mong muốn.</string>
  <string name="GroupsInCommonMessageRequest__about_message_requests">Về yêu cầu nhắn tin</string>
  <string name="GroupsInCommonMessageRequest__okay">OK</string>
  <string name="ChatColorSelectionFragment__heres_a_preview_of_the_chat_color">Đây là mẫu xem trước của màu cuộc trò chuyện.</string>
  <string name="ChatColorSelectionFragment__the_color_is_visible_to_only_you">Màu này chỉ có bạn thấy được.</string>
  <!--GroupDescriptionDialog-->
  <string name="GroupDescriptionDialog__group_description">Miêu tả nhóm</string>
  <!--QualitySelectorBottomSheetDialog-->
  <string name="QualitySelectorBottomSheetDialog__standard">Tiêu chuẩn</string>
  <string name="QualitySelectorBottomSheetDialog__faster_less_data">Nhanh hơn, ít dữ liệu</string>
  <string name="QualitySelectorBottomSheetDialog__high">Cao</string>
  <string name="QualitySelectorBottomSheetDialog__slower_more_data">Chậm hơn, nhiều dữ liệu</string>
  <string name="QualitySelectorBottomSheetDialog__photo_quality">Chất lượng ảnh</string>
  <!--AppSettingsFragment-->
  <string name="AppSettingsFragment__invite_your_friends">Mời bạn bè của mình</string>
  <!--AccountSettingsFragment-->
  <string name="AccountSettingsFragment__account">Tài khoản</string>
  <string name="AccountSettingsFragment__youll_be_asked_less_frequently">Bạn sẽ dần được hỏi ít thường xuyên hơn qua thời gian</string>
  <string name="AccountSettingsFragment__require_your_signal_pin">Yêu cầu mã PIN Signal của bạn để đăng ký lại số điện thoại của bạn với Signal</string>
  <!--ChangeNumberFragment-->
  <string name="ChangeNumberFragment__continue">Tiếp tục</string>
  <!--ChangeNumberEnterPhoneNumberFragment-->
  <string name="ChangeNumberEnterPhoneNumberFragment__the_phone_number_you_entered_doesnt_match_your_accounts">Số điện thoại bạn nhập vào không khớp với số của tài khoản của bạn.</string>
  <!--ChangeNumberVerifyFragment-->
  <!--ChangeNumberConfirmFragment-->
  <string name="ChangeNumberConfirmFragment__edit_number">Sửa số</string>
  <!--ChangeNumberRegistrationLockFragment-->
  <!--ChangeNumberPinDiffersFragment-->
  <string name="ChangeNumberPinDiffersFragment__update_pin">Cập nhật mã PIN</string>
  <!--ChangeNumberLockActivity-->
  <string name="ChangeNumberLockActivity__retry">Thử lại</string>
  <string name="ChangeNumberLockActivity__leave">Rời</string>
  <string name="ChangeNumberLockActivity__submit_debug_log">Gửi nhật ký gỡ lỗi</string>
  <!--ChatsSettingsFragment-->
  <string name="ChatsSettingsFragment__keyboard">Bàn phím</string>
  <string name="ChatsSettingsFragment__enter_key_sends">Phím Enter gửi đi</string>
  <!--SmsSettingsFragment-->
  <string name="SmsSettingsFragment__use_as_default_sms_app">Đặt làm ứng dụng SMS mặc định</string>
  <!--NotificationsSettingsFragment-->
  <string name="NotificationsSettingsFragment__messages">Tin nhắn</string>
  <string name="NotificationsSettingsFragment__calls">Cuộc gọi</string>
  <string name="NotificationsSettingsFragment__notify_when">Thông báo khi…</string>
  <string name="NotificationsSettingsFragment__contact_joins_signal">Liên hệ tham gia Signal</string>
  <!--PrivacySettingsFragment-->
  <string name="PrivacySettingsFragment__blocked">Đã chặn</string>
  <string name="PrivacySettingsFragment__d_contacts">%1$d liên hệ</string>
  <string name="PrivacySettingsFragment__messaging">Nhắn tin</string>
  <string name="PrivacySettingsFragment__disappearing_messages">Tin nhắn tự hủy</string>
  <string name="PrivacySettingsFragment__app_security">Bảo mật ứng dụng</string>
  <string name="PrivacySettingsFragment__block_screenshots_in_the_recents_list_and_inside_the_app">Chặn chụp màn hình trong danh sách ứng dụng và bên trong ứng dụng</string>
  <string name="PrivacySettingsFragment__signal_message_and_calls">Tin nhắn và cuộc gọi Signal, luôn luôn chuyển tiếp cuộc gọi, và người gửi được niêm phong</string>
  <string name="PrivacySettingsFragment__default_timer_for_new_changes">Đồng hồ mặc định cho tất cả cuộc trò chuyện mới</string>
  <string name="PrivacySettingsFragment__set_a_default_disappearing_message_timer_for_all_new_chats_started_by_you">Đặt đồng hồ tin nhắn biến mất mặc định cho tất cả các cuộc trò chuyện mới bắt đầu bởi bạn.</string>
  <!--AdvancedPrivacySettingsFragment-->
  <string name="AdvancedPrivacySettingsFragment__show_status_icon">Hiện biểu tượng trạng thái</string>
  <string name="AdvancedPrivacySettingsFragment__show_an_icon">Hiện biểu tượng trong chi tiết tin nhắn khi chúng được gửi qua người gửi được niêm phong.</string>
  <!--ExpireTimerSettingsFragment-->
  <string name="ExpireTimerSettingsFragment__when_enabled_new_messages_sent_and_received_in_new_chats_started_by_you_will_disappear_after_they_have_been_seen">Khi được bật, tin nhắn mới được gửi và nhận trong cuộc trò chuyện mới mà bạn bắt đầu sẽ biến mất sau khi chúng được đọc.</string>
  <string name="ExpireTimerSettingsFragment__when_enabled_new_messages_sent_and_received_in_this_chat_will_disappear_after_they_have_been_seen">Khi được bật, tin nhắn mới được nhận và gửi trong cuộc trò chuyện này sẽ biến mất sau khi chúng được đọc.</string>
  <string name="ExpireTimerSettingsFragment__off">Tắt</string>
  <string name="ExpireTimerSettingsFragment__4_weeks">4 tuần</string>
  <string name="ExpireTimerSettingsFragment__1_week">1 tuần</string>
  <string name="ExpireTimerSettingsFragment__1_day">1 ngày</string>
  <string name="ExpireTimerSettingsFragment__8_hours">8 tiếng</string>
  <string name="ExpireTimerSettingsFragment__1_hour">1 giờ</string>
  <string name="ExpireTimerSettingsFragment__5_minutes">5 phút</string>
  <string name="ExpireTimerSettingsFragment__30_seconds">30 giây</string>
  <string name="ExpireTimerSettingsFragment__custom_time">Thời gian tuỳ chỉnh</string>
  <string name="ExpireTimerSettingsFragment__set">Đặt</string>
  <string name="ExpireTimerSettingsFragment__save">Lưu</string>
  <string name="CustomExpireTimerSelectorView__seconds">giây</string>
  <string name="CustomExpireTimerSelectorView__minutes">phút</string>
  <string name="CustomExpireTimerSelectorView__hours">giờ</string>
  <string name="CustomExpireTimerSelectorView__days">ngày</string>
  <string name="CustomExpireTimerSelectorView__weeks">tuần</string>
  <!--HelpSettingsFragment-->
  <string name="HelpSettingsFragment__support_center">Trung tâm hỗ trợ</string>
  <string name="HelpSettingsFragment__contact_us">Liên hệ với chúng tôi</string>
  <string name="HelpSettingsFragment__version">Phiên bản</string>
  <string name="HelpSettingsFragment__debug_log">Nhật ký gỡ lỗi</string>
  <string name="HelpSettingsFragment__terms_amp_privacy_policy">Điều khoản &amp; Quyền riêng tư</string>
  <string name="HelpFragment__copyright_signal_messenger">Bản quyền Molly Messenger</string>
  <string name="HelpFragment__licenced_under_the_gplv3">Cấp phép dưới GPLv3</string>
  <!--DataAndStorageSettingsFragment-->
  <string name="DataAndStorageSettingsFragment__calls">Cuộc gọi</string>
  <!--ChatColorSelectionFragment-->
  <string name="ChatColorSelectionFragment__auto">Tự động</string>
  <string name="ChatColorSelectionFragment__use_custom_colors">Sử dụng màu tuỳ chỉnh</string>
  <string name="ChatColorSelectionFragment__chat_color">Màu cuộc trò chuyện</string>
  <string name="ChatColorSelectionFragment__edit">Sửa</string>
  <string name="ChatColorSelectionFragment__duplicate">Sao chép</string>
  <string name="ChatColorSelectionFragment__delete">Xóa</string>
  <string name="ChatColorSelectionFragment__delete_color">Xoá màu</string>
  <plurals name="ChatColorSelectionFragment__this_custom_color_is_used">
    <item quantity="other">Màu tuỳ chỉnh này được dùng trong %1$d cuộc trò chuyện. Bạn có muốn xoá nó cho tất cả các cuộc trò chuyện?</item>
  </plurals>
  <string name="ChatColorSelectionFragment__delete_chat_color">Xoá màu cuộc trò chuyện?</string>
  <!--CustomChatColorCreatorFragment-->
  <string name="CustomChatColorCreatorFragment__solid">Đặc</string>
  <string name="CustomChatColorCreatorFragment__gradient">Theo nhiệt độ</string>
  <string name="CustomChatColorCreatorFragment__hue">Sắc</string>
  <string name="CustomChatColorCreatorFragment__saturation">Bão hoà</string>
  <!--CustomChatColorCreatorFragmentPage-->
  <string name="CustomChatColorCreatorFragmentPage__save">Lưu</string>
  <string name="CustomChatColorCreatorFragmentPage__edit_color">Tuỳ chỉnh màu</string>
  <plurals name="CustomChatColorCreatorFragmentPage__this_color_is_used">
    <item quantity="other">Màu này được dùng trong %1$d cuộc trò chuyện. Bạn có muốn lưu thay đổi cho tất cả các cuộc trò chuyện?</item>
  </plurals>
  <!--ChatColorGradientTool-->
  <string name="ChatColorGradientTool_top_edge_selector">Bảng chọn cạnh trên cùng</string>
  <string name="ChatColorGradientTool_bottom_edge_selector">Bảng chọn cạnh dưới cùng</string>
  <!--EditReactionsFragment-->
  <string name="EditReactionsFragment__customize_reactions">Tuỳ chỉnh phản ứng</string>
  <string name="EditReactionsFragment__tap_to_replace_an_emoji">Nhấn để thay thế emoji</string>
  <string name="EditReactionsFragment__reset">Đặt lại</string>
  <string name="EditReactionsFragment_save">Lưu</string>
  <string name="ChatColorSelectionFragment__auto_matches_the_color_to_the_wallpaper">Tự động tương thích màu với màn hình nền</string>
  <string name="CustomChatColorCreatorFragment__drag_to_change_the_direction_of_the_gradient">Kéo để thay đổi chiều hướng của nhiệt độ màu</string>
  <!--ChatColorsMegaphone-->
  <string name="ChatColorsMegaphone__new_chat_colors">Màu Cuộc trò chuyện Mới</string>
  <string name="ChatColorsMegaphone__we_switched_up_chat_colors">Chúng tôi đã thay đổi màu cuộc trò chuyện để cho bạn nhiều lựa chọn hơn và giúp tin nhắn dễ đọc hơn.</string>
  <string name="ChatColorsMegaphone__appearance">Diện mạo</string>
  <string name="ChatColorsMegaphone__not_now">Để sau</string>
  <!--AddAProfilePhotoMegaphone-->
  <string name="AddAProfilePhotoMegaphone__not_now">Để sau</string>
  <!--KeyboardPagerFragment-->
  <string name="KeyboardPagerFragment_emoji">Emoji</string>
  <string name="KeyboardPagerFragment_open_emoji_search">Mở tìm kiếm emoji</string>
  <string name="KeyboardPagerFragment_open_sticker_search">Mở tìm kiếm nhãn dán</string>
  <string name="KeyboardPagerFragment_open_gif_search">Mở tìm kiếm ảnh động</string>
  <string name="KeyboardPagerFragment_stickers">Nhãn dán</string>
  <string name="KeyboardPagerFragment_backspace">Xoá lùi</string>
  <string name="KeyboardPagerFragment_gifs">Ảnh động</string>
  <string name="KeyboardPagerFragment_search_emoji">Tìm kiếm emoji</string>
  <string name="KeyboardPagerfragment_back_to_emoji">Quay về emoji</string>
  <string name="KeyboardPagerfragment_clear_search_entry">Xoá cụm tìm kiếm</string>
  <string name="KeyboardPagerFragment_search_giphy">Tìm kiếm GIPHY</string>
  <!--StickerSearchDialogFragment-->
  <string name="StickerSearchDialogFragment_search_stickers">Tìm kiếm nhãn dán</string>
  <string name="StickerSearchDialogFragment_no_results_found">Không tìm thấy kết quả</string>
  <string name="EmojiSearchFragment__no_results_found">Không tìm thấy kết quả</string>
  <string name="NotificationsSettingsFragment__unknown_ringtone">Không rõ nhạc chuông</string>
  <!--ConversationSettingsFragment-->
  <string name="ConversationSettingsFragment__send_message">Gửi tin nhắn</string>
  <string name="ConversationSettingsFragment__start_video_call">Bắt đầu cuộc gọi video</string>
  <string name="ConversationSettingsFragment__start_audio_call">Bắt đầu cuộc gọi âm thanh</string>
  <string name="ConversationSettingsFragment__message">Tin nhắn</string>
  <string name="ConversationSettingsFragment__video">Video</string>
  <string name="ConversationSettingsFragment__audio">Âm thanh</string>
  <string name="ConversationSettingsFragment__call">Gọi</string>
  <string name="ConversationSettingsFragment__mute">Im lặng</string>
  <string name="ConversationSettingsFragment__muted">Đã tắt tiếng</string>
  <string name="ConversationSettingsFragment__search">Tìm kiếm</string>
  <string name="ConversationSettingsFragment__disappearing_messages">Tin nhắn tự hủy</string>
  <string name="ConversationSettingsFragment__sounds_and_notifications">Âm thanh &amp; thông báo</string>
  <string name="ConversationSettingsFragment__contact_details">Chi tiết liên hệ</string>
  <string name="ConversationSettingsFragment__view_safety_number">Xem mã số an toàn</string>
  <string name="ConversationSettingsFragment__block">Chặn</string>
  <string name="ConversationSettingsFragment__block_group">Chặn nhóm</string>
  <string name="ConversationSettingsFragment__unblock">Bỏ chặn</string>
  <string name="ConversationSettingsFragment__unblock_group">Bỏ chặn nhóm</string>
  <string name="ConversationSettingsFragment__add_to_a_group">Thêm vào một nhóm</string>
  <string name="ConversationSettingsFragment__see_all">Xem tất cả</string>
  <string name="ConversationSettingsFragment__add_members">Thêm thành viên</string>
  <string name="ConversationSettingsFragment__permissions">Quyền</string>
  <string name="ConversationSettingsFragment__requests_and_invites">Yêu cầu &amp; lời mời</string>
  <string name="ConversationSettingsFragment__group_link">Đường dẫn nhóm</string>
  <string name="ConversationSettingsFragment__add_as_a_contact">Thêm làm liên hệ</string>
  <string name="ConversationSettingsFragment__unmute">Tắt tạm im</string>
  <string name="ConversationSettingsFragment__conversation_muted_until_s">Cuộc trò chuyện được tắt tiếng cho đến %1$s</string>
  <string name="ConversationSettingsFragment__conversation_muted_forever">Cuộc trò chuyện tắt tiếng vĩnh viễn</string>
  <string name="ConversationSettingsFragment__copied_phone_number_to_clipboard">Đã sao chép số điện thoại vào bảng kẹp.</string>
  <string name="ConversationSettingsFragment__phone_number">Số điện thoại</string>
  <!--PermissionsSettingsFragment-->
  <string name="PermissionsSettingsFragment__add_members">Thêm thành viên</string>
  <string name="PermissionsSettingsFragment__edit_group_info">Sửa thông tin nhóm</string>
  <string name="PermissionsSettingsFragment__all_members">Tất cả thành viên</string>
  <string name="PermissionsSettingsFragment__only_admins">Chỉ quản trị viên</string>
  <string name="PermissionsSettingsFragment__who_can_add_new_members">Ai có thể thêm thành viên mới?</string>
  <string name="PermissionsSettingsFragment__who_can_edit_this_groups_info">Ai có thể chỉnh sửa thông tin nhóm này?</string>
  <!--SoundsAndNotificationsSettingsFragment-->
  <string name="SoundsAndNotificationsSettingsFragment__mute_notifications">Tạm im thông báo</string>
  <string name="SoundsAndNotificationsSettingsFragment__not_muted">Không tắt thông báo</string>
  <string name="SoundsAndNotificationsSettingsFragment__muted_until_s">Đã tắt tiếng cho đến khi %1$s</string>
  <string name="SoundsAndNotificationsSettingsFragment__mentions">Nhắc tên</string>
  <string name="SoundsAndNotificationsSettingsFragment__always_notify">Luôn luôn thông báo</string>
  <string name="SoundsAndNotificationsSettingsFragment__do_not_notify">Không thông báo</string>
  <string name="SoundsAndNotificationsSettingsFragment__custom_notifications">Thông báo tuỳ chỉnh</string>
  <!--StickerKeyboard-->
  <string name="StickerKeyboard__recently_used">Gần đây sử dụng</string>
  <!--PlaybackSpeedToggleTextView-->
  <string name="PlaybackSpeedToggleTextView__p5x">.5x</string>
  <string name="PlaybackSpeedToggleTextView__1x">1x</string>
  <string name="PlaybackSpeedToggleTextView__2x">2x</string>
  <!--PaymentRecipientSelectionFragment-->
  <string name="PaymentRecipientSelectionFragment__new_payment">Thanh toán mới</string>
  <!--NewConversationActivity-->
  <string name="NewConversationActivity__new_message">Tin nhắn mới</string>
  <!--ContactFilterView-->
  <string name="ContactFilterView__search_name_or_number">Tìm kiếm tên hoặc số điện thoại</string>
  <!--VoiceNotePlayerView-->
  <string name="VoiceNotePlayerView__s_dot_s">%1$s · %2$s</string>
  <!--AvatarPickerFragment-->
  <string name="AvatarPickerFragment__camera">Máy ảnh</string>
  <string name="AvatarPickerFragment__photo">Ảnh</string>
  <string name="AvatarPickerFragment__text">Tin nhắn</string>
  <string name="AvatarPickerFragment__save">Lưu</string>
  <string name="AvatarPickerFragment__edit">Sửa</string>
  <!--TextAvatarCreationFragment-->
  <string name="TextAvatarCreationFragment__preview">Xem trước</string>
  <string name="TextAvatarCreationFragment__done">Xong</string>
  <string name="TextAvatarCreationFragment__text">Tin nhắn</string>
  <string name="TextAvatarCreationFragment__color">Màu</string>
  <!--VectorAvatarCreationFragment-->
  <!--ContactSelectionListItem-->
  <string name="ContactSelectionListItem__sms">SMS</string>
  <string name="ContactSelectionListItem__dot_s">. %1$s</string>
  <!--DSLSettingsToolbar-->
  <!--Media V2-->
  <string name="ImageEditorHud__cancel">Hủy</string>
  <string name="ImageEditorHud__undo">Hoàn tác</string>
  <string name="MediaCountIndicatorButton__send">Gửi</string>
  <string name="MediaReviewSelectedItem__tap_to_select">Nhấn để chọn</string>
  <string name="MediaReviewImagePageFragment__discard">Bỏ</string>
  <string name="ImageEditorHud__delete">Xóa</string>
  <!--EOF-->
</resources><|MERGE_RESOLUTION|>--- conflicted
+++ resolved
@@ -708,14 +708,7 @@
   <string name="InviteActivity_cancel">Hủy bỏ</string>
   <string name="InviteActivity_sending">Đang gửi…</string>
   <string name="InviteActivity_invitations_sent">Đã gửi lời mời!</string>
-<<<<<<< HEAD
   <string name="InviteActivity_invite_to_signal">Mời dùng Molly</string>
-  <plurals name="InviteActivity_send_sms_to_friends">
-    <item quantity="other">GỬI SMS ĐẾN %d BẠN</item>
-  </plurals>
-=======
-  <string name="InviteActivity_invite_to_signal">Mời dùng Signal</string>
->>>>>>> 520fe481
   <plurals name="InviteActivity_send_sms_invites">
     <item quantity="other">GỬI %d LỜI MỜI QUA SMS?</item>
   </plurals>
