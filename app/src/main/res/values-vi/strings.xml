<?xml version='1.0' encoding='UTF-8'?>
<resources>
  <string name="yes">Có</string>
  <string name="no">Không</string>
  <string name="delete">Xóa</string>
  <string name="please_wait">Xin chờ…</string>
  <string name="save">Lưu</string>
  <string name="note_to_self">Ghi chú</string>
  <!--AbstractNotificationBuilder-->
  <string name="AbstractNotificationBuilder_new_message">Tin nhắn mới</string>
  <!--AlbumThumbnailView-->
  <!--ApplicationMigrationActivity-->
  <string name="ApplicationMigrationActivity__signal_is_updating">Signal đang cập nhật…</string>
  <!--ApplicationPreferencesActivity-->
  <string name="ApplicationPreferencesActivity_currently_s">Hiện thời: %s</string>
  <string name="ApplicationPreferenceActivity_you_havent_set_a_passphrase_yet">Bạn chưa thiết lập mật khẩu!</string>
  <string name="ApplicationPreferencesActivity_disable_passphrase">Tắt mật khẩu?</string>
  <string name="ApplicationPreferencesActivity_this_will_permanently_unlock_signal_and_message_notifications">Thao tác này sẽ vĩnh viễn mở khóa Molly và thông báo tin nhắn.</string>
  <string name="ApplicationPreferencesActivity_disable">Tắt</string>
  <string name="ApplicationPreferencesActivity_unregistering">Huỷ đăng ký</string>
  <string name="ApplicationPreferencesActivity_unregistering_from_signal_messages_and_calls">Đang hủy đăng ký khỏi Molly…</string>
  <string name="ApplicationPreferencesActivity_disable_signal_messages_and_calls">Tắt tin nhắn và cuộc gọi Molly?</string>
  <string name="ApplicationPreferencesActivity_disable_signal_messages_and_calls_by_unregistering">Tắt Molly bằng cách hủy đăng ký khỏi máy chủ. Bạn sẽ cần phải đăng ký lại số điện thoại của bạn để sử dụng trong tương lai.</string>
  <string name="ApplicationPreferencesActivity_error_connecting_to_server">Lỗi kết nối đến máy chủ!</string>
  <string name="ApplicationPreferencesActivity_sms_enabled">Đã bật SMS</string>
  <string name="ApplicationPreferencesActivity_touch_to_change_your_default_sms_app">Nhấn để đổi ứng dụng SMS mặc định</string>
  <string name="ApplicationPreferencesActivity_sms_disabled">Đã tắt SMS</string>
  <string name="ApplicationPreferencesActivity_touch_to_make_signal_your_default_sms_app">Nhấn để chọn Signal làm ứng dụng SMS mặc định</string>
  <string name="ApplicationPreferencesActivity_on">bật</string>
  <string name="ApplicationPreferencesActivity_On">Bật</string>
  <string name="ApplicationPreferencesActivity_off">tắt</string>
  <string name="ApplicationPreferencesActivity_Off">Tắt</string>
  <string name="ApplicationPreferencesActivity_sms_mms_summary">SMS %1$s, MMS %2$s</string>
  <string name="ApplicationPreferencesActivity_privacy_summary">Khóa màn hình %1$s, Khóa đăng kí %2$s</string>
  <string name="ApplicationPreferencesActivity_appearance_summary">Chủ đề %1$s, Ngôn ngữ %2$s</string>
  <string name="ApplicationPreferencesActivity_pins_are_required_for_registration_lock">PIN là bắt buộc khi sử dụng Khóa đăng kí. Để tắt PIN, vui lòng tắt Khóa đăng kí trước.</string>
  <string name="ApplicationPreferencesActivity_pin_created">Mã PIN đã được tạo.</string>
  <string name="ApplicationPreferencesActivity_pin_disabled">Đã tắt PIN.</string>
  <string name="ApplicationPreferencesActivity_hide">Ẩn</string>
  <string name="ApplicationPreferencesActivity_hide_reminder">Ẩn nhắc nhở?</string>
  <!--AppProtectionPreferenceFragment-->
  <plurals name="AppProtectionPreferenceFragment_minutes">
    <item quantity="other">%d phút</item>
  </plurals>
  <!--DraftDatabase-->
  <string name="DraftDatabase_Draft_image_snippet">(ảnh)</string>
  <string name="DraftDatabase_Draft_audio_snippet">(âm thanh)</string>
  <string name="DraftDatabase_Draft_video_snippet">(video)</string>
  <string name="DraftDatabase_Draft_location_snippet">(vị trí)</string>
  <string name="DraftDatabase_Draft_quote_snippet">(trả lời)</string>
  <!--AttachmentKeyboard-->
  <string name="AttachmentKeyboard_gallery">Bộ sưu tập</string>
  <string name="AttachmentKeyboard_gif">Ảnh GIF</string>
  <string name="AttachmentKeyboard_file">Tệp</string>
  <string name="AttachmentKeyboard_contact">Liên hệ</string>
  <string name="AttachmentKeyboard_location">Vị trí</string>
  <string name="AttachmentKeyboard_Signal_needs_permission_to_show_your_photos_and_videos">Molly cần quyền truy cập bộ nhớ để hiển thị ảnh và video của bạn.</string>
  <string name="AttachmentKeyboard_give_access">Cấp quyền</string>
  <!--AttachmentManager-->
  <string name="AttachmentManager_cant_open_media_selection">Không tìm thấy ứng dụng để chọn tệp đa phương tiện.</string>
<<<<<<< HEAD
  <string name="AttachmentManager_signal_requires_the_external_storage_permission_in_order_to_attach_photos_videos_or_audio">Molly cần quyền truy cập Bộ nhớ để đính kèm ảnh, video hoặc âm thanh, nhưng đã bị từ chối vĩnh viễn. Vui lòng mở cài đặt ứng dụng, chọn \"Quyền\" và bật \"Bộ nhớ\".</string>
  <string name="AttachmentManager_signal_requires_contacts_permission_in_order_to_attach_contact_information">Molly cần quyền truy cập Danh bạ để đính kèm thông tin liên lạc nhưng đã bị từ chối vĩnh viễn. Vui lòng mở cài đặt ứng dụng, chọn \"Quyền\" và bật \"Danh bạ\".</string>
  <string name="AttachmentManager_signal_requires_location_information_in_order_to_attach_a_location">Molly cần quyền truy cập Vị trí để đính kèm vị trí, nhưng đã bị từ chối vĩnh viễn. Vui lòng mở cài đặt ứng dụng, chọn \"Quyền\" và bật \"Vị trí\".</string>
  <string name="AttachmentManager_signal_requires_the_camera_permission_in_order_to_take_photos_but_it_has_been_permanently_denied">Molly cần quyền truy cập Máy ảnh để chụp ảnh, nhưng đã bị từ chối vĩnh viễn. Vui lòng mở cài đặt ứng dụng, chọn \"Quyền\" và bật \"Máy ảnh\".</string>
=======
  <string name="AttachmentManager_signal_requires_the_external_storage_permission_in_order_to_attach_photos_videos_or_audio">Signal cần quyền truy cập Bộ nhớ để đính kèm ảnh, video hoặc âm thanh, nhưng đã bị từ chối vĩnh viễn. Vui lòng mở cài đặt ứng dụng, chọn \"Quyền\" và bật \"Bộ nhớ\".</string>
  <string name="AttachmentManager_signal_requires_contacts_permission_in_order_to_attach_contact_information">Signal cần quyền truy cập Danh bạ để đính kèm thông tin liên lạc nhưng đã bị từ chối vĩnh viễn. Vui lòng mở cài đặt ứng dụng, chọn \"Quyền\" và bật \"Danh bạ\".</string>
  <string name="AttachmentManager_signal_requires_location_information_in_order_to_attach_a_location">Signal cần quyền truy cập Vị trí để đính kèm vị trí, nhưng đã bị từ chối vĩnh viễn. Vui lòng mở cài đặt ứng dụng, chọn \"Quyền\" và bật \"Vị trí\".</string>
>>>>>>> 5852a508
  <!--AttachmentUploadJob-->
  <string name="AttachmentUploadJob_uploading_media">Đang tải tệp lên…</string>
  <string name="AttachmentUploadJob_compressing_video_start">Đang nén video…</string>
  <!--BlockedUsersActivity-->
  <string name="BlockedUsersActivity__blocked_users">Người dùng đã chặn</string>
  <string name="BlockedUsersActivity__add_blocked_user">Thêm người dùng vào danh sách chặn</string>
  <string name="BlockedUsersActivity__blocked_users_will">Người dùng bị chặn sẽ không thể nhắn tin hay gọi cho bạn.</string>
  <string name="BlockedUsersActivity__no_blocked_users">Không có người dùng đã chặn</string>
  <string name="BlockedUsersActivity__block_user">Chặn người dùng này?</string>
  <string name="BlockedUserActivity__s_will_not_be_able_to">\"%1$s\" sẽ không thể gọi hay nhắn tin cho bạn.</string>
  <string name="BlockedUsersActivity__block">Chặn</string>
  <string name="BlockedUsersActivity__unblock_user">Bỏ chặn người dùng này?</string>
  <string name="BlockedUsersActivity__do_you_want_to_unblock_s">Bạn có muốn bỏ chặn \"%1$s\"?</string>
  <string name="BlockedUsersActivity__unblock">Bỏ chặn</string>
  <!--BlockUnblockDialog-->
  <string name="BlockUnblockDialog_block_and_leave_s">Chặn và rời khỏi %1$s?</string>
  <string name="BlockUnblockDialog_block_s">Chặn %1$s?</string>
  <string name="BlockUnblockDialog_you_will_no_longer_receive_messages_or_updates">Bạn sẽ không còn nhận tin nhắn hay cập nhật từ nhóm này, và thành viên nhóm sẽ không thể thêm lại bạn vào nhóm.</string>
  <string name="BlockUnblockDialog_group_members_wont_be_able_to_add_you">Thành viên nhóm sẽ không thể thêm lại bạn vào nhóm.</string>
  <string name="BlockUnblockDialog_group_members_will_be_able_to_add_you">Các thành viên trong nhóm có thể thêm lại bạn vào nhóm.</string>
  <string name="BlockUnblockDialog_you_will_be_able_to_call_and_message_each_other">Các bạn sẽ có thể nhắn tin và gọi cho nhau, đồng thời có thể thấy tên và ảnh đại diện của nhau.</string>
  <string name="BlockUnblockDialog_blocked_people_wont_be_able_to_call_you_or_send_you_messages">Người dùng bị chặn sẽ không thể gọi hoặc gửi tin nhắn cho bạn.</string>
  <string name="BlockUnblockDialog_unblock_s">Bỏ chặn %1$s?</string>
  <string name="BlockUnblockDialog_block">Chặn</string>
  <string name="BlockUnblockDialog_block_and_leave">Chặn và rời</string>
  <string name="BlockUnblockDialog_block_and_delete">Chặn và Xoá</string>
  <!--BucketedThreadMedia-->
  <string name="BucketedThreadMedia_Today">Hôm nay</string>
  <string name="BucketedThreadMedia_Yesterday">Hôm qua</string>
  <string name="BucketedThreadMedia_This_week">Tuần này</string>
  <string name="BucketedThreadMedia_This_month">Tháng này</string>
  <string name="BucketedThreadMedia_Large">Lớn</string>
  <string name="BucketedThreadMedia_Medium">Vừa</string>
  <string name="BucketedThreadMedia_Small">Nhỏ</string>
  <!--CameraXFragment-->
  <string name="CameraXFragment_tap_for_photo_hold_for_video">Nhấn để chụp ảnh, giữ để quay video</string>
  <string name="CameraXFragment_capture_description">Chụp</string>
  <string name="CameraXFragment_change_camera_description">Chuyển camera</string>
  <string name="CameraXFragment_open_gallery_description">Mở bộ sưu tập</string>
  <!--CameraContacts-->
  <string name="CameraContacts_recent_contacts">Liên hệ gần đây</string>
  <string name="CameraContacts_signal_contacts">Liên hệ Signal</string>
  <string name="CameraContacts_signal_groups">Nhóm Signal</string>
  <string name="CameraContacts_you_can_share_with_a_maximum_of_n_conversations">Bạn có thể chia sẻ với tối đa %d cuộc trò chuyện.</string>
  <string name="CameraContacts_select_signal_recipients">Chọn người nhận Signal</string>
  <string name="CameraContacts_no_signal_contacts">Không có liên hệ Signal</string>
  <string name="CameraContacts_you_can_only_use_the_camera_button">Bạn chỉ có thể dùng nút chụp ảnh để gửi ảnh cho các liên hệ Signal.</string>
  <string name="CameraContacts_cant_find_who_youre_looking_for">Không tìm thấy người bạn cần tìm?</string>
  <string name="CameraContacts_invite_a_contact_to_join_signal">Mời một liên hệ dùng Molly</string>
  <string name="CameraContacts__menu_search">Tìm kiếm</string>
  <!--ClearProfileActivity-->
  <string name="ClearProfileActivity_remove">Loại bỏ</string>
  <string name="ClearProfileActivity_remove_profile_photo">Bỏ ảnh đại diện?</string>
  <string name="ClearProfileActivity_remove_group_photo">Loại bỏ ảnh nhóm?</string>
  <!--ClientDeprecatedActivity-->
  <string name="ClientDeprecatedActivity_update_signal">Cập nhật Signal</string>
  <string name="ClientDeprecatedActivity_this_version_of_the_app_is_no_longer_supported">Phiên bản ứng dụng này không còn được hỗ trợ. Để tiếp tục gửi và nhận tin nhắn, vui lòng cập nhật lên phiên bản mới nhất.</string>
  <string name="ClientDeprecatedActivity_update">Cập nhật</string>
  <string name="ClientDeprecatedActivity_dont_update">Không cập nhật</string>
  <string name="ClientDeprecatedActivity_warning">Cảnh báo</string>
  <string name="ClientDeprecatedActivity_your_version_of_signal_has_expired_you_can_view_your_message_history">Phiên bản Signal của bạn đã hết hạn. Bạn có thể xem lịch sử tin nhắn nhưng không thể gửi hay nhận tin nhắn cho tới khi bạn cập nhật.</string>
  <!--CommunicationActions-->
  <string name="CommunicationActions_no_browser_found">Không tìm thấy trình duyệt.</string>
  <string name="CommunicationActions_send_email">Gửi email</string>
  <string name="CommunicationActions_a_cellular_call_is_already_in_progress">Một cuộc gọi di động đã được tiến hành.</string>
  <string name="CommunicationActions_start_voice_call">Bắt đầu cuộc gọi thoại?</string>
  <string name="CommunicationActions_cancel">Hủy</string>
  <string name="CommunicationActions_call">Gọi</string>
  <string name="CommunicationActions_insecure_call">Cuộc gọi không bảo mật</string>
  <string name="CommunicationActions_carrier_charges_may_apply">Có thể tốn cước phí. Số điện thoại bạn đang gọi chưa được đăng kí với Signal. Cuộc gọi này sẽ được thực hiện qua nhà cung cấp dịch vụ viễn thông, không qua internet.</string>
  <!--ConfirmIdentityDialog-->
  <string name="ConfirmIdentityDialog_your_safety_number_with_s_has_changed">Mã số an toàn với %1$s đã thay đổi. Điều này có thể là do ai đó đang tìm cách nghe lén cuộc trò chuyện, hoặc %2$s chỉ vừa cài lại Signal.</string>
  <string name="ConfirmIdentityDialog_you_may_wish_to_verify_your_safety_number_with_this_contact">Bạn có thể sẽ muốn xác minh mã số an toàn với liên hệ này.</string>
  <string name="ConfirmIdentityDialog_accept">Chấp nhận</string>
  <!--ContactsCursorLoader-->
  <string name="ContactsCursorLoader_recent_chats">Trò chuyện gần đây</string>
  <string name="ContactsCursorLoader_contacts">Danh bạ</string>
  <string name="ContactsCursorLoader_groups">Nhóm</string>
  <string name="ContactsCursorLoader_phone_number_search">Tìm kiếm số điện thoại</string>
  <string name="ContactsCursorLoader_username_search">Tìm kiếm tên người dùng</string>
  <!--ContactsDatabase-->
  <string name="ContactsDatabase_message_s">Tin nhắn %s</string>
  <string name="ContactsDatabase_signal_call_s">Cuộc gọi Signal %s</string>
  <!--ContactNameEditActivity-->
  <string name="ContactNameEditActivity_given_name">Tên</string>
  <string name="ContactNameEditActivity_family_name">Họ</string>
  <string name="ContactNameEditActivity_prefix">Danh xưng</string>
  <string name="ContactNameEditActivity_suffix">Hậu tố</string>
  <string name="ContactNameEditActivity_middle_name">Tên đệm</string>
  <!--ContactShareEditActivity-->
  <string name="ContactShareEditActivity_type_home">Nhà</string>
  <string name="ContactShareEditActivity_type_mobile">Di động</string>
  <string name="ContactShareEditActivity_type_work">Công việc</string>
  <string name="ContactShareEditActivity_type_missing">Khác</string>
  <string name="ContactShareEditActivity_invalid_contact">Liên lạc đã chọn không hợp lệ</string>
  <!--ConversationItem-->
  <string name="ConversationItem_error_not_sent_tap_for_details">Chưa gửi, nhấn để xem chi tiết</string>
  <string name="ConversationItem_error_partially_not_delivered">Đã gửi một phần, nhấn để xem chi tiết</string>
  <string name="ConversationItem_error_network_not_delivered">Không gửi được</string>
  <string name="ConversationItem_received_key_exchange_message_tap_to_process">Đã nhận được yêu cầu trao đổi mã khoá, nhấn để tiếp tục.</string>
  <string name="ConversationItem_group_action_left">%1$s đã rời nhóm.</string>
  <string name="ConversationItem_click_to_approve_unencrypted">Không gửi được, nhấn để thử giao thức không bảo mật</string>
  <string name="ConversationItem_click_to_approve_unencrypted_sms_dialog_title">Trở lại SMS không mã hóa?</string>
  <string name="ConversationItem_click_to_approve_unencrypted_mms_dialog_title">Trở lại MMS không mã hóa?</string>
  <string name="ConversationItem_click_to_approve_unencrypted_dialog_message">Tin nhắn này sẽ <b>không</b> được mã hoá do người nhận không còn sử dụng Signal.\n\nGửi tin nhắn không mã hóa?</string>
  <string name="ConversationItem_unable_to_open_media">Không tìm thấy ứng dụng để mở tệp đa phương tiện này.</string>
  <string name="ConversationItem_copied_text">Đã sao chép %s</string>
  <string name="ConversationItem_from_s">từ %s</string>
  <string name="ConversationItem_to_s">tới %s</string>
  <string name="ConversationItem_read_more">Xem thêm</string>
  <string name="ConversationItem_download_more">Tải thêm</string>
  <string name="ConversationItem_pending">Đang chờ</string>
  <string name="ConversationItem_this_message_was_deleted">Tin nhắn này đã bị xóa.</string>
  <string name="ConversationItem_you_deleted_this_message">Bạn đã xóa tin nhắn này.</string>
  <!--ConversationActivity-->
  <string name="ConversationActivity_reset_secure_session_question">Đặt lại phiên bảo mật?</string>
  <string name="ConversationActivity_this_may_help_if_youre_having_encryption_problems">Thao tác này có thể giúp bạn khi đang có vấn đề về mã hoá cuộc trò chuyện. Các tin nhắn sẽ được giữ lại.</string>
  <string name="ConversationActivity_reset">Đặt lại</string>
  <string name="ConversationActivity_add_attachment">Thêm tệp đính kèm</string>
  <string name="ConversationActivity_select_contact_info">Chọn thông tin liên lạc</string>
  <string name="ConversationActivity_compose_message">Soạn tin nhắn</string>
  <string name="ConversationActivity_sorry_there_was_an_error_setting_your_attachment">Xin lỗi, có lỗi thiết đặt tập tin đính kèm của bạn.</string>
  <string name="ConversationActivity_recipient_is_not_a_valid_sms_or_email_address_exclamation">Nơi nhận không phải là địa chỉ SMS hay email hợp lệ!</string>
  <string name="ConversationActivity_message_is_empty_exclamation">Tin nhắn trống!</string>
  <string name="ConversationActivity_group_members">Thành viên trong nhóm</string>
  <string name="ConversationActivity__tap_here_to_start_a_group_call">Nhấn để bắt đầu cuộc gọi nhóm</string>
  <string name="ConversationActivity_invalid_recipient">Người nhận không hợp lệ!</string>
  <string name="ConversationActivity_added_to_home_screen">Thêm vào màn hình chính</string>
  <string name="ConversationActivity_calls_not_supported">Không hỗ trợ gọi điện</string>
  <string name="ConversationActivity_this_device_does_not_appear_to_support_dial_actions">Thiết bị này không hỗ trợ thao tác quay số.</string>
  <string name="ConversationActivity_transport_insecure_sms">SMS không bảo mật</string>
  <string name="ConversationActivity_transport_insecure_mms">MMS không bảo mật</string>
  <string name="ConversationActivity_transport_signal">Signal</string>
  <string name="ConversationActivity_lets_switch_to_signal">Hãy chuyển sang dùng Molly %1$s</string>
  <string name="ConversationActivity_specify_recipient">Vui lòng chọn một liên lạc</string>
  <string name="ConversationActivity_unblock">Bỏ chặn</string>
  <string name="ConversationActivity_attachment_exceeds_size_limits">Tệp đính kèm vượt quá giới hạn kích cỡ cho loại tin nhắn mà bạn đang gửi.</string>
  <string name="ConversationActivity_unable_to_record_audio">Không thể ghi âm!</string>
  <string name="ConversationActivity_you_cant_send_messages_to_this_group">Bạn không thể nhắn tin cho nhóm này vì bạn không còn là thành viên.</string>
  <string name="ConversationActivity_there_is_no_app_available_to_handle_this_link_on_your_device">Không ứng dụng nào trên điện thoại bạn có thể xử lí liên kết này.</string>
  <string name="ConversationActivity_your_request_to_join_has_been_sent_to_the_group_admin">Yêu cầu tham gia nhóm của bạn đã được gửi tới quản trị viên nhóm. Bạn sẽ được thông báo khi họ đưa ra quyết định.</string>
  <string name="ConversationActivity_cancel_request">Hủy yêu cầu</string>
  <string name="ConversationActivity_to_send_audio_messages_allow_signal_access_to_your_microphone">Để gửi tin nhắn âm thanh, hãy cho phép Molly truy cập micro điện thoại.</string>
  <string name="ConversationActivity_signal_requires_the_microphone_permission_in_order_to_send_audio_messages">Molly cần quyền truy cập Micro để gửi tin nhắn âm thanh, nhưng đã bị từ chối vĩnh viễn. Vui lòng mở cài đặt ứng dụng, chọn \"Quyền\" và bật \"Micro\".</string>
  <string name="ConversationActivity_signal_needs_the_microphone_and_camera_permissions_in_order_to_call_s">Molly cần quyền truy cập Micro và Máy ảnh để gọi %s, nhưng đã bị từ chối vĩnh viễn. Vui lòng mở cài đặt ứng dụng, chọn \"Quyền\" và bật \"Micro\" và \"Máy ảnh\"</string>
  <string name="ConversationActivity_to_capture_photos_and_video_allow_signal_access_to_the_camera">Để chụp ảnh, hãy cho phép Molly truy cập máy ảnh.</string>
  <string name="ConversationActivity_signal_needs_the_camera_permission_to_take_photos_or_video">Molly cần quyền truy cập Máy ảnh để chụp ảnh và quay video, nhưng đã bị từ chối vĩnh viễn. Vui lòng mở cài đặt ứng dụng, chọn \"Quyền\" và bật \"Máy ảnh\".</string>
  <string name="ConversationActivity_signal_needs_camera_permissions_to_take_photos_or_video">Molly cần quyền truy cập Máy ảnh để chụp ảnh và quay video</string>
  <string name="ConversationActivity_enable_the_microphone_permission_to_capture_videos_with_sound">Cho phép quyền truy cập micro để ghi âm thanh khi quay video.</string>
  <string name="ConversationActivity_signal_needs_the_recording_permissions_to_capture_video">Molly cần quyền truy cập micro để quay video nhưng đã bị từ chối. Vui lòng mở cài đặt ứng dụng, chọn \"Quyền\" và bật \"Micro\" và \"Máy ảnh\".</string>
  <string name="ConversationActivity_signal_needs_recording_permissions_to_capture_video">Molly cần quyền truy cập micro để quay video.</string>
  <string name="ConversationActivity_quoted_contact_message">%1$s%2$s</string>
  <string name="ConversationActivity_signal_cannot_sent_sms_mms_messages_because_it_is_not_your_default_sms_app">Signal không thể gửi SMS/MMS vì Signal không phải ứng dụng SMS mặc định. Bạn có muốn thay đổi trong cài đặt Android?</string>
  <string name="ConversationActivity_yes">Có</string>
  <string name="ConversationActivity_no">Không</string>
  <string name="ConversationActivity_search_position">%1$d trên tổng số %2$d</string>
  <string name="ConversationActivity_no_results">Không có kết quả</string>
  <string name="ConversationActivity_sticker_pack_installed">Đã cài đặt gói nhãn dán</string>
  <string name="ConversationActivity_new_say_it_with_stickers">Mới! Thể hiện cảm xúc bằng nhãn dán</string>
  <string name="ConversationActivity_cancel">Hủy</string>
  <string name="ConversationActivity_delete_conversation">Xoá cuộc hội thoại?</string>
  <string name="ConversationActivity_delete_and_leave_group">Xóa và rời nhóm?</string>
  <string name="ConversationActivity_this_conversation_will_be_deleted_from_all_of_your_devices">Cuộc trò chuyện này sẽ bị xóa trên tất cả các thiết bị của bạn.</string>
  <string name="ConversationActivity_you_will_leave_this_group_and_it_will_be_deleted_from_all_of_your_devices">Bạn sẽ rời nhóm, và lịch sử trò chuyện sẽ bị xóa trên tất cả các thiết bị của bạn.</string>
  <string name="ConversationActivity_delete">Xóa</string>
  <string name="ConversationActivity_delete_and_leave">Xóa và rời khỏi</string>
<<<<<<< HEAD
  <string name="ConversationActivity__to_call_s_signal_needs_access_to_your_microphone">Để gọi %1$s, Molly cần quyền truy cập micro của bạn</string>
  <string name="ConversationActivity__to_call_s_signal_needs_access_to_your_microphone_and_camera">Để gọi %1$s, Molly cần quyền truy cập micro và máy ảnh của bạn.</string>
=======
  <string name="ConversationActivity__to_call_s_signal_needs_access_to_your_microphone">Để gọi %1$s, Signal cần quyền truy cập micro của bạn</string>
>>>>>>> 5852a508
  <string name="ConversationActivity__more_options_now_in_group_settings">Nhiều thiết đặt hơn trong \"Cài đặt nhóm\"</string>
  <string name="ConversationActivity_join">Tham gia</string>
  <string name="ConversationActivity_full">Đầy</string>
  <!--ConversationAdapter-->
  <plurals name="ConversationAdapter_n_unread_messages">
    <item quantity="other">%d tin nhắn chưa đọc</item>
  </plurals>
  <!--ConversationFragment-->
  <plurals name="ConversationFragment_delete_selected_messages">
    <item quantity="other">Xóa các tin nhắn đã chọn?</item>
  </plurals>
  <string name="ConversationFragment_save_to_sd_card">Lưu vào bộ nhớ?</string>
  <plurals name="ConversationFragment_saving_n_media_to_storage_warning">
    <item quantity="other">Lưu %1$d tệp đa phương tiện vào bộ nhớ sẽ cho phép bất kì ứng dụng khác truy cập chúng.\n\nTiếp tục?</item>
  </plurals>
  <plurals name="ConversationFragment_error_while_saving_attachments_to_sd_card">
    <item quantity="other">Lỗi khi đang lưu tệp đính kèm vào thẻ nhớ!</item>
  </plurals>
  <string name="ConversationFragment_unable_to_write_to_sd_card_exclamation">Không thể ghi vào bộ nhớ!</string>
  <plurals name="ConversationFragment_saving_n_attachments">
    <item quantity="other">Đang lưu %1$d tệp đính kèm</item>
  </plurals>
  <plurals name="ConversationFragment_saving_n_attachments_to_sd_card">
    <item quantity="other">Đang lưu %1$d tệp đính kèm vào bộ nhớ…</item>
  </plurals>
  <string name="ConversationFragment_pending">Đang chờ…</string>
  <string name="ConversationFragment_push">Dữ liệu (Signal)</string>
  <string name="ConversationFragment_mms">MMS</string>
  <string name="ConversationFragment_sms">SMS</string>
  <string name="ConversationFragment_deleting">Đang xóa</string>
  <string name="ConversationFragment_deleting_messages">Đang xóa tin nhắn…</string>
  <string name="ConversationFragment_delete_for_me">Xóa cho tôi</string>
  <string name="ConversationFragment_delete_for_everyone">Xóa cho mọi người</string>
  <string name="ConversationFragment_this_message_will_be_deleted_for_everyone_in_the_conversation">Tin nhắn này sẽ được xóa cho tất cả thành viên nhóm nếu họ đang dùng phiên bản Signal mới. Họ cũng có thể biết rằng bạn đã xóa tin nhắn.</string>
  <string name="ConversationFragment_quoted_message_not_found">Không tìm thấy tin nhắn ban đầu</string>
  <string name="ConversationFragment_quoted_message_no_longer_available">Tin nhắn ban đầu không khả dụng</string>
  <string name="ConversationFragment_failed_to_open_message">Không thể mở tin nhắn</string>
  <string name="ConversationFragment_you_can_swipe_to_the_right_reply">Bạn có thể vuốt tin nhắn sang bên phải để trả lời nhanh</string>
  <string name="ConversationFragment_you_can_swipe_to_the_left_reply">Bạn có thể vuốt tin nhắn sang bên trái để trả lời nhanh</string>
  <string name="ConversationFragment_outgoing_view_once_media_files_are_automatically_removed">Tin nhắn đa phương tiện xem một lần sẽ tự động xóa sau khi được gửi</string>
  <string name="ConversationFragment_you_already_viewed_this_message">Bạn đã xem tin nhắn này rồi</string>
  <string name="ConversationFragment__you_can_add_notes_for_yourself_in_this_conversation">Bạn có thể thêm ghi chú trong cuộc trò chuyện này. \nNếu tài khoản của bạn có thiết bị liên kết, ghi chú cũng sẽ được đồng bộ.</string>
  <string name="ConversationFragment__d_group_members_have_the_same_name">%1$d thành viên nhóm có cùng tên.</string>
  <string name="ConversationFragment__tap_to_review">Nhấn để xem lại</string>
  <string name="ConversationFragment__review_requests_carefully">Kiểm tra yêu cầu một cách cẩn thận</string>
  <string name="ConversationFragment__signal_found_another_contact_with_the_same_name">Molly tìm thấy một liên hệ cùng tên.</string>
  <string name="ConversationFragment_contact_us">Liên hệ với chúng tôi</string>
  <string name="ConversationFragment_verify">Kiểm chứng</string>
  <string name="ConversationFragment_not_now">Để sau</string>
  <string name="ConversationFragment_your_safety_number_with_s_changed">Mã an toàn của bạn với %s thay đổi</string>
  <string name="ConversationFragment_your_safety_number_with_s_changed_likey_because_they_reinstalled_signal">Số an toàn của bạn với %s đã thay đổi, khả năng cao là vì họ đã cài lại Signal hoặc đổi thiết bị. Nhấn Xác minh để xác nhận lại số an toàn mới. Việc này là không bắt buộc.</string>
  <plurals name="ConversationListFragment_delete_selected_conversations">
    <item quantity="other">Xoá các cuộc trò chuyện đã chọn?</item>
  </plurals>
  <plurals name="ConversationListFragment_this_will_permanently_delete_all_n_selected_conversations">
    <item quantity="other">Thao tác này sẽ xóa vĩnh viễn %1$d cuộc trò chuyện đã chọn.</item>
  </plurals>
  <string name="ConversationListFragment_deleting">Đang xóa</string>
  <string name="ConversationListFragment_deleting_selected_conversations">Đang xoá các cuộc trò chuyện đã chọn…</string>
  <plurals name="ConversationListFragment_conversations_archived">
    <item quantity="other">Đã lưu trữ %d cuộc trò chuyện</item>
  </plurals>
  <string name="ConversationListFragment_undo">HOÀN TÁC</string>
  <plurals name="ConversationListFragment_moved_conversations_to_inbox">
    <item quantity="other">Đã chuyển %d cuộc trò chuyện vào hộp thư đến</item>
  </plurals>
  <!--ConversationListItem-->
  <string name="ConversationListItem_key_exchange_message">Tin nhắn trao đổi mã khóa</string>
  <!--ConversationListItemAction-->
  <string name="ConversationListItemAction_archived_conversations_d">Các cuộc trò chuyện đã lưu trữ (%d)</string>
  <!--ConversationTitleView-->
  <string name="ConversationTitleView_verified">Đã xác minh</string>
  <string name="ConversationTitleView_you">Bạn</string>
  <!--CreateGroupActivity-->
  <string name="CreateGroupActivity_some_contacts_cannot_be_in_legacy_groups">Một vài liên hệ không thể ở trong nhóm cũ.</string>
  <!--CreateProfileActivity-->
  <string name="CreateProfileActivity__profile">Hồ sơ</string>
  <string name="CreateProfileActivity_error_setting_profile_photo">Lỗi đặt ảnh đại diện</string>
  <string name="CreateProfileActivity_problem_setting_profile">Lỗi thiết lập hồ sơ</string>
  <string name="CreateProfileActivity_set_up_your_profile">Thiết lập hồ sơ</string>
  <string name="CreateProfileActivity_signal_profiles_are_end_to_end_encrypted">Hồ sơ của bạn được mã hóa đầu cuối. Hồ sơ và các thay đổi sẽ hiển thị với liên hệ trong danh bạ của bạn, khi bạn bắt đầu hoặc chấp nhận cuộc trò chuyện mới, hoặc khi bạn tham gia nhóm mới.</string>
  <string name="CreateProfileActivity_set_avatar_description">Đặt ảnh đại diện</string>
  <!--ChooseBackupFragment-->
  <string name="ChooseBackupFragment__restore_from_backup">Khôi phục từ bản sao lưu?</string>
  <string name="ChooseBackupFragment__restore_your_messages_and_media">Khôi phục tin nhắn và tệp từ bản sao lưu. Bạn chỉ có thể khôi phục vào lúc này.</string>
  <string name="ChooseBackupFragment__icon_content_description">Khôi phục từ sao lưu</string>
  <string name="ChooseBackupFragment__choose_backup">Chọn bản sao lưu</string>
  <string name="ChooseBackupFragment__learn_more">Tìm hiểu thêm</string>
  <!--RestoreBackupFragment-->
  <string name="RestoreBackupFragment__restore_complete">Hoàn tất khôi phục</string>
  <string name="RestoreBackupFragment__to_continue_using_backups_please_choose_a_folder">Để tiếp tục sử dụng tính năng sao lưu, vui lòng chọn một thư mục. Các bản sao lưu mới sẽ được lưu vào thư mục này.</string>
  <string name="RestoreBackupFragment__choose_folder">Chọn thư mục</string>
  <string name="RestoreBackupFragment__not_now">Để sau</string>
  <!--BackupsPreferenceFragment-->
  <string name="BackupsPreferenceFragment__chat_backups">Sao lưu tin nhắn</string>
  <string name="BackupsPreferenceFragment__backups_are_encrypted_with_a_passphrase">Các bản sao lưu được mã hóa với mật khẩu và được lưu trên thiết bị của bạn.</string>
  <string name="BackupsPreferenceFragment__create_backup">Tạo bản sao lưu</string>
  <string name="BackupsPreferenceFragment__last_backup">Sao lưu gần đây nhất: %1$s</string>
  <string name="BackupsPreferenceFragment__backup_folder">Thư mục sao lưu</string>
  <string name="BackupsPreferenceFragment__verify_backup_passphrase">Xác minh mật khẩu sao lưu</string>
  <string name="BackupsPreferenceFragment__test_your_backup_passphrase">Kiểm tra mật khẩu sao lưu của bạn xem có khớp không</string>
  <string name="BackupsPreferenceFragment__turn_on">Bật</string>
  <string name="BackupsPreferenceFragment__turn_off">Tắt</string>
  <string name="BackupsPreferenceFragment__to_restore_a_backup">Để khôi phục bản sao lưu, hãy cài đặt phiên bản mới nhất của Molly. Sau đó, mở ứng dụng và nhấn vào \"Khôi phục bản sao lưu\" rồi chọn vị trí bản sao lưu. %1$s</string>
  <string name="BackupsPreferenceFragment__learn_more">Tìm hiểu thêm</string>
  <string name="BackupsPreferenceFragment__in_progress">Đang thực hiện…</string>
  <string name="BackupsPreferenceFragment__d_so_far">Đã được %1$d…</string>
  <string name="BackupsPreferenceFragment_signal_requires_external_storage_permission_in_order_to_create_backups">Molly cần quyền truy cập bộ nhớ để tạo bản sao lưu, nhưng đã bị từ chối vĩnh viễn. Vui lòng mở cài đặt ứng dụng, chọn \"Quyền\" và bật \"Bộ nhớ\".</string>
  <!--CustomDefaultPreference-->
  <string name="CustomDefaultPreference_using_custom">Dùng tùy chỉnh: %s</string>
  <string name="CustomDefaultPreference_using_default">Dùng mặc định: %s</string>
  <string name="CustomDefaultPreference_none">Không</string>
  <!--AvatarSelectionBottomSheetDialogFragment-->
  <string name="AvatarSelectionBottomSheetDialogFragment__choose_photo">Chọn ảnh</string>
  <string name="AvatarSelectionBottomSheetDialogFragment__take_photo">Chụp ảnh</string>
  <string name="AvatarSelectionBottomSheetDialogFragment__choose_from_gallery">Chọn từ bộ sưu tập</string>
  <string name="AvatarSelectionBottomSheetDialogFragment__remove_photo">Gỡ ảnh</string>
  <string name="AvatarSelectionBottomSheetDialogFragment__taking_a_photo_requires_the_camera_permission">Cần quyền truy cập máy ảnh để chụp ảnh.</string>
  <string name="AvatarSelectionBottomSheetDialogFragment__viewing_your_gallery_requires_the_storage_permission">Cần quyền truy cập bộ nhớ để xem bộ sưu tập.</string>
  <!--DateUtils-->
  <string name="DateUtils_just_now">Vừa xong</string>
  <string name="DateUtils_minutes_ago">%dph</string>
  <string name="DateUtils_today">Hôm nay</string>
  <string name="DateUtils_yesterday">Hôm qua</string>
  <!--DecryptionFailedDialog-->
  <string name="DecryptionFailedDialog_chat_session_refreshed">Đã tải lại phiên trò chuyện</string>
  <string name="DecryptionFailedDialog_signal_uses_end_to_end_encryption">Signal dùng công nghệ mã hóa đầu cuối vì vậy ứng dụng đôi lúc có thể khởi động lại phiên trò truyện của bạn. Điều này không ảnh hưởng tới độ bảo mật của cuộc hội thoại nhưng bạn có thể bỏ lỡ tin nhắn từ người này. Bạn có thể nhờ họ gửi lại tin nhắn đó.</string>
  <!--DeviceListActivity-->
  <string name="DeviceListActivity_unlink_s">Gỡ liên kết \'%s\'?</string>
  <string name="DeviceListActivity_by_unlinking_this_device_it_will_no_longer_be_able_to_send_or_receive">Khi gỡ liên kết thiết bị này, nó sẽ không thể gửi hoặc nhận tin nhắn được nữa.</string>
  <string name="DeviceListActivity_network_connection_failed">Lỗi kết nối mạng</string>
  <string name="DeviceListActivity_try_again">Thử lại</string>
  <string name="DeviceListActivity_unlinking_device">Đang gỡ liên kết thiết bị…</string>
  <string name="DeviceListActivity_unlinking_device_no_ellipsis">Đang gỡ liên kết thiết bị</string>
  <string name="DeviceListActivity_network_failed">Lỗi mạng!</string>
  <!--DeviceListItem-->
  <string name="DeviceListItem_unnamed_device">Thiết bị chưa đặt tên</string>
  <string name="DeviceListItem_linked_s">Đã liên kết %s</string>
  <string name="DeviceListItem_last_active_s">Hoạt động gần đây nhất %s</string>
  <string name="DeviceListItem_today">Hôm nay</string>
  <!--DocumentView-->
  <string name="DocumentView_unnamed_file">Tệp không tên</string>
  <!--DonateMegaphone-->
  <string name="DonateMegaphone_donate_to_signal">Ủng hộ Signal</string>
  <string name="DonateMegaphone_Signal_is_powered_by_people_like_you_show_your_support_today">Signal được hỗ trợ bởi những cá nhân như bạn. Hãy thể hiện sự hỗ trợ của bạn ngày hôm nay!</string>
  <string name="DonateMegaphone_donate">Đóng góp</string>
  <string name="DonateMegaphone_no_thanks">Không, Cám ơn</string>
  <!--GroupCallingMegaphone-->
  <string name="GroupCallingMegaphone__introducing_group_calls">Giới thiệu Cuộc gọi Nhóm</string>
  <string name="GroupCallingMegaphone__open_a_new_group_to_start">Mở một Nhóm Mới để bắt đầu gọi nhóm được mã hoá</string>
  <!--DozeReminder-->
  <string name="DozeReminder_optimize_for_missing_play_services">Tối ưu hóa khi không có dịch vụ Google Play</string>
  <string name="DozeReminder_this_device_does_not_support_play_services_tap_to_disable_system_battery">Thiết bị này không hỗ trợ dịch vụ Google Play. Nhấn để tắt tính năng tối ưu hóa pin khiến Molly không thể nhận tin nhắn duới nền.</string>
  <!--ExpiredBuildReminder-->
  <string name="ExpiredBuildReminder_this_version_of_signal_has_expired">Phiên bản này của Signal đã hết hạn. Cập nhật ngay để gửi và nhận tin nhắn.</string>
  <string name="ExpiredBuildReminder_update_now">Hãy cập nhật bây giờ</string>
  <!--PendingGroupJoinRequestsReminder-->
  <plurals name="PendingGroupJoinRequestsReminder_d_pending_member_requests">
    <item quantity="other">%dyêu cầu thành viên đang chờ.</item>
  </plurals>
  <string name="PendingGroupJoinRequestsReminder_view">Xem</string>
  <!--ShareActivity-->
  <string name="ShareActivity_share_with">Chia sẻ với</string>
  <string name="ShareActivity_multiple_attachments_are_only_supported">Gửi nhiều tệp đính kèm chỉ áp dụng cho ảnh và video</string>
  <!--GcmRefreshJob-->
  <string name="GcmRefreshJob_Permanent_Signal_communication_failure">Lỗi thường trực khi giao tiếp qua Signal!</string>
  <string name="GcmRefreshJob_Signal_was_unable_to_register_with_Google_Play_Services">Molly không thể kết nối với Dịch vụ Google Play. Cuộc gọi và tin nhắn Molly không khả dụng, hãy thử đăng ký lại từ Cài đặt &gt; Nâng cao.</string>
  <!--GiphyActivity-->
  <string name="GiphyActivity_error_while_retrieving_full_resolution_gif">Lỗi khi tải ảnh GIF độ phân giải đầy đủ</string>
  <!--GiphyFragmentPageAdapter-->
  <string name="GiphyFragmentPagerAdapter_gifs">ảnh GIF</string>
  <string name="GiphyFragmentPagerAdapter_stickers">Nhãn dán</string>
  <!--AddToGroupActivity-->
  <string name="AddToGroupActivity_add_member">Thêm thành viên?</string>
  <string name="AddToGroupActivity_add_s_to_s">Thêm \"%1$s\" vào \"%2$s\"?</string>
  <string name="AddToGroupActivity_s_added_to_s">Đã thêm \"%1$s\" vào \"%2$s\".</string>
  <string name="AddToGroupActivity_add_to_group">Thêm vào nhóm</string>
  <string name="AddToGroupActivity_add_to_groups">Thêm vào các nhóm</string>
  <string name="AddToGroupActivity_this_person_cant_be_added_to_legacy_groups">Người này không thể được thêm vào nhóm cũ.</string>
  <string name="AddToGroupActivity_add">Thêm</string>
  <!--ChooseNewAdminActivity-->
  <string name="ChooseNewAdminActivity_choose_new_admin">Chọn quản trị viên mới</string>
  <string name="ChooseNewAdminActivity_done">Xong</string>
  <string name="ChooseNewAdminActivity_you_left">Bạn đã rời khỏi \"%1$s\".</string>
  <!--GroupMembersDialog-->
  <string name="GroupMembersDialog_you">Bạn</string>
  <!--GV2 access levels-->
  <string name="GroupManagement_access_level_anyone">Bất cứ ai</string>
  <string name="GroupManagement_access_level_all_members">Tất cả thành viên</string>
  <string name="GroupManagement_access_level_only_admins">Chỉ quản trị viên</string>
  <string name="GroupManagement_access_level_no_one">Không ai</string>
  <!--GV2 invites sent-->
  <plurals name="GroupManagement_invitation_sent">
    <item quantity="other">Đã gửi %d lời mời</item>
  </plurals>
  <string name="GroupManagement_invite_single_user">\"%1$s\" không thể được tự động thêm vào nhóm bởi bạn.\n\nHọ đã được mời tham gia và sẽ không thấy tin nhắn trong nhóm cho đến khi họ chấp nhận.</string>
  <string name="GroupManagement_invite_multiple_users">Những người dùng này không thể được tự động thêm vào nhóm bởi bạn.\n\nHọ đã được mời tham gia và sẽ không thấy tin nhắn trong nhóm cho đến khi họ chấp nhận.</string>
  <!--GroupsV1MigrationLearnMoreBottomSheetDialogFragment-->
  <string name="GroupsV1MigrationLearnMore_what_are_new_groups">Nhóm Mới là gì?</string>
  <string name="GroupsV1MigrationLearnMore_new_groups_have_features_like_mentions">Nhóm Mới có các tính năng như @nhắc và admin nhóm, và sẽ hỗ trợ nhiều tính năng trong tương lai.</string>
  <string name="GroupsV1MigrationLearnMore_all_message_history_and_media_has_been_kept">Tất cả lịch sử tin nhắn và đa phương tiện đã được giữ lại từ trước khi nâng cấp.</string>
  <string name="GroupsV1MigrationLearnMore_you_will_need_to_accept_an_invite_to_join_this_group_again">Bạn sẽ cần phải đồng ý lời mời để tham gia nhóm này một lần nữa, và sẽ không nhận tin nhắn nhóm cho tới khi bạn đồng ý.</string>
  <plurals name="GroupsV1MigrationLearnMore_these_members_will_need_to_accept_an_invite">
    <item quantity="other">Những thành viên này sẽ cần đồng ý lời mời để tham gia nhóm này lần nữa và sẽ không nhận được tin nhắn của nhóm cho tới khi họ đồng ý:</item>
  </plurals>
  <plurals name="GroupsV1MigrationLearnMore_these_members_were_removed_from_the_group">
    <item quantity="other">Những thành viên này đã được loại bỏ khỏi nhóm và sẽ không thể tham gia lại cho tới khi họ nâng cấp:</item>
  </plurals>
  <!--GroupsV1MigrationInitiationBottomSheetDialogFragment-->
  <string name="GroupsV1MigrationInitiation_upgrade_to_new_group">Nâng cấp lên Nhóm Mới</string>
  <string name="GroupsV1MigrationInitiation_upgrade_this_group">Nâng cấp nhóm này</string>
  <string name="GroupsV1MigrationInitiation_new_groups_have_features_like_mentions">Nhóm Mới có các tính năng như @nhắc và admin nhóm, và sẽ hỗ trợ nhiều tính năng trong tương lai.</string>
  <string name="GroupsV1MigrationInitiation_all_message_history_and_media_will_be_kept">Tất cả lịch sử tin nhắn và đa phương tiện sẽ được giữ lại từ trước khi nâng cấp.</string>
  <string name="GroupsV1MigrationInitiation_encountered_a_network_error">Gặp phải lỗi kết nối mạng. Hãy thử lại sau.</string>
  <string name="GroupsV1MigrationInitiation_failed_to_upgrade">Không thể nâng cấp.</string>
  <plurals name="GroupsV1MigrationInitiation_these_members_will_need_to_accept_an_invite">
    <item quantity="other">Những thành viên này sẽ cần đồng ý lời mời để tham gia nhóm lần nữa và sẽ không nhận được tin nhắn nhóm cho tới khi họ đồng ý:</item>
  </plurals>
  <plurals name="GroupsV1MigrationInitiation_these_members_are_not_capable_of_joining_new_groups">
    <item quantity="other">Những thành viên này không có khả năng tham gia Nhóm Mới, và sẽ được loại khỏi nhóm:</item>
  </plurals>
  <!--GroupsV1MigrationInitiationReminder-->
  <string name="GroupsV1MigrationInitiationReminder_to_access_new_features_like_mentions">Để truy cập các tính năng mới như @nhắc tên và admins, hãy nâng cấp nhóm này.</string>
  <string name="GroupsV1MigrationInitiationReminder_not_now">Để sau</string>
  <string name="GroupsV1MigrationInitiationReminder_update_group">Cập nhật nhóm</string>
  <!--GroupsV1MigrationSuggestionsReminder-->
  <plurals name="GroupsV1MigrationSuggestionsReminder_members_couldnt_be_added_to_the_new_group">
    <item quantity="other">%1$d thành viên không thể được thêm lại vào Nhóm Mới. Bạn có muốn thêm họ bây giờ không?</item>
  </plurals>
  <plurals name="GroupsV1MigrationSuggestionsReminder_add_members">
    <item quantity="other">Thêm thành viên</item>
  </plurals>
  <string name="GroupsV1MigrationSuggestionsReminder_no_thanks">Xin miễn</string>
  <!--GroupsV1MigrationSuggestionsDialog-->
  <plurals name="GroupsV1MigrationSuggestionsDialog_add_members_question">
    <item quantity="other">Thêm thành viên?</item>
  </plurals>
  <plurals name="GroupsV1MigrationSuggestionsDialog_these_members_couldnt_be_automatically_added">
    <item quantity="other">Những thành viên này không thể được tự động thêm vào Nhóm Mới khi nhóm được nâng cấp:</item>
  </plurals>
  <plurals name="GroupsV1MigrationSuggestionsDialog_add_members">
    <item quantity="other">Thêm thành viên</item>
  </plurals>
  <plurals name="GroupsV1MigrationSuggestionsDialog_failed_to_add_members_try_again_later">
    <item quantity="other">Không thể thêm thành viên. Hãy thử lại sau.</item>
  </plurals>
  <plurals name="GroupsV1MigrationSuggestionsDialog_cannot_add_members">
    <item quantity="other">Không thể thêm thành viên.</item>
  </plurals>
  <!--LeaveGroupDialog-->
  <string name="LeaveGroupDialog_leave_group">Rời nhóm?</string>
  <string name="LeaveGroupDialog_you_will_no_longer_be_able_to_send_or_receive_messages_in_this_group">Bạn sẽ không thể gửi hoặc nhận tin nhắn trong nhóm này nữa.</string>
  <string name="LeaveGroupDialog_leave">Rời khỏi</string>
  <string name="LeaveGroupDialog_choose_new_admin">Chọn quản trị viên mới</string>
  <string name="LeaveGroupDialog_before_you_leave_you_must_choose_at_least_one_new_admin_for_this_group">Trước khi rời nhóm, bạn phải chọn ít nhất một quản trị viên mới cho nhóm này.</string>
  <string name="LeaveGroupDialog_choose_admin">Chọn quản trị viên</string>
  <!--LinkPreviewsMegaphone-->
  <string name="LinkPreviewsMegaphone_disable">Tắt</string>
  <string name="LinkPreviewsMegaphone_preview_any_link">Xem trước tất cả liên kết</string>
  <string name="LinkPreviewsMegaphone_you_can_now_retrieve_link_previews_directly_from_any_website">Từ giờ bạn có thể thêm xem trước liên kết từ bất cứ trang web nào vào trong tin nhắn bạn gửi.</string>
  <!--LinkPreviewView-->
  <string name="LinkPreviewView_no_link_preview_available">Xem trước liên kết không khả dụng</string>
  <string name="LinkPreviewView_this_group_link_is_not_active">Đường dẫn nhóm không khả dụng</string>
  <string name="LinkPreviewView_domain_date">%1$s · %2$s</string>
  <!--LinkPreviewRepository-->
  <plurals name="LinkPreviewRepository_d_members">
    <item quantity="other">%1$d thành viên</item>
  </plurals>
  <!--PendingMembersActivity-->
  <string name="PendingMembersActivity_pending_group_invites">Lời mời vào nhóm đang chờ</string>
  <string name="PendingMembersActivity_requests">Yêu cầu</string>
  <string name="PendingMembersActivity_invites">Lời mời</string>
  <string name="PendingMembersActivity_people_you_invited">Người dùng bạn đã mời</string>
  <string name="PendingMembersActivity_you_have_no_pending_invites">Bạn không có lời mời đang chờ nào.</string>
  <string name="PendingMembersActivity_invites_by_other_group_members">Thư mời bởi các thành viên nhóm khác</string>
  <string name="PendingMembersActivity_no_pending_invites_by_other_group_members">Không có lời mời đang chờ nào từ các thành viên khác trong nhóm.</string>
  <string name="PendingMembersActivity_missing_detail_explanation">Thông tin của các người dùng được mời bởi các thành viên nhóm khác không được hiển thị. Nếu người được mời chấp nhận tham gia, thông tin của họ sẽ được chia sẻ với nhóm vào lúc đó. Họ sẽ không thấy tin nhắn trong nhóm cho đến khi họ tham gia. </string>
  <string name="PendingMembersActivity_revoke_invite">Thu hồi lời mời</string>
  <string name="PendingMembersActivity_revoke_invites">Thu hồi các lời mời</string>
  <plurals name="PendingMembersActivity_revoke_d_invites">
    <item quantity="other">Thu hồi %1$d lời mời</item>
  </plurals>
  <plurals name="PendingMembersActivity_error_revoking_invite">
    <item quantity="other">Lỗi khi thu hồi lời mời</item>
  </plurals>
  <!--RequestingMembersFragment-->
  <string name="RequestingMembersFragment_pending_member_requests">Yêu cầu đang chờ</string>
  <string name="RequestingMembersFragment_no_member_requests_to_show">Không có yêu cầu tham gia nhóm.</string>
  <string name="RequestingMembersFragment_explanation">Những người trong danh sách này đã cố gia nhập nhóm bằng đường dẫn nhóm.</string>
  <string name="RequestingMembersFragment_added_s">Đã thêm \"%1$s\"</string>
  <string name="RequestingMembersFragment_denied_s">Đã từ chối \"%1$s\"</string>
  <!--AddMembersActivity-->
  <string name="AddMembersActivity__done">Xong</string>
  <string name="AddMembersActivity__this_person_cant_be_added_to_legacy_groups">Người này không thể được thêm vào nhóm cũ.</string>
  <plurals name="AddMembersActivity__add_d_members_to_s">
    <item quantity="other">Thêm %3$d thành viên vào \"%2$s\"?</item>
  </plurals>
  <string name="AddMembersActivity__add">Thêm</string>
  <!--AddGroupDetailsFragment-->
  <string name="AddGroupDetailsFragment__name_this_group">Đặt tên nhóm này</string>
  <string name="AddGroupDetailsFragment__create_group">Tạo nhóm</string>
  <string name="AddGroupDetailsFragment__create">Tạo</string>
  <string name="AddGroupDetailsFragment__members">Thành viên</string>
  <string name="AddGroupDetailsFragment__you_can_add_or_invite_friends_after_creating_this_group">Bạn có thể thêm hoặc mời bạn bè sau khi tạo nhóm này.</string>
  <string name="AddGroupDetailsFragment__group_name_required">Tên nhóm (bắt buộc)</string>
  <string name="AddGroupDetailsFragment__group_name_optional">Tên nhóm (không bắt buộc)</string>
  <string name="AddGroupDetailsFragment__this_field_is_required">Trường bắt buộc</string>
  <string name="AddGroupDetailsFragment__group_creation_failed">Không thể tạo nhóm.</string>
  <string name="AddGroupDetailsFragment__try_again_later">Hãy thử lại sau.</string>
  <string name="AddGroupDetailsFragment__youve_selected_a_contact_that_doesnt">Bạn đã chọn một liên hệ không hỗ trợ Nhóm Signal, vì vậy đây sẽ là nhóm MMS.</string>
  <string name="AddGroupDetailsFragment_custom_mms_group_names_and_photos_will_only_be_visible_to_you">Tên nhóm MMS và ảnh tuỳ chọn sẽ chỉ có bạn xem được.</string>
  <string name="AddGroupDetailsFragment__remove">Loại bỏ</string>
  <string name="AddGroupDetailsFragment__sms_contact">Liên hệ SMS</string>
  <string name="AddGroupDetailsFragment__remove_s_from_this_group">Loại bỏ %1$s khỏi nhóm này?</string>
  <plurals name="AddGroupDetailsFragment__d_members_do_not_support_new_groups">
    <item quantity="other">%d thành viên không hỗ trợ Nhóm Mới, vì vậy nhóm này sẽ là Nhóm Cũ.</item>
  </plurals>
  <plurals name="AddGroupDetailsFragment__d_members_do_not_support_new_groups_so_this_group_cannot_be_created">
    <item quantity="other">%d thành viên không hỗ trợ Nhóm Mới, vì vậy nên nhóm này không thể được tạo.</item>
  </plurals>
  <!--NonGv2MemberDialog-->
  <string name="NonGv2MemberDialog_single_users_are_non_gv2_capable">Một Nhóm Cũ sẽ được tạo vì \"%1$s\" đang sử dụng phiên bản cũ của Signal. Bạn có thể tạo Nhóm Mới với họ sau khi họ cập nhật Signal, hoặc loại họ khỏi danh sách thành viên trước khi tạo nhóm.</string>
  <plurals name="NonGv2MemberDialog_d_users_are_non_gv2_capable">
    <item quantity="other">Một Nhóm Cũ sẽ được tạo vì %1$d thành viên đang sử dụng phiên bản cũ của Signal. Bạn có thể tạo Nhóm Mới với họ sau khi họ cập nhật Signal, hoặc loại họ khỏi danh sách thành viên trước khi tạo nhóm.</item>
  </plurals>
  <string name="NonGv2MemberDialog_single_users_are_non_gv2_capable_forced_migration">Nhóm này không thể được tạo vì \"%1$s\" đang sử dụng một phiên bản cũ của Signal. Bạn cần phải loại bỏ họ trước khi tạo nhóm.</string>
  <plurals name="NonGv2MemberDialog_d_users_are_non_gv2_capable_forced_migration">
    <item quantity="other">Nhóm này không thể được tạo vì %1$d thành viên đang dùng một phiên bản cũ của Signal. Bạn cần phải loại bỏ họ trước khi tạo nhóm.</item>
  </plurals>
  <!--ManageGroupActivity-->
  <string name="ManageGroupActivity_member_requests_and_invites">Yêu cầu tham gia &amp; Lời mời</string>
  <string name="ManageGroupActivity_add_members">Thêm thành viên</string>
  <string name="ManageGroupActivity_edit_group_info">Sửa thông tin nhóm</string>
  <string name="ManageGroupActivity_who_can_add_new_members">Ai có thể thêm thành viên mới?</string>
  <string name="ManageGroupActivity_who_can_edit_this_groups_info">Ai có thể chỉnh sửa thông tin nhóm này?</string>
  <string name="ManageGroupActivity_group_link">Đường dẫn nhóm</string>
  <string name="ManageGroupActivity_block_group">Chặn nhóm</string>
  <string name="ManageGroupActivity_unblock_group">Bỏ chặn nhóm</string>
  <string name="ManageGroupActivity_leave_group">Rời nhóm</string>
  <string name="ManageGroupActivity_mute_notifications">Tạm im thông báo</string>
  <string name="ManageGroupActivity_custom_notifications">Thông báo tuỳ chỉnh</string>
  <string name="ManageGroupActivity_mentions">Nhắc tên</string>
  <string name="ManageGroupActivity_until_s">Cho đến %1$s</string>
  <string name="ManageGroupActivity_off">Tắt</string>
  <string name="ManageGroupActivity_on">Bật</string>
  <string name="ManageGroupActivity_view_all_members">Xem tất cả thành viên</string>
  <string name="ManageGroupActivity_see_all">Xem tất cả</string>
  <plurals name="ManageGroupActivity_added">
    <item quantity="other">Đã thêm %d thành viên.</item>
  </plurals>
  <string name="ManageGroupActivity_only_admins_can_enable_or_disable_the_sharable_group_link">Chỉ admins mới có thể bật hoặc tắt đường dẫn nhóm mà có thể chia sẻ được.</string>
  <string name="ManageGroupActivity_only_admins_can_enable_or_disable_the_option_to_approve_new_members">Chỉ admin mới có thể bật hoặc tắt lựa chọn chấp duyệt thành viên mới.</string>
  <string name="ManageGroupActivity_only_admins_can_reset_the_sharable_group_link">Chỉ có admin mới có thể thiết lập lại đường dẫn nhóm chia sẻ được.</string>
  <string name="ManageGroupActivity_you_dont_have_the_rights_to_do_this">Bạn không có quyền thực hiện điều này</string>
  <string name="ManageGroupActivity_not_capable">Bạn đã thêm một thành viên không hỗ trợ Nhóm Signal và cần cập nhật ứng dụng Signal.</string>
  <string name="ManageGroupActivity_failed_to_update_the_group">Không thể cập nhật nhóm</string>
  <string name="ManageGroupActivity_youre_not_a_member_of_the_group">Bạn không phải thành viên nhóm này</string>
  <string name="ManageGroupActivity_failed_to_update_the_group_please_retry_later">Không thể cập nhật nhóm, vui lòng thử lại sau</string>
  <string name="ManageGroupActivity_failed_to_update_the_group_due_to_a_network_error_please_retry_later">Không thể cập nhật nhóm vì lỗi mạng, vui lòng thử lại sau</string>
  <string name="ManageGroupActivity_edit_name_and_picture">Sửa tên và ảnh</string>
  <string name="ManageGroupActivity_legacy_group">Nhóm Cũ</string>
  <string name="ManageGroupActivity_legacy_group_learn_more">Đây là Nhóm Cũ. Các tính năng như admin nhóm chỉ có trong Nhóm Mới.</string>
  <string name="ManageGroupActivity_legacy_group_upgrade">Đây là Nhóm Cũ. Để truy cập các tính năng mới như @nhắc tên và admins,</string>
  <string name="ManageGroupActivity_legacy_group_too_large">Nhóm Cũ này không thể được nâng cấp thành Nhóm Mới vì nhóm quá lớn. Kích cỡ nhóm tối đa là %1$d.</string>
  <string name="ManageGroupActivity_upgrade_this_group">nâng cấp nhóm này.</string>
  <string name="ManageGroupActivity_this_is_an_insecure_mms_group">Đây là một Nhóm MMS không bảo mật. Để nhắn tin bảo mật, mời các liên hệ của bạn vào Signal.</string>
  <string name="ManageGroupActivity_invite_now">Mời ngay bây giờ</string>
  <!--GroupMentionSettingDialog-->
  <string name="GroupMentionSettingDialog_notify_me_for_mentions">Thông báo khi tôi được nhắc tên</string>
  <string name="GroupMentionSettingDialog_receive_notifications_when_youre_mentioned_in_muted_chats">Nhận thông báo khi bạn được nhắc tên trong cuộc trò chuyện đã im lặng?</string>
  <string name="GroupMentionSettingDialog_always_notify_me">Luôn thông báo tôi</string>
  <string name="GroupMentionSettingDialog_dont_notify_me">Không thông báo tôi</string>
  <!--ManageProfileFragment-->
  <string name="ManageProfileFragment_profile_name">Tên hồ sơ</string>
  <string name="ManageProfileFragment_username">Tên người dùng</string>
  <string name="ManageProfileFragment_about">Thông tin</string>
  <string name="ManageProfileFragment_your_name">Tên của bạn</string>
  <!--ManageRecipientActivity-->
  <string name="ManageRecipientActivity_add_to_system_contacts">Thêm vào danh bạ điện thoại</string>
  <string name="ManageRecipientActivity_this_person_is_in_your_contacts">Người này có trong danh bạ của bạn</string>
  <string name="ManageRecipientActivity_disappearing_messages">Tin nhắn tự hủy</string>
  <string name="ManageRecipientActivity_chat_color">Màu trò chuyện</string>
  <string name="ManageRecipientActivity_block">Chặn</string>
  <string name="ManageRecipientActivity_unblock">Bỏ chặn</string>
  <string name="ManageRecipientActivity_view_safety_number">Xem mã số an toàn</string>
  <string name="ManageRecipientActivity_mute_notifications">Tạm im thông báo</string>
  <string name="ManageRecipientActivity_custom_notifications">Thông báo tuỳ chỉnh</string>
  <string name="ManageRecipientActivity_until_s">Cho đến %1$s</string>
  <string name="ManageRecipientActivity_off">Tắt</string>
  <string name="ManageRecipientActivity_on">Bật</string>
  <string name="ManageRecipientActivity_add_to_a_group">Thêm vào một nhóm</string>
  <string name="ManageRecipientActivity_view_all_groups">Hiển thị tất cả nhóm</string>
  <string name="ManageRecipientActivity_see_all">Xem tất cả</string>
  <string name="ManageRecipientActivity_no_groups_in_common">Không có nhóm chung</string>
  <plurals name="ManageRecipientActivity_d_groups_in_common">
    <item quantity="other">Có chung %d nhóm</item>
  </plurals>
  <string name="ManageRecipientActivity_message_description">Tin nhắn</string>
  <string name="ManageRecipientActivity_voice_call_description">Gọi thoại</string>
  <string name="ManageRecipientActivity_insecure_voice_call_description">Gọi thoại không bảo mật</string>
  <string name="ManageRecipientActivity_video_call_description">Gọi video</string>
  <plurals name="GroupMemberList_invited">
    <item quantity="other">%1$s đã mời %2$d người</item>
  </plurals>
  <!--CustomNotificationsDialogFragment-->
  <string name="CustomNotificationsDialogFragment__custom_notifications">Thông báo tuỳ chỉnh</string>
  <string name="CustomNotificationsDialogFragment__messages">Tin nhắn</string>
  <string name="CustomNotificationsDialogFragment__use_custom_notifications">Sử dụng thông báo tùy chỉnh</string>
  <string name="CustomNotificationsDialogFragment__notification_sound">Âm báo</string>
  <string name="CustomNotificationsDialogFragment__vibrate">Rung</string>
  <string name="CustomNotificationsDialogFragment__call_settings">Cài đặt cuộc gọi</string>
  <string name="CustomNotificationsDialogFragment__ringtone">Nhạc chuông</string>
  <string name="CustomNotificationsDialogFragment__enabled">Đã bật</string>
  <string name="CustomNotificationsDialogFragment__disabled">Tắt</string>
  <string name="CustomNotificationsDialogFragment__default">Mặc định</string>
  <!--ShareableGroupLinkDialogFragment-->
  <string name="ShareableGroupLinkDialogFragment__shareable_group_link">Đường dẫn nhóm có thể chia sẻ</string>
  <string name="ShareableGroupLinkDialogFragment__manage_and_share">Quản lí &amp; chia sẻ</string>
  <string name="ShareableGroupLinkDialogFragment__group_link">Đường dẫn nhóm</string>
  <string name="ShareableGroupLinkDialogFragment__share">Chia sẻ</string>
  <string name="ShareableGroupLinkDialogFragment__reset_link">Cài lại đường dẫn</string>
  <string name="ShareableGroupLinkDialogFragment__member_requests">Yêu cầu tham gia</string>
  <string name="ShareableGroupLinkDialogFragment__approve_new_members">Chấp nhận thành viên mới</string>
  <string name="ShareableGroupLinkDialogFragment__require_an_admin_to_approve_new_members_joining_via_the_group_link">Cần quản trị viên chấp nhận thành viên tham gia qua đường dẫn nhóm.</string>
  <string name="ShareableGroupLinkDialogFragment__are_you_sure_you_want_to_reset_the_group_link">Bạn có muốn cài lại đường dẫn nhóm? Người dùng khác sẽ không thể tham gia nhóm bằng đường dẫn hiện tại.</string>
  <!--GroupLinkShareQrDialogFragment-->
  <string name="GroupLinkShareQrDialogFragment__qr_code">Mã QR</string>
  <string name="GroupLinkShareQrDialogFragment__people_who_scan_this_code_will">Những người quét mã này có thể tham gia nhóm của bạn. Vẫn cần quản trị viên chấp nhận thành viên mới nếu cài đặt này được bật.</string>
  <string name="GroupLinkShareQrDialogFragment__share_code">Chia sẻ mã</string>
  <!--GV2 Invite Revoke confirmation dialog-->
  <string name="InviteRevokeConfirmationDialog_revoke_own_single_invite">Bạn có muốn thu hồi lời mời đã gửi đến %1$s?</string>
  <plurals name="InviteRevokeConfirmationDialog_revoke_others_invites">
    <item quantity="other">Bạn có muốn thu hồi %2$d lời mời gửi bởi %1$s?</item>
  </plurals>
  <!--GroupJoinBottomSheetDialogFragment-->
  <string name="GroupJoinBottomSheetDialogFragment_you_are_already_a_member">Bạn đã là thành viên</string>
  <string name="GroupJoinBottomSheetDialogFragment_join">Tham gia</string>
  <string name="GroupJoinBottomSheetDialogFragment_request_to_join">Yêu cầu tham gia</string>
  <string name="GroupJoinBottomSheetDialogFragment_unable_to_join_group_please_try_again_later">Không thể tham gia nhóm. Vui lòng thử lại sau.</string>
  <string name="GroupJoinBottomSheetDialogFragment_encountered_a_network_error">Lỗi mạng.</string>
  <string name="GroupJoinBottomSheetDialogFragment_this_group_link_is_not_active">Đường dẫn nhóm không hoạt động</string>
  <string name="GroupJoinBottomSheetDialogFragment_unable_to_get_group_information_please_try_again_later">Không thể lấy thông tin nhóm, vui lòng thử lại sau</string>
  <string name="GroupJoinBottomSheetDialogFragment_direct_join">Bạn có muốn tham gia nhóm này và công khai tên và ảnh đại diện với các thành viên trong nhóm?</string>
  <string name="GroupJoinBottomSheetDialogFragment_admin_approval_needed">Cần một quản trị viên chấp nhận yêu cầu trước khi bạn tham gia nhóm này. Khi bạn yêu cầu tham gia, tên và ảnh đại diện của bạn sẽ được công khai với các thành viên nhóm.</string>
  <plurals name="GroupJoinBottomSheetDialogFragment_group_dot_d_members">
    <item quantity="other">Nhóm · %1$d thành viên</item>
  </plurals>
  <!--GroupJoinUpdateRequiredBottomSheetDialogFragment-->
  <string name="GroupJoinUpdateRequiredBottomSheetDialogFragment_update_signal_to_use_group_links">Cập nhật Signal để dùng liên kết nhóm</string>
  <string name="GroupJoinUpdateRequiredBottomSheetDialogFragment_update_message">Phiên bản của Signal bạn đang sử dụng không hỗ trợ đường dẫn nhóm này. Cập nhật lên phiên bản mới nhất để tham gia nhóm này bằng đường dẫn.</string>
  <string name="GroupJoinUpdateRequiredBottomSheetDialogFragment_update_signal">Cập nhật Signal</string>
  <string name="GroupJoinUpdateRequiredBottomSheetDialogFragment_update_linked_device_message">Một hoặc nhiều hơn một thiết bị được liên kết của bạn đang sử dụng một phiên bản của Signal mà không hỗ trợ đường dẫn nhóm. Cập nhật Signal trên (các) thiết bị được liên kết của bạn để tham gia nhóm này.</string>
  <string name="GroupJoinUpdateRequiredBottomSheetDialogFragment_group_link_is_not_valid">Đường dẫn nhóm không hợp lệ</string>
  <!--GroupInviteLinkEnableAndShareBottomSheetDialogFragment-->
  <string name="GroupInviteLinkEnableAndShareBottomSheetDialogFragment_invite_friends">Mời bạn bè</string>
  <string name="GroupInviteLinkEnableAndShareBottomSheetDialogFragment_share_a_link_with_friends_to_let_them_quickly_join_this_group">Chia sẻ đường dẫn với bạn bè để họ có thể tham gia nhanh vào nhóm này.</string>
  <string name="GroupInviteLinkEnableAndShareBottomSheetDialogFragment_enable_and_share_link">Bật và chia sẻ đường dẫn</string>
  <string name="GroupInviteLinkEnableAndShareBottomSheetDialogFragment_share_link">Chia sẻ đường dẫn</string>
  <string name="GroupInviteLinkEnableAndShareBottomSheetDialogFragment_unable_to_enable_group_link_please_try_again_later">Không thể bật đường dẫn nhóm. Xin hãy thử lại sau</string>
  <string name="GroupInviteLinkEnableAndShareBottomSheetDialogFragment_encountered_a_network_error">Lỗi mạng.</string>
  <string name="GroupInviteLinkEnableAndShareBottomSheetDialogFragment_you_dont_have_the_right_to_enable_group_link">Bạn không có được quyền để bật đường dẫn nhóm. Xin hỏi admin.</string>
  <string name="GroupInviteLinkEnableAndShareBottomSheetDialogFragment_you_are_not_currently_a_member_of_the_group">Bạn hiện tại đang không phải là thành viên của nhóm.</string>
  <!--GV2 Request confirmation dialog-->
  <string name="RequestConfirmationDialog_add_s_to_the_group">Thêm \"%1$s\" vào nhóm?</string>
  <string name="RequestConfirmationDialog_deny_request_from_s">Từ chối yêu cầu tham gia của \"%1$s\"?</string>
  <string name="RequestConfirmationDialog_add">Thêm</string>
  <string name="RequestConfirmationDialog_deny">Từ chối</string>
  <!--ImageEditorHud-->
  <string name="ImageEditorHud_blur_faces">Làm mờ mặt</string>
  <string name="ImageEditorHud_new_blur_faces_or_draw_anywhere_to_blur">Mới: Làm mờ mặt hoặc vẽ để làm mờ</string>
  <string name="ImageEditorHud_draw_anywhere_to_blur">Vẽ để làm mờ bất cứ đâu</string>
  <string name="ImageEditorHud_draw_to_blur_additional_faces_or_areas">Vẽ để làm mờ thêm mặt hoặc khu vực</string>
  <!--InputPanel-->
  <string name="InputPanel_tap_and_hold_to_record_a_voice_message_release_to_send">Nhấn và giữ để ghi âm tin nhắn thoại, thả ra để gửi</string>
  <!--InviteActivity-->
  <string name="InviteActivity_share">Chia sẻ</string>
  <string name="InviteActivity_share_with_contacts">Chia sẻ với liên hệ</string>
  <string name="InviteActivity_choose_how_to_share">Chọn cách chia sẻ</string>
  <string name="InviteActivity_cancel">Hủy bỏ</string>
  <string name="InviteActivity_sending">Đang gửi…</string>
  <string name="InviteActivity_invitations_sent">Đã gửi lời mời!</string>
  <string name="InviteActivity_invite_to_signal">Mời dùng Molly</string>
  <plurals name="InviteActivity_send_sms_to_friends">
    <item quantity="other">GỬI SMS ĐẾN %d BẠN</item>
  </plurals>
  <plurals name="InviteActivity_send_sms_invites">
    <item quantity="other">GỬI %d LỜI MỜI QUA SMS?</item>
  </plurals>
  <string name="InviteActivity_lets_switch_to_signal">Hãy chuyển sang dùng Molly: %1$s</string>
  <string name="InviteActivity_no_app_to_share_to">Có vẻ như bạn không có bất kỳ ứng dụng nào để chia sẻ.</string>
  <string name="InviteActivity_friends_dont_let_friends_text_unencrypted">Một người bạn tốt không để bạn mình nhắn tin không mã hoá.</string>
  <!--LearnMoreTextView-->
  <string name="LearnMoreTextView_learn_more">Tìm hiểu thêm</string>
  <!--LongMessageActivity-->
  <string name="LongMessageActivity_unable_to_find_message">Không thể tìm tin nhắn</string>
  <string name="LongMessageActivity_message_from_s">Tin nhắn từ %1$s</string>
  <string name="LongMessageActivity_your_message">Tin nhắn của bạn</string>
  <!--MessageRetrievalService-->
  <string name="MessageRetrievalService_signal">Molly</string>
  <string name="MessageRetrievalService_background_connection_enabled">Kết nối duới nền đã chạy</string>
  <!--MmsDownloader-->
  <string name="MmsDownloader_error_reading_mms_settings">Lỗi xem cài đặt nhà cung cấp MMS không dây</string>
  <!--MediaOverviewActivity-->
  <string name="MediaOverviewActivity_Media">Đa phương tiện</string>
  <string name="MediaOverviewActivity_Files">Tệp</string>
  <string name="MediaOverviewActivity_Audio">Âm thanh</string>
  <string name="MediaOverviewActivity_All">Tất cả</string>
  <plurals name="MediaOverviewActivity_Media_delete_confirm_title">
    <item quantity="other">Xóa các mục đã chọn?</item>
  </plurals>
  <plurals name="MediaOverviewActivity_Media_delete_confirm_message">
    <item quantity="other">Thao tác này sẽ xóa vĩnh viễn %1$d tệp đã chọn. Các tin nhắn có liên kết với tệp này cũng sẽ bị xóa.</item>
  </plurals>
  <string name="MediaOverviewActivity_Media_delete_progress_title">Đang xóa</string>
  <string name="MediaOverviewActivity_Media_delete_progress_message">Đang xóa tin nhắn…</string>
  <string name="MediaOverviewActivity_Select_all">Chọn tất cả</string>
  <string name="MediaOverviewActivity_collecting_attachments">Đang thu thập tệp đính kèm…</string>
  <string name="MediaOverviewActivity_Sort_by">Sắp xếp theo</string>
  <string name="MediaOverviewActivity_Newest">Mới nhất</string>
  <string name="MediaOverviewActivity_Oldest">Cũ nhất</string>
  <string name="MediaOverviewActivity_Storage_used">Bộ nhớ đã sử dung</string>
  <string name="MediaOverviewActivity_All_storage_use">Tất cả dung lượng bộ nhớ</string>
  <string name="MediaOverviewActivity_Grid_view_description">Hiển thị theo ô</string>
  <string name="MediaOverviewActivity_List_view_description">Hiển thị theo danh sách</string>
  <string name="MediaOverviewActivity_Selected_description">Đã chọn</string>
  <plurals name="MediaOverviewActivity_d_items_s">
    <item quantity="other">%1$d mục %2$s</item>
  </plurals>
  <plurals name="MediaOverviewActivity_d_items">
    <item quantity="other">%1$d mục</item>
  </plurals>
  <string name="MediaOverviewActivity_file">Tệp</string>
  <string name="MediaOverviewActivity_audio">Âm thanh</string>
  <string name="MediaOverviewActivity_video">Video</string>
  <string name="MediaOverviewActivity_image">Hình ảnh</string>
  <string name="MediaOverviewActivity_sent_by_s">Được gửi từ %1$s</string>
  <string name="MediaOverviewActivity_sent_by_you">Được gửi từ bạn</string>
  <string name="MediaOverviewActivity_sent_by_s_to_s">Được gửi từ %1$s tới %2$s</string>
  <string name="MediaOverviewActivity_sent_by_you_to_s">Được gửi từ bạn tới %1$s</string>
  <!--Megaphones-->
  <string name="Megaphones_introducing_reactions">Xin giới thiệu tính năng Bày tỏ cảm xúc</string>
  <string name="Megaphones_tap_and_hold_any_message_to_quicky_share_how_you_feel">Nhấn giữ một tin nhắn để bày tỏ cảm xúc.</string>
  <string name="Megaphones_remind_me_later">Nhắc tôi sau</string>
  <string name="Megaphones_verify_your_signal_pin">Xác minh mã PIN Signal của bạn</string>
  <string name="Megaphones_well_occasionally_ask_you_to_verify_your_pin">Thỉnh thoảng chúng tôi sẽ yêu cầu bạn nhập lại mã PIN để giúp bạn ghi nhớ.</string>
  <string name="Megaphones_verify_pin">Xác minh mã PIN</string>
  <string name="Megaphones_get_started">Bắt đầu</string>
  <string name="Megaphones_new_group">Tạo nhóm mới</string>
  <string name="Megaphones_invite_friends">Mời bạn bè</string>
  <string name="Megaphones_use_sms">Sử dụng SMS</string>
  <!--NotificationBarManager-->
  <string name="NotificationBarManager_signal_call_in_progress">Đang tiến hành cuộc gọi Signal </string>
  <string name="NotificationBarManager__establishing_signal_call">Đang thiết lập cuộc gọi Signal</string>
  <string name="NotificationBarManager__incoming_signal_call">Cuộc gọi đến Signal</string>
  <string name="NotificationBarManager__deny_call">Từ chối cuộc gọi</string>
  <string name="NotificationBarManager__answer_call">Trả lời cuộc gọi</string>
  <string name="NotificationBarManager__end_call">Kết thúc cuộc gọi.</string>
  <string name="NotificationBarManager__cancel_call">Huỷ cuộc gọi</string>
  <!--NotificationMmsMessageRecord-->
  <string name="NotificationMmsMessageRecord_multimedia_message">Tin nhắn đa phương tiện</string>
  <string name="NotificationMmsMessageRecord_downloading_mms_message">Đang tải xuống tin nhắn MMS</string>
  <string name="NotificationMmsMessageRecord_error_downloading_mms_message">Lỗi tải tin nhắn MMS, nhấn để thử lại</string>
  <!--MediaPickerActivity-->
  <string name="MediaPickerActivity_send_to">Gửi tới %s</string>
  <string name="MediaPickerActivity__menu_open_camera">Mở camera</string>
  <!--MediaSendActivity-->
  <string name="MediaSendActivity_add_a_caption">Thêm chú thích…</string>
  <string name="MediaSendActivity_an_item_was_removed_because_it_exceeded_the_size_limit">Một mục đã bị loại bỏ vì quá kích cỡ giới hạn</string>
  <string name="MediaSendActivity_camera_unavailable">Máy ảnh không khả dụng</string>
  <string name="MediaSendActivity_message_to_s">Tin nhắn đến %s</string>
  <string name="MediaSendActivity_message">Tin nhắn</string>
  <string name="MediaSendActivity_select_recipients">Chọn người nhận</string>
  <string name="MediaSendActivity_signal_needs_access_to_your_contacts">Molly cần quyền truy cập danh bạ để hiển thị chúng.</string>
  <string name="MediaSendActivity_signal_needs_contacts_permission_in_order_to_show_your_contacts_but_it_has_been_permanently_denied">Molly cần quyền truy cập Danh bạ để hiển thị các liên hệ của bạn, nhưng đã bị từ chối vĩnh viễn. Vui lòng mở cài đặt ứng dụng, chọn \"Quyền\" và bật \"Danh bạ\".</string>
  <plurals name="MediaSendActivity_cant_share_more_than_n_items">
    <item quantity="other">Bạn không thể chia sẻ quá %d mục.</item>
  </plurals>
  <string name="MediaSendActivity_select_recipients_description">Chọn người nhận</string>
  <string name="MediaSendActivity_tap_here_to_make_this_message_disappear_after_it_is_viewed">Nhấn vào đây để khiến tin nhắn tự hủy sau khi đã được xem.</string>
  <!--MediaRepository-->
  <string name="MediaRepository_all_media">Tất cả tập tin đa phương tiện</string>
  <string name="MediaRepository__camera">Máy ảnh</string>
  <!--MessageRecord-->
  <string name="MessageRecord_unknown">Vô danh</string>
  <string name="MessageRecord_message_encrypted_with_a_legacy_protocol_version_that_is_no_longer_supported">Đã nhận một tin nhắn được mã hóa bởi phiên bản Signal cũ và không còn được hỗ trợ. Hãy nhắc người gửi cập nhật phiên bản mới nhất và gửi lại tin nhắn.</string>
  <string name="MessageRecord_left_group">Bạn đã rời nhóm.</string>
  <string name="MessageRecord_you_updated_group">Bạn đã cập nhật nhóm.</string>
  <string name="MessageRecord_the_group_was_updated">Nhóm đã được cập nhật.</string>
  <string name="MessageRecord_you_called_date">Bạn gọi · %1$s</string>
  <string name="MessageRecord_missed_audio_call_date">Cuộc gọi âm thanh nhỡ · %1$s</string>
  <string name="MessageRecord_missed_video_call_date">Cuộc gọi video nhỡ · %1$s</string>
  <string name="MessageRecord_s_updated_group">%s đã cập nhật nhóm.</string>
  <string name="MessageRecord_s_called_you_date">%1$s đã gọi cho bạn · %2$s</string>
  <string name="MessageRecord_s_joined_signal">%s đang sử dụng Signal!</string>
  <string name="MessageRecord_you_disabled_disappearing_messages">Bạn đã tắt tính năng tự hủy tin nhắn.</string>
  <string name="MessageRecord_s_disabled_disappearing_messages">%1$s đã tắt tính năng tự hủy tin nhắn.</string>
  <string name="MessageRecord_you_set_disappearing_message_time_to_s">Bạn đã đặt tự hủy tin nhắn sau %1$s.</string>
  <string name="MessageRecord_s_set_disappearing_message_time_to_s">%1$s đã đặt tự hủy tin nhắn sau %2$s.</string>
  <string name="MessageRecord_disappearing_message_time_set_to_s">Tin nhắn sẽ tự hủy sau %1$s.</string>
  <string name="MessageRecord_this_group_was_updated_to_a_new_group">Nhóm này đã được cập nhật thành Nhóm Mới.</string>
  <string name="MessageRecord_you_couldnt_be_added_to_the_new_group_and_have_been_invited_to_join">Bạn không thể được thêm vào Nhóm Mới và đã được mời tham dự.</string>
  <string name="MessageRecord_chat_session_refreshed">Đã tải lại phiên trò chuyện</string>
  <plurals name="MessageRecord_members_couldnt_be_added_to_the_new_group_and_have_been_invited">
    <item quantity="other">%1$s thành viên không thể được thêm vào Nhóm Mới và đã được mời để tham gia.</item>
  </plurals>
  <plurals name="MessageRecord_members_couldnt_be_added_to_the_new_group_and_have_been_removed">
    <item quantity="other">%1$s thành viên không thể được thêm vào Nhóm Mới và được được loại bỏ.</item>
  </plurals>
  <!--Profile change updates-->
  <string name="MessageRecord_changed_their_profile_name_to">%1$s đã đổi tên hồ sơ thành %2$s.</string>
  <string name="MessageRecord_changed_their_profile_name_from_to">%1$s đã đổi tên hồ sơ từ %2$s thành %3$s.</string>
  <string name="MessageRecord_changed_their_profile">%1$s đã đổi hồ sơ.</string>
  <!--GV2 specific-->
  <string name="MessageRecord_you_created_the_group">Bạn đã tạo nhóm.</string>
  <string name="MessageRecord_group_updated">Nhóm được cập nhật.</string>
  <string name="MessageRecord_invite_friends_to_this_group">Mời bạn bè vào nhóm này qua một đường dẫn nhóm</string>
  <!--GV2 member additions-->
  <string name="MessageRecord_you_added_s">Bạn đã thêm %1$s</string>
  <string name="MessageRecord_s_added_s">%1$s đã thêm %2$s.</string>
  <string name="MessageRecord_s_added_you">%1$s đã thêm bạn vào nhóm.</string>
  <string name="MessageRecord_you_joined_the_group">Bạn đã tham gia nhóm.</string>
  <string name="MessageRecord_s_joined_the_group">%1$s đã tham gia nhóm.</string>
  <!--GV2 member removals-->
  <string name="MessageRecord_you_removed_s">Bạn đã loại bỏ %1$s.</string>
  <string name="MessageRecord_s_removed_s">%1$s đã loại bỏ %2$s.</string>
  <string name="MessageRecord_s_removed_you_from_the_group">%1$s loại bỏ bạn khỏi nhóm.</string>
  <string name="MessageRecord_you_left_the_group">Bạn đã rời nhóm.</string>
  <string name="MessageRecord_s_left_the_group">%1$s đã rời nhóm.</string>
  <string name="MessageRecord_you_are_no_longer_in_the_group">Bạn không còn trong nhóm này.</string>
  <string name="MessageRecord_s_is_no_longer_in_the_group">%1$s không còn trong nhóm này.</string>
  <!--GV2 role change-->
  <string name="MessageRecord_you_made_s_an_admin">Bạn đã chọn %1$s làm quản trị viên.</string>
  <string name="MessageRecord_s_made_s_an_admin">%1$s đã chọn %2$s làm quản trị viên.</string>
  <string name="MessageRecord_s_made_you_an_admin">%1$s đã chọn bạn làm quản trị viên.</string>
  <string name="MessageRecord_you_revoked_admin_privileges_from_s">Bạn đã thu hồi quyền quản trị của %1$s.</string>
  <string name="MessageRecord_s_revoked_your_admin_privileges">%1$s đã thu hồi quyền quản trị của bạn.</string>
  <string name="MessageRecord_s_revoked_admin_privileges_from_s">%1$s đã thu hồi quyền quản trị của %2$s.</string>
  <string name="MessageRecord_s_is_now_an_admin">%1$s đã trở thành quản trị viên.</string>
  <string name="MessageRecord_you_are_now_an_admin">Bạn đang là quản trị viên.</string>
  <string name="MessageRecord_s_is_no_longer_an_admin">%1$s không còn là quản trị viên.</string>
  <string name="MessageRecord_you_are_no_longer_an_admin">Bạn không còn là quản trị viên.</string>
  <!--GV2 invitations-->
  <string name="MessageRecord_you_invited_s_to_the_group">Bạn đã mời %1$s vào nhóm.</string>
  <string name="MessageRecord_s_invited_you_to_the_group">%1$s đã mời bạn vào nhóm.</string>
  <plurals name="MessageRecord_s_invited_members">
    <item quantity="other">%1$s đã mời %2$d người vào nhóm.</item>
  </plurals>
  <string name="MessageRecord_you_were_invited_to_the_group">Bạn đã được mời vào nhóm.</string>
  <plurals name="MessageRecord_d_people_were_invited_to_the_group">
    <item quantity="other">%1$d người đã được mời vào nhóm.</item>
  </plurals>
  <!--GV2 invitation revokes-->
  <plurals name="MessageRecord_you_revoked_invites">
    <item quantity="other">Bạn đã thu hồi %1$d lời mời vào nhóm.</item>
  </plurals>
  <plurals name="MessageRecord_s_revoked_invites">
    <item quantity="other">%1$s đã thu hồi %2$d lời mời vào nhóm.</item>
  </plurals>
  <string name="MessageRecord_someone_declined_an_invitation_to_the_group">Ai đó đã từ chối lời mời vào nhóm.</string>
  <string name="MessageRecord_you_declined_the_invitation_to_the_group">Bạn đã từ chối lời mời vào nhóm.</string>
  <string name="MessageRecord_s_revoked_your_invitation_to_the_group">%1$s đã thu hồi lời mời bạn vào nhóm.</string>
  <string name="MessageRecord_an_admin_revoked_your_invitation_to_the_group">Một quản trị viên đã thu hồi lời mời bạn vào nhóm.</string>
  <plurals name="MessageRecord_d_invitations_were_revoked">
    <item quantity="other">%1$d lời mời vào nhóm đã được thu hồi.</item>
  </plurals>
  <!--GV2 invitation acceptance-->
  <string name="MessageRecord_you_accepted_invite">Bạn đã chấp nhận lời mời vào nhóm.</string>
  <string name="MessageRecord_s_accepted_invite">%1$s đã chấp nhận lời mời vào nhóm.</string>
  <string name="MessageRecord_you_added_invited_member_s">Bạn đã thêm thành viên được mời %1$s.</string>
  <string name="MessageRecord_s_added_invited_member_s">%1$s đã thêm thành viên được mời %2$s.</string>
  <!--GV2 title change-->
  <string name="MessageRecord_you_changed_the_group_name_to_s">Bạn đã đổi tên nhóm thành \"%1$s\".</string>
  <string name="MessageRecord_s_changed_the_group_name_to_s">%1$s đã đổi tên nhóm thành \"%2$s\".</string>
  <string name="MessageRecord_the_group_name_has_changed_to_s">Tên nhóm đã được đổi thành \"%1$s\".</string>
  <!--GV2 avatar change-->
  <string name="MessageRecord_you_changed_the_group_avatar">Bạn đã đổi ảnh nhóm.</string>
  <string name="MessageRecord_s_changed_the_group_avatar">%1$s đã đổi ảnh nhóm.</string>
  <string name="MessageRecord_the_group_group_avatar_has_been_changed">Ảnh nhóm đã được thay đổi.</string>
  <!--GV2 attribute access level change-->
  <string name="MessageRecord_you_changed_who_can_edit_group_info_to_s">Bạn đã đổi quyền sửa thông tin nhóm thành \"%1$s\".</string>
  <string name="MessageRecord_s_changed_who_can_edit_group_info_to_s">%1$s đã đổi quyền sửa thông tin nhóm thành \"%2$s\".</string>
  <string name="MessageRecord_who_can_edit_group_info_has_been_changed_to_s">Quyền thay đổi thông tin nhóm đã được sửa thành \"%1$s\".</string>
  <!--GV2 membership access level change-->
  <string name="MessageRecord_you_changed_who_can_edit_group_membership_to_s">Bạn đã đổi quyển quản lí thành viên thành \"%1$s\".</string>
  <string name="MessageRecord_s_changed_who_can_edit_group_membership_to_s">%1$s đã đổi quyền quản lí thành viên thành \"%2$s\".</string>
  <string name="MessageRecord_who_can_edit_group_membership_has_been_changed_to_s">Quyền thay đổi thành viên nhóm đã được sửa thành \"%1$s\".</string>
  <!--GV2 group link invite access level change-->
  <string name="MessageRecord_you_turned_on_the_group_link_with_admin_approval_off">Bạn đã bật đường dẫn nhóm mà không cần chấp duyệt bởi admin. </string>
  <string name="MessageRecord_you_turned_on_the_group_link_with_admin_approval_on">Bạn đã bật đường dẫn nhóm và cần sự chấp duyệt của admin.</string>
  <string name="MessageRecord_you_turned_off_the_group_link">Bạn đã tắt đường dẫn nhóm.</string>
  <string name="MessageRecord_s_turned_on_the_group_link_with_admin_approval_off">%1$s đã bật đường dẫn nhóm mà không cần chấp duyệt bởi admin. </string>
  <string name="MessageRecord_s_turned_on_the_group_link_with_admin_approval_on">%1$s đã bật đường dẫn nhóm và cần sự chấp duyệt của admin.</string>
  <string name="MessageRecord_s_turned_off_the_group_link">%1$s đã tắt đường dẫn nhóm.</string>
  <string name="MessageRecord_the_group_link_has_been_turned_on_with_admin_approval_off">Đường dẫn nhóm đã được bật và không cần sự chấp duyệt của admin.</string>
  <string name="MessageRecord_the_group_link_has_been_turned_on_with_admin_approval_on">Đường dẫn nhóm đã được bật và cần sự chấp duyệt của admin.</string>
  <string name="MessageRecord_the_group_link_has_been_turned_off">Đường dẫn nhóm đã được tắt.</string>
  <string name="MessageRecord_you_turned_off_admin_approval_for_the_group_link">Bạn đã tắt chấp duyệt của admin cho đường dẫn nhóm.</string>
  <string name="MessageRecord_s_turned_off_admin_approval_for_the_group_link">%1$s đã tắt chấp duyệt của admin cho đường dẫn nhóm.</string>
  <string name="MessageRecord_the_admin_approval_for_the_group_link_has_been_turned_off">Sự chấp duyệt của admin cho đường dẫn nhóm đã được tắt.</string>
  <string name="MessageRecord_you_turned_on_admin_approval_for_the_group_link">Bạn đã bật chấp duyệt của admin cho đường dẫn nhóm.</string>
  <string name="MessageRecord_s_turned_on_admin_approval_for_the_group_link">%1$s đã bật sự chấp duyệt của admin cho đường dẫn nhóm.</string>
  <string name="MessageRecord_the_admin_approval_for_the_group_link_has_been_turned_on">Sự chấp duyệt của admin cho đường dẫn nhóm đã được bật.</string>
  <!--GV2 group link reset-->
  <string name="MessageRecord_you_reset_the_group_link">Bạn đã đặt lại đường dẫn nhóm.</string>
  <string name="MessageRecord_s_reset_the_group_link">%1$s đã đặt lại đường dẫn nhóm.</string>
  <string name="MessageRecord_the_group_link_has_been_reset">Đường dẫn nhóm đã được đặt lại.</string>
  <!--GV2 group link joins-->
  <string name="MessageRecord_you_joined_the_group_via_the_group_link">Bạn đã tham gia nhóm qua đường dẫn nhóm.</string>
  <string name="MessageRecord_s_joined_the_group_via_the_group_link">%1$s đã tham gia nhóm qua đường dẫn nhóm.</string>
  <!--GV2 group link requests-->
  <string name="MessageRecord_you_sent_a_request_to_join_the_group">Bạn đã gửi yêu cầu tham gia nhóm.</string>
  <string name="MessageRecord_s_requested_to_join_via_the_group_link">%1$s đã yêu cầu tham gia nhóm qua đường dẫn nhóm.</string>
  <!--GV2 group link approvals-->
  <string name="MessageRecord_s_approved_your_request_to_join_the_group">%1$s đã chấp nhận yêu cầu tham gia nhóm của bạn.</string>
  <string name="MessageRecord_s_approved_a_request_to_join_the_group_from_s">%1$s đã chấp nhận yêu cầu tham gia nhóm của %2$s.</string>
  <string name="MessageRecord_you_approved_a_request_to_join_the_group_from_s">Bạn đã chấp nhận yêu cầu tham gia nhóm của %1$s.</string>
  <string name="MessageRecord_your_request_to_join_the_group_has_been_approved">Yêu cầu tham gia nhóm của bạn đã được chấp nhận.</string>
  <string name="MessageRecord_a_request_to_join_the_group_from_s_has_been_approved">Yêu cầu tham gia nhóm của %1$s đã được chấp nhận.</string>
  <!--GV2 group link deny-->
  <string name="MessageRecord_your_request_to_join_the_group_has_been_denied_by_an_admin">Yêu cầu tham gia nhóm của bạn đã bị từ chối bởi một quản trị viên.</string>
  <string name="MessageRecord_s_denied_a_request_to_join_the_group_from_s">%1$s đã từ chối yêu cầu tham gia nhóm của %2$s.</string>
  <string name="MessageRecord_a_request_to_join_the_group_from_s_has_been_denied">Yêu cầu tham gia nhóm của %1$s đã bị từ chối.</string>
  <string name="MessageRecord_you_canceled_your_request_to_join_the_group">Bạn đã hủy yêu cầu tham gia nhóm.</string>
  <string name="MessageRecord_s_canceled_their_request_to_join_the_group">%1$s đã hủy yêu cầu tham gia nhóm.</string>
  <!--End of GV2 specific update messages-->
  <string name="MessageRecord_your_safety_number_with_s_has_changed">Mã số an toàn của bạn với %s đã thay đổi.</string>
  <string name="MessageRecord_you_marked_your_safety_number_with_s_verified">Bạn đã xác minh mã số an toàn với %s</string>
  <string name="MessageRecord_you_marked_your_safety_number_with_s_verified_from_another_device">Bạn đã xác minh mã số an toàn với %s từ thiết bị khác</string>
  <string name="MessageRecord_you_marked_your_safety_number_with_s_unverified">Bạn đã hủy xác minh mã số an toàn với %s</string>
  <string name="MessageRecord_you_marked_your_safety_number_with_s_unverified_from_another_device">Bạn đã hủy xác minh mã số an toàn với %s từ thiết bị khác</string>
  <!--Group Calling update messages-->
  <string name="MessageRecord_s_started_a_group_call_s">%1$s đã bắt đầu cuộc gọi nhóm · %2$s</string>
  <string name="MessageRecord_s_is_in_the_group_call_s">%1$s đang trong cuộc gọi nhóm · %2$s</string>
  <string name="MessageRecord_you_are_in_the_group_call_s1">Bạn đang trong cuộc gọi nhóm · %1$s</string>
  <string name="MessageRecord_s_and_s_are_in_the_group_call_s1">%1$s và %2$s đang trong cuộc gọi nhóm · %3$s</string>
  <string name="MessageRecord_group_call_s">Cuộc gọi nhóm · %1$s</string>
  <string name="MessageRecord_s_started_a_group_call">%1$s đã bắt đầu cuộc gọi nhóm</string>
  <string name="MessageRecord_s_is_in_the_group_call">%1$s đang trong cuộc gọi nhóm</string>
  <string name="MessageRecord_you_are_in_the_group_call">Bạn đang trong cuộc gọi nhóm</string>
  <string name="MessageRecord_s_and_s_are_in_the_group_call">%1$s và %2$s đang trong cuộc gọi nhóm</string>
  <string name="MessageRecord_group_call">Cuộc gọi nhóm</string>
  <string name="MessageRecord_you">Bạn</string>
  <plurals name="MessageRecord_s_s_and_d_others_are_in_the_group_call_s">
    <item quantity="other">%1$s, %2$s, và %3$d người khác đang trong cuộc gọi nhóm · %4$s</item>
  </plurals>
  <plurals name="MessageRecord_s_s_and_d_others_are_in_the_group_call">
    <item quantity="other">%1$s, %2$s, và %3$d người khác đang trong cuộc gọi nhóm</item>
  </plurals>
  <!--MessageRequestBottomView-->
  <string name="MessageRequestBottomView_accept">Chấp nhận</string>
  <string name="MessageRequestBottomView_continue">Tiếp tục</string>
  <string name="MessageRequestBottomView_delete">Xóa</string>
  <string name="MessageRequestBottomView_block">Chặn</string>
  <string name="MessageRequestBottomView_unblock">Bỏ chặn</string>
  <string name="MessageRequestBottomView_do_you_want_to_let_s_message_you_they_wont_know_youve_seen_their_messages_until_you_accept">Cho phép %1$s nhắn tin với bạn, đồng thời chia sẻ tên và ảnh đại diện của bạn với họ? Họ sẽ không biết là bạn đã đọc tin nhắn cho tới khi bạn chấp nhận.</string>
  <string name="MessageRequestBottomView_do_you_want_to_let_s_message_you_wont_receive_any_messages_until_you_unblock_them">Cho phép %1$s nhắn tin với bạn, đồng thời chia sẻ tên và ảnh đại diện của bạn với họ? Bạn sẽ không nhận thêm tin nhắn mới nếu bạn cho tới khi bạn bỏ chặn họ.</string>
  <string name="MessageRequestBottomView_continue_your_conversation_with_this_group_and_share_your_name_and_photo">Tiếp tục cuộc trò chuyện với nhóm này và chia sẻ tên và ảnh của bạn với các thành viên?</string>
  <string name="MessageRequestBottomView_upgrade_this_group_to_activate_new_features">Nâng cấp nhóm này để kích hoạt các tính năng mới như @nhắc tên và admin. Các thành viên mà chưa chia sẻ tên hoặc ảnh trong nhóm này sẽ được mời để tham gia. </string>
  <string name="MessageRequestBottomView_this_legacy_group_can_no_longer_be_used">Nhóm Cũ này không thể được sử dụng vì nhóm quá lớn. Kích cỡ tối đa của nhóm là %1$d.</string>
  <string name="MessageRequestBottomView_continue_your_conversation_with_s_and_share_your_name_and_photo">Tiếp tục cuộc trò chuyện với %1$s và chia sẻ tên và ảnh của bạn với họ?</string>
  <string name="MessageRequestBottomView_do_you_want_to_join_this_group_they_wont_know_youve_seen_their_messages_until_you_accept">Tham gia nhóm này và chia sẻ tên và ảnh đại diện của bạn với các thành viên nhóm? Họ sẽ không biết là bạn đã đọc tin nhắn cho tới khi bạn chấp nhận.</string>
  <string name="MessageRequestBottomView_join_this_group_they_wont_know_youve_seen_their_messages_until_you_accept">Tham gia vào nhóm này? Họ sẽ không biết là bạn đã đọc tin nhắn của họ cho tới khi bạn đồng ý.</string>
  <string name="MessageRequestBottomView_unblock_this_group_and_share_your_name_and_photo_with_its_members">Bỏ chặn nhóm này và chia sẻ tên và ảnh đại diện của bạn với thành viên nhóm? Bạn sẽ không nhận thêm tin nhắn mới cho tới khi bạn bỏ chặn họ.</string>
  <string name="MessageRequestProfileView_member_of_one_group">Thành viên của %1$s</string>
  <string name="MessageRequestProfileView_member_of_two_groups">Thành viên của %1$s và %2$s</string>
  <string name="MessageRequestProfileView_member_of_many_groups">Thành viên của %1$s, %2$s và %3$s</string>
  <plurals name="MessageRequestProfileView_members">
    <item quantity="other">%1$d thành viên</item>
  </plurals>
  <plurals name="MessageRequestProfileView_members_and_invited">
    <item quantity="other">%1$d thành viên (+%2$d đã được mời)</item>
  </plurals>
  <plurals name="MessageRequestProfileView_member_of_d_additional_groups">
    <item quantity="other">%d nhóm khác</item>
  </plurals>
  <!--PassphraseChangeActivity-->
  <string name="PassphraseChangeActivity_passphrases_dont_match_exclamation">Mật khẩu không khớp!</string>
  <string name="PassphraseChangeActivity_incorrect_old_passphrase_exclamation">Mật khẩu cũ không đúng!</string>
  <string name="PassphraseChangeActivity_enter_new_passphrase_exclamation">Điền mật khẩu mới!</string>
  <!--DeviceProvisioningActivity-->
  <string name="DeviceProvisioningActivity_link_this_device">Liên kết thiết bị này?</string>
  <string name="DeviceProvisioningActivity_continue">TIẾP TỤC</string>
  <string name="DeviceProvisioningActivity_content_intro">Nó sẽ có thể </string>
  <string name="DeviceProvisioningActivity_content_bullets">
• Đọc tất cả tin nhắn
\n• Gửi tin nhắn dưới tên của bạn
</string>
  <string name="DeviceProvisioningActivity_content_progress_title">Đang liên kết thiết bị</string>
  <string name="DeviceProvisioningActivity_content_progress_content">Đang liên kết thiết bị mới…</string>
  <string name="DeviceProvisioningActivity_content_progress_success">Thiết bị đã được chấp nhận!</string>
  <string name="DeviceProvisioningActivity_content_progress_no_device">Không tìm thấy thiết bị nào.</string>
  <string name="DeviceProvisioningActivity_content_progress_network_error">Lỗi mạng.</string>
  <string name="DeviceProvisioningActivity_content_progress_key_error">Mã QR không đúng.</string>
  <string name="DeviceProvisioningActivity_sorry_you_have_too_many_devices_linked_already">Xin lỗi, bạn có quá nhiều thiết bị liên kết, hãy thử gỡ một vài thiết bị</string>
  <string name="DeviceActivity_sorry_this_is_not_a_valid_device_link_qr_code">Xin lỗi, đây không phải mã QR liên kết thiết bị chính xác.</string>
  <string name="DeviceProvisioningActivity_link_a_signal_device">Liên kết một thiết bị dùng Signal?</string>
  <string name="DeviceProvisioningActivity_it_looks_like_youre_trying_to_link_a_signal_device_using_a_3rd_party_scanner">Có vẻ như bạn đang cố liên kết một thiết bị dùng Signal bằng phần mềm quét bên thứ 3. Để bảo vệ mình, hãy quét lại đoạn mã sử dụng Signal.</string>
  <string name="DeviceActivity_signal_needs_the_camera_permission_in_order_to_scan_a_qr_code">Molly cần quyền truy cập Máy ảnh để quét mã QR, nhưng đã bị từ chối vĩnh viễn. Vui lòng mở cài đặt ứng dụng, chọn \"Quyền\" và bật \"Máy ảnh\".</string>
  <string name="DeviceActivity_unable_to_scan_a_qr_code_without_the_camera_permission">Không thể quét mã QR khi không có quyền truy cập Máy ảnh</string>
  <!--ExpirationDialog-->
  <string name="ExpirationDialog_disappearing_messages">Tin nhắn tự hủy</string>
  <string name="ExpirationDialog_your_messages_will_not_expire">Tin nhắn sẽ không tự hủy.</string>
  <string name="ExpirationDialog_your_messages_will_disappear_s_after_they_have_been_seen">Tin nhắn gửi và nhận trong cuộc trò chuyện này sẽ tự hủy sau %s sau khi đã được xem.</string>
  <!--OutdatedBuildReminder-->
  <string name="OutdatedBuildReminder_update_now">Hãy cập nhật bây giờ</string>
  <string name="OutdatedBuildReminder_your_version_of_signal_will_expire_today">Phiên bản này của Signal sẽ hết hạn hôm nay. Cập nhật lên phiên bản mới nhất.</string>
  <plurals name="OutdatedBuildReminder_your_version_of_signal_will_expire_in_n_days">
    <item quantity="other">Phiên bản này của Signal sẽ hết hạn trong vòng %d ngày. Cập nhật phiên bản mới nhất.</item>
  </plurals>
  <!--PassphrasePromptActivity-->
  <string name="PassphrasePromptActivity_enter_passphrase">Điền mật khẩu</string>
  <string name="PassphrasePromptActivity_watermark_content_description">Biểu tượng Molly</string>
  <string name="PassphrasePromptActivity_ok_button_content_description">Gửi mật khẩu</string>
  <string name="PassphrasePromptActivity_invalid_passphrase_exclamation">Mật khẩu không đúng!</string>
  <string name="PassphrasePromptActivity_unlock_signal">Mở khóa Molly</string>
  <!--PlacePickerActivity-->
  <string name="PlacePickerActivity_title">Bản đồ</string>
  <string name="PlacePickerActivity_drop_pin">Thả ghim</string>
  <string name="PlacePickerActivity_accept_address">Chấp nhận địa chỉ</string>
  <!--PlayServicesProblemFragment-->
  <string name="PlayServicesProblemFragment_the_version_of_google_play_services_you_have_installed_is_not_functioning">Phiên bản của Dịch vụ Google Play bạn sử dụng không hoạt động đúng. Vui lòng cài lại Dịch vụ Google Play và thử lại.</string>
  <!--PinRestoreEntryFragment-->
  <string name="PinRestoreEntryFragment_incorrect_pin">Mã PIN không chính xác</string>
  <string name="PinRestoreEntryFragment_skip_pin_entry">Bỏ qua điền PIN?</string>
  <string name="PinRestoreEntryFragment_need_help">Cần hỗ trợ?</string>
  <string name="PinRestoreEntryFragment_your_pin_is_a_d_digit_code">PIN của bạn là một mã gồm %1$d hoặc nhiều hơn chữ số hoặc số và chữ cái.\n\nNếu bạn không nhớ mã PIN, bạn có thể tạo một mã mới. Bạn có thể đăng kí và dùng tài khoản này nhưng bạn sẽ mất một số cài đặt ví dụ như thông tin hồ sơ.</string>
  <string name="PinRestoreEntryFragment_if_you_cant_remember_your_pin">Nếu bạn không nhớ mã PIN, bạn có thể tạo PIN mới. Bạn có thể đăng kí và dùng tài khoản của bạn nhưng sẽ mất một số dữ liệu như thông tin hồ sơ.</string>
  <string name="PinRestoreEntryFragment_create_new_pin">Tạo PIN mới</string>
  <string name="PinRestoreEntryFragment_contact_support">Liên lạc Hỗ trợ</string>
  <string name="PinRestoreEntryFragment_cancel">Hủy</string>
  <string name="PinRestoreEntryFragment_skip">Bỏ qua</string>
  <plurals name="PinRestoreEntryFragment_you_have_d_attempt_remaining">
    <item quantity="other">Bạn còn %1$d lần thử. Nếu bạn hết lần thử, bạn có thể tạo PIN mới. Bạn có thể đăng kí và dùng tài khoản của bạn nhưng sẽ mất một số dữ liệu như thông tin hồ sơ.</item>
  </plurals>
  <string name="PinRestoreEntryFragment_signal_registration_need_help_with_pin">Đăng kí Signal - Cần giúp đỡ về PIN trên Android</string>
  <string name="PinRestoreEntryFragment_enter_alphanumeric_pin">Nhập mã PIN gồm chữ và số</string>
  <string name="PinRestoreEntryFragment_enter_numeric_pin">Nhập mã PIN bao gồm số</string>
  <!--PinRestoreLockedFragment-->
  <string name="PinRestoreLockedFragment_create_your_pin">Tạo mã PIN của bạn</string>
  <string name="PinRestoreLockedFragment_youve_run_out_of_pin_guesses">Bạn đã hết số lần thử mã PIN, nhưng bạn vẫn có thể truy cập tài khoản Signal bằng cách tạo PIN mới. Để đảm bảo bảo mật và tính riêng tư, tài khoản mới của bạn sẽ được khôi phục nhưng thông tin hồ sơ và cài đặt thì không.</string>
  <string name="PinRestoreLockedFragment_create_new_pin">Tạo PIN mới</string>
  <!--PinOptOutDialog-->
  <string name="PinOptOutDialog_warning">Cảnh báo</string>
  <string name="PinOptOutDialog_if_you_disable_the_pin_you_will_lose_all_data">Nếu bạn tắt PIN, bạn sẽ mất toàn bộ dữ liệu khi bạn đăng kí lại với Signal trừ khi bạn sao lưu và khôi phục dữ liệu thủ công. Bạn không thể bật Khóa đăng kí khi PIN đang tắt.</string>
  <string name="PinOptOutDialog_disable_pin">Tắt PIN</string>
  <!--RatingManager-->
  <string name="RatingManager_rate_this_app">Đánh giá ứng dụng này</string>
  <string name="RatingManager_if_you_enjoy_using_this_app_please_take_a_moment">Nếu bạn thích ứng dụng này, hãy dành chút thời gian đánh giá nó.</string>
  <string name="RatingManager_rate_now">Đánh giá!</string>
  <string name="RatingManager_no_thanks">Xin miễn</string>
  <string name="RatingManager_later">Lúc khác</string>
  <string name="RatingManager_whoops_the_play_store_app_does_not_appear_to_be_installed">Whoops, có vẻ như CH Play không được cài trên thiết bị này.</string>
  <!--ReactionsBottomSheetDialogFragment-->
  <string name="ReactionsBottomSheetDialogFragment_all">Tất cả · %1$d</string>
  <!--ReactionsConversationView-->
  <string name="ReactionsConversationView_plus">+ %1$d</string>
  <!--ReactionsRecipientAdapter-->
  <string name="ReactionsRecipientAdapter_you">Bạn</string>
  <!--RecipientPreferencesActivity-->
  <string name="RecipientPreferenceActivity_block">Chặn</string>
  <string name="RecipientPreferenceActivity_unblock">Bỏ chặn</string>
  <!--RecipientProvider-->
  <string name="RecipientProvider_unnamed_group">Nhóm chưa đặt tên</string>
  <!--RedPhone-->
  <string name="RedPhone_answering">Đang trả lời…</string>
  <string name="RedPhone_ending_call">Kết thúc cuộc gọi…</string>
  <string name="RedPhone_ringing">Đang đổ chuông…</string>
  <string name="RedPhone_busy">Bận</string>
  <string name="RedPhone_recipient_unavailable">Người nhận hiện không thể kết nối</string>
  <string name="RedPhone_network_failed">Lỗi mạng!</string>
  <string name="RedPhone_number_not_registered">Số điện thoại chưa đăng ký!</string>
  <string name="RedPhone_the_number_you_dialed_does_not_support_secure_voice">Số điện thoại vừa rồi không hỗ trợ cuộc gọi bảo mật!</string>
  <string name="RedPhone_got_it">Đã rõ</string>
  <!--WebRtcCallActivity-->
  <string name="WebRtcCallActivity__tap_here_to_turn_on_your_video">Nhấn để bật camera</string>
  <string name="WebRtcCallActivity__to_call_s_signal_needs_access_to_your_camera">Để gọi %1$s, Molly cần quyền truy cập máy ảnh của bạn</string>
  <string name="WebRtcCallActivity__signal_s">Molly %1$s</string>
  <string name="WebRtcCallActivity__calling">Đang gọi…</string>
  <!--WebRtcCallView-->
  <string name="WebRtcCallView__signal_voice_call">Đang gọi âm thanh Signal</string>
  <string name="WebRtcCallView__signal_video_call">Đang gọi video Signal…</string>
  <string name="WebRtcCallView__start_call">Bắt đầu Cuộc gọi</string>
  <string name="WebRtcCallView__join_call">Tham gia Cuộc gọi</string>
  <string name="WebRtcCallView__call_is_full">Cuộc gọi đã đầy</string>
  <string name="WebRtcCallView__the_maximum_number_of_d_participants_has_been_Reached_for_this_call">Số người tham dự tối đa là %1$d đã đủ cho cuộc gọi này. Hãy thử lại sau.</string>
  <string name="WebRtcCallView__s_group_call">\"%1$s\" Cuộc gọi Nhóm</string>
  <string name="WebRtcCallView__view_participants_list">Xem người tham dự</string>
  <string name="WebRtcCallView__your_video_is_off">Video của bạn đang tắt</string>
  <string name="WebRtcCallView__reconnecting">Đang kết nối lại…</string>
  <string name="WebRtcCallView__joining">Đang tham gia…</string>
  <string name="WebRtcCallView__disconnected">Đã ngắt kết nối</string>
  <string name="WebRtcCallView__no_one_else_is_here">Không có ai khác đang ở đây</string>
  <string name="WebRtcCallView__s_is_in_this_call">%1$s đang trong cuộc gọi này</string>
  <string name="WebRtcCallView__s_and_s_are_in_this_call">%1$s và %2$s đang trong cuộc gọi này</string>
  <plurals name="WebRtcCallView__s_s_and_d_others_are_in_this_call">
    <item quantity="other">%1$s, %2$s, và %3$d người khác đang trong cuộc gọi này</item>
  </plurals>
  <!--CallParticipantsListDialog-->
  <plurals name="CallParticipantsListDialog_in_this_call_d_people">
    <item quantity="other">Trong cuộc gọi này · %1$d người</item>
  </plurals>
  <!--CallParticipantView-->
  <string name="CallParticipantView__s_is_blocked">%1$s đã bị chặn</string>
  <string name="CallParticipantView__more_info">Thông tin khác</string>
  <string name="CallParticipantView__you_wont_receive_their_audio_or_video">Bạn sẽ không nhận được âm thanh hoặc video từ họ và họ sẽ không nhận được các dữ liệu này của bạn.</string>
  <string name="CallParticipantView__cant_receive_audio_video_from_s">Không thể nhận được âm thanh &amp; video từ %1$s</string>
  <string name="CallParticipantView__cant_receive_audio_and_video_from_s">Không thể nhận được âm thanh và video từ %1$s</string>
  <string name="CallParticipantView__this_may_be_Because_they_have_not_verified_your_safety_number_change">Điều này có thể vì họ chưa có xác minh việc thay đổi số an toàn của bạn, có vấn đề với thiết bị của họ, hoặc họ đã chặn bạn.</string>
  <!--RegistrationActivity-->
  <string name="RegistrationActivity_select_your_country">Chọn quốc gia bạn</string>
  <string name="RegistrationActivity_you_must_specify_your_country_code">Bạn phải cho biết
mã quốc gia bạn</string>
  <string name="RegistrationActivity_you_must_specify_your_phone_number">Bạn phải cho biết số
điện thoại của bạn</string>
  <string name="RegistrationActivity_invalid_number">Số không hợp lệ</string>
  <string name="RegistrationActivity_the_number_you_specified_s_is_invalid">Số bạn cung cấp (%s) không hợp lệ.</string>
  <string name="RegistrationActivity_a_verification_code_will_be_sent_to">Một mã xác nhận sẽ được gủi đến:</string>
  <string name="RegistrationActivity_you_will_receive_a_call_to_verify_this_number">Bạn sẽ nhận được một cuộc gọi để xác nhận số điện thoại này.</string>
  <string name="RegistrationActivity_is_your_phone_number_above_correct">Số điện thoại của bạn ở trên đã chính xác chưa?</string>
  <string name="RegistrationActivity_edit_number">Sửa số</string>
  <string name="RegistrationActivity_missing_google_play_services">Thiếu Dịch vụ Google Play</string>
  <string name="RegistrationActivity_this_device_is_missing_google_play_services">Thiết bị này thiếu Dịch vụ Google Play. Bạn vẫn có thể dùng Molly, nhưng thiết đặt này có thể giảm độ tin cậy và hiệu năng ứng dụng.\n\nNếu bạn không phải người dùng nâng cao, hoặc không dùng ROM Android tự chế, hoặc cho rằng đây là lỗi không đáng có, hãy liên lạc support@molly.im để nhờ hỗ trợ.</string>
  <string name="RegistrationActivity_i_understand">Tôi đã hiểu</string>
  <string name="RegistrationActivity_play_services_error">Lỗi Dịch vụ Google Play</string>
  <string name="RegistrationActivity_google_play_services_is_updating_or_unavailable">Dịch vụ Google Play đang cập nhật hoặc tạm thời không khả dụng. Hãy thử lại sau.</string>
  <string name="RegistrationActivity_terms_and_privacy">Điều khoản &amp; Quyền riêng tư</string>
<<<<<<< HEAD
  <string name="RegistrationActivity_no_browser">Không thể mở liên kết này. Không tìm thấy trình duyệt.</string>
  <string name="RegistrationActivity_more_information">Thêm thông tin</string>
  <string name="RegistrationActivity_less_information">Bớt thông tin</string>
  <string name="RegistrationActivity_signal_needs_access_to_your_contacts_and_media_in_order_to_connect_with_friends">Molly cần quyền truy cập danh bạ và bộ nhớ để kết nối với bạn bè, trao đổi tin nhắn và gọi điện.</string>
  <string name="RegistrationActivity_signal_needs_access_to_your_contacts_in_order_to_connect_with_friends">Molly cần truy cập danh bạ của bạn để kết nối với bạn bè của bạn, trao đổi tin nhắn, và thực hiện cuộc gọi bảo mật.</string>
  <string name="RegistrationActivity_rate_limited_to_service">Bạn đã thử đăng kí số điện thoại này quá nhiều lần. Vui lòng thử lại sau.</string>
  <string name="RegistrationActivity_unable_to_connect_to_service">Không thể kết nối với dịch vụ. Vui lòng kiểm tra đuờng truyền mạng và thử lại.</string>
  <string name="RegistrationActivity_to_easily_verify_your_phone_number_signal_can_automatically_detect_your_verification_code">Để dễ dàng xác thực số điện thoại của bạn, Molly sẽ tự động kiểm tra mã xác thực nếu bạn cho phép Molly đọc SMS.</string>
=======
  <string name="RegistrationActivity_signal_needs_access_to_your_contacts_and_media_in_order_to_connect_with_friends">Signal cần quyền truy cập danh bạ và bộ nhớ để kết nối với bạn bè, trao đổi tin nhắn và gọi điện.</string>
  <string name="RegistrationActivity_signal_needs_access_to_your_contacts_in_order_to_connect_with_friends">Signal cần truy cập danh bạ của bạn để kết nối với bạn bè của bạn, trao đổi tin nhắn, và thực hiện cuộc gọi bảo mật.</string>
  <string name="RegistrationActivity_rate_limited_to_service">Bạn đã thử đăng kí số điện thoại này quá nhiều lần. Vui lòng thử lại sau.</string>
  <string name="RegistrationActivity_unable_to_connect_to_service">Không thể kết nối với dịch vụ. Vui lòng kiểm tra đuờng truyền mạng và thử lại.</string>
>>>>>>> 5852a508
  <plurals name="RegistrationActivity_debug_log_hint">
    <item quantity="other">Còn %d bước nữa để bạn hoàn thành gửi báo cáo lỗi.</item>
  </plurals>
  <string name="RegistrationActivity_we_need_to_verify_that_youre_human">Chúng tôi cần kiểm tra bạn là người hay robot.</string>
  <string name="RegistrationActivity_next">Tiếp</string>
  <string name="RegistrationActivity_continue">Tiếp tục</string>
  <string name="RegistrationActivity_take_privacy_with_you_be_yourself_in_every_message">Mang quyền riêng tư luôn bên bạn.\nHãy là chính mình trong từng tin nhắn.</string>
  <string name="RegistrationActivity_enter_your_phone_number_to_get_started">Điền số điện thoại của bạn để bắt đầu</string>
  <string name="RegistrationActivity_you_will_receive_a_verification_code">Bạn sẽ nhận tin nhắn chứa mã xác minh. Có thể mất phí nhà mạng.</string>
  <string name="RegistrationActivity_enter_the_code_we_sent_to_s">Điền mã xác minh được gửi đến %s</string>
  <string name="RegistrationActivity_make_sure_your_phone_has_a_cellular_signal">Đảm bảo là điện thoại của bạn có tín hiệu di động để nhận tin nhắn SMS hoặc cuộc gọi</string>
  <string name="RegistrationActivity_phone_number_description">Số điện thoại</string>
  <string name="RegistrationActivity_country_code_description">Mã quốc gia</string>
  <string name="RegistrationActivity_call">Gọi</string>
  <!--RegistrationLockV2Dialog-->
  <string name="RegistrationLockV2Dialog_turn_on_registration_lock">Bật Khóa đăng kí?</string>
  <string name="RegistrationLockV2Dialog_turn_off_registration_lock">Tắt Khóa đăng kí?</string>
  <string name="RegistrationLockV2Dialog_if_you_forget_your_signal_pin_when_registering_again">Nếu bạn quên mã PIN Signal khi đăng kí lại với Signal, bạn sẽ không thể truy cập tài khoản trong 7 ngày.</string>
  <string name="RegistrationLockV2Dialog_turn_on">Bật</string>
  <string name="RegistrationLockV2Dialog_turn_off">Tắt</string>
  <!--RevealableMessageView-->
  <string name="RevealableMessageView_view_photo">Xem ảnh</string>
  <string name="RevealableMessageView_view_video">Xem video</string>
  <string name="RevealableMessageView_viewed">Đã xem</string>
  <string name="RevealableMessageView_media">Đa phương tiện</string>
  <!--Search-->
  <string name="SearchFragment_no_results">Không có kết quả cho \'%s\'</string>
  <string name="SearchFragment_header_conversations">Cuộc trò chuyện</string>
  <string name="SearchFragment_header_contacts">Liên hệ</string>
  <string name="SearchFragment_header_messages">Tin nhắn</string>
  <!--ShakeToReport-->
  <!--SharedContactDetailsActivity-->
  <string name="SharedContactDetailsActivity_add_to_contacts">Thêm vào danh bạ</string>
  <string name="SharedContactDetailsActivity_invite_to_signal">Mời dùng Molly</string>
  <string name="SharedContactDetailsActivity_signal_message">Tin nhắn Signal</string>
  <string name="SharedContactDetailsActivity_signal_call">Cuộc gọi Signal</string>
  <!--SharedContactView-->
  <string name="SharedContactView_add_to_contacts">Thêm vào danh bạ</string>
  <string name="SharedContactView_invite_to_signal">Mời dùng Molly</string>
  <string name="SharedContactView_message">Tin nhắn Signal</string>
  <!--SignalPinReminders-->
  <string name="SignalPinReminders_well_remind_you_again_later">Chúng tôi sẽ lại nhắc bạn sau.</string>
  <string name="SignalPinReminders_well_remind_you_again_tomorrow">Chúng tôi sẽ lại nhắc bạn vào ngày mai.</string>
  <string name="SignalPinReminders_well_remind_you_again_in_a_few_days">Chúng tôi sẽ lại nhắc bạn sau vài ngày.</string>
  <string name="SignalPinReminders_well_remind_you_again_in_a_week">Chúng tôi sẽ lại nhắc bạn sau một tuần.</string>
  <string name="SignalPinReminders_well_remind_you_again_in_a_couple_weeks">Chúng tôi sẽ lại nhắc bạn sau vài tuần.</string>
  <string name="SignalPinReminders_well_remind_you_again_in_a_month">Chúng tôi sẽ lại nhắc bạn sau một tháng.</string>
  <!--Slide-->
  <string name="Slide_image">Ảnh</string>
  <string name="Slide_sticker">Nhãn dán</string>
  <string name="Slide_audio">Âm thanh</string>
  <string name="Slide_video">Video</string>
  <!--SmsMessageRecord-->
  <string name="SmsMessageRecord_received_corrupted_key_exchange_message">Nhận được thông tin
trao đổi mã khóa bị hỏng!</string>
  <string name="SmsMessageRecord_received_key_exchange_message_for_invalid_protocol_version">
Nhận thông tin trao đổi mã khóa về phiên bản giao thức không hợp lệ.</string>
  <string name="SmsMessageRecord_received_message_with_new_safety_number_tap_to_process">Đã nhận tin nhắn với mã số an toàn mới. Nhấn để xử lí và hiển thị.</string>
  <string name="SmsMessageRecord_secure_session_reset">Bạn đã tái thiết lập phiên bảo mật.</string>
  <string name="SmsMessageRecord_secure_session_reset_s">%s đã tái thiết lập phiên bảo mật.</string>
  <string name="SmsMessageRecord_duplicate_message">Tin nhắn trùng lặp.</string>
  <string name="SmsMessageRecord_this_message_could_not_be_processed_because_it_was_sent_from_a_newer_version">Không thể xử lí tin nhắn vì nó được gửi từ phiên bản Signal mới hơn. Bạn có thể yêu cầu người gửi nhắn lại sau khi bạn cập nhật Signal.</string>
  <string name="SmsMessageRecord_error_handling_incoming_message">Lỗi khi xử lý tin nhắn đến.</string>
  <!--StickerManagementActivity-->
  <string name="StickerManagementActivity_stickers">Nhãn dán</string>
  <!--StickerManagementAdapter-->
  <string name="StickerManagementAdapter_installed_stickers">Các gói nhãn dán đã cài</string>
  <string name="StickerManagementAdapter_stickers_you_received">Nhãn dán nhận được</string>
  <string name="StickerManagementAdapter_signal_artist_series">Tuyển tập Nghệ sĩ Signal</string>
  <string name="StickerManagementAdapter_no_stickers_installed">Chưa có nhãn dán nào được cài</string>
  <string name="StickerManagementAdapter_stickers_from_incoming_messages_will_appear_here">Nhãn dán từ tin nhắn sẽ được hiển thị ở đây</string>
  <string name="StickerManagementAdapter_untitled">Chưa đặt tên</string>
  <string name="StickerManagementAdapter_unknown">Không rõ</string>
  <!--StickerPackPreviewActivity-->
  <string name="StickerPackPreviewActivity_untitled">Chưa đặt tên</string>
  <string name="StickerPackPreviewActivity_unknown">Không rõ</string>
  <string name="StickerPackPreviewActivity_install">Cài đặt</string>
  <string name="StickerPackPreviewActivity_remove">Loại bỏ</string>
  <string name="StickerPackPreviewActivity_stickers">Nhãn dán</string>
  <string name="StickerPackPreviewActivity_failed_to_load_sticker_pack">Không thể tải gói nhãn dán</string>
  <!--SubmitDebugLogActivity-->
  <string name="SubmitDebugLogActivity_edit">Sửa</string>
  <string name="SubmitDebugLogActivity_done">Xong</string>
  <string name="SubmitDebugLogActivity_tap_a_line_to_delete_it">Nhấn vào một dòng để xóa nó</string>
  <string name="SubmitDebugLogActivity_submit">Gửi</string>
  <string name="SubmitDebugLogActivity_failed_to_submit_logs">Không thể gửi nhật kí lỗi</string>
  <string name="SubmitDebugLogActivity_success">Thành công!</string>
  <string name="SubmitDebugLogActivity_copy_this_url_and_add_it_to_your_issue">Sao chép URL này và thêm nó vào báo cáo lỗi hoặc email hỗ trợ:\n\n<b>%1$s</b></string>
  <string name="SubmitDebugLogActivity_share">Chia sẻ</string>
  <!--SupportEmailUtil-->
<<<<<<< HEAD
  <string name="SupportEmailUtil_subject">Chủ đề:</string>
  <string name="SupportEmailUtil_signal_android_support_request">Yêu cầu hỗ trợ về Molly Android</string>
=======
>>>>>>> 5852a508
  <string name="SupportEmailUtil_device_info">Thông tin thiết bị:</string>
  <string name="SupportEmailUtil_android_version">Phiên bản Android:</string>
  <string name="SupportEmailUtil_signal_version">Phiên bản Molly:</string>
  <string name="SupportEmailUtil_signal_package">Gói Molly:</string>
  <string name="SupportEmailUtil_registration_lock">Khóa đăng kí:</string>
  <string name="SupportEmailUtil_locale">Vùng:</string>
  <!--ThreadRecord-->
  <string name="ThreadRecord_group_updated">Đã cập nhật nhóm</string>
  <string name="ThreadRecord_left_the_group">Đã rời nhóm</string>
  <string name="ThreadRecord_secure_session_reset">Đã tái thiết lập phiên bảo mật.</string>
  <string name="ThreadRecord_draft">Nháp:</string>
  <string name="ThreadRecord_called">Bạn đã gọi</string>
  <string name="ThreadRecord_called_you">Đã gọi cho bạn</string>
  <string name="ThreadRecord_missed_audio_call">Cuộc gọi âm thanh bị nhỡ</string>
  <string name="ThreadRecord_missed_video_call">Cuộc gọi video bị nhỡ</string>
  <string name="ThreadRecord_media_message">Tin nhắn đa phương tiện</string>
  <string name="ThreadRecord_sticker">Nhãn dán</string>
  <string name="ThreadRecord_view_once_photo">Ảnh xem một lần</string>
  <string name="ThreadRecord_view_once_video">Video xem một lần</string>
  <string name="ThreadRecord_view_once_media">Đa phương tiện xem một lần</string>
  <string name="ThreadRecord_this_message_was_deleted">Tin nhắn này đã bị xóa.</string>
  <string name="ThreadRecord_you_deleted_this_message">Bạn đã xóa tin nhắn này.</string>
  <string name="ThreadRecord_s_is_on_signal">%s đang sử dụng Signal!</string>
  <string name="ThreadRecord_disappearing_messages_disabled">Tin nhắn tự hủy đã được vô hiệu hóa</string>
  <string name="ThreadRecord_disappearing_message_time_updated_to_s">Tin nhắn sẽ tự hủy sau %s</string>
  <string name="ThreadRecord_safety_number_changed">Mã số an toàn đã thay đổi</string>
  <string name="ThreadRecord_your_safety_number_with_s_has_changed">Mã số an toàn của bạn với %s đã thay đổi.</string>
  <string name="ThreadRecord_you_marked_verified">Bạn đã xác minh</string>
  <string name="ThreadRecord_you_marked_unverified">Bạn đã hủy xác minh</string>
  <string name="ThreadRecord_message_could_not_be_processed">Không thể xử lí tin nhắn</string>
  <string name="ThreadRecord_message_request">Yêu cầu gửi Tin nhắn</string>
  <string name="ThreadRecord_photo">Ảnh</string>
  <string name="ThreadRecord_gif">Ảnh GIF</string>
  <string name="ThreadRecord_voice_message">Tin nhắn Thoại</string>
  <string name="ThreadRecord_file">Tệp</string>
  <string name="ThreadRecord_video">Video</string>
  <string name="ThreadRecord_chat_session_refreshed">Đã tải lại phiên trò chuyện</string>
  <!--UpdateApkReadyListener-->
  <string name="UpdateApkReadyListener_Signal_update">Cập nhật Signal</string>
  <string name="UpdateApkReadyListener_a_new_version_of_signal_is_available_tap_to_update">Đã có phiên bản mới của Signal, nhấn để cập nhật</string>
  <!--UntrustedSendDialog-->
  <string name="UntrustedSendDialog_send_message">Gửi tin nhắn?</string>
  <string name="UntrustedSendDialog_send">Gửi</string>
  <!--UnverifiedSendDialog-->
  <string name="UnverifiedSendDialog_send_message">Gửi tin nhắn?</string>
  <string name="UnverifiedSendDialog_send">Gửi</string>
  <!--UsernameEditFragment-->
  <string name="UsernameEditFragment_username">Tên người dùng</string>
  <string name="UsernameEditFragment_delete">Xóa</string>
  <string name="UsernameEditFragment_successfully_set_username">Đặt tên người dùng thành công</string>
  <string name="UsernameEditFragment_successfully_removed_username">Xóa tên người dùng thành công.</string>
  <string name="UsernameEditFragment_encountered_a_network_error">Lỗi mạng.</string>
  <string name="UsernameEditFragment_this_username_is_taken">Tên người dùng này đã được sử dụng.</string>
  <string name="UsernameEditFragment_this_username_is_available">Tên người dùng này có sẵn.</string>
  <string name="UsernameEditFragment_usernames_can_only_include">Tên người dùng chỉ được chứa kí tự a-Z, 0-9 và dấu gạch dưới.</string>
  <string name="UsernameEditFragment_usernames_cannot_begin_with_a_number">Tên người dùng không thể bắt đầu bằng một số.</string>
  <string name="UsernameEditFragment_username_is_invalid">Tên người dùng không hợp lệ.</string>
  <string name="UsernameEditFragment_usernames_must_be_between_a_and_b_characters">Tên người dùng phải nằm trong khoảng từ %1$d đến %2$d kí tự.</string>
  <string name="UsernameEditFragment_usernames_on_signal_are_optional">Tên người dùng trên Signal là không bắt buộc. Nếu bạn chọn tạo tên người dùng, những người dùng Signal khác có thể tìm thấy và liên lạc với bạn bằng tên người dùng mà không cần biết số điện thoại của bạn.</string>
  <plurals name="UserNotificationMigrationJob_d_contacts_are_on_signal">
    <item quantity="other">%d liên hệ của bạn đang ở trên Signal!</item>
  </plurals>
  <!--VerifyIdentityActivity-->
  <string name="VerifyIdentityActivity_your_contact_is_running_an_old_version_of_signal">Đối tác của bạn đang sử dụng phiên bản Signal cũ. Hãy nhắc họ cập nhật trước khi xác minh mã số an toàn.</string>
  <string name="VerifyIdentityActivity_your_contact_is_running_a_newer_version_of_Signal">Đối tác của bạn đang sử dụng phiên bản Signal mới hơn với định dạng mã QR khác. Hãy cập nhật Signal để so sánh.</string>
  <string name="VerifyIdentityActivity_the_scanned_qr_code_is_not_a_correctly_formatted_safety_number">Mã QR vừa quét không phải định dạng của mã số an toàn. Hãy thử lại.</string>
  <string name="VerifyIdentityActivity_share_safety_number_via">Chia sẻ mã số an toàn qua…</string>
  <string name="VerifyIdentityActivity_our_signal_safety_number">Mã số an toàn Signal của chúng ta:</string>
  <string name="VerifyIdentityActivity_no_app_to_share_to">Có vẻ như bạn không có bất kỳ ứng dụng nào để chia sẻ.</string>
  <string name="VerifyIdentityActivity_no_safety_number_to_compare_was_found_in_the_clipboard">Không tìm thấy mã số an toàn trong clipboard</string>
  <string name="VerifyIdentityActivity_signal_needs_the_camera_permission_in_order_to_scan_a_qr_code_but_it_has_been_permanently_denied">Molly cần quyền truy cập Máy ảnh để quét mã QR, nhưng đã bị từ chối vĩnh viễn. Vui lòng mở cài đặt ứng dụng, chọn \"Quyền\" và bật \"Máy ảnh\".</string>
  <string name="VerifyIdentityActivity_unable_to_scan_qr_code_without_camera_permission">Không thể quét mã QR khi không có quyền truy cập Máy ảnh</string>
  <string name="VerifyIdentityActivity_you_must_first_exchange_messages_in_order_to_view">Bạn phải trao đổi tin nhắn trước để xem được số an toàn của %1$s.</string>
  <!--ViewOnceMessageActivity-->
  <!--AudioView-->
  <!--MessageDisplayHelper-->
  <string name="MessageDisplayHelper_message_encrypted_for_non_existing_session">Tin nhắn mã hoá cho phiên không tồn tại</string>
  <!--MmsMessageRecord-->
  <string name="MmsMessageRecord_bad_encrypted_mms_message">Tin nhắn MMS mã hoá kém</string>
  <string name="MmsMessageRecord_mms_message_encrypted_for_non_existing_session">Tin nhắn MMS mã hoá cho phiên không tồn tại</string>
  <!--MuteDialog-->
  <string name="MuteDialog_mute_notifications">Tạm im thông báo</string>
  <!--ApplicationMigrationService-->
  <string name="ApplicationMigrationService_import_in_progress">Đang nhập…</string>
  <string name="ApplicationMigrationService_importing_text_messages">Đang nhập tin nhắn văn bản</string>
  <string name="ApplicationMigrationService_import_complete">Nhập thành công</string>
  <string name="ApplicationMigrationService_system_database_import_is_complete">Hoàn tất nhập cơ sở dữ liệu hệ thống.</string>
  <!--KeyCachingService-->
  <string name="KeyCachingService_signal_passphrase_cached">Chạm để mở.</string>
<<<<<<< HEAD
  <string name="KeyCachingService_signal_passphrase_cached_with_lock">Chạm để mở, hoặc chạm biểu tượng ổ khóa để đóng.</string>
  <string name="KeyCachingService_passphrase_cached">Đã mở khóa Molly </string>
  <string name="KeyCachingService_lock">Khoá Molly</string>
=======
  <string name="KeyCachingService_passphrase_cached">Đã mở khóa Signal </string>
  <string name="KeyCachingService_lock">Khoá Signal</string>
>>>>>>> 5852a508
  <!--MediaPreviewActivity-->
  <string name="MediaPreviewActivity_you">Bạn</string>
  <string name="MediaPreviewActivity_unssuported_media_type">Không hỗ trợ định dạng đa phương tiện này</string>
  <string name="MediaPreviewActivity_draft">Nháp</string>
  <string name="MediaPreviewActivity_signal_needs_the_storage_permission_in_order_to_write_to_external_storage_but_it_has_been_permanently_denied">Molly cần quyền truy cập Bộ nhớ để lưu tệp vào bộ nhớ, nhưng đã bị từ chối vĩnh viễn. Vui lòng mở cài đặt ứng dụng, chọn \"Quyền\" và bật \"Bộ nhớ\".</string>
  <string name="MediaPreviewActivity_unable_to_write_to_external_storage_without_permission">Không thể lưu tệp vào bộ nhớ khi không có quyền</string>
  <string name="MediaPreviewActivity_media_delete_confirmation_title">Xoá tin nhắn?</string>
  <string name="MediaPreviewActivity_media_delete_confirmation_message">Thao tác này sẽ xóa vĩnh viễn tin nhắn này.</string>
  <string name="MediaPreviewActivity_s_to_s">%1$s đến %2$s</string>
  <string name="MediaPreviewActivity_media_no_longer_available">Tệp đa phương tiện không còn khả dụng.</string>
  <string name="MediaPreviewActivity_cant_find_an_app_able_to_share_this_media">Không thể tìm được ứng dụng có thể chia sẻ tập đa phương tiện này.</string>
  <!--MessageNotifier-->
  <string name="MessageNotifier_d_new_messages_in_d_conversations">%1$d tin nhắn mới trong %2$d cuộc trò chuyện</string>
  <string name="MessageNotifier_most_recent_from_s">Gần đây nhất từ: %1$s</string>
  <string name="MessageNotifier_locked_message">Tin nhắn đã khoá</string>
  <string name="MessageNotifier_message_delivery_failed">Không thể gửi tin nhắn.</string>
  <string name="MessageNotifier_failed_to_deliver_message">Không thể gửi tin nhắn.</string>
  <string name="MessageNotifier_error_delivering_message">Có lỗi khi gửi tin nhắn.</string>
  <string name="MessageNotifier_mark_all_as_read">Đánh dấu đã đọc tất cả</string>
  <string name="MessageNotifier_mark_read">Đánh dấu đã đọc</string>
  <string name="MessageNotifier_turn_off_these_notifications">Tắt các thông báo này</string>
  <string name="MessageNotifier_view_once_photo">Ảnh xem một lần</string>
  <string name="MessageNotifier_view_once_video">Video xem một lần</string>
  <string name="MessageNotifier_reply">Trả lời</string>
  <string name="MessageNotifier_signal_message">Tin nhắn Signal</string>
  <string name="MessageNotifier_unsecured_sms">SMS không bảo mật</string>
  <string name="MessageNotifier_you_may_have_new_messages">Bạn có thể có tin nhắn mới</string>
  <string name="MessageNotifier_open_signal_to_check_for_recent_notifications">Mở Molly để xem thông báo gần đây.</string>
  <string name="MessageNotifier_contact_message">%1$s%2$s</string>
  <string name="MessageNotifier_unknown_contact_message">Liên hệ</string>
  <string name="MessageNotifier_reacted_s_to_s">Đã bày tỏ cảm xúc %1$s cho \"%2$s\".</string>
  <string name="MessageNotifier_reacted_s_to_your_video">Đã bày tỏ cảm xúc %1$s cho video của bạn.</string>
  <string name="MessageNotifier_reacted_s_to_your_image">Đã bày tỏ cảm xúc %1$s cho hình ảnh của bạn.</string>
  <string name="MessageNotifier_reacted_s_to_your_file">Đã bày tỏ cảm xúc %1$s cho tệp tin của bạn.</string>
  <string name="MessageNotifier_reacted_s_to_your_audio">Đã bày tỏ cảm xúc %1$s cho tệp âm thanh của bạn.</string>
  <string name="MessageNotifier_reacted_s_to_your_view_once_media">Phản ứng %1$s về tập đa phương tiện xem-một-lần của bạn.</string>
  <string name="MessageNotifier_reacted_s_to_your_sticker">Đã bày tỏ cảm xúc %1$s cho nhãn dán của bạn.</string>
  <string name="MessageNotifier_this_message_was_deleted">Tin nhắn này đã bị xóa.</string>
  <string name="TurnOffContactJoinedNotificationsActivity__turn_off_contact_joined_signal">Tắt thông báo khi liên hệ bắt đầu sử dụng Signal? Bạn có thể bật lại ở Signal &gt; Cài đặt &gt; Thông báo.</string>
  <!--Notification Channels-->
  <string name="NotificationChannel_messages">Mặc định</string>
  <string name="NotificationChannel_calls">Cuộc gọi</string>
  <string name="NotificationChannel_failures">Thất bại</string>
  <string name="NotificationChannel_backups">Sao lưu</string>
  <string name="NotificationChannel_locked_status">Tình trạng khoá</string>
  <string name="NotificationChannel_app_updates">Cập nhật ứng dụng</string>
  <string name="NotificationChannel_other">Khác</string>
  <string name="NotificationChannel_group_messages">Tin nhắn</string>
  <string name="NotificationChannel_missing_display_name">Vô danh</string>
  <string name="NotificationChannel_voice_notes">Ghi chú Âm thanh</string>
  <!--ProfileEditNameFragment-->
  <!--QuickResponseService-->
  <string name="QuickResponseService_quick_response_unavailable_when_Signal_is_locked">Trả lời nhanh không khả dụng khi Molly bị khoá!</string>
  <string name="QuickResponseService_problem_sending_message">Có vấn đề khi gửi tin nhắn!</string>
  <!--SaveAttachmentTask-->
  <string name="SaveAttachmentTask_saved_to">Đã lưu vào %s</string>
  <string name="SaveAttachmentTask_saved">Đã lưu</string>
  <!--SearchToolbar-->
  <string name="SearchToolbar_search">Tìm kiếm</string>
  <string name="SearchToolbar_search_for_conversations_contacts_and_messages">Tìm kiếm cuộc trò chuyện, liên hệ và tin nhắn</string>
  <!--ShortcutLauncherActivity-->
  <string name="ShortcutLauncherActivity_invalid_shortcut">Shortcut không hợp lệ</string>
  <!--SingleRecipientNotificationBuilder-->
  <string name="SingleRecipientNotificationBuilder_signal">Molly</string>
  <string name="SingleRecipientNotificationBuilder_new_message">Tin nhắn mới</string>
  <!--ThumbnailView-->
  <string name="ThumbnailView_Play_video_description">Phát video</string>
  <string name="ThumbnailView_Has_a_caption_description">Có tiêu đề</string>
  <!--TransferControlView-->
  <plurals name="TransferControlView_n_items">
    <item quantity="other">%d mục</item>
  </plurals>
  <!--UnauthorizedReminder-->
  <string name="UnauthorizedReminder_device_no_longer_registered">Thiết bị không còn được đăng kí</string>
  <string name="UnauthorizedReminder_this_is_likely_because_you_registered_your_phone_number_with_Signal_on_a_different_device">Nguyên nhân có thể do bạn đăng kí số điện thoại Signal trên một thiết bị khác. Nhấn để tái đăng kí.</string>
  <!--WebRtcCallActivity-->
  <string name="WebRtcCallActivity_to_answer_the_call_from_s_give_signal_access_to_your_microphone">Để trả lời cuộc gọi từ %s, vui lòng cấp quyền truy cập Micro cho Molly.</string>
  <string name="WebRtcCallActivity_signal_requires_microphone_and_camera_permissions_in_order_to_make_or_receive_calls">Molly cần quyền truy cập Micro và Máy ảnh để nhận cuộc gọi và gọi, nhưng đã bị từ chối vĩnh viễn. Vui lòng mở cài đặt ứng dụng, chọn \"Quyền\" và bật \"Micro\" và \"Máy ảnh\"</string>
  <string name="WebRtcCallActivity__answered_on_a_linked_device">Đã trả lời trên một thiết bị liên kết.</string>
  <string name="WebRtcCallActivity__declined_on_a_linked_device">Đã từ chối trên một thiết bị liên kết.</string>
  <string name="WebRtcCallActivity__busy_on_a_linked_device">Đã để máy bận trên một thiết bị liên kết.</string>
  <string name="GroupCallSafetyNumberChangeNotification__someone_has_joined_this_call_with_a_safety_number_that_has_changed">Có người với số an toàn đã thay đổi vừa tham gia cuộc gọi này.</string>
  <!--WebRtcCallScreen-->
  <string name="WebRtcCallScreen_swipe_up_to_change_views">Quét lên để thay đổi giao diện</string>
  <!--WebRtcCallScreen V2-->
  <string name="WebRtcCallScreen__decline">Từ chối</string>
  <string name="WebRtcCallScreen__answer">Trả lời</string>
  <string name="WebRtcCallScreen__answer_without_video">Trả lời thoại</string>
  <!--WebRtcAudioOutputToggle-->
  <string name="WebRtcAudioOutputToggle__audio_output">Đầu ra âm thanh</string>
  <string name="WebRtcAudioOutputToggle__phone_earpiece">Tai nghe điện thoại</string>
  <string name="WebRtcAudioOutputToggle__speaker">Loa</string>
  <string name="WebRtcAudioOutputToggle__bluetooth">Bluetooth</string>
  <string name="WebRtcCallControls_answer_call_description">Trả lời cuộc gọi</string>
  <string name="WebRtcCallControls_reject_call_description">Từ chối cuộc gọi</string>
  <!--change_passphrase_activity-->
  <string name="change_passphrase_activity__old_passphrase">Mật khẩu cũ</string>
  <string name="change_passphrase_activity__new_passphrase">Mật khẩu mới</string>
  <string name="change_passphrase_activity__repeat_new_passphrase">Lặp lại mật khẩu mới</string>
  <!--contact_selection_activity-->
  <string name="contact_selection_activity__enter_name_or_number">Điền tên hoặc số</string>
  <string name="contact_selection_activity__invite_to_signal">Mời dùng Molly</string>
  <string name="contact_selection_activity__new_group">Tạo nhóm mới</string>
  <!--contact_filter_toolbar-->
  <string name="contact_filter_toolbar__clear_entered_text_description">Xóa văn bản đã nhập </string>
  <string name="contact_filter_toolbar__show_keyboard_description">Hiện bàn phím</string>
  <string name="contact_filter_toolbar__show_dial_pad_description">HIện bàn phím quay số</string>
  <!--contact_selection_group_activity-->
  <string name="contact_selection_group_activity__no_contacts">Không có liên hệ.</string>
  <string name="contact_selection_group_activity__finding_contacts">Đang tải danh bạ…</string>
  <!--single_contact_selection_activity-->
  <string name="SingleContactSelectionActivity_contact_photo">Ảnh liên hệ</string>
  <!--ContactSelectionListFragment-->
  <string name="ContactSelectionListFragment_signal_requires_the_contacts_permission_in_order_to_display_your_contacts">Molly cần quyền truy cập Danh bạ để hiển thị thông tin liên lạc nhưng đã bị từ chối vĩnh viễn. Vui lòng mở cài đặt ứng dụng, chọn \"Quyền\" và bật \"Danh bạ\".</string>
  <string name="ContactSelectionListFragment_error_retrieving_contacts_check_your_network_connection">Lỗi nhận liên hệ, vui lòng kiểm tra kết nối mạng</string>
  <string name="ContactSelectionListFragment_username_not_found">Không tìm thấy tên người dùng</string>
  <string name="ContactSelectionListFragment_s_is_not_a_signal_user">\"%1$s\" không phải người dùng Signal. Hãy kiểm tra tên người dùng và thử lại.</string>
  <string name="ContactSelectionListFragment_you_do_not_need_to_add_yourself_to_the_group">Bạn không cần tự thêm mình vào nhóm</string>
  <string name="ContactSelectionListFragment_maximum_group_size_reached">Đã đạt kích cỡ nhóm tối đa </string>
  <string name="ContactSelectionListFragment_signal_groups_can_have_a_maximum_of_d_members">Nhóm Signal có thể có tối đa %1$d thành viên.</string>
  <string name="ContactSelectionListFragment_recommended_member_limit_reached">Đã đạt giới hạn thành viên được giới thiệu</string>
  <string name="ContactSelectionListFragment_signal_groups_perform_best_with_d_members_or_fewer">Nhóm Signal hoạt động tốt nhất với %1$d thành viên hoặc ít hơn. Thêm nhiều thành viên hơn có thể trì hoãn việc gửi và nhận tin nhắn.</string>
  <plurals name="ContactSelectionListFragment_d_members">
    <item quantity="other">%1$d thành viên</item>
  </plurals>
  <!--contact_selection_list_fragment-->
  <string name="contact_selection_list_fragment__signal_needs_access_to_your_contacts_in_order_to_display_them">Molly cần quyền truy cập danh bạ để hiển thị chúng.</string>
  <string name="contact_selection_list_fragment__show_contacts">Hiển thị danh bạ</string>
  <!--contact_selection_list_item-->
  <plurals name="contact_selection_list_item__number_of_members">
    <item quantity="other">%1$d thành viên</item>
  </plurals>
  <!--conversation_activity-->
  <string name="conversation_activity__type_message_push">Tin nhắn Signal</string>
  <string name="conversation_activity__type_message_sms_insecure">SMS không bảo mật</string>
  <string name="conversation_activity__type_message_mms_insecure">MMS không bảo mật</string>
  <string name="conversation_activity__from_sim_name">Từ %1$s</string>
  <string name="conversation_activity__sim_n">SIM %1$d</string>
  <string name="conversation_activity__send">Gửi</string>
  <string name="conversation_activity__compose_description">Soạn tin nhắn</string>
  <string name="conversation_activity__emoji_toggle_description">Chuyển bàn phím biểu tượng cảm xúc</string>
  <string name="conversation_activity__attachment_thumbnail">Ảnh nhỏ tập tin đính kèm</string>
  <string name="conversation_activity__quick_attachment_drawer_toggle_camera_description">Mở ngăn kéo chụp ảnh nhanh</string>
  <string name="conversation_activity__quick_attachment_drawer_record_and_send_audio_description">Ghi âm và gửi tệp âm thanh</string>
  <string name="conversation_activity__quick_attachment_drawer_lock_record_description">Khoá ghi âm</string>
  <string name="conversation_activity__enable_signal_for_sms">Sử dụng Signal cho SMS</string>
  <string name="conversation_activity__message_could_not_be_sent">Không thể gửi tin nhắn. Vui lòng kiểm tra kết nối mạng và thừ lại.</string>
  <!--conversation_input_panel-->
  <string name="conversation_input_panel__slide_to_cancel">Kéo để huỷ</string>
  <string name="conversation_input_panel__cancel">Hủy bỏ</string>
  <!--conversation_item-->
  <string name="conversation_item__mms_image_description">Tin nhắn đa phương tiện</string>
  <string name="conversation_item__secure_message_description">Tin nhắn bảo mật</string>
  <!--conversation_item_sent-->
  <string name="conversation_item_sent__send_failed_indicator_description">Gửi thất bại</string>
  <string name="conversation_item_sent__pending_approval_description">Chờ Chấp Thuận</string>
  <string name="conversation_item_sent__delivered_description">Đã nhận</string>
  <string name="conversation_item_sent__message_read">Đã xem tin nhắn</string>
  <!--conversation_item_received-->
  <string name="conversation_item_received__contact_photo_description">Ảnh liên hệ</string>
  <!--ConversationUpdateItem-->
  <string name="ConversationUpdateItem_loading">Đang tải…</string>
  <string name="ConversationUpdateItem_learn_more">Tìm hiểu thêm</string>
  <string name="ConversationUpdateItem_join_call">Tham gia cuộc gọi</string>
  <string name="ConversationUpdateItem_return_to_call">Quay trở lại cuộc gọi</string>
  <string name="ConversationUpdateItem_call_is_full">Cuộc gọi đã đầy</string>
  <string name="ConversationUpdateItem_invite_friends">Mời bạn bè</string>
  <!--audio_view-->
  <string name="audio_view__play_pause_accessibility_description">Phát … Tạm dừng</string>
  <string name="audio_view__download_accessibility_description">Tải xuống</string>
  <!--QuoteView-->
  <string name="QuoteView_audio">Âm thanh</string>
  <string name="QuoteView_video">Video</string>
  <string name="QuoteView_photo">Ảnh</string>
  <string name="QuoteView_view_once_media">Đa phương tiện xem một lần</string>
  <string name="QuoteView_sticker">Nhãn dán</string>
  <string name="QuoteView_you">Bạn</string>
  <string name="QuoteView_original_missing">Không tìm thấy tin nhắn ban đầu</string>
  <!--conversation_fragment-->
  <string name="conversation_fragment__scroll_to_the_bottom_content_description">Kéo xuống dưới cùng</string>
  <!--safety_number_change_dialog-->
  <string name="safety_number_change_dialog__safety_number_changes">Các thay đổi về Mã số an toàn</string>
  <string name="safety_number_change_dialog__send_anyway">Vẫn gửi</string>
  <string name="safety_number_change_dialog__call_anyway">Vẫn gọi</string>
  <string name="safety_number_change_dialog__join_call">Tham gia cuộc gọi</string>
  <string name="safety_number_change_dialog__continue_call">Tiếp tục cuộc gọi</string>
  <string name="safety_number_change_dialog__leave_call">Rời cuộc gọi</string>
  <string name="safety_number_change_dialog__the_following_people_may_have_reinstalled_or_changed_devices">Những người này có thể đã cài lại ứng dụng hoặc thay đổi thiết bị. Vui lòng xác minh lại mã số an toàn để đảm bảo riêng tư.</string>
  <string name="safety_number_change_dialog__view">Xem</string>
  <string name="safety_number_change_dialog__previous_verified">Đã từng được xác minh</string>
  <!--country_selection_fragment-->
  <string name="country_selection_fragment__loading_countries">Đang tải các quốc gia…</string>
  <string name="country_selection_fragment__search">Tìm kiếm</string>
  <string name="country_selection_fragment__no_matching_countries">Không tìm thấy quốc gia</string>
  <!--device_add_fragment-->
  <string name="device_add_fragment__scan_the_qr_code_displayed_on_the_device_to_link">Quét mã QR hiển thị trên thiết bị để liên kết</string>
  <!--device_link_fragment-->
  <string name="device_link_fragment__link_device">Liên kết thiết bị</string>
  <!--device_list_fragment-->
  <string name="device_list_fragment__no_devices_linked">Không có thiết bị đã liên kết</string>
  <string name="device_list_fragment__link_new_device">Liên kết thiết bị mới</string>
  <!--expiration-->
  <string name="expiration_off">Tắt</string>
  <plurals name="expiration_seconds">
    <item quantity="other">%d giây</item>
  </plurals>
  <string name="expiration_seconds_abbreviated">%dg</string>
  <plurals name="expiration_minutes">
    <item quantity="other">%d phút</item>
  </plurals>
  <string name="expiration_minutes_abbreviated">%dp</string>
  <plurals name="expiration_hours">
    <item quantity="other">%d giờ</item>
  </plurals>
  <string name="expiration_hours_abbreviated">%dh</string>
  <plurals name="expiration_days">
    <item quantity="other">%d ngày</item>
  </plurals>
  <string name="expiration_days_abbreviated">%dng</string>
  <plurals name="expiration_weeks">
    <item quantity="other">%d tuần</item>
  </plurals>
  <string name="expiration_weeks_abbreviated">%dt</string>
  <string name="expiration_combined">%1$s%2$s</string>
  <!--unverified safety numbers-->
  <string name="IdentityUtil_unverified_banner_one">Mã số an toàn với %s đã thay đổi và không còn hợp lệ</string>
  <string name="IdentityUtil_unverified_banner_two">Mã số an toàn với %1$s và %2$s không còn hợp lệ</string>
  <string name="IdentityUtil_unverified_banner_many">Mã số an toàn  với %1$s, %2$s và %3$s không còn hợp lệ</string>
  <string name="IdentityUtil_unverified_dialog_one">Mã số an toàn với %1$s đã thay đổi và không còn hợp lệ. Điều này có thể là do ai đó đang tìm cách nghe lén cuộc trò chuyện, hoặc %1$s chỉ vừa cài lại Signal.</string>
  <string name="IdentityUtil_unverified_dialog_two">Mã số an toàn với %1$s và %2$s không còn hợp lệ. Điều này có thể do ai đó đang tìm cách nghe lén cuộc trò chuyện, hoặc các đối tác chỉ vừa cài lại Signal.</string>
  <string name="IdentityUtil_unverified_dialog_many">Mã số an toàn với %1$s, %2$s và %3$s không còn hợp lệ. Điều này có thể do ai đó đang tìm cách nghe lén cuộc trò chuyện, hoặc các đối tác chỉ vừa cài lại Signal.</string>
  <string name="IdentityUtil_untrusted_dialog_one">Mã số an toàn của bạn với %s vừa thay đổi.</string>
  <string name="IdentityUtil_untrusted_dialog_two">Mã số an toàn của bạn với %1$s và %2$s vừa thay đổi.</string>
  <string name="IdentityUtil_untrusted_dialog_many">Mã số an toàn  với %1$s, %2$s và %3$s vừa thay đổi.</string>
  <plurals name="identity_others">
    <item quantity="other">%d khác</item>
  </plurals>
  <!--giphy_activity-->
  <string name="giphy_activity_toolbar__search_gifs_and_stickers">Tìm kiếm GIF và nhãn dán</string>
  <!--giphy_fragment-->
  <string name="giphy_fragment__nothing_found">Không tìm thấy</string>
  <!--log_submit_activity-->
  <string name="log_submit_activity__this_log_will_be_posted_online">Nhật kí này sẽ được đăng trực tuyến công khai cho những người đóng góp theo dõi, bạn có thể kiểm tra và sửa đổi nó trước khi gửi đi.</string>
  <!--database_migration_activity-->
  <string name="database_migration_activity__would_you_like_to_import_your_existing_text_messages">Bạn có muốn nhập các tin nhắn đã có vào cơ sở dữ liệu mã hoá của Signal?</string>
  <string name="database_migration_activity__the_default_system_database_will_not_be_modified">Cơ sở dữ liệu mặc định của hệ thống sẽ không bị sửa hay thay đổi gì cả.</string>
  <string name="database_migration_activity__skip">Bỏ qua</string>
  <string name="database_migration_activity__import">Nhập</string>
  <string name="database_migration_activity__this_could_take_a_moment_please_be_patient">Việc này có thể mất chút thời gian. Vui lòng kiên nhẫn, chúng tôi sẽ thông báo cho bạn khi quá trình nhập hoàn tất.</string>
  <string name="database_migration_activity__importing">ĐANG NHẬP</string>
  <!--load_more_header-->
  <string name="load_more_header__see_full_conversation">Xem toàn bộ cuộc trò chuyện</string>
  <string name="load_more_header__loading">Đang tải…</string>
  <!--media_overview_activity-->
  <string name="media_overview_activity__no_media">Không có đa phương tiện</string>
  <!--message_recipients_list_item-->
  <string name="message_recipients_list_item__view">XEM</string>
  <string name="message_recipients_list_item__resend">GỬI LẠI</string>
  <!--GroupUtil-->
  <plurals name="GroupUtil_joined_the_group">
    <item quantity="other">%1$s đã tham gia nhóm.</item>
  </plurals>
  <string name="GroupUtil_group_name_is_now">Tên nhóm hiện giờ là \'%1$s\'.</string>
  <!--prompt_passphrase_activity-->
  <string name="prompt_passphrase_activity__unlock">Mở khóa</string>
  <!--prompt_mms_activity-->
  <string name="prompt_mms_activity__signal_requires_mms_settings_to_deliver_media_and_group_messages">Signal cần cài đặt MMS để chuyển dữ liệu truyền thông và các tin nhắn nhóm thông qua nhà mạng không dây. Thiết bị của bạn không cung cấp đầy đủ các thông tin này, đôi khi là do thiết bị đã bị khóa và các thiết đặt giới hạn khác.</string>
  <string name="prompt_mms_activity__to_send_media_and_group_messages_tap_ok">Để gửi tin nhắn đa phương tiện hoặc tin nhắn nhóm, bấm \'OK\' và hoàn tất các thiết đặt cần thiết. Thiết đặt MMS cho nhà mạng di động có thể tìm thấy bằng cách tìm \'Điểm truy cập di động\'. Bạn chỉ cần làm bước này một lần.</string>
  <!--profile_create_activity-->
  <string name="CreateProfileActivity_first_name_required">Tên (bắt buộc)</string>
  <string name="CreateProfileActivity_last_name_optional">Họ (bắt buộc)</string>
  <string name="CreateProfileActivity_next">Tiếp</string>
  <string name="CreateProfileActivity__username">Tên người dùng</string>
  <string name="CreateProfileActivity__create_a_username">Tạo tên người dùng</string>
  <string name="CreateProfileActivity_custom_mms_group_names_and_photos_will_only_be_visible_to_you">Tên nhóm MMS và ảnh tuỳ chọn sẽ chỉ có bạn xem được.</string>
  <!--EditAboutFragment-->
  <string name="EditAboutFragment_about">Thông tin</string>
  <string name="EditAboutFragment_write_a_few_words_about_yourself">Viết một vài từ về bản thân mình…</string>
  <string name="EditAboutFragment_be_kind">Mở lòng tốt</string>
  <string name="EditAboutFragment_coffee_lover">Nghiện cà phê</string>
  <string name="EditAboutFragment_free_to_chat">Rảnh để trò chuyện</string>
  <string name="EditAboutFragment_taking_a_break">Đang nghỉ ngơi</string>
  <string name="EditAboutFragment_working_on_something_new">Đang làm một dự án mới</string>
  <!--EditProfileFragment-->
  <string name="EditProfileFragment__edit_group_name_and_photo">Sửa tên và ảnh nhóm</string>
  <string name="EditProfileFragment__group_name">Tên nhóm</string>
  <!--EditProfileNameFragment-->
  <string name="EditProfileNameFragment_your_name">Tên của bạn</string>
  <string name="EditProfileNameFragment_last_name_optional">Họ (bắt buộc)</string>
  <string name="EditProfileNameFragment_save">Lưu</string>
  <!--recipient_preferences_activity-->
  <string name="recipient_preference_activity__shared_media">Tệp đa phương tiện đã chia sẻ</string>
<<<<<<< HEAD
  <!--- redphone_call_controls-->
  <string name="redphone_call_card__signal_call">Cuộc gọi Signal</string>
  <!--registration_activity-->
  <string name="registration_activity__phone_number">SỐ ĐIỆN THOẠI</string>
  <string name="registration_activity__registration_will_transmit_some_contact_information_to_the_server_temporariliy">Molly giúp bạn giao tiếp dễ dàng hơn bằng cách sử dụng số điện thoại và danh bạ của bạn. Bạn bè và liên hệ đã liên lạc với bạn qua điện thoại sẽ dễ dàng sử dụng Molly.\n\nViệc đăng kí sẽ gửi một số dữ liệu đến máy chủ. Dữ liệu này không được lưu.</string>
  <string name="registration_activity__verify_your_number">Xác Minh Số Điện Thoại Của Bạn</string>
  <string name="registration_activity__please_enter_your_mobile_number_to_receive_a_verification_code_carrier_rates_may_apply">Vui lòng điền số điện thoại của bạn để nhận mã xác minh. Có thể tính cước phí.</string>
=======
>>>>>>> 5852a508
  <!--recipients_panel-->
  <string name="recipients_panel__to"><small>Điền vào tên hoặc số</small></string>
  <!--verify_display_fragment-->
  <string name="verify_display_fragment__if_you_wish_to_verify_the_security_of_your_end_to_end_encryption_with_s"><![CDATA[Nếu bạn muốn xác minh độ bảo mật của mã hoá với %s, so sánh dãy số trên với dãy số trên thiết bị của họ. Hoặc bạn có thể quét mã QR trên thiết bị của họ, hoặc yêu cầu họ quét mã của bạn. <a href="https://signal.org/redirect/safety-numbers">Tìm hiểu thêm.</a>]]></string>
  <string name="verify_display_fragment__tap_to_scan">Nhấn để quét</string>
  <string name="verify_display_fragment__loading">Đang tải…</string>
  <string name="verify_display_fragment__verified">Đã xác minh</string>
  <!--verify_identity-->
  <string name="verify_identity__share_safety_number">Chia sẻ mã số an toàn</string>
  <!--webrtc_answer_decline_button-->
  <string name="webrtc_answer_decline_button__swipe_up_to_answer">Vuốt lên để trả lời</string>
  <string name="webrtc_answer_decline_button__swipe_down_to_reject">Vuốt xuống để từ chối</string>
  <!--message_details_header-->
  <string name="message_details_header__issues_need_your_attention">Một số vấn đề cần bạn chú ý.</string>
  <string name="message_details_header__sent">Đã gửi</string>
  <string name="message_details_header__received">Đã nhận</string>
  <string name="message_details_header__disappears">Tự hủy</string>
  <string name="message_details_header__via">Qua</string>
  <!--message_details_recipient_header-->
  <string name="message_details_recipient_header__pending_send">Đang chờ</string>
  <string name="message_details_recipient_header__sent_to">Gửi từ</string>
  <string name="message_details_recipient_header__sent_from">Gửi tới</string>
  <string name="message_details_recipient_header__delivered_to">Đã chuyển tới</string>
  <string name="message_details_recipient_header__read_by">Đã đọc bởi</string>
  <string name="message_details_recipient_header__not_sent">Chưa gửi</string>
  <!--message_Details_recipient-->
  <string name="message_details_recipient__failed_to_send">Không thể gửi</string>
  <string name="message_details_recipient__new_safety_number">Mã số an toàn mới</string>
  <!--AndroidManifest.xml-->
  <string name="AndroidManifest__create_passphrase">Tạo mật khẩu</string>
  <string name="AndroidManifest__select_contacts">Chọn liên hệ</string>
  <string name="AndroidManifest__change_passphrase">Đổi mật khẩu</string>
  <string name="AndroidManifest__verify_safety_number">Xác minh mã số an toàn</string>
  <string name="AndroidManifest__log_submit">Gửi nhật kí dò lỗi</string>
  <string name="AndroidManifest__media_preview">Xem trước tệp đa phương tiện</string>
  <string name="AndroidManifest__message_details">Chi tiết tin nhắn</string>
  <string name="AndroidManifest__linked_devices">Các thiết bị đã liên kết</string>
  <string name="AndroidManifest__invite_friends">Mời bạn bè</string>
  <string name="AndroidManifest_archived_conversations">Các cuộc trò chuyện đã lưu trữ</string>
  <string name="AndroidManifest_remove_photo">Gỡ ảnh</string>
  <!--Message Requests Megaphone-->
  <string name="MessageRequestsMegaphone__message_requests">Yêu cầu nhắn tin</string>
  <string name="MessageRequestsMegaphone__users_can_now_choose_to_accept">Người dùng có thể lựa chọn chấp nhận cuộc trò chuyện hay không. Tên hồ sơ cho họ biết ai đang nhắn tin cho họ.</string>
  <string name="MessageRequestsMegaphone__add_profile_name">Thêm tên hồ sơ</string>
  <!--HelpFragment-->
  <string name="HelpFragment__have_you_read_our_faq_yet">Bạn đã đọc Các câu hỏi thường gặp chưa?</string>
  <string name="HelpFragment__next">Tiếp</string>
  <string name="HelpFragment__contact_us">Liên hệ với chúng tôi</string>
  <string name="HelpFragment__tell_us_whats_going_on">Kể với chúng tôi chuyện gì đang xảy ra</string>
  <string name="HelpFragment__include_debug_log">Thêm nhật kí lỗi.</string>
  <string name="HelpFragment__whats_this">Đây là gì?</string>
  <string name="HelpFragment__how_do_you_feel">Bạn cảm thấy thế nào? (không bắt buộc)</string>
  <string name="HelpFragment__support_info">Thông tin hỗ trợ</string>
  <string name="HelpFragment__signal_android_support_request">Yêu cầu hỗ trợ về Signal Android</string>
  <string name="HelpFragment__debug_log">Nhật kí lỗi:</string>
  <string name="HelpFragment__could_not_upload_logs">Không thể tải lên nhật kí lỗi</string>
  <string name="HelpFragment__please_be_as_descriptive_as_possible">Vui lòng miêu tả càng chi tiết càng tốt để giúp chúng tôi hiểu về vấn đề.</string>
  <!--ReactWithAnyEmojiBottomSheetDialogFragment-->
  <string name="ReactWithAnyEmojiBottomSheetDialogFragment__this_message">Tin nhắn này</string>
  <string name="ReactWithAnyEmojiBottomSheetDialogFragment__recently_used">Sử dụng gần đây</string>
  <string name="ReactWithAnyEmojiBottomSheetDialogFragment__smileys_and_people">Mặt cười và Con người</string>
  <string name="ReactWithAnyEmojiBottomSheetDialogFragment__nature">Thiên nhiên</string>
  <string name="ReactWithAnyEmojiBottomSheetDialogFragment__food">Thức ăn</string>
  <string name="ReactWithAnyEmojiBottomSheetDialogFragment__activities">Hoạt động</string>
  <string name="ReactWithAnyEmojiBottomSheetDialogFragment__places">Địa điểm</string>
  <string name="ReactWithAnyEmojiBottomSheetDialogFragment__objects">Đồ vật</string>
  <string name="ReactWithAnyEmojiBottomSheetDialogFragment__symbols">Kí hiệu</string>
  <string name="ReactWithAnyEmojiBottomSheetDialogFragment__flags">Cờ</string>
  <string name="ReactWithAnyEmojiBottomSheetDialogFragment__emoticons">Emoticons</string>
  <!--arrays.xml-->
  <string name="arrays__use_default">Dùng mặc định</string>
  <string name="arrays__use_custom">Dùng tùy chỉnh</string>
  <string name="arrays__mute_for_one_hour">Tạm im 1 giờ</string>
  <string name="arrays__mute_for_two_hours">Tạm im 2 giờ</string>
  <string name="arrays__mute_for_one_day">Tạm im 1 ngày</string>
  <string name="arrays__mute_for_seven_days">Tạm im 7 ngày</string>
  <string name="arrays__mute_for_one_year">Tạm im 1 năm</string>
  <string name="arrays__settings_default">Mặc định theo hệ thống</string>
  <string name="arrays__enabled">Bật</string>
  <string name="arrays__disabled">Tắt</string>
  <string name="arrays__name_and_message">Tên và tin nhắn</string>
  <string name="arrays__name_only">Chỉ tên</string>
  <string name="arrays__no_name_or_message">Không tên hay tin nhắn</string>
  <string name="arrays__images">Hình ảnh</string>
  <string name="arrays__audio">Âm thanh</string>
  <string name="arrays__video">Video</string>
  <string name="arrays__documents">Tài liệu</string>
  <string name="arrays__small">Nhỏ</string>
  <string name="arrays__normal">Vừa</string>
  <string name="arrays__large">Lớn</string>
  <string name="arrays__extra_large">Rất lớn</string>
  <string name="arrays__default">Mặc định</string>
  <string name="arrays__high">Cao</string>
  <string name="arrays__max">Cao nhất</string>
  <!--plurals.xml-->
  <plurals name="hours_ago">
    <item quantity="other">%dg</item>
  </plurals>
  <!--preferences.xml-->
  <string name="preferences__sms_mms">SMS và MMS</string>
  <string name="preferences__pref_all_sms_title">Nhận tất cả SMS</string>
  <string name="preferences__pref_all_mms_title">Nhận tất cả MMS</string>
  <string name="preferences__use_signal_for_viewing_and_storing_all_incoming_text_messages">Dùng Signal cho tất cả tin nhắn đến</string>
  <string name="preferences__use_signal_for_viewing_and_storing_all_incoming_multimedia_messages">Dùng Signal cho tất cả tin nhắn đến đa phương tiện</string>
  <string name="preferences__pref_enter_sends_title">Phím Enter gửi đi</string>
  <string name="preferences__pressing_the_enter_key_will_send_text_messages">Nhấn phím Enter sẽ gửi tin nhắn đi</string>
  <string name="preferences__pref_use_address_book_photos">Sử dụng hình ảnh trong danh bạ</string>
  <string name="preferences__display_contact_photos_from_your_address_book_if_available">Hiển thị hình ảnh của liên lạc từ danh bạ nếu có</string>
  <string name="preferences__generate_link_previews">Tạo xem trước liên kết</string>
  <string name="preferences__retrieve_link_previews_from_websites_for_messages">Thêm xem trước liên kết trang web vào trong tin nhắn bạn gửi.</string>
  <string name="preferences__choose_identity">Chọn danh tính</string>
  <string name="preferences__choose_your_contact_entry_from_the_contacts_list">Chọn khoản mục liên lạc của bạn trong danh sách liên lạc.</string>
  <string name="preferences__change_passphrase">Đổi mật khẩu</string>
  <string name="preferences__change_your_passphrase">Đổi mật khẩu</string>
  <string name="preferences__enable_passphrase">Bật khoá màn hình bằng mật khẩu</string>
  <string name="preferences__lock_signal_and_message_notifications_with_a_passphrase">Khoá màn hình và thông báo bằng mật khẩu</string>
  <string name="preferences__screen_security">An ninh màn hình</string>
  <string name="preferences__disable_screen_security_to_allow_screen_shots">Chặn chụp màn hình trong danh sách ứng dụng và bên trong ứng dụng</string>
  <string name="preferences__auto_lock_signal_after_a_specified_time_interval_of_inactivity">Tự động khoá Signal sau một khoảng thời gian không hoạt động định trước</string>
  <string name="preferences__inactivity_timeout_passphrase">Mật khẩu khoá ứng dụng khi không hoạt động</string>
  <string name="preferences__inactivity_timeout_interval">Khoảng thời gian khoá ứng dụng khi không hoạt động</string>
  <string name="preferences__notifications">Thông báo</string>
  <string name="preferences__led_color">Màu LED</string>
  <string name="preferences__led_color_unknown">Không rõ</string>
  <string name="preferences__pref_led_blink_title">Tần suất nháy LED</string>
  <string name="preferences__sound">Âm thanh</string>
  <string name="preferences__silent">Im lặng</string>
  <string name="preferences__repeat_alerts">Lặp lại cảnh báo</string>
  <string name="preferences__never">Không bao giờ</string>
  <string name="preferences__one_time">Một lần</string>
  <string name="preferences__two_times">Hai lần</string>
  <string name="preferences__three_times">Ba lần</string>
  <string name="preferences__five_times">Năm lần</string>
  <string name="preferences__ten_times">Mười lần</string>
  <string name="preferences__vibrate">Rung</string>
  <string name="preferences__green">Xanh lục</string>
  <string name="preferences__red">Đỏ</string>
  <string name="preferences__blue">Xanh lam</string>
  <string name="preferences__orange">Cam</string>
  <string name="preferences__cyan">Xanh lơ</string>
  <string name="preferences__magenta">Hồng đậm</string>
  <string name="preferences__white">Trắng</string>
  <string name="preferences__none">Không</string>
  <string name="preferences__fast">Nhanh</string>
  <string name="preferences__normal">Bình thường</string>
  <string name="preferences__slow">Chậm</string>
  <string name="preferences__help">Hỗ trợ</string>
  <string name="preferences__advanced">Nâng cao</string>
  <string name="preferences__donate_to_signal">Ủng hộ Signal</string>
  <string name="preferences__privacy">Riêng tư</string>
  <string name="preferences__mms_user_agent">MMS User Agent</string>
  <string name="preferences__advanced_mms_access_point_names">Thiết đặt MMS bằng tay</string>
  <string name="preferences__mmsc_url">Đường dẫn MMSC</string>
  <string name="preferences__mms_proxy_host">Máy chủ Proxy MMS</string>
  <string name="preferences__mms_proxy_port">Cổng Proxy MMS</string>
  <string name="preferences__mmsc_username">Tên người dùng MMSC</string>
  <string name="preferences__mmsc_password">Mật khẩu MMSC</string>
  <string name="preferences__sms_delivery_reports">Báo cáo đã gửi SMS</string>
  <string name="preferences__request_a_delivery_report_for_each_sms_message_you_send">Yêu cầu báo cáo đã gửi cho từng tin nhắn SMS gửi đi</string>
  <string name="preferences__data_and_storage">Dữ liệu và lưu trữ</string>
  <string name="preferences__storage">Lưu trữ</string>
  <string name="preferences__conversation_length_limit">Giới hạn độ dài cuộc trò chuyện</string>
  <string name="preferences__keep_messages">Giữ tin nhắn</string>
  <string name="preferences__clear_message_history">Xóa lịch sử tin nhắn</string>
  <string name="preferences__linked_devices">Các thiết bị được liên kết</string>
  <string name="preferences__light_theme">Sáng</string>
  <string name="preferences__dark_theme">Tối</string>
  <string name="preferences__appearance">Diện mạo</string>
  <string name="preferences__theme">Chủ đề</string>
  <string name="preferences__disable_pin">Tắt PIN</string>
  <string name="preferences__enable_pin">Bật PIN</string>
  <string name="preferences__if_you_disable_the_pin_you_will_lose_all_data">Nếu bạn tắt PIN, bạn sẽ mất toàn bộ dữ liệu khi bạn đăng kí lại với Signal trừ khi bạn sao lưu và khôi phục dữ liệu thủ công. Bạn không thể bật Khóa đăng kí khi PIN đang tắt.</string>
  <string name="preferences__pins_keep_information_stored_with_signal_encrypted_so_only_you_can_access_it">Mã PIN mã hoá các thông tin được lưu trữ với Signal để chỉ mình bạn có thể truy cập được. Thông tin người dùng, cài đặt, và các liên hệ sẽ được khôi phục khi bạn cài lại Signal. Bạn không cần điền PIN mỗi lần mở ứng dụng.</string>
  <string name="preferences__system_default">Theo hệ điều hành</string>
  <string name="preferences__language">Ngôn ngữ</string>
  <string name="preferences__signal_messages_and_calls">Tin nhắn và cuộc gọi Signal</string>
  <string name="preferences__advanced_pin_settings">Cài đặt PIN nâng cao</string>
  <string name="preferences__free_private_messages_and_calls">Các tin nhắn và cuộc gọi riêng tư miễn phí đến người dùng Signal</string>
  <string name="preferences__submit_debug_log">Gửi nhật kí dò lỗi</string>
  <string name="preferences__delete_account">Xoá tài khoản</string>
  <string name="preferences__support_wifi_calling">Chế độ tương thích với \"Gọi qua WiFi\"</string>
  <string name="preferences__enable_if_your_device_supports_sms_mms_delivery_over_wifi">Bật nếu thiết bị bạn gửi SMS/MMS qua WiFi (chỉ bật khi \'Gọi qua WiFi\' được bật trong thiết bị) </string>
  <string name="preferences__incognito_keyboard">Bàn phím ẩn danh</string>
  <string name="preferences__read_receipts">Thông báo đã xem</string>
  <string name="preferences__if_read_receipts_are_disabled_you_wont_be_able_to_see_read_receipts">Nếu thông báo đã xem bị tắt, bạn sẽ không thể biết người kia đã xem tin nhắn hay chưa.</string>
  <string name="preferences__typing_indicators">Thông báo đang nhập</string>
  <string name="preferences__if_typing_indicators_are_disabled_you_wont_be_able_to_see_typing_indicators">Nếu thông báo đang nhập bị tắt, bạn sẽ không thể biết người kia có đang nhập tin nhắn hay không.</string>
  <string name="preferences_app_protection__blocked_users">Người dùng đã chặn</string>
  <string name="preferences_chats__when_using_mobile_data">Khi dùng dữ liệu di động</string>
  <string name="preferences_chats__when_using_wifi">Khi dùng Wi-Fi</string>
  <string name="preferences_chats__when_roaming">Khi chuyển vùng quốc tế</string>
  <string name="preferences_chats__media_auto_download">Tự động tải đa phương tiện</string>
  <string name="preferences_chats__message_history">Lịch sử tin nhắn</string>
  <string name="preferences_storage__storage_usage">Quản lí bộ nhớ</string>
  <string name="preferences_storage__photos">Ảnh</string>
  <string name="preferences_storage__videos">Video</string>
  <string name="preferences_storage__files">Tệp</string>
  <string name="preferences_storage__audio">Âm thanh</string>
  <string name="preferences_storage__review_storage">Kiểm tra bộ nhớ</string>
  <string name="preferences_storage__delete_older_messages">Xóa tin nhắn cũ?</string>
  <string name="preferences_storage__clear_message_history">Xóa lịch sử tin nhắn?</string>
  <string name="preferences_storage__this_will_permanently_delete_all_message_history_and_media">Thao tác này sẽ xóa tất cả lịch sử tin nhắn và đa phương tiện quá %1$s trước khỏi máy bạn.</string>
  <string name="preferences_storage__this_will_permanently_trim_all_conversations_to_the_d_most_recent_messages">Thao tác này sẽ xóa lịch sử cuộc trò chuyện đến %1$s tin nhắn gần đây nhất.</string>
  <string name="preferences_storage__this_will_delete_all_message_history_and_media_from_your_device">Thao tác này sẽ xóa vĩnh viễn tất cả lịch sử tin nhắn và đa phương tiện khỏi máy bạn.</string>
  <string name="preferences_storage__are_you_sure_you_want_to_delete_all_message_history">Bạn có muốn xóa tất cả lịch sử tin nhắn?</string>
  <string name="preferences_storage__all_message_history_will_be_permanently_removed_this_action_cannot_be_undone">Tất cả lịch sử tin nhắn đã được xóa vĩnh viễn. Thao tác này không thể được hoàn tác.</string>
  <string name="preferences_storage__delete_all_now">Xóa tất cả</string>
  <string name="preferences_storage__forever">Vĩnh viễn</string>
  <string name="preferences_storage__one_year">1 năm</string>
  <string name="preferences_storage__six_months">6 tháng</string>
  <string name="preferences_storage__thirty_days">30 ngày</string>
  <string name="preferences_storage__none">Không</string>
  <string name="preferences_storage__s_messages">%1$s tin nhắn</string>
  <string name="preferences_storage__custom">Tùy chỉnh</string>
  <string name="preferences_advanced__use_system_emoji">Sử dụng biểu tượng cảm xúc hệ thống</string>
  <string name="preferences_advanced__disable_signal_built_in_emoji_support">Tắt hỗ trợ biểu tượng cảm xúc của Signal</string>
  <string name="preferences_advanced__relay_all_calls_through_the_signal_server_to_avoid_revealing_your_ip_address">Chuyển tiếp tất cả cuộc gọi qua máy chủ Signal để tránh lộ địa chỉ IP với đối tác. Bật tính năng này sẽ giảm chất lượng cuộc gọi.</string>
  <string name="preferences_advanced__always_relay_calls">Luôn chuyển tiếp cuộc gọi</string>
  <string name="preferences_app_protection__who_can">Ai có thể…</string>
  <string name="preferences_app_protection__app_access">Truy cập ứng dụng</string>
  <string name="preferences_app_protection__communication">Giao tiếp</string>
  <string name="preferences_chats__chats">Trò chuyện</string>
  <string name="preferences_data_and_storage__manage_storage">Quản lí bộ nhớ</string>
  <string name="preferences_data_and_storage__calls">Cuộc gọi</string>
  <string name="preferences_data_and_storage__use_less_data_for_calls">Sử dụng ít lưu lượng data hơn khi gọi</string>
  <string name="preferences_data_and_storage__never">Không bao giờ</string>
  <string name="preferences_data_and_storage__wifi_and_cellular">Wifi và Mạng di động</string>
  <string name="preferences_data_and_storage__cellular_only">Chỉ dùng mạng di động</string>
  <string name="preference_data_and_storage__using_less_data_may_improve_calls_on_bad_networks">Sử dụng ít lưu lượng data có thể cải thiện chất lượng cuộc gọi trong môi trường mạng kém</string>
  <string name="preferences_notifications__messages">Tin nhắn</string>
  <string name="preferences_notifications__events">Sự kiện</string>
  <string name="preferences_notifications__in_chat_sounds">Âm thanh khi đang trò chuyện</string>
  <string name="preferences_notifications__show">Hiện</string>
  <string name="preferences_notifications__calls">Cuộc gọi</string>
  <string name="preferences_notifications__ringtone">Nhạc chuông</string>
  <string name="preferences_chats__show_invitation_prompts">Hiển thị lời mời</string>
  <string name="preferences_chats__display_invitation_prompts_for_contacts_without_signal">Hiển thị lời mời cho liên hệ không dùng Molly</string>
  <string name="preferences_chats__message_text_size">Cỡ chữ tin nhắn</string>
  <string name="preferences_events__contact_joined_signal">Liên hệ bắt đầu dùng Signal</string>
  <string name="preferences_notifications__priority">Mức ưu tiên</string>
  <string name="preferences_communication__category_sealed_sender">Lá thư không chủ</string>
  <string name="preferences_communication__sealed_sender_display_indicators">Hiện biểu tượng</string>
  <string name="preferences_communication__sealed_sender_display_indicators_description">Hiện một biểu tượng khi bạn xem \"Chi tiết tin nhắn\" trên các tin nhắn được gửi bằng Lá thư không chủ.</string>
  <string name="preferences_communication__sealed_sender_allow_from_anyone">Cho phép từ bất cứ ai</string>
  <string name="preferences_communication__sealed_sender_allow_from_anyone_description">Bật \'Lá thư không chủ\' cho tin nhắn từ người gửi không có trong danh bạ và người bạn chưa chia sẻ hồ sơ.</string>
  <string name="preferences_communication__sealed_sender_learn_more">Tìm hiểu thêm</string>
  <string name="preferences_setup_a_username">Đặt tên người dùng</string>
  <string name="configurable_single_select__customize_option">Sửa cài đặt</string>
  <!--Internal only preferences-->
  <!--****************************************-->
  <!--menus-->
  <!--****************************************-->
  <!--contact_selection_list-->
  <string name="contact_selection_list__unknown_contact">Tin nhắn mới cho…</string>
  <string name="contact_selection_list__unknown_contact_block">Chặn người dùng</string>
  <string name="contact_selection_list__unknown_contact_add_to_group">Thêm vào nhóm</string>
  <!--conversation_callable_insecure-->
  <string name="conversation_callable_insecure__menu_call">Gọi</string>
  <!--conversation_callable_secure-->
  <string name="conversation_callable_secure__menu_call">Cuộc gọi Signal</string>
  <string name="conversation_callable_secure__menu_video">Cuộc gọi video Signal</string>
  <!--conversation_context-->
  <string name="conversation_context__menu_message_details">Chi tiết tin nhắn</string>
  <string name="conversation_context__menu_copy_text">Sao chép văn bản</string>
  <string name="conversation_context__menu_delete_message">Xóa tin nhắn</string>
  <string name="conversation_context__menu_forward_message">Chuyển tiếp tin nhắn</string>
  <string name="conversation_context__menu_resend_message">Gửi lại tin nhắn</string>
  <string name="conversation_context__menu_reply_to_message">Trả lời tin nhắn</string>
  <!--conversation_context_reacction-->
  <string name="conversation_context__reaction_multi_select">Chọn nhiều</string>
  <!--conversation_context_image-->
  <string name="conversation_context_image__save_attachment">Lưu tệp đính kèm</string>
  <!--conversation_expiring_off-->
  <string name="conversation_expiring_off__disappearing_messages">Tin nhắn tự hủy</string>
  <!--conversation_expiring_on-->
  <!--conversation_insecure-->
  <string name="conversation_insecure__invite">Mời</string>
  <!--conversation_list_batch-->
  <string name="conversation_list_batch__menu_delete_selected">Xóa mục đã chọn</string>
  <string name="conversation_list_batch__menu_pin_selected">Ghim mục đã chọn</string>
  <string name="conversation_list_batch__menu_unpin_selected">Bỏ ghim mục đã chọn</string>
  <string name="conversation_list_batch__menu_select_all">Chọn tất cả</string>
  <string name="conversation_list_batch_archive__menu_archive_selected">Lưu trữ mục đã chọn</string>
  <string name="conversation_list_batch_unarchive__menu_unarchive_selected">Bỏ lưu trữ mục đã chọn</string>
  <string name="conversation_list_batch__menu_mark_as_read">Đánh dấu đã đọc</string>
  <string name="conversation_list_batch__menu_mark_as_unread">Đánh dấu chưa đọc</string>
  <!--conversation_list-->
  <string name="conversation_list_settings_shortcut">Phím tắt cài đặt</string>
  <string name="conversation_list_search_description">Tìm kiếm</string>
  <string name="conversation_list__pinned">Đã ghim</string>
  <string name="conversation_list__chats">Trò chuyện</string>
  <string name="conversation_list__you_can_only_pin_up_to_d_chats">Bạn chỉ có thể ghim tối đa %1$d cuộc trò chuyện</string>
  <!--conversation_list_item_view-->
  <string name="conversation_list_item_view__contact_photo_image">Ảnh Chân Dung Liên Hệ</string>
  <string name="conversation_list_item_view__archived">Đã lưu trữ</string>
  <!--conversation_list_fragment-->
  <string name="conversation_list_fragment__fab_content_description">Cuộc trò chuyện mới</string>
  <string name="conversation_list_fragment__open_camera_description">Mở Camera</string>
  <string name="conversation_list_fragment__no_chats_yet_get_started_by_messaging_a_friend">Chưa có tin nhắn.\nBắt đầu bằng việc nhắn tin cho một người bạn.</string>
  <!--conversation_secure_verified-->
  <string name="conversation_secure_verified__menu_reset_secure_session">Tái thiết lập phiên bảo mật</string>
  <!--conversation_muted-->
  <string name="conversation_muted__unmute">Tắt tạm im</string>
  <!--conversation_unmuted-->
  <string name="conversation_unmuted__mute_notifications">Tạm im thông báo</string>
  <!--conversation-->
  <string name="conversation__menu_group_settings">Cài đặt nhóm</string>
  <string name="conversation__menu_leave_group">Rời nhóm</string>
  <string name="conversation__menu_view_all_media">Tất cả tệp đa phương tiện</string>
  <string name="conversation__menu_conversation_settings">Cài đặt cuộc trò chuyện</string>
  <string name="conversation__menu_add_shortcut">Thêm vào màn hình chính</string>
  <string name="conversation__menu_create_bubble">Tạo bong bóng</string>
  <!--conversation_popup-->
  <string name="conversation_popup__menu_expand_popup">Nới rộng khung popup</string>
  <!--conversation_callable_insecure-->
  <string name="conversation_add_to_contacts__menu_add_to_contacts">Thêm vào danh bạ</string>
  <!--conversation_group_options-->
  <string name="convesation_group_options__recipients_list">Danh sách người nhận</string>
  <string name="conversation_group_options__delivery">Cách chuyển tin</string>
  <string name="conversation_group_options__conversation">Trò chuyện</string>
  <string name="conversation_group_options__broadcast">Phát rộng</string>
  <!--text_secure_normal-->
  <string name="text_secure_normal__menu_new_group">Tạo nhóm mới</string>
  <string name="text_secure_normal__menu_settings">Cài đặt</string>
  <string name="text_secure_normal__menu_clear_passphrase">Khóa</string>
  <string name="text_secure_normal__mark_all_as_read">Đánh dấu tất cả đã đọc</string>
  <string name="text_secure_normal__invite_friends">Mời bạn bè</string>
  <!--verify_display_fragment-->
  <string name="verify_display_fragment_context_menu__copy_to_clipboard">Sao chép vào clipboard</string>
  <string name="verify_display_fragment_context_menu__compare_with_clipboard">So sánh với clipboard</string>
  <!--reminder_header-->
  <string name="reminder_header_sms_import_title">Nhập SMS hệ thống</string>
  <string name="reminder_header_sms_import_text">Nhấn để sao chép tin nhắn SMS trên điện thoại vào kho lưu trữ mã hoá của Signal</string>
  <string name="reminder_header_push_title">Bật tin nhắn và cuộc gọi Signal</string>
  <string name="reminder_header_push_text">Nâng cấp trải nghiệm giao tiếp.</string>
<<<<<<< HEAD
  <string name="reminder_header_invite_title">Mời dùng Molly</string>
  <string name="reminder_header_invite_text"> Hãy nâng cuộc trò chuyện của bạn với %1$s lên tầm cao mới.</string>
  <string name="reminder_header_share_title">Hãy mời bạn bè!</string>
  <string name="reminder_header_share_text">Càng đông bạn dùng Molly càng vui.</string>
=======
>>>>>>> 5852a508
  <string name="reminder_header_service_outage_text">Signal đang gặp trục trặc kĩ thuật. Chúng thôi đang cố hết sức để khôi phục dịch vụ càng sớm càng tốt.</string>
  <string name="reminder_header_progress">%1$d%%</string>
  <!--media_preview-->
  <string name="media_preview__save_title">Lưu</string>
  <string name="media_preview__forward_title">Chuyển tiếp</string>
  <string name="media_preview__share_title">Chia sẻ</string>
  <string name="media_preview__all_media_title">Tất cả tập tin đa phương tiện</string>
  <!--media_preview_activity-->
  <string name="media_preview_activity__media_content_description">Xem trước tệp đa phương tiện</string>
  <!--new_conversation_activity-->
  <string name="new_conversation_activity__refresh">Làm mới</string>
  <!--redphone_audio_popup_menu-->
  <!--Insights-->
  <string name="Insights__percent">%</string>
  <string name="Insights__title">Phân tích</string>
  <string name="InsightsDashboardFragment__title">Phân tích</string>
  <string name="InsightsDashboardFragment__signal_protocol_automatically_protected">Giao thức Signal đã tự động bảo vệ %1$d%% số tin nhắn bạn gửi đi trong %2$d ngày trước. Cuộc trò chuyện giữa những người dùng Signal luôn được mã hóa hai chiều.</string>
  <string name="InsightsDashboardFragment__boost_your_signal">Tăng tỉ lệ Signal</string>
  <string name="InsightsDashboardFragment__not_enough_data">Không đủ dữ liệu</string>
  <string name="InsightsDashboardFragment__your_insights_percentage_is_calculated_based_on">Số phần trăm Dữ liệu Phân tích của bạn được tính dựa vào số tin nhắn gửi đi trong %1$d ngày trước mà không bị xóa hay tự hủy.</string>
  <string name="InsightsDashboardFragment__start_a_conversation">Bắt đầu cuộc trò chuyện</string>
  <string name="InsightsDashboardFragment__invite_your_contacts">Hãy trò chuyện riêng tư và kích hoạt những tính năng mới vượt trên giới hạn của SMS không được bảo mật bằng cách mời liên hệ của bạn sử dụng Signal.</string>
  <string name="InsightsDashboardFragment__this_stat_was_generated_locally">Những số liệu này được tạo cục bộ trên thiết bị của bạn và chỉ được truy cập bởi bạn. Nó không được gửi đi bất cứ đâu.</string>
  <string name="InsightsDashboardFragment__encrypted_messages">Tin nhắn mã hóa</string>
  <string name="InsightsDashboardFragment__cancel">Hủy</string>
  <string name="InsightsDashboardFragment__send">Gửi</string>
  <string name="InsightsModalFragment__title">Giới thiệu tính năng Phân tích</string>
  <string name="InsightsModalFragment__description">Tìm hiểu xem bao nhiêu tin nhắn của bạn được gửi đi một cách bảo mật và mời liên hệ để tăng tỉ lệ sử dụng Signal.</string>
  <string name="InsightsModalFragment__view_insights">Xem Phân tích</string>
  <string name="FirstInviteReminder__title">Mời dùng Signal</string>
  <string name="FirstInviteReminder__description">Bạn có thể tăng %1$d%% số lượng tin nhắn mã hóa gửi đi.</string>
  <string name="SecondInviteReminder__title">Tăng tỉ lệ Signal</string>
  <string name="SecondInviteReminder__description">Mời %1$s</string>
  <string name="InsightsReminder__view_insights">Xem Phân tích</string>
  <string name="InsightsReminder__invite">Mời</string>
  <!--Edit KBS Pin-->
  <!--BaseKbsPinFragment-->
  <string name="BaseKbsPinFragment__next">Tiếp</string>
  <string name="BaseKbsPinFragment__create_alphanumeric_pin">Tạo mã PIN bao gồm chữ và số</string>
  <string name="BaseKbsPinFragment__create_numeric_pin">Tạo mã PIN bao gồm số</string>
  <!--CreateKbsPinFragment-->
  <plurals name="CreateKbsPinFragment__pin_must_be_at_least_characters">
    <item quantity="other">PIN phải có tối thiểu %1$d kí tự</item>
  </plurals>
  <plurals name="CreateKbsPinFragment__pin_must_be_at_least_digits">
    <item quantity="other">PIN phải có tối thiểu %1$d chữ số</item>
  </plurals>
  <string name="CreateKbsPinFragment__create_a_new_pin">Tạo mã PIN mới</string>
  <string name="CreateKbsPinFragment__you_can_choose_a_new_pin_as_long_as_this_device_is_registered">Bạn có thể thay đổi mã PIN của bạn với điều kiện thiết bị được đăng ký.</string>
  <string name="CreateKbsPinFragment__create_your_pin">Tạo mã PIN của bạn</string>
  <string name="CreateKbsPinFragment__pins_keep_information_stored_with_signal_encrypted">Mã PIN mã hoá các thông tin được lưu trữ với Signal để chỉ mình bạn có thể truy cập được. Thông tin người dùng, cài đặt, và các liên hệ sẽ được khôi phục khi bạn cài lại Signal. Bạn không cần điền PIN mỗi lần mở ứng dụng.</string>
  <string name="CreateKbsPinFragment__choose_a_stronger_pin">Chọn mã PIN mạnh hơn</string>
  <!--ConfirmKbsPinFragment-->
  <string name="ConfirmKbsPinFragment__pins_dont_match">Mã PIN không khớp. Vui lòng thử lại.</string>
  <string name="ConfirmKbsPinFragment__confirm_your_pin">Xác nhận mã PIN của bạn.</string>
  <string name="ConfirmKbsPinFragment__pin_creation_failed">Không thể tạo mã PIN</string>
  <string name="ConfirmKbsPinFragment__your_pin_was_not_saved">Mã PIN của bạn chưa được lưu. Chúng tôi sẽ nhắc bạn tạo mã PIN sau.</string>
  <string name="ConfirmKbsPinFragment__pin_created">Mã PIN đã được tạo.</string>
  <string name="ConfirmKbsPinFragment__re_enter_your_pin">Điền lại mã PIN của bạn</string>
  <string name="ConfirmKbsPinFragment__creating_pin">Đang tạo mã PIN…</string>
  <!--KbsSplashFragment-->
  <string name="KbsSplashFragment__introducing_pins">Giới thiệu mã PIN</string>
  <string name="KbsSplashFragment__pins_keep_information_stored_with_signal_encrypted">Mã PIN mã hoá các thông tin được lưu trữ với Signal để chỉ mình bạn có thể truy cập được. Thông tin người dùng, cài đặt, và các liên hệ sẽ được khôi phục khi bạn cài lại Signal. Bạn không cần điền PIN mỗi lần mở ứng dụng.</string>
  <string name="KbsSplashFragment__learn_more">Tìm hiểu thêm</string>
  <string name="KbsSplashFragment__registration_lock_equals_pin">Khóa Đăng ký = PIN</string>
  <string name="KbsSplashFragment__your_registration_lock_is_now_called_a_pin">Khóa đăng kí giờ trở thành mã PIN hữu dụng hơn. Cập nhật mã PIN ngay.</string>
  <string name="KbsSplashFragment__update_pin">Cập nhật mã PIN</string>
  <string name="KbsSplashFragment__create_your_pin">Tạo mã PIN của bạn</string>
  <string name="KbsSplashFragment__learn_more_about_pins">Tìm hiểu thêm về mã PIN</string>
  <string name="KbsSplashFragment__disable_pin">Tắt PIN</string>
  <!--KBS Reminder Dialog-->
  <string name="KbsReminderDialog__enter_your_signal_pin">Nhập mã PIN Signal của bạn</string>
  <string name="KbsReminderDialog__to_help_you_memorize_your_pin">Để giúp bạn nhớ mã PIN của mình, chúng tôi sẽ yêu cầu bạn nhập lại mã định kỳ. Chúng tôi sẽ dần hỏi ít hơn.</string>
  <string name="KbsReminderDialog__skip">Bỏ qua</string>
  <string name="KbsReminderDialog__submit">Gửi</string>
  <string name="KbsReminderDialog__forgot_pin">Quên mã PIN?</string>
  <string name="KbsReminderDialog__incorrect_pin_try_again">PIN không đúng. Hãy thử lại.</string>
  <!--AccountLockedFragment-->
  <string name="AccountLockedFragment__account_locked">Tài khoản bị khoá.</string>
  <string name="AccountLockedFragment__your_account_has_been_locked_to_protect_your_privacy">Tài khoản của bạn đã bị khóa để đảm bảo sự riêng tư và bảo mật. Sau %1$d ngày không sử dụng bạn có thể đăng kí lại số điện thoại mà không cần mã PIN nhưng toàn bộ dữ liệu sẽ bị xóa.</string>
  <string name="AccountLockedFragment__next">Tiếp</string>
  <string name="AccountLockedFragment__learn_more">Tìm hiểu thêm</string>
  <!--KbsLockFragment-->
  <string name="RegistrationLockFragment__enter_your_pin">Nhập mã PIN của bạn</string>
  <string name="RegistrationLockFragment__enter_the_pin_you_created">Nhập mã PIN bạn đã tạo cho tài khoản. Mã này khác với mã xác minh SMS của bạn.</string>
  <string name="RegistrationLockFragment__enter_alphanumeric_pin">Nhập mã PIN gồm chữ và số</string>
  <string name="RegistrationLockFragment__enter_numeric_pin">Nhập mã PIN bao gồm số</string>
  <string name="RegistrationLockFragment__incorrect_pin_try_again">PIN không đúng. Hãy thử lại.</string>
  <string name="RegistrationLockFragment__forgot_pin">Quên mã PIN?</string>
  <string name="RegistrationLockFragment__incorrect_pin">Mã PIN không chính xác</string>
  <string name="RegistrationLockFragment__forgot_your_pin">Quên mã PIN của bạn?</string>
  <string name="RegistrationLockFragment__not_many_tries_left">Không còn nhiều lần thử đâu!</string>
  <plurals name="RegistrationLockFragment__for_your_privacy_and_security_there_is_no_way_to_recover">
    <item quantity="other">Để đảm bảo quyền riêng tư và bảo mật của bạn, không có cách nào khôi phục mã PIN. Nếu bạn không nhớ mã PIN, bạn có thể đăng kí lại số điện thoại này sau %1$d ngày không sử dụng. Trong trường hợp này, dữ liệu tài khoản của bạn sẽ bị xóa.</item>
  </plurals>
  <plurals name="RegistrationLockFragment__incorrect_pin_d_attempts_remaining">
    <item quantity="other">Sai mã PIN. Còn %1$d lần thử.</item>
  </plurals>
  <plurals name="RegistrationLockFragment__if_you_run_out_of_attempts_your_account_will_be_locked_for_d_days">
    <item quantity="other">Nếu bạn dùng hết số lần thử, tài khoản của bạn sẽ bị khóa %1$d ngày. Sau %1$d ngày không sử dụng, bạn có thể đăng kí lại mà không cần mã PIN nhưng toàn bộ dữ liệu tài khoản của bạn sẽ bị xóa.</item>
  </plurals>
  <plurals name="RegistrationLockFragment__you_have_d_attempts_remaining">
    <item quantity="other">Bạn còn %1$d lần thử.</item>
  </plurals>
  <plurals name="RegistrationLockFragment__d_attempts_remaining">
    <item quantity="other">Còn %1$d lần thử.</item>
  </plurals>
  <!--CalleeMustAcceptMessageRequestDialogFragment-->
  <string name="CalleeMustAcceptMessageRequestDialogFragment__s_will_get_a_message_request_from_you">%1$s sẽ nhận được yêu cầu nhắn tin từ bạn. Bạn chỉ có thể gọi sau khi yêu cầu nhắn tin được chấp nhận.</string>
  <!--KBS Megaphone-->
  <string name="KbsMegaphone__create_a_pin">Tạo mã PIN</string>
  <string name="KbsMegaphone__pins_keep_information_thats_stored_with_signal_encrytped">Mã PIN giúp dữ liệu lưu trữ với Signal được bảo mật.</string>
  <string name="KbsMegaphone__create_pin">Tạo mã PIN</string>
  <!--Research Megaphone-->
  <string name="ResearchMegaphone_tell_signal_what_you_think">Nói cho Signal bạn nghĩ như thế nào</string>
  <string name="ResearchMegaphone_to_make_signal_the_best_messaging_app_on_the_planet">Để tạo Signal thành ứng dụng nhắn tin tốt nhất trên hành tinh, chúng tôi rất muốn nghe phản hồi của bạn.</string>
  <string name="ResearchMegaphone_learn_more">Tìm hiểu thêm</string>
  <string name="ResearchMegaphone_dismiss">Bỏ qua</string>
  <string name="ResearchMegaphoneDialog_signal_research">Nghiên cứu Signal</string>
  <string name="ResearchMegaphoneDialog_we_believe_in_privacy"><![CDATA[<p><b>Chúng tôi tin vào sự riêng tư.</b></p><p>Signal không theo dõi bạn hoặc thu thập dữ liệu của bạn. Để cải thiện Signal cho mọi người, chúng tôi dựa trên phản hồi người dùng, <b>và chúng tôi rất muốn nghe phản hồi của bạn.</b></p><p>Chúng tôi đang thu thập khảo sát để hiểu cách bạn sử dụng Signal. Khảo sát của chúng tôi không thu thập bất kì dữ liệu nào mà sẽ xác định danh tính của bạn. Nếu bạn muốn chia sẻ thêm phản hồi, bạn sẽ có lựa chọn để cung cấp thông tin liên lạc.</p><p>Nếu bạn có một vài phút và có phản hồi, chúng tôi rất mong sẽ được nghe từ bạn.</p>]]></string>
  <string name="ResearchMegaphoneDialog_take_the_survey">Thực hiện khảo sát</string>
  <string name="ResearchMegaphoneDialog_no_thanks">Xin miễn</string>
  <string name="ResearchMegaphoneDialog_the_survey_is_hosted_by_alchemer_at_the_secure_domain">Khảo sát được tổ chức bởi Alchemer ở tên miền bảo mật surveys.signalusers.org</string>
  <!--transport_selection_list_item-->
  <string name="transport_selection_list_item__transport_icon">Biểu tượng chuyển tải</string>
  <string name="ConversationListFragment_loading">Đang tải…</string>
  <string name="CallNotificationBuilder_connecting">Đang kết nối…</string>
  <string name="Permissions_permission_required">Cần quyền</string>
  <string name="ConversationActivity_signal_needs_sms_permission_in_order_to_send_an_sms">Signal cần quyền SMS để gửi SMS, nhưng đã bị từ chối vĩnh viễn. Vui lòng mở cài đặt ứng dụng, chọn \"Qiuyền\" và bật \"SMS\".</string>
  <string name="Permissions_continue">Tiếp tục</string>
  <string name="Permissions_not_now">Để sau</string>
<<<<<<< HEAD
  <string name="ConversationListActivity_signal_needs_contacts_permission_in_order_to_search_your_contacts_but_it_has_been_permanently_denied">Molly cần quyền truy cập Danh bạ để tìm kiếm liên hệ nhưng đã bị từ chối vĩnh viễn. Vui lòng mở cài đặt ứng dụng, chọn \"Quyền\" và bật \"Danh bạ\".</string>
=======
>>>>>>> 5852a508
  <string name="conversation_activity__enable_signal_messages">Bật tin nhắn Signal</string>
  <string name="SQLCipherMigrationHelper_migrating_signal_database">Đang di dời cơ sở dữ liệu Signal</string>
  <string name="PushDecryptJob_new_locked_message">Tin nhắn đã khoá mới</string>
  <string name="PushDecryptJob_unlock_to_view_pending_messages">Mở khoá để xem tin nhắn đang chờ</string>
  <string name="enter_backup_passphrase_dialog__backup_passphrase">Mật khẩu sao lưu</string>
  <string name="backup_enable_dialog__backups_will_be_saved_to_external_storage_and_encrypted_with_the_passphrase_below_you_must_have_this_passphrase_in_order_to_restore_a_backup">Sao lưu sẽ được lưu trong bộ nhớ và được mã hóa với mật khẩu bên dưới. Bạn phải có mật khẩu này để khôi phục bản sao lưu.</string>
  <string name="backup_enable_dialog__you_must_have_this_passphrase">Bạn phải có mật khẩu này để khôi phục lại một bản sao lưu.</string>
  <string name="backup_enable_dialog__folder">Thư mục</string>
  <string name="backup_enable_dialog__i_have_written_down_this_passphrase">Tôi đã ghi lại mật khẩu này. Không có nó, tôi sẽ không thể khôi phục bản sao lưu.</string>
  <string name="registration_activity__restore_backup">Khôi phục từ bản sao lưu</string>
  <string name="registration_activity__skip">Bỏ qua</string>
  <string name="preferences_chats__chat_backups">Sao lưu tin nhắn</string>
  <string name="preferences_chats__backup_chats_to_external_storage">Sao lưu tin nhắn vào bộ nhớ trong</string>
  <string name="RegistrationActivity_enter_backup_passphrase">Điền mật khẩu sao lưu</string>
  <string name="RegistrationActivity_restore">Khôi phục</string>
  <string name="RegistrationActivity_backup_failure_downgrade">Không thể khôi phục bản sao lưu tạo từ phiên bản Signal mới hơn</string>
  <string name="RegistrationActivity_incorrect_backup_passphrase">Mật khẩu sao lưu không đúng</string>
  <string name="RegistrationActivity_checking">Đang kiểm tra…</string>
  <string name="RegistrationActivity_d_messages_so_far">Đã được %d tin nhắn…</string>
  <string name="RegistrationActivity_restore_from_backup">Khôi phục từ bản sao lưu?</string>
  <string name="RegistrationActivity_restore_your_messages_and_media_from_a_local_backup">Khôi phục tin nhắn và tệp từ bản sao lưu. Bạn chỉ có thể khôi phục vào lúc này.</string>
  <string name="RegistrationActivity_backup_size_s">Kích thước bản sao lưu: %s</string>
  <string name="RegistrationActivity_backup_timestamp_s">Thời điểm sao lưu: %s</string>
  <string name="BackupDialog_enable_local_backups">Bật sao lưu vào bộ nhớ?</string>
  <string name="BackupDialog_enable_backups">Bật sao lưu</string>
  <string name="BackupDialog_please_acknowledge_your_understanding_by_marking_the_confirmation_check_box">Hãy khẳng định rằng bạn đã hiểu bằng cách đánh dấu vào ô vuông.</string>
  <string name="BackupDialog_delete_backups">Xoá bản sao lưu?</string>
  <string name="BackupDialog_disable_and_delete_all_local_backups">Tắt và xoá tất cả sao lưu trên thiết bị?</string>
  <string name="BackupDialog_delete_backups_statement">Xoá bản sao lưu</string>
  <string name="BackupDialog_to_enable_backups_choose_a_folder">Để bật sao lưu, chọn một thư mục. Các bản sao lưu sẽ được lưu vào địa điểm này.</string>
  <string name="BackupDialog_choose_folder">Chọn thư mục</string>
  <string name="BackupDialog_copied_to_clipboard">Đã chép vào bảng ghi tạm</string>
  <string name="BackupDialog_no_file_picker_available">Không có sẵn bộ chọn tập tin.</string>
  <string name="BackupDialog_enter_backup_passphrase_to_verify">Điền mật khẩu sao lưu của bạn để xác minh</string>
  <string name="BackupDialog_verify">Kiểm chứng</string>
  <string name="BackupDialog_you_successfully_entered_your_backup_passphrase">Bạn đã điền mật khẩu sao lưu thành công</string>
  <string name="BackupDialog_passphrase_was_not_correct">Mật khẩu không chính xác</string>
<<<<<<< HEAD
  <string name="ChatsPreferenceFragment_signal_requires_external_storage_permission_in_order_to_create_backups">Molly cần quyền truy cập bộ nhớ để tạo bản sao lưu, nhưng đã bị từ chối vĩnh viễn. Vui lòng mở cài đặt ứng dụng, chọn \"Quyền\" và bật \"Bộ nhớ\".</string>
  <string name="ChatsPreferenceFragment_last_backup_s">Sao lưu gần đây nhất: %s</string>
  <string name="ChatsPreferenceFragment_in_progress">Đang thực hiện</string>
=======
>>>>>>> 5852a508
  <string name="LocalBackupJob_creating_backup">Đang sao lưu…</string>
  <string name="LocalBackupJobApi29_backup_failed">Sao lưu thất bại.</string>
  <string name="LocalBackupJobApi29_your_backup_directory_has_been_deleted_or_moved">Danh mục sao lưu của bạn đã bị xoá hoặc dời đi.</string>
  <string name="LocalBackupJobApi29_your_backup_file_is_too_large">Tập tin sao lưu của bạn quá lớn để có thể được lưu trữ trên ổ này.</string>
  <string name="LocalBackupJobApi29_there_is_not_enough_space">Không có đủ dung lượng để lưu trữ sao lưu của bạn.</string>
  <string name="LocalBackupJobApi29_tap_to_manage_backups">Nhấn để quản lý các bản sao lưu.</string>
  <string name="ProgressPreference_d_messages_so_far">Đã được %d tin nhắn</string>
  <string name="RegistrationActivity_wrong_number">Sai số điện thoại</string>
  <string name="RegistrationActivity_call_me_instead_available_in">Hãy gọi tôi \n  (Khả dụng sau %1$02d:%2$02d)</string>
  <string name="RegistrationActivity_contact_signal_support">Liên lạc Bộ phận hỗ trợ Signal</string>
  <string name="RegistrationActivity_code_support_subject">Đăng ký Signal - Mã Xác minh cho Android</string>
  <string name="BackupUtil_never">Không bao giờ</string>
  <string name="BackupUtil_unknown">Không rõ</string>
  <string name="preferences_app_protection__see_my_phone_number">Thấy số điện thoại của tôi</string>
  <string name="preferences_app_protection__find_me_by_phone_number">Tìm tôi bằng số điện thoại</string>
  <string name="PhoneNumberPrivacy_everyone">Bất cứ ai</string>
  <string name="PhoneNumberPrivacy_my_contacts">Liên hệ trong danh bạ</string>
  <string name="PhoneNumberPrivacy_nobody">Không ai</string>
  <string name="PhoneNumberPrivacy_everyone_see_description">Số điện thoại của bạn sẽ được hiển thị tới tất cả người dùng và nhóm mà bạn nhắn tin.</string>
  <string name="PhoneNumberPrivacy_everyone_find_description">Người dùng nào có số điện thoại của bạn trong danh bạ sẽ thấy bạn trên Signal. Những người khác có thể tìm thấy bạn qua mục tìm kiếm.</string>
  <string name="preferences_app_protection__screen_lock">Khoá màn hình</string>
  <string name="preferences_app_protection__lock_signal_access_with_android_screen_lock_or_fingerprint">Khoá truy cập Signal bằng mật khẩu Android hoặc vân tay</string>
  <string name="preferences_app_protection__screen_lock_inactivity_timeout">Thời gian chờ trước khi tự động khoá</string>
  <string name="preferences_app_protection__signal_pin">Mã PIN Signal</string>
  <string name="preferences_app_protection__create_a_pin">Tạo mã PIN</string>
  <string name="preferences_app_protection__change_your_pin">Thay đổi mã PIN của bạn.</string>
  <string name="preferences_app_protection__pin_reminders">Nhắc nhở PIN</string>
  <string name="preferences_app_protection__pins_keep_information_stored_with_signal_encrypted">Mã PIN mã hoá các thông tin được lưu trữ với Signal để chỉ mình bạn có thể truy cập được. Thông tin người dùng, cài đặt, và các liên hệ sẽ được khôi phục khi bạn cài đặt lại Signal.</string>
  <string name="preferences_app_protection__add_extra_security_by_requiring_your_signal_pin_to_register">Thêm một lớp bảo mật bằng cách yêu cầu điền mã PIN Signal khi ai đó đăng kí lại số điện thoại của bạn với Signal.</string>
  <string name="preferences_app_protection__reminders_help_you_remember_your_pin">Nhắc nhở giúp bạn ghi nhớ PIN vì PIN không thể được khôi phục. Bạn sẽ được hỏi với tần suất ít hơn theo thời gian.</string>
  <string name="preferences_app_protection__turn_off">Tắt</string>
  <string name="preferences_app_protection__confirm_pin">Xác nhận mã PIN</string>
  <string name="preferences_app_protection__confirm_your_signal_pin">Xác nhận mã PIN Signal</string>
  <string name="preferences_app_protection__make_sure_you_memorize_or_securely_store_your_pin">Hãy chắc rằng bạn nhớ hoặc lưu trữ bảo mật mã PIN vì PIN không thể được khôi phục. Nếu bạn quên mã PIN, bạn có thể mất dữ liệu khi đăng kí lại tài khoản Signal.</string>
  <string name="preferences_app_protection__incorrect_pin_try_again">PIN không đúng. Hãy thử lại.</string>
  <string name="preferences_app_protection__failed_to_enable_registration_lock">Không thể bật khóa đăng kí.</string>
  <string name="preferences_app_protection__failed_to_disable_registration_lock">Không thể tắt khóa đăng kí.</string>
  <string name="AppProtectionPreferenceFragment_none">Không</string>
  <string name="preferences_app_protection__registration_lock">Khóa Đăng ký</string>
  <string name="RegistrationActivity_you_must_enter_your_registration_lock_PIN">Bạn phải điền mã PIN Khóa Đăng ký của bạn</string>
  <string name="RegistrationActivity_your_pin_has_at_least_d_digits_or_characters">Mã PIN phải có tối thiểu %d chữ số hoặc kí tự</string>
  <string name="RegistrationActivity_too_many_attempts">Đã thử quá nhiều lần</string>
  <string name="RegistrationActivity_you_have_made_too_many_incorrect_registration_lock_pin_attempts_please_try_again_in_a_day">Bạn đã điền sai mã PIN Khóa Đăng ký quá nhiều lần. Vui lòng thử lại vào hôm sau.</string>
  <string name="RegistrationActivity_you_have_made_too_many_attempts_please_try_again_later">Bạn đã thử quá nhiều lần. Vui lòng thử lại sau.</string>
  <string name="RegistrationActivity_error_connecting_to_service">Lỗi kết nối tới dịch vụ</string>
  <string name="preferences_chats__backups">Sao lưu</string>
  <string name="prompt_passphrase_activity__signal_is_locked">Molly đã khoá</string>
  <string name="prompt_passphrase_activity__tap_to_unlock">NHẤN ĐỂ MỞ KHOÁ</string>
  <string name="Recipient_unknown">Vô danh</string>
  <!--RecipientBottomSheet-->
  <string name="RecipientBottomSheet_block">Chặn</string>
  <string name="RecipientBottomSheet_unblock">Bỏ chặn</string>
  <string name="RecipientBottomSheet_add_to_contacts">Thêm vào danh bạ</string>
  <string name="RecipientBottomSheet_add_to_a_group">Thêm vào một nhóm</string>
  <string name="RecipientBottomSheet_add_to_another_group">Thêm vào một nhóm khác</string>
  <string name="RecipientBottomSheet_view_safety_number">Xem số an toàn</string>
  <string name="RecipientBottomSheet_make_group_admin">Đặt làm quản trị viên</string>
  <string name="RecipientBottomSheet_remove_as_admin">Bỏ quyền quản trị</string>
  <string name="RecipientBottomSheet_remove_from_group">Loại bỏ khỏi nhóm</string>
  <string name="RecipientBottomSheet_message_description">Tin nhắn</string>
  <string name="RecipientBottomSheet_voice_call_description">Gọi thoại</string>
  <string name="RecipientBottomSheet_insecure_voice_call_description">Gọi thoại không bảo mật</string>
  <string name="RecipientBottomSheet_video_call_description">Gọi video</string>
  <string name="RecipientBottomSheet_remove_s_as_group_admin">Loại bỏ quyền quản trị của %1$s?</string>
  <string name="RecipientBottomSheet_s_will_be_able_to_edit_group">\"%1$s\" sẽ có thể chỉnh sửa được nhóm này và các thành viên nhóm.</string>
  <string name="RecipientBottomSheet_remove_s_from_the_group">Loại bỏ %1$s khỏi nhóm?</string>
  <string name="RecipientBottomSheet_remove">Loại bỏ</string>
  <string name="RecipientBottomSheet_copied_to_clipboard">Đã sao chép vào clipboard</string>
  <string name="GroupRecipientListItem_admin">Quản trị viên</string>
  <string name="GroupRecipientListItem_approve_description">Đồng ý</string>
  <string name="GroupRecipientListItem_deny_description">Từ chôi</string>
  <!--GroupsLearnMoreBottomSheetDialogFragment-->
  <string name="GroupsLearnMore_legacy_vs_new_groups">Nhóm Mới và Nhóm Cũ</string>
  <string name="GroupsLearnMore_what_are_legacy_groups">Nhóm Cũ là gì?</string>
  <string name="GroupsLearnMore_paragraph_1">Nhóm Cũ là nhóm không tương thích với các tính năng mới như quản trị viên hay cập nhật cụ thể thông tin nhóm.</string>
  <string name="GroupsLearnMore_can_i_upgrade_a_legacy_group">Tôi có thể nâng cấp Nhóm Cũ được không?</string>
  <string name="GroupsLearnMore_paragraph_2">Nhóm Cũ chưa thể được nâng cấp thành Nhóm Mới, nhưng bạn có thể tạo Nhóm Mới với các thành viên như cũ nếu như họ đang dùng phiên bản mới nhất của Signal.</string>
  <string name="GroupsLearnMore_paragraph_3">Signal sẽ cung cấp cách để nâng cấp Nhóm Cũ trong tương lai.</string>
  <!--GroupLinkBottomSheetDialogFragment-->
  <string name="GroupLinkBottomSheet_share_via_signal">Chia sẻ qua Molly</string>
  <string name="GroupLinkBottomSheet_copy">Sao chép</string>
  <string name="GroupLinkBottomSheet_qr_code">Mã QR</string>
  <string name="GroupLinkBottomSheet_share">Chia sẻ</string>
  <string name="GroupLinkBottomSheet_copied_to_clipboard">Đã sao chép vào clipboard</string>
  <string name="GroupLinkBottomSheet_the_link_is_not_currently_active">Đường dẫn không hoạt động</string>
  <!--VoiceNotePlaybackPreparer-->
  <!--VoiceNoteMediaDescriptionCompatFactory-->
  <string name="VoiceNoteMediaDescriptionCompatFactory__voice_message">Tin nhắn thoại · %1$s</string>
  <string name="VoiceNoteMediaDescriptionCompatFactory__s_to_s">%1$s đến %2$s</string>
  <!--StorageUtil-->
  <string name="StorageUtil__s_s">%1$s/%2$s</string>
  <string name="BlockedUsersActivity__s_has_been_blocked">\"%1$s\" đã bị chặn.</string>
  <string name="BlockedUsersActivity__failed_to_block_s">Không thể chặn \"%1$s\"</string>
  <string name="BlockedUsersActivity__s_has_been_unblocked">\"%1$s\" đã được huỷ chặn.</string>
  <!--ReviewCardDialogFragment-->
  <string name="ReviewCardDialogFragment__review_members">Xem qua Thành viên</string>
  <string name="ReviewCardDialogFragment__review_request">Xem qua Yêu cầu</string>
  <string name="ReviewCardDialogFragment__d_group_members_have_the_same_name">%1$d thành viên nhóm có cùng tên, xem các thành viên dưới đây và chọn hành động.</string>
  <string name="ReviewCardDialogFragment__if_youre_not_sure">Nếu bạn không chắc yêu cầu từ người nào, xem qua các liên hệ bên dưới và chọn hành động.</string>
  <string name="ReviewCardDialogFragment__no_other_groups_in_common">Không có nhóm nào khác chung.</string>
  <string name="ReviewCardDialogFragment__no_groups_in_common">Không có nhóm chung.</string>
  <plurals name="ReviewCardDialogFragment__d_other_groups_in_common">
    <item quantity="other">%d nhóm chung</item>
  </plurals>
  <plurals name="ReviewCardDialogFragment__d_groups_in_common">
    <item quantity="other">%d nhóm chung</item>
  </plurals>
  <string name="ReviewCardDialogFragment__remove_s_from_group">Loại bỏ %1$s khỏi nhóm?</string>
  <string name="ReviewCardDialogFragment__remove">Loại bỏ</string>
  <string name="ReviewCardDialogFragment__failed_to_remove_group_member">Không thể loại bỏ thành viên nhóm.</string>
  <!--ReviewCard-->
  <string name="ReviewCard__member">Thành viên</string>
  <string name="ReviewCard__request">Yêu cầu</string>
  <string name="ReviewCard__your_contact">Liên hệ của bạn</string>
  <string name="ReviewCard__remove_from_group">Loại bỏ khỏi nhóm</string>
  <string name="ReviewCard__update_contact">Cập nhật liên hệ</string>
  <string name="ReviewCard__block">Chặn</string>
  <string name="ReviewCard__delete">Xóa</string>
  <string name="ReviewCard__recently_changed">Vừa thay đổi tên trên hồ sơ cá nhân từ %1$s sang %2$s</string>
  <!--CallParticipantsListUpdatePopupWindow-->
  <string name="CallParticipantsListUpdatePopupWindow__s_joined">%1$s đã tham gia</string>
  <string name="CallParticipantsListUpdatePopupWindow__s_and_s_joined">%1$s và %2$s đã tham gia</string>
  <string name="CallParticipantsListUpdatePopupWindow__s_s_and_s_joined">%1$s, %2$s và %3$s đã tham gia</string>
  <string name="CallParticipantsListUpdatePopupWindow__s_s_and_d_others_joined">%1$s, %2$s và %3$d người khác đã tham gia</string>
  <string name="CallParticipantsListUpdatePopupWindow__s_left">Còn lại %1$s</string>
  <string name="CallParticipantsListUpdatePopupWindow__s_and_s_left">Còn lại %1$s và %2$s</string>
  <string name="CallParticipantsListUpdatePopupWindow__s_s_and_s_left">Còn lại %1$s, %2$s và %3$s</string>
  <string name="CallParticipantsListUpdatePopupWindow__s_s_and_d_others_left">Còn lại %1$s, %2$s và %3$d người khác</string>
  <string name="CallParticipant__you">Bạn</string>
  <string name="CallParticipant__you_on_another_device">Bạn (trên một thiết bị khác)</string>
  <string name="CallParticipant__s_on_another_device">%1$s (trên một thiết bị khác)</string>
  <!--DeleteAccountFragment-->
  <string name="DeleteAccountFragment__deleting_your_account_will">Xoá tài khoản của bạn sẽ:</string>
  <string name="DeleteAccountFragment__enter_your_phone_number">Nhập số điện thoại của bạn</string>
  <string name="DeleteAccountFragment__delete_account">Xoá tài khoản</string>
  <string name="DeleteAccountFragment__delete_your_account_info_and_profile_photo">Xoá thông tin tài khoản của bạn và ảnh đại diện</string>
  <string name="DeleteAccountFragment__delete_all_your_messages">Xoá tất cả tin nhắn của bạn</string>
  <string name="DeleteAccountFragment__no_country_code">Mã quốc gia không xác định</string>
  <string name="DeleteAccountFragment__no_number">Số không xác định</string>
  <string name="DeleteAccountFragment__the_phone_number">Số điện thoại bạn nhập vào không khớp với số của tài khoản của bạn.</string>
  <string name="DeleteAccountFragment__are_you_sure">Bạn có chắc muốn xoá tài khoản?</string>
  <string name="DeleteAccountFragment__this_will_delete_your_signal_account">Việc này sẽ xoá tài khoản Signal của bạn và cài đặt lại ứng dụng. Ứng dụng sẽ đóng sau khi quá trình hoàn tất.</string>
  <string name="DeleteAccountFragment__failed_to_delete_account">Không thể xoá tài khoản. Bạn có kết nối mạng không?</string>
  <string name="DeleteAccountFragment__failed_to_delete_local_data">Không thể xoá dữ liệu cục bộ. Bạn có thể tự xoá trong cài đặt hệ thống ứng dụng.</string>
  <string name="DeleteAccountFragment__launch_app_settings">Mở Cài đặt Ứng dụng</string>
  <!--DeleteAccountCountryPickerFragment-->
  <string name="DeleteAccountCountryPickerFragment__search_countries">Tìm Quốc gia</string>
  <!--CreateGroupActivity-->
  <string name="CreateGroupActivity__skip">Bỏ qua</string>
  <!--ShareActivity-->
  <string name="ShareActivity__share">Chia sẻ</string>
  <string name="ShareActivity__send">Gửi</string>
  <!--MultiShareDialogs-->
  <!--ShareInterstitialActivity-->
  <string name="ShareInterstitialActivity__forward_message">Chuyển tiếp tin nhắn</string>
  <!--ChatWallpaperActivity-->
  <!--ChatWallpaperFragment-->
  <string name="ChatWallpaperFragment__reset">Đặt lại</string>
  <!--ChatWallpaperSelectionFragment-->
  <!--ChatWallpaperPreviewActivity-->
  <string name="ChatWallpaperPreviewActivity__viewing_your_gallery_requires_the_storage_permission">Cần quyền truy cập bộ nhớ để xem bộ sưu tập.</string>
  <!--WallpaperImageSelectionActivity-->
  <!--WallpaperCropActivity-->
  <!--EOF-->
</resources><|MERGE_RESOLUTION|>--- conflicted
+++ resolved
@@ -58,16 +58,9 @@
   <string name="AttachmentKeyboard_give_access">Cấp quyền</string>
   <!--AttachmentManager-->
   <string name="AttachmentManager_cant_open_media_selection">Không tìm thấy ứng dụng để chọn tệp đa phương tiện.</string>
-<<<<<<< HEAD
   <string name="AttachmentManager_signal_requires_the_external_storage_permission_in_order_to_attach_photos_videos_or_audio">Molly cần quyền truy cập Bộ nhớ để đính kèm ảnh, video hoặc âm thanh, nhưng đã bị từ chối vĩnh viễn. Vui lòng mở cài đặt ứng dụng, chọn \"Quyền\" và bật \"Bộ nhớ\".</string>
   <string name="AttachmentManager_signal_requires_contacts_permission_in_order_to_attach_contact_information">Molly cần quyền truy cập Danh bạ để đính kèm thông tin liên lạc nhưng đã bị từ chối vĩnh viễn. Vui lòng mở cài đặt ứng dụng, chọn \"Quyền\" và bật \"Danh bạ\".</string>
   <string name="AttachmentManager_signal_requires_location_information_in_order_to_attach_a_location">Molly cần quyền truy cập Vị trí để đính kèm vị trí, nhưng đã bị từ chối vĩnh viễn. Vui lòng mở cài đặt ứng dụng, chọn \"Quyền\" và bật \"Vị trí\".</string>
-  <string name="AttachmentManager_signal_requires_the_camera_permission_in_order_to_take_photos_but_it_has_been_permanently_denied">Molly cần quyền truy cập Máy ảnh để chụp ảnh, nhưng đã bị từ chối vĩnh viễn. Vui lòng mở cài đặt ứng dụng, chọn \"Quyền\" và bật \"Máy ảnh\".</string>
-=======
-  <string name="AttachmentManager_signal_requires_the_external_storage_permission_in_order_to_attach_photos_videos_or_audio">Signal cần quyền truy cập Bộ nhớ để đính kèm ảnh, video hoặc âm thanh, nhưng đã bị từ chối vĩnh viễn. Vui lòng mở cài đặt ứng dụng, chọn \"Quyền\" và bật \"Bộ nhớ\".</string>
-  <string name="AttachmentManager_signal_requires_contacts_permission_in_order_to_attach_contact_information">Signal cần quyền truy cập Danh bạ để đính kèm thông tin liên lạc nhưng đã bị từ chối vĩnh viễn. Vui lòng mở cài đặt ứng dụng, chọn \"Quyền\" và bật \"Danh bạ\".</string>
-  <string name="AttachmentManager_signal_requires_location_information_in_order_to_attach_a_location">Signal cần quyền truy cập Vị trí để đính kèm vị trí, nhưng đã bị từ chối vĩnh viễn. Vui lòng mở cài đặt ứng dụng, chọn \"Quyền\" và bật \"Vị trí\".</string>
->>>>>>> 5852a508
   <!--AttachmentUploadJob-->
   <string name="AttachmentUploadJob_uploading_media">Đang tải tệp lên…</string>
   <string name="AttachmentUploadJob_compressing_video_start">Đang nén video…</string>
@@ -234,12 +227,7 @@
   <string name="ConversationActivity_you_will_leave_this_group_and_it_will_be_deleted_from_all_of_your_devices">Bạn sẽ rời nhóm, và lịch sử trò chuyện sẽ bị xóa trên tất cả các thiết bị của bạn.</string>
   <string name="ConversationActivity_delete">Xóa</string>
   <string name="ConversationActivity_delete_and_leave">Xóa và rời khỏi</string>
-<<<<<<< HEAD
   <string name="ConversationActivity__to_call_s_signal_needs_access_to_your_microphone">Để gọi %1$s, Molly cần quyền truy cập micro của bạn</string>
-  <string name="ConversationActivity__to_call_s_signal_needs_access_to_your_microphone_and_camera">Để gọi %1$s, Molly cần quyền truy cập micro và máy ảnh của bạn.</string>
-=======
-  <string name="ConversationActivity__to_call_s_signal_needs_access_to_your_microphone">Để gọi %1$s, Signal cần quyền truy cập micro của bạn</string>
->>>>>>> 5852a508
   <string name="ConversationActivity__more_options_now_in_group_settings">Nhiều thiết đặt hơn trong \"Cài đặt nhóm\"</string>
   <string name="ConversationActivity_join">Tham gia</string>
   <string name="ConversationActivity_full">Đầy</string>
@@ -1166,21 +1154,10 @@
   <string name="RegistrationActivity_play_services_error">Lỗi Dịch vụ Google Play</string>
   <string name="RegistrationActivity_google_play_services_is_updating_or_unavailable">Dịch vụ Google Play đang cập nhật hoặc tạm thời không khả dụng. Hãy thử lại sau.</string>
   <string name="RegistrationActivity_terms_and_privacy">Điều khoản &amp; Quyền riêng tư</string>
-<<<<<<< HEAD
-  <string name="RegistrationActivity_no_browser">Không thể mở liên kết này. Không tìm thấy trình duyệt.</string>
-  <string name="RegistrationActivity_more_information">Thêm thông tin</string>
-  <string name="RegistrationActivity_less_information">Bớt thông tin</string>
   <string name="RegistrationActivity_signal_needs_access_to_your_contacts_and_media_in_order_to_connect_with_friends">Molly cần quyền truy cập danh bạ và bộ nhớ để kết nối với bạn bè, trao đổi tin nhắn và gọi điện.</string>
   <string name="RegistrationActivity_signal_needs_access_to_your_contacts_in_order_to_connect_with_friends">Molly cần truy cập danh bạ của bạn để kết nối với bạn bè của bạn, trao đổi tin nhắn, và thực hiện cuộc gọi bảo mật.</string>
   <string name="RegistrationActivity_rate_limited_to_service">Bạn đã thử đăng kí số điện thoại này quá nhiều lần. Vui lòng thử lại sau.</string>
   <string name="RegistrationActivity_unable_to_connect_to_service">Không thể kết nối với dịch vụ. Vui lòng kiểm tra đuờng truyền mạng và thử lại.</string>
-  <string name="RegistrationActivity_to_easily_verify_your_phone_number_signal_can_automatically_detect_your_verification_code">Để dễ dàng xác thực số điện thoại của bạn, Molly sẽ tự động kiểm tra mã xác thực nếu bạn cho phép Molly đọc SMS.</string>
-=======
-  <string name="RegistrationActivity_signal_needs_access_to_your_contacts_and_media_in_order_to_connect_with_friends">Signal cần quyền truy cập danh bạ và bộ nhớ để kết nối với bạn bè, trao đổi tin nhắn và gọi điện.</string>
-  <string name="RegistrationActivity_signal_needs_access_to_your_contacts_in_order_to_connect_with_friends">Signal cần truy cập danh bạ của bạn để kết nối với bạn bè của bạn, trao đổi tin nhắn, và thực hiện cuộc gọi bảo mật.</string>
-  <string name="RegistrationActivity_rate_limited_to_service">Bạn đã thử đăng kí số điện thoại này quá nhiều lần. Vui lòng thử lại sau.</string>
-  <string name="RegistrationActivity_unable_to_connect_to_service">Không thể kết nối với dịch vụ. Vui lòng kiểm tra đuờng truyền mạng và thử lại.</string>
->>>>>>> 5852a508
   <plurals name="RegistrationActivity_debug_log_hint">
     <item quantity="other">Còn %d bước nữa để bạn hoàn thành gửi báo cáo lỗi.</item>
   </plurals>
@@ -1271,11 +1248,6 @@
   <string name="SubmitDebugLogActivity_copy_this_url_and_add_it_to_your_issue">Sao chép URL này và thêm nó vào báo cáo lỗi hoặc email hỗ trợ:\n\n<b>%1$s</b></string>
   <string name="SubmitDebugLogActivity_share">Chia sẻ</string>
   <!--SupportEmailUtil-->
-<<<<<<< HEAD
-  <string name="SupportEmailUtil_subject">Chủ đề:</string>
-  <string name="SupportEmailUtil_signal_android_support_request">Yêu cầu hỗ trợ về Molly Android</string>
-=======
->>>>>>> 5852a508
   <string name="SupportEmailUtil_device_info">Thông tin thiết bị:</string>
   <string name="SupportEmailUtil_android_version">Phiên bản Android:</string>
   <string name="SupportEmailUtil_signal_version">Phiên bản Molly:</string>
@@ -1365,14 +1337,8 @@
   <string name="ApplicationMigrationService_system_database_import_is_complete">Hoàn tất nhập cơ sở dữ liệu hệ thống.</string>
   <!--KeyCachingService-->
   <string name="KeyCachingService_signal_passphrase_cached">Chạm để mở.</string>
-<<<<<<< HEAD
-  <string name="KeyCachingService_signal_passphrase_cached_with_lock">Chạm để mở, hoặc chạm biểu tượng ổ khóa để đóng.</string>
   <string name="KeyCachingService_passphrase_cached">Đã mở khóa Molly </string>
   <string name="KeyCachingService_lock">Khoá Molly</string>
-=======
-  <string name="KeyCachingService_passphrase_cached">Đã mở khóa Signal </string>
-  <string name="KeyCachingService_lock">Khoá Signal</string>
->>>>>>> 5852a508
   <!--MediaPreviewActivity-->
   <string name="MediaPreviewActivity_you">Bạn</string>
   <string name="MediaPreviewActivity_unssuported_media_type">Không hỗ trợ định dạng đa phương tiện này</string>
@@ -1665,16 +1631,6 @@
   <string name="EditProfileNameFragment_save">Lưu</string>
   <!--recipient_preferences_activity-->
   <string name="recipient_preference_activity__shared_media">Tệp đa phương tiện đã chia sẻ</string>
-<<<<<<< HEAD
-  <!--- redphone_call_controls-->
-  <string name="redphone_call_card__signal_call">Cuộc gọi Signal</string>
-  <!--registration_activity-->
-  <string name="registration_activity__phone_number">SỐ ĐIỆN THOẠI</string>
-  <string name="registration_activity__registration_will_transmit_some_contact_information_to_the_server_temporariliy">Molly giúp bạn giao tiếp dễ dàng hơn bằng cách sử dụng số điện thoại và danh bạ của bạn. Bạn bè và liên hệ đã liên lạc với bạn qua điện thoại sẽ dễ dàng sử dụng Molly.\n\nViệc đăng kí sẽ gửi một số dữ liệu đến máy chủ. Dữ liệu này không được lưu.</string>
-  <string name="registration_activity__verify_your_number">Xác Minh Số Điện Thoại Của Bạn</string>
-  <string name="registration_activity__please_enter_your_mobile_number_to_receive_a_verification_code_carrier_rates_may_apply">Vui lòng điền số điện thoại của bạn để nhận mã xác minh. Có thể tính cước phí.</string>
-=======
->>>>>>> 5852a508
   <!--recipients_panel-->
   <string name="recipients_panel__to"><small>Điền vào tên hoặc số</small></string>
   <!--verify_display_fragment-->
@@ -2010,13 +1966,6 @@
   <string name="reminder_header_sms_import_text">Nhấn để sao chép tin nhắn SMS trên điện thoại vào kho lưu trữ mã hoá của Signal</string>
   <string name="reminder_header_push_title">Bật tin nhắn và cuộc gọi Signal</string>
   <string name="reminder_header_push_text">Nâng cấp trải nghiệm giao tiếp.</string>
-<<<<<<< HEAD
-  <string name="reminder_header_invite_title">Mời dùng Molly</string>
-  <string name="reminder_header_invite_text"> Hãy nâng cuộc trò chuyện của bạn với %1$s lên tầm cao mới.</string>
-  <string name="reminder_header_share_title">Hãy mời bạn bè!</string>
-  <string name="reminder_header_share_text">Càng đông bạn dùng Molly càng vui.</string>
-=======
->>>>>>> 5852a508
   <string name="reminder_header_service_outage_text">Signal đang gặp trục trặc kĩ thuật. Chúng thôi đang cố hết sức để khôi phục dịch vụ càng sớm càng tốt.</string>
   <string name="reminder_header_progress">%1$d%%</string>
   <!--media_preview-->
@@ -2148,10 +2097,6 @@
   <string name="ConversationActivity_signal_needs_sms_permission_in_order_to_send_an_sms">Signal cần quyền SMS để gửi SMS, nhưng đã bị từ chối vĩnh viễn. Vui lòng mở cài đặt ứng dụng, chọn \"Qiuyền\" và bật \"SMS\".</string>
   <string name="Permissions_continue">Tiếp tục</string>
   <string name="Permissions_not_now">Để sau</string>
-<<<<<<< HEAD
-  <string name="ConversationListActivity_signal_needs_contacts_permission_in_order_to_search_your_contacts_but_it_has_been_permanently_denied">Molly cần quyền truy cập Danh bạ để tìm kiếm liên hệ nhưng đã bị từ chối vĩnh viễn. Vui lòng mở cài đặt ứng dụng, chọn \"Quyền\" và bật \"Danh bạ\".</string>
-=======
->>>>>>> 5852a508
   <string name="conversation_activity__enable_signal_messages">Bật tin nhắn Signal</string>
   <string name="SQLCipherMigrationHelper_migrating_signal_database">Đang di dời cơ sở dữ liệu Signal</string>
   <string name="PushDecryptJob_new_locked_message">Tin nhắn đã khoá mới</string>
@@ -2189,12 +2134,6 @@
   <string name="BackupDialog_verify">Kiểm chứng</string>
   <string name="BackupDialog_you_successfully_entered_your_backup_passphrase">Bạn đã điền mật khẩu sao lưu thành công</string>
   <string name="BackupDialog_passphrase_was_not_correct">Mật khẩu không chính xác</string>
-<<<<<<< HEAD
-  <string name="ChatsPreferenceFragment_signal_requires_external_storage_permission_in_order_to_create_backups">Molly cần quyền truy cập bộ nhớ để tạo bản sao lưu, nhưng đã bị từ chối vĩnh viễn. Vui lòng mở cài đặt ứng dụng, chọn \"Quyền\" và bật \"Bộ nhớ\".</string>
-  <string name="ChatsPreferenceFragment_last_backup_s">Sao lưu gần đây nhất: %s</string>
-  <string name="ChatsPreferenceFragment_in_progress">Đang thực hiện</string>
-=======
->>>>>>> 5852a508
   <string name="LocalBackupJob_creating_backup">Đang sao lưu…</string>
   <string name="LocalBackupJobApi29_backup_failed">Sao lưu thất bại.</string>
   <string name="LocalBackupJobApi29_your_backup_directory_has_been_deleted_or_moved">Danh mục sao lưu của bạn đã bị xoá hoặc dời đi.</string>
