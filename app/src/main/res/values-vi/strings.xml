<?xml version='1.0' encoding='UTF-8'?>
<resources>
  <string name="yes">Có</string>
  <string name="no">Không</string>
  <string name="delete">Xóa</string>
  <string name="please_wait">Xin chờ…</string>
  <string name="save">Lưu</string>
  <string name="note_to_self">Ghi chú</string>
  <!--AbstractNotificationBuilder-->
  <string name="AbstractNotificationBuilder_new_message">Tin nhắn mới</string>
  <!--AlbumThumbnailView-->
  <!--ApplicationMigrationActivity-->
  <string name="ApplicationMigrationActivity__signal_is_updating">Signal đang cập nhật…</string>
  <!--ApplicationPreferencesActivity-->
  <string name="ApplicationPreferencesActivity_currently_s">Hiện thời: %s</string>
  <string name="ApplicationPreferenceActivity_you_havent_set_a_passphrase_yet">Bạn chưa thiết lập mật khẩu!</string>
  <plurals name="ApplicationPreferencesActivity_messages_per_conversation">
    <item quantity="other">%d tin nhắn mỗi cuộc trò chuyện</item>
  </plurals>
  <string name="ApplicationPreferencesActivity_delete_all_old_messages_now">Xóa tất cả tin nhắn cũ?</string>
  <plurals name="ApplicationPreferencesActivity_this_will_immediately_trim_all_conversations_to_the_d_most_recent_messages">
    <item quantity="other">Thao tác này sẽ thu ngắn tất cả các cuộc trò chuyện đến %d tin nhắn gần nhất.</item>
  </plurals>
  <string name="ApplicationPreferencesActivity_delete">Xóa</string>
  <string name="ApplicationPreferencesActivity_disable_passphrase">Tắt mật khẩu?</string>
  <string name="ApplicationPreferencesActivity_this_will_permanently_unlock_signal_and_message_notifications">Thao tác này sẽ vĩnh viễn mở khóa Molly và thông báo tin nhắn.</string>
  <string name="ApplicationPreferencesActivity_disable">Tắt</string>
  <string name="ApplicationPreferencesActivity_unregistering">Huỷ đăng ký</string>
  <string name="ApplicationPreferencesActivity_unregistering_from_signal_messages_and_calls">Đang hủy đăng ký khỏi Molly…</string>
  <string name="ApplicationPreferencesActivity_disable_signal_messages_and_calls">Tắt tin nhắn và cuộc gọi Molly?</string>
  <string name="ApplicationPreferencesActivity_disable_signal_messages_and_calls_by_unregistering">Tắt Molly bằng cách hủy đăng ký khỏi máy chủ. Bạn sẽ cần phải đăng ký lại số điện thoại của bạn để sử dụng trong tương lai.</string>
  <string name="ApplicationPreferencesActivity_error_connecting_to_server">Lỗi kết nối đến máy chủ!</string>
  <string name="ApplicationPreferencesActivity_sms_enabled">Đã bật SMS</string>
  <string name="ApplicationPreferencesActivity_touch_to_change_your_default_sms_app">Nhấn để đổi ứng dụng SMS mặc định</string>
  <string name="ApplicationPreferencesActivity_sms_disabled">Đã tắt SMS</string>
  <string name="ApplicationPreferencesActivity_touch_to_make_signal_your_default_sms_app">Nhấn để chọn Signal làm ứng dụng SMS mặc định</string>
  <string name="ApplicationPreferencesActivity_on">bật</string>
  <string name="ApplicationPreferencesActivity_On">Bật</string>
  <string name="ApplicationPreferencesActivity_off">tắt</string>
  <string name="ApplicationPreferencesActivity_Off">Tắt</string>
  <string name="ApplicationPreferencesActivity_sms_mms_summary">SMS %1$s, MMS %2$s</string>
  <string name="ApplicationPreferencesActivity_privacy_summary">Khóa màn hình %1$s, Khóa đăng kí %2$s</string>
  <string name="ApplicationPreferencesActivity_privacy_summary_screen_lock">Khóa màn hình %1$s</string>
  <string name="ApplicationPreferencesActivity_appearance_summary">Chủ đề %1$s, Ngôn ngữ %2$s</string>
  <string name="ApplicationPreferencesActivity_pins_are_required_for_registration_lock">PIN là bắt buộc khi sử dụng Khóa đăng kí. Để tắt PIN, vui lòng tắt Khóa đăng kí trước.</string>
  <string name="ApplicationPreferencesActivity_pin_created">Mã PIN đã được tạo.</string>
  <string name="ApplicationPreferencesActivity_pin_disabled">Đã tắt PIN.</string>
  <string name="ApplicationPreferencesActivity_hide">Ẩn</string>
  <string name="ApplicationPreferencesActivity_hide_reminder">Ẩn nhắc nhở?</string>
  <!--AppProtectionPreferenceFragment-->
  <plurals name="AppProtectionPreferenceFragment_minutes">
    <item quantity="other">%d phút</item>
  </plurals>
  <!--DraftDatabase-->
  <string name="DraftDatabase_Draft_image_snippet">(ảnh)</string>
  <string name="DraftDatabase_Draft_audio_snippet">(âm thanh)</string>
  <string name="DraftDatabase_Draft_video_snippet">(video)</string>
  <string name="DraftDatabase_Draft_location_snippet">(vị trí)</string>
  <string name="DraftDatabase_Draft_quote_snippet">(trả lời)</string>
  <!--AttachmentKeyboard-->
  <string name="AttachmentKeyboard_gallery">Bộ sưu tập</string>
  <string name="AttachmentKeyboard_gif">Ảnh GIF</string>
  <string name="AttachmentKeyboard_file">Tệp</string>
  <string name="AttachmentKeyboard_contact">Liên hệ</string>
  <string name="AttachmentKeyboard_location">Vị trí</string>
  <string name="AttachmentKeyboard_Signal_needs_permission_to_show_your_photos_and_videos">Molly cần quyền truy cập bộ nhớ để hiển thị ảnh và video của bạn.</string>
  <string name="AttachmentKeyboard_give_access">Cấp quyền</string>
  <!--AttachmentManager-->
  <string name="AttachmentManager_cant_open_media_selection">Không tìm thấy ứng dụng để chọn tệp đa phương tiện.</string>
  <string name="AttachmentManager_signal_requires_the_external_storage_permission_in_order_to_attach_photos_videos_or_audio">Molly cần quyền truy cập Bộ nhớ để đính kèm ảnh, video hoặc âm thanh, nhưng đã bị từ chối vĩnh viễn. Vui lòng mở cài đặt ứng dụng, chọn \"Quyền\" và bật \"Bộ nhớ\".</string>
  <string name="AttachmentManager_signal_requires_contacts_permission_in_order_to_attach_contact_information">Molly cần quyền truy cập Danh bạ để đính kèm thông tin liên lạc nhưng đã bị từ chối vĩnh viễn. Vui lòng mở cài đặt ứng dụng, chọn \"Quyền\" và bật \"Danh bạ\".</string>
  <string name="AttachmentManager_signal_requires_location_information_in_order_to_attach_a_location">Molly cần quyền truy cập Vị trí để đính kèm vị trí, nhưng đã bị từ chối vĩnh viễn. Vui lòng mở cài đặt ứng dụng, chọn \"Quyền\" và bật \"Vị trí\".</string>
  <string name="AttachmentManager_signal_requires_the_camera_permission_in_order_to_take_photos_but_it_has_been_permanently_denied">Molly cần quyền truy cập Máy ảnh để chụp ảnh, nhưng đã bị từ chối vĩnh viễn. Vui lòng mở cài đặt ứng dụng, chọn \"Quyền\" và bật \"Máy ảnh\".</string>
  <!--AttachmentUploadJob-->
  <string name="AttachmentUploadJob_uploading_media">Đang tải tệp lên…</string>
  <string name="AttachmentUploadJob_compressing_video_start">Đang nén video…</string>
  <!--AudioSlidePlayer-->
  <string name="AudioSlidePlayer_error_playing_audio">Lỗi chạy tập tin âm thanh!</string>
  <!--BlockedContactsActivity-->
  <string name="BlockedContactsActivity_blocked_contacts">Các liên hệ đã chặn</string>
  <!--BlockUnblockDialog-->
  <string name="BlockUnblockDialog_block_and_leave_s">Chặn và rời khỏi %1$s?</string>
  <string name="BlockUnblockDialog_block_s">Chặn %1$s?</string>
  <string name="BlockUnblockDialog_you_will_no_longer_receive_messages_or_updates">Bạn sẽ không còn nhận tin nhắn hay cập nhật từ nhóm này, và thành viên nhóm sẽ không thể thêm lại bạn vào nhóm.</string>
  <string name="BlockUnblockDialog_group_members_wont_be_able_to_add_you">Thành viên nhóm sẽ không thể thêm lại bạn vào nhóm.</string>
  <string name="BlockUnblockDialog_group_members_will_be_able_to_add_you">Các thành viên trong nhóm có thể thêm lại bạn vào nhóm.</string>
  <string name="BlockUnblockDialog_you_will_be_able_to_call_and_message_each_other">Các bạn sẽ có thể nhắn tin và gọi cho nhau, đồng thời có thể thấy tên và ảnh đại diện của nhau.</string>
  <string name="BlockUnblockDialog_blocked_people_wont_be_able_to_call_you_or_send_you_messages">Người dùng bị chặn sẽ không thể gọi hoặc gửi tin nhắn cho bạn.</string>
  <string name="BlockUnblockDialog_unblock_s">Bỏ chặn %1$s?</string>
  <string name="BlockUnblockDialog_unblock">Bỏ chặn</string>
  <string name="BlockUnblockDialog_block">Chặn</string>
  <string name="BlockUnblockDialog_block_and_leave">Chặn và rời</string>
  <string name="BlockUnblockDialog_block_and_delete">Chặn và Xoá</string>
  <!--BucketedThreadMedia-->
  <string name="BucketedThreadMedia_Today">Hôm nay</string>
  <string name="BucketedThreadMedia_Yesterday">Hôm qua</string>
  <string name="BucketedThreadMedia_This_week">Tuần này</string>
  <string name="BucketedThreadMedia_This_month">Tháng này</string>
  <string name="BucketedThreadMedia_Large">Lớn</string>
  <string name="BucketedThreadMedia_Medium">Vừa</string>
  <string name="BucketedThreadMedia_Small">Nhỏ</string>
  <!--CallScreen-->
  <string name="CallScreen_Incoming_call">Cuộc gọi đến</string>
  <!--CameraActivity-->
  <string name="CameraActivity_image_save_failure">Không thể lưu ảnh.</string>
  <!--CameraXFragment-->
  <string name="CameraXFragment_tap_for_photo_hold_for_video">Nhấn để chụp ảnh, giữ để quay video</string>
  <string name="CameraXFragment_capture_description">Chụp</string>
  <string name="CameraXFragment_change_camera_description">Chuyển camera</string>
  <string name="CameraXFragment_open_gallery_description">Mở bộ sưu tập</string>
  <!--CameraContacts-->
  <string name="CameraContacts_recent_contacts">Liên hệ gần đây</string>
  <string name="CameraContacts_signal_contacts">Liên hệ Signal</string>
  <string name="CameraContacts_signal_groups">Nhóm Signal</string>
  <string name="CameraContacts_you_can_share_with_a_maximum_of_n_conversations">Bạn có thể chia sẻ với tối đa %d cuộc trò chuyện.</string>
  <string name="CameraContacts_select_signal_recipients">Chọn người nhận Signal</string>
  <string name="CameraContacts_no_signal_contacts">Không có liên hệ Signal</string>
  <string name="CameraContacts_you_can_only_use_the_camera_button">Bạn chỉ có thể dùng nút chụp ảnh để gửi ảnh cho các liên hệ Signal.</string>
  <string name="CameraContacts_cant_find_who_youre_looking_for">Không tìm thấy người bạn cần tìm?</string>
  <string name="CameraContacts_invite_a_contact_to_join_signal">Mời một liên hệ dùng Signal</string>
  <string name="CameraContacts__menu_search">Tìm kiếm</string>
  <!--ClearProfileActivity-->
  <string name="ClearProfileActivity_remove">Loại bỏ</string>
  <string name="ClearProfileActivity_remove_profile_photo">Bỏ ảnh đại diện?</string>
  <string name="ClearProfileActivity_remove_group_photo">Loại bỏ ảnh nhóm?</string>
  <!--ClientDeprecatedActivity-->
  <string name="ClientDeprecatedActivity_update_signal">Cập nhật Signal</string>
  <string name="ClientDeprecatedActivity_update">Cập nhật</string>
  <string name="ClientDeprecatedActivity_warning">Cảnh báo</string>
  <!--CommunicationActions-->
  <string name="CommunicationActions_no_browser_found">Không tìm thấy trình duyệt.</string>
  <string name="CommunicationActions_no_email_app_found">Không tìm thấy ứng dụng email.</string>
  <string name="CommunicationActions_a_cellular_call_is_already_in_progress">Một cuộc gọi di động đã được tiến hành.</string>
  <string name="CommunicationActions_start_video_call">Bắt đầu cuộc gọi video?</string>
  <string name="CommunicationActions_start_voice_call">Bắt đầu cuộc gọi thoại?</string>
  <string name="CommunicationActions_cancel">Hủy</string>
  <string name="CommunicationActions_call">Gọi</string>
  <string name="CommunicationActions_insecure_call">Cuộc gọi không bảo mật</string>
  <string name="CommunicationActions_carrier_charges_may_apply">Có thể tốn cước phí. Số điện thoại bạn đang gọi chưa được đăng kí với Signal. Cuộc gọi này sẽ được thực hiện qua nhà cung cấp dịch vụ viễn thông, không qua internet.</string>
  <!--ConfirmIdentityDialog-->
  <string name="ConfirmIdentityDialog_your_safety_number_with_s_has_changed">Mã số an toàn với %1$s đã thay đổi. Điều này có thể là do ai đó đang tìm cách nghe lén cuộc trò chuyện, hoặc %2$s chỉ vừa cài lại Signal.</string>
  <string name="ConfirmIdentityDialog_you_may_wish_to_verify_your_safety_number_with_this_contact">Bạn có thể sẽ muốn xác minh mã số an toàn với liên hệ này.</string>
  <string name="ConfirmIdentityDialog_accept">Chấp nhận</string>
  <!--ContactsCursorLoader-->
  <string name="ContactsCursorLoader_recent_chats">Trò chuyện gần đây</string>
  <string name="ContactsCursorLoader_contacts">Danh bạ</string>
  <string name="ContactsCursorLoader_groups">Nhóm</string>
  <string name="ContactsCursorLoader_phone_number_search">Tìm kiếm số điện thoại</string>
  <string name="ContactsCursorLoader_username_search">Tìm kiếm tên người dùng</string>
  <!--ContactsDatabase-->
  <string name="ContactsDatabase_message_s">Tin nhắn %s</string>
  <string name="ContactsDatabase_signal_call_s">Cuộc gọi Signal %s</string>
  <!--ContactNameEditActivity-->
  <string name="ContactNameEditActivity_given_name">Tên</string>
  <string name="ContactNameEditActivity_family_name">Họ</string>
  <string name="ContactNameEditActivity_prefix">Danh xưng</string>
  <string name="ContactNameEditActivity_suffix">Hậu tố</string>
  <string name="ContactNameEditActivity_middle_name">Tên đệm</string>
  <!--ContactShareEditActivity-->
  <string name="ContactShareEditActivity_type_home">Nhà</string>
  <string name="ContactShareEditActivity_type_mobile">Di động</string>
  <string name="ContactShareEditActivity_type_work">Công việc</string>
  <string name="ContactShareEditActivity_type_missing">Khác</string>
  <string name="ContactShareEditActivity_invalid_contact">Liên lạc đã chọn không hợp lệ</string>
  <!--ConversationItem-->
  <string name="ConversationItem_error_not_sent_tap_for_details">Chưa gửi, nhấn để xem chi tiết</string>
  <string name="ConversationItem_error_partially_not_delivered">Đã gửi một phần, nhấn để xem chi tiết</string>
  <string name="ConversationItem_error_network_not_delivered">Không gửi được</string>
  <string name="ConversationItem_received_key_exchange_message_tap_to_process">Đã nhận được yêu cầu trao đổi mã khoá, nhấn để tiếp tục.</string>
  <string name="ConversationItem_group_action_left">%1$s đã rời nhóm.</string>
  <string name="ConversationItem_click_to_approve_unencrypted">Không gửi được, nhấn để thử giao thức không bảo mật</string>
  <string name="ConversationItem_click_to_approve_unencrypted_sms_dialog_title">Trở lại SMS không mã hóa?</string>
  <string name="ConversationItem_click_to_approve_unencrypted_mms_dialog_title">Trở lại MMS không mã hóa?</string>
  <string name="ConversationItem_click_to_approve_unencrypted_dialog_message">Tin nhắn này sẽ <b>không</b> được mã hoá do người nhận không còn sử dụng Signal.\n\nGửi tin nhắn không mã hóa?</string>
  <string name="ConversationItem_unable_to_open_media">Không tìm thấy ứng dụng để mở tệp đa phương tiện này.</string>
  <string name="ConversationItem_copied_text">Đã sao chép %s</string>
  <string name="ConversationItem_from_s">từ %s</string>
  <string name="ConversationItem_to_s">tới %s</string>
  <string name="ConversationItem_read_more">Xem thêm</string>
  <string name="ConversationItem_download_more">Tải thêm</string>
  <string name="ConversationItem_pending">Đang chờ</string>
  <string name="ConversationItem_this_message_was_deleted">Tin nhắn này đã bị xóa.</string>
  <string name="ConversationItem_you_deleted_this_message">Bạn đã xóa tin nhắn này.</string>
  <!--ConversationActivity-->
  <string name="ConversationActivity_reset_secure_session_question">Đặt lại phiên bảo mật?</string>
  <string name="ConversationActivity_this_may_help_if_youre_having_encryption_problems">Thao tác này có thể giúp bạn khi đang có vấn đề về mã hoá cuộc trò chuyện. Các tin nhắn sẽ được giữ lại.</string>
  <string name="ConversationActivity_reset">Đặt lại</string>
  <string name="ConversationActivity_add_attachment">Thêm tệp đính kèm</string>
  <string name="ConversationActivity_select_contact_info">Chọn thông tin liên lạc</string>
  <string name="ConversationActivity_compose_message">Soạn tin nhắn</string>
  <string name="ConversationActivity_sorry_there_was_an_error_setting_your_attachment">Xin lỗi, có lỗi thiết đặt tập tin đính kèm của bạn.</string>
  <string name="ConversationActivity_recipient_is_not_a_valid_sms_or_email_address_exclamation">Nơi nhận không phải là địa chỉ SMS hay email hợp lệ!</string>
  <string name="ConversationActivity_message_is_empty_exclamation">Tin nhắn trống!</string>
  <string name="ConversationActivity_group_members">Thành viên trong nhóm</string>
  <string name="ConversationActivity_invalid_recipient">Người nhận không hợp lệ!</string>
  <string name="ConversationActivity_added_to_home_screen">Thêm vào màn hình chính</string>
  <string name="ConversationActivity_calls_not_supported">Không hỗ trợ gọi điện</string>
  <string name="ConversationActivity_this_device_does_not_appear_to_support_dial_actions">Thiết bị này không hỗ trợ thao tác quay số.</string>
  <string name="ConversationActivity_transport_insecure_sms">SMS không bảo mật</string>
  <string name="ConversationActivity_transport_insecure_mms">MMS không bảo mật</string>
  <string name="ConversationActivity_transport_signal">Signal</string>
  <string name="ConversationActivity_lets_switch_to_signal">Hãy chuyển sang dùng Molly %1$s</string>
  <string name="ConversationActivity_specify_recipient">Vui lòng chọn một liên lạc</string>
  <string name="ConversationActivity_unblock_this_contact_question">Bỏ chặn liên lạc này?</string>
  <string name="ConversationActivity_unblock_this_group_question">Bỏ chặn nhóm này?</string>
  <string name="ConversationActivity_you_will_once_again_be_able_to_receive_messages_and_calls_from_this_contact">Bạn sẽ lại có thể nhận tin nhắn và cuộc gọi từ liên hệ này.</string>
  <string name="ConversationActivity_unblock_this_group_description">Các thành viên đang trong nhóm có thể thêm lại bạn vào nhóm</string>
  <string name="ConversationActivity_unblock">Bỏ chặn</string>
  <string name="ConversationActivity_attachment_exceeds_size_limits">Tệp đính kèm vượt quá giới hạn kích cỡ cho loại tin nhắn mà bạn đang gửi.</string>
  <string name="ConversationActivity_quick_camera_unavailable">Máy ảnh không khả dụng</string>
  <string name="ConversationActivity_unable_to_record_audio">Không thể ghi âm!</string>
  <string name="ConversationActivity_you_cant_send_messages_to_this_group">Bạn không thể nhắn tin cho nhóm này vì bạn không còn là thành viên.</string>
  <string name="ConversationActivity_there_is_no_app_available_to_handle_this_link_on_your_device">Không ứng dụng nào trên điện thoại bạn có thể xử lí liên kết này.</string>
  <string name="ConversationActivity_your_request_to_join_has_been_sent_to_the_group_admin">Yêu cầu tham gia nhóm của bạn đã được gửi tới quản trị viên nhóm. Bạn sẽ được thông báo khi họ đưa ra quyết định.</string>
  <string name="ConversationActivity_cancel_request">Hủy yêu cầu</string>
  <string name="ConversationActivity_to_send_audio_messages_allow_signal_access_to_your_microphone">Để gửi tin nhắn âm thanh, hãy cho phép Molly truy cập micro điện thoại.</string>
  <string name="ConversationActivity_signal_requires_the_microphone_permission_in_order_to_send_audio_messages">Molly cần quyền truy cập Micro để gửi tin nhắn âm thanh, nhưng đã bị từ chối vĩnh viễn. Vui lòng mở cài đặt ứng dụng, chọn \"Quyền\" và bật \"Micro\".</string>
  <string name="ConversationActivity_signal_needs_the_microphone_and_camera_permissions_in_order_to_call_s">Molly cần quyền truy cập Micro và Máy ảnh để gọi %s, nhưng đã bị từ chối vĩnh viễn. Vui lòng mở cài đặt ứng dụng, chọn \"Quyền\" và bật \"Micro\" và \"Máy ảnh\"</string>
  <string name="ConversationActivity_to_capture_photos_and_video_allow_signal_access_to_the_camera">Để chụp ảnh, hãy cho phép Molly truy cập máy ảnh.</string>
  <string name="ConversationActivity_signal_needs_the_camera_permission_to_take_photos_or_video">Molly cần quyền truy cập Máy ảnh để chụp ảnh và quay video, nhưng đã bị từ chối vĩnh viễn. Vui lòng mở cài đặt ứng dụng, chọn \"Quyền\" và bật \"Máy ảnh\".</string>
  <string name="ConversationActivity_signal_needs_camera_permissions_to_take_photos_or_video">Molly cần quyền truy cập Máy ảnh để chụp ảnh và quay video</string>
  <string name="ConversationActivity_enable_the_microphone_permission_to_capture_videos_with_sound">Cho phép quyền truy cập micro để ghi âm thanh khi quay video.</string>
  <string name="ConversationActivity_signal_needs_the_recording_permissions_to_capture_video">Molly cần quyền truy cập micro để quay video nhưng đã bị từ chối. Vui lòng mở cài đặt ứng dụng, chọn \"Quyền\" và bật \"Micro\" và \"Máy ảnh\".</string>
  <string name="ConversationActivity_signal_needs_recording_permissions_to_capture_video">Molly cần quyền truy cập micro để quay video.</string>
  <string name="ConversationActivity_quoted_contact_message">%1$s%2$s</string>
  <string name="ConversationActivity_signal_cannot_sent_sms_mms_messages_because_it_is_not_your_default_sms_app">Signal không thể gửi SMS/MMS vì Signal không phải ứng dụng SMS mặc định. Bạn có muốn thay đổi trong cài đặt Android?</string>
  <string name="ConversationActivity_yes">Có</string>
  <string name="ConversationActivity_no">Không</string>
  <string name="ConversationActivity_search_position">%1$d trên tổng số %2$d</string>
  <string name="ConversationActivity_no_results">Không có kết quả</string>
  <string name="ConversationActivity_sticker_pack_installed">Đã cài đặt gói nhãn dán</string>
  <string name="ConversationActivity_new_say_it_with_stickers">Mới! Thể hiện cảm xúc bằng nhãn dán</string>
  <string name="ConversationActivity_cancel">Hủy</string>
  <string name="ConversationActivity_delete_conversation">Xoá cuộc hội thoại?</string>
  <string name="ConversationActivity_delete_and_leave_group">Xóa và rời nhóm?</string>
  <string name="ConversationActivity_this_conversation_will_be_deleted_from_all_of_your_devices">Cuộc trò chuyện này sẽ bị xóa trên tất cả các thiết bị của bạn.</string>
  <string name="ConversationActivity_you_will_leave_this_group_and_it_will_be_deleted_from_all_of_your_devices">Bạn sẽ rời nhóm, và lịch sử trò chuyện sẽ bị xóa trên tất cả các thiết bị của bạn.</string>
  <string name="ConversationActivity_delete">Xóa</string>
  <string name="ConversationActivity_delete_and_leave">Xóa và rời khỏi</string>
  <string name="ConversationActivity__to_call_s_signal_needs_access_to_your_microphone">Để gọi %1$s, Molly cần quyền truy cập micro của bạn</string>
  <string name="ConversationActivity__to_call_s_signal_needs_access_to_your_microphone_and_camera">Để gọi %1$s, Molly cần quyền truy cập micro và máy ảnh của bạn.</string>
  <string name="ConversationActivity__more_options_now_in_group_settings">Nhiều thiết đặt hơn trong \"Cài đặt nhóm\"</string>
  <!--ConversationAdapter-->
  <plurals name="ConversationAdapter_n_unread_messages">
    <item quantity="other">%d tin nhắn chưa đọc</item>
  </plurals>
  <!--ConversationFragment-->
  <plurals name="ConversationFragment_delete_selected_messages">
    <item quantity="other">Xóa các tin nhắn đã chọn?</item>
  </plurals>
  <plurals name="ConversationFragment_this_will_permanently_delete_all_n_selected_messages">
    <item quantity="other">Thao tác này sẽ xóa vĩnh viễn %1$d tin nhắn đã chọn.</item>
  </plurals>
  <string name="ConversationFragment_save_to_sd_card">Lưu vào bộ nhớ?</string>
  <plurals name="ConversationFragment_saving_n_media_to_storage_warning">
    <item quantity="other">Lưu %1$d tệp đa phương tiện vào bộ nhớ sẽ cho phép bất kì ứng dụng khác truy cập chúng.\n\nTiếp tục?</item>
  </plurals>
  <plurals name="ConversationFragment_error_while_saving_attachments_to_sd_card">
    <item quantity="other">Lỗi khi đang lưu tệp đính kèm vào thẻ nhớ!</item>
  </plurals>
  <string name="ConversationFragment_unable_to_write_to_sd_card_exclamation">Không thể ghi vào bộ nhớ!</string>
  <plurals name="ConversationFragment_saving_n_attachments">
    <item quantity="other">Đang lưu %1$d tệp đính kèm</item>
  </plurals>
  <plurals name="ConversationFragment_saving_n_attachments_to_sd_card">
    <item quantity="other">Đang lưu %1$d tệp đính kèm vào bộ nhớ…</item>
  </plurals>
  <string name="ConversationFragment_pending">Đang chờ…</string>
  <string name="ConversationFragment_push">Dữ liệu (Signal)</string>
  <string name="ConversationFragment_mms">MMS</string>
  <string name="ConversationFragment_sms">SMS</string>
  <string name="ConversationFragment_deleting">Đang xóa</string>
  <string name="ConversationFragment_deleting_messages">Đang xóa tin nhắn…</string>
  <string name="ConversationFragment_delete_for_me">Xóa cho tôi</string>
  <string name="ConversationFragment_delete_for_everyone">Xóa cho mọi người</string>
  <string name="ConversationFragment_this_message_will_be_permanently_deleted_for_everyone">Tin nhắn này sẽ được xóa vĩnh viễn cho tất cả thành viên trong cuộc trò chuyện. Các thành viên sẽ biết rằng bạn đã xóa tin nhắn.</string>
  <string name="ConversationFragment_quoted_message_not_found">Không tìm thấy tin nhắn ban đầu</string>
  <string name="ConversationFragment_quoted_message_no_longer_available">Tin nhắn ban đầu không khả dụng</string>
  <string name="ConversationFragment_failed_to_open_message">Không thể mở tin nhắn</string>
  <string name="ConversationFragment_you_can_swipe_to_the_right_reply">Bạn có thể vuốt tin nhắn sang bên phải để trả lời nhanh</string>
  <string name="ConversationFragment_you_can_swipe_to_the_left_reply">Bạn có thể vuốt tin nhắn sang bên trái để trả lời nhanh</string>
  <string name="ConversationFragment_outgoing_view_once_media_files_are_automatically_removed">Tin nhắn đa phương tiện xem một lần sẽ tự động xóa sau khi được gửi</string>
  <string name="ConversationFragment_you_already_viewed_this_message">Bạn đã xem tin nhắn này rồi</string>
  <string name="ConversationFragment__you_can_add_notes_for_yourself_in_this_conversation">Bạn có thể thêm ghi chú trong cuộc trò chuyện này. \nNếu tài khoản của bạn có thiết bị liên kết, ghi chú cũng sẽ được đồng bộ.</string>
  <!--ConversationListActivity-->
  <string name="ConversationListActivity_there_is_no_browser_installed_on_your_device">Bạn chưa cài trình duyệt nào trên điện thoại.</string>
  <!--ConversationListFragment-->
  <string name="ConversationListFragment_no_results_found_for_s_">Không có kết quả cho \'%s\'</string>
  <plurals name="ConversationListFragment_delete_selected_conversations">
    <item quantity="other">Xoá các cuộc trò chuyện đã chọn?</item>
  </plurals>
  <plurals name="ConversationListFragment_this_will_permanently_delete_all_n_selected_conversations">
    <item quantity="other">Thao tác này sẽ xóa vĩnh viễn %1$d cuộc trò chuyện đã chọn.</item>
  </plurals>
  <string name="ConversationListFragment_deleting">Đang xóa</string>
  <string name="ConversationListFragment_deleting_selected_conversations">Đang xoá các cuộc trò chuyện đã chọn…</string>
  <plurals name="ConversationListFragment_conversations_archived">
    <item quantity="other">Đã lưu trữ %d cuộc trò chuyện</item>
  </plurals>
  <string name="ConversationListFragment_undo">HOÀN TÁC</string>
  <plurals name="ConversationListFragment_moved_conversations_to_inbox">
    <item quantity="other">Đã chuyển %d cuộc trò chuyện vào hộp thư đến</item>
  </plurals>
  <!--ConversationListItem-->
  <string name="ConversationListItem_key_exchange_message">Tin nhắn trao đổi mã khóa</string>
  <!--ConversationListItemAction-->
  <string name="ConversationListItemAction_archived_conversations_d">Các cuộc trò chuyện đã lưu trữ (%d)</string>
  <!--ConversationTitleView-->
  <string name="ConversationTitleView_verified">Đã xác minh</string>
  <string name="ConversationTitleView_you">Bạn</string>
  <!--CreateGroupActivity-->
  <string name="CreateGroupActivity_some_contacts_cannot_be_in_legacy_groups">Một vài liên hệ không thể ở trong nhóm cũ.</string>
  <!--CreateProfileActivity-->
  <string name="CreateProfileActivity__profile">Hồ sơ</string>
  <string name="CreateProfileActivity_error_setting_profile_photo">Lỗi đặt ảnh đại diện</string>
  <string name="CreateProfileActivity_problem_setting_profile">Lỗi thiết lập hồ sơ</string>
  <string name="CreateProfileActivity_profile_photo">Ảnh đại diện</string>
  <string name="CreateProfileActivity_set_up_your_profile">Thiết lập hồ sơ</string>
  <string name="CreateProfileActivity_signal_profiles_are_end_to_end_encrypted">Hồ sơ của bạn được mã hóa đầu cuối. Hồ sơ và các thay đổi sẽ hiển thị với liên hệ trong danh bạ của bạn, khi bạn bắt đầu hoặc chấp nhận cuộc trò chuyện mới, hoặc khi bạn tham gia nhóm mới.</string>
  <string name="CreateProfileActivity_set_avatar_description">Đặt ảnh đại diện</string>
  <!--CustomDefaultPreference-->
  <string name="CustomDefaultPreference_using_custom">Dùng tùy chỉnh: %s</string>
  <string name="CustomDefaultPreference_using_default">Dùng mặc định: %s</string>
  <string name="CustomDefaultPreference_none">Không</string>
  <!--AvatarSelectionBottomSheetDialogFragment-->
  <string name="AvatarSelectionBottomSheetDialogFragment__choose_photo">Chọn ảnh</string>
  <string name="AvatarSelectionBottomSheetDialogFragment__take_photo">Chụp ảnh</string>
  <string name="AvatarSelectionBottomSheetDialogFragment__choose_from_gallery">Chọn từ bộ sưu tập</string>
  <string name="AvatarSelectionBottomSheetDialogFragment__remove_photo">Gỡ ảnh</string>
  <string name="AvatarSelectionBottomSheetDialogFragment__taking_a_photo_requires_the_camera_permission">Cần quyền truy cập máy ảnh để chụp ảnh.</string>
  <!--DateUtils-->
  <string name="DateUtils_just_now">Vừa xong</string>
  <string name="DateUtils_minutes_ago">%dph</string>
  <string name="DateUtils_today">Hôm nay</string>
  <string name="DateUtils_yesterday">Hôm qua</string>
  <!--DeliveryStatus-->
  <string name="DeliveryStatus_sending">Đang gửi</string>
  <string name="DeliveryStatus_sent">Đã gửi</string>
  <string name="DeliveryStatus_delivered">Đã nhận</string>
  <string name="DeliveryStatus_read">Đã xem</string>
  <!--DeviceListActivity-->
  <string name="DeviceListActivity_unlink_s">Gỡ liên kết \'%s\'?</string>
  <string name="DeviceListActivity_by_unlinking_this_device_it_will_no_longer_be_able_to_send_or_receive">Khi gỡ liên kết thiết bị này, nó sẽ không thể gửi hoặc nhận tin nhắn được nữa.</string>
  <string name="DeviceListActivity_network_connection_failed">Lỗi kết nối mạng</string>
  <string name="DeviceListActivity_try_again">Thử lại</string>
  <string name="DeviceListActivity_unlinking_device">Đang gỡ liên kết thiết bị…</string>
  <string name="DeviceListActivity_unlinking_device_no_ellipsis">Đang gỡ liên kết thiết bị</string>
  <string name="DeviceListActivity_network_failed">Lỗi mạng!</string>
  <!--DeviceListItem-->
  <string name="DeviceListItem_unnamed_device">Thiết bị chưa đặt tên</string>
  <string name="DeviceListItem_linked_s">Đã liên kết %s</string>
  <string name="DeviceListItem_last_active_s">Hoạt động gần đây nhất %s</string>
  <string name="DeviceListItem_today">Hôm nay</string>
  <!--DocumentView-->
  <string name="DocumentView_unnamed_file">Tệp không tên</string>
  <!--DozeReminder-->
  <string name="DozeReminder_optimize_for_missing_play_services">Tối ưu hóa khi không có dịch vụ Google Play</string>
<<<<<<< HEAD
  <string name="DozeReminder_this_device_does_not_support_play_services_tap_to_disable_system_battery">Thiết bị này không hỗ trợ dịch vụ Google Play. Nhấn để tắt tính năng tối ưu hóa pin khiến Molly không thể nhận tin nhắn duới nền.</string>
=======
  <string name="DozeReminder_this_device_does_not_support_play_services_tap_to_disable_system_battery">Thiết bị này không hỗ trợ dịch vụ Google Play. Nhấn để tắt tính năng tối ưu hóa pin khiến Signal không thể nhận tin nhắn duới nền.</string>
  <!--ExpiredBuildReminder-->
>>>>>>> e75a03b6
  <!--ShareActivity-->
  <string name="ShareActivity_share_with">Chia sẻ với</string>
  <string name="ShareActivity_multiple_attachments_are_only_supported">Gửi nhiều tệp đính kèm chỉ áp dụng cho ảnh và video</string>
  <!--GcmBroadcastReceiver-->
  <string name="GcmBroadcastReceiver_retrieving_a_message">Đang nhận tin nhắn…</string>
  <!--GcmRefreshJob-->
  <string name="GcmRefreshJob_Permanent_Signal_communication_failure">Lỗi thường trực khi giao tiếp qua Signal!</string>
  <string name="GcmRefreshJob_Signal_was_unable_to_register_with_Google_Play_Services">Signal không thể kết nối với Dịch vụ Google Play. Cuộc gọi và tin nhắn Signal không khả dụng, hãy thử đăng ký lại từ Cài đặt &gt; Nâng cao.</string>
  <!--GiphyActivity-->
  <string name="GiphyActivity_error_while_retrieving_full_resolution_gif">Lỗi khi tải ảnh GIF độ phân giải đầy đủ</string>
  <!--GiphyFragmentPageAdapter-->
  <string name="GiphyFragmentPagerAdapter_gifs">ảnh GIF</string>
  <string name="GiphyFragmentPagerAdapter_stickers">Nhãn dán</string>
  <!--AddToGroupActivity-->
  <string name="AddToGroupActivity_add_member">Thêm thành viên?</string>
  <string name="AddToGroupActivity_add_s_to_s">Thêm \"%1$s\" vào \"%2$s\"?</string>
  <string name="AddToGroupActivity_s_added_to_s">Đã thêm \"%1$s\" vào \"%2$s\".</string>
  <string name="AddToGroupActivity_add_to_group">Thêm vào nhóm</string>
  <string name="AddToGroupActivity_add_to_groups">Thêm vào các nhóm</string>
  <string name="AddToGroupActivity_this_person_cant_be_added_to_legacy_groups">Người này không thể được thêm vào nhóm cũ.</string>
  <string name="AddToGroupActivity_add">Thêm</string>
  <!--ChooseNewAdminActivity-->
  <string name="ChooseNewAdminActivity_choose_new_admin">Chọn quản trị viên mới</string>
  <string name="ChooseNewAdminActivity_done">Xong</string>
  <string name="ChooseNewAdminActivity_you_left">Bạn đã rời khỏi \"%1$s\".</string>
  <!--GroupShareProfileView-->
  <string name="GroupShareProfileView_share_your_profile_name_and_photo_with_this_group">Chia sẻ ảnh đại diện và tên của bạn với nhóm này?</string>
  <string name="GroupShareProfileView_do_you_want_to_make_your_profile_name_and_photo_visible_to_all_current_and_future_members_of_this_group">Bạn có muốn tất cả thành viên hiện có và trong tương lai của nhóm thấy ảnh đại diện và tên bạn?</string>
  <string name="GroupShareProfileView_make_visible">Cho phép thấy</string>
  <!--GroupMembersDialog-->
  <string name="GroupMembersDialog_you">Bạn</string>
  <!--GV2 access levels-->
  <string name="GroupManagement_access_level_anyone">Bất cứ ai</string>
  <string name="GroupManagement_access_level_all_members">Tất cả thành viên</string>
  <string name="GroupManagement_access_level_only_admins">Chỉ quản trị viên</string>
  <string name="GroupManagement_access_level_no_one">Không ai</string>
  <!--GV2 invites sent-->
  <plurals name="GroupManagement_invitation_sent">
    <item quantity="other">Đã gửi %d lời mời</item>
  </plurals>
  <string name="GroupManagement_invite_single_user">\"%1$s\" không thể được tự động thêm vào nhóm bởi bạn.\n\nHọ đã được mời tham gia và sẽ không thấy tin nhắn trong nhóm cho đến khi họ chấp nhận.</string>
  <string name="GroupManagement_learn_more">Tìm hiểu thêm</string>
  <string name="GroupManagement_invite_multiple_users">Những người dùng này không thể được tự động thêm vào nhóm bởi bạn.\n\nHọ đã được mời tham gia và sẽ không thấy tin nhắn trong nhóm cho đến khi họ chấp nhận.</string>
  <!--LeaveGroupDialog-->
  <string name="LeaveGroupDialog_leave_group">Rời nhóm?</string>
  <string name="LeaveGroupDialog_you_will_no_longer_be_able_to_send_or_receive_messages_in_this_group">Bạn sẽ không thể gửi hoặc nhận tin nhắn trong nhóm này nữa.</string>
  <string name="LeaveGroupDialog_leave">Rời khỏi</string>
  <string name="LeaveGroupDialog_choose_new_admin">Chọn quản trị viên mới</string>
  <string name="LeaveGroupDialog_before_you_leave_you_must_choose_at_least_one_new_admin_for_this_group">Trước khi rời nhóm, bạn phải chọn ít nhất một quản trị viên mới cho nhóm này.</string>
  <string name="LeaveGroupDialog_choose_admin">Chọn quản trị viên</string>
  <!--LinkPreviewsMegaphone-->
  <string name="LinkPreviewsMegaphone_disable">Tắt</string>
  <string name="LinkPreviewsMegaphone_preview_any_link">Xem trước tất cả liên kết</string>
  <string name="LinkPreviewsMegaphone_you_can_now_retrieve_link_previews_directly_from_any_website">Từ giờ bạn có thể thêm xem trước liên kết từ bất cứ trang web nào vào trong tin nhắn bạn gửi.</string>
  <!--LinkPreviewView-->
  <string name="LinkPreviewView_no_link_preview_available">Xem trước liên kết không khả dụng</string>
  <string name="LinkPreviewView_this_group_link_is_not_active">Đường dẫn nhóm không khả dụng</string>
  <string name="LinkPreviewView_domain_date">%1$s · %2$s</string>
  <!--LinkPreviewRepository-->
  <plurals name="LinkPreviewRepository_d_members">
    <item quantity="other">%1$d thành viên</item>
  </plurals>
  <!--PendingMembersActivity-->
  <string name="PendingMemberInvitesActivity_pending_group_invites">Lời mời vào nhóm đang chờ</string>
  <string name="PendingMembersActivity_requests">Yêu cầu</string>
  <string name="PendingMembersActivity_invites">Lời mời</string>
  <string name="PendingMembersActivity_people_you_invited">Người dùng bạn đã mời</string>
  <string name="PendingMembersActivity_you_have_no_pending_invites">Bạn không có lời mời đang chờ nào.</string>
  <string name="PendingMembersActivity_invites_by_other_group_members">Thư mời bởi các thành viên nhóm khác</string>
  <string name="PendingMembersActivity_no_pending_invites_by_other_group_members">Không có lời mời đang chờ nào từ các thành viên khác trong nhóm.</string>
  <string name="PendingMembersActivity_missing_detail_explanation">Thông tin của các người dùng được mời bởi các thành viên nhóm khác không được hiển thị. Nếu người được mời chấp nhận tham gia, thông tin của họ sẽ được chia sẻ với nhóm vào lúc đó. Họ sẽ không thấy tin nhắn trong nhóm cho đến khi họ tham gia. </string>
  <string name="PendingMembersActivity_revoke_invite">Thu hồi lời mời</string>
  <string name="PendingMembersActivity_revoke_invites">Thu hồi các lời mời</string>
  <plurals name="PendingMembersActivity_revoke_d_invites">
    <item quantity="other">Thu hồi %1$d lời mời</item>
  </plurals>
  <plurals name="PendingMembersActivity_error_revoking_invite">
    <item quantity="other">Lỗi khi thu hồi lời mời</item>
  </plurals>
  <!--RequestingMembersFragment-->
  <string name="RequestingMembersFragment_pending_member_requests">Yêu cầu đang chờ</string>
  <string name="RequestingMembersFragment_no_member_requests_to_show">Không có yêu cầu tham gia nhóm.</string>
  <string name="RequestingMembersFragment_explanation">Những người trong danh sách này đã cố gia nhập nhóm bằng đường dẫn nhóm.</string>
  <string name="RequestingMembersFragment_added_s">Đã thêm \"%1$s\"</string>
  <string name="RequestingMembersFragment_denied_s">Đã từ chối \"%1$s\"</string>
  <!--AddMembersActivity-->
  <string name="AddMembersActivity__done">Xong</string>
  <string name="AddMembersActivity__this_person_cant_be_added_to_legacy_groups">Người này không thể được thêm vào nhóm cũ.</string>
  <plurals name="AddMembersActivity__add_d_members_to_s">
    <item quantity="other">Thêm %3$d thành viên vào \"%2$s\"?</item>
  </plurals>
  <string name="AddMembersActivity__add">Thêm</string>
  <!--AddGroupDetailsFragment-->
  <string name="AddGroupDetailsFragment__name_this_group">Đặt tên nhóm này</string>
  <string name="AddGroupDetailsFragment__create_group">Tạo nhóm</string>
  <string name="AddGroupDetailsFragment__create">Tạo</string>
  <string name="AddGroupDetailsFragment__members">Thành viên</string>
  <string name="AddGroupDetailsFragment__group_name_required">Tên nhóm (bắt buộc)</string>
  <string name="AddGroupDetailsFragment__this_field_is_required">Trường bắt buộc</string>
  <string name="AddGroupDetailsFragment__groups_require_at_least_two_members">Nhóm cần ít nhất hai thành viên.</string>
  <string name="AddGroupDetailsFragment__group_creation_failed">Không thể tạo nhóm.</string>
  <string name="AddGroupDetailsFragment__try_again_later">Hãy thử lại sau.</string>
  <string name="AddGroupDetailsFragment__youve_selected_a_contact_that_doesnt">Bạn đã chọn một liên hệ không hỗ trợ Nhóm Signal, vì vậy đây sẽ là nhóm MMS.</string>
  <string name="AddGroupDetailsFragment__remove">Loại bỏ</string>
  <string name="AddGroupDetailsFragment__sms_contact">Liên hệ SMS</string>
  <string name="AddGroupDetailsFragment__remove_s_from_this_group">Loại bỏ %1$s khỏi nhóm này?</string>
  <plurals name="AddGroupDetailsFragment__d_members_do_not_support_new_groups">
    <item quantity="other">%d thành viên không hỗ trợ Nhóm Mới, vì vậy nhóm này sẽ là Nhóm Cũ.</item>
  </plurals>
  <!--NonGv2MemberDialog-->
  <string name="NonGv2MemberDialog_single_users_are_non_gv2_capable">Một Nhóm Cũ sẽ được tạo vì \"%1$s\" đang sử dụng phiên bản cũ của Signal. Bạn có thể tạo Nhóm Mới với họ sau khi họ cập nhật Signal, hoặc loại họ khỏi danh sách thành viên trước khi tạo nhóm.</string>
  <plurals name="NonGv2MemberDialog_d_users_are_non_gv2_capable">
    <item quantity="other">Một Nhóm Cũ sẽ được tạo vì %1$d thành viên đang sử dụng phiên bản cũ của Signal. Bạn có thể tạo Nhóm Mới với họ sau khi họ cập nhật Signal, hoặc loại họ khỏi danh sách thành viên trước khi tạo nhóm.</item>
  </plurals>
  <!--ManageGroupActivity-->
  <string name="ManageGroupActivity_disappearing_messages">Tin nhắn tạm thời</string>
  <string name="ManageGroupActivity_pending_group_invites">Lời mời vào nhóm đang chờ</string>
  <string name="ManageGroupActivity_member_requests_and_invites">Yêu cầu tham gia &amp; Lời mời</string>
  <string name="ManageGroupActivity_add_members">Thêm thành viên</string>
  <string name="ManageGroupActivity_edit_group_info">Sửa thông tin nhóm</string>
  <string name="ManageGroupActivity_group_link">Đường dẫn nhóm</string>
  <string name="ManageGroupActivity_block_group">Chặn nhóm</string>
  <string name="ManageGroupActivity_unblock_group">Bỏ chặn nhóm</string>
  <string name="ManageGroupActivity_leave_group">Rời nhóm</string>
  <string name="ManageGroupActivity_mute_notifications">Tạm im thông báo</string>
  <string name="ManageGroupActivity_custom_notifications">Thông báo tuỳ chỉnh</string>
  <string name="ManageGroupActivity_mentions">Nhắc tên</string>
  <string name="ManageGroupActivity_until_s">Cho đến %1$s</string>
  <string name="ManageGroupActivity_off">Tắt</string>
  <string name="ManageGroupActivity_on">Bật</string>
  <string name="ManageGroupActivity_view_all_members">Xem tất cả thành viên</string>
  <string name="ManageGroupActivity_see_all">Xem tất cả</string>
  <string name="ManageGroupActivity_none">Không</string>
  <plurals name="ManageGroupActivity_invited">
    <item quantity="other">Đã mời %d</item>
  </plurals>
  <plurals name="ManageGroupActivity_added">
    <item quantity="other">Đã thêm %d thành viên.</item>
  </plurals>
  <string name="ManageGroupActivity_you_dont_have_the_rights_to_do_this">Bạn không có quyền thực hiện điều này</string>
  <string name="ManageGroupActivity_not_capable">Bạn đã thêm một thành viên không hỗ trợ Nhóm Signal và cần cập nhật ứng dụng Signal.</string>
  <string name="ManageGroupActivity_failed_to_update_the_group">Không thể cập nhật nhóm</string>
  <string name="ManageGroupActivity_youre_not_a_member_of_the_group">Bạn không phải thành viên nhóm này</string>
  <string name="ManageGroupActivity_failed_to_update_the_group_please_retry_later">Không thể cập nhật nhóm, vui lòng thử lại sau</string>
  <string name="ManageGroupActivity_failed_to_update_the_group_due_to_a_network_error_please_retry_later">Không thể cập nhật nhóm vì lỗi mạng, vui lòng thử lại sau</string>
  <string name="ManageGroupActivity_edit_name_and_picture">Sửa tên và ảnh</string>
  <string name="ManageGroupActivity_legacy_group">Nhóm Cũ</string>
  <!--GroupMentionSettingDialog-->
  <string name="GroupMentionSettingDialog_notify_me_for_mentions">Thông báo khi tôi được nhắc tên</string>
  <string name="GroupMentionSettingDialog_receive_notifications_when_youre_mentioned_in_muted_chats">Nhận thông báo khi bạn được nhắc tên trong cuộc trò chuyện đã im lặng?</string>
  <string name="GroupMentionSettingDialog_default_notify_me">Mặc định (thông báo tôi)</string>
  <string name="GroupMentionSettingDialog_default_dont_notify_me">Mặc định (không thông báo tôi)</string>
  <string name="GroupMentionSettingDialog_always_notify_me">Luôn thông báo tôi</string>
  <string name="GroupMentionSettingDialog_dont_notify_me">Không thông báo tôi</string>
  <!--ManageRecipientActivity-->
  <string name="ManageRecipientActivity_add_to_system_contacts">Thêm vào danh bạ điện thoại</string>
  <string name="ManageRecipientActivity_this_person_is_in_your_contacts">Người này có trong danh bạ của bạn</string>
  <string name="ManageRecipientActivity_disappearing_messages">Tin nhắn tự hủy</string>
  <string name="ManageRecipientActivity_chat_color">Màu trò chuyện</string>
  <string name="ManageRecipientActivity_block">Chặn</string>
  <string name="ManageRecipientActivity_unblock">Bỏ chặn</string>
  <string name="ManageRecipientActivity_view_safety_number">Xem mã số an toàn</string>
  <string name="ManageRecipientActivity_mute_notifications">Tạm im thông báo</string>
  <string name="ManageRecipientActivity_custom_notifications">Thông báo tuỳ chỉnh</string>
  <string name="ManageRecipientActivity_until_s">Cho đến %1$s</string>
  <string name="ManageRecipientActivity_off">Tắt</string>
  <string name="ManageRecipientActivity_on">Bật</string>
  <string name="ManageRecipientActivity_add_to_a_group">Thêm vào một nhóm</string>
  <string name="ManageRecipientActivity_view_all_groups">Hiển thị tất cả nhóm</string>
  <string name="ManageRecipientActivity_see_all">Xem tất cả</string>
  <string name="ManageRecipientActivity_no_groups_in_common">Không có nhóm chung</string>
  <plurals name="ManageRecipientActivity_d_groups_in_common">
    <item quantity="other">Có chung %d nhóm</item>
  </plurals>
  <string name="ManageRecipientActivity_edit_name_and_picture">Sửa tên và ảnh</string>
  <string name="ManageRecipientActivity_message_description">Tin nhắn</string>
  <string name="ManageRecipientActivity_voice_call_description">Gọi thoại</string>
  <string name="ManageRecipientActivity_insecure_voice_call_description">Gọi thoại không bảo mật</string>
  <string name="ManageRecipientActivity_video_call_description">Gọi video</string>
  <plurals name="GroupMemberList_invited">
    <item quantity="other">%1$s đã mời %2$d người</item>
  </plurals>
  <!--CustomNotificationsDialogFragment-->
  <string name="CustomNotificationsDialogFragment__custom_notifications">Thông báo tuỳ chỉnh</string>
  <string name="CustomNotificationsDialogFragment__messages">Tin nhắn</string>
  <string name="CustomNotificationsDialogFragment__use_custom_notifications">Sử dụng thông báo tùy chỉnh</string>
  <string name="CustomNotificationsDialogFragment__notification_sound">Âm báo</string>
  <string name="CustomNotificationsDialogFragment__vibrate">Rung</string>
  <string name="CustomNotificationsDialogFragment__call_settings">Cài đặt cuộc gọi</string>
  <string name="CustomNotificationsDialogFragment__ringtone">Nhạc chuông</string>
  <string name="CustomNotificationsDialogFragment__enabled">Đã bật</string>
  <string name="CustomNotificationsDialogFragment__disabled">Tắt</string>
  <string name="CustomNotificationsDialogFragment__default">Mặc định</string>
  <!--ShareableGroupLinkDialogFragment-->
  <string name="ShareableGroupLinkDialogFragment__shareable_group_link">Đường dẫn nhóm có thể chia sẻ</string>
  <string name="ShareableGroupLinkDialogFragment__manage_and_share">Quản lí &amp; chia sẻ</string>
  <string name="ShareableGroupLinkDialogFragment__group_link">Đường dẫn nhóm</string>
  <string name="ShareableGroupLinkDialogFragment__share">Chia sẻ</string>
  <string name="ShareableGroupLinkDialogFragment__reset_link">Cài lại đường dẫn</string>
  <string name="ShareableGroupLinkDialogFragment__member_requests">Yêu cầu tham gia</string>
  <string name="ShareableGroupLinkDialogFragment__approve_new_members">Chấp nhận thành viên mới</string>
  <string name="ShareableGroupLinkDialogFragment__enabled">Đã bật</string>
  <string name="ShareableGroupLinkDialogFragment__disabled">Tắt</string>
  <string name="ShareableGroupLinkDialogFragment__default">Mặc định</string>
  <string name="ShareableGroupLinkDialogFragment__group_link_reset">Đã cài lại đường dẫn</string>
  <string name="ShareableGroupLinkDialogFragment__require_an_admin_to_approve_new_members_joining_via_the_group_link">Cần quản trị viên chấp nhận thành viên tham gia qua đường dẫn nhóm.</string>
  <string name="ShareableGroupLinkDialogFragment__are_you_sure_you_want_to_reset_the_group_link">Bạn có muốn cài lại đường dẫn nhóm? Người dùng khác sẽ không thể tham gia nhóm bằng đường dẫn hiện tại.</string>
  <!--GroupLinkShareQrDialogFragment-->
  <string name="GroupLinkShareQrDialogFragment__qr_code">Mã QR</string>
  <string name="GroupLinkShareQrDialogFragment__people_who_scan_this_code_will">Những người quét mã này có thể tham gia nhóm của bạn. Vẫn cần quản trị viên chấp nhận thành viên mới nếu cài đặt này được bật.</string>
  <string name="GroupLinkShareQrDialogFragment__share_code">Chia sẻ mã</string>
  <!--GV2 Invite Revoke confirmation dialog-->
  <string name="InviteRevokeConfirmationDialog_revoke_own_single_invite">Bạn có muốn thu hồi lời mời đã gửi đến %1$s?</string>
  <plurals name="InviteRevokeConfirmationDialog_revoke_others_invites">
    <item quantity="other">Bạn có muốn thu hồi %2$d lời mời gửi bởi %1$s?</item>
  </plurals>
  <!--GroupJoinBottomSheetDialogFragment-->
  <string name="GroupJoinBottomSheetDialogFragment_you_are_already_a_member">Bạn đã là thành viên</string>
  <string name="GroupJoinBottomSheetDialogFragment_join">Tham gia</string>
  <string name="GroupJoinBottomSheetDialogFragment_request_to_join">Yêu cầu tham gia</string>
  <string name="GroupJoinBottomSheetDialogFragment_unable_to_join_group_please_try_again_later">Không thể tham gia nhóm. Vui lòng thử lại sau.</string>
  <string name="GroupJoinBottomSheetDialogFragment_encountered_a_network_error">Lỗi mạng.</string>
  <string name="GroupJoinBottomSheetDialogFragment_this_group_link_is_not_active">Đường dẫn nhóm không hoạt động</string>
  <string name="GroupJoinBottomSheetDialogFragment_unable_to_get_group_information_please_try_again_later">Không thể lấy thông tin nhóm, vui lòng thử lại sau</string>
  <string name="GroupJoinBottomSheetDialogFragment_direct_join">Bạn có muốn tham gia nhóm này và công khai tên và ảnh đại diện với các thành viên trong nhóm?</string>
  <string name="GroupJoinBottomSheetDialogFragment_admin_approval_needed">Cần một quản trị viên chấp nhận yêu cầu trước khi bạn tham gia nhóm này. Khi bạn yêu cầu tham gia, tên và ảnh đại diện của bạn sẽ được công khai với các thành viên nhóm.</string>
  <plurals name="GroupJoinBottomSheetDialogFragment_group_dot_d_members">
    <item quantity="other">Nhóm · %1$d thành viên</item>
  </plurals>
  <!--GroupJoinUpdateRequiredBottomSheetDialogFragment-->
  <string name="GroupJoinUpdateRequiredBottomSheetDialogFragment_group_links_coming_soon">Đường dẫn nhóm sẽ có trong tương lai</string>
  <string name="GroupJoinUpdateRequiredBottomSheetDialogFragment_update_signal_to_use_group_links">Cập nhật Signal để dùng liên kết nhóm</string>
  <string name="GroupJoinUpdateRequiredBottomSheetDialogFragment_coming_soon">Tham gia nhóm bằng đường dẫn nhóm hiện chưa được Signal hỗ trợ. Tính năng này sẽ được hoàn thiện trong bản cập nhật tới.</string>
  <string name="GroupJoinUpdateRequiredBottomSheetDialogFragment_update_message">Phiên bản Signal bạn đang dùng không hỗ trợ liên kết nhóm. Vui lòng cập nhật để có thể tham gia nhóm qua liên kết.</string>
  <string name="GroupJoinUpdateRequiredBottomSheetDialogFragment_update_signal">Cập nhật Signal</string>
  <string name="GroupJoinUpdateRequiredBottomSheetDialogFragment_group_link_is_not_valid">Đường dẫn nhóm không hợp lệ</string>
  <!--GV2 Request confirmation dialog-->
  <string name="RequestConfirmationDialog_add_s_to_the_group">Thêm \"%1$s\" vào nhóm?</string>
  <string name="RequestConfirmationDialog_deny_request_from_s">Từ chối yêu cầu tham gia của \"%1$s\"?</string>
  <string name="RequestConfirmationDialog_add">Thêm</string>
  <string name="RequestConfirmationDialog_deny">Từ chối</string>
  <!--CropImageActivity-->
  <string name="CropImageActivity_group_avatar">Ảnh đại diện của nhóm</string>
  <string name="CropImageActivity_profile_avatar">Ảnh đại diện</string>
  <!--ImageEditorHud-->
  <string name="ImageEditorHud_blur_faces">Làm mờ mặt</string>
  <string name="ImageEditorHud_new_blur_faces_or_draw_anywhere_to_blur">Mới: Làm mờ mặt hoặc vẽ để làm mờ</string>
  <string name="ImageEditorHud_draw_anywhere_to_blur">Vẽ để làm mờ bất cứ đâu</string>
  <string name="ImageEditorHud_draw_to_blur_additional_faces_or_areas">Vẽ để làm mờ thêm mặt hoặc khu vực</string>
  <!--InputPanel-->
  <string name="InputPanel_tap_and_hold_to_record_a_voice_message_release_to_send">Nhấn và giữ để ghi âm tin nhắn thoại, thả ra để gửi</string>
  <!--InviteActivity-->
  <string name="InviteActivity_share">Chia sẻ</string>
  <string name="InviteActivity_choose_contacts">Chọn liên hệ</string>
  <string name="InviteActivity_share_with_contacts">Chia sẻ với liên hệ</string>
  <string name="InviteActivity_choose_how_to_share">Chọn cách chia sẻ</string>
  <string name="InviteActivity_cancel">Hủy bỏ</string>
  <string name="InviteActivity_sending">Đang gửi…</string>
  <string name="InviteActivity_heart_content_description">Thích</string>
  <string name="InviteActivity_invitations_sent">Đã gửi lời mời!</string>
  <string name="InviteActivity_invite_to_signal">Mời dùng Molly</string>
  <plurals name="InviteActivity_send_sms_to_friends">
    <item quantity="other">GỬI SMS ĐẾN %d BẠN</item>
  </plurals>
  <plurals name="InviteActivity_send_sms_invites">
    <item quantity="other">GỬI %d LỜI MỜI QUA SMS?</item>
  </plurals>
  <string name="InviteActivity_lets_switch_to_signal">Hãy chuyển sang dùng Molly: %1$s</string>
  <string name="InviteActivity_no_app_to_share_to">Có vẻ như bạn không có bất kỳ ứng dụng nào để chia sẻ.</string>
  <string name="InviteActivity_friends_dont_let_friends_text_unencrypted">Một người bạn tốt không để bạn mình nhắn tin không mã hoá.</string>
  <!--Job-->
  <string name="Job_working_in_the_background">Đang xử lí duới nền…</string>
  <!--LearnMoreTextView-->
  <string name="LearnMoreTextView_learn_more">Tìm hiểu thêm</string>
  <!--LongMessageActivity-->
  <string name="LongMessageActivity_unable_to_find_message">Không thể tìm tin nhắn</string>
  <string name="LongMessageActivity_message_from_s">Tin nhắn từ %1$s</string>
  <string name="LongMessageActivity_your_message">Tin nhắn của bạn</string>
  <!--MessageRetrievalService-->
  <string name="MessageRetrievalService_signal">Molly</string>
  <string name="MessageRetrievalService_background_connection_enabled">Kết nối duới nền đã chạy</string>
  <!--MmsDownloader-->
  <string name="MmsDownloader_error_reading_mms_settings">Lỗi xem cài đặt nhà cung cấp MMS không dây</string>
  <!--MediaOverviewActivity-->
  <string name="MediaOverviewActivity_Media">Đa phương tiện</string>
  <string name="MediaOverviewActivity_Files">Tệp</string>
  <string name="MediaOverviewActivity_Audio">Âm thanh</string>
  <string name="MediaOverviewActivity_All">Tất cả</string>
  <plurals name="MediaOverviewActivity_Media_delete_confirm_title">
    <item quantity="other">Xóa các mục đã chọn?</item>
  </plurals>
  <plurals name="MediaOverviewActivity_Media_delete_confirm_message">
    <item quantity="other">Thao tác này sẽ xóa vĩnh viễn %1$d tệp đã chọn. Các tin nhắn có liên kết với tệp này cũng sẽ bị xóa.</item>
  </plurals>
  <string name="MediaOverviewActivity_Media_delete_progress_title">Đang xóa</string>
  <string name="MediaOverviewActivity_Media_delete_progress_message">Đang xóa tin nhắn…</string>
  <string name="MediaOverviewActivity_Select_all">Chọn tất cả</string>
  <string name="MediaOverviewActivity_collecting_attachments">Đang thu thập tệp đính kèm…</string>
  <string name="MediaOverviewActivity_Sort_by">Sắp xếp theo</string>
  <string name="MediaOverviewActivity_Newest">Mới nhất</string>
  <string name="MediaOverviewActivity_Oldest">Cũ nhất</string>
  <string name="MediaOverviewActivity_Storage_used">Bộ nhớ đã sử dung</string>
  <string name="MediaOverviewActivity_All_storage_use">Tất cả dung lượng bộ nhớ</string>
  <string name="MediaOverviewActivity_Grid_view_description">Hiển thị theo ô</string>
  <string name="MediaOverviewActivity_List_view_description">Hiển thị theo danh sách</string>
  <string name="MediaOverviewActivity_Selected_description">Đã chọn</string>
  <plurals name="MediaOverviewActivity_d_items_s">
    <item quantity="other">%1$d mục %2$s</item>
  </plurals>
  <plurals name="MediaOverviewActivity_d_items">
    <item quantity="other">%1$d mục</item>
  </plurals>
  <string name="MediaOverviewActivity_file">Tệp</string>
  <string name="MediaOverviewActivity_audio">Âm thanh</string>
  <string name="MediaOverviewActivity_video">Video</string>
  <string name="MediaOverviewActivity_image">Hình ảnh</string>
  <string name="MediaOverviewActivity_sent_by_s">Được gửi từ %1$s</string>
  <string name="MediaOverviewActivity_sent_by_you">Được gửi từ bạn</string>
  <string name="MediaOverviewActivity_sent_by_s_to_s">Được gửi từ %1$s tới %2$s</string>
  <string name="MediaOverviewActivity_sent_by_you_to_s">Được gửi từ bạn tới %1$s</string>
  <!--Megaphones-->
  <string name="Megaphones_introducing_reactions">Xin giới thiệu tính năng Bày tỏ cảm xúc</string>
  <string name="Megaphones_tap_and_hold_any_message_to_quicky_share_how_you_feel">Nhấn giữ một tin nhắn để bày tỏ cảm xúc.</string>
  <string name="Megaphones_remind_me_later">Nhắc tôi sau</string>
  <string name="Megaphones_verify_your_signal_pin">Xác minh mã PIN Signal của bạn</string>
  <string name="Megaphones_well_occasionally_ask_you_to_verify_your_pin">Thỉnh thoảng chúng tôi sẽ yêu cầu bạn nhập lại mã PIN để giúp bạn ghi nhớ.</string>
  <string name="Megaphones_verify_pin">Xác minh mã PIN</string>
  <!--NotificationBarManager-->
  <string name="NotificationBarManager_signal_call_in_progress">Đang tiến hành cuộc gọi Signal </string>
  <string name="NotificationBarManager__establishing_signal_call">Đang thiết lập cuộc gọi Signal</string>
  <string name="NotificationBarManager__incoming_signal_call">Cuộc gọi đến Signal</string>
  <string name="NotificationBarManager__deny_call">Từ chối cuộc gọi</string>
  <string name="NotificationBarManager__answer_call">Trả lời cuộc gọi</string>
  <string name="NotificationBarManager__end_call">Kết thúc cuộc gọi.</string>
  <string name="NotificationBarManager__cancel_call">Huỷ cuộc gọi</string>
  <!--NotificationMmsMessageRecord-->
  <string name="NotificationMmsMessageRecord_multimedia_message">Tin nhắn đa phương tiện</string>
  <string name="NotificationMmsMessageRecord_downloading_mms_message">Đang tải xuống tin nhắn MMS</string>
  <string name="NotificationMmsMessageRecord_error_downloading_mms_message">Lỗi tải tin nhắn MMS, nhấn để thử lại</string>
  <!--MediaPickerActivity-->
  <string name="MediaPickerActivity_send_to">Gửi tới %s</string>
  <string name="MediaPickerActivity__menu_open_camera">Mở camera</string>
  <!--MediaPickerItemFragment-->
  <string name="MediaPickerItemFragment_tap_to_select">Nhấn để chọn</string>
  <!--MediaSendActivity-->
  <string name="MediaSendActivity_add_a_caption">Thêm chú thích…</string>
  <string name="MediaSendActivity_an_item_was_removed_because_it_exceeded_the_size_limit">Một mục đã bị loại bỏ vì quá kích cỡ giới hạn</string>
  <string name="MediaSendActivity_camera_unavailable">Máy ảnh không khả dụng</string>
  <string name="MediaSendActivity_message_to_s">Tin nhắn đến %s</string>
  <string name="MediaSendActivity_message">Tin nhắn</string>
  <string name="MediaSendActivity_select_recipients">Chọn người nhận</string>
  <string name="MediaSendActivity_signal_needs_access_to_your_contacts">Molly cần quyền truy cập danh bạ để hiển thị chúng.</string>
  <string name="MediaSendActivity_signal_needs_contacts_permission_in_order_to_show_your_contacts_but_it_has_been_permanently_denied">Molly cần quyền truy cập Danh bạ để hiển thị các liên hệ của bạn, nhưng đã bị từ chối vĩnh viễn. Vui lòng mở cài đặt ứng dụng, chọn \"Quyền\" và bật \"Danh bạ\".</string>
  <plurals name="MediaSendActivity_cant_share_more_than_n_items">
    <item quantity="other">Bạn không thể chia sẻ quá %d mục.</item>
  </plurals>
  <string name="MediaSendActivity_select_recipients_description">Chọn người nhận</string>
  <string name="MediaSendActivity_tap_here_to_make_this_message_disappear_after_it_is_viewed">Nhấn vào đây để khiến tin nhắn tự hủy sau khi đã được xem.</string>
  <!--MediaRepository-->
  <string name="MediaRepository_all_media">Tất cả tập tin đa phương tiện</string>
  <!--MessageRecord-->
  <string name="MessageRecord_unknown">Vô danh</string>
  <string name="MessageRecord_message_encrypted_with_a_legacy_protocol_version_that_is_no_longer_supported">Đã nhận một tin nhắn được mã hóa bởi phiên bản Signal cũ và không còn được hỗ trợ. Hãy nhắc người gửi cập nhật phiên bản mới nhất và gửi lại tin nhắn.</string>
  <string name="MessageRecord_left_group">Bạn đã rời nhóm.</string>
  <string name="MessageRecord_you_updated_group">Bạn đã cập nhật nhóm.</string>
  <string name="MessageRecord_the_group_was_updated">Nhóm đã được cập nhật.</string>
  <string name="MessageRecord_you_called">Bạn đã gọi</string>
  <string name="MessageRecord_called_you">Liên hệ đã gọi bạn</string>
  <string name="MessageRecord_missed_call">Cuộc gọi nhỡ</string>
  <string name="MessageRecord_s_updated_group">%s đã cập nhật nhóm.</string>
  <string name="MessageRecord_s_called_you">%s đã gọi bạn</string>
  <string name="MessageRecord_called_s">Đã gọi %s</string>
  <string name="MessageRecord_missed_call_from">Cuộc gọi nhỡ từ %s</string>
  <string name="MessageRecord_s_joined_signal">%s đang sử dụng Signal!</string>
  <string name="MessageRecord_you_disabled_disappearing_messages">Bạn đã tắt tính năng tự hủy tin nhắn.</string>
  <string name="MessageRecord_s_disabled_disappearing_messages">%1$s đã tắt tính năng tự hủy tin nhắn.</string>
  <string name="MessageRecord_you_set_disappearing_message_time_to_s">Bạn đã đặt tự hủy tin nhắn sau %1$s.</string>
  <string name="MessageRecord_s_set_disappearing_message_time_to_s">%1$s đã đặt tự hủy tin nhắn sau %2$s.</string>
  <string name="MessageRecord_disappearing_message_time_set_to_s">Tin nhắn sẽ tự hủy sau %1$s.</string>
  <!--Profile change updates-->
  <string name="MessageRecord_changed_their_profile_name_to">%1$s đã đổi tên hồ sơ thành %2$s.</string>
  <string name="MessageRecord_changed_their_profile_name_from_to">%1$s đã đổi tên hồ sơ từ %2$s thành %3$s.</string>
  <string name="MessageRecord_changed_their_profile">%1$s đã đổi hồ sơ.</string>
  <!--GV2 specific-->
  <string name="MessageRecord_you_created_the_group">Bạn đã tạo nhóm.</string>
  <string name="MessageRecord_group_updated">Nhóm được cập nhật.</string>
  <!--GV2 member additions-->
  <string name="MessageRecord_you_added_s">Bạn đã thêm %1$s</string>
  <string name="MessageRecord_s_added_s">%1$s đã thêm %2$s.</string>
  <string name="MessageRecord_s_added_you">%1$s đã thêm bạn vào nhóm.</string>
  <string name="MessageRecord_you_joined_the_group">Bạn đã tham gia nhóm.</string>
  <string name="MessageRecord_s_joined_the_group">%1$s đã tham gia nhóm.</string>
  <!--GV2 member removals-->
  <string name="MessageRecord_you_removed_s">Bạn đã loại bỏ %1$s.</string>
  <string name="MessageRecord_s_removed_s">%1$s đã loại bỏ %2$s.</string>
  <string name="MessageRecord_s_removed_you_from_the_group">%1$s loại bỏ bạn khỏi nhóm.</string>
  <string name="MessageRecord_you_left_the_group">Bạn đã rời nhóm.</string>
  <string name="MessageRecord_s_left_the_group">%1$s đã rời nhóm.</string>
  <string name="MessageRecord_you_are_no_longer_in_the_group">Bạn không còn trong nhóm này.</string>
  <string name="MessageRecord_s_is_no_longer_in_the_group">%1$s không còn trong nhóm này.</string>
  <!--GV2 role change-->
  <string name="MessageRecord_you_made_s_an_admin">Bạn đã chọn %1$s làm quản trị viên.</string>
  <string name="MessageRecord_s_made_s_an_admin">%1$s đã chọn %2$s làm quản trị viên.</string>
  <string name="MessageRecord_s_made_you_an_admin">%1$s đã chọn bạn làm quản trị viên.</string>
  <string name="MessageRecord_you_revoked_admin_privileges_from_s">Bạn đã thu hồi quyền quản trị của %1$s.</string>
  <string name="MessageRecord_s_revoked_your_admin_privileges">%1$s đã thu hồi quyền quản trị của bạn.</string>
  <string name="MessageRecord_s_revoked_admin_privileges_from_s">%1$s đã thu hồi quyền quản trị của %2$s.</string>
  <string name="MessageRecord_s_is_now_an_admin">%1$s đã trở thành quản trị viên.</string>
  <string name="MessageRecord_you_are_now_an_admin">Bạn đang là quản trị viên.</string>
  <string name="MessageRecord_s_is_no_longer_an_admin">%1$s không còn là quản trị viên.</string>
  <string name="MessageRecord_you_are_no_longer_an_admin">Bạn không còn là quản trị viên.</string>
  <!--GV2 invitations-->
  <string name="MessageRecord_you_invited_s_to_the_group">Bạn đã mời %1$s vào nhóm.</string>
  <string name="MessageRecord_s_invited_you_to_the_group">%1$s đã mời bạn vào nhóm.</string>
  <plurals name="MessageRecord_s_invited_members">
    <item quantity="other">%1$s đã mời %2$d người vào nhóm.</item>
  </plurals>
  <string name="MessageRecord_you_were_invited_to_the_group">Bạn đã được mời vào nhóm.</string>
  <plurals name="MessageRecord_d_people_were_invited_to_the_group">
    <item quantity="other">%1$d người đã được mời vào nhóm.</item>
  </plurals>
  <!--GV2 invitation revokes-->
  <plurals name="MessageRecord_you_revoked_invites">
    <item quantity="other">Bạn đã thu hồi %1$d lời mời vào nhóm.</item>
  </plurals>
  <plurals name="MessageRecord_s_revoked_invites">
    <item quantity="other">%1$s đã thu hồi %2$d lời mời vào nhóm.</item>
  </plurals>
  <string name="MessageRecord_someone_declined_an_invitation_to_the_group">Ai đó đã từ chối lời mời vào nhóm.</string>
  <string name="MessageRecord_you_declined_the_invitation_to_the_group">Bạn đã từ chối lời mời vào nhóm.</string>
  <string name="MessageRecord_s_revoked_your_invitation_to_the_group">%1$s đã thu hồi lời mời bạn vào nhóm.</string>
  <string name="MessageRecord_an_admin_revoked_your_invitation_to_the_group">Một quản trị viên đã thu hồi lời mời bạn vào nhóm.</string>
  <plurals name="MessageRecord_d_invitations_were_revoked">
    <item quantity="other">%1$d lời mời vào nhóm đã được thu hồi.</item>
  </plurals>
  <!--GV2 invitation acceptance-->
  <string name="MessageRecord_you_accepted_invite">Bạn đã chấp nhận lời mời vào nhóm.</string>
  <string name="MessageRecord_s_accepted_invite">%1$s đã chấp nhận lời mời vào nhóm.</string>
  <string name="MessageRecord_you_added_invited_member_s">Bạn đã thêm thành viên được mời %1$s.</string>
  <string name="MessageRecord_s_added_invited_member_s">%1$s đã thêm thành viên được mời %2$s.</string>
  <!--GV2 title change-->
  <string name="MessageRecord_you_changed_the_group_name_to_s">Bạn đã đổi tên nhóm thành \"%1$s\".</string>
  <string name="MessageRecord_s_changed_the_group_name_to_s">%1$s đã đổi tên nhóm thành \"%2$s\".</string>
  <string name="MessageRecord_the_group_name_has_changed_to_s">Tên nhóm đã được đổi thành \"%1$s\".</string>
  <!--GV2 avatar change-->
  <string name="MessageRecord_you_changed_the_group_avatar">Bạn đã đổi ảnh nhóm.</string>
  <string name="MessageRecord_s_changed_the_group_avatar">%1$s đã đổi ảnh nhóm.</string>
  <string name="MessageRecord_the_group_group_avatar_has_been_changed">Ảnh nhóm đã được thay đổi.</string>
  <!--GV2 attribute access level change-->
  <string name="MessageRecord_you_changed_who_can_edit_group_info_to_s">Bạn đã đổi quyền sửa thông tin nhóm thành \"%1$s\".</string>
  <string name="MessageRecord_s_changed_who_can_edit_group_info_to_s">%1$s đã đổi quyền sửa thông tin nhóm thành \"%2$s\".</string>
  <string name="MessageRecord_who_can_edit_group_info_has_been_changed_to_s">Quyền thay đổi thông tin nhóm đã được sửa thành \"%1$s\".</string>
  <!--GV2 membership access level change-->
  <string name="MessageRecord_you_changed_who_can_edit_group_membership_to_s">Bạn đã đổi quyển quản lí thành viên thành \"%1$s\".</string>
  <string name="MessageRecord_s_changed_who_can_edit_group_membership_to_s">%1$s đã đổi quyền quản lí thành viên thành \"%2$s\".</string>
  <string name="MessageRecord_who_can_edit_group_membership_has_been_changed_to_s">Quyền thay đổi thành viên nhóm đã được sửa thành \"%1$s\".</string>
  <!--GV2 group link invite access level change-->
  <string name="MessageRecord_you_turned_off_the_group_link">Bạn đã tắt đường dẫn nhóm.</string>
  <string name="MessageRecord_s_turned_off_the_group_link">%1$s đã tắt đường dẫn nhóm.</string>
  <string name="MessageRecord_the_group_link_has_been_turned_off">Đường dẫn nhóm đã được tắt.</string>
  <!--GV2 group link reset-->
  <string name="MessageRecord_you_reset_the_group_link">Bạn đã đặt lại đường dẫn nhóm.</string>
  <string name="MessageRecord_s_reset_the_group_link">%1$s đã đặt lại đường dẫn nhóm.</string>
  <string name="MessageRecord_the_group_link_has_been_reset">Đường dẫn nhóm đã được đặt lại.</string>
  <!--GV2 group link joins-->
  <string name="MessageRecord_you_joined_the_group_via_the_group_link">Bạn đã tham gia nhóm qua đường dẫn nhóm.</string>
  <string name="MessageRecord_s_joined_the_group_via_the_group_link">%1$s đã tham gia nhóm qua đường dẫn nhóm.</string>
  <!--GV2 group link requests-->
  <string name="MessageRecord_you_sent_a_request_to_join_the_group">Bạn đã gửi yêu cầu tham gia nhóm.</string>
  <string name="MessageRecord_s_requested_to_join_via_the_group_link">%1$s đã yêu cầu tham gia nhóm qua đường dẫn nhóm.</string>
  <!--GV2 group link approvals-->
  <string name="MessageRecord_s_approved_your_request_to_join_the_group">%1$s đã chấp nhận yêu cầu tham gia nhóm của bạn.</string>
  <string name="MessageRecord_s_approved_a_request_to_join_the_group_from_s">%1$s đã chấp nhận yêu cầu tham gia nhóm của %2$s.</string>
  <string name="MessageRecord_you_approved_a_request_to_join_the_group_from_s">Bạn đã chấp nhận yêu cầu tham gia nhóm của %1$s.</string>
  <string name="MessageRecord_your_request_to_join_the_group_has_been_approved">Yêu cầu tham gia nhóm của bạn đã được chấp nhận.</string>
  <string name="MessageRecord_a_request_to_join_the_group_from_s_has_been_approved">Yêu cầu tham gia nhóm của %1$s đã được chấp nhận.</string>
  <!--GV2 group link deny-->
  <string name="MessageRecord_your_request_to_join_the_group_has_been_denied_by_an_admin">Yêu cầu tham gia nhóm của bạn đã bị từ chối bởi một quản trị viên.</string>
  <string name="MessageRecord_s_denied_a_request_to_join_the_group_from_s">%1$s đã từ chối yêu cầu tham gia nhóm của %2$s.</string>
  <string name="MessageRecord_a_request_to_join_the_group_from_s_has_been_denied">Yêu cầu tham gia nhóm của %1$s đã bị từ chối.</string>
  <string name="MessageRecord_you_canceled_your_request_to_join_the_group">Bạn đã hủy yêu cầu tham gia nhóm.</string>
  <string name="MessageRecord_s_canceled_their_request_to_join_the_group">%1$s đã hủy yêu cầu tham gia nhóm.</string>
  <!--End of GV2 specific update messages-->
  <string name="MessageRecord_your_safety_number_with_s_has_changed">Mã số an toàn của bạn với %s đã thay đổi.</string>
  <string name="MessageRecord_you_marked_your_safety_number_with_s_verified">Bạn đã xác minh mã số an toàn với %s</string>
  <string name="MessageRecord_you_marked_your_safety_number_with_s_verified_from_another_device">Bạn đã xác minh mã số an toàn với %s từ thiết bị khác</string>
  <string name="MessageRecord_you_marked_your_safety_number_with_s_unverified">Bạn đã hủy xác minh mã số an toàn với %s</string>
  <string name="MessageRecord_you_marked_your_safety_number_with_s_unverified_from_another_device">Bạn đã hủy xác minh mã số an toàn với %s từ thiết bị khác</string>
  <!--MessageRequestBottomView-->
  <string name="MessageRequestBottomView_accept">Chấp nhận</string>
  <string name="MessageRequestBottomView_delete">Xóa</string>
  <string name="MessageRequestBottomView_block">Chặn</string>
  <string name="MessageRequestBottomView_unblock">Bỏ chặn</string>
  <string name="MessageRequestBottomView_do_you_want_to_let_s_message_you_they_wont_know_youve_seen_their_messages_until_you_accept">Cho phép %1$s nhắn tin với bạn, đồng thời chia sẻ tên và ảnh đại diện của bạn với họ? Họ sẽ không biết là bạn đã đọc tin nhắn cho tới khi bạn chấp nhận.</string>
  <string name="MessageRequestBottomView_do_you_want_to_let_s_message_you_wont_receive_any_messages_until_you_unblock_them">Cho phép %1$s nhắn tin với bạn, đồng thời chia sẻ tên và ảnh đại diện của bạn với họ? Bạn sẽ không nhận thêm tin nhắn mới nếu bạn cho tới khi bạn bỏ chặn họ.</string>
  <string name="MessageRequestBottomView_do_you_want_to_join_this_group_they_wont_know_youve_seen_their_messages_until_you_accept">Tham gia nhóm này và chia sẻ tên và ảnh đại diện của bạn với các thành viên nhóm? Họ sẽ không biết là bạn đã đọc tin nhắn cho tới khi bạn chấp nhận.</string>
  <string name="MessageRequestBottomView_unblock_this_group_and_share_your_name_and_photo_with_its_members">Bỏ chặn nhóm này và chia sẻ tên và ảnh đại diện của bạn với thành viên nhóm? Bạn sẽ không nhận thêm tin nhắn mới cho tới khi bạn bỏ chặn họ.</string>
  <string name="MessageRequestProfileView_member_of_one_group">Thành viên của %1$s</string>
  <string name="MessageRequestProfileView_member_of_two_groups">Thành viên của %1$s và %2$s</string>
  <string name="MessageRequestProfileView_member_of_many_groups">Thành viên của %1$s, %2$s và %3$s</string>
  <plurals name="MessageRequestProfileView_members">
    <item quantity="other">%1$d thành viên</item>
  </plurals>
  <plurals name="MessageRequestProfileView_members_and_invited">
    <item quantity="other">%1$d thành viên (+%2$d đã được mời)</item>
  </plurals>
  <plurals name="MessageRequestProfileView_member_of_d_additional_groups">
    <item quantity="other">%d nhóm khác</item>
  </plurals>
  <!--PassphraseChangeActivity-->
  <string name="PassphraseChangeActivity_passphrases_dont_match_exclamation">Mật khẩu không khớp!</string>
  <string name="PassphraseChangeActivity_incorrect_old_passphrase_exclamation">Mật khẩu cũ không đúng!</string>
  <string name="PassphraseChangeActivity_enter_new_passphrase_exclamation">Điền mật khẩu mới!</string>
  <!--DeviceProvisioningActivity-->
  <string name="DeviceProvisioningActivity_link_this_device">Liên kết thiết bị này?</string>
  <string name="DeviceProvisioningActivity_continue">TIẾP TỤC</string>
  <string name="DeviceProvisioningActivity_content_intro">Nó sẽ có thể </string>
  <string name="DeviceProvisioningActivity_content_bullets">
• Đọc tất cả tin nhắn
\n• Gửi tin nhắn dưới tên của bạn
</string>
  <string name="DeviceProvisioningActivity_content_progress_title">Đang liên kết thiết bị</string>
  <string name="DeviceProvisioningActivity_content_progress_content">Đang liên kết thiết bị mới…</string>
  <string name="DeviceProvisioningActivity_content_progress_success">Thiết bị đã được chấp nhận!</string>
  <string name="DeviceProvisioningActivity_content_progress_no_device">Không tìm thấy thiết bị nào.</string>
  <string name="DeviceProvisioningActivity_content_progress_network_error">Lỗi mạng.</string>
  <string name="DeviceProvisioningActivity_content_progress_key_error">Mã QR không đúng.</string>
  <string name="DeviceProvisioningActivity_sorry_you_have_too_many_devices_linked_already">Xin lỗi, bạn có quá nhiều thiết bị liên kết, hãy thử gỡ một vài thiết bị</string>
  <string name="DeviceActivity_sorry_this_is_not_a_valid_device_link_qr_code">Xin lỗi, đây không phải mã QR liên kết thiết bị chính xác.</string>
  <string name="DeviceProvisioningActivity_link_a_signal_device">Liên kết một thiết bị dùng Signal?</string>
  <string name="DeviceProvisioningActivity_it_looks_like_youre_trying_to_link_a_signal_device_using_a_3rd_party_scanner">Có vẻ như bạn đang cố liên kết một thiết bị dùng Signal bằng phần mềm quét bên thứ 3. Để bảo vệ mình, hãy quét lại đoạn mã sử dụng Signal.</string>
  <string name="DeviceActivity_signal_needs_the_camera_permission_in_order_to_scan_a_qr_code">Molly cần quyền truy cập Máy ảnh để quét mã QR, nhưng đã bị từ chối vĩnh viễn. Vui lòng mở cài đặt ứng dụng, chọn \"Quyền\" và bật \"Máy ảnh\".</string>
  <string name="DeviceActivity_unable_to_scan_a_qr_code_without_the_camera_permission">Không thể quét mã QR khi không có quyền truy cập Máy ảnh</string>
  <!--ExpirationDialog-->
  <string name="ExpirationDialog_disappearing_messages">Tin nhắn tự hủy</string>
  <string name="ExpirationDialog_your_messages_will_not_expire">Tin nhắn sẽ không tự hủy.</string>
  <string name="ExpirationDialog_your_messages_will_disappear_s_after_they_have_been_seen">Tin nhắn gửi và nhận trong cuộc trò chuyện này sẽ tự hủy sau %s sau khi đã được xem.</string>
  <!--OutdatedBuildReminder-->
  <!--PassphrasePromptActivity-->
  <string name="PassphrasePromptActivity_enter_passphrase">Điền mật khẩu</string>
  <string name="PassphrasePromptActivity_watermark_content_description">Biểu tượng Signal</string>
  <string name="PassphrasePromptActivity_ok_button_content_description">Gửi mật khẩu</string>
  <string name="PassphrasePromptActivity_invalid_passphrase_exclamation">Mật khẩu không đúng!</string>
  <string name="PassphrasePromptActivity_unlock_signal">Mở khóa Signal</string>
  <!--PlacePickerActivity-->
  <string name="PlacePickerActivity_title">Bản đồ</string>
  <string name="PlacePickerActivity_not_a_valid_address">Không phải địa chỉ hợp lệ</string>
  <string name="PlacePickerActivity_drop_pin">Thả ghim</string>
  <string name="PlacePickerActivity_accept_address">Chấp nhận địa chỉ</string>
  <!--PlayServicesProblemFragment-->
  <string name="PlayServicesProblemFragment_the_version_of_google_play_services_you_have_installed_is_not_functioning">Phiên bản của Dịch vụ Google Play bạn sử dụng không hoạt động đúng. Vui lòng cài lại Dịch vụ Google Play và thử lại.</string>
  <!--PinRestoreEntryFragment-->
  <string name="PinRestoreEntryFragment_incorrect_pin">Mã PIN không chính xác</string>
  <string name="PinRestoreEntryFragment_skip_pin_entry">Bỏ qua điền PIN?</string>
  <string name="PinRestoreEntryFragment_need_help">Cần hỗ trợ?</string>
  <string name="PinRestoreEntryFragment_your_pin_is_a_d_digit_code">PIN của bạn là một mã gồm %1$d hoặc nhiều hơn chữ số hoặc số và chữ cái.\n\nNếu bạn không nhớ mã PIN, bạn có thể tạo một mã mới. Bạn có thể đăng kí và dùng tài khoản này nhưng bạn sẽ mất một số cài đặt ví dụ như thông tin hồ sơ.</string>
  <string name="PinRestoreEntryFragment_if_you_cant_remember_your_pin">Nếu bạn không nhớ mã PIN, bạn có thể tạo PIN mới. Bạn có thể đăng kí và dùng tài khoản của bạn nhưng sẽ mất một số dữ liệu như thông tin hồ sơ.</string>
  <string name="PinRestoreEntryFragment_create_new_pin">Tạo PIN mới</string>
  <string name="PinRestoreEntryFragment_contact_support">Liên lạc Hỗ trợ</string>
  <string name="PinRestoreEntryFragment_cancel">Hủy</string>
  <string name="PinRestoreEntryFragment_skip">Bỏ qua</string>
  <plurals name="PinRestoreEntryFragment_you_have_d_attempt_remaining">
    <item quantity="other">Bạn còn %1$d lần thử. Nếu bạn hết lần thử, bạn có thể tạo PIN mới. Bạn có thể đăng kí và dùng tài khoản của bạn nhưng sẽ mất một số dữ liệu như thông tin hồ sơ.</item>
  </plurals>
  <string name="PinRestoreEntryFragment_signal_registration_need_help_with_pin">Đăng kí Signal - Cần giúp đỡ về PIN trên Android</string>
  <string name="PinRestoreEntryFragment_enter_alphanumeric_pin">Nhập mã PIN gồm chữ và số</string>
  <string name="PinRestoreEntryFragment_enter_numeric_pin">Nhập mã PIN bao gồm số</string>
  <!--PinRestoreLockedFragment-->
  <string name="PinRestoreLockedFragment_create_your_pin">Tạo mã PIN của bạn</string>
  <string name="PinRestoreLockedFragment_youve_run_out_of_pin_guesses">Bạn đã hết số lần thử mã PIN, nhưng bạn vẫn có thể truy cập tài khoản Signal bằng cách tạo PIN mới. Để đảm bảo bảo mật và tính riêng tư, tài khoản mới của bạn sẽ được khôi phục nhưng thông tin hồ sơ và cài đặt thì không.</string>
  <string name="PinRestoreLockedFragment_create_new_pin">Tạo PIN mới</string>
  <!--PinOptOutDialog-->
  <string name="PinOptOutDialog_warning">Cảnh báo</string>
  <string name="PinOptOutDialog_if_you_disable_the_pin_you_will_lose_all_data">Nếu bạn tắt PIN, bạn sẽ mất toàn bộ dữ liệu khi bạn đăng kí lại với Signal trừ khi bạn sao lưu và khôi phục dữ liệu thủ công. Bạn không thể bật Khóa đăng kí khi PIN đang tắt.</string>
  <string name="PinOptOutDialog_disable_pin">Tắt PIN</string>
  <!--RatingManager-->
  <string name="RatingManager_rate_this_app">Đánh giá ứng dụng này</string>
  <string name="RatingManager_if_you_enjoy_using_this_app_please_take_a_moment">Nếu bạn thích ứng dụng này, hãy dành chút thời gian đánh giá nó.</string>
  <string name="RatingManager_rate_now">Đánh giá!</string>
  <string name="RatingManager_no_thanks">Xin miễn</string>
  <string name="RatingManager_later">Lúc khác</string>
  <string name="RatingManager_whoops_the_play_store_app_does_not_appear_to_be_installed">Whoops, có vẻ như CH Play không được cài trên thiết bị này.</string>
  <!--ReactionsBottomSheetDialogFragment-->
  <string name="ReactionsBottomSheetDialogFragment_all">Tất cả · %1$d</string>
  <!--ReactionsConversationView-->
  <string name="ReactionsConversationView_plus">+ %1$d</string>
  <!--ReactionsRecipientAdapter-->
  <string name="ReactionsRecipientAdapter_you">Bạn</string>
  <!--RecipientPreferencesActivity-->
  <string name="RecipientPreferenceActivity_block">Chặn</string>
  <string name="RecipientPreferenceActivity_error_leaving_group">Lỗi khi rời nhóm</string>
  <string name="RecipientPreferenceActivity_unblock">Bỏ chặn</string>
  <string name="RecipientPreferenceActivity_enabled">Đã bật</string>
  <string name="RecipientPreferenceActivity_disabled">Đã tắt</string>
  <string name="RecipientPreferenceActivity_available_once_a_message_has_been_sent_or_received">Sẽ khả dụng sau khi một tin nhắn được gửi hoặc nhận.</string>
  <!--RecipientProvider-->
  <string name="RecipientProvider_unnamed_group">Nhóm chưa đặt tên</string>
  <!--RedPhone-->
  <string name="RedPhone_answering">Đang trả lời…</string>
  <string name="RedPhone_ending_call">Kết thúc cuộc gọi…</string>
  <string name="RedPhone_dialing">Đang quay số…</string>
  <string name="RedPhone_ringing">Đang đổ chuông…</string>
  <string name="RedPhone_busy">Bận</string>
  <string name="RedPhone_connected">Đã kết nối</string>
  <string name="RedPhone_recipient_unavailable">Người nhận hiện không thể kết nối</string>
  <string name="RedPhone_network_failed">Lỗi mạng!</string>
  <string name="RedPhone_number_not_registered">Số điện thoại chưa đăng ký!</string>
  <string name="RedPhone_the_number_you_dialed_does_not_support_secure_voice">Số điện thoại vừa rồi không hỗ trợ cuộc gọi bảo mật!</string>
  <string name="RedPhone_got_it">Đã rõ</string>
  <!--WebRtcCallActivity-->
  <string name="WebRtcCallActivity__tap_here_to_turn_on_your_video">Nhấn để bật camera</string>
  <string name="WebRtcCallActivity__to_call_s_signal_needs_access_to_your_camera">Để gọi %1$s, Signal cần quyền truy cập máy ảnh của bạn</string>
  <string name="WebRtcCallActivity__signal_s">Signal %1$s</string>
  <string name="WebRtcCallActivity__calling">Đang gọi…</string>
  <!--WebRtcCallView-->
  <string name="WebRtcCallView__signal_voice_call">Đang gọi âm thanh Signal</string>
  <string name="WebRtcCallView__signal_video_call">Đang gọi video Signal…</string>
  <!--CallParticipantsListDialog-->
  <!--RegistrationActivity-->
  <string name="RegistrationActivity_select_your_country">Chọn quốc gia bạn</string>
  <string name="RegistrationActivity_you_must_specify_your_country_code">Bạn phải cho biết
mã quốc gia bạn</string>
  <string name="RegistrationActivity_you_must_specify_your_phone_number">Bạn phải cho biết số
điện thoại của bạn</string>
  <string name="RegistrationActivity_invalid_number">Số không hợp lệ</string>
  <string name="RegistrationActivity_the_number_you_specified_s_is_invalid">Số bạn cung cấp (%s) không hợp lệ.</string>
  <string name="RegistrationActivity_missing_google_play_services">Thiếu Dịch vụ Google Play</string>
  <string name="RegistrationActivity_this_device_is_missing_google_play_services">Thiết bị này thiếu Dịch vụ Google Play. Bạn vẫn có thể dùng Signal, nhưng thiết đặt này có thể giảm độ tin cậy và hiệu năng ứng dụng.\n\nNếu bạn không phải người dùng nâng cao, hoặc không dùng ROM Android tự chế, hoặc cho rằng đây là lỗi không đáng có, hãy liên lạc support@signal.org để nhờ hỗ trợ.</string>
  <string name="RegistrationActivity_i_understand">Tôi đã hiểu</string>
  <string name="RegistrationActivity_play_services_error">Lỗi Dịch vụ Google Play</string>
  <string name="RegistrationActivity_google_play_services_is_updating_or_unavailable">Dịch vụ Google Play đang cập nhật hoặc tạm thời không khả dụng. Hãy thử lại sau.</string>
  <string name="RegistrationActivity_terms_and_privacy">Điều khoản &amp; Quyền riêng tư</string>
  <string name="RegistrationActivity_no_browser">Không thể mở liên kết này. Không tìm thấy trình duyệt.</string>
  <string name="RegistrationActivity_more_information">Thêm thông tin</string>
  <string name="RegistrationActivity_less_information">Bớt thông tin</string>
  <string name="RegistrationActivity_signal_needs_access_to_your_contacts_and_media_in_order_to_connect_with_friends">Molly cần quyền truy cập danh bạ và bộ nhớ để kết nối với bạn bè, trao đổi tin nhắn và gọi điện.</string>
  <string name="RegistrationActivity_rate_limited_to_service">Bạn đã thử đăng kí số điện thoại này quá nhiều lần. Vui lòng thử lại sau.</string>
  <string name="RegistrationActivity_unable_to_connect_to_service">Không thể kết nối với dịch vụ. Vui lòng kiểm tra đuờng truyền mạng và thử lại.</string>
  <string name="RegistrationActivity_to_easily_verify_your_phone_number_signal_can_automatically_detect_your_verification_code">Để dễ dàng xác thực số điện thoại của bạn, Molly sẽ tự động kiểm tra mã xác thực nếu bạn cho phép Molly đọc SMS.</string>
  <plurals name="RegistrationActivity_debug_log_hint">
    <item quantity="other">Còn %d bước nữa để bạn hoàn thành gửi báo cáo lỗi.</item>
  </plurals>
  <string name="RegistrationActivity_we_need_to_verify_that_youre_human">Chúng tôi cần kiểm tra bạn là người hay robot.</string>
  <string name="RegistrationActivity_failed_to_verify_the_captcha">Không thể xác minh CAPTCHA</string>
  <string name="RegistrationActivity_next">Tiếp</string>
  <string name="RegistrationActivity_continue">Tiếp tục</string>
  <string name="RegistrationActivity_continue_d_attempts_left">Tiếp tục (còn %d lần thử)</string>
  <string name="RegistrationActivity_continue_last_attempt">Tiếp tục (lần thử cuối!)</string>
  <string name="RegistrationActivity_take_privacy_with_you_be_yourself_in_every_message">Mang quyền riêng tư luôn bên bạn.\nHãy là chính mình trong từng tin nhắn.</string>
  <string name="RegistrationActivity_enter_your_phone_number_to_get_started">Điền số điện thoại của bạn để bắt đầu</string>
  <string name="RegistrationActivity_you_will_receive_a_verification_code">Bạn sẽ nhận tin nhắn chứa mã xác minh. Có thể mất phí nhà mạng.</string>
  <string name="RegistrationActivity_enter_the_code_we_sent_to_s">Điền mã xác minh được gửi đến %s</string>
  <string name="RegistrationActivity_phone_number_description">Số điện thoại</string>
  <string name="RegistrationActivity_country_code_description">Mã quốc gia</string>
  <string name="RegistrationActivity_call">Gọi</string>
  <!--RegistrationLockV2Dialog-->
  <string name="RegistrationLockV2Dialog_turn_on_registration_lock">Bật Khóa đăng kí?</string>
  <string name="RegistrationLockV2Dialog_turn_off_registration_lock">Tắt Khóa đăng kí?</string>
  <string name="RegistrationLockV2Dialog_if_you_forget_your_signal_pin_when_registering_again">Nếu bạn quên mã PIN Signal khi đăng kí lại với Signal, bạn sẽ không thể truy cập tài khoản trong 7 ngày.</string>
  <string name="RegistrationLockV2Dialog_turn_on">Bật</string>
  <string name="RegistrationLockV2Dialog_turn_off">Tắt</string>
  <!--RevealableMessageView-->
  <string name="RevealableMessageView_view_photo">Xem ảnh</string>
  <string name="RevealableMessageView_view_video">Xem video</string>
  <string name="RevealableMessageView_viewed">Đã xem</string>
  <string name="RevealableMessageView_media">Đa phương tiện</string>
  <!--ScribbleActivity-->
  <string name="ScribbleActivity_save_failure">Không thể lưu thay đổi trên ảnh</string>
  <!--Search-->
  <string name="SearchFragment_no_results">Không có kết quả cho \'%s\'</string>
  <string name="SearchFragment_header_conversations">Cuộc trò chuyện</string>
  <string name="SearchFragment_header_contacts">Liên hệ</string>
  <string name="SearchFragment_header_messages">Tin nhắn</string>
  <!--SharedContactDetailsActivity-->
  <string name="SharedContactDetailsActivity_add_to_contacts">Thêm vào danh bạ</string>
  <string name="SharedContactDetailsActivity_invite_to_signal">Mời dùng Signal</string>
  <string name="SharedContactDetailsActivity_signal_message">Tin nhắn Signal</string>
  <string name="SharedContactDetailsActivity_signal_call">Cuộc gọi Signal</string>
  <!--SharedContactView-->
  <string name="SharedContactView_add_to_contacts">Thêm vào danh bạ</string>
  <string name="SharedContactView_invite_to_signal">Mời dùng Signal</string>
  <string name="SharedContactView_message">Tin nhắn Signal</string>
  <!--SignalPinReminders-->
  <string name="SignalPinReminders_well_remind_you_again_later">Chúng tôi sẽ lại nhắc bạn sau.</string>
  <string name="SignalPinReminders_well_remind_you_again_tomorrow">Chúng tôi sẽ lại nhắc bạn vào ngày mai.</string>
  <string name="SignalPinReminders_well_remind_you_again_in_a_few_days">Chúng tôi sẽ lại nhắc bạn sau vài ngày.</string>
  <string name="SignalPinReminders_well_remind_you_again_in_a_week">Chúng tôi sẽ lại nhắc bạn sau một tuần.</string>
  <string name="SignalPinReminders_well_remind_you_again_in_a_couple_weeks">Chúng tôi sẽ lại nhắc bạn sau vài tuần.</string>
  <string name="SignalPinReminders_well_remind_you_again_in_a_month">Chúng tôi sẽ lại nhắc bạn sau một tháng.</string>
  <!--Slide-->
  <string name="Slide_image">Ảnh</string>
  <string name="Slide_sticker">Nhãn dán</string>
  <string name="Slide_audio">Âm thanh</string>
  <string name="Slide_video">Video</string>
  <!--SmsMessageRecord-->
  <string name="SmsMessageRecord_received_corrupted_key_exchange_message">Nhận được thông tin
trao đổi mã khóa bị hỏng!</string>
  <string name="SmsMessageRecord_received_key_exchange_message_for_invalid_protocol_version">
Nhận thông tin trao đổi mã khóa về phiên bản giao thức không hợp lệ.</string>
  <string name="SmsMessageRecord_received_message_with_new_safety_number_tap_to_process">Đã nhận tin nhắn với mã số an toàn mới. Nhấn để xử lí và hiển thị.</string>
  <string name="SmsMessageRecord_secure_session_reset">Bạn đã tái thiết lập phiên bảo mật.</string>
  <string name="SmsMessageRecord_secure_session_reset_s">%s đã tái thiết lập phiên bảo mật.</string>
  <string name="SmsMessageRecord_duplicate_message">Tin nhắn trùng lặp.</string>
  <string name="SmsMessageRecord_this_message_could_not_be_processed_because_it_was_sent_from_a_newer_version">Không thể xử lí tin nhắn vì nó được gửi từ phiên bản Signal mới hơn. Bạn có thể yêu cầu người gửi nhắn lại sau khi bạn cập nhật Signal.</string>
  <string name="SmsMessageRecord_error_handling_incoming_message">Lỗi khi xử lý tin nhắn đến.</string>
  <!--StickerManagementActivity-->
  <string name="StickerManagementActivity_stickers">Nhãn dán</string>
  <!--StickerManagementAdapter-->
  <string name="StickerManagementAdapter_installed_stickers">Các gói nhãn dán đã cài</string>
  <string name="StickerManagementAdapter_stickers_you_received">Nhãn dán nhận được</string>
  <string name="StickerManagementAdapter_signal_artist_series">Tuyển tập Nghệ sĩ Signal</string>
  <string name="StickerManagementAdapter_no_stickers_installed">Chưa có nhãn dán nào được cài</string>
  <string name="StickerManagementAdapter_stickers_from_incoming_messages_will_appear_here">Nhãn dán từ tin nhắn sẽ được hiển thị ở đây</string>
  <string name="StickerManagementAdapter_untitled">Chưa đặt tên</string>
  <string name="StickerManagementAdapter_unknown">Không rõ</string>
  <!--StickerPackPreviewActivity-->
  <string name="StickerPackPreviewActivity_untitled">Chưa đặt tên</string>
  <string name="StickerPackPreviewActivity_unknown">Không rõ</string>
  <string name="StickerPackPreviewActivity_install">Cài đặt</string>
  <string name="StickerPackPreviewActivity_remove">Loại bỏ</string>
  <string name="StickerPackPreviewActivity_stickers">Nhãn dán</string>
  <string name="StickerPackPreviewActivity_failed_to_load_sticker_pack">Không thể tải gói nhãn dán</string>
  <!--SubmitDebugLogActivity-->
  <string name="SubmitDebugLogActivity_edit">Sửa</string>
  <string name="SubmitDebugLogActivity_done">Xong</string>
  <string name="SubmitDebugLogActivity_tap_a_line_to_delete_it">Nhấn vào một dòng để xóa nó</string>
  <string name="SubmitDebugLogActivity_submit">Gửi</string>
  <string name="SubmitDebugLogActivity_failed_to_submit_logs">Không thể gửi nhật kí lỗi</string>
  <string name="SubmitDebugLogActivity_success">Thành công!</string>
  <string name="SubmitDebugLogActivity_copy_this_url_and_add_it_to_your_issue">Sao chép URL này và thêm nó vào báo cáo lỗi hoặc email hỗ trợ:\n\n<b>%1$s</b></string>
  <string name="SubmitDebugLogActivity_copied_to_clipboard">Đã sao chép vào clipboard</string>
  <string name="SubmitDebugLogActivity_share">Chia sẻ</string>
  <!--SupportEmailUtil-->
  <string name="SupportEmailUtil_subject">Chủ đề:</string>
  <string name="SupportEmailUtil_signal_android_support_request">Yêu cầu hỗ trợ về Molly Android</string>
  <string name="SupportEmailUtil_device_info">Thông tin thiết bị:</string>
  <string name="SupportEmailUtil_android_version">Phiên bản Android:</string>
  <string name="SupportEmailUtil_signal_version">Phiên bản Molly:</string>
  <string name="SupportEmailUtil_signal_package">Gói Molly:</string>
  <string name="SupportEmailUtil_registration_lock">Khóa đăng kí:</string>
  <string name="SupportEmailUtil_locale">Vùng:</string>
  <!--ThreadRecord-->
  <string name="ThreadRecord_group_updated">Đã cập nhật nhóm</string>
  <string name="ThreadRecord_left_the_group">Đã rời nhóm</string>
  <string name="ThreadRecord_secure_session_reset">Đã tái thiết lập phiên bảo mật.</string>
  <string name="ThreadRecord_draft">Nháp:</string>
  <string name="ThreadRecord_called">Bạn đã gọi</string>
  <string name="ThreadRecord_called_you">Đã gọi cho bạn</string>
  <string name="ThreadRecord_missed_call">Cuộc gọi nhỡ</string>
  <string name="ThreadRecord_media_message">Tin nhắn đa phương tiện</string>
  <string name="ThreadRecord_sticker">Nhãn dán</string>
  <string name="ThreadRecord_view_once_photo">Ảnh xem một lần</string>
  <string name="ThreadRecord_view_once_video">Video xem một lần</string>
  <string name="ThreadRecord_view_once_media">Đa phương tiện xem một lần</string>
  <string name="ThreadRecord_this_message_was_deleted">Tin nhắn này đã bị xóa.</string>
  <string name="ThreadRecord_you_deleted_this_message">Bạn đã xóa tin nhắn này.</string>
  <string name="ThreadRecord_s_is_on_signal">%s đang sử dụng Signal!</string>
  <string name="ThreadRecord_disappearing_messages_disabled">Tin nhắn tự hủy đã được vô hiệu hóa</string>
  <string name="ThreadRecord_disappearing_message_time_updated_to_s">Tin nhắn sẽ tự hủy sau %s</string>
  <string name="ThreadRecord_safety_number_changed">Mã số an toàn đã thay đổi</string>
  <string name="ThreadRecord_your_safety_number_with_s_has_changed">Mã số an toàn của bạn với %s đã thay đổi.</string>
  <string name="ThreadRecord_you_marked_verified">Bạn đã xác minh</string>
  <string name="ThreadRecord_you_marked_unverified">Bạn đã hủy xác minh</string>
  <string name="ThreadRecord_message_could_not_be_processed">Không thể xử lí tin nhắn</string>
  <string name="ThreadRecord_message_request">Yêu cầu gửi Tin nhắn</string>
  <string name="ThreadRecord_s_added_you_to_the_group">%1$s đã thêm bạn vào nhóm</string>
  <string name="ThreadRecord_s_invited_you_to_the_group">%1$s đã mời bạn vào nhóm</string>
  <string name="ThreadRecord_photo">Ảnh</string>
  <string name="ThreadRecord_gif">Ảnh GIF</string>
  <string name="ThreadRecord_voice_message">Tin nhắn Thoại</string>
  <string name="ThreadRecord_contact">Liên hệ</string>
  <string name="ThreadRecord_file">Tệp</string>
  <string name="ThreadRecord_video">Video</string>
  <!--UpdateApkReadyListener-->
  <string name="UpdateApkReadyListener_Signal_update">Cập nhật Signal</string>
  <string name="UpdateApkReadyListener_a_new_version_of_signal_is_available_tap_to_update">Đã có phiên bản mới của Signal, nhấn để cập nhật</string>
  <!--UnknownSenderView-->
  <string name="UnknownSenderView_block_s">Chặn %s?</string>
  <string name="UnknownSenderView_blocked_contacts_will_no_longer_be_able_to_send_you_messages_or_call_you">Liên hệ bị chặn sẽ không thể nhắn tin hay gọi bạn.</string>
  <string name="UnknownSenderView_block">Chặn</string>
  <string name="UnknownSenderView_share_profile_with_s">Chia sẻ hồ sơ với %s?</string>
  <string name="UnknownSenderView_the_easiest_way_to_share_your_profile_information_is_to_add_the_sender_to_your_contacts">Các đơn giản nhất để chia sẻ thông tin hồ sơ là thêm người gửi vào danh bạ. Nếu bạn không muốn, bạn vẫn có thể chia sẻ thông tin hồ sơ bằng cách này.</string>
  <string name="UnknownSenderView_share_profile">Chia sẻ hồ sơ</string>
  <!--UntrustedSendDialog-->
  <string name="UntrustedSendDialog_send_message">Gửi tin nhắn?</string>
  <string name="UntrustedSendDialog_send">Gửi</string>
  <!--UnverifiedSendDialog-->
  <string name="UnverifiedSendDialog_send_message">Gửi tin nhắn?</string>
  <string name="UnverifiedSendDialog_send">Gửi</string>
  <!--UsernameEditFragment-->
  <string name="UsernameEditFragment_username">Tên người dùng</string>
  <string name="UsernameEditFragment_delete">Xóa</string>
  <string name="UsernameEditFragment_successfully_set_username">Đặt tên người dùng thành công</string>
  <string name="UsernameEditFragment_successfully_removed_username">Xóa tên người dùng thành công.</string>
  <string name="UsernameEditFragment_encountered_a_network_error">Lỗi mạng.</string>
  <string name="UsernameEditFragment_this_username_is_taken">Tên người dùng này đã được sử dụng.</string>
  <string name="UsernameEditFragment_this_username_is_available">Tên người dùng này có sẵn.</string>
  <string name="UsernameEditFragment_usernames_can_only_include">Tên người dùng chỉ được chứa kí tự a-Z, 0-9 và dấu gạch dưới.</string>
  <string name="UsernameEditFragment_usernames_cannot_begin_with_a_number">Tên người dùng không thể bắt đầu bằng một số.</string>
  <string name="UsernameEditFragment_username_is_invalid">Tên người dùng không hợp lệ.</string>
  <string name="UsernameEditFragment_usernames_must_be_between_a_and_b_characters">Tên người dùng phải nằm trong khoảng từ %1$d đến %2$d kí tự.</string>
  <string name="UsernameEditFragment_usernames_on_signal_are_optional">Tên người dùng trên Signal là không bắt buộc. Nếu bạn chọn tạo tên người dùng, những người dùng Signal khác có thể tìm thấy và liên lạc với bạn bằng tên người dùng mà không cần biết số điện thoại của bạn.</string>
  <!--VerifyIdentityActivity-->
  <string name="VerifyIdentityActivity_your_contact_is_running_an_old_version_of_signal">Đối tác của bạn đang sử dụng phiên bản Signal cũ. Hãy nhắc họ cập nhật trước khi xác minh mã số an toàn.</string>
  <string name="VerifyIdentityActivity_your_contact_is_running_a_newer_version_of_Signal">Đối tác của bạn đang sử dụng phiên bản Signal mới hơn với định dạng mã QR khác. Hãy cập nhật Signal để so sánh.</string>
  <string name="VerifyIdentityActivity_the_scanned_qr_code_is_not_a_correctly_formatted_safety_number">Mã QR vừa quét không phải định dạng của mã số an toàn. Hãy thử lại.</string>
  <string name="VerifyIdentityActivity_share_safety_number_via">Chia sẻ mã số an toàn qua…</string>
  <string name="VerifyIdentityActivity_our_signal_safety_number">Mã số an toàn Signal của chúng ta:</string>
  <string name="VerifyIdentityActivity_no_app_to_share_to">Có vẻ như bạn không có bất kỳ ứng dụng nào để chia sẻ.</string>
  <string name="VerifyIdentityActivity_no_safety_number_to_compare_was_found_in_the_clipboard">Không tìm thấy mã số an toàn trong clipboard</string>
  <string name="VerifyIdentityActivity_signal_needs_the_camera_permission_in_order_to_scan_a_qr_code_but_it_has_been_permanently_denied">Molly cần quyền truy cập Máy ảnh để quét mã QR, nhưng đã bị từ chối vĩnh viễn. Vui lòng mở cài đặt ứng dụng, chọn \"Quyền\" và bật \"Máy ảnh\".</string>
  <string name="VerifyIdentityActivity_unable_to_scan_qr_code_without_camera_permission">Không thể quét mã QR khi không có quyền truy cập Máy ảnh</string>
  <!--ViewOnceMessageActivity-->
  <!--AudioView-->
  <!--MessageDisplayHelper-->
  <string name="MessageDisplayHelper_bad_encrypted_message">Tin nhắn mã hóa kém</string>
  <string name="MessageDisplayHelper_message_encrypted_for_non_existing_session">Tin nhắn mã hoá cho phiên không tồn tại</string>
  <!--MmsMessageRecord-->
  <string name="MmsMessageRecord_bad_encrypted_mms_message">Tin nhắn MMS mã hoá kém</string>
  <string name="MmsMessageRecord_mms_message_encrypted_for_non_existing_session">Tin nhắn MMS mã hoá cho phiên không tồn tại</string>
  <!--MuteDialog-->
  <string name="MuteDialog_mute_notifications">Tạm im thông báo</string>
  <!--ApplicationMigrationService-->
  <string name="ApplicationMigrationService_import_in_progress">Đang nhập…</string>
  <string name="ApplicationMigrationService_importing_text_messages">Đang nhập tin nhắn văn bản</string>
  <string name="ApplicationMigrationService_import_complete">Nhập thành công</string>
  <string name="ApplicationMigrationService_system_database_import_is_complete">Hoàn tất nhập cơ sở dữ liệu hệ thống.</string>
  <!--KeyCachingService-->
  <string name="KeyCachingService_signal_passphrase_cached">Chạm để mở.</string>
  <string name="KeyCachingService_signal_passphrase_cached_with_lock">Chạm để mở, hoặc chạm biểu tượng ổ khóa để đóng.</string>
  <string name="KeyCachingService_passphrase_cached">Đã mở khóa Molly</string>
  <string name="KeyCachingService_lock">Khoá Molly</string>
  <!--MediaPreviewActivity-->
  <string name="MediaPreviewActivity_you">Bạn</string>
  <string name="MediaPreviewActivity_unssuported_media_type">Không hỗ trợ định dạng đa phương tiện này</string>
  <string name="MediaPreviewActivity_draft">Nháp</string>
  <string name="MediaPreviewActivity_signal_needs_the_storage_permission_in_order_to_write_to_external_storage_but_it_has_been_permanently_denied">Molly cần quyền truy cập Bộ nhớ để lưu tệp vào bộ nhớ, nhưng đã bị từ chối vĩnh viễn. Vui lòng mở cài đặt ứng dụng, chọn \"Quyền\" và bật \"Bộ nhớ\".</string>
  <string name="MediaPreviewActivity_unable_to_write_to_external_storage_without_permission">Không thể lưu tệp vào bộ nhớ khi không có quyền</string>
  <string name="MediaPreviewActivity_media_delete_confirmation_title">Xoá tin nhắn?</string>
  <string name="MediaPreviewActivity_media_delete_confirmation_message">Thao tác này sẽ xóa vĩnh viễn tin nhắn này.</string>
  <string name="MediaPreviewActivity_s_to_s">%1$s đến %2$s</string>
  <string name="MediaPreviewActivity_media_no_longer_available">Tệp đa phương tiện không còn khả dụng.</string>
  <!--MessageNotifier-->
  <string name="MessageNotifier_d_new_messages_in_d_conversations">%1$d tin nhắn mới trong %2$d cuộc trò chuyện</string>
  <string name="MessageNotifier_most_recent_from_s">Gần đây nhất từ: %1$s</string>
  <string name="MessageNotifier_locked_message">Tin nhắn đã khoá</string>
  <string name="MessageNotifier_media_message_with_text">Tin nhắn đa phương tiện: %s</string>
  <string name="MessageNotifier_message_delivery_failed">Không thể gửi tin nhắn.</string>
  <string name="MessageNotifier_failed_to_deliver_message">Không thể gửi tin nhắn.</string>
  <string name="MessageNotifier_error_delivering_message">Có lỗi khi gửi tin nhắn.</string>
  <string name="MessageNotifier_mark_all_as_read">Đánh dấu đã đọc tất cả</string>
  <string name="MessageNotifier_mark_read">Đánh dấu đã đọc</string>
  <string name="MessageNotifier_turn_off_these_notifications">Tắt các thông báo này</string>
  <string name="MessageNotifier_media_message">Tin nhắn đa phương tiện</string>
  <string name="MessageNotifier_sticker">Nhãn dán</string>
  <string name="MessageNotifier_view_once_photo">Ảnh xem một lần</string>
  <string name="MessageNotifier_view_once_video">Video xem một lần</string>
  <string name="MessageNotifier_reply">Trả lời</string>
  <string name="MessageNotifier_signal_message">Tin nhắn Signal</string>
  <string name="MessageNotifier_unsecured_sms">SMS không bảo mật</string>
  <string name="MessageNotifier_you_may_have_new_messages">Bạn có thể có tin nhắn mới</string>
  <string name="MessageNotifier_open_signal_to_check_for_recent_notifications">Mở Molly để xem thông báo gần đây.</string>
  <string name="MessageNotifier_contact_message">%1$s%2$s</string>
  <string name="MessageNotifier_unknown_contact_message">Liên hệ</string>
  <string name="MessageNotifier_reacted_s_to_s">Đã bày tỏ cảm xúc %1$s cho \"%2$s\".</string>
  <string name="MessageNotifier_reacted_s_to_your_video">Đã bày tỏ cảm xúc %1$s cho video của bạn.</string>
  <string name="MessageNotifier_reacted_s_to_your_image">Đã bày tỏ cảm xúc %1$s cho hình ảnh của bạn.</string>
  <string name="MessageNotifier_reacted_s_to_your_file">Đã bày tỏ cảm xúc %1$s cho tệp tin của bạn.</string>
  <string name="MessageNotifier_reacted_s_to_your_audio">Đã bày tỏ cảm xúc %1$s cho tệp âm thanh của bạn.</string>
  <string name="MessageNotifier_reacted_s_to_your_view_once_photo">Đã bày tỏ cảm xúc %1$s cho ảnh xem một lần của bạn.</string>
  <string name="MessageNotifier_reacted_s_to_your_view_once_video">Đã bày tỏ cảm xúc %1$s cho video xem một lần của bạn.</string>
  <string name="MessageNotifier_reacted_s_to_your_sticker">Đã bày tỏ cảm xúc %1$s cho nhãn dán của bạn.</string>
  <string name="MessageNotifier_this_message_was_deleted">Tin nhắn này đã bị xóa.</string>
  <string name="TurnOffContactJoinedNotificationsActivity__turn_off_contact_joined_signal">Tắt thông báo khi liên hệ bắt đầu sử dụng Signal? Bạn có thể bật lại ở Signal &gt; Cài đặt &gt; Thông báo.</string>
  <!--Notification Channels-->
  <string name="NotificationChannel_messages">Mặc định</string>
  <string name="NotificationChannel_calls">Cuộc gọi</string>
  <string name="NotificationChannel_failures">Thất bại</string>
  <string name="NotificationChannel_backups">Sao lưu</string>
  <string name="NotificationChannel_locked_status">Tình trạng khoá</string>
  <string name="NotificationChannel_app_updates">Cập nhật ứng dụng</string>
  <string name="NotificationChannel_other">Khác</string>
  <string name="NotificationChannel_group_messages">Tin nhắn</string>
  <string name="NotificationChannel_missing_display_name">Vô danh</string>
  <!--ProfileEditNameFragment-->
  <string name="ProfileEditNameFragment_successfully_set_profile_name">Đặt tên hồ sơ thành công.</string>
  <string name="ProfileEditNameFragment_encountered_a_network_error">Lỗi mạng.</string>
  <!--QuickResponseService-->
  <string name="QuickResponseService_quick_response_unavailable_when_Signal_is_locked">Trả lời nhanh không khả dụng khi Signal bị khoá!</string>
  <string name="QuickResponseService_problem_sending_message">Có vấn đề khi gửi tin nhắn!</string>
  <!--SaveAttachmentTask-->
  <string name="SaveAttachmentTask_saved_to">Đã lưu vào %s</string>
  <string name="SaveAttachmentTask_saved">Đã lưu</string>
  <!--SearchToolbar-->
  <string name="SearchToolbar_search">Tìm kiếm</string>
  <string name="SearchToolbar_search_for_conversations_contacts_and_messages">Tìm kiếm cuộc trò chuyện, liên hệ và tin nhắn</string>
  <!--ShortcutLauncherActivity-->
  <string name="ShortcutLauncherActivity_invalid_shortcut">Shortcut không hợp lệ</string>
  <!--SingleRecipientNotificationBuilder-->
  <string name="SingleRecipientNotificationBuilder_signal">Signal</string>
  <string name="SingleRecipientNotificationBuilder_new_message">Tin nhắn mới</string>
  <!--ThumbnailView-->
  <string name="ThumbnailView_Play_video_description">Phát video</string>
  <string name="ThumbnailView_Has_a_caption_description">Có tiêu đề</string>
  <!--TransferControlView-->
  <plurals name="TransferControlView_n_items">
    <item quantity="other">%d mục</item>
  </plurals>
  <!--UnauthorizedReminder-->
  <string name="UnauthorizedReminder_device_no_longer_registered">Thiết bị không còn được đăng kí</string>
  <string name="UnauthorizedReminder_this_is_likely_because_you_registered_your_phone_number_with_Signal_on_a_different_device">Nguyên nhân có thể do bạn đăng kí số điện thoại Signal trên một thiết bị khác. Nhấn để tái đăng kí.</string>
  <!--VideoPlayer-->
  <string name="VideoPlayer_error_playing_video">Lỗi phát video</string>
  <!--WebRtcCallActivity-->
  <string name="WebRtcCallActivity_to_answer_the_call_from_s_give_signal_access_to_your_microphone">Để trả lời cuộc gọi từ %s, vui lòng cấp quyền truy cập Micro cho Molly.</string>
  <string name="WebRtcCallActivity_signal_requires_microphone_and_camera_permissions_in_order_to_make_or_receive_calls">Molly cần quyền truy cập Micro và Máy ảnh để nhận cuộc gọi và gọi, nhưng đã bị từ chối vĩnh viễn. Vui lòng mở cài đặt ứng dụng, chọn \"Quyền\" và bật \"Micro\" và \"Máy ảnh\"</string>
  <string name="WebRtcCallActivity__answered_on_a_linked_device">Đã trả lời trên một thiết bị liên kết.</string>
  <string name="WebRtcCallActivity__declined_on_a_linked_device">Đã từ chối trên một thiết bị liên kết.</string>
  <string name="WebRtcCallActivity__busy_on_a_linked_device">Đã để máy bận trên một thiết bị liên kết.</string>
  <!--WebRtcCallScreen-->
  <string name="WebRtcCallScreen_new_safety_numbers">Mã số an toàn với %1$s đã thay đổi. Điều này có thể là do ai đó đang tìm cách nghe lén cuộc trò chuyện, hoặc %2$s chỉ vừa cài lại Signal.</string>
  <string name="WebRtcCallScreen_you_may_wish_to_verify_this_contact">Bạn có thể sẽ muốn xác minh mã số an toàn với liên hệ này.</string>
  <string name="WebRtcCallScreen_new_safety_number_title">Mã số an toàn mới</string>
  <string name="WebRtcCallScreen_accept">Chấp nhận</string>
  <string name="WebRtcCallScreen_end_call">Kết thúc cuộc gọi</string>
  <!--WebRtcCallScreen V2-->
  <string name="WebRtcCallScreen__decline">Từ chối</string>
  <string name="WebRtcCallScreen__answer">Trả lời</string>
  <string name="WebRtcCallScreen__answer_without_video">Trả lời thoại</string>
  <!--WebRtcAudioOutputToggle-->
  <string name="WebRtcAudioOutputToggle__audio_output">Đầu ra âm thanh</string>
  <string name="WebRtcAudioOutputToggle__phone_earpiece">Tai nghe điện thoại</string>
  <string name="WebRtcAudioOutputToggle__speaker">Loa</string>
  <string name="WebRtcAudioOutputToggle__bluetooth">Bluetooth</string>
  <!--WebRtcCallControls-->
  <string name="WebRtcCallControls_tap_to_enable_your_video">Nhấn để cho phép quay video</string>
  <!--WebRtcCallControls Content Descriptions-->
  <string name="WebRtcCallControls_contact_photo_description">Ảnh liên hệ</string>
  <string name="WebRtcCallControls_speaker_button_description">Loa</string>
  <string name="WebRtcCallControls_bluetooth_button_description">Bluetooth</string>
  <string name="WebRtcCallControls_mute_button_description">Im lặng</string>
  <string name="WebRtcCallControls_your_camera_button_description">Camera của bạn</string>
  <string name="WebRtcCallControls_switch_to_rear_camera_button_description">Chuyển sang camera sau</string>
  <string name="WebRtcCallControls_answer_call_description">Trả lời cuộc gọi</string>
  <string name="WebRtcCallControls_reject_call_description">Từ chối cuộc gọi</string>
  <!--attachment_type_selector-->
  <string name="attachment_type_selector__audio">Âm thanh</string>
  <string name="attachment_type_selector__audio_description">Âm thanh</string>
  <string name="attachment_type_selector__contact">Liên hệ</string>
  <string name="attachment_type_selector__contact_description">Liên hệ</string>
  <string name="attachment_type_selector__camera">Máy ảnh</string>
  <string name="attachment_type_selector__camera_description">Máy ảnh</string>
  <string name="attachment_type_selector__location">Vị trí</string>
  <string name="attachment_type_selector__location_description">Vị trí</string>
  <string name="attachment_type_selector__gif">GIF</string>
  <string name="attachment_type_selector__gif_description">Gif</string>
  <string name="attachment_type_selector__gallery_description">Ảnh hoặc video</string>
  <string name="attachment_type_selector__file_description">Tệp</string>
  <string name="attachment_type_selector__gallery">Bộ sưu tập</string>
  <string name="attachment_type_selector__file">Tệp</string>
  <string name="attachment_type_selector__drawer_description">Mở ngăn kéo tập tin đính kèm</string>
  <!--change_passphrase_activity-->
  <string name="change_passphrase_activity__old_passphrase">Mật khẩu cũ</string>
  <string name="change_passphrase_activity__new_passphrase">Mật khẩu mới</string>
  <string name="change_passphrase_activity__repeat_new_passphrase">Lặp lại mật khẩu mới</string>
  <!--contact_selection_activity-->
  <string name="contact_selection_activity__enter_name_or_number">Điền tên hoặc số</string>
  <string name="contact_selection_activity__invite_to_signal">Mời dùng Signal</string>
  <string name="contact_selection_activity__new_group">Tạo nhóm mới</string>
  <!--contact_filter_toolbar-->
  <string name="contact_filter_toolbar__clear_entered_text_description">Xóa văn bản đã nhập </string>
  <string name="contact_filter_toolbar__show_keyboard_description">Hiện bàn phím</string>
  <string name="contact_filter_toolbar__show_dial_pad_description">HIện bàn phím quay số</string>
  <!--contact_selection_group_activity-->
  <string name="contact_selection_group_activity__no_contacts">Không có liên hệ.</string>
  <string name="contact_selection_group_activity__finding_contacts">Đang tải danh bạ…</string>
  <!--single_contact_selection_activity-->
  <string name="SingleContactSelectionActivity_contact_photo">Ảnh liên hệ</string>
  <!--ContactSelectionListFragment-->
  <string name="ContactSelectionListFragment_signal_requires_the_contacts_permission_in_order_to_display_your_contacts">Molly cần quyền truy cập Danh bạ để hiển thị thông tin liên lạc nhưng đã bị từ chối vĩnh viễn. Vui lòng mở cài đặt ứng dụng, chọn \"Quyền\" và bật \"Danh bạ\".</string>
  <string name="ContactSelectionListFragment_error_retrieving_contacts_check_your_network_connection">Lỗi nhận liên hệ, vui lòng kiểm tra kết nối mạng</string>
  <string name="ContactSelectionListFragment_username_not_found">Không tìm thấy tên người dùng</string>
  <string name="ContactSelectionListFragment_s_is_not_a_signal_user">\"%1$s\" không phải người dùng Signal. Hãy kiểm tra tên người dùng và thử lại.</string>
  <string name="ContactSelectionListFragment_okay">OK</string>
  <string name="ContactSelectionListFragment_the_group_is_full">Nhóm đã đầy</string>
  <string name="ContactSelectionListFragment_you_do_not_need_to_add_yourself_to_the_group">Bạn không cần tự thêm mình vào nhóm</string>
  <!--blocked_contacts_fragment-->
  <string name="blocked_contacts_fragment__no_blocked_contacts">Không có liên hệ bị chặn</string>
  <!--contact_selection_list_fragment-->
  <string name="contact_selection_list_fragment__signal_needs_access_to_your_contacts_in_order_to_display_them">Molly cần quyền truy cập danh bạ để hiển thị chúng.</string>
  <string name="contact_selection_list_fragment__show_contacts">Hiển thị danh bạ</string>
  <!--contact_selection_list_item-->
  <plurals name="contact_selection_list_item__number_of_members">
    <item quantity="other">%1$d thành viên</item>
  </plurals>
  <!--conversation_activity-->
  <string name="conversation_activity__type_message_push">Tin nhắn Signal</string>
  <string name="conversation_activity__type_message_sms_insecure">SMS không bảo mật</string>
  <string name="conversation_activity__type_message_mms_insecure">MMS không bảo mật</string>
  <string name="conversation_activity__from_sim_name">Từ %1$s</string>
  <string name="conversation_activity__sim_n">SIM %1$d</string>
  <string name="conversation_activity__send">Gửi</string>
  <string name="conversation_activity__compose_description">Soạn tin nhắn</string>
  <string name="conversation_activity__emoji_toggle_description">Chuyển bàn phím biểu tượng cảm xúc</string>
  <string name="conversation_activity__attachment_thumbnail">Ảnh nhỏ tập tin đính kèm</string>
  <string name="conversation_activity__quick_attachment_drawer_toggle_camera_description">Mở ngăn kéo chụp ảnh nhanh</string>
  <string name="conversation_activity__quick_attachment_drawer_record_and_send_audio_description">Ghi âm và gửi tệp âm thanh</string>
  <string name="conversation_activity__quick_attachment_drawer_lock_record_description">Khoá ghi âm</string>
  <string name="conversation_activity__enable_signal_for_sms">Sử dụng Signal cho SMS</string>
  <string name="conversation_activity__message_could_not_be_sent">Không thể gửi tin nhắn. Vui lòng kiểm tra kết nối mạng và thừ lại.</string>
  <!--conversation_input_panel-->
  <string name="conversation_input_panel__slide_to_cancel">Kéo để huỷ</string>
  <string name="conversation_input_panel__cancel">Hủy bỏ</string>
  <!--conversation_item-->
  <string name="conversation_item__mms_image_description">Tin nhắn đa phương tiện</string>
  <string name="conversation_item__secure_message_description">Tin nhắn bảo mật</string>
  <!--conversation_item_sent-->
  <string name="conversation_item_sent__send_failed_indicator_description">Gửi thất bại</string>
  <string name="conversation_item_sent__pending_approval_description">Chờ Chấp Thuận</string>
  <string name="conversation_item_sent__delivered_description">Đã nhận</string>
  <string name="conversation_item_sent__message_read">Đã xem tin nhắn</string>
  <!--conversation_item_received-->
  <string name="conversation_item_received__contact_photo_description">Ảnh liên hệ</string>
  <!--ConversationUpdateItem-->
  <string name="ConversationUpdateItem_loading">Đang tải…</string>
  <!--audio_view-->
  <string name="audio_view__play_pause_accessibility_description">Phát … Tạm dừng</string>
  <string name="audio_view__download_accessibility_description">Tải xuống</string>
  <!--QuoteView-->
  <string name="QuoteView_audio">Âm thanh</string>
  <string name="QuoteView_video">Video</string>
  <string name="QuoteView_photo">Ảnh</string>
  <string name="QuoteView_view_once_media">Đa phương tiện xem một lần</string>
  <string name="QuoteView_sticker">Nhãn dán</string>
  <string name="QuoteView_document">Tài liệu</string>
  <string name="QuoteView_you">Bạn</string>
  <string name="QuoteView_original_missing">Không tìm thấy tin nhắn ban đầu</string>
  <!--conversation_fragment-->
  <string name="conversation_fragment__scroll_to_the_bottom_content_description">Kéo xuống dưới cùng</string>
  <!--safety_number_change_dialog-->
  <string name="safety_number_change_dialog__safety_number_changes">Các thay đổi về Mã số an toàn</string>
  <string name="safety_number_change_dialog__send_anyway">Vẫn gửi</string>
  <string name="safety_number_change_dialog__call_anyway">Vẫn gọi</string>
  <string name="safety_number_change_dialog__the_following_people_may_have_reinstalled_or_changed_devices">Những người này có thể đã cài lại ứng dụng hoặc thay đổi thiết bị. Vui lòng xác minh lại mã số an toàn để đảm bảo riêng tư.</string>
  <string name="safety_number_change_dialog__view">Xem</string>
  <string name="safety_number_change_dialog__previous_verified">Đã từng được xác minh</string>
  <!--country_selection_fragment-->
  <string name="country_selection_fragment__loading_countries">Đang tải các quốc gia…</string>
  <string name="country_selection_fragment__search">Tìm kiếm</string>
  <string name="country_selection_fragment__no_matching_countries">Không tìm thấy quốc gia</string>
  <!--device_add_fragment-->
  <string name="device_add_fragment__scan_the_qr_code_displayed_on_the_device_to_link">Quét mã QR hiển thị trên thiết bị để liên kết</string>
  <!--device_link_fragment-->
  <string name="device_link_fragment__link_device">Liên kết thiết bị</string>
  <!--device_list_fragment-->
  <string name="device_list_fragment__no_devices_linked">Không có thiết bị đã liên kết</string>
  <string name="device_list_fragment__link_new_device">Liên kết thiết bị mới</string>
  <!--experience_upgrade_activity-->
  <string name="experience_upgrade_activity__continue">tiếp tục</string>
  <string name="experience_upgrade_preference_fragment__read_receipts_are_here">Thông báo đã xem đã sẵn sàng</string>
  <string name="experience_upgrade_preference_fragment__optionally_see_and_share_when_messages_have_been_read">Xem và cho biết khi nào tin nhắn đã được xem, không bắt buộc</string>
  <string name="experience_upgrade_preference_fragment__enable_read_receipts">Bật thông báo đã xem</string>
  <!--expiration-->
  <string name="expiration_off">Tắt</string>
  <plurals name="expiration_seconds">
    <item quantity="other">%d giây</item>
  </plurals>
  <string name="expiration_seconds_abbreviated">%dg</string>
  <plurals name="expiration_minutes">
    <item quantity="other">%d phút</item>
  </plurals>
  <string name="expiration_minutes_abbreviated">%dp</string>
  <plurals name="expiration_hours">
    <item quantity="other">%d giờ</item>
  </plurals>
  <string name="expiration_hours_abbreviated">%dh</string>
  <plurals name="expiration_days">
    <item quantity="other">%d ngày</item>
  </plurals>
  <string name="expiration_days_abbreviated">%dng</string>
  <plurals name="expiration_weeks">
    <item quantity="other">%d tuần</item>
  </plurals>
  <string name="expiration_weeks_abbreviated">%dt</string>
  <string name="expiration_combined">%1$s%2$s</string>
  <!--unverified safety numbers-->
  <string name="IdentityUtil_unverified_banner_one">Mã số an toàn với %s đã thay đổi và không còn hợp lệ</string>
  <string name="IdentityUtil_unverified_banner_two">Mã số an toàn với %1$s và %2$s không còn hợp lệ</string>
  <string name="IdentityUtil_unverified_banner_many">Mã số an toàn  với %1$s, %2$s và %3$s không còn hợp lệ</string>
  <string name="IdentityUtil_unverified_dialog_one">Mã số an toàn với %1$s đã thay đổi và không còn hợp lệ. Điều này có thể là do ai đó đang tìm cách nghe lén cuộc trò chuyện, hoặc %1$s chỉ vừa cài lại Signal.</string>
  <string name="IdentityUtil_unverified_dialog_two">Mã số an toàn với %1$s và %2$s không còn hợp lệ. Điều này có thể do ai đó đang tìm cách nghe lén cuộc trò chuyện, hoặc các đối tác chỉ vừa cài lại Signal.</string>
  <string name="IdentityUtil_unverified_dialog_many">Mã số an toàn với %1$s, %2$s và %3$s không còn hợp lệ. Điều này có thể do ai đó đang tìm cách nghe lén cuộc trò chuyện, hoặc các đối tác chỉ vừa cài lại Signal.</string>
  <string name="IdentityUtil_untrusted_dialog_one">Mã số an toàn của bạn với %s vừa thay đổi.</string>
  <string name="IdentityUtil_untrusted_dialog_two">Mã số an toàn của bạn với %1$s và %2$s vừa thay đổi.</string>
  <string name="IdentityUtil_untrusted_dialog_many">Mã số an toàn  với %1$s, %2$s và %3$s vừa thay đổi.</string>
  <plurals name="identity_others">
    <item quantity="other">%d khác</item>
  </plurals>
  <!--giphy_activity-->
  <string name="giphy_activity_toolbar__search_gifs_and_stickers">Tìm kiếm GIF và nhãn dán</string>
  <!--giphy_fragment-->
  <string name="giphy_fragment__nothing_found">Không tìm thấy</string>
  <!--log_submit_activity-->
  <string name="log_submit_activity__log_fetch_failed">Không thể đọc nhật kí lỗi trên thiết bị. Bạn vẫn có thể dùng ADB để lấy nhật kí lỗi.</string>
  <string name="log_submit_activity__thanks">Cám ơn sự trợ giúp của bạn!</string>
  <string name="log_submit_activity__submitting">Đang gửi</string>
  <string name="log_submit_activity__no_browser_installed">Không tìm thấy trình duyệt</string>
  <string name="log_submit_activity__button_dont_submit">Không gửi</string>
  <string name="log_submit_activity__button_submit">Gửi</string>
  <string name="log_submit_activity__button_got_it">Đã rõ</string>
  <string name="log_submit_activity__button_compose_email">Soạn email</string>
  <string name="log_submit_activity__this_log_will_be_posted_online">Nhật kí này sẽ được đăng trực tuyến công khai cho những người đóng góp theo dõi, bạn có thể kiểm tra và sửa đổi nó trước khi gửi đi.</string>
  <string name="log_submit_activity__loading_logs">Đang tải nhật kí…</string>
  <string name="log_submit_activity__uploading_logs">Đang tải lên nhật kí…</string>
  <string name="log_submit_activity__choose_email_app">Chọn ứng dụng email</string>
  <string name="log_submit_activity__please_review_this_log_from_my_app">Vui lòng xem nhật kí dò lỗi từ ứng dụng của tôi: %1$s</string>
  <string name="log_submit_activity__network_failure">Không thể kết nối mạng. Hãy thử lại.</string>
  <!--database_migration_activity-->
  <string name="database_migration_activity__would_you_like_to_import_your_existing_text_messages">Bạn có muốn nhập các tin nhắn đã có vào cơ sở dữ liệu mã hoá của Signal?</string>
  <string name="database_migration_activity__the_default_system_database_will_not_be_modified">Cơ sở dữ liệu mặc định của hệ thống sẽ không bị sửa hay thay đổi gì cả.</string>
  <string name="database_migration_activity__skip">Bỏ qua</string>
  <string name="database_migration_activity__import">Nhập</string>
  <string name="database_migration_activity__this_could_take_a_moment_please_be_patient">Việc này có thể mất chút thời gian. Vui lòng kiên nhẫn, chúng tôi sẽ thông báo cho bạn khi quá trình nhập hoàn tất.</string>
  <string name="database_migration_activity__importing">ĐANG NHẬP</string>
  <string name="import_fragment__import_system_sms_database">Nhập cơ sở dữ liệu SMS của hệ thống</string>
  <string name="import_fragment__import_the_database_from_the_default_system">Nhập cơ sở dữ liệu từ ứng dụng tin nhắn mặc định của hệ thống</string>
  <string name="import_fragment__import_plaintext_backup">Nhập sao lưu văn bản thường</string>
  <string name="import_fragment__import_a_plaintext_backup_file">Nhập tập tin sao lưu văn bản không mã hoá. Tương thích với \'Sao lưu &amp; Phục hồi SMS.\'</string>
  <!--load_more_header-->
  <string name="load_more_header__see_full_conversation">Xem toàn bộ cuộc trò chuyện</string>
  <string name="load_more_header__loading">Đang tải…</string>
  <!--media_overview_activity-->
  <string name="media_overview_activity__no_media">Không có đa phương tiện</string>
  <!--message_recipients_list_item-->
  <string name="message_recipients_list_item__view">XEM</string>
  <string name="message_recipients_list_item__resend">GỬI LẠI</string>
  <string name="message_recipients_list_item__resending">Đang gửi lại…</string>
  <!--GroupUtil-->
  <plurals name="GroupUtil_joined_the_group">
    <item quantity="other">%1$s đã tham gia nhóm.</item>
  </plurals>
  <string name="GroupUtil_group_name_is_now">Tên nhóm hiện giờ là \'%1$s\'.</string>
  <!--profile_group_share_view-->
  <string name="profile_group_share_view__make_your_profile_name_and_photo_visible_to_this_group">Cho nhóm này thấy ảnh đại diện và tên của bạn?</string>
  <!--prompt_passphrase_activity-->
  <string name="prompt_passphrase_activity__unlock">Mở khóa</string>
  <!--prompt_mms_activity-->
  <string name="prompt_mms_activity__signal_requires_mms_settings_to_deliver_media_and_group_messages">Signal cần cài đặt MMS để chuyển dữ liệu truyền thông và các tin nhắn nhóm thông qua nhà mạng không dây. Thiết bị của bạn không cung cấp đầy đủ các thông tin này, đôi khi là do thiết bị đã bị khóa và các thiết đặt giới hạn khác.</string>
  <string name="prompt_mms_activity__to_send_media_and_group_messages_tap_ok">Để gửi tin nhắn đa phương tiện hoặc tin nhắn nhóm, bấm \'OK\' và hoàn tất các thiết đặt cần thiết. Thiết đặt MMS cho nhà mạng di động có thể tìm thấy bằng cách tìm \'Điểm truy cập di động\'. Bạn chỉ cần làm bước này một lần.</string>
  <!--profile_create_activity-->
  <string name="CreateProfileActivity_first_name_required">Tên (bắt buộc)</string>
  <string name="CreateProfileActivity_last_name_optional">Họ (bắt buộc)</string>
  <string name="CreateProfileActivity_next">Tiếp</string>
  <string name="CreateProfileActivity__username">Tên người dùng</string>
  <string name="CreateProfileActivity__create_a_username">Tạo tên người dùng</string>
  <!--EditProfileFragment-->
  <string name="EditProfileFragment__edit_group_name_and_photo">Sửa tên và ảnh nhóm</string>
  <string name="EditProfileFragment__group_name">Tên nhóm</string>
  <!--recipient_preferences_activity-->
  <string name="recipient_preference_activity__shared_media">Tệp đa phương tiện đã chia sẻ</string>
  <!--- redphone_call_controls-->
  <string name="redphone_call_card__signal_call">Cuộc gọi Signal</string>
  <!--registration_activity-->
  <string name="registration_activity__phone_number">SỐ ĐIỆN THOẠI</string>
  <string name="registration_activity__registration_will_transmit_some_contact_information_to_the_server_temporariliy">Signal giúp bạn giao tiếp dễ dàng hơn bằng cách sử dụng số điện thoại và danh bạ của bạn. Bạn bè và liên hệ đã liên lạc với bạn qua điện thoại sẽ dễ dàng sử dụng Signal.\n\nViệc đăng kí sẽ gửi một số dữ liệu đến máy chủ. Dữ liệu này không được lưu.</string>
  <string name="registration_activity__verify_your_number">Xác Minh Số Điện Thoại Của Bạn</string>
  <string name="registration_activity__please_enter_your_mobile_number_to_receive_a_verification_code_carrier_rates_may_apply">Vui lòng điền số điện thoại của bạn để nhận mã xác minh. Có thể tính cước phí.</string>
  <!--recipients_panel-->
  <string name="recipients_panel__to"><small>Điền vào tên hoặc số</small></string>
  <string name="recipients_panel__add_members">Thêm thành viên</string>
  <!--unknown_sender_view-->
  <string name="unknown_sender_view__the_sender_is_not_in_your_contact_list">Người gửi không có trong danh bạ của bạn</string>
  <string name="unknown_sender_view__block">CHẶN</string>
  <string name="unknown_sender_view__add_to_contacts">THÊM VÀO DANH BẠ</string>
  <string name="unknown_sender_view__don_t_add_but_make_my_profile_visible">KHÔNG THÊM, NHƯNG CHO PHÉP THẤY HỒ SƠ CỦA TÔI</string>
  <!--verify_display_fragment-->
  <string name="verify_display_fragment__if_you_wish_to_verify_the_security_of_your_end_to_end_encryption_with_s"><![CDATA[Nếu bạn muốn xác minh độ bảo mật của mã hoá với %s, so sánh dãy số trên với dãy số trên thiết bị của họ. Hoặc bạn có thể quét mã QR trên thiết bị của họ, hoặc yêu cầu họ quét mã của bạn. <a href="https://signal.org/redirect/safety-numbers">Tìm hiểu thêm.</a>]]></string>
  <string name="verify_display_fragment__tap_to_scan">Nhấn để quét</string>
  <string name="verify_display_fragment__loading">Đang tải…</string>
  <string name="verify_display_fragment__verified">Đã xác minh</string>
  <!--verify_identity-->
  <string name="verify_identity__share_safety_number">Chia sẻ mã số an toàn</string>
  <!--webrtc_answer_decline_button-->
  <string name="webrtc_answer_decline_button__swipe_up_to_answer">Vuốt lên để trả lời</string>
  <string name="webrtc_answer_decline_button__swipe_down_to_reject">Vuốt xuống để từ chối</string>
  <!--message_details_header-->
  <string name="message_details_header__issues_need_your_attention">Một số vấn đề cần bạn chú ý.</string>
  <string name="message_details_header__sent">Đã gửi</string>
  <string name="message_details_header__received">Đã nhận</string>
  <string name="message_details_header__disappears">Tự hủy</string>
  <string name="message_details_header__via">Qua</string>
  <!--message_details_recipient_header-->
  <string name="message_details_recipient_header__pending_send">Đang chờ</string>
  <string name="message_details_recipient_header__sent_to">Gửi từ</string>
  <string name="message_details_recipient_header__sent_from">Gửi tới</string>
  <string name="message_details_recipient_header__delivered_to">Đã chuyển tới</string>
  <string name="message_details_recipient_header__read_by">Đã đọc bởi</string>
  <string name="message_details_recipient_header__not_sent">Chưa gửi</string>
  <!--message_Details_recipient-->
  <string name="message_details_recipient__failed_to_send">Không thể gửi</string>
  <string name="message_details_recipient__new_safety_number">Mã số an toàn mới</string>
  <!--AndroidManifest.xml-->
  <string name="AndroidManifest__create_passphrase">Tạo mật khẩu</string>
  <string name="AndroidManifest__select_contacts">Chọn liên hệ</string>
  <string name="AndroidManifest__change_passphrase">Đổi mật khẩu</string>
  <string name="AndroidManifest__verify_safety_number">Xác minh mã số an toàn</string>
  <string name="AndroidManifest__log_submit">Gửi nhật kí dò lỗi</string>
  <string name="AndroidManifest__media_preview">Xem trước tệp đa phương tiện</string>
  <string name="AndroidManifest__message_details">Chi tiết tin nhắn</string>
  <string name="AndroidManifest__linked_devices">Các thiết bị đã liên kết</string>
  <string name="AndroidManifest__invite_friends">Mời bạn bè</string>
  <string name="AndroidManifest_archived_conversations">Các cuộc trò chuyện đã lưu trữ</string>
  <string name="AndroidManifest_remove_photo">Gỡ ảnh</string>
  <!--Message Requests Megaphone-->
  <string name="MessageRequestsMegaphone__message_requests">Yêu cầu nhắn tin</string>
  <string name="MessageRequestsMegaphone__users_can_now_choose_to_accept">Người dùng có thể lựa chọn chấp nhận cuộc trò chuyện hay không. Tên hồ sơ cho họ biết ai đang nhắn tin cho họ.</string>
  <string name="MessageRequestsMegaphone__add_profile_name">Thêm tên hồ sơ</string>
  <string name="MessageRequestsMegaphone__new_message_requests">Mới: Yêu cầu nhắn tin</string>
  <string name="MessageRequestsMegaphone__add_name">Thêm tên</string>
  <string name="MessageRequestsMegaphone__you_can_now_choose_whether_to_accept">Giờ bạn có thể lựa chọn chấp nhận hay từ chối cuộc trò chuyện mới. Bạn sẽ thấy các lựa chọn \"Chấp nhận\", \"Xóa\", hoặc \"Chặn\".</string>
  <!--HelpFragment-->
  <string name="HelpFragment__help">Hỗ trợ</string>
  <string name="HelpFragment__have_you_read_our_faq_yet">Bạn đã đọc Các câu hỏi thường gặp chưa?</string>
  <string name="HelpFragment__next">Tiếp</string>
  <string name="HelpFragment__contact_us">Liên hệ với chúng tôi</string>
  <string name="HelpFragment__tell_us_whats_going_on">Kể với chúng tôi chuyện gì đang xảy ra</string>
  <string name="HelpFragment__include_debug_log">Thêm nhật kí lỗi.</string>
  <string name="HelpFragment__whats_this">Đây là gì?</string>
  <string name="HelpFragment__how_do_you_feel">Bạn cảm thấy thế nào? (không bắt buộc)</string>
  <string name="HelpFragment__support_info">Thông tin hỗ trợ</string>
  <string name="HelpFragment__signal_android_support_request">Yêu cầu hỗ trợ về Signal Android</string>
  <string name="HelpFragment__debug_log">Nhật kí lỗi:</string>
  <string name="HelpFragment__na">n/a</string>
  <string name="HelpFragment__could_not_upload_logs">Không thể tải lên nhật kí lỗi</string>
  <string name="HelpFragment__signal_support">Bộ phận hỗ trợ Signal</string>
  <string name="HelpFragment__please_be_as_descriptive_as_possible">Vui lòng miêu tả càng chi tiết càng tốt để giúp chúng tôi hiểu về vấn đề.</string>
  <string name="HelpFragment__no_email_app_found">Không tìm thấy ứng dụng email.</string>
  <!--ReactWithAnyEmojiBottomSheetDialogFragment-->
  <string name="ReactWithAnyEmojiBottomSheetDialogFragment__this_message">Tin nhắn này</string>
  <string name="ReactWithAnyEmojiBottomSheetDialogFragment__recently_used">Sử dụng gần đây</string>
  <string name="ReactWithAnyEmojiBottomSheetDialogFragment__smileys_and_people">Mặt cười và Con người</string>
  <string name="ReactWithAnyEmojiBottomSheetDialogFragment__nature">Thiên nhiên</string>
  <string name="ReactWithAnyEmojiBottomSheetDialogFragment__food">Thức ăn</string>
  <string name="ReactWithAnyEmojiBottomSheetDialogFragment__activities">Hoạt động</string>
  <string name="ReactWithAnyEmojiBottomSheetDialogFragment__places">Địa điểm</string>
  <string name="ReactWithAnyEmojiBottomSheetDialogFragment__objects">Đồ vật</string>
  <string name="ReactWithAnyEmojiBottomSheetDialogFragment__symbols">Kí hiệu</string>
  <string name="ReactWithAnyEmojiBottomSheetDialogFragment__flags">Cờ</string>
  <string name="ReactWithAnyEmojiBottomSheetDialogFragment__emoticons">Emoticons</string>
  <!--arrays.xml-->
  <string name="arrays__import_export">Nhập</string>
  <string name="arrays__use_default">Dùng mặc định</string>
  <string name="arrays__use_custom">Dùng tùy chỉnh</string>
  <string name="arrays__mute_for_one_hour">Tạm im 1 giờ</string>
  <string name="arrays__mute_for_two_hours">Tạm im 2 giờ</string>
  <string name="arrays__mute_for_one_day">Tạm im 1 ngày</string>
  <string name="arrays__mute_for_seven_days">Tạm im 7 ngày</string>
  <string name="arrays__mute_for_one_year">Tạm im 1 năm</string>
  <string name="arrays__settings_default">Mặc định theo hệ thống</string>
  <string name="arrays__enabled">Bật</string>
  <string name="arrays__disabled">Tắt</string>
  <string name="arrays__name_and_message">Tên và tin nhắn</string>
  <string name="arrays__name_only">Chỉ tên</string>
  <string name="arrays__no_name_or_message">Không tên hay tin nhắn</string>
  <string name="arrays__images">Hình ảnh</string>
  <string name="arrays__audio">Âm thanh</string>
  <string name="arrays__video">Video</string>
  <string name="arrays__documents">Tài liệu</string>
  <string name="arrays__small">Nhỏ</string>
  <string name="arrays__normal">Vừa</string>
  <string name="arrays__large">Lớn</string>
  <string name="arrays__extra_large">Rất lớn</string>
  <string name="arrays__default">Mặc định</string>
  <string name="arrays__high">Cao</string>
  <string name="arrays__max">Cao nhất</string>
  <!--plurals.xml-->
  <plurals name="hours_ago">
    <item quantity="other">%dg</item>
  </plurals>
  <!--preferences.xml-->
  <string name="preferences__sms_mms">SMS và MMS</string>
  <string name="preferences__pref_all_sms_title">Nhận tất cả SMS</string>
  <string name="preferences__pref_all_mms_title">Nhận tất cả MMS</string>
  <string name="preferences__use_signal_for_viewing_and_storing_all_incoming_text_messages">Dùng Signal cho tất cả tin nhắn đến</string>
  <string name="preferences__use_signal_for_viewing_and_storing_all_incoming_multimedia_messages">Dùng Signal cho tất cả tin nhắn đến đa phương tiện</string>
  <string name="preferences__pref_enter_sends_title">Phím Enter gửi đi</string>
  <string name="preferences__pressing_the_enter_key_will_send_text_messages">Nhấn phím Enter sẽ gửi tin nhắn đi</string>
  <string name="preferences__generate_link_previews">Tạo xem trước liên kết</string>
  <string name="preferences__retrieve_link_previews_from_websites_for_messages">Thêm xem trước liên kết trang web vào trong tin nhắn bạn gửi.</string>
  <string name="preferences__choose_identity">Chọn danh tính</string>
  <string name="preferences__choose_your_contact_entry_from_the_contacts_list">Chọn khoản mục liên lạc của bạn trong danh sách liên lạc.</string>
  <string name="preferences__change_passphrase">Đổi mật khẩu</string>
  <string name="preferences__change_your_passphrase">Đổi mật khẩu</string>
  <string name="preferences__enable_passphrase">Bật khoá màn hình bằng mật khẩu</string>
  <string name="preferences__lock_signal_and_message_notifications_with_a_passphrase">Khoá màn hình và thông báo bằng mật khẩu</string>
  <string name="preferences__screen_security">An ninh màn hình</string>
  <string name="preferences__disable_screen_security_to_allow_screen_shots">Chặn chụp màn hình trong danh sách ứng dụng và bên trong ứng dụng</string>
  <string name="preferences__auto_lock_signal_after_a_specified_time_interval_of_inactivity">Tự động khoá Signal sau một khoảng thời gian không hoạt động định trước</string>
  <string name="preferences__inactivity_timeout_passphrase">Mật khẩu khoá ứng dụng khi không hoạt động</string>
  <string name="preferences__inactivity_timeout_interval">Khoảng thời gian khoá ứng dụng khi không hoạt động</string>
  <string name="preferences__notifications">Thông báo</string>
  <string name="preferences__system_notification_settings">Cài đặt thông báo hệ thống</string>
  <string name="preferences__led_color">Màu LED</string>
  <string name="preferences__led_color_unknown">Không rõ</string>
  <string name="preferences__pref_led_blink_title">Tần suất nháy LED</string>
  <string name="preferences__sound">Âm thanh</string>
  <string name="preferences__silent">Im lặng</string>
  <string name="preferences__repeat_alerts">Lặp lại cảnh báo</string>
  <string name="preferences__never">Không bao giờ</string>
  <string name="preferences__one_time">Một lần</string>
  <string name="preferences__two_times">Hai lần</string>
  <string name="preferences__three_times">Ba lần</string>
  <string name="preferences__five_times">Năm lần</string>
  <string name="preferences__ten_times">Mười lần</string>
  <string name="preferences__vibrate">Rung</string>
  <string name="preferences__green">Xanh lục</string>
  <string name="preferences__red">Đỏ</string>
  <string name="preferences__blue">Xanh lam</string>
  <string name="preferences__orange">Cam</string>
  <string name="preferences__cyan">Xanh lơ</string>
  <string name="preferences__magenta">Hồng đậm</string>
  <string name="preferences__white">Trắng</string>
  <string name="preferences__none">Không</string>
  <string name="preferences__fast">Nhanh</string>
  <string name="preferences__normal">Bình thường</string>
  <string name="preferences__slow">Chậm</string>
  <string name="preferences__help">Hỗ trợ</string>
  <string name="preferences__advanced">Nâng cao</string>
  <string name="preferences__donate_to_signal">Ủng hộ Signal</string>
  <string name="preferences__privacy">Riêng tư</string>
  <string name="preferences__mms_user_agent">MMS User Agent</string>
  <string name="preferences__advanced_mms_access_point_names">Thiết đặt MMS bằng tay</string>
  <string name="preferences__mmsc_url">Đường dẫn MMSC</string>
  <string name="preferences__mms_proxy_host">Máy chủ Proxy MMS</string>
  <string name="preferences__mms_proxy_port">Cổng Proxy MMS</string>
  <string name="preferences__mmsc_username">Tên người dùng MMSC</string>
  <string name="preferences__mmsc_password">Mật khẩu MMSC</string>
  <string name="preferences__sms_delivery_reports">Báo cáo đã gửi SMS</string>
  <string name="preferences__request_a_delivery_report_for_each_sms_message_you_send">Yêu cầu báo cáo đã gửi cho từng tin nhắn SMS gửi đi</string>
  <string name="preferences__chats">Trò chuyện và đa phương tiện</string>
  <string name="preferences__storage">Lưu trữ</string>
  <string name="preferences__conversation_length_limit">Giới hạn độ dài cuộc trò chuyện</string>
  <string name="preferences__keep_messages">Giữ tin nhắn</string>
  <string name="preferences__clear_message_history">Xóa lịch sử tin nhắn</string>
  <string name="preferences__linked_devices">Các thiết bị được liên kết</string>
  <string name="preferences__light_theme">Sáng</string>
  <string name="preferences__dark_theme">Tối</string>
  <string name="preferences__appearance">Diện mạo</string>
  <string name="preferences__theme">Chủ đề</string>
  <string name="preferences__disable_pin">Tắt PIN</string>
  <string name="preferences__enable_pin">Bật PIN</string>
  <string name="preferences__if_you_disable_the_pin_you_will_lose_all_data">Nếu bạn tắt PIN, bạn sẽ mất toàn bộ dữ liệu khi bạn đăng kí lại với Signal trừ khi bạn sao lưu và khôi phục dữ liệu thủ công. Bạn không thể bật Khóa đăng kí khi PIN đang tắt.</string>
  <string name="preferences__pins_keep_information_stored_with_signal_encrypted_so_only_you_can_access_it">Mã PIN mã hoá các thông tin được lưu trữ với Signal để chỉ mình bạn có thể truy cập được. Thông tin người dùng, cài đặt, và các liên hệ sẽ được khôi phục khi bạn cài lại Signal. Bạn không cần điền PIN mỗi lần mở ứng dụng.</string>
  <string name="preferences__system_default">Theo hệ điều hành</string>
  <string name="preferences__default">Mặc định</string>
  <string name="preferences__language">Ngôn ngữ</string>
  <string name="preferences__signal_messages_and_calls">Tin nhắn và cuộc gọi Signal</string>
  <string name="preferences__advanced_pin_settings">Cài đặt PIN nâng cao</string>
  <string name="preferences__free_private_messages_and_calls">Các tin nhắn và cuộc gọi riêng tư miễn phí đến người dùng Signal</string>
  <string name="preferences__submit_debug_log">Gửi nhật kí dò lỗi</string>
  <string name="preferences__support_wifi_calling">Chế độ tương thích với \"Gọi qua WiFi\"</string>
  <string name="preferences__enable_if_your_device_supports_sms_mms_delivery_over_wifi">Bật nếu thiết bị bạn gửi SMS/MMS qua WiFi (chỉ bật khi \'Gọi qua WiFi\' được bật trong thiết bị) </string>
  <string name="preferences__incognito_keyboard">Bàn phím ẩn danh</string>
  <string name="preferences__read_receipts">Thông báo đã xem</string>
  <string name="preferences__if_read_receipts_are_disabled_you_wont_be_able_to_see_read_receipts">Nếu thông báo đã xem bị tắt, bạn sẽ không thể biết người kia đã xem tin nhắn hay chưa.</string>
  <string name="preferences__typing_indicators">Thông báo đang nhập</string>
  <string name="preferences__if_typing_indicators_are_disabled_you_wont_be_able_to_see_typing_indicators">Nếu thông báo đang nhập bị tắt, bạn sẽ không thể biết người kia có đang nhập tin nhắn hay không.</string>
  <string name="preferences__request_keyboard_to_disable_personalized_learning">Yêu cầu bàn phím tạm dừng học thói quen gõ chữ</string>
  <string name="preferences_app_protection__blocked_contacts">Các liên hệ đã chặn</string>
  <string name="preferences_chats__when_using_mobile_data">Khi dùng dữ liệu di động</string>
  <string name="preferences_chats__when_using_wifi">Khi dùng Wi-Fi</string>
  <string name="preferences_chats__when_roaming">Khi chuyển vùng quốc tế</string>
  <string name="preferences_chats__media_auto_download">Tự động tải đa phương tiện</string>
  <string name="preferences_chats__message_history">Lịch sử tin nhắn</string>
  <string name="preferences_storage__storage_usage">Quản lí bộ nhớ</string>
  <string name="preferences_storage__photos">Ảnh</string>
  <string name="preferences_storage__videos">Video</string>
  <string name="preferences_storage__files">Tệp</string>
  <string name="preferences_storage__audio">Âm thanh</string>
  <string name="preferences_storage__review_storage">Kiểm tra bộ nhớ</string>
  <string name="preferences_storage__delete_older_messages">Xóa tin nhắn cũ?</string>
  <string name="preferences_storage__clear_message_history">Xóa lịch sử tin nhắn?</string>
  <string name="preferences_storage__this_will_permanently_delete_all_message_history_and_media">Thao tác này sẽ xóa tất cả lịch sử tin nhắn và đa phương tiện quá %1$s trước khỏi máy bạn.</string>
  <string name="preferences_storage__this_will_permanently_trim_all_conversations_to_the_d_most_recent_messages">Thao tác này sẽ xóa lịch sử cuộc trò chuyện đến %1$s tin nhắn gần đây nhất.</string>
  <string name="preferences_storage__this_will_delete_all_message_history_and_media_from_your_device">Thao tác này sẽ xóa vĩnh viễn tất cả lịch sử tin nhắn và đa phương tiện khỏi máy bạn.</string>
  <string name="preferences_storage__are_you_sure_you_want_to_delete_all_message_history">Bạn có muốn xóa tất cả lịch sử tin nhắn?</string>
  <string name="preferences_storage__all_message_history_will_be_permanently_removed_this_action_cannot_be_undone">Tất cả lịch sử tin nhắn đã được xóa vĩnh viễn. Thao tác này không thể được hoàn tác.</string>
  <string name="preferences_storage__delete_all_now">Xóa tất cả</string>
  <string name="preferences_storage__forever">Vĩnh viễn</string>
  <string name="preferences_storage__one_year">1 năm</string>
  <string name="preferences_storage__six_months">6 tháng</string>
  <string name="preferences_storage__thirty_days">30 ngày</string>
  <string name="preferences_storage__none">Không</string>
  <string name="preferences_storage__s_messages">%1$s tin nhắn</string>
  <string name="preferences_storage__custom">Tùy chỉnh</string>
  <string name="preferences_advanced__use_system_emoji">Sử dụng biểu tượng cảm xúc hệ thống</string>
  <string name="preferences_advanced__disable_signal_built_in_emoji_support">Tắt hỗ trợ biểu tượng cảm xúc của Signal</string>
  <string name="preferences_advanced__relay_all_calls_through_the_signal_server_to_avoid_revealing_your_ip_address">Chuyển tiếp tất cả cuộc gọi qua máy chủ Signal để tránh lộ địa chỉ IP với đối tác. Bật tính năng này sẽ giảm chất lượng cuộc gọi.</string>
  <string name="preferences_advanced__always_relay_calls">Luôn chuyển tiếp cuộc gọi</string>
  <string name="preferences_app_protection__who_can">Ai có thể…</string>
  <string name="preferences_app_protection__app_access">Truy cập ứng dụng</string>
  <string name="preferences_app_protection__communication">Giao tiếp</string>
  <string name="preferences_chats__chats">Trò chuyện</string>
  <string name="preferences_notifications__messages">Tin nhắn</string>
  <string name="preferences_notifications__events">Sự kiện</string>
  <string name="preferences_notifications__in_chat_sounds">Âm thanh khi đang trò chuyện</string>
  <string name="preferences_notifications__show">Hiện</string>
  <string name="preferences_notifications__calls">Cuộc gọi</string>
  <string name="preferences_notifications__ringtone">Nhạc chuông</string>
  <string name="preferences_chats__show_invitation_prompts">Hiển thị lời mời</string>
  <string name="preferences_chats__display_invitation_prompts_for_contacts_without_signal">Hiển thị lời mời cho liên hệ không dùng Molly</string>
  <string name="preferences_chats__message_text_size">Cỡ chữ tin nhắn</string>
  <string name="preferences_events__contact_joined_signal">Liên hệ bắt đầu dùng Signal</string>
  <string name="preferences_notifications__priority">Mức ưu tiên</string>
  <string name="preferences_communication__category_sealed_sender">Lá thư không chủ</string>
  <string name="preferences_communication__sealed_sender_display_indicators">Hiện biểu tượng</string>
  <string name="preferences_communication__sealed_sender_display_indicators_description">Hiện một biểu tượng khi bạn xem \"Chi tiết tin nhắn\" trên các tin nhắn được gửi bằng Lá thư không chủ.</string>
  <string name="preferences_communication__sealed_sender_allow_from_anyone">Cho phép từ bất cứ ai</string>
  <string name="preferences_communication__sealed_sender_allow_from_anyone_description">Bật \'Lá thư không chủ\' cho tin nhắn từ người gửi không có trong danh bạ và người bạn chưa chia sẻ hồ sơ.</string>
  <string name="preferences_communication__sealed_sender_learn_more">Tìm hiểu thêm</string>
  <string name="preferences_notifications__mentions">Nhắc tên</string>
  <string name="preferences_notifications__notify_me">Thông báo tôi</string>
  <string name="preferences_notifications__receive_notifications_when_youre_mentioned_in_muted_chats">Nhận thông báo khi bạn được nhắc tên trong cuộc trò chuyện đã im lặng</string>
  <string name="preferences_setup_a_username">Đặt tên người dùng</string>
  <string name="configurable_single_select__customize_option">Sửa cài đặt</string>
  <!--Internal only preferences-->
  <!--****************************************-->
  <!--menus-->
  <!--****************************************-->
  <!--contact_selection_list-->
  <string name="contact_selection_list__unknown_contact">Tin nhắn mới cho…</string>
  <string name="contact_selection_list__unknown_contact_add_to_group">Thêm vào nhóm</string>
  <!--conversation_callable_insecure-->
  <string name="conversation_callable_insecure__menu_call">Gọi</string>
  <!--conversation_callable_secure-->
  <string name="conversation_callable_secure__menu_call">Cuộc gọi Signal</string>
  <string name="conversation_callable_secure__menu_video">Cuộc gọi video Signal</string>
  <!--conversation_context-->
  <string name="conversation_context__menu_message_details">Chi tiết tin nhắn</string>
  <string name="conversation_context__menu_copy_text">Sao chép văn bản</string>
  <string name="conversation_context__menu_delete_message">Xóa tin nhắn</string>
  <string name="conversation_context__menu_forward_message">Chuyển tiếp tin nhắn</string>
  <string name="conversation_context__menu_resend_message">Gửi lại tin nhắn</string>
  <string name="conversation_context__menu_reply_to_message">Trả lời tin nhắn</string>
  <!--conversation_context_reacction-->
  <string name="conversation_context__reaction_multi_select">Chọn nhiều</string>
  <!--conversation_context_image-->
  <string name="conversation_context_image__save_attachment">Lưu tệp đính kèm</string>
  <!--conversation_expiring_off-->
  <string name="conversation_expiring_off__disappearing_messages">Tin nhắn tự hủy</string>
  <!--conversation_expiring_on-->
  <string name="menu_conversation_expiring_on__messages_expiring">Tin nhắn hết hạn</string>
  <!--conversation_insecure-->
  <string name="conversation_insecure__invite">Mời</string>
  <!--conversation_list_batch-->
  <string name="conversation_list_batch__menu_delete_selected">Xóa mục đã chọn</string>
  <string name="conversation_list_batch__menu_pin_selected">Ghim mục đã chọn</string>
  <string name="conversation_list_batch__menu_unpin_selected">Bỏ ghim mục đã chọn</string>
  <string name="conversation_list_batch__menu_select_all">Chọn tất cả</string>
  <string name="conversation_list_batch_archive__menu_archive_selected">Lưu trữ mục đã chọn</string>
  <string name="conversation_list_batch_unarchive__menu_unarchive_selected">Bỏ lưu trữ mục đã chọn</string>
  <string name="conversation_list_batch__menu_unarchive_selected">Bỏ lưu trữ mục đã chọn</string>
  <string name="conversation_list_batch__menu_mark_as_read">Đánh dấu đã đọc</string>
  <string name="conversation_list_batch__menu_mark_as_unread">Đánh dấu chưa đọc</string>
  <!--conversation_list-->
  <string name="conversation_list_settings_shortcut">Phím tắt cài đặt</string>
  <string name="conversation_list_search_description">Tìm kiếm</string>
  <string name="conversation_list__pinned">Đã ghim</string>
  <string name="conversation_list__chats">Trò chuyện</string>
  <string name="conversation_list__you_can_only_pin_up_to_d_chats">Bạn chỉ có thể ghim tối đa %1$d cuộc trò chuyện</string>
  <!--conversation_list_item_view-->
  <string name="conversation_list_item_view__contact_photo_image">Ảnh Chân Dung Liên Hệ</string>
  <string name="conversation_list_item_view__archived">Đã lưu trữ</string>
  <string name="conversation_list_item_inbox_zero__inbox_zeeerrro">Hộp thư trống</string>
  <string name="conversation_list_item_inbox_zero__zip_zilch_zero_nada_nyou_re_all_caught_up">Sạch. Sành. Sanh.\nBạn không bỏ lỡ gì cả!</string>
  <!--conversation_list_fragment-->
  <string name="conversation_list_fragment__fab_content_description">Cuộc trò chuyện mới</string>
  <string name="conversation_list_fragment__open_camera_description">Mở Camera</string>
  <string name="conversation_list_fragment__give_your_inbox_something_to_write_home_about_get_started_by_messaging_a_friend">Hãy làm hộp thư đến không còn trống trải. Bắt đầu bằng cách gửi tin nhắn cho một người bạn.</string>
  <!--conversation_secure_verified-->
  <string name="conversation_secure_verified__menu_reset_secure_session">Tái thiết lập phiên bảo mật</string>
  <!--conversation_muted-->
  <string name="conversation_muted__unmute">Tắt tạm im</string>
  <!--conversation_unmuted-->
  <string name="conversation_unmuted__mute_notifications">Tạm im thông báo</string>
  <!--conversation-->
  <string name="conversation__menu_add_attachment">Thêm tệp đính kèm</string>
  <string name="conversation__menu_edit_group">Sửa nhóm</string>
  <string name="conversation__menu_group_settings">Cài đặt nhóm</string>
  <string name="conversation__menu_leave_group">Rời nhóm</string>
  <string name="conversation__menu_view_all_media">Tất cả tệp đa phương tiện</string>
  <string name="conversation__menu_conversation_settings">Cài đặt cuộc trò chuyện</string>
  <string name="conversation__menu_add_shortcut">Thêm vào màn hình chính</string>
  <string name="conversation__menu_pending_members">Thành viên đang chờ</string>
  <!--conversation_popup-->
  <string name="conversation_popup__menu_expand_popup">Nới rộng khung popup</string>
  <!--conversation_callable_insecure-->
  <string name="conversation_add_to_contacts__menu_add_to_contacts">Thêm vào danh bạ</string>
  <!--conversation_group_options-->
  <string name="convesation_group_options__recipients_list">Danh sách người nhận</string>
  <string name="conversation_group_options__delivery">Cách chuyển tin</string>
  <string name="conversation_group_options__conversation">Trò chuyện</string>
  <string name="conversation_group_options__broadcast">Phát rộng</string>
  <!--text_secure_normal-->
  <string name="text_secure_normal__menu_new_group">Tạo nhóm mới</string>
  <string name="text_secure_normal__menu_settings">Cài đặt</string>
  <string name="text_secure_normal__menu_clear_passphrase">Khóa</string>
  <string name="text_secure_normal__mark_all_as_read">Đánh dấu tất cả đã đọc</string>
  <string name="text_secure_normal__invite_friends">Mời bạn bè</string>
  <string name="text_secure_normal__help">Hỗ trợ</string>
  <!--verify_display_fragment-->
  <string name="verify_display_fragment_context_menu__copy_to_clipboard">Sao chép vào clipboard</string>
  <string name="verify_display_fragment_context_menu__compare_with_clipboard">So sánh với clipboard</string>
  <!--reminder_header-->
  <string name="reminder_header_sms_default_title">Dùng làm ứng dụng SMS mặc định</string>
  <string name="reminder_header_sms_default_text">Nhấn để đặt Signal làm ứng dụng SMS mặc định.</string>
  <string name="reminder_header_sms_import_title">Nhập SMS hệ thống</string>
  <string name="reminder_header_sms_import_text">Nhấn để sao chép tin nhắn SMS trên điện thoại vào kho lưu trữ mã hoá của Signal</string>
  <string name="reminder_header_push_title">Bật tin nhắn và cuộc gọi Signal</string>
  <string name="reminder_header_push_text">Nâng cấp trải nghiệm giao tiếp.</string>
  <string name="reminder_header_invite_title">Mời dùng Signal</string>
  <string name="reminder_header_invite_text"> Hãy nâng cuộc trò chuyện của bạn với %1$s lên tầm cao mới.</string>
  <string name="reminder_header_share_title">Hãy mời bạn bè!</string>
  <string name="reminder_header_share_text">Càng đông bạn dùng Signal càng vui.</string>
  <string name="reminder_header_service_outage_text">Signal đang gặp trục trặc kĩ thuật. Chúng thôi đang cố hết sức để khôi phục dịch vụ càng sớm càng tốt.</string>
  <string name="reminder_header_the_latest_signal_features_wont_work">Tính năng mới nhất của Signal không hoạt động trên phiên bản Android này. Vui lòng nâng cấp thiết bị để nhận những bản cập nhật Signal trong tương lai.</string>
  <string name="reminder_header_progress">%1$d%%</string>
  <!--media_preview-->
  <string name="media_preview__save_title">Lưu</string>
  <string name="media_preview__forward_title">Chuyển tiếp</string>
  <string name="media_preview__all_media_title">Tất cả tập tin đa phương tiện</string>
  <!--media_preview_activity-->
  <string name="media_preview_activity__media_content_description">Xem trước tệp đa phương tiện</string>
  <!--new_conversation_activity-->
  <string name="new_conversation_activity__refresh">Làm mới</string>
  <!--redphone_audio_popup_menu-->
  <!--Trimmer-->
  <string name="trimmer__deleting">Đang xóa</string>
  <string name="trimmer__deleting_old_messages">Đang xóa tin nhắn cũ…</string>
  <string name="trimmer__old_messages_successfully_deleted">Xóa thành công các tin nhắn cũ</string>
  <!--Insights-->
  <string name="Insights__percent">%</string>
  <string name="Insights__title">Phân tích</string>
  <string name="InsightsDashboardFragment__title">Phân tích</string>
  <string name="InsightsDashboardFragment__signal_protocol_automatically_protected">Giao thức Signal đã tự động bảo vệ %1$d%% số tin nhắn bạn gửi đi trong %2$d ngày trước. Cuộc trò chuyện giữa những người dùng Signal luôn được mã hóa hai chiều.</string>
  <string name="InsightsDashboardFragment__boost_your_signal">Tăng tỉ lệ Signal</string>
  <string name="InsightsDashboardFragment__not_enough_data">Không đủ dữ liệu</string>
  <string name="InsightsDashboardFragment__your_insights_percentage_is_calculated_based_on">Số phần trăm Dữ liệu Phân tích của bạn được tính dựa vào số tin nhắn gửi đi trong %1$d ngày trước mà không bị xóa hay tự hủy.</string>
  <string name="InsightsDashboardFragment__start_a_conversation">Bắt đầu cuộc trò chuyện</string>
  <string name="InsightsDashboardFragment__invite_your_contacts">Hãy trò chuyện riêng tư và kích hoạt những tính năng mới vượt trên giới hạn của SMS không được bảo mật bằng cách mời liên hệ của bạn sử dụng Signal.</string>
  <string name="InsightsDashboardFragment__this_stat_was_generated_locally">Những số liệu này được tạo cục bộ trên thiết bị của bạn và chỉ được truy cập bởi bạn. Nó không được gửi đi bất cứ đâu.</string>
  <string name="InsightsDashboardFragment__encrypted_messages">Tin nhắn mã hóa</string>
  <string name="InsightsDashboardFragment__cancel">Hủy</string>
  <string name="InsightsDashboardFragment__send">Gửi</string>
  <string name="InsightsModalFragment__title">Giới thiệu tính năng Phân tích</string>
  <string name="InsightsModalFragment__description">Tìm hiểu xem bao nhiêu tin nhắn của bạn được gửi đi một cách bảo mật và mời liên hệ để tăng tỉ lệ sử dụng Signal.</string>
  <string name="InsightsModalFragment__view_insights">Xem Phân tích</string>
  <string name="FirstInviteReminder__title">Mời dùng Signal</string>
  <string name="FirstInviteReminder__description">Bạn có thể tăng %1$d%% số lượng tin nhắn mã hóa gửi đi.</string>
  <string name="SecondInviteReminder__title">Tăng tỉ lệ Signal</string>
  <string name="SecondInviteReminder__description">Mời %1$s</string>
  <string name="InsightsReminder__view_insights">Xem Phân tích</string>
  <string name="InsightsReminder__invite">Mời</string>
  <!--Edit KBS Pin-->
  <!--BaseKbsPinFragment-->
  <string name="BaseKbsPinFragment__next">Tiếp</string>
  <string name="BaseKbsPinFragment__create_alphanumeric_pin">Tạo mã PIN bao gồm chữ và số</string>
  <string name="BaseKbsPinFragment__create_numeric_pin">Tạo mã PIN bao gồm số</string>
  <!--CreateKbsPinFragment-->
  <plurals name="CreateKbsPinFragment__pin_must_be_at_least_characters">
    <item quantity="other">PIN phải có tối thiểu %1$d kí tự</item>
  </plurals>
  <plurals name="CreateKbsPinFragment__pin_must_be_at_least_digits">
    <item quantity="other">PIN phải có tối thiểu %1$d chữ số</item>
  </plurals>
  <string name="CreateKbsPinFragment__create_a_new_pin">Tạo mã PIN mới</string>
  <string name="CreateKbsPinFragment__you_can_choose_a_new_pin_as_long_as_this_device_is_registered">Bạn có thể thay đổi mã PIN của bạn với điều kiện thiết bị được đăng ký.</string>
  <string name="CreateKbsPinFragment__create_your_pin">Tạo mã PIN của bạn</string>
  <string name="CreateKbsPinFragment__pins_keep_information_stored_with_signal_encrypted">Mã PIN mã hoá các thông tin được lưu trữ với Signal để chỉ mình bạn có thể truy cập được. Thông tin người dùng, cài đặt, và các liên hệ sẽ được khôi phục khi bạn cài lại Signal. Bạn không cần điền PIN mỗi lần mở ứng dụng.</string>
  <string name="CreateKbsPinFragment__choose_a_stronger_pin">Chọn mã PIN mạnh hơn</string>
  <!--ConfirmKbsPinFragment-->
  <string name="ConfirmKbsPinFragment__pins_dont_match">Mã PIN không khớp. Vui lòng thử lại.</string>
  <string name="ConfirmKbsPinFragment__confirm_your_pin">Xác nhận mã PIN của bạn.</string>
  <string name="ConfirmKbsPinFragment__pin_creation_failed">Không thể tạo mã PIN</string>
  <string name="ConfirmKbsPinFragment__your_pin_was_not_saved">Mã PIN của bạn chưa được lưu. Chúng tôi sẽ nhắc bạn tạo mã PIN sau.</string>
  <string name="ConfirmKbsPinFragment__pin_created">Mã PIN đã được tạo.</string>
  <string name="ConfirmKbsPinFragment__re_enter_your_pin">Điền lại mã PIN của bạn</string>
  <string name="ConfirmKbsPinFragment__creating_pin">Đang tạo mã PIN…</string>
  <!--KbsSplashFragment-->
  <string name="KbsSplashFragment__introducing_pins">Giới thiệu mã PIN</string>
  <string name="KbsSplashFragment__pins_keep_information_stored_with_signal_encrypted">Mã PIN mã hoá các thông tin được lưu trữ với Signal để chỉ mình bạn có thể truy cập được. Thông tin người dùng, cài đặt, và các liên hệ sẽ được khôi phục khi bạn cài lại Signal. Bạn không cần điền PIN mỗi lần mở ứng dụng.</string>
  <string name="KbsSplashFragment__learn_more">Tìm hiểu thêm</string>
  <string name="KbsSplashFragment__registration_lock_equals_pin">Khóa Đăng ký = PIN</string>
  <string name="KbsSplashFragment__your_registration_lock_is_now_called_a_pin">Khóa đăng kí giờ trở thành mã PIN hữu dụng hơn. Cập nhật mã PIN ngay.</string>
  <string name="KbsSplashFragment__read_more_about_pins">Đọc thêm về mã PIN.</string>
  <string name="KbsSplashFragment__update_pin">Cập nhật mã PIN</string>
  <string name="KbsSplashFragment__create_your_pin">Tạo mã PIN của bạn</string>
  <string name="KbsSplashFragment__learn_more_about_pins">Tìm hiểu thêm về mã PIN</string>
  <string name="KbsSplashFragment__disable_pin">Tắt PIN</string>
  <!--KBS Reminder Dialog-->
  <string name="KbsReminderDialog__enter_your_signal_pin">Nhập mã PIN Signal của bạn</string>
  <string name="KbsReminderDialog__to_help_you_memorize_your_pin">Để giúp bạn nhớ mã PIN của mình, chúng tôi sẽ yêu cầu bạn nhập lại mã định kỳ. Chúng tôi sẽ dần hỏi ít hơn.</string>
  <string name="KbsReminderDialog__skip">Bỏ qua</string>
  <string name="KbsReminderDialog__submit">Gửi</string>
  <string name="KbsReminderDialog__forgot_pin">Quên mã PIN?</string>
  <string name="KbsReminderDialog__incorrect_pin_try_again">PIN không đúng. Hãy thử lại.</string>
  <!--AccountLockedFragment-->
  <string name="AccountLockedFragment__account_locked">Tài khoản bị khoá.</string>
  <string name="AccountLockedFragment__your_account_has_been_locked_to_protect_your_privacy">Tài khoản của bạn đã bị khóa để đảm bảo sự riêng tư và bảo mật. Sau %1$d ngày không sử dụng bạn có thể đăng kí lại số điện thoại mà không cần mã PIN nhưng toàn bộ dữ liệu sẽ bị xóa.</string>
  <string name="AccountLockedFragment__next">Tiếp</string>
  <string name="AccountLockedFragment__learn_more">Tìm hiểu thêm</string>
  <!--KbsLockFragment-->
  <string name="RegistrationLockFragment__enter_your_pin">Nhập mã PIN của bạn</string>
  <string name="RegistrationLockFragment__enter_the_pin_you_created">Nhập mã PIN bạn đã tạo cho tài khoản. Mã này khác với mã xác minh SMS của bạn.</string>
  <string name="RegistrationLockFragment__enter_alphanumeric_pin">Nhập mã PIN gồm chữ và số</string>
  <string name="RegistrationLockFragment__enter_numeric_pin">Nhập mã PIN bao gồm số</string>
  <string name="RegistrationLockFragment__next">Tiếp</string>
  <string name="RegistrationLockFragment__incorrect_pin_try_again">PIN không đúng. Hãy thử lại.</string>
  <string name="RegistrationLockFragment__forgot_pin">Quên mã PIN?</string>
  <string name="RegistrationLockFragment__incorrect_pin">Mã PIN không chính xác</string>
  <string name="RegistrationLockFragment__forgot_your_pin">Quên mã PIN của bạn?</string>
  <string name="RegistrationLockFragment__not_many_tries_left">Không còn nhiều lần thử đâu!</string>
  <plurals name="RegistrationLockFragment__for_your_privacy_and_security_there_is_no_way_to_recover">
    <item quantity="other">Để đảm bảo quyền riêng tư và bảo mật của bạn, không có cách nào khôi phục mã PIN. Nếu bạn không nhớ mã PIN, bạn có thể đăng kí lại số điện thoại này sau %1$d ngày không sử dụng. Trong trường hợp này, dữ liệu tài khoản của bạn sẽ bị xóa.</item>
  </plurals>
  <plurals name="RegistrationLockFragment__incorrect_pin_d_attempts_remaining">
    <item quantity="other">Sai mã PIN. Còn %1$d lần thử.</item>
  </plurals>
  <plurals name="RegistrationLockFragment__if_you_run_out_of_attempts_your_account_will_be_locked_for_d_days">
    <item quantity="other">Nếu bạn dùng hết số lần thử, tài khoản của bạn sẽ bị khóa %1$d ngày. Sau %1$d ngày không sử dụng, bạn có thể đăng kí lại mà không cần mã PIN nhưng toàn bộ dữ liệu tài khoản của bạn sẽ bị xóa.</item>
  </plurals>
  <plurals name="RegistrationLockFragment__you_have_d_attempts_remaining">
    <item quantity="other">Bạn còn %1$d lần thử.</item>
  </plurals>
  <plurals name="RegistrationLockFragment__d_attempts_remaining">
    <item quantity="other">Còn %1$d lần thử.</item>
  </plurals>
  <!--CalleeMustAcceptMessageRequestDialogFragment-->
  <string name="CalleeMustAcceptMessageRequestDialogFragment__okay">OK</string>
  <string name="CalleeMustAcceptMessageRequestDialogFragment__s_will_get_a_message_request_from_you">%1$s sẽ nhận được yêu cầu nhắn tin từ bạn. Bạn chỉ có thể gọi sau khi yêu cầu nhắn tin được chấp nhận.</string>
  <!--KBS Megaphone-->
  <string name="KbsMegaphone__create_a_pin">Tạo mã PIN</string>
  <string name="KbsMegaphone__pins_keep_information_thats_stored_with_signal_encrytped">Mã PIN giúp dữ liệu lưu trữ với Signal được bảo mật.</string>
  <string name="KbsMegaphone__create_pin">Tạo mã PIN</string>
  <string name="KbsMegaphone__introducing_pins">Giới thiệu mã PIN</string>
  <string name="KbsMegaphone__update_pin">Cập nhật mã PIN</string>
  <string name="KbsMegaphone__well_remind_you_later_creating_a_pin">Chúng tôi sẽ nhắc bạn sau. Việc tạo mã PIN sẽ trở nên bắt buộc sau %1$d ngày.</string>
  <string name="KbsMegaphone__well_remind_you_later_confirming_your_pin">Chúng tôi sẽ nhắc bạn sau. Xác minh mã PIN của bạn sẽ trở nên bắt buộc sau %1$d ngày.</string>
  <!--Research Megaphone-->
  <string name="ResearchMegaphone_learn_more">Tìm hiểu thêm</string>
  <string name="ResearchMegaphone_dismiss">Bỏ qua</string>
  <string name="ResearchMegaphoneDialog_no_thanks">Xin miễn</string>
  <!--transport_selection_list_item-->
  <string name="transport_selection_list_item__transport_icon">Biểu tượng chuyển tải</string>
  <string name="ConversationListFragment_loading">Đang tải…</string>
  <string name="CallNotificationBuilder_connecting">Đang kết nối…</string>
  <string name="Permissions_permission_required">Cần quyền</string>
  <string name="ConversationActivity_signal_needs_sms_permission_in_order_to_send_an_sms">Signal cần quyền SMS để gửi SMS, nhưng đã bị từ chối vĩnh viễn. Vui lòng mở cài đặt ứng dụng, chọn \"Qiuyền\" và bật \"SMS\".</string>
  <string name="Permissions_continue">Tiếp tục</string>
  <string name="Permissions_not_now">Để sau</string>
  <string name="ConversationListActivity_signal_needs_contacts_permission_in_order_to_search_your_contacts_but_it_has_been_permanently_denied">Signal cần quyền truy cập Danh bạ để tìm kiếm liên hệ nhưng đã bị từ chối vĩnh viễn. Vui lòng mở cài đặt ứng dụng, chọn \"Quyền\" và bật \"Danh bạ\".</string>
  <string name="conversation_activity__enable_signal_messages">Bật tin nhắn Signal</string>
  <string name="SQLCipherMigrationHelper_migrating_signal_database">Đang di dời cơ sở dữ liệu Signal</string>
  <string name="PushDecryptJob_new_locked_message">Tin nhắn đã khoá mới</string>
  <string name="PushDecryptJob_unlock_to_view_pending_messages">Mở khoá để xem tin nhắn đang chờ</string>
  <string name="enter_backup_passphrase_dialog__backup_passphrase">Mật khẩu sao lưu</string>
  <string name="backup_enable_dialog__backups_will_be_saved_to_external_storage_and_encrypted_with_the_passphrase_below_you_must_have_this_passphrase_in_order_to_restore_a_backup">Sao lưu sẽ được lưu trong bộ nhớ và được mã hóa với mật khẩu bên dưới. Bạn phải có mật khẩu này để khôi phục bản sao lưu.</string>
  <string name="backup_enable_dialog__i_have_written_down_this_passphrase">Tôi đã ghi lại mật khẩu này. Không có nó, tôi sẽ không thể khôi phục bản sao lưu.</string>
  <string name="registration_activity__restore_backup">Khôi phục từ bản sao lưu</string>
  <string name="registration_activity__skip">Bỏ qua</string>
  <string name="registration_activity__register">Đăng ký</string>
  <string name="preferences_chats__chat_backups">Sao lưu tin nhắn</string>
  <string name="preferences_chats__backup_chats_to_external_storage">Sao lưu tin nhắn vào bộ nhớ trong</string>
  <string name="preferences_chats__create_backup">Tạo bản sao lưu</string>
  <string name="preferences_chats__verify_backup_passphrase">Xác minh mật khẩu sao lưu</string>
  <string name="preferences_chats__test_your_backup_passphrase_and_verify_that_it_matches">Kiểm tra mật khẩu sao lưu của bạn xem có khớp không</string>
  <string name="RegistrationActivity_enter_backup_passphrase">Điền mật khẩu sao lưu</string>
  <string name="RegistrationActivity_restore">Khôi phục</string>
  <string name="RegistrationActivity_backup_failure_downgrade">Không thể khôi phục bản sao lưu tạo từ phiên bản Signal mới hơn</string>
  <string name="RegistrationActivity_incorrect_backup_passphrase">Mật khẩu sao lưu không đúng</string>
  <string name="RegistrationActivity_checking">Đang kiểm tra…</string>
  <string name="RegistrationActivity_d_messages_so_far">Đã được %d tin nhắn…</string>
  <string name="RegistrationActivity_restore_from_backup">Khôi phục từ bản sao lưu?</string>
  <string name="RegistrationActivity_restore_your_messages_and_media_from_a_local_backup">Khôi phục tin nhắn và tệp từ bản sao lưu. Bạn chỉ có thể khôi phục vào lúc này.</string>
  <string name="RegistrationActivity_backup_size_s">Kích thước bản sao lưu: %s</string>
  <string name="RegistrationActivity_backup_timestamp_s">Thời điểm sao lưu: %s</string>
  <string name="BackupDialog_enable_local_backups">Bật sao lưu vào bộ nhớ?</string>
  <string name="BackupDialog_enable_backups">Bật sao lưu</string>
  <string name="BackupDialog_please_acknowledge_your_understanding_by_marking_the_confirmation_check_box">Hãy khẳng định rằng bạn đã hiểu bằng cách đánh dấu vào ô vuông.</string>
  <string name="BackupDialog_delete_backups">Xoá bản sao lưu?</string>
  <string name="BackupDialog_disable_and_delete_all_local_backups">Tắt và xoá tất cả sao lưu trên thiết bị?</string>
  <string name="BackupDialog_delete_backups_statement">Xoá bản sao lưu</string>
  <string name="BackupDialog_copied_to_clipboard">Đã chép vào bảng ghi tạm</string>
  <string name="BackupDialog_enter_backup_passphrase_to_verify">Điền mật khẩu sao lưu của bạn để xác minh</string>
  <string name="BackupDialog_verify">Kiểm chứng</string>
  <string name="BackupDialog_you_successfully_entered_your_backup_passphrase">Bạn đã điền mật khẩu sao lưu thành công</string>
  <string name="BackupDialog_passphrase_was_not_correct">Mật khẩu không chính xác</string>
  <string name="ChatsPreferenceFragment_signal_requires_external_storage_permission_in_order_to_create_backups">Molly cần quyền truy cập bộ nhớ để tạo bản sao lưu, nhưng đã bị từ chối vĩnh viễn. Vui lòng mở cài đặt ứng dụng, chọn \"Quyền\" và bật \"Bộ nhớ\".</string>
  <string name="ChatsPreferenceFragment_last_backup_s">Sao lưu gần đây nhất: %s</string>
  <string name="ChatsPreferenceFragment_in_progress">Đang thực hiện</string>
  <string name="LocalBackupJob_creating_backup">Đang sao lưu…</string>
  <string name="ProgressPreference_d_messages_so_far">Đã được %d tin nhắn</string>
  <string name="RegistrationActivity_please_enter_the_verification_code_sent_to_s">Vui lòng điền mã xác minh được gửi đến %s.</string>
  <string name="RegistrationActivity_wrong_number">Sai số điện thoại</string>
  <string name="RegistrationActivity_call_me_instead_available_in">Hãy gọi tôi \n  (Khả dụng sau %1$02d:%2$02d)</string>
  <string name="RegistrationActivity_contact_signal_support">Liên lạc Bộ phận hỗ trợ Signal</string>
  <string name="RegistrationActivity_code_support_subject">Đăng ký Signal - Mã Xác minh cho Android</string>
  <string name="BackupUtil_never">Không bao giờ</string>
  <string name="BackupUtil_unknown">Không rõ</string>
  <string name="preferences_app_protection__see_my_phone_number">Thấy số điện thoại của tôi</string>
  <string name="preferences_app_protection__find_me_by_phone_number">Tìm tôi bằng số điện thoại</string>
  <string name="PhoneNumberPrivacy_everyone">Bất cứ ai</string>
  <string name="PhoneNumberPrivacy_my_contacts">Liên hệ trong danh bạ</string>
  <string name="PhoneNumberPrivacy_nobody">Không ai</string>
  <string name="PhoneNumberPrivacy_everyone_see_description">Số điện thoại của bạn sẽ được hiển thị tới tất cả người dùng và nhóm mà bạn nhắn tin.</string>
  <string name="PhoneNumberPrivacy_everyone_find_description">Người dùng nào có số điện thoại của bạn trong danh bạ sẽ thấy bạn trên Signal. Những người khác có thể tìm thấy bạn qua mục tìm kiếm.</string>
  <string name="PhoneNumberPrivacy_my_contacts_see_description">Chỉ những liên hệ trong danh bạ mới có thể thấy số điện thoại của bạn trên Signal.</string>
  <string name="preferences_app_protection__screen_lock">Khoá màn hình</string>
  <string name="preferences_app_protection__lock_signal_access_with_android_screen_lock_or_fingerprint">Khoá truy cập Signal bằng mật khẩu Android hoặc vân tay</string>
  <string name="preferences_app_protection__screen_lock_inactivity_timeout">Thời gian chờ trước khi tự động khoá</string>
  <string name="preferences_app_protection__signal_pin">Mã PIN Signal</string>
  <string name="preferences_app_protection__create_a_pin">Tạo mã PIN</string>
  <string name="preferences_app_protection__change_your_pin">Thay đổi mã PIN của bạn.</string>
  <string name="preferences_app_protection__pin_reminders">Nhắc nhở PIN</string>
  <string name="preferences_app_protection__pins_keep_information_stored_with_signal_encrypted">Mã PIN mã hoá các thông tin được lưu trữ với Signal để chỉ mình bạn có thể truy cập được. Thông tin người dùng, cài đặt, và các liên hệ sẽ được khôi phục khi bạn cài đặt lại Signal.</string>
  <string name="preferences_app_protection__add_extra_security_by_requiring_your_signal_pin_to_register">Thêm một lớp bảo mật bằng cách yêu cầu điền mã PIN Signal khi ai đó đăng kí lại số điện thoại của bạn với Signal.</string>
  <string name="preferences_app_protection__reminders_help_you_remember_your_pin">Nhắc nhở giúp bạn ghi nhớ PIN vì PIN không thể được khôi phục. Bạn sẽ được hỏi với tần suất ít hơn theo thời gian.</string>
  <string name="preferences_app_protection__turn_off">Tắt</string>
  <string name="preferences_app_protection__confirm_pin">Xác nhận mã PIN</string>
  <string name="preferences_app_protection__confirm_your_signal_pin">Xác nhận mã PIN Signal</string>
  <string name="preferences_app_protection__make_sure_you_memorize_or_securely_store_your_pin">Hãy chắc rằng bạn nhớ hoặc lưu trữ bảo mật mã PIN vì PIN không thể được khôi phục. Nếu bạn quên mã PIN, bạn có thể mất dữ liệu khi đăng kí lại tài khoản Signal.</string>
  <string name="preferences_app_protection__incorrect_pin_try_again">PIN không đúng. Hãy thử lại.</string>
  <string name="preferences_app_protection__failed_to_enable_registration_lock">Không thể bật khóa đăng kí.</string>
  <string name="preferences_app_protection__failed_to_disable_registration_lock">Không thể tắt khóa đăng kí.</string>
  <string name="AppProtectionPreferenceFragment_none">Không</string>
  <string name="registration_activity__the_registration_lock_pin_is_not_the_same_as_the_sms_verification_code_you_just_received_please_enter_the_pin_you_previously_configured_in_the_application">Mã PIN Khóa Đăng ký khác hoàn toàn mã xác minh SMS bạn vừa nhận được. Vui lòng điền mã PIN mà bạn sử dụng trước đó.</string>
  <string name="registration_activity__registration_lock_pin">Mã PIN Khóa Đăng ký</string>
  <string name="registration_activity__forgot_pin">Quên mã PIN?</string>
  <string name="registration_lock_dialog_view__the_pin_can_consist_of_four_or_more_digits_if_you_forget_your_pin_you_could_be_locked_out_of_your_account_for_up_to_seven_days">Mã PIN gồm ít nhất 4 chữ số. Nếu bạn quên mã PIN, bạn có thể sẽ không truy cập được tài khoản trong vòng nhiều nhất 7 ngày.</string>
  <string name="registration_lock_dialog_view__enter_pin">Điền mã PIN</string>
  <string name="registration_lock_dialog_view__confirm_pin">Xác nhận mã PIN</string>
  <string name="registration_lock_reminder_view__enter_your_registration_lock_pin">Điền mã PIN Khóa Đăng ký của bạn</string>
  <string name="registration_lock_reminder_view__enter_pin">Điền mã PIN</string>
  <string name="preferences_app_protection__enable_a_registration_lock_pin_that_will_be_required">Chọn mã PIN Khóa Đăng ký mà bạn sẽ phải điền để đăng kí lại số điện thoại này với Signal trong tương lai.</string>
  <string name="preferences_app_protection__registration_lock_pin">Mã PIN Khóa Đăng ký</string>
  <string name="preferences_app_protection__registration_lock">Khóa Đăng ký</string>
  <string name="RegistrationActivity_you_must_enter_your_registration_lock_PIN">Bạn phải điền mã PIN Khóa Đăng ký của bạn</string>
  <string name="RegistrationActivity_your_pin_has_at_least_d_digits_or_characters">Mã PIN phải có tối thiểu %d chữ số hoặc kí tự</string>
  <string name="RegistrationActivity_incorrect_registration_lock_pin">Mã PIN Khóa Đăng ký không đúng</string>
  <string name="RegistrationActivity_too_many_attempts">Đã thử quá nhiều lần</string>
  <string name="RegistrationActivity_you_have_made_too_many_incorrect_registration_lock_pin_attempts_please_try_again_in_a_day">Bạn đã điền sai mã PIN Khóa Đăng ký quá nhiều lần. Vui lòng thử lại vào hôm sau.</string>
  <string name="RegistrationActivity_you_have_made_too_many_attempts_please_try_again_later">Bạn đã thử quá nhiều lần. Vui lòng thử lại sau.</string>
  <string name="RegistrationActivity_error_connecting_to_service">Lỗi kết nối tới dịch vụ</string>
  <string name="RegistrationActivity_oh_no">Ôi không!</string>
  <string name="RegistrationActivity_registration_of_this_phone_number_will_be_possible_without_your_registration_lock_pin_after_seven_days_have_passed">Số điện thoại này có thể được đăng kí mà không cần PIN khóa đăng kí sau 7 ngày từ lúc số điện thoại này ngừng hoạt động trên Signal. Bạn còn %d ngày.</string>
  <string name="RegistrationActivity_registration_lock_pin">Mã PIN Khóa Đăng ký</string>
  <string name="RegistrationActivity_this_phone_number_has_registration_lock_enabled_please_enter_the_registration_lock_pin">Số điện thoại này đã được kích hoạt Khóa Đăng ký. Vui lòng điền mã PIN Khóa Đăng ký.</string>
  <string name="RegistrationLockDialog_registration_lock_is_enabled_for_your_phone_number">Khóa Đăng ký đã được kích hoạt cho số điện thoại của bạn. Để giúp bạn ghi nhớ mã PIN Khóa Đăng ký, Signal sẽ thường xuyên yêu cầu bạn điền lại.</string>
  <string name="RegistrationLockDialog_i_forgot_my_pin">Tôi đã quên mã PIN.</string>
  <string name="RegistrationLockDialog_forgotten_pin">Quên mã PIN?</string>
  <string name="RegistrationLockDialog_registration_lock_helps_protect_your_phone_number_from_unauthorized_registration_attempts">Khóa Đăng ký giúp bạn bảo vệ số điện thoại của mình khỏi bị đăng kí khi không có sự cho phép của bạn. Tính năng này có thể được tắt bất cứ lúc nào trong phần cài đặt riêng tư Signal.</string>
  <string name="RegistrationLockDialog_registration_lock">Khóa đăng kí</string>
  <string name="RegistrationLockDialog_enable">Bật</string>
  <string name="RegistrationLockDialog_the_registration_lock_pin_must_be_at_least_d_digits">Mã PIN Khoá Đăng ký phải có ít nhất %d chữ số.</string>
  <string name="RegistrationLockDialog_the_two_pins_you_entered_do_not_match">Hai mã PIN bạn vừa điền không khớp nhau.</string>
  <string name="RegistrationLockDialog_error_connecting_to_the_service">Lỗi kết nối tới dịch vụ</string>
  <string name="RegistrationLockDialog_disable_registration_lock_pin">Tắt mã PIN Khóa Đăng ký?</string>
  <string name="RegistrationLockDialog_disable">Tắt</string>
  <string name="RegistrationActivity_pin_incorrect">Mã PIN không chính xác</string>
  <string name="RegistrationActivity_you_have_d_tries_remaining">Bạn còn %d lần thử</string>
  <string name="preferences_chats__backups">Sao lưu</string>
  <string name="prompt_passphrase_activity__signal_is_locked">Molly đã khoá</string>
  <string name="prompt_passphrase_activity__tap_to_unlock">NHẤN ĐỂ MỞ KHOÁ</string>
  <string name="RegistrationLockDialog_reminder">Nhắc nhở:</string>
  <string name="recipient_preferences__about">Thông tin</string>
  <string name="Recipient_unknown">Vô danh</string>
  <!--RecipientBottomSheet-->
  <string name="RecipientBottomSheet_block">Chặn</string>
  <string name="RecipientBottomSheet_unblock">Bỏ chặn</string>
  <string name="RecipientBottomSheet_add_to_contacts">Thêm vào danh bạ</string>
  <string name="RecipientBottomSheet_add_to_a_group">Thêm vào một nhóm</string>
  <string name="RecipientBottomSheet_add_to_another_group">Thêm vào một nhóm khác</string>
  <string name="RecipientBottomSheet_view_safety_number">Xem số an toàn</string>
  <string name="RecipientBottomSheet_make_group_admin">Đặt làm quản trị viên</string>
  <string name="RecipientBottomSheet_remove_as_admin">Bỏ quyền quản trị</string>
  <string name="RecipientBottomSheet_remove_from_group">Loại bỏ khỏi nhóm</string>
  <string name="RecipientBottomSheet_message_description">Tin nhắn</string>
  <string name="RecipientBottomSheet_voice_call_description">Gọi thoại</string>
  <string name="RecipientBottomSheet_insecure_voice_call_description">Gọi thoại không bảo mật</string>
  <string name="RecipientBottomSheet_video_call_description">Gọi video</string>
  <string name="RecipientBottomSheet_remove_s_as_group_admin">Loại bỏ quyền quản trị của %1$s?</string>
  <string name="RecipientBottomSheet_remove">Loại bỏ</string>
  <string name="RecipientBottomSheet_copied_to_clipboard">Đã sao chép vào clipboard</string>
  <string name="GroupRecipientListItem_admin">Quản trị viên</string>
  <string name="GroupRecipientListItem_approve_description">Đồng ý</string>
  <string name="GroupRecipientListItem_deny_description">Từ chôi</string>
  <!--GroupsLearnMoreBottomSheetDialogFragment-->
  <string name="GroupsLearnMore_legacy_vs_new_groups">Nhóm Mới và Nhóm Cũ</string>
  <string name="GroupsLearnMore_what_are_legacy_groups">Nhóm Cũ là gì?</string>
  <string name="GroupsLearnMore_paragraph_1">Nhóm Cũ là nhóm không tương thích với các tính năng mới như quản trị viên hay cập nhật cụ thể thông tin nhóm.</string>
  <!--GroupLinkBottomSheetDialogFragment-->
  <string name="GroupLinkBottomSheet_share_via_signal">Chia sẻ qua Signal</string>
  <string name="GroupLinkBottomSheet_copy">Sao chép</string>
  <string name="GroupLinkBottomSheet_qr_code">Mã QR</string>
  <string name="GroupLinkBottomSheet_share">Chia sẻ</string>
  <string name="GroupLinkBottomSheet_copied_to_clipboard">Đã sao chép vào clipboard</string>
  <string name="GroupLinkBottomSheet_the_link_is_not_currently_active">Đường dẫn không hoạt động</string>
  <!--EOF-->
</resources><|MERGE_RESOLUTION|>--- conflicted
+++ resolved
@@ -355,12 +355,8 @@
   <string name="DocumentView_unnamed_file">Tệp không tên</string>
   <!--DozeReminder-->
   <string name="DozeReminder_optimize_for_missing_play_services">Tối ưu hóa khi không có dịch vụ Google Play</string>
-<<<<<<< HEAD
   <string name="DozeReminder_this_device_does_not_support_play_services_tap_to_disable_system_battery">Thiết bị này không hỗ trợ dịch vụ Google Play. Nhấn để tắt tính năng tối ưu hóa pin khiến Molly không thể nhận tin nhắn duới nền.</string>
-=======
-  <string name="DozeReminder_this_device_does_not_support_play_services_tap_to_disable_system_battery">Thiết bị này không hỗ trợ dịch vụ Google Play. Nhấn để tắt tính năng tối ưu hóa pin khiến Signal không thể nhận tin nhắn duới nền.</string>
   <!--ExpiredBuildReminder-->
->>>>>>> e75a03b6
   <!--ShareActivity-->
   <string name="ShareActivity_share_with">Chia sẻ với</string>
   <string name="ShareActivity_multiple_attachments_are_only_supported">Gửi nhiều tệp đính kèm chỉ áp dụng cho ảnh và video</string>
