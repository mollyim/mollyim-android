--- conflicted
+++ resolved
@@ -871,12 +871,8 @@
   <string name="NotificationBarManager__incoming_signal_call">Cuộc gọi đến Signal</string>
   <string name="NotificationBarManager__incoming_signal_group_call">Đang có cuộc gọi nhóm Signal đến</string>
   <!--Temporary notification shown when starting the calling service-->
-<<<<<<< HEAD
+  <string name="NotificationBarManager__starting_signal_call_service">Đang khởi động dịch vụ gọi thoại Molly</string>
   <string name="NotificationBarManager__stopping_signal_call_service">Dừng dịch vụ gọi thoại Molly</string>
-=======
-  <string name="NotificationBarManager__starting_signal_call_service">Đang khởi động dịch vụ gọi thoại Signal</string>
-  <string name="NotificationBarManager__stopping_signal_call_service">Dừng dịch vụ gọi thoại Signal</string>
->>>>>>> 36c882e3
   <string name="NotificationBarManager__decline_call">Từ chối cuộc gọi</string>
   <string name="NotificationBarManager__answer_call">Trả lời cuộc gọi</string>
   <string name="NotificationBarManager__end_call">Kết thúc cuộc gọi.</string>
@@ -1245,7 +1241,7 @@
   <!--Title text for the Valentine\'s Day donation megaphone. The placeholder will always be a heart emoji. Needs to be a placeholder for Android reasons.-->
   <string name="ValentinesDayMegaphone_happy_heart_day">Happy 💜 Day!</string>
   <!--Body text for the Valentine\'s Day donation megaphone.-->
-  <string name="ValentinesDayMegaphone_show_your_affection">Hãy thể hiện tình cảm của bạn bằng cách trở thành một nhà ủng hộ của Signal.</string>
+  <string name="ValentinesDayMegaphone_show_your_affection">Hãy thể hiện tình cảm của bạn bằng cách trở thành một nhà ủng hộ của Molly.</string>
   <!--WebRtcCallActivity-->
   <string name="WebRtcCallActivity__tap_here_to_turn_on_your_video">Nhấn để bật camera</string>
   <string name="WebRtcCallActivity__to_call_s_signal_needs_access_to_your_camera">Để gọi %1$s, Molly cần quyền truy cập máy ảnh của bạn</string>
