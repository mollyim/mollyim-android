<?xml version='1.0' encoding='UTF-8'?>
<resources>
  <string name="yes">हो</string>
  <string name="no">नाही</string>
  <string name="delete">काढून टाका</string>
  <string name="please_wait">कृपया थांबा…</string>
  <string name="save">जतन करा</string>
  <string name="note_to_self">स्वतःला संदेश</string>
  <!--AbstractNotificationBuilder-->
  <string name="AbstractNotificationBuilder_new_message">नवीन संदेश</string>
  <!--AlbumThumbnailView-->
  <!--ApplicationMigrationActivity-->
  <string name="ApplicationMigrationActivity__signal_is_updating">Molly अद्यतनित होत आहे…</string>
  <!--ApplicationPreferencesActivity-->
  <string name="ApplicationPreferencesActivity_currently_s">सध्या: %s</string>
  <string name="ApplicationPreferenceActivity_you_havent_set_a_passphrase_yet">आपण अजून पासफ्रेझ ठेवले नाही!</string>
  <string name="ApplicationPreferencesActivity_disable_passphrase">पासफ्रेझ अक्षम करायचे?</string>
  <string name="ApplicationPreferencesActivity_this_will_permanently_unlock_signal_and_message_notifications">हे Molly आणि संदेश सूचना कायमचे अनलॉक करेल.</string>
  <string name="ApplicationPreferencesActivity_disable">अक्षम करा</string>
  <string name="ApplicationPreferencesActivity_unregistering">नोंदणी काढत आहे</string>
  <string name="ApplicationPreferencesActivity_unregistering_from_signal_messages_and_calls">Molly संदेश आणि कॉल नोंदणी काढत आहे…</string>
  <string name="ApplicationPreferencesActivity_disable_signal_messages_and_calls">Molly संदेश आणि कॉल अक्षम करायचे?</string>
  <string name="ApplicationPreferencesActivity_disable_signal_messages_and_calls_by_unregistering">सर्व्हर वरून नोंदणी काढून Molly संदेश आणि कॉल अक्षम करा. भविष्यात पुन्हा वापरण्यासाठी आपल्याला आपला फोन नंबरची पुन्हा नोंदणी करावी लागेल.</string>
  <string name="ApplicationPreferencesActivity_error_connecting_to_server">सर्व्हर सोबत कनेक्ट करण्यात त्रुटी!</string>
  <string name="ApplicationPreferencesActivity_sms_enabled">SMS सक्षम केले</string>
  <string name="ApplicationPreferencesActivity_touch_to_change_your_default_sms_app">आपला पूर्वनिर्धारित SMS अॅप बदलण्यासाठी स्पर्श करा</string>
  <string name="ApplicationPreferencesActivity_sms_disabled">SMSअक्षम केले</string>
  <string name="ApplicationPreferencesActivity_touch_to_make_signal_your_default_sms_app">Signal आपले पूर्वनिर्धारित SMS अॅप बनवण्यासाठी स्पर्श करा</string>
  <string name="ApplicationPreferencesActivity_on">चालू</string>
  <string name="ApplicationPreferencesActivity_On">चालू</string>
  <string name="ApplicationPreferencesActivity_off">बंद</string>
  <string name="ApplicationPreferencesActivity_Off">बंद</string>
  <string name="ApplicationPreferencesActivity_sms_mms_summary">SMS %1$s, MMS %2$s</string>
  <string name="ApplicationPreferencesActivity_privacy_summary">स्क्रीन लॉक %1$s, नोंदणी लॉक %2$s</string>
  <string name="ApplicationPreferencesActivity_appearance_summary">थीम %1$s, भाषा %2$s</string>
  <string name="ApplicationPreferencesActivity_pins_are_required_for_registration_lock">नोंदणी लॉकसाठी पिन आवश्यक आहेत. पिन अक्षम करण्यासाठी, कृपया प्रथम नोंदणी लॉक अक्षम करा.</string>
  <string name="ApplicationPreferencesActivity_pin_created">PIN तयार केला.</string>
  <string name="ApplicationPreferencesActivity_pin_disabled">PIN अक्षम केले.</string>
  <string name="ApplicationPreferencesActivity_hide">लपवा</string>
  <string name="ApplicationPreferencesActivity_hide_reminder">स्मरणपत्र लपवायचे?</string>
  <string name="ApplicationPreferencesActivity_record_payments_recovery_phrase">पेमेंट रिकव्हरी फ्रेझ रेकॉर्ड करा</string>
  <string name="ApplicationPreferencesActivity_record_phrase">फ्रेझ रेकॉर्ड करा</string>
  <string name="ApplicationPreferencesActivity_before_you_can_disable_your_pin">आपण आपला PIN अक्षम करण्यापूर्वी, आपण आपले पेमेंट खाते रिकव्हर करू शकता हे सुनिश्चित करण्यासाठी आपण आपले पेमेंट रिकव्हरी फ्रेझ रेकॉर्ड करणे आवश्यक आहे.</string>
  <!--AppProtectionPreferenceFragment-->
  <plurals name="AppProtectionPreferenceFragment_minutes">
    <item quantity="one">%d मिनिट</item>
    <item quantity="other">%d मिनिटे</item>
  </plurals>
  <!--DraftDatabase-->
  <string name="DraftDatabase_Draft_image_snippet">(चित्र)</string>
  <string name="DraftDatabase_Draft_audio_snippet">(ऑडिओ)</string>
  <string name="DraftDatabase_Draft_video_snippet">(व्हिडिओ)</string>
  <string name="DraftDatabase_Draft_location_snippet">(स्थान)</string>
  <string name="DraftDatabase_Draft_quote_snippet">(प्रतिसाद द्या)</string>
  <string name="DraftDatabase_Draft_voice_note">(व्हॉईस संदेश)</string>
  <!--AttachmentKeyboard-->
  <string name="AttachmentKeyboard_gallery">गॅलरी</string>
  <string name="AttachmentKeyboard_file">फाईल</string>
  <string name="AttachmentKeyboard_contact">संपर्क</string>
  <string name="AttachmentKeyboard_location">स्थान</string>
  <string name="AttachmentKeyboard_Signal_needs_permission_to_show_your_photos_and_videos">आपले फोटो आणि व्हिडिओ दर्शविण्यासाठी Molly ला परवानगी आवश्यक आहे.</string>
  <string name="AttachmentKeyboard_give_access">अॅक्सेस द्या</string>
  <string name="AttachmentKeyboard_payment">पेमेंट</string>
  <!--AttachmentManager-->
  <string name="AttachmentManager_cant_open_media_selection">मिडिया निवडण्यासाठी अॅप सापडत नाही.</string>
  <string name="AttachmentManager_signal_requires_the_external_storage_permission_in_order_to_attach_photos_videos_or_audio">फोटो, व्हिडिओ, किंवा ऑडिओ, संलग्न करण्यासाठी Molly ला संचयन परवानगीची आवश्यकता असते, पण ती कायमची नाकारली गेली आहे. कृपया अॅप सेटिंग मेनू मध्ये सुरू ठेवा, \"परवानग्या\" निवडा, आणि \"संचयन\" सक्षम करा.</string>
  <string name="AttachmentManager_signal_requires_contacts_permission_in_order_to_attach_contact_information">संपर्क माहिती संलग्न करण्यासाठी Molly ला संपर्क परवानगीची आवश्यकता असते, पण ती कायमची नाकारली गेली आहे. कृपया अॅप सेटिंग मेनू मध्ये सुरू ठेवा, \"परवानग्या\" निवडा, आणि \"संपर्क\" सक्षम करा.</string>
  <string name="AttachmentManager_signal_requires_location_information_in_order_to_attach_a_location">स्थान संलग्न करण्यासाठी Molly ला स्थान परवानगीची आवश्यकता असते, पण ती कायमची नाकारली गेली आहे. कृपया अॅप सेटिंग मेनू मध्ये सुरू ठेवा, \"परवानग्या\" निवडा, आणि \"स्थान\" सक्षम करा.</string>
  <!--AttachmentUploadJob-->
  <string name="AttachmentUploadJob_uploading_media">मिडिया अपलोड करत आहे…</string>
  <string name="AttachmentUploadJob_compressing_video_start">व्हिडिओ काँप्रेस करत आहे…</string>
  <!--BackgroundMessageRetriever-->
  <string name="BackgroundMessageRetriever_checking_for_messages">संदेशांसाठी तपासत आहे…</string>
  <!--BlockedUsersActivity-->
  <string name="BlockedUsersActivity__blocked_users">अवरोधित वापरकर्ते</string>
  <string name="BlockedUsersActivity__add_blocked_user">अवरोधित वापरकर्ता जोडा</string>
  <string name="BlockedUsersActivity__blocked_users_will">अवरोधित केलेले वापरकर्ते आपल्याला कॉल करू किंवा संदेश पाठवू शकणार नाहीत.</string>
  <string name="BlockedUsersActivity__no_blocked_users">कोणतेही अवरोधित वापरकर्ते नाहीत</string>
  <string name="BlockedUsersActivity__block_user">वापरकर्ता अवरोधित करायचा?</string>
  <string name="BlockedUserActivity__s_will_not_be_able_to">\"%1$s\" आपल्याला कॉल करण्यास किंवा संदेश पाठविण्यात सक्षम होणार नाही.</string>
  <string name="BlockedUsersActivity__block">अवरोधित करा</string>
  <string name="BlockedUsersActivity__unblock_user">वापरकर्ता अनब्लॉक करायचा?</string>
  <string name="BlockedUsersActivity__do_you_want_to_unblock_s">आपण \"%1$s\" ला अनब्लॉक करू इच्छिता?</string>
  <string name="BlockedUsersActivity__unblock">अनब्लॉक करा</string>
  <!--BlockUnblockDialog-->
  <string name="BlockUnblockDialog_block_and_leave_s">%1$s अवरोधित करायचे आणि सोडायचे ?</string>
  <string name="BlockUnblockDialog_block_s">%1$s ला अवरोधित करायचे?</string>
  <string name="BlockUnblockDialog_you_will_no_longer_receive_messages_or_updates">आपणास यापुढे या गटाकडून संदेश किंवा अद्यतने प्राप्त होणार नाहीत आणि सदस्य आपल्याला या गटामध्ये पुन्हा जोडण्यास सक्षम राहणार नाहीत.</string>
  <string name="BlockUnblockDialog_group_members_wont_be_able_to_add_you">गट सदस्य आपल्याला या गटामध्ये पुन्हा जोडू शकणार नाहीत.</string>
  <string name="BlockUnblockDialog_group_members_will_be_able_to_add_you">गट सदस्य आपल्याला पुन्हा या गटात जोडू शकतील.</string>
  <string name="BlockUnblockDialog_you_will_be_able_to_call_and_message_each_other">आपण एकमेकांना संदेश पाठविण्यात आणि कॉल करण्यात सक्षम असाल आणि आपले नाव आणि फोटो त्यांच्यासह सामायिक केला जाईल.</string>
  <string name="BlockUnblockDialog_blocked_people_wont_be_able_to_call_you_or_send_you_messages">अवरोधित लोक आपल्याला कॉल करण्यास किंवा संदेश पाठविण्यास सक्षम असणार नाहीत.</string>
  <!--Message shown on block dialog when blocking the Signal release notes recipient-->
  <string name="BlockUnblockDialog_block_getting_signal_updates_and_news">Signal अपडेट्स आणि बातम्या मिळवणे ब्लॉक करा.</string>
  <!--Message shown on unblock dialog when unblocking the Signal release notes recipient-->
  <string name="BlockUnblockDialog_resume_getting_signal_updates_and_news">Signal अपडेट्स आणि बातम्या मिळवणे पुन्हा सुरू करा.</string>
  <string name="BlockUnblockDialog_unblock_s">%1$s ला अनब्लॉक करायचे?</string>
  <string name="BlockUnblockDialog_block">अवरोधित करा</string>
  <string name="BlockUnblockDialog_block_and_leave">अवरोधित करा आणि सोडा</string>
  <string name="BlockUnblockDialog_report_spam_and_block">स्पॅम म्हणून रिपोर्ट करा आणि अवरोधित करा</string>
  <!--BucketedThreadMedia-->
  <string name="BucketedThreadMedia_Today">आज</string>
  <string name="BucketedThreadMedia_Yesterday">काल</string>
  <string name="BucketedThreadMedia_This_week">ह्या आवठवड्यात</string>
  <string name="BucketedThreadMedia_This_month">ह्या महिन्यात</string>
  <string name="BucketedThreadMedia_Large">मोठे</string>
  <string name="BucketedThreadMedia_Medium">मध्यम</string>
  <string name="BucketedThreadMedia_Small">छोटे</string>
  <!--CameraXFragment-->
  <string name="CameraXFragment_tap_for_photo_hold_for_video">फोटो करिता टॅप करा, व्हिडिओ करिता धरून ठेवा</string>
  <string name="CameraXFragment_capture_description">कॅप्चर करा</string>
  <string name="CameraXFragment_change_camera_description">कॅमेरा बदला</string>
  <string name="CameraXFragment_open_gallery_description">गॅलरी उघडा</string>
  <!--CameraContacts-->
  <string name="CameraContacts_recent_contacts">अलीकडील संपर्क</string>
  <string name="CameraContacts_signal_contacts">Signal संपर्क</string>
  <string name="CameraContacts_signal_groups">Signal गट</string>
  <string name="CameraContacts_you_can_share_with_a_maximum_of_n_conversations">आपण कमाल %d संभाषण सामायिक करू शकता.</string>
  <string name="CameraContacts_select_signal_recipients">Signal प्राप्तकर्ते निवडा</string>
  <string name="CameraContacts_no_signal_contacts">कुठलेही Signal संपर्क नाहीत</string>
  <string name="CameraContacts_you_can_only_use_the_camera_button">आपण फक्त कॅमेरा बटण वापरून Signal संपर्कांना फोटो पाठवू शकता.</string>
  <string name="CameraContacts_cant_find_who_youre_looking_for">आपण ज्यांना शोधत आहात ते आपणास सापडले?</string>
  <string name="CameraContacts_invite_a_contact_to_join_signal">एका संपर्काला Molly मध्ये सामील होण्यास आमंत्रित करा</string>
  <string name="CameraContacts__menu_search">शोध</string>
  <!--Censorship Circumvention Megaphone-->
  <!--Title for an alert that shows at the bottom of the chat list letting people know that circumvention is no longer needed-->
  <string name="CensorshipCircumventionMegaphone_turn_off_censorship_circumvention">सेंसॉरशिप सर्कंवेंशन बंद करायचे ?</string>
  <!--Body for an alert that shows at the bottom of the chat list letting people know that circumvention is no longer needed-->
  <string name="CensorshipCircumventionMegaphone_you_can_now_connect_to_the_signal_service">चांगल्या अनुभवासाठी आपण आता Signal सेवेशी थेट कनेक्ट होऊ शकता.</string>
  <!--Action to prompt the user to disable circumvention since it is no longer needed-->
  <string name="CensorshipCircumventionMegaphone_turn_off">बंद करा</string>
  <!--Action to prompt the user to dismiss the alert at the bottom of the chat list-->
  <string name="CensorshipCircumventionMegaphone_no_thanks">नाही धन्यवाद</string>
  <!--ClearProfileActivity-->
  <string name="ClearProfileActivity_remove">काढा</string>
  <string name="ClearProfileActivity_remove_profile_photo">प्रोफाईल फोटो काढायचा?</string>
  <string name="ClearProfileActivity_remove_group_photo">गट फोटो काढून टाकायचा?</string>
  <!--ClientDeprecatedActivity-->
  <string name="ClientDeprecatedActivity_update_signal">Molly अद्यतनित करा</string>
  <string name="ClientDeprecatedActivity_this_version_of_the_app_is_no_longer_supported">अ‍ॅपची ही आवृत्ती यापुढे समर्थित नाही. संदेश पाठविणे आणि प्राप्त करणे सुरू ठेवण्यासाठी, नवीनतम आवृत्तीवर अद्यतनित करा.</string>
  <string name="ClientDeprecatedActivity_update">अद्यतन</string>
  <string name="ClientDeprecatedActivity_dont_update">अद्यतन करू नका</string>
  <string name="ClientDeprecatedActivity_warning">चेतावणी</string>
  <string name="ClientDeprecatedActivity_your_version_of_signal_has_expired_you_can_view_your_message_history">आपली Signal ची आवृत्ती कालबाह्य झाली आहे. आपण आपला संदेश इतिहास पाहू शकता परंतु आपण अद्यतनित करेपर्यंत आपण संदेश पाठविण्यात किंवा प्राप्त करण्यास सक्षम राहणार नाही.</string>
  <!--CommunicationActions-->
  <string name="CommunicationActions_no_browser_found">कुठलाही वेब ब्राऊझर सापडला नाही.</string>
  <string name="CommunicationActions_send_email">ईमेल पाठवा</string>
  <string name="CommunicationActions_a_cellular_call_is_already_in_progress">एक सेल्यूलर कॉल प्रगतीमध्ये आहे.</string>
  <string name="CommunicationActions_start_voice_call">व्हॉईस कॉल चालू करायचा?</string>
  <string name="CommunicationActions_cancel">रद्द करा</string>
  <string name="CommunicationActions_call">कॉल करा</string>
  <string name="CommunicationActions_insecure_call">असुरक्षित कॉल</string>
  <string name="CommunicationActions_carrier_charges_may_apply">वाहक शुल्क लागू शकते. आपण कॉल करीत असलेला नंबर Signal सह नोंदणीकृत नाही. हा कॉल इंटरनेटवरून नव्हे तर आपल्या मोबाइल कॅरियरद्वारे दिला जाईल.</string>
  <!--ConfirmIdentityDialog-->
  <string name="ConfirmIdentityDialog_your_safety_number_with_s_has_changed">%1$s सोबतचा आपला सुरक्षितता नंबर बदलला आहे. ह्याचा अर्थ कुणीतरी आपले परस्परसंवादामध्ये अटकाव करण्याचा प्रयत्न करतो आहे किंवा %2$s याने Signal पुनर्स्थापित केले आहे असा होऊ शकतो.</string>
  <string name="ConfirmIdentityDialog_you_may_wish_to_verify_your_safety_number_with_this_contact">या संपर्कासोबत आपल्याला आपला सुरक्षितता नंबर सत्यापित करावेसे वाटू शकते.</string>
  <string name="ConfirmIdentityDialog_accept">स्वीकार करा</string>
  <!--ContactsCursorLoader-->
  <string name="ContactsCursorLoader_recent_chats">अलीकडील चॅट</string>
  <string name="ContactsCursorLoader_contacts">संपर्क</string>
  <string name="ContactsCursorLoader_groups">गट</string>
  <string name="ContactsCursorLoader_phone_number_search">फोन नंबर शोध</string>
  <string name="ContactsCursorLoader_username_search">वापरकर्तानाव शोध</string>
  <!--Label for my stories when selecting who to send media to-->
  <string name="ContactsCursorLoader_my_stories">माझ्या स्टोरीज</string>
  <!--Action for creating a new story-->
  <string name="ContactsCursorLoader_new_story">नवीन स्टोरी</string>
  <!--ContactsDatabase-->
  <string name="ContactsDatabase_message_s">संदेश %s</string>
  <string name="ContactsDatabase_signal_call_s">Signal कॉल %s</string>
  <!--ContactNameEditActivity-->
  <string name="ContactNameEditActivity_given_name">दिलेले नाव</string>
  <string name="ContactNameEditActivity_family_name">कुटूंब नाव</string>
  <string name="ContactNameEditActivity_prefix">प्रीफिक्स</string>
  <string name="ContactNameEditActivity_suffix">सफ्फिक्स</string>
  <string name="ContactNameEditActivity_middle_name">मधले नाव</string>
  <!--ContactShareEditActivity-->
  <string name="ContactShareEditActivity_type_home">मुख्यस्क्रीन</string>
  <string name="ContactShareEditActivity_type_mobile">मोबाईल</string>
  <string name="ContactShareEditActivity_type_work">कार्य</string>
  <string name="ContactShareEditActivity_type_missing">इतर</string>
  <string name="ContactShareEditActivity_invalid_contact">निवडलेला संपर्क अवैध होता</string>
  <!--ConversationItem-->
  <string name="ConversationItem_error_not_sent_tap_for_details">पाठविले नाही, तपशीलांसाठी टॅप करा</string>
  <string name="ConversationItem_error_partially_not_delivered">अर्धवट पाठविले, तपशीलांसाठी टॅप करा</string>
  <string name="ConversationItem_error_network_not_delivered">पाठविणे अयशस्वी</string>
  <string name="ConversationItem_received_key_exchange_message_tap_to_process">की विनिमय संदेश प्राप्त झाला आहे, प्रक्रिया करण्यासाठी टॅप करा.</string>
  <string name="ConversationItem_group_action_left">%1$s याने गट सोडले आहे.</string>
  <string name="ConversationItem_send_paused">विराम दिलेले पाठवा</string>
  <string name="ConversationItem_click_to_approve_unencrypted">पाठविणे अयशस्वी, असुरक्षित फॉलबॅक करिता टॅप करा</string>
  <string name="ConversationItem_click_to_approve_unencrypted_sms_dialog_title">अनएन्क्रिप्टेड SMS वर फॉलबॅक करायचे?</string>
  <string name="ConversationItem_click_to_approve_unencrypted_mms_dialog_title">अनएन्क्रिप्टेड MMS वर फॉलबॅक करायचे?</string>
  <string name="ConversationItem_click_to_approve_unencrypted_dialog_message">हा संदेश एन्क्रिप्ट केला जाणार <b>नाही</b> कारण प्राप्तकर्ता आता Signal वापरकर्ता राहिलेला नाही.\n\nअसुरक्षित संदेश पाठवायचा?</string>
  <string name="ConversationItem_unable_to_open_media">हे मिडिया उघडण्यास सक्षम असे अॅप सापडू शकले नाही.</string>
  <string name="ConversationItem_copied_text">प्रत बनवली %s</string>
  <string name="ConversationItem_from_s">%s पासून</string>
  <string name="ConversationItem_to_s">%s पर्यंत</string>
  <string name="ConversationItem_read_more"> अधिक जाणा</string>
  <string name="ConversationItem_download_more">  अधिक डाऊनलोड करा</string>
  <string name="ConversationItem_pending">  प्रलंबित</string>
  <string name="ConversationItem_this_message_was_deleted">हा संदेश हटविला गेला.</string>
  <string name="ConversationItem_you_deleted_this_message">आपण हा संदेश हटविला.</string>
  <!--ConversationActivity-->
  <string name="ConversationActivity_add_attachment">संलग्न जोडा</string>
  <string name="ConversationActivity_select_contact_info">संपर्क माहिती जोडा</string>
  <string name="ConversationActivity_compose_message">संदेश लिहा</string>
  <string name="ConversationActivity_sorry_there_was_an_error_setting_your_attachment">क्षमस्व, आपल्या संलग्न मध्ये एक त्रुटी होती.</string>
  <string name="ConversationActivity_recipient_is_not_a_valid_sms_or_email_address_exclamation">प्राप्तकर्ता एक वैध SMS किंवा ईमेल ऍड्रेस नाही!</string>
  <string name="ConversationActivity_message_is_empty_exclamation">संदेश रिक्त आहे!</string>
  <string name="ConversationActivity_group_members">गट सदस्य</string>
  <string name="ConversationActivity__tap_here_to_start_a_group_call">गट कॉल प्रारंभ करण्यासाठी येथे टॅप करा</string>
  <string name="ConversationActivity_invalid_recipient">अवैध प्राप्तकर्ता!</string>
  <string name="ConversationActivity_added_to_home_screen">मुख्यस्क्रीन वर जोडले</string>
  <string name="ConversationActivity_calls_not_supported">कॉल समर्थित नाही</string>
  <string name="ConversationActivity_this_device_does_not_appear_to_support_dial_actions">हा डिव्हाईस डायल क्रिया समर्थन करताना दिसत नाही.</string>
  <string name="ConversationActivity_transport_insecure_sms">असुरक्षित SMS</string>
  <string name="ConversationActivity_transport_insecure_mms">असुरक्षित MMS</string>
  <string name="ConversationActivity_transport_signal">Signal</string>
  <string name="ConversationActivity_lets_switch_to_signal">Molly %1$s वर स्विच करूया</string>
  <string name="ConversationActivity_specify_recipient">कृपया एक संपर्क निवडा</string>
  <string name="ConversationActivity_unblock">अनब्लॉक करा</string>
  <string name="ConversationActivity_attachment_exceeds_size_limits">संलग्नचा आकार आपण पाठवत असलेल्या संदेशाच्या प्रकारासाठीच्या मर्यादेपेक्षा जास्त आहे</string>
  <string name="ConversationActivity_unable_to_record_audio">ऑडिओ रेकॉर्ड करण्यास अक्षम!</string>
  <string name="ConversationActivity_you_cant_send_messages_to_this_group">आपण या गटास संदेश पाठवू शकत नाही कारण आपण यापुढे सदस्‍य नाही.</string>
  <string name="ConversationActivity_only_s_can_send_messages">फक्त %1$s संदेश पाठवू शकतात</string>
  <string name="ConversationActivity_admins">प्रशासक</string>
  <string name="ConversationActivity_message_an_admin">प्रशासकाला संदेश पाठवा</string>
  <string name="ConversationActivity_cant_start_group_call">गट कॉल चालू करू शकत नाही</string>
  <string name="ConversationActivity_only_admins_of_this_group_can_start_a_call">या गटातील फक्त प्रशासक कॉल चालू करू शकतात.</string>
  <string name="ConversationActivity_there_is_no_app_available_to_handle_this_link_on_your_device">आपल्या डिव्हाईस वर हा दुवा हाताळण्यासाठी कुठलाही अॅप नाही.</string>
  <string name="ConversationActivity_your_request_to_join_has_been_sent_to_the_group_admin">आपली सामील होण्याची विनंती गट प्रशासकाकडे पाठविली गेली आहे. जेव्हा ते कारवाई करतील तेव्हा आपल्याला सूचित केले जाईल.</string>
  <string name="ConversationActivity_cancel_request">विनंती रद्द करा</string>
  <string name="ConversationActivity_to_send_audio_messages_allow_signal_access_to_your_microphone">ऑडिओ संदेश पाठविण्यासाठी, Molly ला आपले मायक्रोफोन अॅक्सेस करण्याची अनुमती द्या.</string>
  <string name="ConversationActivity_signal_requires_the_microphone_permission_in_order_to_send_audio_messages">ऑडिओ संदेश पाठवण्यासाठी Molly ला मायक्रोफोन परवानगीची आवश्यकता असते, पण ती कायमची नाकारली गेली आहे. कृपया अॅप सेटिंग मेनू मध्ये सुरू ठेवा, \"परवानग्या\" निवडा, आणि \"मायक्रोफोन\" सक्षम करा.</string>
  <string name="ConversationActivity_signal_needs_the_microphone_and_camera_permissions_in_order_to_call_s">%s ला कॉल करण्यासाठी Molly ला मायक्रोफोन आणि कॅमेरा परवानग्यांची आवश्यकता असते, पण ती कायमची नाकारली गेली आहे. कृपया अॅप सेटिंग मेनू मध्ये सुरू ठेवा, \"परवानग्या\" निवडा, आणि \"मायक्रोफोन\" आणि \"कॅमेरा\" सक्षम करा.</string>
  <string name="ConversationActivity_to_capture_photos_and_video_allow_signal_access_to_the_camera">फोटो आणि व्हिडिओ कॅप्चर करण्यासाठी, Molly ला कॅमेरा अॅक्सेसची अनुमती द्या.</string>
  <string name="ConversationActivity_signal_needs_the_camera_permission_to_take_photos_or_video">फोटो किंवा व्हिडिओ काढण्यासाठी Molly ला कॅमेरा परवानगीची आवश्यकता असते, पण ती कायमची नाकारली गेली आहे. कृपया अॅप सेटिंग मेनू मध्ये सुरू ठेवा, \"परवानग्या\" निवडा, आणि \"कॅमेरा\" सक्षम करा.</string>
  <string name="ConversationActivity_signal_needs_camera_permissions_to_take_photos_or_video">फोटो किंवा व्हिडिओ घेण्यासाठी Molly ला कॅमेरा परवानग्यांची गरज आहे</string>
  <string name="ConversationActivity_enable_the_microphone_permission_to_capture_videos_with_sound">ध्वनी सोबतचे व्हिडिओ कॅप्चर करण्यासाठी मायक्रोफोन परवानगी सक्षम करा.</string>
  <string name="ConversationActivity_signal_needs_the_recording_permissions_to_capture_video">व्हिडिओ रेकॉर्ड करण्यासाठी Molly ला मायक्रोफोन परवानग्यांची आवश्यकता असते, पण त्या नाकारल्या गेल्या आहेत. कृपया अॅप सेटिंग मेनू मध्ये सुरू ठेवा, \"परवानग्या\" निवडा, आणि \"मायक्रोफोन\" आणि \"कॅमेरा\" सक्षम करा.</string>
  <string name="ConversationActivity_signal_needs_recording_permissions_to_capture_video">व्हिडिओ रेकॉर्ड करण्यासाठी Molly यास मायक्रोफोन परवानग्यांची गरज आहे.</string>
  <string name="ConversationActivity_quoted_contact_message">%1$s %2$s</string>
  <string name="ConversationActivity_signal_cannot_sent_sms_mms_messages_because_it_is_not_your_default_sms_app">Signal SMS/MMS पाठवू शकत नाही कारण ते आपले पूर्वनिर्धारित SMS अॅप नाही. आपल्याला हे Android सेटिंग मध्ये बदलायला आवडेल का?</string>
  <string name="ConversationActivity_yes">हो</string>
  <string name="ConversationActivity_no">नाही</string>
  <string name="ConversationActivity_search_position">%1$d पैकी %2$d</string>
  <string name="ConversationActivity_no_results">कुठलेही परिणाम नाहीत</string>
  <string name="ConversationActivity_sticker_pack_installed">स्टिकर पॅक स्थापन केले</string>
  <string name="ConversationActivity_new_say_it_with_stickers">नवीन! स्टिकर सोबत बोला</string>
  <string name="ConversationActivity_cancel">रद्द करा</string>
  <string name="ConversationActivity_delete_conversation">संभाषण काढून टाकायचे?</string>
  <string name="ConversationActivity_delete_and_leave_group">गटातून बाहेत पडायचे आणि गट हटवायचा?</string>
  <string name="ConversationActivity_this_conversation_will_be_deleted_from_all_of_your_devices">हे संभाषण आपल्या सर्व डिव्हाईसेस वरून हटविले जाईल.</string>
  <string name="ConversationActivity_you_will_leave_this_group_and_it_will_be_deleted_from_all_of_your_devices">आपण हा गट सोडाल, आणि तो आपल्या सर्व डिव्हाईसेस वरून हटविला जाईल.</string>
  <string name="ConversationActivity_delete">हटवा</string>
  <string name="ConversationActivity_delete_and_leave">गटातून बाहेत पडा आणि गट हटवा</string>
  <string name="ConversationActivity__to_call_s_signal_needs_access_to_your_microphone">%1$s ला कॉल करण्यासाठी, Molly ला आपल्या मायक्रोफोनचा अॅक्सेस हवा आहे</string>
  <string name="ConversationActivity__more_options_now_in_group_settings">\"गट सेटिंग्ज\" मध्ये आता अधिक पर्याय</string>
  <string name="ConversationActivity_join">सामील व्हा</string>
  <string name="ConversationActivity_full">पूर्ण</string>
  <string name="ConversationActivity_error_sending_media">मिडिया पाठवण्यात त्रुटी</string>
  <string name="ConversationActivity__reported_as_spam_and_blocked">स्पॅम म्हणून रिपोर्ट केले आणि ब्लॉक केले.</string>
  <!--ConversationAdapter-->
  <plurals name="ConversationAdapter_n_unread_messages">
    <item quantity="one">%d न वाचलेला संदेश</item>
    <item quantity="other">%d न वाचलेले संदेश</item>
  </plurals>
  <!--ConversationFragment-->
  <plurals name="ConversationFragment_delete_selected_messages">
    <item quantity="one">निवडलेला संदेश हटवायचा?</item>
    <item quantity="other">निवडलेले संदेश हटवायचे?</item>
  </plurals>
  <string name="ConversationFragment_save_to_sd_card">संचयनमध्ये जतन करायचे?</string>
  <plurals name="ConversationFragment_saving_n_media_to_storage_warning">
    <item quantity="one">हा मिडिया संचयन मध्ये जतन केल्याने आपल्या डिव्हाईस वरील इतर अॅप त्यास अॅक्सेस करू शकतील.\n\nसुरू ठेवायचे?</item>
    <item quantity="other">सर्व %1$d मिडिया संचयन मध्ये जतन केल्याने आपल्या डिव्हाईस वरील इतर अॅप त्यास अॅक्सेस करू शकतील.\n\nसुरू ठेवायचे?</item>
  </plurals>
  <plurals name="ConversationFragment_error_while_saving_attachments_to_sd_card">
    <item quantity="one">संचयनमध्ये संलग्न जतन करण्यात त्रुटी!</item>
    <item quantity="other">संचयनमध्ये संलग्न जतन करण्यात त्रुटी!</item>
  </plurals>
  <string name="ConversationFragment_unable_to_write_to_sd_card_exclamation">संचयनमध्ये लिहिण्यात अक्षम!</string>
  <plurals name="ConversationFragment_saving_n_attachments">
    <item quantity="one">संलग्न जतन करत आहे</item>
    <item quantity="other">%1$d संलग्न जतन करत आहे</item>
  </plurals>
  <plurals name="ConversationFragment_saving_n_attachments_to_sd_card">
    <item quantity="one">संलग्न संचयनमध्ये जतन करत आहे…</item>
    <item quantity="other">%1$d संलग्न संचयनमध्ये जतन करत आहे…</item>
  </plurals>
  <string name="ConversationFragment_pending">प्रलंबित…</string>
  <string name="ConversationFragment_push">डेटा (Signal)</string>
  <string name="ConversationFragment_mms">MMS</string>
  <string name="ConversationFragment_sms">SMS</string>
  <string name="ConversationFragment_deleting">हटवत आहे</string>
  <string name="ConversationFragment_deleting_messages">संदेश हटवत आहे…</string>
  <string name="ConversationFragment_delete_for_me">माझ्यासाठी हटवा</string>
  <string name="ConversationFragment_delete_for_everyone">प्रत्येकासाठी हटवा</string>
  <string name="ConversationFragment_this_message_will_be_deleted_for_everyone_in_the_conversation">हा संदेश संभाषणामधील प्रत्येकासाठी Signal च्या अलीकडील आवृत्ती वर असल्यास तो हटविला जाईल. आपण संदेश हटविला हे ते पाहण्यात सक्षम असतील.</string>
  <string name="ConversationFragment_quoted_message_not_found">मूळ संदेश आढळला नाही</string>
  <string name="ConversationFragment_quoted_message_no_longer_available">मूळ संदेश आता उपलब्ध नाही</string>
  <string name="ConversationFragment_failed_to_open_message">संदेश उघडण्यात अयशस्वी</string>
  <string name="ConversationFragment_you_can_swipe_to_the_right_reply">जलद प्रतिसाद देण्यासाठी आपण कुठल्याही संदेशावर उजवीकडे स्वाइप करू शकता</string>
  <string name="ConversationFragment_you_can_swipe_to_the_left_reply">जलद प्रतिसाद देण्यासाठी आपण कुठल्याही संदेशावर डावीकडे स्वाइप करू शकता</string>
  <string name="ConversationFragment_outgoing_view_once_media_files_are_automatically_removed">पाठविल्यानंतर बाहेर जाणाऱ्या एकदा-बघा मिडिया फाईल स्वयंचलितपणे काढल्या जातील</string>
  <string name="ConversationFragment_you_already_viewed_this_message">आपण आधीच हा संदेश पाहिला आहे</string>
  <string name="ConversationFragment__you_can_add_notes_for_yourself_in_this_conversation">आपण या संभाषणात आपल्यासाठी नोट्स जोडू शकता. \nआपल्या खात्यात कोणतेही लिंक केलेले डिव्हाइस असल्यास, नवीन नोट्स समक्रमित केल्या जातील.</string>
  <string name="ConversationFragment__d_group_members_have_the_same_name">%1$dगट सदस्यांचे समान नाव आहे.</string>
  <string name="ConversationFragment__tap_to_review">पुनरावलोकन करण्यासाठी टॅप करा</string>
  <string name="ConversationFragment__review_requests_carefully">विनंत्यांचे काळजीपूर्वक पुनरावलोकन करा</string>
  <string name="ConversationFragment__signal_found_another_contact_with_the_same_name">Molly ला त्याच नावाचा दुसरा संपर्क सापडला.</string>
  <string name="ConversationFragment_contact_us">आमच्याशी संपर्क साधा</string>
  <string name="ConversationFragment_verify">सत्यापित करा</string>
  <string name="ConversationFragment_not_now">आता नाही</string>
  <string name="ConversationFragment_your_safety_number_with_s_changed">%s सोबतचा आपला सुरक्षितता नंबर बदलला आहे.</string>
  <string name="ConversationFragment_your_safety_number_with_s_changed_likey_because_they_reinstalled_signal">आपला %s सोबतचा सुरक्षितता नंबर बदलला, कारण कदाचित त्यांनी Signal पुन्हा स्थापित केले किंवा उपकरण बदलले. नवीन सुरक्षितता नंबर पुष्टी करण्यासाठी सत्यापित करा वर टॅप करा. हे पर्यायी आहे.</string>
  <!--Message shown to indicate which notification profile is on/active-->
  <string name="ConversationFragment__s_on">%1$s चालू</string>
  <!--Dialog title for block group link join requests-->
  <string name="ConversationFragment__block_request">विनंती अवरोधित करायची ?</string>
  <!--Dialog message for block group link join requests-->
  <string name="ConversationFragment__s_will_not_be_able_to_join_or_request_to_join_this_group_via_the_group_link">%1$s ग्रुप लिंकद्वारे या ग्रुपमध्ये सामील होऊ शकणार नाही किंवा त्यात सामील होण्याची विनंती करू शकणार नाही. ते अजूनही गटात स्वहस्ते जोडले जाऊ शकतात.</string>
  <!--Dialog confirm block request button-->
  <string name="ConversationFragment__block_request_button">विनंती अवरोधित करा </string>
  <!--Dialog cancel block request button-->
  <string name="ConversationFragment__cancel">रद्द करा</string>
  <!--Message shown after successfully blocking join requests for a user-->
  <string name="ConversationFragment__blocked">अवरोधित केले</string>
  <plurals name="ConversationListFragment_delete_selected_conversations">
    <item quantity="one">निवडलेले संभाषण हटवायचे?</item>
    <item quantity="other">निवडलेले संभाषणे हटवायचे?</item>
  </plurals>
  <plurals name="ConversationListFragment_this_will_permanently_delete_all_n_selected_conversations">
    <item quantity="one">हे निवडलेले संभाषण कायमचे हटवेल.</item>
    <item quantity="other">हे निवडलेले %1$d संभाषणे कायमचे हटवेल.</item>
  </plurals>
  <string name="ConversationListFragment_deleting">हटवत आहे</string>
  <string name="ConversationListFragment_deleting_selected_conversations">निवडलेले संभाषण हटवत आहे…</string>
  <plurals name="ConversationListFragment_conversations_archived">
    <item quantity="one">संभाषण आर्काईव्ह केले</item>
    <item quantity="other">%d संभाषण आर्काईव्ह केले</item>
  </plurals>
  <string name="ConversationListFragment_undo">अनडू करा</string>
  <plurals name="ConversationListFragment_moved_conversations_to_inbox">
    <item quantity="one">संभाषण इनबॉक्स मध्ये हलवले</item>
    <item quantity="other">%d संभाषण इनबॉक्स मध्ये हलवली</item>
  </plurals>
  <plurals name="ConversationListFragment_read_plural">
    <item quantity="one">वाचले</item>
    <item quantity="other">वाचले</item>
  </plurals>
  <plurals name="ConversationListFragment_unread_plural">
    <item quantity="one">वाचले नाही</item>
    <item quantity="other">वाचले नाही</item>
  </plurals>
  <plurals name="ConversationListFragment_pin_plural">
    <item quantity="one">पिन करा</item>
    <item quantity="other">पिन करा</item>
  </plurals>
  <plurals name="ConversationListFragment_unpin_plural">
    <item quantity="one">अनपिन करा</item>
    <item quantity="other">अनपिन करा</item>
  </plurals>
  <plurals name="ConversationListFragment_mute_plural">
    <item quantity="one">म्यूट करा</item>
    <item quantity="other">म्यूट करा</item>
  </plurals>
  <plurals name="ConversationListFragment_unmute_plural">
    <item quantity="one">अनम्यूट करा</item>
    <item quantity="other">अनम्यूट करा</item>
  </plurals>
  <string name="ConversationListFragment_select">निवडा</string>
  <plurals name="ConversationListFragment_archive_plural">
    <item quantity="one">आर्काईव्ह</item>
    <item quantity="other">आर्काईव्ह</item>
  </plurals>
  <plurals name="ConversationListFragment_unarchive_plural">
    <item quantity="one">अनआर्काईव्ह</item>
    <item quantity="other">अनआर्काईव्ह</item>
  </plurals>
  <plurals name="ConversationListFragment_delete_plural">
    <item quantity="one">हटवा</item>
    <item quantity="other">हटवा</item>
  </plurals>
  <string name="ConversationListFragment_select_all">सर्व निवडा</string>
  <plurals name="ConversationListFragment_s_selected">
    <item quantity="one">%d निवडला</item>
    <item quantity="other">%d निवडले</item>
  </plurals>
  <!--Show in conversation list overflow menu to open selection bottom sheet-->
  <string name="ConversationListFragment__notification_profile">सूचना प्रोफाइल</string>
  <!--Tooltip shown after you have created your first notification profile-->
  <string name="ConversationListFragment__turn_your_notification_profile_on_or_off_here">आपली सूचना प्रोफाइल येथे चालू किंवा बंद करा.</string>
  <!--Message shown in top toast to indicate the named profile is on-->
  <string name="ConversationListFragment__s_on">%1$s चालू केले</string>
  <!--ConversationListItem-->
  <string name="ConversationListItem_key_exchange_message">की विनिमय संदेश</string>
  <!--ConversationListItemAction-->
  <string name="ConversationListItemAction_archived_conversations_d">आर्काईव्ह केलेले संभाषण (%d)</string>
  <!--ConversationTitleView-->
  <string name="ConversationTitleView_verified">सत्यापित</string>
  <string name="ConversationTitleView_you">आपण</string>
  <!--ConversationTypingView-->
  <string name="ConversationTypingView__plus_d">+%1$d</string>
  <!--CreateGroupActivity-->
  <string name="CreateGroupActivity__select_members">सदस्य निवडा</string>
  <!--CreateProfileActivity-->
  <string name="CreateProfileActivity__profile">प्रोफाईल</string>
  <string name="CreateProfileActivity_error_setting_profile_photo">प्रोफाईल फोटो सेट करण्यात त्रुटी</string>
  <string name="CreateProfileActivity_problem_setting_profile">प्रोफाईल सेट करण्यात समस्या</string>
  <string name="CreateProfileActivity_set_up_your_profile">आपली प्रोफाईल सेट अप करा</string>
  <string name="CreateProfileActivity_signal_profiles_are_end_to_end_encrypted">आपले प्रोफाइल एंड टू एंड एन्क्रिप्टेड आहे. जेव्हा आपण नवीन संभाषणे प्रारंभ करता किंवा स्वीकार करता आणि आपण नवीन गटांमध्ये सामील होता तेव्हा आपले प्रोफाइल आणि त्यामधील बदल आपल्या संपर्कांना दृश्यमान असतील.</string>
  <string name="CreateProfileActivity_set_avatar_description">अवतार सेट करा</string>
  <!--ChooseBackupFragment-->
  <string name="ChooseBackupFragment__restore_from_backup">बॅकअप वरून पुनर्स्थापना करायची?</string>
  <string name="ChooseBackupFragment__restore_your_messages_and_media">स्थानिक बॅकअप वरून आपले संदेश आणि मिडिया पुनर्स्थापना करा. जर आपण आता पुनर्स्थापना केली नाही, तर नंतर पुनर्स्थापना करणे शक्य होणार नाही.</string>
  <string name="ChooseBackupFragment__icon_content_description">बॅकअप चिन्हावरून पुनर्स्थापना करा</string>
  <string name="ChooseBackupFragment__choose_backup">बॅकअप निवडा</string>
  <string name="ChooseBackupFragment__learn_more">अधिक जाणा</string>
  <string name="ChooseBackupFragment__no_file_browser_available">कुठलेही फाईल ब्राउझर उपलब्ध नाही</string>
  <!--RestoreBackupFragment-->
  <string name="RestoreBackupFragment__restore_complete">पुनर्संचयन पूर्ण</string>
  <string name="RestoreBackupFragment__to_continue_using_backups_please_choose_a_folder">बॅकअप वापरणे सुरू ठेवण्यासाठी, कृपया एक फोल्डर निवडा. या ठिकाणी नवीन बॅकअप जतन केले जातील.</string>
  <string name="RestoreBackupFragment__choose_folder">फोल्डर निवडा</string>
  <string name="RestoreBackupFragment__not_now">आता नाही</string>
  <!--Couldn\'t find the selected backup-->
  <string name="RestoreBackupFragment__backup_not_found">बॅकअप सापडला नाही.</string>
  <!--Couldn\'t read the selected backup-->
  <string name="RestoreBackupFragment__backup_could_not_be_read">बॅकअप वाचता आला नाही.</string>
  <!--Backup has an unsupported file extension-->
  <!--BackupsPreferenceFragment-->
  <string name="BackupsPreferenceFragment__chat_backups">चॅट बॅकअप</string>
  <string name="BackupsPreferenceFragment__backups_are_encrypted_with_a_passphrase">बॅकअप आपल्या सांकेतिक वाक्यांशासह कूटबद्ध केले जातात आणि आपल्या डिव्हाइसवर संग्रहित केले जातात.</string>
  <string name="BackupsPreferenceFragment__create_backup">बॅकअप तयार करा</string>
  <string name="BackupsPreferenceFragment__last_backup">शेवटचा बॅकअप:%1$s</string>
  <string name="BackupsPreferenceFragment__backup_folder">बॅकअप फोल्डर</string>
  <string name="BackupsPreferenceFragment__verify_backup_passphrase">बॅकअप वाक्यांश सत्यापित करा</string>
  <string name="BackupsPreferenceFragment__test_your_backup_passphrase">आपल्या बॅकअप सांकेतिक वाक्यांशाची चाचणी घ्या आणि ते जुळत असल्याचे सत्यापित करा</string>
  <string name="BackupsPreferenceFragment__turn_on">चालू करा</string>
  <string name="BackupsPreferenceFragment__turn_off">बंद करा</string>
  <string name="BackupsPreferenceFragment__to_restore_a_backup">बॅकअप पुनर्संचयित करण्यासाठी, Molly ची नवीन प्रत स्थापित करा. अ‍ॅप उघडा आणि \"बॅकअप पुनर्स्थापना करा\" टॅप करा, नंतर एक बॅकअप फाईल शोधा. %1$s</string>
  <string name="BackupsPreferenceFragment__learn_more">अधिक जाणा</string>
  <string name="BackupsPreferenceFragment__in_progress">प्रगतीपथावर…</string>
  <string name="BackupsPreferenceFragment__d_so_far">%1$d आतापर्यंत…</string>
  <!--Show percentage of completion of backup-->
  <string name="BackupsPreferenceFragment__s_so_far">%1$s%% आतापर्यंत…</string>
  <string name="BackupsPreferenceFragment_signal_requires_external_storage_permission_in_order_to_create_backups">बॅकअप तयार करण्यासाठी Molly ला संचयन परवानगीची आवश्यकता असते, पण ती कायमची नाकारली गेली आहे. कृपया अॅप सेटिंग मेनू मध्ये सुरू ठेवा, \"परवानग्या\" निवडा, आणि \"संचयन\" सक्षम करा.</string>
  <!--CustomDefaultPreference-->
  <string name="CustomDefaultPreference_using_custom">सानुकूल वापरून: %s</string>
  <string name="CustomDefaultPreference_using_default">पूर्वनिर्धारित वापरून: %s</string>
  <string name="CustomDefaultPreference_none">कुठलेही नाही</string>
  <!--AvatarSelectionBottomSheetDialogFragment-->
  <string name="AvatarSelectionBottomSheetDialogFragment__choose_photo">फोटो निवडा </string>
  <string name="AvatarSelectionBottomSheetDialogFragment__take_photo">फोटो काढा </string>
  <string name="AvatarSelectionBottomSheetDialogFragment__choose_from_gallery">गॅलरीमधून निवडा</string>
  <string name="AvatarSelectionBottomSheetDialogFragment__remove_photo">फोटो काढा</string>
  <string name="AvatarSelectionBottomSheetDialogFragment__taking_a_photo_requires_the_camera_permission">फोटो काढण्यासाठी कॅमेरा ची परवानगी आवश्यक आहे.</string>
  <string name="AvatarSelectionBottomSheetDialogFragment__viewing_your_gallery_requires_the_storage_permission">आपली गॅलरी पहाण्यासाठी संचय परवानग्या आवश्यक आहेत.</string>
  <!--DateUtils-->
  <string name="DateUtils_just_now">आता</string>
  <string name="DateUtils_minutes_ago">%d मि</string>
  <string name="DateUtils_today">आज</string>
  <string name="DateUtils_yesterday">काल</string>
  <!--DecryptionFailedDialog-->
  <string name="DecryptionFailedDialog_chat_session_refreshed">चॅट सत्र ताजेतवाने झाले</string>
  <string name="DecryptionFailedDialog_signal_uses_end_to_end_encryption">Signal एंड-टू-एंड एन्क्रिप्शन वापरते आणि त्यास काही वेळा आपले चॅट रीफ्रेश करावे लागू शकते. यामुळे आपल्या चॅटच्या सुरक्षिततेवर कुठलाही प्रभाव पडत नाही, पण आपल्याकडून या संपर्काचा एखादा संदेश सुटला असू शकतो, आणि आपण त्यांना तो पुन्हा पाठविण्यास सांगू शकता.</string>
  <!--DeviceListActivity-->
  <string name="DeviceListActivity_unlink_s">\'%s\' अनलिंक करायचे?</string>
  <string name="DeviceListActivity_by_unlinking_this_device_it_will_no_longer_be_able_to_send_or_receive">हा डिव्हाईस अनलिंक केल्याने, तो त्यापुढे संदेश पाठविण्यास किंवा प्राप्त करण्यास सक्षम नसेल,</string>
  <string name="DeviceListActivity_network_connection_failed">नेटवर्क कनेक्शन अयशस्वी</string>
  <string name="DeviceListActivity_try_again">पुन्हा प्रयत्न करा</string>
  <string name="DeviceListActivity_unlinking_device">डिव्हाईस अनलिंक करत आहे…</string>
  <string name="DeviceListActivity_unlinking_device_no_ellipsis">डिव्हाईस अनलिंक करत आहे</string>
  <string name="DeviceListActivity_network_failed">नेटवर्क अयशस्वी!</string>
  <!--DeviceListItem-->
  <string name="DeviceListItem_unnamed_device">अनामित डिव्हाईस</string>
  <string name="DeviceListItem_linked_s">%s लिंक केले</string>
  <string name="DeviceListItem_last_active_s">%s शेवटचा सक्रिय</string>
  <string name="DeviceListItem_today">आज</string>
  <!--DocumentView-->
  <string name="DocumentView_unnamed_file">अनामित फाईल</string>
  <!--DozeReminder-->
  <string name="DozeReminder_optimize_for_missing_play_services">नसलेल्या प्ले सेवांकरिता ऑप्टीमाईझ करा</string>
  <string name="DozeReminder_this_device_does_not_support_play_services_tap_to_disable_system_battery">हा डिव्हाईस प्ले सेवांचे समर्थन करत नाही. निष्क्रिय असल्यावर संदेश पुनर्प्राप्त करताना अवरोधित करणारे सिस्टिम बॅटरी ऑप्टीमाईझेशन अक्षम करण्यासाठी टॅप करा.</string>
  <!--ExpiredBuildReminder-->
  <string name="ExpiredBuildReminder_this_version_of_signal_has_expired">सिग्नलची ही आवृत्ती कालबाह्य झाली आहे. संदेश पाठविण्यासाठी आणि प्राप्त करण्यासाठी आता अद्यतनित करा.</string>
  <string name="ExpiredBuildReminder_update_now">आता अद्यतनित करा</string>
  <!--PendingGroupJoinRequestsReminder-->
  <plurals name="PendingGroupJoinRequestsReminder_d_pending_member_requests">
    <item quantity="one">%d प्रलंबित सदस्य विनंती.</item>
    <item quantity="other">%d प्रलंबित सदस्य विनंत्या.</item>
  </plurals>
  <string name="PendingGroupJoinRequestsReminder_view">बघा</string>
  <!--GcmRefreshJob-->
  <string name="GcmRefreshJob_Permanent_Signal_communication_failure">स्थायी Signal संदेशन अपयश!</string>
  <string name="GcmRefreshJob_Signal_was_unable_to_register_with_Google_Play_Services">Google प्ले सेवांसोबत नोंदणी करण्यात Molly अक्षम झाला. Molly संदेश आणि कॉल अक्षम केले गेले आहेत, कृपया सेटिंग आणि प्रगत मधून पुन्हा-नोंदणी करण्याचा प्रयत्न करा.</string>
  <!--GiphyActivity-->
  <string name="GiphyActivity_error_while_retrieving_full_resolution_gif">पूर्ण रेझोल्यूशन GIF पुनर्प्राप्त करताना त्रुटी</string>
  <!--GiphyFragmentPageAdapter-->
  <string name="GiphyFragmentPagerAdapter_gifs">GIF</string>
  <string name="GiphyFragmentPagerAdapter_stickers">स्टिकर</string>
  <!--AddToGroupActivity-->
  <string name="AddToGroupActivity_add_member">सदस्य जोडायचा?</string>
  <string name="AddToGroupActivity_add_s_to_s">\"%1$s\" ला \"%2$s\" मध्ये जोडायचे?</string>
  <string name="AddToGroupActivity_s_added_to_s">\"%1$s\" ने \"%2$s\" ला जोडले.</string>
  <string name="AddToGroupActivity_add_to_group">गटात जोडा</string>
  <string name="AddToGroupActivity_add_to_groups">गटात जोडा</string>
  <string name="AddToGroupActivity_this_person_cant_be_added_to_legacy_groups">या व्यक्तीस लेगसी गटात जोडले जाऊ शकत नाही.</string>
  <string name="AddToGroupActivity_add">जोडा</string>
  <string name="AddToGroupActivity_add_to_a_group">गटात जोडा</string>
  <!--ChooseNewAdminActivity-->
  <string name="ChooseNewAdminActivity_choose_new_admin">नवीन प्रशासक निवडा</string>
  <string name="ChooseNewAdminActivity_done">ठीक</string>
  <string name="ChooseNewAdminActivity_you_left">आपण \"%1$s\" तून बाहेर पडलात.</string>
  <!--GroupMembersDialog-->
  <string name="GroupMembersDialog_you">आपण</string>
  <!--GV2 access levels-->
  <string name="GroupManagement_access_level_anyone">कोणीही</string>
  <string name="GroupManagement_access_level_all_members">सर्व सदस्य </string>
  <string name="GroupManagement_access_level_only_admins">केवळ प्रशासक</string>
  <string name="GroupManagement_access_level_no_one">कोणीही नाही</string>
  <!--GV2 invites sent-->
  <plurals name="GroupManagement_invitation_sent">
    <item quantity="one">आमंत्रण  पाठविले</item>
    <item quantity="other">%d आमंत्रणे पाठविली</item>
  </plurals>
  <string name="GroupManagement_invite_single_user">\"%1$s\" आपल्याद्वारे स्वयंचलितपणे गटा मध्ये जोडले जाऊ शकत नाहीत.\n\nत्यांना गटात सामील होण्यासाठी आमंत्रित केले गेले आहे आणि ते स्वीकारेपर्यंत त्यांना कोणतेही गट संदेश दिसणार नाहीत.</string>
  <string name="GroupManagement_invite_multiple_users">हे वापरकर्ते आपल्याद्वारे स्वयंचलितपणे गटामध्ये जोडले जाऊ शकत नाहीत. \n\nत्यांना गटात सामील होण्यासाठी आमंत्रित केले गेले आहे आणि ते स्वीकारेपर्यंत त्यांना कोणतेही गट संदेश दिसणार नाहीत.</string>
  <!--GroupsV1MigrationLearnMoreBottomSheetDialogFragment-->
  <string name="GroupsV1MigrationLearnMore_what_are_new_groups">नवीन गट काय आहेत?</string>
  <string name="GroupsV1MigrationLearnMore_new_groups_have_features_like_mentions">नवीन गटांमध्ये @उल्लेख आणि गट अॅडमिन सारखे वैशिष्ट्ये आहेत, आणि भविष्यात आम्ही अधिक वैशिष्ट्यांना समर्थन देऊ.</string>
  <string name="GroupsV1MigrationLearnMore_all_message_history_and_media_has_been_kept">सर्व संदेश इतिहास आणि मिडिया श्रेणीसुधारणेपूर्वी ठेवले जातात.</string>
  <string name="GroupsV1MigrationLearnMore_you_will_need_to_accept_an_invite_to_join_this_group_again">या गटात पुन्हा सामील होण्यासाठी आपल्याला आमंत्रण स्वीकार करावे लागेल, आणि आपण स्वीकार करेपर्यंत आपल्याला गट संदेश प्राप्त होणार नाहीत.</string>
  <plurals name="GroupsV1MigrationLearnMore_these_members_will_need_to_accept_an_invite">
    <item quantity="one">या गटात पुन्हा सामील होण्यासाठी या सदस्याला आमंत्रण स्वीकार करावे लागेल, आणि स्वीकार करेपर्यंत त्याला गट संदेश प्राप्त होणार नाहीत:</item>
    <item quantity="other">या गटात पुन्हा सामील होण्यासाठी या सदस्यांना आमंत्रण स्वीकार करावे लागेल, आणि स्वीकार करेपर्यंत त्यांना गट संदेश प्राप्त होणार नाहीत:</item>
  </plurals>
  <plurals name="GroupsV1MigrationLearnMore_these_members_were_removed_from_the_group">
    <item quantity="one">हा सदस्य गटातून काढला गेला होता आणि श्रेणीसुधारणा करेपर्यंत तो पुन्हा सामील होऊ शकत नाही:</item>
    <item quantity="other">हे सदस्य गटातून काढले गेले होते आणि श्रेणीसुधारणा करेपर्यंत ते पुन्हा सामील होऊ शकत नाहीत:</item>
  </plurals>
  <!--GroupsV1MigrationInitiationBottomSheetDialogFragment-->
  <string name="GroupsV1MigrationInitiation_upgrade_to_new_group">नवीन गटात श्रेणीसुधारणा करा</string>
  <string name="GroupsV1MigrationInitiation_upgrade_this_group">हा गट श्रेणीसुधारित करा</string>
  <string name="GroupsV1MigrationInitiation_new_groups_have_features_like_mentions">नवीन गटांमध्ये @उल्लेख आणि गट अॅडमिन सारखे वैशिष्ट्ये आहेत, आणि भविष्यात आम्ही अधिक वैशिष्ट्यांना समर्थन देऊ.</string>
  <string name="GroupsV1MigrationInitiation_all_message_history_and_media_will_be_kept">सर्व संदेश इतिहास आणि मिडिया श्रेणीसुधारणेपूर्वी ठेवले जातील.</string>
  <string name="GroupsV1MigrationInitiation_encountered_a_network_error">नेटवर्क त्रुटी आली. पुन्हा प्रयत्न करा</string>
  <string name="GroupsV1MigrationInitiation_failed_to_upgrade">श्रेणीसुधारित करण्यात अयशस्वी</string>
  <plurals name="GroupsV1MigrationInitiation_these_members_will_need_to_accept_an_invite">
    <item quantity="one">या गटात पुन्हा सामील होण्यासाठी या सदस्याला आमंत्रण स्वीकार करावे लागेल, आणि स्वीकार करेपर्यंत त्याला गट संदेश प्राप्त होणार नाहीत:</item>
    <item quantity="other">या गटात पुन्हा सामील होण्यासाठी या सदस्यांना आमंत्रण स्वीकार करावे लागेल, आणि स्वीकार करेपर्यंत त्यांना गट संदेश प्राप्त होणार नाहीत:</item>
  </plurals>
  <plurals name="GroupsV1MigrationInitiation_these_members_are_not_capable_of_joining_new_groups">
    <item quantity="one">हा सदस्य नवीन गटांमध्ये सामील होण्यास सक्षम नाही, आणि त्यामधून काढला जाईल:</item>
    <item quantity="other">हे सदस्य नवीन गटांमध्ये सामील होण्यास सक्षम नाहीत, आणि त्यामधून काढले जातील:</item>
  </plurals>
  <!--GroupsV1MigrationSuggestionsReminder-->
  <plurals name="GroupsV1MigrationSuggestionsReminder_members_couldnt_be_added_to_the_new_group">
    <item quantity="one">%1$d सदस्य नवीन गटात पुन्हा जोडणे शक्य झाले नाही. आपल्याला त्याला आता जोडायचे आहे का?</item>
    <item quantity="other">%1$d सदस्य नवीन गटात पुन्हा जोडणे शक्य झाले नाहीत. आपल्याला त्यांना आता जोडायचे आहे का?</item>
  </plurals>
  <plurals name="GroupsV1MigrationSuggestionsReminder_add_members">
    <item quantity="one">सदस्य जोडा</item>
    <item quantity="other">सदस्य जोडा</item>
  </plurals>
  <string name="GroupsV1MigrationSuggestionsReminder_no_thanks">नाही धन्यवाद</string>
  <!--GroupsV1MigrationSuggestionsDialog-->
  <plurals name="GroupsV1MigrationSuggestionsDialog_add_members_question">
    <item quantity="one">सदस्य जोडायचा?</item>
    <item quantity="other">सदस्य जोडायचे?</item>
  </plurals>
  <plurals name="GroupsV1MigrationSuggestionsDialog_these_members_couldnt_be_automatically_added">
    <item quantity="one">श्रेणीसुधारणा झाल्यानंतर हा सदस्य नवीन गटात स्वयंचलितपणे जोडणे शक्य झाले नाही:</item>
    <item quantity="other">श्रेणीसुधारणा झाल्यानंतर हे सदस्य नवीन गटात स्वयंचलितपणे जोडणे शक्य झाले नाही:</item>
  </plurals>
  <plurals name="GroupsV1MigrationSuggestionsDialog_add_members">
    <item quantity="one">सदस्य जोडा</item>
    <item quantity="other">सदस्य जोडा</item>
  </plurals>
  <plurals name="GroupsV1MigrationSuggestionsDialog_failed_to_add_members_try_again_later">
    <item quantity="one">सदस्य जोडण्यात अयशस्वी. नंतर पुन्हा प्रयत्न करा.</item>
    <item quantity="other">सदस्य जोडण्यात अयशस्वी. नंतर पुन्हा प्रयत्न करा.</item>
  </plurals>
  <plurals name="GroupsV1MigrationSuggestionsDialog_cannot_add_members">
    <item quantity="one">सदस्य जोडू शकत नाही.</item>
    <item quantity="other">सदस्य जोडू शकत नाही.</item>
  </plurals>
  <!--LeaveGroupDialog-->
  <string name="LeaveGroupDialog_leave_group">गट सोडायचा?</string>
  <string name="LeaveGroupDialog_you_will_no_longer_be_able_to_send_or_receive_messages_in_this_group">या गटामधून आपल्याला यापुढे संदेश पाठवता किंवा प्राप्त करता येणार नाहीत.</string>
  <string name="LeaveGroupDialog_leave">सोडा</string>
  <string name="LeaveGroupDialog_choose_new_admin">नवीन प्रशासक निवडा</string>
  <string name="LeaveGroupDialog_before_you_leave_you_must_choose_at_least_one_new_admin_for_this_group">आपण सोडण्यापूर्वी, आपण या गटासाठी कमीत कमी एक नवीन प्रशासक निवडणे आवश्यक आहे.</string>
  <string name="LeaveGroupDialog_choose_admin">प्रशासक निवडा</string>
  <!--LinkPreviewView-->
  <string name="LinkPreviewView_no_link_preview_available">कुठलेही लिंक पुनरावलोकन उपलब्ध नाही</string>
  <string name="LinkPreviewView_this_group_link_is_not_active">ही गट लिंक सक्रिय नाही</string>
  <string name="LinkPreviewView_domain_date">%1$s · %2$s</string>
  <!--LinkPreviewRepository-->
  <plurals name="LinkPreviewRepository_d_members">
    <item quantity="one">%1$d सदस्य</item>
    <item quantity="other">%1$d सदस्य</item>
  </plurals>
  <!--PendingMembersActivity-->
  <string name="PendingMembersActivity_pending_group_invites">प्रलंबित गट आमंत्रणे</string>
  <string name="PendingMembersActivity_requests">विनंत्या</string>
  <string name="PendingMembersActivity_invites">आमंत्रण</string>
  <string name="PendingMembersActivity_people_you_invited">आपण आमंत्रित केलेल्या व्यक्ती</string>
  <string name="PendingMembersActivity_you_have_no_pending_invites">आपल्याकडे प्रलंबित आमंत्रणे नाहीत.</string>
  <string name="PendingMembersActivity_invites_by_other_group_members">इतर गट सदस्यांद्वारा आमंत्रण</string>
  <string name="PendingMembersActivity_no_pending_invites_by_other_group_members">इतर गटाच्या सदस्यांद्वारे प्रलंबित आमंत्रणे नाहीत.</string>
  <string name="PendingMembersActivity_missing_detail_explanation">इतर गट सदस्यांद्वारा आमंत्रित व्यक्तींचे तपशील दाखविलेले नाही. जर आमंत्रितांनी सामील होण्यास निवडले, तर त्यांची माहिती गटासोबत त्यावेळी सामायिक केली जाईल. ते सामील होईपर्यंत ते कुठलेही संदेश पाहू शकणार नाही.</string>
  <string name="PendingMembersActivity_revoke_invite">आमंत्रण रद्द करा</string>
  <string name="PendingMembersActivity_revoke_invites">आमंत्रण रद्द करा</string>
  <plurals name="PendingMembersActivity_revoke_d_invites">
    <item quantity="one">आमंत्रण रद्द करा</item>
    <item quantity="other">%1$d आमंत्रण रद्द करा</item>
  </plurals>
  <plurals name="PendingMembersActivity_error_revoking_invite">
    <item quantity="one">आमंत्रण रद्द करण्यात त्रुटी</item>
    <item quantity="other">आमंत्रण रद्द करण्यात त्रुटी</item>
  </plurals>
  <!--RequestingMembersFragment-->
  <string name="RequestingMembersFragment_pending_member_requests">प्रलंबित सदस्य विनंत्या</string>
  <string name="RequestingMembersFragment_no_member_requests_to_show">दाखवण्यासाठी कोणतीही सदस्यांची विनंती नाही.</string>
  <string name="RequestingMembersFragment_explanation">या यादीवरील लोक गट लिंक द्वारा गटात सामील होण्याचा प्रयत्न करत आहेत.</string>
  <string name="RequestingMembersFragment_added_s">\"%1$s\" ला जोडले</string>
  <string name="RequestingMembersFragment_denied_s">\"%1$s\" ला नाकारले</string>
  <!--AddMembersActivity-->
  <string name="AddMembersActivity__done">ठीक</string>
  <string name="AddMembersActivity__this_person_cant_be_added_to_legacy_groups">या व्यक्तीस लेगसी गटात जोडले जाऊ शकत नाही.</string>
  <string name="AddMembersActivity__this_person_cant_be_added_to_announcement_groups">हा व्यक्ती घोषणा गटांत जोडला जाऊ शकत नाही.</string>
  <plurals name="AddMembersActivity__add_d_members_to_s">
    <item quantity="one">\"%1$s\" ला \"%2$s\" मध्ये जोडायचे?</item>
    <item quantity="other">%3$d सदस्य \"%2$s\" मध्ये जोडायचे?</item>
  </plurals>
  <string name="AddMembersActivity__add">जोडा</string>
  <string name="AddMembersActivity__add_members">सदस्य जोडा</string>
  <!--AddGroupDetailsFragment-->
  <string name="AddGroupDetailsFragment__name_this_group">या गटाला नाव द्या</string>
  <string name="AddGroupDetailsFragment__create_group">गट तयार करा</string>
  <string name="AddGroupDetailsFragment__create">तयार करा</string>
  <string name="AddGroupDetailsFragment__members">सदस्य</string>
  <string name="AddGroupDetailsFragment__you_can_add_or_invite_friends_after_creating_this_group">हा गट तयार केल्यानंतर आपण मित्रांना जोडू किंवा आमंत्रित करू शकता.</string>
  <string name="AddGroupDetailsFragment__group_name_required">गट नाव (आवश्यक)</string>
  <string name="AddGroupDetailsFragment__group_name_optional">गट नाव (पर्यायी)</string>
  <string name="AddGroupDetailsFragment__this_field_is_required">हा रकाना भरणे आवश्यक आहे.</string>
  <string name="AddGroupDetailsFragment__group_creation_failed">गट निर्मिती अयशस्वी.</string>
  <string name="AddGroupDetailsFragment__try_again_later">नंतर पुन्हा प्रयत्न करा.</string>
  <string name="AddGroupDetailsFragment__youve_selected_a_contact_that_doesnt">आपण एक संपर्क निवडला आहे जो Signal गटांना समर्थन देत नाही, म्हणून हा MMS गट होईल.</string>
  <string name="AddGroupDetailsFragment_custom_mms_group_names_and_photos_will_only_be_visible_to_you">सानुकूलित MMS गट नाव आणि फोटो फक्त आपल्याला दृश्यमान असतील.</string>
  <string name="AddGroupDetailsFragment__remove">काढा</string>
  <string name="AddGroupDetailsFragment__sms_contact">SMS संपर्क</string>
  <string name="AddGroupDetailsFragment__remove_s_from_this_group">या गटातून %1$s ला काढायचे?</string>
  <!--ManageGroupActivity-->
  <string name="ManageGroupActivity_member_requests_and_invites"> सदस्य विनंत्या &amp; आमंत्रणे</string>
  <string name="ManageGroupActivity_add_members">सदस्य जोडा</string>
  <string name="ManageGroupActivity_edit_group_info">गट माहिती संपादित करा</string>
  <string name="ManageGroupActivity_who_can_add_new_members">नवीन सदस्य कोण जोडू शकतो?</string>
  <string name="ManageGroupActivity_who_can_edit_this_groups_info">या गटाची माहिती कोण संपादित करू शकतो?</string>
  <string name="ManageGroupActivity_group_link">गट लिंक</string>
  <string name="ManageGroupActivity_block_group">गट अवरोधित करा</string>
  <string name="ManageGroupActivity_unblock_group">गट अनवरोधित करा</string>
  <string name="ManageGroupActivity_leave_group">गट सोडा</string>
  <string name="ManageGroupActivity_mute_notifications">सूचना म्यूट करा</string>
  <string name="ManageGroupActivity_custom_notifications">सानुकूल सूचना</string>
  <string name="ManageGroupActivity_mentions">उल्लेख</string>
  <string name="ManageGroupActivity_chat_color_and_wallpaper">चॅट रंग आणि वॉलपेपर </string>
  <string name="ManageGroupActivity_until_s">%1$s पर्यंत</string>
  <string name="ManageGroupActivity_always">नेहमी</string>
  <string name="ManageGroupActivity_off">बंद</string>
  <string name="ManageGroupActivity_on">चालू</string>
  <string name="ManageGroupActivity_view_all_members">सर्व सदस्य बघा</string>
  <string name="ManageGroupActivity_see_all">सर्व पहा</string>
  <plurals name="ManageGroupActivity_added">
    <item quantity="one">%d सदस्य जोडला.</item>
    <item quantity="other">%d सदस्य जोडले.</item>
  </plurals>
  <string name="ManageGroupActivity_only_admins_can_enable_or_disable_the_sharable_group_link">शेअर करता येणारी गट लिंक फक्त अॅडमिन सक्षम किंवा अक्षम करू शकतात.</string>
  <string name="ManageGroupActivity_only_admins_can_enable_or_disable_the_option_to_approve_new_members">नवीन सदस्यांना संमती देण्याचा पर्याय फक्त अॅडमिन सक्षम किंवा अक्षम करू शकतात.</string>
  <string name="ManageGroupActivity_only_admins_can_reset_the_sharable_group_link">शेअर करता येणारी गट लिंक फक्त अॅडमिन रीसेट करू शकतात.</string>
  <string name="ManageGroupActivity_you_dont_have_the_rights_to_do_this">आपल्याकडे हे करण्याचे अधिकार नाहीत</string>
  <string name="ManageGroupActivity_not_capable">आपण जोडलेला कोणीतरी नवीन गटांना समर्थन देत नाही आणि Signal अद्यतनित करण्याची आवश्यकता आहे</string>
  <string name="ManageGroupActivity_not_announcement_capable">आपण जोडलेला कोणीतरी घोषणा गटांना समर्थन देत नाही आणि Signal अद्यतनित करण्याची आवश्यकता आहे</string>
  <string name="ManageGroupActivity_failed_to_update_the_group">गट अद्यतनित करण्यात अयशस्वी</string>
  <string name="ManageGroupActivity_youre_not_a_member_of_the_group">आपण या गटाचे सदस्य नाही</string>
  <string name="ManageGroupActivity_failed_to_update_the_group_please_retry_later">गट अद्यतनित करण्यात अयशस्वी कृपया नंतर पुन्हा प्रयत्न करा</string>
  <string name="ManageGroupActivity_failed_to_update_the_group_due_to_a_network_error_please_retry_later">नेटवर्क त्रुटीमुळे गट अद्यतनित करण्यात अयशस्वी, कृपया नंतर पुन्हा प्रयत्न करा</string>
  <string name="ManageGroupActivity_edit_name_and_picture">नाव आणि चित्र संपादित करा</string>
  <string name="ManageGroupActivity_legacy_group">लेगसी गट</string>
  <string name="ManageGroupActivity_legacy_group_learn_more">हा एक लेगसी गट आहे. गट अॅडमिन सारखे वैशिष्ट्ये फक्त नवीन गटांसाठी उपलब्ध आहेत.</string>
  <string name="ManageGroupActivity_legacy_group_upgrade">हा एक लेगसी गट आहे. @उल्लेख आणि अॅडमिन सारखे वैशिष्ट्ये अॅक्सेस करण्यासाठी, </string>
  <string name="ManageGroupActivity_legacy_group_too_large">हा लेगसी गट नवीन गटामध्ये श्रेणीसुधारित केला जाऊ शकत नाही कारण तो खूप मोठा आहे. गटाचा कमाल आकार %1$d आहे.</string>
  <string name="ManageGroupActivity_upgrade_this_group">हा गट श्रेणीसुधारित करा.</string>
  <string name="ManageGroupActivity_this_is_an_insecure_mms_group">हा एक असुरक्षित MMS गट आहे. खाजगीरीत्या चॅट करण्यासाठी, आपल्या संपर्कांना Signal वर आमंत्रित करा.</string>
  <string name="ManageGroupActivity_invite_now">आता आमंत्रित करा</string>
  <string name="ManageGroupActivity_more">आणखी</string>
  <string name="ManageGroupActivity_add_group_description">गट विवरण जोडा…</string>
  <!--GroupMentionSettingDialog-->
  <string name="GroupMentionSettingDialog_notify_me_for_mentions">उल्लेखसाठी मला सूचित करा</string>
  <string name="GroupMentionSettingDialog_receive_notifications_when_youre_mentioned_in_muted_chats">म्यूट केलेल्या चॅटमध्ये आपला उल्लेख केल्यानंतर सूचना प्राप्त करायच्या?</string>
  <string name="GroupMentionSettingDialog_always_notify_me">मला नेहमी सूचित करा</string>
  <string name="GroupMentionSettingDialog_dont_notify_me">मला सूचित करू नका</string>
  <!--ManageProfileFragment-->
  <string name="ManageProfileFragment_profile_name">प्रोफाईल नाव</string>
  <string name="ManageProfileFragment_username">वापरकर्तानाव</string>
  <string name="ManageProfileFragment_about">आपल्याबद्दल</string>
  <string name="ManageProfileFragment_write_a_few_words_about_yourself">स्वतःबद्दल काही शब्द लिहा</string>
  <string name="ManageProfileFragment_your_name">आपले नाव</string>
  <string name="ManageProfileFragment_your_username">आपले वापरकर्तानाव</string>
  <string name="ManageProfileFragment_failed_to_set_avatar">अवतार सेट करण्यात अयशस्वी</string>
  <string name="ManageProfileFragment_badges">बॅजेस्</string>
  <string name="ManageProfileFragment__edit_photo">फोटो संपादित करा</string>
  <!--ManageRecipientActivity-->
  <string name="ManageRecipientActivity_no_groups_in_common">कुठलेही गट समाईक नाहीत</string>
  <plurals name="ManageRecipientActivity_d_groups_in_common">
    <item quantity="one">%d गट समाईक</item>
    <item quantity="other">%dगट समाईक</item>
  </plurals>
  <plurals name="GroupMemberList_invited">
    <item quantity="one">%1$s ने 1 व्यक्तीला आमंत्रित केले</item>
    <item quantity="other">%1$s ने %2$d व्यक्तींना आमंत्रित केले</item>
  </plurals>
  <!--CustomNotificationsDialogFragment-->
  <string name="CustomNotificationsDialogFragment__custom_notifications">सानुकूल सूचना</string>
  <string name="CustomNotificationsDialogFragment__messages">संदेश</string>
  <string name="CustomNotificationsDialogFragment__use_custom_notifications">सानुकूलित सूचना वापरा</string>
  <string name="CustomNotificationsDialogFragment__notification_sound">सूचना ध्वनी</string>
  <string name="CustomNotificationsDialogFragment__vibrate">कंपन</string>
  <string name="CustomNotificationsDialogFragment__call_settings">कॉल सेटिंग</string>
  <string name="CustomNotificationsDialogFragment__ringtone">रिंगटोन</string>
  <string name="CustomNotificationsDialogFragment__enabled">सक्षम केले</string>
  <string name="CustomNotificationsDialogFragment__disabled">अक्षम केले</string>
  <string name="CustomNotificationsDialogFragment__default">पूर्वनिर्धारित</string>
  <string name="CustomNotificationsDialogFragment__unknown">अज्ञात</string>
  <!--ShareableGroupLinkDialogFragment-->
  <string name="ShareableGroupLinkDialogFragment__shareable_group_link">शेअर करता येणारी गट लिंक</string>
  <string name="ShareableGroupLinkDialogFragment__manage_and_share">व्यवस्थापित आणि शेअर करा</string>
  <string name="ShareableGroupLinkDialogFragment__group_link">गट लिंक</string>
  <string name="ShareableGroupLinkDialogFragment__share">सामायिक करा</string>
  <string name="ShareableGroupLinkDialogFragment__reset_link">लिंक रीसेट करा</string>
  <string name="ShareableGroupLinkDialogFragment__member_requests">सदस्य विनंत्या</string>
  <string name="ShareableGroupLinkDialogFragment__approve_new_members">नवीन सदस्य स्वीकारा</string>
  <string name="ShareableGroupLinkDialogFragment__require_an_admin_to_approve_new_members_joining_via_the_group_link">नवीन सदस्यांना गट लिंक द्वारा सामील होण्यासाठी अॅडमिनने स्वीकार करणे आवश्यक आहे.</string>
  <string name="ShareableGroupLinkDialogFragment__are_you_sure_you_want_to_reset_the_group_link">गट लिंक रीसेट करण्याची आपणास खात्री आहे का? वर्तमान लिंक वापरून लोक यापुढे गटात सामील होऊ शकणार नाहीत.</string>
  <!--GroupLinkShareQrDialogFragment-->
  <string name="GroupLinkShareQrDialogFragment__qr_code">QR कोड</string>
  <string name="GroupLinkShareQrDialogFragment__people_who_scan_this_code_will">ज्या व्यक्ती हा कोड स्कॅन करतील त्यांना आपल्या गटात सामील होता येईल. अॅडमिन यांना तरीही नवीन सदस्यांना स्वीकार करावे लागेल जर ती सेटिंग चालू असेल.</string>
  <string name="GroupLinkShareQrDialogFragment__share_code">कोड शेअर करा</string>
  <!--GV2 Invite Revoke confirmation dialog-->
  <string name="InviteRevokeConfirmationDialog_revoke_own_single_invite">आपण %1$s ला पाठवलेले आमंत्रण रद्द करू इच्छिता?</string>
  <plurals name="InviteRevokeConfirmationDialog_revoke_others_invites">
    <item quantity="one">%1$s द्वारा पाठवलेले आमंत्रण रद्द करू इच्छिता?</item>
    <item quantity="other">%1$s द्वारा पाठवलेले %2$d आमंत्रण रद्द करू इच्छिता?</item>
  </plurals>
  <!--GroupJoinBottomSheetDialogFragment-->
  <string name="GroupJoinBottomSheetDialogFragment_you_are_already_a_member">आपण आधीपासून सदस्य आहात</string>
  <string name="GroupJoinBottomSheetDialogFragment_join">सामील व्हा</string>
  <string name="GroupJoinBottomSheetDialogFragment_request_to_join">सामील होण्याची विनंती</string>
  <string name="GroupJoinBottomSheetDialogFragment_unable_to_join_group_please_try_again_later">गटात सामील होण्यास अक्षम. कृपया नंतर पुन्हा प्रयत्न करा</string>
  <string name="GroupJoinBottomSheetDialogFragment_encountered_a_network_error">एक नेटवर्क त्रुटी आढळली.</string>
  <string name="GroupJoinBottomSheetDialogFragment_this_group_link_is_not_active">ही गट लिंक सक्रिय नाही</string>
  <!--Title shown when there was an known issue getting group information from a group link-->
  <string name="GroupJoinBottomSheetDialogFragment_cant_join_group">गटात सामील होऊ शकत नाही</string>
  <!--Message shown when you try to get information for a group via link but an admin has removed you-->
  <string name="GroupJoinBottomSheetDialogFragment_you_cant_join_this_group_via_the_group_link_because_an_admin_removed_you">आपण ग्रुप लिंकद्वारे या ग्रुपमध्ये सामील होऊ शकत नाही कारण अॅडमिनने आपल्याला काढून टाकले आहे.</string>
  <!--Message shown when you try to get information for a group via link but the link is no longer valid-->
  <string name="GroupJoinBottomSheetDialogFragment_this_group_link_is_no_longer_valid">ही गट लिंक आता वैध नाही.</string>
  <!--Title shown when there was an unknown issue getting group information from a group link-->
  <string name="GroupJoinBottomSheetDialogFragment_link_error">लिंक त्रुटी</string>
  <!--Message shown when you try to get information for a group via link but an unknown issue occurred-->
  <string name="GroupJoinBottomSheetDialogFragment_joining_via_this_link_failed_try_joining_again_later">ह्या दुवाद्वारे सामील होणे अयशस्वी ठरले. नंतर पुन्हा सामील होण्याचा प्रयत्न करा.</string>
  <string name="GroupJoinBottomSheetDialogFragment_direct_join">आपण या गटात सामील होण्यास आणि आपले नाव आणि फोटो त्याच्या सदस्यांसह सामायिक करण्यास इच्छुक आहात?</string>
  <string name="GroupJoinBottomSheetDialogFragment_admin_approval_needed">आपण या गटामध्ये सामील होण्यापूर्वी या गटाच्या प्रशासकाने आपली विनंती मंजूर करणे आवश्यक आहे. आपण सामील होण्याची विनंती करता तेव्हा आपले नाव आणि फोटो सदस्यांसह सामायिक केला जाईल.</string>
  <plurals name="GroupJoinBottomSheetDialogFragment_group_dot_d_members">
    <item quantity="one">गट · %1$dसदस्य</item>
    <item quantity="other">गट · %1$d सदस्य</item>
  </plurals>
  <!--GroupJoinUpdateRequiredBottomSheetDialogFragment-->
  <string name="GroupJoinUpdateRequiredBottomSheetDialogFragment_update_signal_to_use_group_links">गट लिंक वापरण्यासाठी Signal अद्यतनित करा</string>
  <string name="GroupJoinUpdateRequiredBottomSheetDialogFragment_update_message">आपण वापरत असलेल्या Signal ची आवृत्ती या गट दुव्यास समर्थन देत नाही. दुव्याद्वारे या गटामध्ये सामील होण्यासाठी नवीनतम आवृत्तीवर अद्यतनित करा.</string>
  <string name="GroupJoinUpdateRequiredBottomSheetDialogFragment_update_signal">Signal अद्यतनित करा</string>
  <string name="GroupJoinUpdateRequiredBottomSheetDialogFragment_update_linked_device_message">आपल्यापैकी एक किंवा अधिक दुवे साधने Signalच्या आवृत्तीवर कार्यरत आहेत जी गट दुव्यांना समर्थन देत नाहीत. या गटामध्ये सामील होण्यासाठी आपल्या दुवा साधलेल्या डिव्हाइसवर सिग्नल अद्यतनित करा</string>
  <string name="GroupJoinUpdateRequiredBottomSheetDialogFragment_group_link_is_not_valid">गट लिंक वैध नाही</string>
  <!--GroupInviteLinkEnableAndShareBottomSheetDialogFragment-->
  <string name="GroupInviteLinkEnableAndShareBottomSheetDialogFragment_invite_friends">मित्रांना आमंत्रित करा</string>
  <string name="GroupInviteLinkEnableAndShareBottomSheetDialogFragment_share_a_link_with_friends_to_let_them_quickly_join_this_group">मित्रांना पटकन या गटात सामील करून घेण्यासाठी त्यांच्यासोबत लिंक शेअर करा.</string>
  <string name="GroupInviteLinkEnableAndShareBottomSheetDialogFragment_enable_and_share_link">सक्षम करा आणि लिंक शेअर करा</string>
  <string name="GroupInviteLinkEnableAndShareBottomSheetDialogFragment_share_link">लिंक शेअर करा</string>
  <string name="GroupInviteLinkEnableAndShareBottomSheetDialogFragment_unable_to_enable_group_link_please_try_again_later">गट लिंक सक्षम करण्यात अक्षम. कृपया नंतर पुन्हा प्रयत्न करा</string>
  <string name="GroupInviteLinkEnableAndShareBottomSheetDialogFragment_encountered_a_network_error">एक नेटवर्क त्रुटी आढळली.</string>
  <string name="GroupInviteLinkEnableAndShareBottomSheetDialogFragment_you_dont_have_the_right_to_enable_group_link">आपण गट लिंक सक्षम करू शकत नाही. कृपया अॅडमिनला विचारा.</string>
  <string name="GroupInviteLinkEnableAndShareBottomSheetDialogFragment_you_are_not_currently_a_member_of_the_group">आपण सध्या या गटाचे सदस्य नाही.</string>
  <!--GV2 Request confirmation dialog-->
  <string name="RequestConfirmationDialog_add_s_to_the_group">”%1$s” ला गटात जोडायचे?</string>
  <string name="RequestConfirmationDialog_deny_request_from_s">\"%1$s\" ची विनंती नाकारायची?</string>
  <!--Confirm dialog message shown when deny a group link join request and group link is enabled.-->
  <string name="RequestConfirmationDialog_deny_request_from_s_they_will_not_be_able_to_request">“%1$s” ची विनंती नाकारायची? ते पुन्हा ग्रुप लिंकद्वारे सामील होण्याची विनंती करू शकणार नाहीत.</string>
  <string name="RequestConfirmationDialog_add">जोडा</string>
  <string name="RequestConfirmationDialog_deny">नकार द्या</string>
  <!--ImageEditorHud-->
  <string name="ImageEditorHud_blur_faces">चेहरे अस्पष्ट करा</string>
  <string name="ImageEditorHud_new_blur_faces_or_draw_anywhere_to_blur">नवीन: चेहरे अस्पष्ट करा किंवा अस्पष्ट करण्यासाठी कुठेही रेखाटा</string>
  <string name="ImageEditorHud_draw_anywhere_to_blur">अस्पष्ट करण्यासाठी कुठेही रेखाटा</string>
  <string name="ImageEditorHud_draw_to_blur_additional_faces_or_areas">अतिरिक्त चेहरे किंवा क्षेत्र अस्पष्ट करण्यासाठी रेखाटा</string>
  <!--InputPanel-->
  <string name="InputPanel_tap_and_hold_to_record_a_voice_message_release_to_send">व्हॉईस संदेश रेकॉर्ड करण्यासाठी टॅप करा आणि धरून ठेवा, पाठविण्यासाठी सोडा</string>
  <!--InviteActivity-->
  <string name="InviteActivity_share">सामायिक करा</string>
  <string name="InviteActivity_share_with_contacts">संपर्कांसोबत सामायिक करा</string>
  <string name="InviteActivity_share_via">…यासोबत सामायिक करा</string>
  <string name="InviteActivity_cancel">रद्द करा</string>
  <string name="InviteActivity_sending">पाठवत आहे…</string>
  <string name="InviteActivity_invitations_sent">आमंत्रणे पाठविली!</string>
  <string name="InviteActivity_invite_to_signal">Molly वर आमंत्रित करा</string>
  <string name="InviteActivity_send_sms">SMS पाठवा (%d)</string>
  <plurals name="InviteActivity_send_sms_invites">
    <item quantity="one">%d SMS आमंत्रण पाठवायचे?</item>
    <item quantity="other">%d SMS आमंत्रणे पाठवायची?</item>
  </plurals>
  <string name="InviteActivity_lets_switch_to_signal">Molly वर स्विच करूया: %1$s</string>
  <string name="InviteActivity_no_app_to_share_to">असे दिसते की आपल्याकडे सामायिक करण्यासाठी कुठलेही अॅप नाहीत.</string>
  <!--LearnMoreTextView-->
  <string name="LearnMoreTextView_learn_more">अधिक जाणा</string>
  <string name="SpanUtil__read_more">आणखी वाचा</string>
  <!--LongMessageActivity-->
  <string name="LongMessageActivity_unable_to_find_message">संदेश शोधण्यात अक्षम</string>
  <string name="LongMessageActivity_message_from_s">%1$s कडून संदेश</string>
  <string name="LongMessageActivity_your_message">आपला संदेश</string>
  <!--MessageRetrievalService-->
  <string name="MessageRetrievalService_signal">Molly</string>
  <string name="MessageRetrievalService_background_connection_enabled">पार्श्वभूमी कनेक्शन सक्षम केले</string>
  <!--MmsDownloader-->
  <string name="MmsDownloader_error_reading_mms_settings">वायरलेस प्रदाता MMS सेटिंग वाचण्यात त्रुटी</string>
  <!--MediaOverviewActivity-->
  <string name="MediaOverviewActivity_Media">मीडिया</string>
  <string name="MediaOverviewActivity_Files">फाईल</string>
  <string name="MediaOverviewActivity_Audio">ऑडिओ</string>
  <string name="MediaOverviewActivity_All">सर्व</string>
  <plurals name="MediaOverviewActivity_Media_delete_confirm_title">
    <item quantity="one">निवडलेला आयटम हटवायचा?</item>
    <item quantity="other">निवडलेले आयटम हटवायचे?</item>
  </plurals>
  <plurals name="MediaOverviewActivity_Media_delete_confirm_message">
    <item quantity="one">हे निवडलेली फाईल कायमचे हटवेल. या आयटम सोबत संबंधित कुठलाही संदेश मजकूर देखील हटविला जाईल.</item>
    <item quantity="other">हे निवडलेल्या सर्व %1$d फाईल कायमचे हटवेल. या आयटम सोबत संबंधित कुठलाही संदेश मजकूर देखील हटविला जाईल.</item>
  </plurals>
  <string name="MediaOverviewActivity_Media_delete_progress_title">हटवत आहे</string>
  <string name="MediaOverviewActivity_Media_delete_progress_message">संदेश हटवत आहे…</string>
  <string name="MediaOverviewActivity_Select_all">सर्व निवडा</string>
  <string name="MediaOverviewActivity_collecting_attachments">संलग्न गोळा करत आहे…</string>
  <string name="MediaOverviewActivity_Sort_by">द्वारे क्रमवारी लावा</string>
  <string name="MediaOverviewActivity_Newest">नवीनतम</string>
  <string name="MediaOverviewActivity_Oldest">सर्वात जुने</string>
  <string name="MediaOverviewActivity_Storage_used">वापरलेले संचयन</string>
  <string name="MediaOverviewActivity_All_storage_use">सर्व संचयन वापर</string>
  <string name="MediaOverviewActivity_Grid_view_description">ग्रिड दृश्य</string>
  <string name="MediaOverviewActivity_List_view_description">यादी दृश्य</string>
  <string name="MediaOverviewActivity_Selected_description">निवडलेले</string>
  <string name="MediaOverviewActivity_select_all">सर्व निवडा</string>
  <plurals name="MediaOverviewActivity_save_plural">
    <item quantity="one">जतन करा</item>
    <item quantity="other">जतन करा</item>
  </plurals>
  <plurals name="MediaOverviewActivity_delete_plural">
    <item quantity="one">हटवा</item>
    <item quantity="other">हटवा</item>
  </plurals>
  <plurals name="MediaOverviewActivity_d_selected_s">
    <item quantity="one">%1$d निवडले (%2$s)</item>
    <item quantity="other">%1$d निवडले (%2$s)</item>
  </plurals>
  <string name="MediaOverviewActivity_file">फाईल</string>
  <string name="MediaOverviewActivity_audio">ऑडिओ</string>
  <string name="MediaOverviewActivity_video">व्हिडिओ</string>
  <string name="MediaOverviewActivity_image">चित्र</string>
  <string name="MediaOverviewActivity_voice_message">व्हॉईस संदेश</string>
  <string name="MediaOverviewActivity_sent_by_s">%1$s ने पाठवले</string>
  <string name="MediaOverviewActivity_sent_by_you">आपण पाठवले</string>
  <string name="MediaOverviewActivity_sent_by_s_to_s">%1$s ने %2$s ला पाठवले</string>
  <string name="MediaOverviewActivity_sent_by_you_to_s"> आपण %1$s ला पाठवले</string>
  <!--Megaphones-->
  <string name="Megaphones_remind_me_later">मला नंतर आठवण करून द्या</string>
  <string name="Megaphones_verify_your_signal_pin">आपला Signal PIN सत्यापित करा.</string>
  <string name="Megaphones_well_occasionally_ask_you_to_verify_your_pin">आम्ही आपल्याला मधून मधून PIN सत्यापित करण्यास विचारू जेणेकरून आपल्याला तो लक्षात राहील.</string>
  <string name="Megaphones_verify_pin">PIN सत्यापित करा</string>
  <string name="Megaphones_get_started">सुरू करा</string>
  <string name="Megaphones_new_group">नवीन गट</string>
  <string name="Megaphones_invite_friends">मित्रांना आमंत्रित करा</string>
  <string name="Megaphones_use_sms">SMS वापरा</string>
  <string name="Megaphones_appearance">स्वरूप</string>
  <string name="Megaphones_add_photo">फोटो जोडा</string>
  <!--NotificationBarManager-->
  <string name="NotificationBarManager_signal_call_in_progress">Signal कॉल प्रगती मध्ये</string>
  <string name="NotificationBarManager__establishing_signal_call">Signal कॉल प्रस्थापित करत आहे</string>
  <string name="NotificationBarManager__incoming_signal_call">येणारा Signal कॉल</string>
  <string name="NotificationBarManager__incoming_signal_group_call">येणारा Signal गट कॉल</string>
  <string name="NotificationBarManager__stopping_signal_call_service">Signal कॉल सेवा बंद करत आहे</string>
  <string name="NotificationBarManager__decline_call">नकार द्या</string>
  <string name="NotificationBarManager__answer_call">कॉलला उत्तर द्या</string>
  <string name="NotificationBarManager__end_call">कॉल संपवा</string>
  <string name="NotificationBarManager__cancel_call">कॉल रद्द करा</string>
  <string name="NotificationBarManager__join_call">कॉलमध्ये सामील व्हा</string>
  <!--NotificationsMegaphone-->
  <string name="NotificationsMegaphone_turn_on_notifications">सूचना चालू करायच्या?</string>
  <string name="NotificationsMegaphone_never_miss_a_message">आपल्या संपर्क आणि गटांकडून एकही संदेश चुकवू नका.</string>
  <string name="NotificationsMegaphone_turn_on">चालू करा</string>
  <string name="NotificationsMegaphone_not_now">आता नाही</string>
  <!--NotificationMmsMessageRecord-->
  <string name="NotificationMmsMessageRecord_multimedia_message">मल्टिमिडिया संदेश</string>
  <string name="NotificationMmsMessageRecord_downloading_mms_message">MMS संदेश डाऊनलोड करत आहे</string>
  <string name="NotificationMmsMessageRecord_error_downloading_mms_message">MMS संदेश डाऊनलोड करण्यात त्रुटी, पुन्हा प्रयत्न करण्यासाठी टॅप करा</string>
  <!--MediaPickerActivity-->
  <string name="MediaPickerActivity_send_to">%s ला पाठवा</string>
  <string name="MediaPickerActivity__menu_open_camera">कॅमेरा उघडा</string>
  <!--MediaSendActivity-->
  <string name="MediaSendActivity_add_a_caption">एक कॅप्शन जोडा…</string>
  <string name="MediaSendActivity_an_item_was_removed_because_it_exceeded_the_size_limit">एक आयटम काढला गेला कारण त्याने आकार मर्यादा ओलांडली होती</string>
  <string name="MediaSendActivity_an_item_was_removed_because_it_had_an_unknown_type">आयटम काढला गेला कारण त्यात एक अज्ञात प्रकार होता.</string>
  <string name="MediaSendActivity_an_item_was_removed_because_it_exceeded_the_size_limit_or_had_an_unknown_type">आयटम काढला गेला कारण त्याने आकार मर्यादा ओलांडली किंवा त्यात एक अज्ञात प्रकार होता.</string>
  <string name="MediaSendActivity_camera_unavailable">कॅमेरा अनुपलब्ध.</string>
  <string name="MediaSendActivity_message_to_s">%s ला संदेश</string>
  <string name="MediaSendActivity_message">संदेश</string>
  <string name="MediaSendActivity_select_recipients">प्राप्तकर्ते निवडा</string>
  <string name="MediaSendActivity_signal_needs_access_to_your_contacts">आपले संपर्क दाखविण्यासाठी Molly ला त्यांना अॅक्सेस करण्याची गरज आहे.</string>
  <string name="MediaSendActivity_signal_needs_contacts_permission_in_order_to_show_your_contacts_but_it_has_been_permanently_denied">संपर्क दाखवण्यासाठी Molly ला संपर्क परवानगीची आवश्यकता असते, पण ती कायमची नाकारली गेली आहे. कृपया अॅप सेटिंग मेनू मध्ये सुरू ठेवा, \"परवानग्या\" निवडा, आणि \"संपर्क\" सक्षम करा.</string>
  <plurals name="MediaSendActivity_cant_share_more_than_n_items">
    <item quantity="one">%dआयटम पेक्षा जास्त आपण सामायिक करू शकत नाही.</item>
    <item quantity="other">आपण %d आयटम पेक्षा जास्त सामायिक करू शकत नाही.</item>
  </plurals>
  <string name="MediaSendActivity_select_recipients_description">प्राप्तकर्ते निवडा</string>
  <string name="MediaSendActivity_tap_here_to_make_this_message_disappear_after_it_is_viewed">संदेश बघितल्यानंतर अदृश्य करण्यासाठी येथे टॅप करा.</string>
  <!--MediaRepository-->
  <string name="MediaRepository_all_media">सर्व मिडिया</string>
  <string name="MediaRepository__camera">कॅमेरा</string>
  <!--MessageDecryptionUtil-->
  <string name="MessageDecryptionUtil_failed_to_decrypt_message">संदेश डिक्रिप्ट करण्यात अयशस्वी</string>
  <string name="MessageDecryptionUtil_tap_to_send_a_debug_log">डीबग लॉग पाठवण्यासाठी टॅप करा</string>
  <!--MessageRecord-->
  <string name="MessageRecord_unknown">अज्ञात</string>
  <string name="MessageRecord_message_encrypted_with_a_legacy_protocol_version_that_is_no_longer_supported">Signal ची जुनी आवृत्ती वापरून एन्क्रिप्टेड संदेश प्राप्त झाला आहे जो आता समर्थित नाही. कृपया प्रेषकाला सर्वात अलीकडील आवृत्तीवर अद्यतन करण्यास आणि संदेश पुन्हा पाठविण्यास विचारा.</string>
  <string name="MessageRecord_left_group">आपण गट सोडला आहे.</string>
  <string name="MessageRecord_you_updated_group">आपण गट अद्ययावत केले.</string>
  <string name="MessageRecord_the_group_was_updated">गट अद्यतनित केला गेला.</string>
  <string name="MessageRecord_you_called_date"> आपण कॉल केला . %1$s</string>
  <string name="MessageRecord_missed_audio_call_date">सुटलेला ऑडिओ कॉल · %1$s</string>
  <string name="MessageRecord_missed_video_call_date">सुटलेला व्हिडिओ कॉल · %1$s</string>
  <string name="MessageRecord_s_updated_group">%s ने गट अद्ययावत केले.</string>
  <string name="MessageRecord_s_called_you_date">%1$s ने आपल्याला कॉल केला · %2$s</string>
  <string name="MessageRecord_s_joined_signal">%s Signal वर आहे!</string>
  <string name="MessageRecord_you_disabled_disappearing_messages">आपण नाहीसे होणारे संदेश अक्षम केले.</string>
  <string name="MessageRecord_s_disabled_disappearing_messages">%1$s ने हरवणारे संदेश अक्षम केले.</string>
  <string name="MessageRecord_you_set_disappearing_message_time_to_s">आपण हरवणारे संदेश टायमर %1$s वर सेट केले.</string>
  <string name="MessageRecord_s_set_disappearing_message_time_to_s">%1$s ने हरवणारे संदेश टायमर %2$s वर सेट केले.</string>
  <string name="MessageRecord_disappearing_message_time_set_to_s">हरवणारे संदेश टायमर %1$s वर सेट केले गेले आहे.</string>
  <string name="MessageRecord_this_group_was_updated_to_a_new_group">हा गट एका नवीन गटामध्ये अद्यतनित केला गेला.</string>
  <string name="MessageRecord_you_couldnt_be_added_to_the_new_group_and_have_been_invited_to_join">आपण नवीन गटात जोडले जाऊ शकले नाही आणि त्यात सामील होण्यासाठी आपणास आमंत्रित केले गेले आहे.</string>
  <string name="MessageRecord_chat_session_refreshed">चॅट सत्र ताजेतवाने झाले</string>
  <plurals name="MessageRecord_members_couldnt_be_added_to_the_new_group_and_have_been_invited">
    <item quantity="one">एक सदस्य नवीन गटात जोडले जाऊ शकला नाही आणि त्यात सामील होण्यासाठी आपणास आमंत्रित केले गेले आहे.</item>
    <item quantity="other">%1$s सदस्य नवीन गटात जोडले जाऊ शकले नाही आणि त्यात सामील होण्यासाठी आपणास आमंत्रित केले गेले आहे.</item>
  </plurals>
  <plurals name="MessageRecord_members_couldnt_be_added_to_the_new_group_and_have_been_removed">
    <item quantity="one">एक सदस्य नवीन गटात जोडला जाऊ शकला नाही आणि त्यातून त्याला काढून टाकण्यात आले आहे.</item>
    <item quantity="other">%1$s सदस्य नवीन गटात जोडले जाऊ शकले नाही आणि त्यातून ते काढले गेले आहेत.</item>
  </plurals>
  <!--Profile change updates-->
  <string name="MessageRecord_changed_their_profile_name_to">%1$s ने त्यांचे प्रोफाईल नाव %2$s वर बदलले आहे.</string>
  <string name="MessageRecord_changed_their_profile_name_from_to">%1$s ने त्यांचे प्रोफाईल नाव %2$s वरून %3$s ला बदलले आहे.</string>
  <string name="MessageRecord_changed_their_profile">%1$s ने त्यांची प्रोफाईल बदलली.</string>
  <!--GV2 specific-->
  <string name="MessageRecord_you_created_the_group">आपण गट तयार केला.</string>
  <string name="MessageRecord_group_updated">गट अद्यतनित.</string>
  <string name="MessageRecord_invite_friends_to_this_group">गट लिंक द्वारे मित्रांना या गटात आमंत्रित करा</string>
  <!--GV2 member additions-->
  <string name="MessageRecord_you_added_s">आपण %1$s ला जोडले.</string>
  <string name="MessageRecord_s_added_s">%1$s ने %2$s ला जोडले.</string>
  <string name="MessageRecord_s_added_you">%1$s ने आपल्याला गटात जोडले.</string>
  <string name="MessageRecord_you_joined_the_group">आपण गटात सामील झालात.</string>
  <string name="MessageRecord_s_joined_the_group">%1$s गटात सामील झाले</string>
  <!--GV2 member removals-->
  <string name="MessageRecord_you_removed_s">आपण %1$s ला काढले.</string>
  <string name="MessageRecord_s_removed_s">%1$s ने %2$s ला काढले.</string>
  <string name="MessageRecord_s_removed_you_from_the_group">%1$s ने आपल्याला गटातून काढले.</string>
  <string name="MessageRecord_you_left_the_group">आपण गट सोडला.</string>
  <string name="MessageRecord_s_left_the_group">%1$s ने गट सोडला.</string>
  <string name="MessageRecord_you_are_no_longer_in_the_group">आपण आता गटात नाही.</string>
  <string name="MessageRecord_s_is_no_longer_in_the_group">%1$s आता गटात नाही.</string>
  <!--GV2 role change-->
  <string name="MessageRecord_you_made_s_an_admin">आपण %1$s ला अॅडमिन केले.</string>
  <string name="MessageRecord_s_made_s_an_admin">%1$s ने %2$s ला अॅडमिन केले.</string>
  <string name="MessageRecord_s_made_you_an_admin">%1$s ने आपल्याला अॅडमिन केले.</string>
  <string name="MessageRecord_you_revoked_admin_privileges_from_s">%1$s चे अॅडमिन विशेषाधिकार आपण रद्द केले.</string>
  <string name="MessageRecord_s_revoked_your_admin_privileges">%1$s ने आपले अॅडमिन विशेषाधिकार रद्द केले.</string>
  <string name="MessageRecord_s_revoked_admin_privileges_from_s">%1$s ने %2$s कडून आपण अॅडमिन विशेषाधिकार रद्द केले.</string>
  <string name="MessageRecord_s_is_now_an_admin">%1$s आता अॅडमिन आहे.</string>
  <string name="MessageRecord_you_are_now_an_admin">आपण आता प्रशासक आहात.</string>
  <string name="MessageRecord_s_is_no_longer_an_admin">%1$s आता अॅडमिन नाही.</string>
  <string name="MessageRecord_you_are_no_longer_an_admin">आपण यापुढे अॅडमिन नाही.</string>
  <!--GV2 invitations-->
  <string name="MessageRecord_you_invited_s_to_the_group">आपण %1$s ला गटात आमंत्रित केले.</string>
  <string name="MessageRecord_s_invited_you_to_the_group">%1$s ने आपल्याला गटात आमंत्रित केले.</string>
  <plurals name="MessageRecord_s_invited_members">
    <item quantity="one">%1$s ने 1 व्यक्तीला गटात आमंत्रित केले.</item>
    <item quantity="other">%1$s ने %2$d व्यक्तींना गटात आमंत्रित केले.</item>
  </plurals>
  <string name="MessageRecord_you_were_invited_to_the_group">आपल्याला गटात निमंत्रित केले गेले होते.</string>
  <plurals name="MessageRecord_d_people_were_invited_to_the_group">
    <item quantity="one">1 व्यक्ती गटात आमंत्रित केले गेला होता.</item>
    <item quantity="other">%1$d व्यक्ती गटात आमंत्रित केले गेले होते.</item>
  </plurals>
  <!--GV2 invitation revokes-->
  <plurals name="MessageRecord_you_revoked_invites">
    <item quantity="one">आपण गटाचे आमंत्रण रद्द केले.</item>
    <item quantity="other">आपण गटाचे %1$d आमंत्रण रद्द केले.</item>
  </plurals>
  <plurals name="MessageRecord_s_revoked_invites">
    <item quantity="one">%1$s ने गटाचे आमंत्रण रद्द केले.</item>
    <item quantity="other">%1$s ने गटाचे %2$d आमंत्रण रद्द केले.</item>
  </plurals>
  <string name="MessageRecord_someone_declined_an_invitation_to_the_group">कुणीतरी गटाचे आमंत्रण रद्द केले.</string>
  <string name="MessageRecord_you_declined_the_invitation_to_the_group">आपण गटाचे आमंत्रण रद्द केले.</string>
  <string name="MessageRecord_s_revoked_your_invitation_to_the_group">%1$s ने गटाचे आपले आमंत्रण रद्द केले.</string>
  <string name="MessageRecord_an_admin_revoked_your_invitation_to_the_group">अॅडमिनने गटाचे आपले आमंत्रण रद्द केले.</string>
  <plurals name="MessageRecord_d_invitations_were_revoked">
    <item quantity="one">गटाचे आमंत्रण रद्द केले गेले.</item>
    <item quantity="other">%1$d गटाचे आमंत्रण रद्द केले गेले.</item>
  </plurals>
  <!--GV2 invitation acceptance-->
  <string name="MessageRecord_you_accepted_invite">आपण गटाचे आमंत्रण स्वीकार केले.</string>
  <string name="MessageRecord_s_accepted_invite">%1$s ने गटाचे आमंत्रण स्वीकार केले.</string>
  <string name="MessageRecord_you_added_invited_member_s">आपण आमंत्रित सदस्य %1$s ला जोडले.</string>
  <string name="MessageRecord_s_added_invited_member_s">%1$s ने आमंत्रित सदस्य %2$s ला जोडले.</string>
  <!--GV2 title change-->
  <string name="MessageRecord_you_changed_the_group_name_to_s">आपण गट नाव \"%1$s\" वर बदलले.</string>
  <string name="MessageRecord_s_changed_the_group_name_to_s">%1$s ने गट नाव \"%2$s\" वर बदलले.</string>
  <string name="MessageRecord_the_group_name_has_changed_to_s">गट नाव \"%1$s\" वर बदलले गेले आहे.</string>
  <!--GV2 description change-->
  <string name="MessageRecord_you_changed_the_group_description">आपण गट विवरण बदलले आहे.</string>
  <string name="MessageRecord_s_changed_the_group_description">%1$s ने गट विवरण बदलले आहे.</string>
  <string name="MessageRecord_the_group_description_has_changed">गट विवरण बदलले आहे.</string>
  <!--GV2 avatar change-->
  <string name="MessageRecord_you_changed_the_group_avatar">आपण गट अवतार बदलला आहे.</string>
  <string name="MessageRecord_s_changed_the_group_avatar">%1$s ने गट अवतार बदलला आहे.</string>
  <string name="MessageRecord_the_group_group_avatar_has_been_changed">गट अवतार बदलला गेला आहे.</string>
  <!--GV2 attribute access level change-->
  <string name="MessageRecord_you_changed_who_can_edit_group_info_to_s">आपण गट माहिती जो संपादित करू शकतो तो \"%1$s\" वर बदलला आहे.</string>
  <string name="MessageRecord_s_changed_who_can_edit_group_info_to_s">%1$s ने गट माहिती जो संपादित करू शकतो तो \"%2$s\" वर बदलला आहे.</string>
  <string name="MessageRecord_who_can_edit_group_info_has_been_changed_to_s">गट माहिती जो संपादित करू शकतो तो \"%1$s\" वर बदलला गेला आहे.</string>
  <!--GV2 membership access level change-->
  <string name="MessageRecord_you_changed_who_can_edit_group_membership_to_s">आपण गट सदस्यता जो संपादित करू शकतो तो \"%1$s\" वर बदलला आहे.</string>
  <string name="MessageRecord_s_changed_who_can_edit_group_membership_to_s">%1$s ने गट सदस्यता जो संपादित करू शकतो तो \"%2$s\" वर बदलला आहे.</string>
  <string name="MessageRecord_who_can_edit_group_membership_has_been_changed_to_s">गट सदस्यता जो संपादित करू शकतो तो \"%1$s\" वर बदलला गेला आहे.</string>
  <!--GV2 announcement group change-->
  <string name="MessageRecord_you_allow_all_members_to_send">सर्व सदस्यांना संदेश पाठवण्याची अनुमती देण्यासाठी आपण गट सेटिंग बदलल्या.</string>
  <string name="MessageRecord_you_allow_only_admins_to_send">फक्त प्रशासकांना संदेश पाठवण्याची अनुमती देण्यासाठी आपण गट सेटिंग बदलल्या.</string>
  <string name="MessageRecord_s_allow_all_members_to_send">सर्व सदस्यांना संदेश पाठवण्याची अनुमती देण्यासाठी %1$s ने गट सेटिंग बदलल्या.</string>
  <string name="MessageRecord_s_allow_only_admins_to_send">फक्त प्रशासकांना संदेश पाठवण्याची अनुमती देण्यासाठी %1$s ने गट सेटिंग बदलल्या.</string>
  <string name="MessageRecord_allow_all_members_to_send">सर्व सदस्यांना संदेश पाठवण्याची अनुमती देण्यासाठी गट सेटिंग बदलल्या गेल्या.</string>
  <string name="MessageRecord_allow_only_admins_to_send">फक्त प्रशासकांना संदेश पाठवण्याची अनुमती देण्यासाठी गट सेटिंग बदलल्या गेल्या.</string>
  <!--GV2 group link invite access level change-->
  <string name="MessageRecord_you_turned_on_the_group_link_with_admin_approval_off">अॅडमिन मान्यता बंद असलेली गट लिंक आपण चालू केली आहे.</string>
  <string name="MessageRecord_you_turned_on_the_group_link_with_admin_approval_on">अॅडमिन मान्यता चालू असलेली गट लिंक आपण चालू केली आहे.</string>
  <string name="MessageRecord_you_turned_off_the_group_link">आपण गट लिंक बंद केली आहे.</string>
  <string name="MessageRecord_s_turned_on_the_group_link_with_admin_approval_off">%1$s ने अॅडमिन मान्यता बंद असलेली गट लिंक आपण चालू केली आहे.</string>
  <string name="MessageRecord_s_turned_on_the_group_link_with_admin_approval_on">%1$s ने अॅडमिन मान्यता चालू असलेली गट लिंक आपण चालू केली आहे.</string>
  <string name="MessageRecord_s_turned_off_the_group_link">%1$s ने गट लिंक बंद केली आहे.</string>
  <string name="MessageRecord_the_group_link_has_been_turned_on_with_admin_approval_off">अॅडमिन मान्यता बंद असलेली गट लिंक चालू केली गेली आहे.</string>
  <string name="MessageRecord_the_group_link_has_been_turned_on_with_admin_approval_on">अॅडमिन मान्यता चालू असलेली गट लिंक चालू केली गेली आहे.</string>
  <string name="MessageRecord_the_group_link_has_been_turned_off">गट लिंक बंद केली गेली आहे.</string>
  <string name="MessageRecord_you_turned_off_admin_approval_for_the_group_link">आपण गट लिंकसाठी अॅडमिन मान्यता बंद केली आहे.</string>
  <string name="MessageRecord_s_turned_off_admin_approval_for_the_group_link">%1$s ने गट लिंकसाठी अॅडमिन मान्यता बंद केली आहे.</string>
  <string name="MessageRecord_the_admin_approval_for_the_group_link_has_been_turned_off">गट लिंकसाठी अॅडमिन मान्यता बंद केली गेली आहे.</string>
  <string name="MessageRecord_you_turned_on_admin_approval_for_the_group_link">आपण गट लिंकसाठी अॅडमिन मान्यता चालू केली आहे.</string>
  <string name="MessageRecord_s_turned_on_admin_approval_for_the_group_link">%1$s ने गट लिंकसाठी अॅडमिन मान्यता चालू केली आहे.</string>
  <string name="MessageRecord_the_admin_approval_for_the_group_link_has_been_turned_on">गट लिंकसाठी अॅडमिन मान्यता चालू केली गेली आहे.</string>
  <!--GV2 group link reset-->
  <string name="MessageRecord_you_reset_the_group_link">आपण गट लिंक रीसेट केली.</string>
  <string name="MessageRecord_s_reset_the_group_link">%1$s ने गट लिंक रीसेट केली.</string>
  <string name="MessageRecord_the_group_link_has_been_reset">गट लिंक रीसेट केली गेली आहे.</string>
  <!--GV2 group link joins-->
  <string name="MessageRecord_you_joined_the_group_via_the_group_link">गट लिंक द्वारा आपण गटात सामील झाला आहात.</string>
  <string name="MessageRecord_s_joined_the_group_via_the_group_link">गट लिंक द्वारे %1$s गटात सामील झाले.</string>
  <!--GV2 group link requests-->
  <string name="MessageRecord_you_sent_a_request_to_join_the_group">आपण गटात सामील होण्यासाठी विनंती पाठविली.</string>
  <string name="MessageRecord_s_requested_to_join_via_the_group_link">%1$s ने गट लिंक द्वारे सामिल होण्यासाठी विनंती केली.</string>
  <!--Update message shown when someone requests to join via group link and cancels the request back to back-->
  <plurals name="MessageRecord_s_requested_and_cancelled_their_request_to_join_via_the_group_link">
    <item quantity="one">%1$s ने विनंती केली आणि पुन्हा ग्रुप लिंक द्वारे सामील होण्याची विनंती रद्द केली.</item>
    <item quantity="other">%1$s ने गट लिंकद्वारे सामील होण्यासाठी विनंती केली आणि त्यांनी %2$d विनंत्या रद्द केल्या.</item>
  </plurals>
  <!--GV2 group link approvals-->
  <string name="MessageRecord_s_approved_your_request_to_join_the_group">%1$s ने गटामध्ये सामील होण्याची आपली विनंती मान्य केली.</string>
  <string name="MessageRecord_s_approved_a_request_to_join_the_group_from_s"> %2$s कडून गटात सामील होण्याच्या विनंतीला %1$s ने मान्यता दिली.</string>
  <string name="MessageRecord_you_approved_a_request_to_join_the_group_from_s">%1$s कडून गटात सामील होण्याच्या विनंतीला आपण मान्यता दिली.</string>
  <string name="MessageRecord_your_request_to_join_the_group_has_been_approved">आपली गटामध्ये सामील होण्याची विनंती मंजूर झाली आहे.</string>
  <string name="MessageRecord_a_request_to_join_the_group_from_s_has_been_approved">%1$s ची गटात सामील होण्याची विनंती मंजूर झाली आहे.</string>
  <!--GV2 group link deny-->
  <string name="MessageRecord_your_request_to_join_the_group_has_been_denied_by_an_admin">आपली गटामध्ये सामील होण्याची विनंती प्रशासकाद्वारे नाकारली गेली आहे.</string>
  <string name="MessageRecord_s_denied_a_request_to_join_the_group_from_s">%2$s कडून गटात सामील होण्याची विनंती %1$s ने नाकारली.</string>
  <string name="MessageRecord_a_request_to_join_the_group_from_s_has_been_denied">%1$s ची गटात सामील होण्याची विनंती नाकारण्यात आली आहे.</string>
  <string name="MessageRecord_you_canceled_your_request_to_join_the_group">आपण गटात सामील होण्याची आपली विनंती रद्द केली.</string>
  <string name="MessageRecord_s_canceled_their_request_to_join_the_group">%1$s ने गटात सामील होण्याची त्यांची विनंती रद्द केली.</string>
  <!--End of GV2 specific update messages-->
  <string name="MessageRecord_your_safety_number_with_s_has_changed">%s सोबतचा आपला सुरक्षितता नंबर बदलला आहे.</string>
  <string name="MessageRecord_you_marked_your_safety_number_with_s_verified">%s सोबत आपण आपला सुरक्षितता नंबर सत्यापित म्हणून चिन्हांकित केला आहे</string>
  <string name="MessageRecord_you_marked_your_safety_number_with_s_verified_from_another_device">%s सोबत आपण आपला सुरक्षितता नंबर दुसऱ्या डिव्हाईस वरून सत्यापित म्हणून चिन्हांकित केला आहे</string>
  <string name="MessageRecord_you_marked_your_safety_number_with_s_unverified">%s सोबत आपण आपला सुरक्षितता नंबर असत्यापित म्हणून चिन्हांकित केला आहे</string>
  <string name="MessageRecord_you_marked_your_safety_number_with_s_unverified_from_another_device">%s सोबत आपण आपला सुरक्षितता नंबर दुसऱ्या डिव्हाईस वरून असत्यापित म्हणून चिन्हांकित केला आहे</string>
  <string name="MessageRecord_a_message_from_s_couldnt_be_delivered">%s कडील संदेश डिलिव्हर केला जाऊ शकला नाही</string>
  <string name="MessageRecord_s_changed_their_phone_number">%1$s यांनी त्यांचा फोन नंबर बदलला.</string>
  <!--Update item message shown in the release channel when someone is already a sustainer so we ask them if they want to boost.-->
  <string name="MessageRecord_like_this_new_feature_say_thanks_with_a_boost">हे नवीन वैशिष्ट्य आवडले ? बूस्टसह धन्यवाद म्हणा.</string>
  <!--Update item message shown in the release channel when someone is not a sustainer so we ask them to consider becoming one-->
  <string name="MessageRecord_signal_is_powered_by_people_like_you_become_a_sustainer_today">Signal आपल्यासारख्या लोकांद्वारे समर्थित आहे. आज आपला पाठिंबा दाखवा!</string>
  <!--Group Calling update messages-->
  <string name="MessageRecord_s_started_a_group_call_s">%1$s ने गट कॉल चालू केला · %2$s</string>
  <string name="MessageRecord_s_is_in_the_group_call_s">%1$s गट कॉलमध्ये  आहे · %2$s</string>
  <string name="MessageRecord_you_are_in_the_group_call_s1">आपण गट कॉलमध्ये आहात · %1$s</string>
  <string name="MessageRecord_s_and_s_are_in_the_group_call_s1">%1$s आणि %2$s गट कॉलमध्ये आहेत · %3$s</string>
  <string name="MessageRecord_group_call_s">गट कॉल · %1$s</string>
  <string name="MessageRecord_s_started_a_group_call">%1$s ने गट कॉल चालू केला</string>
  <string name="MessageRecord_s_is_in_the_group_call">%1$s गट कॉलमध्ये आहे</string>
  <string name="MessageRecord_you_are_in_the_group_call">आपण गट कॉलमध्ये आहात</string>
  <string name="MessageRecord_s_and_s_are_in_the_group_call">%1$s आणि %2$s गट कॉलमध्ये आहेत</string>
  <string name="MessageRecord_group_call">गट कॉल</string>
  <string name="MessageRecord_you">आपण</string>
  <plurals name="MessageRecord_s_s_and_d_others_are_in_the_group_call_s">
    <item quantity="one">%1$s, %2$s, आणि %3$d इतर व्यक्ती गट कॉलमध्ये आहे · %4$s</item>
    <item quantity="other">%1$s, %2$s, आणि %3$d इतर व्यक्ती गट कॉलमध्ये आहेत · %4$s</item>
  </plurals>
  <plurals name="MessageRecord_s_s_and_d_others_are_in_the_group_call">
    <item quantity="one">%1$s, %2$s, आणि %3$d इतर व्यक्ती गट कॉलमध्ये आहेत</item>
    <item quantity="other">%1$s, %2$s, आणि %3$d इतर व्यक्ती गट कॉलमध्ये आहेत</item>
  </plurals>
  <!--MessageRequestBottomView-->
  <string name="MessageRequestBottomView_accept">स्वीकारा</string>
  <string name="MessageRequestBottomView_continue">सुरू ठेवा</string>
  <string name="MessageRequestBottomView_delete">हटवा</string>
  <string name="MessageRequestBottomView_block">अवरोधित करा</string>
  <string name="MessageRequestBottomView_unblock">अनब्लॉक करा</string>
  <string name="MessageRequestBottomView_do_you_want_to_let_s_message_you_they_wont_know_youve_seen_their_messages_until_you_accept">%1$s ला आपल्याला संदेश देऊ द्या आणि आपले नाव आणि फोटो त्यांच्यासह शेअर करू द्यायचे? आपण स्वीकार करेपर्यंत आपण त्यांचा संदेश पाहिला आहे हे त्यांना कळणार नाही.</string>
  <string name="MessageRequestBottomView_do_you_want_to_let_s_message_you_wont_receive_any_messages_until_you_unblock_them">%1$s ला आपल्याला संदेश देऊ द्या आणि आपले नाव आणि फोटो त्यांच्यासह सामायिक करू द्या? आपण त्यांना अनब्लॉक करेपर्यंत आपल्याला कोणतेही संदेश प्राप्त होणार नाहीत.</string>
  <string name="MessageRequestBottomView_get_updates_and_news_from_s_you_wont_receive_any_updates_until_you_unblock_them">%1$s कडून अद्यतने आणि बातम्या मिळवायच्या ? आपण त्यांना अनब्लॉक करेपर्यंत आपल्याला कोणत्याही अपडेट्स मिळणार नाहीत.</string>
  <string name="MessageRequestBottomView_continue_your_conversation_with_this_group_and_share_your_name_and_photo">आपले या गटासोबतचे संभाषण आणि आपले नाव आणि फोटो त्याच्या सदस्यांसह सामायिक करणे सुरू ठेवायचे?</string>
  <string name="MessageRequestBottomView_upgrade_this_group_to_activate_new_features">@उल्लेख आणि अॅडमिन सारखे नवीन वैशिष्ट्ये सक्रिय करण्यासाठी गट श्रेणीसुधारित करा. ज्या सदस्यांनी त्यांचे नाव किंवा फोटो या गटात शेअर केलेले नाही त्यांना सामील होण्याचे आमंत्रण दिले जाईल.</string>
  <string name="MessageRequestBottomView_this_legacy_group_can_no_longer_be_used">हा लेगसी गट वापरला जाऊ शकत नाही कारण तो खूप मोठा आहे. गटाचा कमाल आकार %1$d आहे.</string>
  <string name="MessageRequestBottomView_continue_your_conversation_with_s_and_share_your_name_and_photo">आपले या %1$s सोबतचे संभाषण आणि आपले नाव आणि फोटो त्याच्या सदस्यांसह सामायिक करणे सुरू ठेवायचे?</string>
  <string name="MessageRequestBottomView_do_you_want_to_join_this_group_they_wont_know_youve_seen_their_messages_until_you_accept">या गटात सामील व्हा आणि आपले नाव आणि फोटो त्याचा सदस्यांसह शेअर करू द्यायचे? आपण स्वीकार करेपर्यंत आपण त्यांचा संदेश पाहिला आहे हे त्यांना कळणार नाही.</string>
  <string name="MessageRequestBottomView_join_this_group_they_wont_know_youve_seen_their_messages_until_you_accept">या गटात सामील व्हायचे? आपण स्वीकार करेपर्यंत आपण त्यांचा संदेश पाहिला आहे हे त्यांना कळणार नाही.</string>
  <string name="MessageRequestBottomView_unblock_this_group_and_share_your_name_and_photo_with_its_members">हा गट अनब्लॉक करायचा आणि आपले नाव आणि फोटो त्याच्या सदस्यांसह सामायिक करायचे? आपण त्यांना अनब्लॉक करेपर्यंत आपल्याला कोणतेही संदेश प्राप्त होणार नाहीत.</string>
  <string name="MessageRequestProfileView_view">बघा</string>
  <string name="MessageRequestProfileView_member_of_one_group">%1$s चा सदस्य</string>
  <string name="MessageRequestProfileView_member_of_two_groups">%1$s आणि %2$s चा सदस्य</string>
  <string name="MessageRequestProfileView_member_of_many_groups">%1$s, %2$s, आणि %3$s चा सदस्य </string>
  <plurals name="MessageRequestProfileView_members">
    <item quantity="one">%1$d सदस्य</item>
    <item quantity="other">%1$d सदस्य</item>
  </plurals>
  <!--Describes the number of members in a group. The string MessageRequestProfileView_invited is nested in the parentheses.-->
  <!--Describes the number of people invited to a group. Nested inside of the string MessageRequestProfileView_members_and_invited-->
  <plurals name="MessageRequestProfileView_member_of_d_additional_groups">
    <item quantity="one">%d अतिरिक्त गट</item>
    <item quantity="other">%d अतिरिक्त गट</item>
  </plurals>
  <!--PassphraseChangeActivity-->
  <string name="PassphraseChangeActivity_passphrases_dont_match_exclamation">पासफ्रेझ जुळत नाहीत!</string>
  <string name="PassphraseChangeActivity_incorrect_old_passphrase_exclamation">चुकीचे जुने पासफ्रेझ!</string>
  <string name="PassphraseChangeActivity_enter_new_passphrase_exclamation">नवीन पासफ्रेझ प्रविष्ट करा!</string>
  <!--DeviceProvisioningActivity-->
  <string name="DeviceProvisioningActivity_link_this_device">हा डिव्हाईस लिंक करायचा?</string>
  <string name="DeviceProvisioningActivity_continue">सुरू ठेवा</string>
  <string name="DeviceProvisioningActivity_content_intro">ते करण्यास सक्षम असेल</string>
  <string name="DeviceProvisioningActivity_content_bullets">
•आपले सर्व संदेश वाचेल
 \n•आपल्या नावाने संदेश पाठवेल
 </string>
  <string name="DeviceProvisioningActivity_content_progress_title">डिव्हाईस लिंक करत आहे</string>
  <string name="DeviceProvisioningActivity_content_progress_content">नवीन डिव्हाईस लिंक करत आहे…</string>
  <string name="DeviceProvisioningActivity_content_progress_success">डिव्हाईस मान्य!</string>
  <string name="DeviceProvisioningActivity_content_progress_no_device">कुठलेही डिव्हाईस सापडले नाही.</string>
  <string name="DeviceProvisioningActivity_content_progress_network_error">नेटवर्क त्रुटी.</string>
  <string name="DeviceProvisioningActivity_content_progress_key_error">अवैध QR कोड.</string>
  <string name="DeviceProvisioningActivity_sorry_you_have_too_many_devices_linked_already">क्षमस्व, आपल्याकडे आधीपासून खूप सारे डिव्हाईस लिंक केलेले आहेत, काही काढून प्रयत्न करा</string>
  <string name="DeviceActivity_sorry_this_is_not_a_valid_device_link_qr_code">क्षमस्व, हा एक वैध डिव्हाईस लिंक QR कोड नाही.</string>
  <string name="DeviceProvisioningActivity_link_a_signal_device">एक Signal डिव्हाईस लिंक करायचा?</string>
  <string name="DeviceProvisioningActivity_it_looks_like_youre_trying_to_link_a_signal_device_using_a_3rd_party_scanner">आपण 3य पक्ष स्कॅनर वापरून Signal डिव्हाईस लिंक करण्याचा प्रयत्न करत आहात. आपल्या सुरक्षेसाठी, कृपया Signal मध्ये कोड पुन्हा स्कॅन करा.</string>
  <string name="DeviceActivity_signal_needs_the_camera_permission_in_order_to_scan_a_qr_code">QR कोड स्कॅन करण्यासाठी Molly ला कॅमेरा परवानगीची आवश्यकता असते, पण ती कायमची नाकारली गेली आहे. कृपया अॅप सेटिंग मेनू मध्ये सुरू ठेवा, \"परवानग्या\" निवडा, आणि \"कॅमेरा\" सक्षम करा.</string>
  <string name="DeviceActivity_unable_to_scan_a_qr_code_without_the_camera_permission">कॅमेरा परवानगी विना QR कोड स्कॅन करण्यास अक्षम</string>
  <!--OutdatedBuildReminder-->
  <string name="OutdatedBuildReminder_update_now">आता अद्ययावत करा</string>
  <string name="OutdatedBuildReminder_your_version_of_signal_will_expire_today">Signal ची ही आवृत्ती आज कालबाह्य होईल. सर्वात अलीकडील आवृत्तीवर अद्यतनित करा.</string>
  <plurals name="OutdatedBuildReminder_your_version_of_signal_will_expire_in_n_days">
    <item quantity="one">Signal ची ही आवृत्ती उद्या कालबाह्य होईल. सर्वात अलीकडील आवृत्ती वर अद्यतनित करा.</item>
    <item quantity="other">Signal ची ही आवृत्ती %d दिवसांमध्ये कालबाह्य होईल. सर्वात अलीकडील आवृत्ती वर अद्यतनित करा.</item>
  </plurals>
  <!--PassphrasePromptActivity-->
  <string name="PassphrasePromptActivity_enter_passphrase">पासफ्रेझ प्रविष्ट करा</string>
  <string name="PassphrasePromptActivity_watermark_content_description">Molly चिन्ह</string>
  <string name="PassphrasePromptActivity_ok_button_content_description">पासफ्रेझ प्रविष्ट करा</string>
  <string name="PassphrasePromptActivity_invalid_passphrase_exclamation">अवैध पासफ्रेझ!</string>
  <string name="PassphrasePromptActivity_unlock_signal">Molly अनलॉक करा</string>
  <string name="PassphrasePromptActivity_signal_android_lock_screen">Molly Android - लॉक स्क्रीन</string>
  <!--PlacePickerActivity-->
  <string name="PlacePickerActivity_title">नकाशा</string>
  <string name="PlacePickerActivity_drop_pin">पिन ड्रॉप करा</string>
  <string name="PlacePickerActivity_accept_address">पत्ता स्वीकारा</string>
  <!--PlayServicesProblemFragment-->
  <string name="PlayServicesProblemFragment_the_version_of_google_play_services_you_have_installed_is_not_functioning">आपण स्थापन केलेली Google प्ले सेवेची आवृत्ती व्यवस्थित कार्य करत नाही. कृपया Google प्ले सेवा पुन्हा स्थापन करा आणि पुन्हा प्रयत्न करा.</string>
  <!--PinRestoreEntryFragment-->
  <string name="PinRestoreEntryFragment_incorrect_pin">चुकीचा PIN</string>
  <string name="PinRestoreEntryFragment_skip_pin_entry">PIN प्रविष्टी वगळायची?</string>
  <string name="PinRestoreEntryFragment_need_help">मदत हवी?</string>
  <string name="PinRestoreEntryFragment_your_pin_is_a_d_digit_code">आपला PIN आपण तयार केलेला एक %1$d+ अंकी कोड आहे जो न्युमेरिक किंवा अल्फान्युमेरिक असू शकतो.\n\nजर आपल्याला आपला PIN आठवत नसेल, तर आपण नवीन तयार करू शकता. आपण नोंदणी करू शकता आणि आपले खाते वापरू शकता पण आपण काही जतन केलेल्या सेटिंग गमवाल जसे की आपली प्रोफाईल माहिती.</string>
  <string name="PinRestoreEntryFragment_if_you_cant_remember_your_pin">जर आपल्याला आपला PIN आठवत नसेल, तर आपण एक नवीन तयार करू शकता. आपण नोंदणी करू शकता आणि आपले खाते वापरू शकता पण काही जतन केलेल्या सेटिंग आपण गमवाल जसे की आपली प्रोफाईल माहिती.</string>
  <string name="PinRestoreEntryFragment_create_new_pin">नवीन PIN तयार करा</string>
  <string name="PinRestoreEntryFragment_contact_support">सपोर्ट सोबत संपर्क साधा</string>
  <string name="PinRestoreEntryFragment_cancel">रद्द करा</string>
  <string name="PinRestoreEntryFragment_skip">वगळा</string>
  <plurals name="PinRestoreEntryFragment_you_have_d_attempt_remaining">
    <item quantity="one">आपल्याकडे %1$d प्रयत्न उर्वरित आहे. जर आपले प्रयत्न संपले, तर आपण एक नवीन PIN तयार करू शकता. आपण नोंदणी करू शकता आणि आपले खाते वापरू शकता पण काही जतन केलेल्या सेटिंग आपण गमवाल जसे की आपली प्रोफाईल माहिती.</item>
    <item quantity="other">आपल्याकडे %1$d प्रयत्न उर्वरित आहे. जर आपले प्रयत्न संपले, तर आपण एक नवीन PIN तयार करू शकता. आपण नोंदणी करू शकता आणि आपले खाते वापरू शकता पण काही जतन केलेल्या सेटिंग आपण गमवाल जसे की आपली प्रोफाईल माहिती.</item>
  </plurals>
  <string name="PinRestoreEntryFragment_signal_registration_need_help_with_pin">Signal नोंदणी - Android करिता PIN साठी मदत हवी</string>
  <string name="PinRestoreEntryFragment_enter_alphanumeric_pin">अल्फान्यूमेरिक PIN प्रविष्ट करा</string>
  <string name="PinRestoreEntryFragment_enter_numeric_pin">न्यूमेरिक PIN प्रविष्ट करा</string>
  <!--PinRestoreLockedFragment-->
  <string name="PinRestoreLockedFragment_create_your_pin">आपला PIN तयार करा</string>
  <string name="PinRestoreLockedFragment_youve_run_out_of_pin_guesses">आपले PIN अंदाज संपले आहेत, पण तरीही नवीन PIN तयार करून आपण आपले Signal खाते अॅक्सेस करू शकता. आपल्या गोपनीयता आणि सुरक्षेसाठी आपले खाते कुठल्याही जतन केलेल्या प्रोफाईल माहिती किंवा सेटिंग विना पुनर्स्थित केले जाईल.</string>
  <string name="PinRestoreLockedFragment_create_new_pin">नवीन PIN तयार करा</string>
  <!--PinOptOutDialog-->
  <string name="PinOptOutDialog_warning">चेतावणी</string>
  <string name="PinOptOutDialog_if_you_disable_the_pin_you_will_lose_all_data">आपण PIN अक्षम केल्यास, आपण व्यक्तिचलितरीत्या बॅक अप आणि पुनर्स्थापना केल्याशिवाय आपण Signal वर पुन्हा नोंदणी करताना आपण सर्व डेटा गमवाल. PIN अक्षम केलेले असताना आपण नोंदणी लॉक चालू करू शकत नाही.</string>
  <string name="PinOptOutDialog_disable_pin">PIN अक्षम करा</string>
  <!--RatingManager-->
  <string name="RatingManager_rate_this_app">ह्या अॅपला रेट करा</string>
  <string name="RatingManager_if_you_enjoy_using_this_app_please_take_a_moment">जर आपल्याला हा अॅप वापरणे आवडत असेल, तर कृपया एक क्षण काढून आम्हाला रेट करून आमची मदत करा.</string>
  <string name="RatingManager_rate_now">आता रेट करा!</string>
  <string name="RatingManager_no_thanks">नाही धन्यवाद</string>
  <string name="RatingManager_later">नंतर</string>
  <!--ReactionsBottomSheetDialogFragment-->
  <string name="ReactionsBottomSheetDialogFragment_all">सर्व · %1$d</string>
  <!--ReactionsConversationView-->
  <string name="ReactionsConversationView_plus">+%1$d</string>
  <!--ReactionsRecipientAdapter-->
  <string name="ReactionsRecipientAdapter_you">आपण</string>
  <!--RecaptchaRequiredBottomSheetFragment-->
  <string name="RecaptchaRequiredBottomSheetFragment_verify_to_continue_messaging">संदेश पाठवणे सुरू ठेवण्यासाठी सत्यापित करा</string>
  <string name="RecaptchaRequiredBottomSheetFragment_to_help_prevent_spam_on_signal">Molly वर स्पॅम प्रतिबंधित करण्यात मदत करण्यासाठी, कृपया सत्यापन पूर्ण करा.</string>
  <string name="RecaptchaRequiredBottomSheetFragment_after_verifying_you_can_continue_messaging">सत्यापन केल्यानंतर, आपण संदेश पाठवणे सुरू ठेवू शकता. कुठलेही विराम दिलेले संदेश स्वयंचलितपणे पाठवले जातील.</string>
  <!--Recipient-->
  <string name="Recipient_you">आपण</string>
  <!--Name of recipient representing user\'s \'My Story\'-->
  <string name="Recipient_my_story">माझ्या स्टोरी</string>
  <!--RecipientPreferencesActivity-->
  <string name="RecipientPreferenceActivity_block">अवरोधित करा</string>
  <string name="RecipientPreferenceActivity_unblock">अनब्लॉक करा</string>
  <!--RecipientProvider-->
  <string name="RecipientProvider_unnamed_group">अनामित गट</string>
  <!--RedPhone-->
  <string name="RedPhone_answering">उत्तर देत आहे…</string>
  <string name="RedPhone_ending_call">कॉल संपवत आहे…</string>
  <string name="RedPhone_ringing">रिंग होत आहे…</string>
  <string name="RedPhone_busy">व्यस्त</string>
  <string name="RedPhone_recipient_unavailable">प्राप्तकर्ता अनुपलब्ध</string>
  <string name="RedPhone_network_failed">नेटवर्क अयशस्वी!</string>
  <string name="RedPhone_number_not_registered">नंबर नोंदवलेला नाही!</string>
  <string name="RedPhone_the_number_you_dialed_does_not_support_secure_voice">आपण डायल केलेला नंबर सुरक्षित व्हॉईसचे समर्थन करत नाही!</string>
  <string name="RedPhone_got_it">कळले</string>
  <!--Valentine\'s Day Megaphone-->
  <!--Title text for the Valentine\'s Day donation megaphone. The placeholder will always be a heart emoji. Needs to be a placeholder for Android reasons.-->
  <string name="ValentinesDayMegaphone_happy_heart_day">💜 दिवसाच्या शुभेच्छा!</string>
  <!--Body text for the Valentine\'s Day donation megaphone.-->
  <string name="ValentinesDayMegaphone_show_your_affection">Molly सस्टेनर बनून आपुलकी दाखवा.</string>
  <!--WebRtcCallActivity-->
  <string name="WebRtcCallActivity__tap_here_to_turn_on_your_video">आपला व्हिडिओ चालू करण्यासाठी येथे टॅप करा</string>
  <string name="WebRtcCallActivity__to_call_s_signal_needs_access_to_your_camera">%1$s ला कॉल करण्यासाठी, Molly ला आपल्या कॅमेराचा अॅक्सेस हवा आहे</string>
  <string name="WebRtcCallActivity__signal_s">Molly %1$s</string>
  <string name="WebRtcCallActivity__calling">कॉलिंग…</string>
  <string name="WebRtcCallActivity__group_is_too_large_to_ring_the_participants">सहभागींना रिंग करण्यासाठी हा गट खूप मोठा आहे.</string>
  <!--Call status shown when an active call was disconnected (e.g., network hiccup) and is trying to reconnect-->
  <string name="WebRtcCallActivity__reconnecting">पुनःकनेक्ट करत आहे…</string>
  <!--WebRtcCallView-->
  <string name="WebRtcCallView__signal_call">Signal कॉल</string>
  <string name="WebRtcCallView__signal_video_call">Signal व्हिडिओ कॉल</string>
  <string name="WebRtcCallView__start_call">कॉल चालू करा</string>
  <string name="WebRtcCallView__join_call">कॉलमध्ये सामील व्हा</string>
  <string name="WebRtcCallView__call_is_full">कॉल पूर्ण आहे</string>
  <string name="WebRtcCallView__the_maximum_number_of_d_participants_has_been_Reached_for_this_call">या कॉलसाठी सहभागी व्यक्तींची %1$d कमाल संख्या पोहोचली आहे. नंतर पुन्हा प्रयत्न करा.</string>
  <string name="WebRtcCallView__view_participants_list">सहभागी पहा</string>
  <string name="WebRtcCallView__your_video_is_off">आपला व्हिडिओ बंद आहे</string>
  <string name="WebRtcCallView__reconnecting">पुनःकनेक्ट करत आहे…</string>
  <string name="WebRtcCallView__joining">सामील होत आहे…</string>
  <string name="WebRtcCallView__disconnected">डिसकनेक्ट झाले</string>
  <string name="WebRtcCallView__signal_will_ring_s">Signal %1$s ला रिंग देईल</string>
  <string name="WebRtcCallView__signal_will_ring_s_and_s">Signal %1$s आणि %2$s ला रिंग देईल</string>
  <plurals name="WebRtcCallView__signal_will_ring_s_s_and_d_others">
    <item quantity="one">Signal %1$s, %2$s आणि इतर %3$d जणांना रिंग देईल</item>
    <item quantity="other">Signal %1$s, %2$s आणि इतर %3$d जणांना रिंग देईल</item>
  </plurals>
  <string name="WebRtcCallView__s_will_be_notified">%1$s ला सुचित केले जाईल </string>
  <string name="WebRtcCallView__s_and_s_will_be_notified">%1$s आणि %2$s ला सूचित केले जाईल</string>
  <plurals name="WebRtcCallView__s_s_and_d_others_will_be_notified">
    <item quantity="one">%1$s, %2$s आणि इतर %3$d जणांना सूचित केले जाईल</item>
    <item quantity="other">%1$s, %2$s आणि इतर %3$d जणांना सूचित केले जाईल</item>
  </plurals>
  <string name="WebRtcCallView__ringing_s">%1$s ला रिंग देत आहे</string>
  <string name="WebRtcCallView__ringing_s_and_s">Signal %1$s आणि %2$s ला रिंग देत आहे</string>
  <plurals name="WebRtcCallView__ringing_s_s_and_d_others">
    <item quantity="one">Signal %1$s, %2$s आणि इतर %3$d जणांना रिंग देत आहे</item>
    <item quantity="other">Signal %1$s, %2$s आणि इतर %3$d जणांना रिंग देत आहे</item>
  </plurals>
  <string name="WebRtcCallView__s_is_calling_you">%1$s तुम्हाला काॅल करत आहे</string>
  <string name="WebRtcCallView__s_is_calling_you_and_s">%1$s तुम्हाला आणि %2$s ला काॅल करत आहे</string>
  <string name="WebRtcCallView__s_is_calling_you_s_and_s">%1$s तुम्हाला, %2$s आणि %3$s ला काॅल करत आहे</string>
  <plurals name="WebRtcCallView__s_is_calling_you_s_s_and_d_others">
    <item quantity="one">%1$s तुम्हाला, %2$s, %3$s आणि इतर %4$d जणांना काॅल करत आहे</item>
    <item quantity="other">%1$s तुम्हाला, %2$s, %3$s आणि इतर %4$d जणांना काॅल करत आहे</item>
  </plurals>
  <string name="WebRtcCallView__no_one_else_is_here">येथे अजून कुणीही नाही</string>
  <string name="WebRtcCallView__s_is_in_this_call">%1$s या कॉलमध्ये आहे</string>
  <string name="WebRtcCallView__s_are_in_this_call">%1$s या काॅल मध्ये आहे</string>
  <string name="WebRtcCallView__s_and_s_are_in_this_call">%1$s आणि %2$s या कॉलमध्ये आहेत</string>
  <string name="WebRtcCallView__s_is_presenting">%1$s सादर करत आहे</string>
  <plurals name="WebRtcCallView__s_s_and_d_others_are_in_this_call">
    <item quantity="one">%1$s, %2$s, आणि %3$d इतर व्यक्ती गट कॉलमध्ये आहे</item>
    <item quantity="other">%1$s, %2$s, आणि %3$d इतर व्यक्ती कॉलमध्ये आहेत</item>
  </plurals>
  <string name="WebRtcCallView__flip">स्विच </string>
  <string name="WebRtcCallView__speaker">स्पीकर</string>
  <string name="WebRtcCallView__camera">कॅमेरा</string>
  <string name="WebRtcCallView__unmute">अनम्यूट करा</string>
  <string name="WebRtcCallView__mute">म्यूट करा</string>
  <string name="WebRtcCallView__ring">रिंग</string>
  <string name="WebRtcCallView__end_call">कॉल संपवा</string>
  <!--CallParticipantsListDialog-->
  <plurals name="CallParticipantsListDialog_in_this_call_d_people">
    <item quantity="one">या कॉलमध्ये · %1$d व्यक्ती</item>
    <item quantity="other">या कॉलमध्ये · %1$d व्यक्ती</item>
  </plurals>
  <!--CallParticipantView-->
  <string name="CallParticipantView__s_is_blocked">%1$s ब्लॉक केलेले आहे</string>
  <string name="CallParticipantView__more_info">अधिक माहिती</string>
  <string name="CallParticipantView__you_wont_receive_their_audio_or_video">आपल्याला त्यांचे ऑडिओ किंवा व्हिडिओ प्राप्त होणार नाहीत आणि त्यांना तुमचे प्राप्त होणार नाहीत.</string>
  <string name="CallParticipantView__cant_receive_audio_video_from_s">%1$s कडून ऑडिओ आणि व्हिडिओ प्राप्त करू शकत नाही</string>
  <string name="CallParticipantView__cant_receive_audio_and_video_from_s">%1$s कडून ऑडिओ आणि व्हिडिओ प्राप्त करू शकत नाही</string>
  <string name="CallParticipantView__this_may_be_Because_they_have_not_verified_your_safety_number_change">त्यांनी आपला सुरक्षितता नंबर बदल सत्यापित न केल्यामुळे, त्यांच्या डिव्हाईसमध्ये काहीतरी समस्या असल्यामुळे, किंवा त्यांनी आपल्याला ब्लॉक केल्यामुळे असे असू शकते.</string>
  <!--CallToastPopupWindow-->
  <string name="CallToastPopupWindow__swipe_to_view_screen_share">स्क्रीन शेअर पहाण्यासाठी स्वाइप करा</string>
  <!--ProxyBottomSheetFragment-->
  <string name="ProxyBottomSheetFragment_proxy_server">प्रॉक्सी सर्व्हर</string>
  <string name="ProxyBottomSheetFragment_proxy_address">प्रॉक्सी पत्ता</string>
  <string name="ProxyBottomSheetFragment_do_you_want_to_use_this_proxy_address">आपण हा प्रॉक्सी पत्ता वापरू इच्छिता?</string>
  <string name="ProxyBottomSheetFragment_use_proxy">प्रॉक्सी वापरा</string>
  <string name="ProxyBottomSheetFragment_successfully_connected_to_proxy">प्रॉक्सी शी यशस्वीरीत्या कनेक्ट केले.</string>
  <!--RecaptchaProofActivity-->
  <string name="RecaptchaProofActivity_failed_to_submit">पाठविण्यात अयशस्वी</string>
  <string name="RecaptchaProofActivity_complete_verification">सत्यापन पूर्ण करा</string>
  <!--RegistrationActivity-->
  <string name="RegistrationActivity_select_your_country">आपला देश निवडा</string>
  <string name="RegistrationActivity_you_must_specify_your_country_code">आपण आपला देश कोड
 निर्दिष्ट करायला हवा
</string>
  <string name="RegistrationActivity_you_must_specify_your_phone_number">आपण आपला फोन नंबर
निर्दिष्ट करायला हवा</string>
  <string name="RegistrationActivity_invalid_number">अवैध नंबर</string>
  <string name="RegistrationActivity_the_number_you_specified_s_is_invalid">आपण निर्दिष्ट केलेला नंबर (%s) अवैध आहे.
</string>
  <string name="RegistrationActivity_a_verification_code_will_be_sent_to">सत्यापन कोड यावर पाठवला जाईल:</string>
  <string name="RegistrationActivity_you_will_receive_a_call_to_verify_this_number">हा नंबर सत्यापित करण्यासाठी आपल्याला कॉल येईल.</string>
  <string name="RegistrationActivity_is_your_phone_number_above_correct">आपला वरील फोन नंबर बरोबर आहे?</string>
  <string name="RegistrationActivity_edit_number">नंबर संपादित करा</string>
  <string name="RegistrationActivity_missing_google_play_services">Google प्ले सेवा नाहीत</string>
  <string name="RegistrationActivity_this_device_is_missing_google_play_services">ह्या डिव्हाईस मध्ये Google प्ले सेवा नाही. तरीही आपण Molly वापरू शकता, पण ह्या कॉन्फिगरेशनमुळे  विश्वसनीयता किंवा कार्यक्षमता कमी होऊ शकते.\n\nजर आपण प्रगत वापरकर्ते नसाल, आफ्टरमार्केट Android ROM वापरत नसाल, किंवा आपल्याला हे त्रुटी म्हणून दिसत आहे असे वाटत असेल, तर ट्रबलशूट करण्यात मदतीसाठी कृपया support@molly.im वर संपर्क करा.</string>
  <string name="RegistrationActivity_i_understand">मला समजले</string>
  <string name="RegistrationActivity_play_services_error">प्ले सेवा त्रुटी</string>
  <string name="RegistrationActivity_google_play_services_is_updating_or_unavailable">Google प्ले सेवा अद्ययावत होत आहे किंवा तात्पुर्ते अनुपलब्ध आहे. कृपया पुन्हा प्रयत्न करा.</string>
  <string name="RegistrationActivity_terms_and_privacy">अटी आणि गोपनीयता धोरण</string>
  <string name="RegistrationActivity_signal_needs_access_to_your_contacts_and_media_in_order_to_connect_with_friends">Signal ला तुम्हाला तुमच्या मित्रांशी कनेक्ट करण्यासाठी आणि संदेश पाठवण्यासाठी संपर्क आणि मीडिया परवानग्या आवश्यक आहेत. तुमचे संपर्क Signal चे खाजगी संपर्क शोध वापरून अपलोड केले जातात, याचा अर्थ ते एंड-टू-एंड एनक्रिप्ट केलेले आहेत आणि Signal सेवेला ते कधीही दिसत नाहीत.    </string>
  <string name="RegistrationActivity_signal_needs_access_to_your_contacts_in_order_to_connect_with_friends">Signal ला तुम्हाला तुमच्या मित्रांशी कनेक्ट करण्यासाठी संपर्क परवानगी आवश्यक आहेत. तुमचे संपर्क Signal चे खाजगी संपर्क शोध वापरून अपलोड केले जातात, याचा अर्थ ते एंड-टू-एंड एनक्रिप्ट केलेले आहेत आणि Signal सेवेला ते कधीही दिसत नाहीत.    </string>
  <string name="RegistrationActivity_rate_limited_to_service">तुम्ही हा नंबर नोंदवण्यासाठी खूप प्रयत्न केले आहेत. कृपया नंतर पुन्हा प्रयत्न करा.</string>
  <string name="RegistrationActivity_unable_to_connect_to_service">सेवेसोबत कनेक्ट करण्यात अक्षम. कृपया नेटवर्क कनेक्शन तपासा आणि पुन्हा प्रयत्न करा.</string>
  <string name="RegistrationActivity_non_standard_number_format">अ-मानक क्रमांक स्वरूप</string>
  <string name="RegistrationActivity_the_number_you_entered_appears_to_be_a_non_standard">तुम्ही प्रविष्‍ट केलेला क्रमांक (%1$s) हा अ-मानक स्वरूपाचा असल्याचे दिसते. \n\nतुम्हाला %2$s म्हणायचे होते का?</string>
  <string name="RegistrationActivity_signal_android_phone_number_format">Molly Android - फोन नंबर स्वरूप</string>
  <string name="RegistrationActivity_call_requested">कॉलची विनंती केली</string>
  <plurals name="RegistrationActivity_debug_log_hint">
    <item quantity="one">आपण आता डीबग लॉग प्रविष्ट करण्याच्या %d पायरी दूर आहात.</item>
    <item quantity="other">आपण आता डीबग लॉग प्रविष्ट करण्याच्या %d पायऱ्या दूर आहात.</item>
  </plurals>
  <string name="RegistrationActivity_we_need_to_verify_that_youre_human">आम्हाला आपण मनुष्य असल्याची सत्यापना करायची आहे.</string>
  <string name="RegistrationActivity_next">पुढे</string>
  <string name="RegistrationActivity_continue">सुरू ठेवा</string>
  <string name="RegistrationActivity_take_privacy_with_you_be_yourself_in_every_message">गोपनीयता आपल्यासोबत न्या.\nप्रत्येक संदेशात आपण स्वतः रहा.</string>
  <string name="RegistrationActivity_enter_your_phone_number_to_get_started">सुरूवात करण्यासाठी आपला फोन नंबर प्रविष्ट करा</string>
  <string name="RegistrationActivity_enter_your_phone_number">आपला फोन नंबर प्रविष्ट करा</string>
  <string name="RegistrationActivity_you_will_receive_a_verification_code">आपल्याला एक सत्यापन कोड प्राप्त होईल. वाहक रेट लागू होऊ शकतात.</string>
  <string name="RegistrationActivity_enter_the_code_we_sent_to_s">%s वर पाठवलेला कोड प्रविष्ट करा</string>
  <string name="RegistrationActivity_make_sure_your_phone_has_a_cellular_signal">आपला SMS किंवा कॉल प्राप्त करण्यासाठी आपल्या फोनला सेल्यूलर सिग्नल असल्याची खात्री करा</string>
  <string name="RegistrationActivity_phone_number_description">फोन नंबर</string>
  <string name="RegistrationActivity_country_code_description">देश कोड</string>
  <string name="RegistrationActivity_call">कॉल करा</string>
  <!--RegistrationLockV2Dialog-->
  <string name="RegistrationLockV2Dialog_turn_on_registration_lock">नोंदणी लॉक चालू करायचे?</string>
  <string name="RegistrationLockV2Dialog_turn_off_registration_lock">नोंदणी लॉक बंद करायचे?</string>
  <string name="RegistrationLockV2Dialog_if_you_forget_your_signal_pin_when_registering_again">Signal सोबत पुन्हा नोंदणी करताना जर आपण आपला PIN विसरलात, तर आपण आपल्या खात्यापासून 7 दिवसांसाठी बाहेर रहाल.</string>
  <string name="RegistrationLockV2Dialog_turn_on">चालू करा</string>
  <string name="RegistrationLockV2Dialog_turn_off">बंद करा</string>
  <!--RevealableMessageView-->
  <string name="RevealableMessageView_view_photo">फोटो बघा</string>
  <string name="RevealableMessageView_view_video">व्हिडिओ बघा</string>
  <string name="RevealableMessageView_viewed">बघितले</string>
  <string name="RevealableMessageView_media">मिडिया</string>
  <!--Search-->
  <string name="SearchFragment_no_results">\'%s\' करिता कुठलेही परिणाम नाहीत</string>
  <string name="SearchFragment_header_conversations">संभाषण</string>
  <string name="SearchFragment_header_contacts">संपर्क</string>
  <string name="SearchFragment_header_messages">संदेश</string>
  <!--ShakeToReport-->
  <!--SharedContactDetailsActivity-->
  <string name="SharedContactDetailsActivity_add_to_contacts">संपर्कात जोडा</string>
  <string name="SharedContactDetailsActivity_invite_to_signal">Molly वर आमंत्रित करा</string>
  <string name="SharedContactDetailsActivity_signal_message">Signal संदेश</string>
  <string name="SharedContactDetailsActivity_signal_call">Signal कॉल</string>
  <!--SharedContactView-->
  <string name="SharedContactView_add_to_contacts">संपर्कात जोडा</string>
  <string name="SharedContactView_invite_to_signal">Molly वर आमंत्रित करा</string>
  <string name="SharedContactView_message">Signal संदेश</string>
  <!--SignalBottomActionBar-->
  <string name="SignalBottomActionBar_more">अधिक</string>
  <!--SignalPinReminders-->
  <string name="SignalPinReminders_well_remind_you_again_later">PIN यशस्वीरित्या सत्यापित झाला. आम्ही तुम्हाला नंतर पुन्हा आठवण करून देऊ.</string>
  <string name="SignalPinReminders_well_remind_you_again_tomorrow">PIN यशस्वीरित्या सत्यापित झाला. आम्ही तुम्हाला उद्या पुन्हा आठवण करून देऊ.</string>
  <string name="SignalPinReminders_well_remind_you_again_in_a_few_days">PIN यशस्वीरित्या सत्यापित झाला. आम्ही तुम्हाला काही दिवसांनी पुन्हा आठवण करून देऊ.</string>
  <string name="SignalPinReminders_well_remind_you_again_in_a_week">PIN यशस्वीरित्या सत्यापित झाला. आम्ही तुम्हाला एका आठवड्यात पुन्हा आठवण करून देऊ</string>
  <string name="SignalPinReminders_well_remind_you_again_in_a_couple_weeks">PIN यशस्वीरित्या सत्यापित झाला. आम्ही तुम्हाला काही आठवड्यानंतर पुन्हा आठवण करून देऊ.</string>
  <string name="SignalPinReminders_well_remind_you_again_in_a_month">PIN यशस्वीरित्या सत्यापित झाला. आम्ही तुम्हाला एका महिन्यात पुन्हा आठवण करून देऊ.</string>
  <!--Slide-->
  <string name="Slide_image">चित्र</string>
  <string name="Slide_sticker">स्टिकर</string>
  <string name="Slide_audio">ऑडिओ</string>
  <string name="Slide_video">व्हिडिओ</string>
  <!--SmsMessageRecord-->
  <string name="SmsMessageRecord_received_corrupted_key_exchange_message">दूषित की प्राप्त झाली
 संदेश अदलाबदल करा!</string>
  <string name="SmsMessageRecord_received_key_exchange_message_for_invalid_protocol_version">
अवैध प्रोटोकॉल आवृत्ती करिता की विनिमय संदेश प्राप्त झाला.
</string>
  <string name="SmsMessageRecord_received_message_with_new_safety_number_tap_to_process">नवीन सुरक्षितता नंबर सोबत संदेश प्राप्त झाला. प्रक्रिया करण्यासाठी आणि प्रदर्शित करण्यासाठी टॅप करा.</string>
  <string name="SmsMessageRecord_secure_session_reset">आपण सुरक्षित सत्र रीसेट केले.</string>
  <string name="SmsMessageRecord_secure_session_reset_s">%s ने सुरक्षित सत्र रीसेट केले.</string>
  <string name="SmsMessageRecord_duplicate_message">संदेश डूप्लिकेट करा</string>
  <string name="SmsMessageRecord_this_message_could_not_be_processed_because_it_was_sent_from_a_newer_version">हा नवीन आवृत्तीवरून पाठविला गेला असल्यामुळे ह्या संदेशाची प्रक्रिया होऊ शकली नाही. आपण आपल्या संपर्काला आपण अद्यतन केल्यावर हा संदेश पुन्हा पाठविण्यास विचारू शकता.</string>
  <string name="SmsMessageRecord_error_handling_incoming_message">येणारा संदेश हाताळण्यात त्रुटी.</string>
  <!--StickerManagementActivity-->
  <string name="StickerManagementActivity_stickers">स्टिकर</string>
  <!--StickerManagementAdapter-->
  <string name="StickerManagementAdapter_installed_stickers">स्थापन केलेले स्टिकर</string>
  <string name="StickerManagementAdapter_stickers_you_received">आपल्याला प्राप्त झालेले स्टिकर</string>
  <string name="StickerManagementAdapter_signal_artist_series">Signal कलाकार सिरीझ</string>
  <string name="StickerManagementAdapter_no_stickers_installed">कुठलेही स्थापन केलेले स्टिकर नाहीत</string>
  <string name="StickerManagementAdapter_stickers_from_incoming_messages_will_appear_here">येणाऱ्या संदेशांवरील स्टिकर येथे दिसतील.</string>
  <string name="StickerManagementAdapter_untitled">अशीर्षकांकित</string>
  <string name="StickerManagementAdapter_unknown">अज्ञात</string>
  <!--StickerPackPreviewActivity-->
  <string name="StickerPackPreviewActivity_untitled">अशीर्षकांकित</string>
  <string name="StickerPackPreviewActivity_unknown">अज्ञात</string>
  <string name="StickerPackPreviewActivity_install">स्थापना करा</string>
  <string name="StickerPackPreviewActivity_remove">काढा</string>
  <string name="StickerPackPreviewActivity_stickers">स्टिकर</string>
  <string name="StickerPackPreviewActivity_failed_to_load_sticker_pack">स्टिकर पॅक लोड करण्यात अयशस्वी</string>
  <!--SubmitDebugLogActivity-->
  <string name="SubmitDebugLogActivity_edit">संपादन</string>
  <string name="SubmitDebugLogActivity_done">ठीक</string>
  <string name="SubmitDebugLogActivity_tap_a_line_to_delete_it">लाईन हटवण्यासाठी त्यास टॅप करा</string>
  <string name="SubmitDebugLogActivity_submit">सादर करा</string>
  <string name="SubmitDebugLogActivity_failed_to_submit_logs">लॉग प्रविष्ट करण्यात अयशस्वी</string>
  <string name="SubmitDebugLogActivity_success">यश!</string>
  <string name="SubmitDebugLogActivity_copy_this_url_and_add_it_to_your_issue">ही URL कॉपी करा आणि आपल्या समस्येच्या अहवालात किंवा समर्थन ईमेल वर जोडा : \n\n <b>%1$s</b></string>
  <string name="SubmitDebugLogActivity_share">सामायिक करा</string>
  <string name="SubmitDebugLogActivity_this_log_will_be_posted_publicly_online_for_contributors">अंशदात्यांना बघण्यासाठी हा लॉग सार्वजनिकरीत्या ऑनलाईन पोस्ट केला जाईल. आपण अपलोड करण्यापूर्वी त्यास तपासू शकता.</string>
  <!--SupportEmailUtil-->
  <string name="SupportEmailUtil_filter">फिल्टर:</string>
  <string name="SupportEmailUtil_device_info">डिव्हाईस माहिती:</string>
  <string name="SupportEmailUtil_android_version">Android आवृत्ती:</string>
  <string name="SupportEmailUtil_signal_version">Molly आवृत्ती:</string>
  <string name="SupportEmailUtil_signal_package">Molly पॅकेज:</string>
  <string name="SupportEmailUtil_registration_lock">नोंदणी लॉक:</string>
  <string name="SupportEmailUtil_locale">लोकेल:</string>
  <!--ThreadRecord-->
  <string name="ThreadRecord_group_updated">गट अद्यतनित</string>
  <string name="ThreadRecord_left_the_group">गट सोडले</string>
  <string name="ThreadRecord_secure_session_reset">सुरक्षित सत्र रीसेट.</string>
  <string name="ThreadRecord_draft">मसुदा:</string>
  <string name="ThreadRecord_called">आपण कॉल केलेला</string>
  <string name="ThreadRecord_called_you">आपल्याला कॉल केला होता</string>
  <string name="ThreadRecord_missed_audio_call">सुटलेला ऑडिओ कॉल</string>
  <string name="ThreadRecord_missed_video_call">सुटलेला व्हिडिओ कॉल</string>
  <string name="ThreadRecord_media_message">मिडिया संदेश</string>
  <string name="ThreadRecord_sticker">स्टिकर</string>
  <string name="ThreadRecord_view_once_photo">एकदा-बघा फोटो</string>
  <string name="ThreadRecord_view_once_video">एकदा-बघा व्हिडिओ</string>
  <string name="ThreadRecord_view_once_media">एकदा-बघा मिडिया</string>
  <string name="ThreadRecord_this_message_was_deleted">हा संदेश हटविला गेला.</string>
  <string name="ThreadRecord_you_deleted_this_message">आपण हा संदेश हटविला.</string>
  <string name="ThreadRecord_s_is_on_signal">%s Signal वर आहे!</string>
  <string name="ThreadRecord_disappearing_messages_disabled">हरवणारे संदेश अक्षम केले</string>
  <string name="ThreadRecord_disappearing_message_time_updated_to_s">हरवणारा संदेश वेळ %s वर सेट केली</string>
  <string name="ThreadRecord_safety_number_changed">सुरक्षितता नंबर बदलला</string>
  <string name="ThreadRecord_your_safety_number_with_s_has_changed">%s सोबतचा आपला सुरक्षितता नंबर बदलला आहे.</string>
  <string name="ThreadRecord_you_marked_verified">आपण सत्यापित म्हणून चिन्हांकित केले</string>
  <string name="ThreadRecord_you_marked_unverified">आपण असत्यापित म्हणून चिन्हांकित केले</string>
  <string name="ThreadRecord_message_could_not_be_processed">संदेशावर प्रक्रिया होऊ शकली नाही</string>
  <string name="ThreadRecord_delivery_issue">डिलिव्हरी समस्या</string>
  <string name="ThreadRecord_message_request">संदेश विनंती</string>
  <string name="ThreadRecord_photo">फोटो</string>
  <string name="ThreadRecord_gif">GIF</string>
  <string name="ThreadRecord_voice_message">व्हॉईस संदेश</string>
  <string name="ThreadRecord_file">फाईल</string>
  <string name="ThreadRecord_video">व्हिडिओ</string>
  <string name="ThreadRecord_chat_session_refreshed">चॅट सत्र ताजेतवाने झाले</string>
  <!--UpdateApkReadyListener-->
  <string name="UpdateApkReadyListener_Signal_update">Molly अद्यतन</string>
  <string name="UpdateApkReadyListener_a_new_version_of_signal_is_available_tap_to_update">Molly ची एक नवीन आवृत्ती उपलब्ध आहे, अद्ययावत करण्यासाठी टॅप करा</string>
  <!--UntrustedSendDialog-->
  <string name="UntrustedSendDialog_send_message">संदेश पाठवायचा?</string>
  <string name="UntrustedSendDialog_send">पाठवा</string>
  <!--UnverifiedSendDialog-->
  <string name="UnverifiedSendDialog_send_message">संदेश पाठवायचा?</string>
  <string name="UnverifiedSendDialog_send">पाठवा</string>
  <!--UsernameEditFragment-->
  <string name="UsernameEditFragment_username">वापरकर्तानाव</string>
  <string name="UsernameEditFragment_delete">हटवा</string>
  <string name="UsernameEditFragment_successfully_set_username">वापरकर्तानाव यशस्वीरीत्या सेट.</string>
  <string name="UsernameEditFragment_successfully_removed_username">वापरकर्तानाव यशस्वीरीत्या काढले.</string>
  <string name="UsernameEditFragment_encountered_a_network_error">एक नेटवर्क त्रुटी आढळली.</string>
  <string name="UsernameEditFragment_this_username_is_taken">हे वापरकर्तानाव घेतलेले आहे.</string>
  <string name="UsernameEditFragment_this_username_is_available">हे वापरकर्तानाव उपलब्ध आहे.</string>
  <string name="UsernameEditFragment_usernames_can_only_include">वापरकर्तानावांमध्ये फक्त a–Z, 0–9, आणि अंडरस्कोर याचा समावेश असू शकतो.</string>
  <string name="UsernameEditFragment_usernames_cannot_begin_with_a_number">वापरकर्तानाव अंकांसोबत सोबत चालू होऊ शकत नाही.</string>
  <string name="UsernameEditFragment_username_is_invalid">वापरकर्तानाव अवैध आहे.</string>
  <string name="UsernameEditFragment_usernames_must_be_between_a_and_b_characters">वापरकर्तानाव %1$d आणि %2$d कॅरेक्टर मध्येच असायला हवे.</string>
  <string name="UsernameEditFragment_usernames_on_signal_are_optional">Signal वर वापरकर्तानाव पर्यायी आहेत. जर आपण वापरकर्तानाव तयार करायचे ठरवले, तर इतर Signal वापरकर्ते आपल्याला आपल्या वापरकर्तानावाद्वारे शोधू शकतील आणि आपला फोन नंबर न जाणता देखील आपल्याला संपर्क साधू शकतील.</string>
  <plurals name="UserNotificationMigrationJob_d_contacts_are_on_signal">
    <item quantity="one">%d संपर्क Signal वर आहे!</item>
    <item quantity="other">%d संपर्क Signal वर आहेत!</item>
  </plurals>
  <!--VerifyIdentityActivity-->
  <string name="VerifyIdentityActivity_your_contact_is_running_an_old_version_of_signal">आपला संपर्क Signal ची जुनी आवृत्ती वापरत आहे.आपला सुरक्षितता नंबर सत्यापित करण्यापूर्वी कृपया त्यांना अद्यतन करण्यास विचारा.</string>
  <string name="VerifyIdentityActivity_your_contact_is_running_a_newer_version_of_Signal">आपला संपर्क विसंगत QR कोड स्वरूपन सोबत Signal ची नवीन आवृत्ती वापरत आहे. तुलना करण्यासाठी कृपया अद्यतन करा.</string>
  <string name="VerifyIdentityActivity_the_scanned_qr_code_is_not_a_correctly_formatted_safety_number">स्कॅन केलेले QR कोड योग्यरीत्या स्वरूपित  सुरक्षितता नंबर सत्यापन कोड नाही. कृपया पुन्हा स्कॅन करण्याचा प्रयत्न करा.</string>
  <string name="VerifyIdentityActivity_share_safety_number_via">याद्वारे सुरक्षितता नंबर सामायिक करा…</string>
  <string name="VerifyIdentityActivity_our_signal_safety_number">आमचा Signal सुरक्षितता नंबर:</string>
  <string name="VerifyIdentityActivity_no_app_to_share_to">असे दिसते की आपल्याकडे सामायिक करण्यासाठी कुठलेही अॅप नाहीत.</string>
  <string name="VerifyIdentityActivity_no_safety_number_to_compare_was_found_in_the_clipboard">तुलना करण्यासाठी क्लिपबोर्डवर कुठलाही सुरक्षितता नंबर आढळला नाही.</string>
  <string name="VerifyIdentityActivity_signal_needs_the_camera_permission_in_order_to_scan_a_qr_code_but_it_has_been_permanently_denied">QR कोड स्कॅन करण्यासाठी Molly ला कॅमेरा परवानगीची आवश्यकता असते, पण ती कायमची नाकारली गेली आहे. कृपया अॅप सेटिंग मेनू मध्ये सुरू ठेवा, \"परवानग्या\" निवडा, आणि \"कॅमेरा\" सक्षम करा.</string>
  <string name="VerifyIdentityActivity_unable_to_scan_qr_code_without_camera_permission">कॅमेरा परवानगी विना QR कोड स्कॅन करण्यास अक्षम</string>
  <string name="VerifyIdentityActivity_you_must_first_exchange_messages_in_order_to_view">%1$s चा सुरक्षितता नंबर पहाण्यासाठी आपल्याला पहिले संदेश विनिमय करावा लागेल.</string>
  <!--ViewOnceMessageActivity-->
  <!--AudioView-->
  <!--MessageDisplayHelper-->
  <string name="MessageDisplayHelper_message_encrypted_for_non_existing_session">अस्तित्वात नसलेल्या सत्रा करिता संदेश एन्क्रिप्टेड आहे</string>
  <!--MmsMessageRecord-->
  <string name="MmsMessageRecord_bad_encrypted_mms_message">खराब एन्क्रिप्टेड MMS संदेश</string>
  <string name="MmsMessageRecord_mms_message_encrypted_for_non_existing_session">अस्तित्वात नसलेल्या सत्रा करिता MMS संदेश एन्क्रिप्टेड आहे</string>
  <!--MuteDialog-->
  <string name="MuteDialog_mute_notifications">म्यूट सूचना</string>
  <!--ApplicationMigrationService-->
  <string name="ApplicationMigrationService_import_in_progress">आयात प्रगतीमध्ये</string>
  <string name="ApplicationMigrationService_importing_text_messages">मजकूर संदेश आयात करत आहे</string>
  <string name="ApplicationMigrationService_import_complete">आयात पूर्ण</string>
  <string name="ApplicationMigrationService_system_database_import_is_complete">सिस्टिम डेटाबेस आयात पूर्ण झाले आहे.</string>
  <!--KeyCachingService-->
  <string name="KeyCachingService_signal_passphrase_cached">उघडण्यासाठी स्पर्श करा.</string>
  <string name="KeyCachingService_passphrase_cached">Molly अनलॉक झाले आहे</string>
  <string name="KeyCachingService_lock">Molly लॉक करा</string>
  <!--MediaPreviewActivity-->
  <string name="MediaPreviewActivity_you">आपण</string>
  <string name="MediaPreviewActivity_unssuported_media_type">असमर्थित मिडिया प्रकार</string>
  <string name="MediaPreviewActivity_draft">मसुदा</string>
  <string name="MediaPreviewActivity_signal_needs_the_storage_permission_in_order_to_write_to_external_storage_but_it_has_been_permanently_denied">बाह्य संचयनात जतन करण्यासाठी Molly ला संचयन परवानगीची आवश्यकता असते, पण ती कायमची नाकारली गेली आहे. कृपया अॅप सेटिंग मेनू मध्ये सुरू ठेवा, \"परवानग्या\" निवडा, आणि \"संचयन\" सक्षम करा.</string>
  <string name="MediaPreviewActivity_unable_to_write_to_external_storage_without_permission">परवानग्यांविना बाह्य संचयनात जतन करण्यात अक्षम</string>
  <string name="MediaPreviewActivity_media_delete_confirmation_title">संदेश हटवायचा?</string>
  <string name="MediaPreviewActivity_media_delete_confirmation_message">हे कायमचे ह्या संदेशाला हटवेल.</string>
  <string name="MediaPreviewActivity_s_to_s">%1$s ते %2$s</string>
  <!--All media preview title when viewing media send by you to another recipient (allows changing of \'You\' based on context)-->
  <!--All media preview title when viewing media sent by another recipient to you (allows changing of \'You\' based on context)-->
  <string name="MediaPreviewActivity_media_no_longer_available">मिडिया आता उपलब्ध नाही.</string>
  <string name="MediaPreviewActivity_cant_find_an_app_able_to_share_this_media">हे मिडिया शेअर करण्यासाठी सक्षम असे अॅप सापडू शकले नाही.</string>
  <!--MessageNotifier-->
  <string name="MessageNotifier_d_new_messages_in_d_conversations">%2$d संभाषणांमध्ये %1$d नवीन संदेश</string>
  <string name="MessageNotifier_most_recent_from_s">याकडून सर्वात अलीकडील: %1$s</string>
  <string name="MessageNotifier_locked_message">लॉक केलेला संदेश</string>
  <string name="MessageNotifier_message_delivery_failed">संदेश पोहोचवणे अयशस्वी.</string>
  <string name="MessageNotifier_failed_to_deliver_message">संदेश पोहोचवण्यात अयशस्वी.</string>
  <string name="MessageNotifier_error_delivering_message">संदेश पोहोचवण्यात त्रुटी.</string>
  <string name="MessageNotifier_message_delivery_paused">संदेश डिलिव्हरीला विराम दिला.</string>
  <string name="MessageNotifier_verify_to_continue_messaging_on_signal">Molly वर संदेश पाठवणे सुरू ठेवण्यासाठी सत्यापित करा.</string>
  <string name="MessageNotifier_mark_all_as_read">सर्व वाचले म्हणून चिन्हांकित करा</string>
  <string name="MessageNotifier_mark_read">वाचले असे चिन्हांकित करा</string>
  <string name="MessageNotifier_turn_off_these_notifications">या सूचना बंद करा</string>
  <string name="MessageNotifier_view_once_photo">एकदा-बघा फोटो</string>
  <string name="MessageNotifier_view_once_video">एकदा-बघा व्हिडिओ</string>
  <string name="MessageNotifier_reply">प्रत्युत्तर द्या</string>
  <string name="MessageNotifier_signal_message">Signal संदेश</string>
  <string name="MessageNotifier_unsecured_sms">असुरक्षित SMS</string>
  <string name="MessageNotifier_you_may_have_new_messages">आपल्यासाठी नवीन संदेश असू शकतात</string>
  <string name="MessageNotifier_open_signal_to_check_for_recent_notifications">अलीकडील सूचनांसाठी Molly उघडा.</string>
  <string name="MessageNotifier_contact_message">%1$s %2$s</string>
  <string name="MessageNotifier_unknown_contact_message">संपर्क</string>
  <string name="MessageNotifier_reacted_s_to_s">%1$s प्रतिसाद दिला यास: \"%2$s\".</string>
  <string name="MessageNotifier_reacted_s_to_your_video">आपल्या व्हिडिओला %1$s प्रतिसाद दिला.</string>
  <string name="MessageNotifier_reacted_s_to_your_image">आपल्या चित्राला %1$s प्रतिसाद दिला.</string>
  <string name="MessageNotifier_reacted_s_to_your_gif">%1$s प्रतिक्रिया तुमच्या GIF ला दिली.</string>
  <string name="MessageNotifier_reacted_s_to_your_file">आपल्या फाईलला %1$s प्रतिसाद दिला. </string>
  <string name="MessageNotifier_reacted_s_to_your_audio">आपल्या ऑडिओला %1$s प्रतिसाद दिला.</string>
  <string name="MessageNotifier_reacted_s_to_your_view_once_media">आपल्या एकदा-बघा मिडियाला %1$s प्रतिसाद दिला.</string>
  <string name="MessageNotifier_reacted_s_to_your_sticker">आपल्या स्टिकरला %1$s प्रतिसाद दिला.</string>
  <string name="MessageNotifier_this_message_was_deleted">हा संदेश हटविला गेला.</string>
  <string name="TurnOffContactJoinedNotificationsActivity__turn_off_contact_joined_signal">संपर्क Signal मध्ये सामील झाला सूचना बंद करायच्या? आपण त्यांना पुन्हा Signal &gt; सेटिंग &gt; सूचना मधून सक्षम करू शकता.</string>
  <!--Notification Channels-->
  <string name="NotificationChannel_channel_messages">संदेश</string>
  <string name="NotificationChannel_calls">कॉल</string>
  <string name="NotificationChannel_failures">अपयश</string>
  <string name="NotificationChannel_backups">बॅकअप</string>
  <string name="NotificationChannel_locked_status">लॉक स्थिती</string>
  <string name="NotificationChannel_app_updates">अॅप अद्यतने</string>
  <string name="NotificationChannel_other">इतर</string>
  <string name="NotificationChannel_group_chats">चॅट</string>
  <string name="NotificationChannel_missing_display_name">अज्ञात</string>
  <string name="NotificationChannel_voice_notes">व्हॉईस टिपा</string>
  <string name="NotificationChannel_contact_joined_signal">संपर्क Signal मध्ये सामील झाला</string>
  <string name="NotificationChannels__no_activity_available_to_open_notification_channel_settings">सूचना चॅनल सेटिंग उघडण्यासाठी कुठलीही अॅक्टिव्हिटी उपलब्ध नाही.</string>
  <!--Notification channel name for showing persistent background connection on devices without push notifications-->
  <string name="NotificationChannel_background_connection">बॅकग्राऊंड कनेकशन</string>
  <!--Notification channel name for showing call status information (like connection, ongoing, etc.) Not ringing.-->
  <string name="NotificationChannel_call_status">कॉल स्थिती</string>
  <!--ProfileEditNameFragment-->
  <!--QuickResponseService-->
  <string name="QuickResponseService_quick_response_unavailable_when_Signal_is_locked">Molly लॉक केलेले असताना जलद प्रतिसाद अनुपलब्ध!</string>
  <string name="QuickResponseService_problem_sending_message">संदेश पाठविण्यात त्रुटी!</string>
  <!--SaveAttachmentTask-->
  <string name="SaveAttachmentTask_saved_to"> %s ला जतन केले</string>
  <string name="SaveAttachmentTask_saved">जतन केले</string>
  <!--SearchToolbar-->
  <string name="SearchToolbar_search">शोध</string>
  <string name="SearchToolbar_search_for_conversations_contacts_and_messages">संभाषण, संपर्क, आणि संदेशांसाठी शोधा</string>
  <!--ShortcutLauncherActivity-->
  <string name="ShortcutLauncherActivity_invalid_shortcut">अवैध शॉर्टकट</string>
  <!--SingleRecipientNotificationBuilder-->
  <string name="SingleRecipientNotificationBuilder_signal">Molly</string>
  <string name="SingleRecipientNotificationBuilder_new_message">नवीन संदेश</string>
  <string name="SingleRecipientNotificationBuilder_message_request">संदेश विनंती</string>
  <string name="SingleRecipientNotificationBuilder_you">आपण</string>
  <!--ThumbnailView-->
  <string name="ThumbnailView_Play_video_description">व्हिडिओ प्ले करा</string>
  <string name="ThumbnailView_Has_a_caption_description">यास कॅप्शन आहे</string>
  <!--TransferControlView-->
  <plurals name="TransferControlView_n_items">
    <item quantity="one">%d आयटम</item>
    <item quantity="other">%d आयटम</item>
  </plurals>
  <!--UnauthorizedReminder-->
  <string name="UnauthorizedReminder_device_no_longer_registered">डिव्हाईस आता नोंदवलेला नाही</string>
  <string name="UnauthorizedReminder_this_is_likely_because_you_registered_your_phone_number_with_Signal_on_a_different_device">हे असे असू शकते कारण आपण आपला Signal सोबतचा फोन नंबर वेगळ्या डिव्हाईस वरून नोंदवला आहे. पुन्हा नोंदणी करण्यासाठी टॅप करा.</string>
  <!--WebRtcCallActivity-->
  <string name="WebRtcCallActivity_to_answer_the_call_give_signal_access_to_your_microphone">कॉलला उत्तर देण्यासाठी, Molly ला तुमच्या मायक्रोफोनचा अॅक्सेस द्या.</string>
  <string name="WebRtcCallActivity_to_answer_the_call_from_s_give_signal_access_to_your_microphone">%s कडून कॉलला उत्तर देण्यासाठी, Molly ला आपला मायक्रोफोन अॅक्सेस द्या.</string>
  <string name="WebRtcCallActivity_signal_requires_microphone_and_camera_permissions_in_order_to_make_or_receive_calls">कॉल करण्यासाठी किंवा प्राप्त करण्यासाठी Molly ला मायक्रोफोन आणि कॅमेरा परवानग्यांची आवश्यकता असते, पण ती कायमची नाकारली गेली आहे. कृपया अॅप सेटिंग मेनू मध्ये सुरू ठेवा, \"परवानग्या\" निवडा, आणि \"मायक्रोफोन\" आणि \"कॅमेरा\" सक्षम करा.</string>
  <string name="WebRtcCallActivity__answered_on_a_linked_device">लिंक केलेल्या डिव्हाईसवर उत्तर दिले.</string>
  <string name="WebRtcCallActivity__declined_on_a_linked_device">लिंक केलेल्या डिव्हाईसवर नकार दिला.</string>
  <string name="WebRtcCallActivity__busy_on_a_linked_device">लिंक केलेल्या डिव्हाईसवर व्यस्त.</string>
  <string name="GroupCallSafetyNumberChangeNotification__someone_has_joined_this_call_with_a_safety_number_that_has_changed">कुणीतरी कॉलमध्ये सामील झाले आहे ज्यांचा सुरक्षितता नंबर बदलला आहे.</string>
  <!--WebRtcCallScreen-->
  <string name="WebRtcCallScreen_swipe_up_to_change_views">दृश्य बदल्ण्यासाठी वर स्वाइप करा</string>
  <!--WebRtcCallScreen V2-->
  <string name="WebRtcCallScreen__decline">नकार द्या</string>
  <string name="WebRtcCallScreen__answer">उत्तर द्या</string>
  <string name="WebRtcCallScreen__answer_without_video">विना व्हिडिओ उत्तर द्या</string>
  <!--WebRtcAudioOutputToggle-->
  <string name="WebRtcAudioOutputToggle__audio_output">ऑडिओ आउटपुट</string>
  <string name="WebRtcAudioOutputToggle__phone_earpiece">फोन इयरपीस</string>
  <string name="WebRtcAudioOutputToggle__speaker">स्पीकर</string>
  <string name="WebRtcAudioOutputToggle__bluetooth">ब्लुटूथ</string>
  <string name="WebRtcCallControls_answer_call_description">कॉलला उत्तर द्या</string>
  <string name="WebRtcCallControls_reject_call_description">कॉलला नकार द्या</string>
  <!--change_passphrase_activity-->
  <string name="change_passphrase_activity__old_passphrase">जुने पासफ्रेझ</string>
  <string name="change_passphrase_activity__new_passphrase">नवीन पासफ्रेझ</string>
  <string name="change_passphrase_activity__repeat_new_passphrase">नवीन पासफ्रेझची पुनरावृत्ती करा</string>
  <!--contact_selection_activity-->
  <string name="contact_selection_activity__enter_name_or_number">नाव किंवा नंबर प्रविष्ट करा</string>
  <string name="contact_selection_activity__invite_to_signal">Molly वर आमंत्रित करा</string>
  <string name="contact_selection_activity__new_group">नवीन गट</string>
  <!--contact_filter_toolbar-->
  <string name="contact_filter_toolbar__clear_entered_text_description">प्रविष्ट केलेले मजकूर साफ करा</string>
  <string name="contact_filter_toolbar__show_keyboard_description">कीबोर्ड दाखवा</string>
  <string name="contact_filter_toolbar__show_dial_pad_description">डायलपॅड दाखवा</string>
  <!--contact_selection_group_activity-->
  <string name="contact_selection_group_activity__no_contacts">कुठलेही संपर्क नाहीत.</string>
  <string name="contact_selection_group_activity__finding_contacts">संपर्क लोड करत आहे…</string>
  <!--single_contact_selection_activity-->
  <string name="SingleContactSelectionActivity_contact_photo">संपर्क फोटो</string>
  <!--ContactSelectionListFragment-->
  <string name="ContactSelectionListFragment_signal_requires_the_contacts_permission_in_order_to_display_your_contacts">संपर्क दाखवण्यासाठी Molly ला संपर्क परवानगीची आवश्यकता असते, पण ती कायमची नाकारली गेली आहे. कृपया अॅप सेटिंग मेनू मध्ये सुरू ठेवा, \"परवानग्या\" निवडा, आणि \"संपर्क\" सक्षम करा.</string>
  <string name="ContactSelectionListFragment_error_retrieving_contacts_check_your_network_connection">संपर्क पुनर्प्राप्त करण्यात त्रुटी, आपले  नेटवर्क कनेक्शन तपासा</string>
  <string name="ContactSelectionListFragment_username_not_found">वापरकर्तानाव आढळले नाही</string>
  <string name="ContactSelectionListFragment_s_is_not_a_signal_user">\"%1$s\" Signal वापरकर्ता नाही. कृपया वापरकर्तानाव तपासा आणि पुन्हा प्रयत्न करा.</string>
  <string name="ContactSelectionListFragment_you_do_not_need_to_add_yourself_to_the_group">आपल्याला स्वतःला गटात जोडण्याची गरज नाही</string>
  <string name="ContactSelectionListFragment_maximum_group_size_reached">कमाल गट आकार पोहोचला</string>
  <string name="ContactSelectionListFragment_signal_groups_can_have_a_maximum_of_d_members">Signal गटांमध्ये कमाल %1$d सदस्य असू शकतात.</string>
  <string name="ContactSelectionListFragment_recommended_member_limit_reached">शिफारस केलेली मर्यादा संपली</string>
  <string name="ContactSelectionListFragment_signal_groups_perform_best_with_d_members_or_fewer">%1$d सदस्य किंवा त्यापेक्षा कमी सदस्य असल्यावर Signal गट सर्वोत्कृष्ट कार्य करतात. अधिक सदस्य जोडल्यामुळे संदेश पाठवणे आणि प्राप्त करणे यात विलंब होईल.</string>
  <plurals name="ContactSelectionListFragment_d_members">
    <item quantity="one">%1$d सदस्य</item>
    <item quantity="other">%1$d सदस्य</item>
  </plurals>
  <!--contact_selection_list_fragment-->
  <string name="contact_selection_list_fragment__signal_needs_access_to_your_contacts_in_order_to_display_them">आपले संपर्क दाखविण्यासाठी Molly ला त्यांना अॅक्सेस करण्याची गरज आहे.</string>
  <string name="contact_selection_list_fragment__show_contacts">संपर्क दाखवा</string>
  <!--contact_selection_list_item-->
  <plurals name="contact_selection_list_item__number_of_members">
    <item quantity="one">%1$d सदस्य</item>
    <item quantity="other">%1$d सदस्य</item>
  </plurals>
  <!--Displays number of viewers for a story-->
  <!--conversation_activity-->
  <string name="conversation_activity__type_message_push">Signal संदेश</string>
  <string name="conversation_activity__type_message_sms_insecure">असुरक्षित SMS</string>
  <string name="conversation_activity__type_message_mms_insecure">असुरक्षित MMS</string>
  <string name="conversation_activity__from_sim_name">%1$s याकडून</string>
  <string name="conversation_activity__sim_n">SIM %1$d</string>
  <string name="conversation_activity__send">पाठवा</string>
  <string name="conversation_activity__compose_description">संदेश रचना</string>
  <string name="conversation_activity__emoji_toggle_description">ईमोजी कीबोर्ड टॉगल करा</string>
  <string name="conversation_activity__attachment_thumbnail">संलग्न थंबनेल</string>
  <string name="conversation_activity__quick_attachment_drawer_toggle_camera_description">जलद कॅमेरा संलग्न ड्रॉवर टॉगल करा</string>
  <string name="conversation_activity__quick_attachment_drawer_record_and_send_audio_description">ऑडिओ संलग्न रेकॉर्ड करा आणि पाठवा</string>
  <string name="conversation_activity__quick_attachment_drawer_lock_record_description">ऑडिओ संलग्नचे रेकॉर्डिंग लॉक करा</string>
  <string name="conversation_activity__enable_signal_for_sms">SMS करिता Signal सक्षम करा</string>
  <string name="conversation_activity__message_could_not_be_sent">संदेश पाठवला जाऊ शकला नाही. आपले कनेक्शन तपासा आणि पुन्हा प्रयत्न करा.</string>
  <!--conversation_input_panel-->
  <string name="conversation_input_panel__slide_to_cancel">रद्द करण्यासाठी स्लाइड करा</string>
  <string name="conversation_input_panel__cancel">रद्द करा</string>
  <!--conversation_item-->
  <string name="conversation_item__mms_image_description">मिडिया संदेश</string>
  <string name="conversation_item__secure_message_description">सुरक्षित संदेश</string>
  <!--conversation_item_sent-->
  <string name="conversation_item_sent__send_failed_indicator_description">पाठविणे अयशस्वी</string>
  <string name="conversation_item_sent__pending_approval_description">मान्यता अनिर्णित</string>
  <string name="conversation_item_sent__delivered_description">पोहोचवले</string>
  <string name="conversation_item_sent__message_read">संदेश वाचला</string>
  <!--conversation_item_received-->
  <string name="conversation_item_received__contact_photo_description">संपर्क फोटो</string>
  <!--ConversationUpdateItem-->
  <string name="ConversationUpdateItem_loading">लोड करत आहे</string>
  <string name="ConversationUpdateItem_learn_more">अधिक जाणा</string>
  <string name="ConversationUpdateItem_join_call">कॉलमध्ये सामील व्हा</string>
  <string name="ConversationUpdateItem_return_to_call">कॉलवर परत या </string>
  <string name="ConversationUpdateItem_call_is_full">कॉल पूर्ण आहे</string>
  <string name="ConversationUpdateItem_invite_friends">मित्रांना आमंत्रित करा</string>
  <string name="ConversationUpdateItem_enable_call_notifications">कॉल सूचना सक्षम करा</string>
  <string name="ConversationUpdateItem_update_contact">संपर्क अद्यतनित करा</string>
  <!--Update item button text to show to block a recipient from requesting to join via group link-->
  <string name="ConversationUpdateItem_block_request">विनंती अवरोधित करा </string>
  <string name="ConversationUpdateItem_no_groups_in_common_review_requests_carefully">कुठलेही गट सामाईक नाहीत. विनंत्यांचे काळजीपूर्वक पुनरावलोकन करा.</string>
  <string name="ConversationUpdateItem_no_contacts_in_this_group_review_requests_carefully">या गटात कुठलेही संपर्क नाहीत. विनंत्यांचे काळजीपूर्वक पुनरावलोकन करा.</string>
  <string name="ConversationUpdateItem_view">बघा</string>
  <string name="ConversationUpdateItem_the_disappearing_message_time_will_be_set_to_s_when_you_message_them">आपण त्यांना संदेश पाठवल्यावर हरवणाऱ्या संदेशाची वेळ %1$s वर सेट केली गेली जाईल.</string>
  <!--Update item button text to show to boost a feature-->
  <string name="ConversationUpdateItem_signal_boost">Signal बूस्ट</string>
  <!--Update item button text to show to become a sustainer in the release notes channel-->
  <string name="ConversationUpdateItem_become_a_sustainer">सस्टेनर बना</string>
  <!--audio_view-->
  <string name="audio_view__play_pause_accessibility_description">प्ले करा … विराम द्या</string>
  <string name="audio_view__download_accessibility_description">डाऊनलोड करा</string>
  <!--QuoteView-->
  <string name="QuoteView_audio">ऑडिओ</string>
  <string name="QuoteView_video">व्हिडिओ</string>
  <string name="QuoteView_photo">फोटो</string>
  <string name="QuoteView_gif">GIF</string>
  <string name="QuoteView_view_once_media">एकदा-बघा मिडिया</string>
  <string name="QuoteView_sticker">स्टिकर</string>
  <string name="QuoteView_you">आपण</string>
  <string name="QuoteView_original_missing">मूळ संदेश आढळला नाही</string>
  <!--Author formatting for group stories-->
  <string name="QuoteView_s_story">%1$s . स्टोरी</string>
  <!--Label indicating that a quote is for a reply to a story you created-->
  <string name="QuoteView_your_story">आपण . स्टोरी</string>
  <!--Label indicating that the story being replied to no longer exists-->
  <string name="QuoteView_no_longer_available">आता उपलब्ध नाही</string>
  <!--conversation_fragment-->
  <string name="conversation_fragment__scroll_to_the_bottom_content_description">खालपर्यंत स्क्रोल करा</string>
  <!--BubbleOptOutTooltip-->
  <!--Message to inform the user of what Android chat bubbles are-->
  <string name="BubbleOptOutTooltip__description">बबल्स हे एक Android वैशिष्ट्य आहे जे आपण Molly चॅटसाठी बंद करू शकता.</string>
  <!--Button to dismiss the tooltip for opting out of using Android bubbles-->
  <string name="BubbleOptOutTooltip__not_now">आता नाही</string>
  <!--Button to move to the system settings to control the use of Android bubbles-->
  <string name="BubbleOptOutTooltip__turn_off">बंद करा</string>
  <!--safety_number_change_dialog-->
  <string name="safety_number_change_dialog__safety_number_changes">सुरक्षितता नंबर बदल</string>
  <string name="safety_number_change_dialog__accept">स्वीकारा</string>
  <string name="safety_number_change_dialog__send_anyway">तरीही पाठवा</string>
  <string name="safety_number_change_dialog__call_anyway">तरीही कॉल करा</string>
  <string name="safety_number_change_dialog__join_call">कॉलमध्ये सामील व्हा</string>
  <string name="safety_number_change_dialog__continue_call">कॉल सुरू ठेवा</string>
  <string name="safety_number_change_dialog__leave_call">कॉल सोडा</string>
  <string name="safety_number_change_dialog__the_following_people_may_have_reinstalled_or_changed_devices">पुढील व्यक्तींनी डिव्हाइस पुनर्स्थापित केले किंवा बदलले असतील. गोपनीयता सुनिश्चित करण्यासाठी आपला सुरक्षितता नंबर त्यांच्यासोबत सत्यापित करा.</string>
  <string name="safety_number_change_dialog__view">बघा</string>
  <string name="safety_number_change_dialog__previous_verified">आधीचे सत्यापित</string>
  <!--EnableCallNotificationSettingsDialog__call_notifications_checklist-->
  <string name="EnableCallNotificationSettingsDialog__call_notifications_enabled">कॉल सूचना सक्षम केल्या गेल्या.</string>
  <string name="EnableCallNotificationSettingsDialog__enable_call_notifications">कॉल सूचना सक्षम करा</string>
  <string name="EnableCallNotificationSettingsDialog__enable_background_activity">पार्श्वभूमी अॅक्टिव्हिटी सक्षम करा</string>
  <string name="EnableCallNotificationSettingsDialog__everything_looks_good_now">आता सगळे छान दिसते!</string>
  <string name="EnableCallNotificationSettingsDialog__to_receive_call_notifications_tap_here_and_turn_on_show_notifications">कॉल सूचना प्राप्त करण्यासाठी, येथे टॅप करा आणि \"सूचना दाखवा\" चालू करा.</string>
  <string name="EnableCallNotificationSettingsDialog__to_receive_call_notifications_tap_here_and_turn_on_notifications">कॉल सूचना प्राप्त करण्यासाठी, येथे टॅप करा आणि सूचना चालू करा आणि ध्वनी आणि पॉप-अप सक्षम केले असल्याची खात्री करा.</string>
  <string name="EnableCallNotificationSettingsDialog__to_receive_call_notifications_tap_here_and_enable_background_activity_in_battery_settings">कॉल सूचना प्राप्त करण्यासाठी, येथे टॅप करा आणि \"बॅटरी\" सेटिंगमध्ये पार्श्वभूमी अॅक्टिव्हिटी सक्षम करा.</string>
  <string name="EnableCallNotificationSettingsDialog__settings">सेटिंग</string>
  <string name="EnableCallNotificationSettingsDialog__to_receive_call_notifications_tap_settings_and_turn_on_show_notifications">कॉल सूचना प्राप्त करण्यासाठी, सेटिंगवर टॅप करा आणि \"सूचना दाखवा\" चालू करा.</string>
  <string name="EnableCallNotificationSettingsDialog__to_receive_call_notifications_tap_settings_and_turn_on_notifications">कॉल सूचना प्राप्त करण्यासाठी, सेटिंगवर टॅप करा आणि सूचना चालू करा आणि ध्वनी आणि पॉप-अप सक्षम केले असल्याची खात्री करा.</string>
  <string name="EnableCallNotificationSettingsDialog__to_receive_call_notifications_tap_settings_and_enable_background_activity_in_battery_settings">कॉल सूचना प्राप्त करण्यासाठी, सेटिंगवर टॅप करा आणि \"बॅटरी\" सेटिंगमध्ये पार्श्वभूमी अॅक्टिव्हिटी सक्षम करा.</string>
  <!--country_selection_fragment-->
  <string name="country_selection_fragment__loading_countries">देश लोड करत आहे…</string>
  <string name="country_selection_fragment__search">शोध</string>
  <string name="country_selection_fragment__no_matching_countries">कुठलेही जुळणारे देश नाहीत</string>
  <!--device_add_fragment-->
  <string name="device_add_fragment__scan_the_qr_code_displayed_on_the_device_to_link">लिंक करण्यासाठी डिव्हाईस वर दाखवलेला QR कोड स्कॅन करा</string>
  <!--device_link_fragment-->
  <string name="device_link_fragment__link_device">डिव्हाईस लिंक करा</string>
  <!--device_list_fragment-->
  <string name="device_list_fragment__no_devices_linked">कुठलेही डिव्हाईस लिंक केले नाही</string>
  <string name="device_list_fragment__link_new_device">नवीन डिव्हाईस लिंक करा</string>
  <!--expiration-->
  <string name="expiration_off">बंद</string>
  <plurals name="expiration_seconds">
    <item quantity="one">%d सेकंद</item>
    <item quantity="other">%d सेकंद</item>
  </plurals>
  <string name="expiration_seconds_abbreviated">%d से</string>
  <plurals name="expiration_minutes">
    <item quantity="one">%dमिनिट</item>
    <item quantity="other">%d मिनिटे</item>
  </plurals>
  <string name="expiration_minutes_abbreviated">%d मि</string>
  <plurals name="expiration_hours">
    <item quantity="one">%d तास</item>
    <item quantity="other">%d तास</item>
  </plurals>
  <string name="expiration_hours_abbreviated">%d ता</string>
  <plurals name="expiration_days">
    <item quantity="one">%d दिवस</item>
    <item quantity="other">%d दिवस</item>
  </plurals>
  <string name="expiration_days_abbreviated">%d दि</string>
  <plurals name="expiration_weeks">
    <item quantity="one">%d आठवडा</item>
    <item quantity="other">%d आठवडे</item>
  </plurals>
  <string name="expiration_weeks_abbreviated">%d आ</string>
  <string name="expiration_combined">%1$s %2$s</string>
  <!--unverified safety numbers-->
  <string name="IdentityUtil_unverified_banner_one">%s सोबतचा आपला सुरक्षितता नंबर बदलला आहे आणि तो यापुढे सत्यापित नाही.</string>
  <string name="IdentityUtil_unverified_banner_two">%1$s आणि %2$sसोबतचा आपला सुरक्षितता नंबर यापुढे सत्यापित नाहीत.</string>
  <string name="IdentityUtil_unverified_banner_many">%1$s, %2$s आणि %3$sसोबतचा आपला सुरक्षितता नंबर यापुढे सत्यापित नाहीत.</string>
  <string name="IdentityUtil_unverified_dialog_one">%1$s सोबतचा आपला सुरक्षितता नंबर बदलला आहे आणि यापुढे सत्यापित नाही. ह्याचा अर्थ कुणीतरी आपले परस्परसंवादामध्ये अटकाव करण्याचा प्रयत्न करतो आहे किंवा %1$s याने Signal पुनर्स्थापित केले आहे असा होऊ शकतो.</string>
  <string name="IdentityUtil_unverified_dialog_two">%1$s आणि %2$s सोबतचे आपले सुरक्षितता नंबर यापुढे सत्यापित नाहीत. ह्याचा अर्थ कुणीतरी आपले परस्परसंवादामध्ये अटकाव करण्याचा प्रयत्न करतो आहे किंवा त्यांनी Signal पुनर्स्थापित केले आहे असा होऊ शकतो.</string>
  <string name="IdentityUtil_unverified_dialog_many">%1$s, %2$sआणि  %3$s सोबतचे आपले सुरक्षितता नंबर यापुढे सत्यापित नाहीत. ह्याचा अर्थ कुणीतरी आपल्या परस्परसंवादामध्ये अटकाव करण्याचा प्रयत्न करतो आहे किंवा त्यांनी Signal पुनर्स्थापित केले आहे असा होऊ शकतो.</string>
  <string name="IdentityUtil_untrusted_dialog_one">%s सोबतचा आपला सुरक्षितता नंबर आताच बदलला आहे.</string>
  <string name="IdentityUtil_untrusted_dialog_two">%1$s आणि %2$s सोबतचे आपला सुरक्षितता नंबर आताच बदलले आहेत.</string>
  <string name="IdentityUtil_untrusted_dialog_many">%1$s, %2$s आणि %3$sसोबतचे आपले सुरक्षितता नंबर आताच बदलले आहेत.</string>
  <plurals name="identity_others">
    <item quantity="one">%d इतर</item>
    <item quantity="other">%d इतर</item>
  </plurals>
  <!--giphy_activity-->
  <string name="giphy_activity_toolbar__search_gifs">GIF शोधा</string>
  <!--giphy_fragment-->
  <string name="giphy_fragment__nothing_found">काहीही सापडले नाही</string>
  <!--database_migration_activity-->
  <string name="database_migration_activity__would_you_like_to_import_your_existing_text_messages">आपल्याला आपले मजकूर संदेश Signal च्या एन्क्रिप्टेड डेटाबेस मध्ये आयात करायला आवडेल का?</string>
  <string name="database_migration_activity__the_default_system_database_will_not_be_modified">पूर्वनिर्धारित सिस्टिम डेटाबेस कुठल्याही प्रकारे सुधारित किंवा दुरूस्त केला जाणार नाही.</string>
  <string name="database_migration_activity__skip">वगळा</string>
  <string name="database_migration_activity__import">आयात</string>
  <string name="database_migration_activity__this_could_take_a_moment_please_be_patient">हे काही क्षण घेऊ शकते. कृपया प्रतीक्षा करा, आयात पूर्ण झाले की आम्ही आपल्याला सूचित करू.</string>
  <string name="database_migration_activity__importing">आयात करत आहे</string>
  <!--load_more_header-->
  <string name="load_more_header__see_full_conversation">पूर्ण संभाषण बघा</string>
  <string name="load_more_header__loading">लोड करत आहे</string>
  <!--media_overview_activity-->
  <string name="media_overview_activity__no_media">कुठलीही मिडिया नाही</string>
  <!--message_recipients_list_item-->
  <string name="message_recipients_list_item__view">बघा</string>
  <string name="message_recipients_list_item__resend">पुन्हा पाठवा</string>
  <!--Displayed in a toast when user long presses an item in MyStories-->
  <string name="MyStoriesFragment__copied_sent_timestamp_to_clipboard">क्लिपबोर्डवर पाठवलेला टाइमस्टॅम्प कॉपी केला.</string>
  <!--Displayed when there are no outgoing stories-->
  <!--GroupUtil-->
  <plurals name="GroupUtil_joined_the_group">
    <item quantity="one">%1$s गटात सामील झाले</item>
    <item quantity="other">%1$s गटात सामील झाले</item>
  </plurals>
  <string name="GroupUtil_group_name_is_now">गटाचे नाव आता \'%1$s\' आहे.</string>
  <!--prompt_passphrase_activity-->
  <string name="prompt_passphrase_activity__unlock">अनलॉक करा</string>
  <!--prompt_mms_activity-->
  <string name="prompt_mms_activity__signal_requires_mms_settings_to_deliver_media_and_group_messages">आपल्या वायरलेस वाहकाद्वारे मिडिया आणि गट संदेश पोहोचविण्यासाठी Signal ला MMS सेटिंगची आवश्यकता असते. आपला डिव्हाईस ही माहिती उपलब्ध करून देत नाही, जे लॉक असलेल्या डिव्हाईस करिता आणि इतर प्रतिबंधक कॉन्फिगरेशन यांकरिता कधी कधी खरे असते.</string>
  <string name="prompt_mms_activity__to_send_media_and_group_messages_tap_ok">मिडिया आणि गट संदेश पाठविण्यासाठी, \'ठीक\' टॅप करा आणि विनंती केलेल्या सेटिंग पूर्ण करा. आपल्या वाहकासाठीच्या MMS सेटिंग सामान्यपणे \'आपला वाहक APN\' शोधून सापडू शकते. आपल्याला हे फक्त एकदा करावे लागेल.</string>
  <!--BadDecryptLearnMoreDialog-->
  <string name="BadDecryptLearnMoreDialog_delivery_issue">डिलिव्हरी समस्या</string>
  <string name="BadDecryptLearnMoreDialog_couldnt_be_delivered_individual">%s पासून संदेश, स्टिकर, प्रतिक्रिया किंवा वाचल्याची पावती आपल्यापर्यंत पोहोचवली जाऊ शकली नाही. त्यांनी आपल्याला थेट किंवा गटात पाठवण्याचा प्रयत्न केला असेल.</string>
  <string name="BadDecryptLearnMoreDialog_couldnt_be_delivered_group">%s पासून संदेश, स्टिकर, प्रतिक्रिया किंवा वाचल्याची पावती आपल्यापर्यंत पोहोचवली जाऊ शकली नाही.</string>
  <!--profile_create_activity-->
  <string name="CreateProfileActivity_first_name_required">पहिले नाव (आवश्यक)</string>
  <string name="CreateProfileActivity_last_name_optional">शेवटचे नाव (पर्यायी)</string>
  <string name="CreateProfileActivity_next">पुढे</string>
  <string name="CreateProfileActivity__username">वापरकर्तानाव</string>
  <string name="CreateProfileActivity__create_a_username">एक वापरकर्तानाव तयार करा</string>
  <string name="CreateProfileActivity_custom_mms_group_names_and_photos_will_only_be_visible_to_you">सानुकूलित MMS गट नाव आणि फोटो फक्त आपल्याला दृश्यमान असतील.</string>
  <string name="CreateProfileActivity_group_descriptions_will_be_visible_to_members_of_this_group_and_people_who_have_been_invited">गट विवरण या गटाच्या सदस्यांना आणि आमंत्रित केलेल्या लोकांना दृश्यमान असेल.</string>
  <!--EditAboutFragment-->
  <string name="EditAboutFragment_about">आपल्याबद्दल</string>
  <string name="EditAboutFragment_write_a_few_words_about_yourself">स्वतःबद्दल काही शब्द लिहा…</string>
  <string name="EditAboutFragment_count">%1$d/%2$d</string>
  <string name="EditAboutFragment_speak_freely">मोकळेपणाने बोला</string>
  <string name="EditAboutFragment_encrypted">एन्क्रिप्टेड</string>
  <string name="EditAboutFragment_be_kind">दयाळू रहा</string>
  <string name="EditAboutFragment_coffee_lover">कॉफी प्रेमी</string>
  <string name="EditAboutFragment_free_to_chat">चॅट करण्यासाठी मोकळा</string>
  <string name="EditAboutFragment_taking_a_break">आराम करत आहे</string>
  <string name="EditAboutFragment_working_on_something_new">काहीतरी नवीन काम करत आहे</string>
  <!--EditProfileFragment-->
  <string name="EditProfileFragment__edit_group">गट संपादन करा</string>
  <string name="EditProfileFragment__group_name">गट नाव</string>
  <string name="EditProfileFragment__group_description">गट विवरण</string>
  <!--EditProfileNameFragment-->
  <string name="EditProfileNameFragment_your_name">आपले नाव</string>
  <string name="EditProfileNameFragment_first_name">नाव</string>
  <string name="EditProfileNameFragment_last_name_optional">शेवटचे नाव (पर्यायी)</string>
  <string name="EditProfileNameFragment_save">जतन करा</string>
  <string name="EditProfileNameFragment_failed_to_save_due_to_network_issues_try_again_later">नेटवर्क त्रुटीमुळे जतन करण्यात अयशस्वी. नंतर पुन्हा प्रयत्न करा.</string>
  <!--recipient_preferences_activity-->
  <string name="recipient_preference_activity__shared_media">सामायिक केलेली मिडिया</string>
  <!--recipients_panel-->
  <string name="recipients_panel__to"><small>एक नाव किंवा नंबर प्रविष्ट करा</small></string>
  <!--verify_display_fragment-->
  <string name="verify_display_fragment__to_verify_the_security_of_your_end_to_end_encryption_with_s"><![CDATA[जर आपल्याला %s सोबत आपल्या एन्क्रिप्शनची सुरक्षा सत्यापित करायची असेल, तर त्यांचा डिव्हाईस वरील नंबरची तुलना करा. पर्यायीरीत्या, आपण त्यांच्या फोन वरील कोड स्कॅन करू शकता, किंवा त्यांना आपला कोड स्कॅन करण्यास विचारू शकता. <a href="https://signal.org/redirect/safety-numbers">अधिक जाणा</a>]]></string>
  <string name="verify_display_fragment__tap_to_scan">स्कॅन करण्यासाठी टॅप करा</string>
  <string name="verify_display_fragment__successful_match">यशस्वी जोड</string>
  <string name="verify_display_fragment__failed_to_verify_safety_number">सुरक्षितता नंबरची पडताळणी करण्यात अयशस्वी</string>
  <string name="verify_display_fragment__loading">लोड होत आहे…</string>
  <string name="verify_display_fragment__mark_as_verified">सत्यापित म्हणून चिन्हांकित करा</string>
  <string name="verify_display_fragment__clear_verification">सत्यापन साफ करा</string>
  <!--verify_identity-->
  <string name="verify_identity__share_safety_number">सुरक्षितता नंबर सामायिक करा</string>
  <!--verity_scan_fragment-->
  <string name="verify_scan_fragment__scan_the_qr_code_on_your_contact">आपल्या संपर्काच्या डिव्हाईसवर QR कोड स्कॅन करा</string>
  <!--webrtc_answer_decline_button-->
  <string name="webrtc_answer_decline_button__swipe_up_to_answer">उत्तर देण्यासाठी वर स्वाइप करा</string>
  <string name="webrtc_answer_decline_button__swipe_down_to_reject">नकार देण्यासाठी खाली स्वाइप करा</string>
  <!--message_details_header-->
  <string name="message_details_header__issues_need_your_attention">काही समस्यांकडे आपण लक्ष देण्याची गरज आहे.</string>
  <string name="message_details_header__sent">पाठवले :</string>
  <string name="message_details_header__received">प्राप्त :</string>
  <string name="message_details_header__disappears">नाहिसे होणार :</string>
  <string name="message_details_header__via">द्वारे :</string>
  <!--message_details_recipient_header-->
  <string name="message_details_recipient_header__pending_send">प्रलंबित</string>
  <string name="message_details_recipient_header__sent_to">यांना पाठवले</string>
  <string name="message_details_recipient_header__sent_from">यांनी पाठवले</string>
  <string name="message_details_recipient_header__delivered_to">यांना पोहोचवले</string>
  <string name="message_details_recipient_header__read_by">यांनी वाचले</string>
  <string name="message_details_recipient_header__not_sent">पाठवलेले नाही</string>
  <string name="message_details_recipient_header__viewed">यांनी बघितले</string>
  <string name="message_details_recipient_header__skipped">वगळले</string>
  <!--message_Details_recipient-->
  <string name="message_details_recipient__failed_to_send">पाठविण्यात अयशस्वी</string>
  <string name="message_details_recipient__new_safety_number">नवीन सुरक्षितता नंबर</string>
  <!--AndroidManifest.xml-->
  <string name="AndroidManifest__create_passphrase">पासफ्रेझ तयार करा</string>
  <string name="AndroidManifest__select_contacts">संपर्क निवडा</string>
  <string name="AndroidManifest__change_passphrase">पासफ्रेझ बदला</string>
  <string name="AndroidManifest__verify_safety_number">सुरक्षितता नंबर सत्यापित करा</string>
  <string name="AndroidManifest__log_submit">डीबग लॉग प्रविष्ट करा</string>
  <string name="AndroidManifest__media_preview">मिडिया पुनरावलोकन</string>
  <string name="AndroidManifest__message_details">संदेश तपशील</string>
  <string name="AndroidManifest__linked_devices">लिंक केलेले डिव्हाईस</string>
  <string name="AndroidManifest__invite_friends">मित्रांना आमंत्रित करा</string>
  <string name="AndroidManifest_archived_conversations">आर्काईव्ह केलेले संभाषण</string>
  <string name="AndroidManifest_remove_photo">फोटो काढा</string>
  <!--Message Requests Megaphone-->
  <string name="MessageRequestsMegaphone__message_requests">संदेश विनंत्या</string>
  <string name="MessageRequestsMegaphone__users_can_now_choose_to_accept">वापरकर्ते आता नवीन संभाषण स्वीकार करण्यासाठी निवड करू शकतात. प्रोफाईल नाव त्यांना कोण संदेश पाठवत आहे ते जाणून घेण्यात मदत करते.</string>
  <string name="MessageRequestsMegaphone__add_profile_name">प्रोफाईल नाव जोडा</string>
  <!--HelpFragment-->
  <string name="HelpFragment__have_you_read_our_faq_yet">आपण आतापर्यंत आमचे वारंवार विचारले जाणारे प्रश्न वाचले आहेत?</string>
  <string name="HelpFragment__next">पुढे</string>
  <string name="HelpFragment__contact_us">आमच्याशी संपर्क साधा</string>
  <string name="HelpFragment__tell_us_whats_going_on">काय चालू आहे आम्हाला सांगा</string>
  <string name="HelpFragment__include_debug_log">डीबग लॉग समाविष्ट करा.</string>
  <string name="HelpFragment__whats_this">हे काय आहे?</string>
  <string name="HelpFragment__how_do_you_feel">आपल्याला कसे वाटत आहे? (पर्यायी)</string>
  <string name="HelpFragment__tell_us_why_youre_reaching_out">आपण का लिहित आहात ते कळवा.</string>
  <string name="HelpFragment__support_info">समर्थन माहिती</string>
  <string name="HelpFragment__signal_android_support_request">Signal Android सपोर्ट विनंती</string>
  <string name="HelpFragment__debug_log">डीबग लॉग:</string>
  <string name="HelpFragment__could_not_upload_logs">लॉग अपलोड करू शकले नाही</string>
  <string name="HelpFragment__please_be_as_descriptive_as_possible">कृपया जास्तीत जास्त विवरण करून आम्हाला समस्या जाणून घेण्यात मदत करा.</string>
  <string-array name="HelpFragment__categories_3">
    <item>-- कृपया एक पर्याय निवडा --</item>
    <item>काहीतरी काम करत नाहीये</item>
    <item>वैशिष्ट्य विनंती</item>
    <item>प्रश्न</item>
    <item>फीडबॅक/अभिप्राय</item>
    <item>इतर</item>
    <item>पेमेंट्स(MobileCoin)</item>
    <item>देणग्या (Sustainers &amp; Signal Boost)</item>
  </string-array>
  <!--ReactWithAnyEmojiBottomSheetDialogFragment-->
  <string name="ReactWithAnyEmojiBottomSheetDialogFragment__this_message">हा संदेश</string>
  <string name="ReactWithAnyEmojiBottomSheetDialogFragment__recently_used">अलीकडील वापरलेले</string>
  <string name="ReactWithAnyEmojiBottomSheetDialogFragment__smileys_and_people">स्माईली आणि व्यक्ती</string>
  <string name="ReactWithAnyEmojiBottomSheetDialogFragment__nature">निसर्ग</string>
  <string name="ReactWithAnyEmojiBottomSheetDialogFragment__food">अन्न</string>
  <string name="ReactWithAnyEmojiBottomSheetDialogFragment__activities">क्रिया</string>
  <string name="ReactWithAnyEmojiBottomSheetDialogFragment__places">ठिकाणे</string>
  <string name="ReactWithAnyEmojiBottomSheetDialogFragment__objects">वस्तू</string>
  <string name="ReactWithAnyEmojiBottomSheetDialogFragment__symbols">चिन्ह</string>
  <string name="ReactWithAnyEmojiBottomSheetDialogFragment__flags">झेंडे</string>
  <string name="ReactWithAnyEmojiBottomSheetDialogFragment__emoticons">इमोटीकॉन</string>
  <string name="ReactWithAnyEmojiBottomSheetDialogFragment__no_results_found">कुठलेही परिणाम नाहीत</string>
  <!--arrays.xml-->
  <string name="arrays__use_default">पूर्वनिर्धारित वापरा</string>
  <string name="arrays__use_custom">सानुकूल वापरा</string>
  <string name="arrays__mute_for_one_hour">1 तासासाठी म्यूट करा</string>
  <string name="arrays__mute_for_eight_hours">8 तासांसाठी म्यूट करा</string>
  <string name="arrays__mute_for_one_day">1 दिवसासाठी म्यूट करा</string>
  <string name="arrays__mute_for_seven_days">7 दिवसांसाठी म्यूट करा</string>
  <string name="arrays__always">नेहमी</string>
  <string name="arrays__settings_default">पूर्वनिर्धारित सेटिंग</string>
  <string name="arrays__enabled">सक्षम केले</string>
  <string name="arrays__disabled">अक्षम केले</string>
  <string name="arrays__name_and_message">नाव आणि संदेश</string>
  <string name="arrays__name_only">फक्त नाव</string>
  <string name="arrays__no_name_or_message">कुठलेही नाव किंवा संदेश नाही</string>
  <string name="arrays__images">फोटो</string>
  <string name="arrays__audio">ऑडिओ</string>
  <string name="arrays__video">व्हिडिओ</string>
  <string name="arrays__documents">दस्तऐवज</string>
  <string name="arrays__small">छोटे</string>
  <string name="arrays__normal">सामान्य</string>
  <string name="arrays__large">मोठे</string>
  <string name="arrays__extra_large">जास्त मोठे</string>
  <string name="arrays__default">पूर्वनिर्धारित</string>
  <string name="arrays__high">उच्च</string>
  <string name="arrays__max">कमाल</string>
  <!--plurals.xml-->
  <plurals name="hours_ago">
    <item quantity="one">%d ता</item>
    <item quantity="other">%d ता</item>
  </plurals>
  <!--preferences.xml-->
  <string name="preferences_beta">बीटा</string>
  <string name="preferences__sms_mms">SMS आणि MMS</string>
  <string name="preferences__pref_all_sms_title">सर्व SMS प्राप्त करा</string>
  <string name="preferences__pref_all_mms_title">सर्व MMS प्राप्त करा</string>
  <string name="preferences__use_signal_for_viewing_and_storing_all_incoming_text_messages">सर्व येणाऱ्या संदेशांसाठी Signal वापरा</string>
  <string name="preferences__use_signal_for_viewing_and_storing_all_incoming_multimedia_messages">सर्व येणाऱ्या मल्टिमिडिया संदेशांसाठी Signal वापरा</string>
  <string name="preferences__pref_enter_sends_title">प्रविष्ट करा की पाठवते</string>
  <string name="preferences__pressing_the_enter_key_will_send_text_messages">प्रविष्ट करा की दाबल्याने मजकूर संदेश पाठविले जातील</string>
  <string name="preferences__pref_use_address_book_photos">अॅड्रेस बुक फोटो वापरा</string>
  <string name="preferences__display_contact_photos_from_your_address_book_if_available">उपलब्ध असल्यास आपल्या अॅड्रेस बुकमधून संपर्क फोटो दाखवा</string>
  <string name="preferences__generate_link_previews">लिंक पुनरावलोकन उत्पन्न करा</string>
  <string name="preferences__retrieve_link_previews_from_websites_for_messages">तुम्ही पाठवलेल्या संदेशांसाठी थेट कोणत्याही वेबसाइटवरून लिंक पूर्वावलोकने प्राप्त करू शकता.</string>
  <string name="preferences__choose_identity">ओळख निवडा</string>
  <string name="preferences__choose_your_contact_entry_from_the_contacts_list">संपर्क यादी मधून आपली संपर्क प्रविष्टी निवडा.</string>
  <string name="preferences__change_passphrase">पासफ्रेझ बदला</string>
  <string name="preferences__change_your_passphrase">आपला पासफ्रेझ बदला</string>
  <string name="preferences__enable_passphrase">पासफ्रेझ स्क्रीन लॉक सक्षम करा</string>
  <string name="preferences__lock_signal_and_message_notifications_with_a_passphrase">स्क्रीन आणि सूचना पासफ्रेजने लॉक करा</string>
  <string name="preferences__screen_security">स्क्रीन सुरक्षा</string>
  <string name="preferences__disable_screen_security_to_allow_screen_shots">अलीकडील यादीमध्ये आणि अॅपच्या आत स्क्रीनशॉट अवरोधित करा</string>
  <string name="preferences__auto_lock_signal_after_a_specified_time_interval_of_inactivity">निष्क्रियतेच्या निर्दिष्ट काळानंतर Signal स्वयं-लॉक करा</string>
  <string name="preferences__inactivity_timeout_passphrase">निष्क्रियता टाईमआऊट पासफ्रेझ</string>
  <string name="preferences__inactivity_timeout_interval">निष्क्रियता टाईमआऊट काळ</string>
  <string name="preferences__notifications">सूचना</string>
  <string name="preferences__led_color">LED रंग</string>
  <string name="preferences__led_color_unknown">अज्ञात</string>
  <string name="preferences__pref_led_blink_title">LED ब्लिंक पद्धत</string>
  <string name="preferences__sound">ध्वनी</string>
  <string name="preferences__silent">शांत</string>
  <string name="preferences__default">पूर्वनिर्धारित</string>
  <string name="preferences__repeat_alerts">सतर्कतेची पुनरावृत्ती करा</string>
  <string name="preferences__never">कधीही नाही</string>
  <string name="preferences__one_time">एक वेळ</string>
  <string name="preferences__two_times">दोन वेळा</string>
  <string name="preferences__three_times">तीन वेळा</string>
  <string name="preferences__five_times">पाच वेळा</string>
  <string name="preferences__ten_times">दहा वेळा</string>
  <string name="preferences__vibrate">कंपन</string>
  <string name="preferences__green">हिरवा</string>
  <string name="preferences__red">लाल</string>
  <string name="preferences__blue">निळा</string>
  <string name="preferences__orange">केशरी</string>
  <string name="preferences__cyan">आकाशी</string>
  <string name="preferences__magenta">जांभळा</string>
  <string name="preferences__white">पांढरा</string>
  <string name="preferences__none">कुठलेही नाही</string>
  <string name="preferences__fast">जलद</string>
  <string name="preferences__normal">सामान्य</string>
  <string name="preferences__slow">हळू</string>
  <string name="preferences__help">मदत</string>
  <string name="preferences__advanced">प्रगत</string>
<<<<<<< HEAD
  <string name="preferences__donate_to_signal">Molly ला देणगी द्या</string>
  <!--Preference label when someone is already a subscriber-->
  <string name="preferences__subscription">सब्स्क्रिप्शन</string>
  <!--Preference label for making a monthly donation to Signal-->
  <string name="preferences__monthly_donation">मासिक देणगी</string>
=======
  <string name="preferences__donate_to_signal">Signal ला देणगी द्या</string>
>>>>>>> ee698951
  <!--Preference label for making one-time donations to Signal-->
  <string name="preferences__one_time_donation"> एक-वेळ देणगी</string>
  <string name="preferences__privacy">गोपनीयता</string>
  <string name="preferences__mms_user_agent">MMS वापरकर्ता एजंट</string>
  <string name="preferences__advanced_mms_access_point_names">व्यक्तिचलित MMS सेटिंग</string>
  <string name="preferences__mmsc_url">MMSC URL</string>
  <string name="preferences__mms_proxy_host">MMS प्रॉक्सी होस्ट</string>
  <string name="preferences__mms_proxy_port">MMS प्रॉक्सी पोर्ट</string>
  <string name="preferences__mmsc_username">MMSC वापरकर्तानाव</string>
  <string name="preferences__mmsc_password">MMSC संकेतशब्द</string>
  <string name="preferences__sms_delivery_reports">SMS पोचवणी अहवाल</string>
  <string name="preferences__request_a_delivery_report_for_each_sms_message_you_send">आपण पाठविणाऱ्या प्रत्येक संदेशावर पोचवणी अहवालाची विनंती करा</string>
  <string name="preferences__data_and_storage">डेटा आणि संचयन</string>
  <string name="preferences__storage">संचयन</string>
  <string name="preferences__payments">पेमेंट</string>
  <string name="preferences__payments_beta">पेमेंट (बीटा)</string>
  <string name="preferences__conversation_length_limit">संभाषण लांबी मर्यादा</string>
  <string name="preferences__keep_messages">संदेश ठेवा</string>
  <string name="preferences__clear_message_history">संदेश इतिहास साफ करा</string>
  <string name="preferences__linked_devices">लिंक केलेले डिव्हाईस</string>
  <string name="preferences__light_theme">फिकट</string>
  <string name="preferences__dark_theme">गडद</string>
  <string name="preferences__appearance">स्वरूप</string>
  <string name="preferences__theme">थीम</string>
  <string name="preferences__chat_wallpaper">चॅट वॉलपेपर</string>
  <string name="preferences__chat_color_and_wallpaper">चॅट रंग आणि वॉलपेपर </string>
  <string name="preferences__disable_pin">PIN अक्षम करा</string>
  <string name="preferences__enable_pin">PIN सक्षम करा</string>
  <string name="preferences__if_you_disable_the_pin_you_will_lose_all_data">आपण PIN अक्षम केल्यास, आपण व्यक्तिचलितरीत्या बॅक अप आणि पुनर्स्थापना केल्याशिवाय आपण Signal वर पुन्हा नोंदणी करताना आपण सर्व डेटा गमवाल. PIN अक्षम केलेले असताना आपण नोंदणी लॉक चालू करू शकत नाही.</string>
  <string name="preferences__pins_keep_information_stored_with_signal_encrypted_so_only_you_can_access_it">Signal सोबत संचयित केलेली माहिती PIN एन्क्रिप्टेड ठेवतात जेणेकरून ती फक्त आपण अॅक्सेस करू शकता. आपण पुन्हा स्थापन केल्यावर आपली प्रोफाईल, सेटिंग, आणि संपर्क पुनर्स्थित होईल. आपल्याला अॅप उघडण्यासाठी PIN ची गरज लागणार नाही.</string>
  <string name="preferences__system_default">सिस्टिम पूर्वनिर्धारित</string>
  <string name="preferences__language">भाषा</string>
  <string name="preferences__signal_messages_and_calls">Signal संदेश आणि कॉल</string>
  <string name="preferences__advanced_pin_settings">प्रगत PIN सेटिंग</string>
  <string name="preferences__free_private_messages_and_calls">Signal वापरकर्त्यांना विनामुल्य खाजगी संदेश आणि कॉल</string>
  <string name="preferences__submit_debug_log">डीबग लॉग प्रविष्ट करा</string>
  <string name="preferences__delete_account">खाते हटवा</string>
  <string name="preferences__support_wifi_calling">\'WiFi कॉलिंग\' सुसंगतता मोड</string>
  <string name="preferences__enable_if_your_device_supports_sms_mms_delivery_over_wifi">जर आपला डिव्हाईस WiFi वर SMS/MMS पोहचवत असेल तर सक्षम करा(फक्त \'WiFi कॉलिंग\' सक्षम असल्यावरच सक्षम करा)</string>
  <string name="preferences__incognito_keyboard">इनकॉग्निटो कीबोर्ड</string>
  <string name="preferences__read_receipts">वाचले पावत्या</string>
  <string name="preferences__if_read_receipts_are_disabled_you_wont_be_able_to_see_read_receipts">जर आपल्या वाचल्याचा पावत्या अक्षम असतील तर आपल्याला इतरांकडूनही त्या मिळणार नाहीत.</string>
  <string name="preferences__typing_indicators">टाईपिंग निर्देशक</string>
  <string name="preferences__if_typing_indicators_are_disabled_you_wont_be_able_to_see_typing_indicators">जर टाईपिंग निर्देशक अक्षम केले आहेत, तर इतरांकडून आपल्याला टाईपिंग निर्देशक बघता येणार नाही.</string>
  <string name="preferences__request_keyboard_to_disable">वैयक्तिकृत शिकणे अक्षम करण्यासाठी कीबोर्डला विनंती करा.</string>
  <string name="preferences__this_setting_is_not_a_guarantee">ही सेटिंग गॅरंटी नाही, आणि आपला कीबोर्ड त्याकडे दुर्लक्ष करू शकतो.</string>
  <string name="preferences_app_protection__blocked_users">अवरोधित वापरकर्ते</string>
  <string name="preferences_chats__when_using_mobile_data">मोबाईल डेटा वापरताना</string>
  <string name="preferences_chats__when_using_wifi">Wi-Fi वापरताना</string>
  <string name="preferences_chats__when_roaming">रोमिंग असताना</string>
  <string name="preferences_chats__media_auto_download">मिडिया स्वयं-डाऊनलोड करा</string>
  <string name="preferences_chats__message_history">संदेश इतिहास</string>
  <string name="preferences_storage__storage_usage">संचयन वापर</string>
  <string name="preferences_storage__photos">फोटो</string>
  <string name="preferences_storage__videos">व्हिडिओ</string>
  <string name="preferences_storage__files">फाईल</string>
  <string name="preferences_storage__audio">ऑडिओ</string>
  <string name="preferences_storage__review_storage">संचयन पुनरावलोकन करा</string>
  <string name="preferences_storage__delete_older_messages">जुने संदेश हटवायचे?</string>
  <string name="preferences_storage__clear_message_history">संदेश इतिहास साफ करायचा?</string>
  <string name="preferences_storage__this_will_permanently_delete_all_message_history_and_media">हे आपल्या डिव्हाईसवरून %1$s पेक्षा जुने सर्व संदेश इतिहास आणि मिडिया कायमचे हटवेल.</string>
  <string name="preferences_storage__this_will_permanently_trim_all_conversations_to_the_d_most_recent_messages">हे सर्व संभाषणे %1$s सर्वात अलीकडील संदेश वर कायमचे ट्रिम करेल.</string>
  <string name="preferences_storage__this_will_delete_all_message_history_and_media_from_your_device">हे आपल्या डिव्हाईसवरून सर्व संदेश इतिहास आणि मिडिया कायमचे हटवेल.</string>
  <string name="preferences_storage__are_you_sure_you_want_to_delete_all_message_history">सर्व संदेश इतिहास हटवायची आपणास खात्री आहे का?</string>
  <string name="preferences_storage__all_message_history_will_be_permanently_removed_this_action_cannot_be_undone">सर्व संदेश इतिहास कायमचा हटवला जाईल. ही क्रिया मागे घेतली जाऊ शकत नाही.</string>
  <string name="preferences_storage__delete_all_now">सर्व आता हटवा</string>
  <string name="preferences_storage__forever">नेहमीसाठी</string>
  <string name="preferences_storage__one_year">1 वर्ष</string>
  <string name="preferences_storage__six_months">6 महिने</string>
  <string name="preferences_storage__thirty_days">30 दिवस</string>
  <string name="preferences_storage__none">कुठलेही नाही</string>
  <string name="preferences_storage__s_messages">%1$s संदेश</string>
  <string name="preferences_storage__custom">सानुकूलित</string>
  <string name="preferences_advanced__use_system_emoji">सिस्टिम ईमोजी वापरा</string>
  <string name="preferences_advanced__disable_signal_built_in_emoji_support">Signal चे बिल्ट-इन ईमोजी समर्थन अक्षम करा</string>
  <string name="preferences_advanced__relay_all_calls_through_the_signal_server_to_avoid_revealing_your_ip_address">आपल्या संपर्काला आपला IP अॅड्रेस कळू न देण्यासाठी सर्व कॉल Signal सर्व्हर वरून रीले करा. सक्षम केल्याने कॉल दर्जा कमी होईल.</string>
  <string name="preferences_advanced__always_relay_calls">कॉल नेहमी रीले करा</string>
  <string name="preferences_app_protection__who_can">कोण करू शकतो…</string>
  <string name="preferences_app_protection__app_access">अॅप अॅक्सेस</string>
  <string name="preferences_app_protection__communication">परस्परसंवाद</string>
  <string name="preferences_chats__chats">चॅट</string>
  <string name="preferences_data_and_storage__manage_storage">संचयन व्यवस्थापित करा</string>
  <string name="preferences_data_and_storage__calls">कॉल</string>
  <string name="preferences_data_and_storage__use_less_data_for_calls">कॉल करिता कमी डेटा वापरा</string>
  <string name="preferences_data_and_storage__never">कधीही नाही</string>
  <string name="preferences_data_and_storage__wifi_and_mobile_data">WiFi आणि मोबाईल डेटा</string>
  <string name="preferences_data_and_storage__mobile_data_only">फक्त मोबाईल डेटा</string>
  <string name="preference_data_and_storage__using_less_data_may_improve_calls_on_bad_networks">कमी डेटा वापरल्याने खराब नेटवर्कवर कॉल सुधारित होऊ शकतात</string>
  <string name="preferences_notifications__messages">संदेश</string>
  <string name="preferences_notifications__events">इव्हेंट</string>
  <string name="preferences_notifications__in_chat_sounds">चॅट-मधील ध्वनी</string>
  <string name="preferences_notifications__show">दाखवा</string>
  <string name="preferences_notifications__calls">कॉल</string>
  <string name="preferences_notifications__ringtone">रिंगटोन</string>
  <string name="preferences_chats__show_invitation_prompts">आमंत्रण सूचना दाखवा</string>
  <string name="preferences_chats__display_invitation_prompts_for_contacts_without_signal">Signal विना असलेल्या संपर्कांसाठी आमंत्रण सूचना दाखवा</string>
  <string name="preferences_chats__message_text_size">संदेश फाँट आकार</string>
  <string name="preferences_events__contact_joined_signal">संपर्क Signal मध्ये सामील झाला</string>
  <string name="preferences_notifications__priority">प्राधान्यता</string>
  <!--Heading for the \'censorship circumvention\' section of privacy preferences-->
  <string name="preferences_communication__category_censorship_circumvention">सेंसॉरशिप सर्कंवेंशन</string>
  <!--Title of the \'censorship circumvention\' toggle switch-->
  <string name="preferences_communication__censorship_circumvention">सेंसॉरशिप सर्कंवेंशन</string>
  <string name="preferences_communication__censorship_circumvention_if_enabled_signal_will_attempt_to_circumvent_censorship">जर सक्षम केले, तर Signal सेंसॉरशिप सर्कंमवेंट करण्याचा प्रयत्न करेल. आपण Signal सेंसॉर केलेल्या स्थानावर असल्याखेरीज हे वैशिष्ट्य सक्षम करू नये.</string>
  <!--Summary text for \'censorship circumvention\' toggle. Indicates that we automatically enabled it because we believe you\'re in a censored country-->
  <string name="preferences_communication__censorship_circumvention_has_been_activated_based_on_your_accounts_phone_number">आपल्या खात्याच्या फोन नंबरच्या आधारावर सेंसॉरशिप सर्कंवेंशन सक्रिय केले गेले आहे.</string>
  <!--Summary text for \'censorship circumvention\' toggle. Indicates that you disabled it even though we believe you\'re in a censored country-->
  <string name="preferences_communication__censorship_circumvention_you_have_manually_disabled">आपण व्यक्तिचलितपणे सेंसॉरशिप सर्कंवेंशन अक्षम केले आहे. </string>
  <!--Summary text for \'censorship circumvention\' toggle. Indicates that you cannot use it because you\'re already connected to the Signal service-->
  <string name="preferences_communication__censorship_circumvention_is_not_necessary_you_are_already_connected">सेंसॉरशिप सर्कंवेंशन गरजेचे नाही, आपण आधीपासून Signal सेवेला कनेक्ट केलेले आहात.</string>
  <!--Summary text for \'censorship circumvention\' toggle. Indicates that you cannot use it because you\'re not connected to the internet-->
  <string name="preferences_communication__censorship_circumvention_can_only_be_activated_when_connected_to_the_internet">इंटरनेट सोबत कनेक्ट केल्यावरच सेंसॉरशिप सर्कंवेंशन सक्रिय करता येते.</string>
  <string name="preferences_communication__category_sealed_sender">सीलबंद प्रेषक</string>
  <string name="preferences_communication__sealed_sender_display_indicators">डिस्पले निर्देशक</string>
  <string name="preferences_communication__sealed_sender_display_indicators_description">जे सीलबंद प्रेषकद्वारे पोहोचवले होते त्या संदेशांवर आपण \"संदेश तपशील\" निवडल्यावर स्थिती चिन्ह दाखवा.</string>
  <string name="preferences_communication__sealed_sender_allow_from_anyone">कुणाकडूनही अनुमती द्या</string>
  <string name="preferences_communication__sealed_sender_allow_from_anyone_description">विना-संपर्क आणि आपण ज्यांच्या सोबत आपली प्रोफाईल सामायिक केलेली नाही त्यांच्याकडून येणाऱ्या संदेशांकरिता सीलबंद प्रेषक सक्षम करा.</string>
  <string name="preferences_communication__sealed_sender_learn_more">अधिक जाणा</string>
  <string name="preferences_setup_a_username">एक वापरकर्तानाव सेटअप करा</string>
  <string name="preferences_proxy">प्रॉक्सी</string>
  <string name="preferences_use_proxy">प्रॉक्सी वापरा</string>
  <string name="preferences_off">बंद</string>
  <string name="preferences_on">चालू</string>
  <string name="preferences_proxy_address">प्रॉक्सी पत्ता</string>
  <string name="preferences_only_use_a_proxy_if">जर आपण मोबाईल किंवा Wi-Fi वरून Signal ला कनेक्ट करू शकत नसाल तरच प्रॉक्सी वापरा.</string>
  <string name="preferences_share">सामायिक करा</string>
  <string name="preferences_save">जतन करा</string>
  <string name="preferences_connecting_to_proxy">प्रॉक्सी शी कनेक्ट करत आहे…</string>
  <string name="preferences_connected_to_proxy">प्रॉक्सी शी कनेक्ट केले</string>
  <string name="preferences_connection_failed">कनेक्शन अयशस्वी</string>
  <string name="preferences_couldnt_connect_to_the_proxy">प्रॉक्सी शी कनेक्ट करणे शक्य झाले नाही. प्रॉक्सी पत्ता तपासा आणि पुन्हा प्रयत्न करा.</string>
  <string name="preferences_you_are_connected_to_the_proxy">आपण प्रॉक्सी शी कनेक्ट आहात. आपण सेटिंग मधून कोणत्याही वेळी प्रॉक्सी बंद करू शकता.</string>
  <string name="preferences_success">यशस्वी</string>
  <string name="preferences_failed_to_connect">कनेक्ट करण्यात अयशस्वी</string>
  <string name="preferences_enter_proxy_address">प्रॉक्सी पत्ता प्रविष्ट करा</string>
  <string name="configurable_single_select__customize_option">पर्याय सानुकूलित करा</string>
  <!--Internal only preferences-->
  <!--Payments-->
  <string name="PaymentsActivityFragment__all_activity">सर्व अॅक्टिव्हिटी</string>
  <string name="PaymentsAllActivityFragment__all">सर्व</string>
  <string name="PaymentsAllActivityFragment__sent">पाठविले</string>
  <string name="PaymentsAllActivityFragment__received">प्राप्त झाले</string>
  <string name="PaymentsHomeFragment__introducing_payments">सादर करत आहे पेमेंट (बीटा)</string>
  <string name="PaymentsHomeFragment__use_signal_to_send_and_receive">नवीन गोपनीयता केंद्रित डिजिटल चलन, MobileCoin पाठवण्यासाठी आणि प्राप्त करण्यासाठी Molly वापरा. चालू करण्यासाठी सक्रिय करा.</string>
  <string name="PaymentsHomeFragment__activate_payments">पेमेंट सक्रिय करा</string>
  <string name="PaymentsHomeFragment__activating_payments">पेमेंट सक्रिय करत आहे…</string>
  <string name="PaymentsHomeFragment__restore_payments_account">पेमेंट खाते पुनर्स्थापित करा</string>
  <string name="PaymentsHomeFragment__no_recent_activity_yet">अलीकडील कुठलीही अॅक्टिव्हिटी नाही</string>
  <string name="PaymentsHomeFragment__pending_requests">प्रलंबित विनंत्या</string>
  <string name="PaymentsHomeFragment__recent_activity">अलीकडील अॅक्टिव्हिटी</string>
  <string name="PaymentsHomeFragment__see_all">सर्व पहा</string>
  <string name="PaymentsHomeFragment__add_funds">फंड जोडा</string>
  <string name="PaymentsHomeFragment__send">पाठवा</string>
  <string name="PaymentsHomeFragment__sent_s">%1$s पाठवले</string>
  <string name="PaymentsHomeFragment__received_s">%1$s प्राप्त झाले</string>
  <string name="PaymentsHomeFragment__transfer_to_exchange">एक्सचेंजवर स्थानांतरित करा</string>
  <string name="PaymentsHomeFragment__currency_conversion">चलन रूपांतरण</string>
  <string name="PaymentsHomeFragment__deactivate_payments">पेमेंट निष्क्रिय करा</string>
  <string name="PaymentsHomeFragment__recovery_phrase">रिकव्हरी फ्रेझ</string>
  <string name="PaymentsHomeFragment__help">मदत</string>
  <string name="PaymentsHomeFragment__coin_cleanup_fee">कॉइन सफाई फी</string>
  <string name="PaymentsHomeFragment__sent_payment">पेमेंट पाठवले</string>
  <string name="PaymentsHomeFragment__received_payment">पेमेंट प्राप्त झाले</string>
  <string name="PaymentsHomeFragment__processing_payment">पेमेंटची प्रक्रिया करत आहे</string>
  <string name="PaymentsHomeFragment__unknown_amount">---</string>
  <string name="PaymentsHomeFragment__currency_conversion_not_available">चलन रूपांतरण उपलब्ध नाही</string>
  <string name="PaymentsHomeFragment__cant_display_currency_conversion">चलन रूपांतरण दाखवू शकत नाही. कृपया आपल्या फोनचे कनेक्शन तपासा आणि पुन्हा प्रयत्न करा.</string>
  <string name="PaymentsHomeFragment__payments_is_not_available_in_your_region">आपल्या क्षेत्रात पेमेंट उपलब्ध नाही.</string>
  <string name="PaymentsHomeFragment__could_not_enable_payments">पेमेंट सक्षम करण्यात अयशस्वी. नंतर पुन्हा प्रयत्न करा.</string>
  <string name="PaymentsHomeFragment__deactivate_payments_question">पेमेंट निष्क्रिय करायचे?</string>
  <string name="PaymentsHomeFragment__you_will_not_be_able_to_send">आपण पेमेंट निष्क्रिय केल्यास आपल्याला Molly मध्ये MobileCoin पाठवता किंवा प्राप्त करता येणार नाही.</string>
  <string name="PaymentsHomeFragment__deactivate">निष्क्रिय करा</string>
  <string name="PaymentsHomeFragment__continue">सुरू ठेवा</string>
  <string name="PaymentsHomeFragment__balance_is_not_currently_available">सध्या बॅलंस उपलब्ध नाही.</string>
  <string name="PaymentsHomeFragment__payments_deactivated">पेमेंट निष्क्रिय केले गेले.</string>
  <string name="PaymentsHomeFragment__payment_failed">पेमेंट अयशस्वी झाले</string>
  <string name="PaymentsHomeFragment__details">तपशील</string>
  <string name="PaymentsHomeFragment__you_can_use_signal_to_send">MobileCoin पाठवण्यासाठी आणि प्राप्त करण्यासाठी आपण Molly चा वापर करू शकता. सर्व पेमेंट MobileCoin आणि MobileCoin वॉलेट च्या वापराच्या अटींच्या अधीन आहेत. हे बीटा वैशिष्ट्य असल्यामुळे आपल्याला काही समस्या उद्भवू शकतात किंवा आपण गमावलेले बॅलंस पुन्हा प्राप्त केले जाऊ शकत नाही.</string>
  <string name="PaymentsHomeFragment__activate">सक्रिय करा</string>
  <string name="PaymentsHomeFragment__view_mobile_coin_terms">MobileCoin च्या अटी पहा</string>
  <string name="PaymentsHomeFragment__payments_not_available">Molly मध्ये पेमेंट यापुढे उपलब्ध नाही. तरीही आपण फंड एक्सचेंजवर स्थानांतरित करू शकता पण आपण यापुढे पेमेंट पाठवू किंवा प्राप्त करू शकत नाही किंवा फंड जोडू शकत नाही.</string>
  <!--PaymentsAddMoneyFragment-->
  <string name="PaymentsAddMoneyFragment__add_funds">फंड जोडा</string>
  <string name="PaymentsAddMoneyFragment__your_wallet_address">आपला वॉलेट पत्ता</string>
  <string name="PaymentsAddMoneyFragment__copy">कॉपी करा</string>
  <string name="PaymentsAddMoneyFragment__copied_to_clipboard">क्लिपबोर्ड वर कॉपी केले</string>
  <string name="PaymentsAddMoneyFragment__to_add_funds">फंड जोडण्यासाठी, MobileCoin आपल्या वॉलेट पत्त्यावर पाठवा. MobileCoin चे समर्थन करत असलेल्या ऐक्सचेंजवर आपल्या खात्यावरून व्यवहार चालू करा, नंतर QR कोड स्कॅन करा किंवा वॉलेट पत्ता कॉपी करा.</string>
  <!--PaymentsDetailsFragment-->
  <string name="PaymentsDetailsFragment__details">तपशील</string>
  <string name="PaymentsDetailsFragment__status">स्थिती</string>
  <string name="PaymentsDetailsFragment__submitting_payment">पेमेंट सबमिट करत आहे…</string>
  <string name="PaymentsDetailsFragment__processing_payment">पेमेंटची प्रक्रिया करत आहे…</string>
  <string name="PaymentsDetailsFragment__payment_complete">पेमेंट पूर्ण झाले</string>
  <string name="PaymentsDetailsFragment__payment_failed">पेमेंट अयशस्वी झाले</string>
  <string name="PaymentsDetailsFragment__network_fee">नेटवर्क फी</string>
  <string name="PaymentsDetailsFragment__sent_by">यांनी पाठवले</string>
  <string name="PaymentsDetailsFragment__sent_to_s">%1$s ला पाठवले</string>
  <string name="PaymentsDetailsFragment__you_on_s_at_s">आपण %2$s वर  %1$s</string>
  <string name="PaymentsDetailsFragment__s_on_s_at_s">%2$s वर %1$s वर %3$s</string>
  <string name="PaymentsDetailsFragment__to">यांना</string>
  <string name="PaymentsDetailsFragment__from">याकडून</string>
  <string name="PaymentsDetailsFragment__information">व्यवहार तपशील ज्यात पेमेंट रक्कम आणि व्यवहाराची वेळ हे MobileCoin लेजरचा एक भाग आहेत.</string>
  <string name="PaymentsDetailsFragment__coin_cleanup_fee">कॉइन सफाई फी</string>
  <string name="PaymentsDetailsFragment__coin_cleanup_information">आपल्याकडील कॉइन व्यव्हार पूर्ण करण्यासाठी वापरले जाऊ शकत नसल्यास \"कॉइन सफाई फी\" चार्ज केली जाते. सफाई आपल्याला पेमेंट पाठवण्यासाठी अनुमती देते.</string>
  <string name="PaymentsDetailsFragment__no_details_available">या व्यवहारासाठी कुठलाही पुढचा तपशील उपलब्ध नाही</string>
  <string name="PaymentsDetailsFragment__sent_payment">पेमेंट पाठवले</string>
  <string name="PaymentsDetailsFragment__received_payment">पेमेंट प्राप्त झाले</string>
  <string name="PaymentsDeatilsFragment__payment_completed_s">पेमेंट पूर्ण झाले %1$s</string>
  <string name="PaymentsDetailsFragment__block_number">नंबर अवरोधित करा</string>
  <!--PaymentsTransferFragment-->
  <string name="PaymentsTransferFragment__transfer">स्थानांतरित करा</string>
  <string name="PaymentsTransferFragment__scan_qr_code">QR कोड स्कॅन करा</string>
  <string name="PaymentsTransferFragment__to_scan_or_enter_wallet_address">हे करण्यासाठी: स्कॅन करा किंवा वॉलेट पत्ता प्रविष्ट करा</string>
  <string name="PaymentsTransferFragment__you_can_transfer">ऐक्सचेंजने पुरवलेल्या वॉलेट पत्त्यावर स्थानांतरण पूर्ण करून आपण MobileCoin स्थानांतरित करू शकता. वॉलेट पत्ता हे अंक आणि अक्षरांची स्ट्रिंग आहे, जो साधारणपणे QR कोडच्या खाली असेल.</string>
  <string name="PaymentsTransferFragment__next">पुढे</string>
  <string name="PaymentsTransferFragment__invalid_address">अवैध पत्ता</string>
  <string name="PaymentsTransferFragment__check_the_wallet_address">आपण स्थानांतरित करत असलेला वॉलेट पत्ता तपासा आणि पुन्हा प्रयत्न करा.</string>
  <string name="PaymentsTransferFragment__you_cant_transfer_to_your_own_signal_wallet_address">आपण स्वतःच्या Molly वॉलेट पत्त्यावर स्थानांतरित करू शकत नाही. समर्थित ऐक्सचेंजवरील आपल्या खात्याचा वॉलेट पत्ता प्रविष्ट करा.</string>
  <string name="PaymentsTransferFragment__to_scan_a_qr_code_signal_needs">QR कोड स्कॅन करण्यासाठी, Molly ला कॅमेराचा अॅक्सेस आवश्यक आहे.</string>
  <string name="PaymentsTransferFragment__signal_needs_the_camera_permission_to_capture_qr_code_go_to_settings">QR कोड कॅप्चर करण्यासाठी Molly ला कॅमेरा परवानगीची आवश्यकता असते,  सेटिंग मध्ये जा, \"परवानग्या\" निवडा, आणि \"कॅमेरा\" सक्षम करा.</string>
  <string name="PaymentsTransferFragment__to_scan_a_qr_code_signal_needs_access_to_the_camera">QR कोड स्कॅन करण्यासाठी, Molly ला कॅमेराचा अॅक्सेस आवश्यक आहे.</string>
  <string name="PaymentsTransferFragment__settings">सेटिंग</string>
  <!--PaymentsTransferQrScanFragment-->
  <string name="PaymentsTransferQrScanFragment__scan_address_qr_code">पत्ता QR कोड स्कॅन करा</string>
  <string name="PaymentsTransferQrScanFragment__scan_the_address_qr_code_of_the_payee">देणाऱ्याचा पत्ता QR कोड स्कॅन करा</string>
  <!--CreatePaymentFragment-->
  <string name="CreatePaymentFragment__request">विनंती </string>
  <string name="CreatePaymentFragment__pay">पे करा</string>
  <string name="CreatePaymentFragment__available_balance_s">उपलब्ध बॅलंस: %1$s</string>
  <string name="CreatePaymentFragment__toggle_content_description">टॉगल करा</string>
  <string name="CreatePaymentFragment__1">1</string>
  <string name="CreatePaymentFragment__2">2</string>
  <string name="CreatePaymentFragment__3">3</string>
  <string name="CreatePaymentFragment__4">4</string>
  <string name="CreatePaymentFragment__5">5</string>
  <string name="CreatePaymentFragment__6">6</string>
  <string name="CreatePaymentFragment__7">7</string>
  <string name="CreatePaymentFragment__8">8</string>
  <string name="CreatePaymentFragment__9">9</string>
  <string name="CreatePaymentFragment__decimal">.</string>
  <string name="CreatePaymentFragment__0">0</string>
  <string name="CreatePaymentFragment__lt">&lt;</string>
  <string name="CreatePaymentFragment__backspace">बॅकस्पेस</string>
  <string name="CreatePaymentFragment__add_note">टीप जोडा</string>
  <string name="CreatePaymentFragment__conversions_are_just_estimates">रूपांतरण हा एक अंदाज असतो आणि तो कदाचित अचूक नसू शकतो.</string>
  <!--EditNoteFragment-->
  <string name="EditNoteFragment_note">टीप लिहा</string>
  <!--ConfirmPaymentFragment-->
  <string name="ConfirmPayment__confirm_payment">पेमेंटची पुष्टी करा</string>
  <string name="ConfirmPayment__network_fee">नेटवर्क फी</string>
  <string name="ConfirmPayment__error_getting_fee">फी मिळवण्यात त्रुटी</string>
  <string name="ConfirmPayment__estimated_s">अंदाजे %1$s</string>
  <string name="ConfirmPayment__to">यांना</string>
  <string name="ConfirmPayment__total_amount">एकूण रक्कम</string>
  <string name="ConfirmPayment__balance_s">बॅलंस: %1$s</string>
  <string name="ConfirmPayment__submitting_payment">पेमेंट सबमिट करत आहे…</string>
  <string name="ConfirmPayment__processing_payment">पेमेंटची प्रक्रिया करत आहे…</string>
  <string name="ConfirmPayment__payment_complete">पेमेंट पूर्ण झाले</string>
  <string name="ConfirmPayment__payment_failed">पेमेंट अयशस्वी झाले</string>
  <string name="ConfirmPayment__payment_will_continue_processing">पेमेंट प्रक्रिया सुरू राहील</string>
  <string name="ConfirmPaymentFragment__invalid_recipient">अवैध प्राप्तकर्ता</string>
  <string name="ConfirmPaymentFragment__this_person_has_not_activated_payments">या व्यक्तीने पेमेंट सक्रिय केलेले नाही</string>
  <string name="ConfirmPaymentFragment__unable_to_request_a_network_fee">नेटवर्क फीची विनंती करण्यात अक्षम. हे पेमेंट सुरू ठेवण्यासाठी पुन्हा प्रयत्न करण्यासाठी ठीक आहे वर टॅप करा.</string>
  <!--CurrencyAmountFormatter_s_at_s-->
  <string name="CurrencyAmountFormatter_s_at_s">%2$s ला %1$s</string>
  <!--SetCurrencyFragment-->
  <string name="SetCurrencyFragment__set_currency">चलन सेट करा</string>
  <string name="SetCurrencyFragment__all_currencies">सर्व चलन</string>
  <!--****************************************-->
  <!--menus-->
  <!--****************************************-->
  <!--contact_selection_list-->
  <string name="contact_selection_list__unknown_contact">यास नवीन संदेश…</string>
  <string name="contact_selection_list__unknown_contact_block">वापरकर्ता अवरोधित करा</string>
  <string name="contact_selection_list__unknown_contact_add_to_group">गटात जोडा</string>
  <!--conversation_callable_insecure-->
  <string name="conversation_callable_insecure__menu_call">कॉल करा</string>
  <!--conversation_callable_secure-->
  <string name="conversation_callable_secure__menu_call">Signal कॉल</string>
  <string name="conversation_callable_secure__menu_video">Signal व्हिडिओ कॉल</string>
  <!--conversation_context-->
  <!--Heading which shows how many messages are currently selected-->
  <plurals name="conversation_context__s_selected">
    <item quantity="one">%d निवडला</item>
    <item quantity="other">%d निवडले</item>
  </plurals>
  <!--conversation_context_image-->
  <!--Button to save a message attachment (image, file etc.)-->
  <string name="conversation_context_image__save_attachment">जतन करा</string>
  <!--conversation_expiring_off-->
  <string name="conversation_expiring_off__disappearing_messages">हरवणारे संदेश</string>
  <!--conversation_selection-->
  <!--Button to view detailed information for a message-->
  <string name="conversation_selection__menu_message_details">माहिती</string>
  <!--Button to copy a message\'s text to the clipboard-->
  <string name="conversation_selection__menu_copy">कॉपी करा</string>
  <!--Button to delete a message-->
  <string name="conversation_selection__menu_delete">हटवा</string>
  <!--Button to forward a message to another person or group chat-->
  <string name="conversation_selection__menu_forward">फॉर्वर्ड करा</string>
  <!--Button to reply to a message-->
  <string name="conversation_selection__menu_reply">प्रत्युत्तर द्या</string>
  <!--Button to save a message attachment (image, file etc.)-->
  <string name="conversation_selection__menu_save">जतन करा</string>
  <!--Button to retry sending a message-->
  <string name="conversation_selection__menu_resend_message">पुन्हा पाठवा</string>
  <!--Button to select a message and enter selection mode-->
  <string name="conversation_selection__menu_multi_select">निवडा</string>
  <!--conversation_expiring_on-->
  <!--conversation_insecure-->
  <string name="conversation_insecure__invite">आमंत्रित करा</string>
  <!--conversation_list_batch-->
  <string name="conversation_list_batch__menu_delete_selected">निवडलेले हटवा</string>
  <string name="conversation_list_batch__menu_pin_selected">निवडलेले पिन करा</string>
  <string name="conversation_list_batch__menu_unpin_selected">निवडलेले अनपिन करा</string>
  <string name="conversation_list_batch__menu_select_all">सर्व निवडा</string>
  <string name="conversation_list_batch_archive__menu_archive_selected">निवडलेले आर्काईव्ह करा</string>
  <string name="conversation_list_batch_unarchive__menu_unarchive_selected">निवडलेले अनआर्काईव्ह करा</string>
  <string name="conversation_list_batch__menu_mark_as_read">वाचले म्हणून चिन्हांकित करा</string>
  <string name="conversation_list_batch__menu_mark_as_unread">वाचले नाही असे चिन्हांकित करा</string>
  <!--conversation_list-->
  <string name="conversation_list_settings_shortcut">सेटिंग शॉर्टकट</string>
  <string name="conversation_list_search_description">शोध</string>
  <string name="conversation_list__pinned">पिन केलेला</string>
  <string name="conversation_list__chats">चॅट</string>
  <string name="conversation_list__you_can_only_pin_up_to_d_chats">आपण फक्त %1$d पर्यंत चॅट पिन करू शकता</string>
  <!--conversation_list_item_view-->
  <string name="conversation_list_item_view__contact_photo_image">संपर्क फोटो चित्र</string>
  <string name="conversation_list_item_view__archived">आर्काईव्ह केले</string>
  <!--conversation_list_fragment-->
  <string name="conversation_list_fragment__fab_content_description">नवीन संभाषण</string>
  <string name="conversation_list_fragment__open_camera_description">कॅमेरा उघडा</string>
  <string name="conversation_list_fragment__no_chats_yet_get_started_by_messaging_a_friend">आतापर्यंत कुठेलही चॅट नाही.\nमित्राला संदेश पाठवून सुरू करा.</string>
  <!--conversation_secure_verified-->
  <string name="conversation_secure_verified__menu_reset_secure_session">सुरक्षित सत्र रीसेट करा</string>
  <!--conversation_muted-->
  <string name="conversation_muted__unmute">अनम्यूट करा</string>
  <!--conversation_unmuted-->
  <string name="conversation_unmuted__mute_notifications">सूचना म्यूट करा</string>
  <!--conversation-->
  <string name="conversation__menu_group_settings">गट सेटिंग</string>
  <string name="conversation__menu_leave_group">गट सोडा</string>
  <string name="conversation__menu_view_all_media">सर्व मिडिया</string>
  <string name="conversation__menu_conversation_settings">संभाषण सेटिंग</string>
  <string name="conversation__menu_add_shortcut">मुख्यस्क्रीन वर जोडा</string>
  <string name="conversation__menu_create_bubble">बबल तयार करा</string>
  <!--conversation_popup-->
  <string name="conversation_popup__menu_expand_popup">पॉपअप विस्तारित करा</string>
  <!--conversation_callable_insecure-->
  <string name="conversation_add_to_contacts__menu_add_to_contacts">संपर्कात जोडा</string>
  <!--conversation_group_options-->
  <string name="convesation_group_options__recipients_list">प्राप्तकर्ते यादी</string>
  <string name="conversation_group_options__delivery">पोचवणी</string>
  <string name="conversation_group_options__conversation">संभाषण</string>
  <string name="conversation_group_options__broadcast">प्रक्षेपण</string>
  <!--text_secure_normal-->
  <string name="text_secure_normal__menu_new_group">नवीन गट</string>
  <string name="text_secure_normal__menu_settings">सेटिंग</string>
  <string name="text_secure_normal__menu_clear_passphrase">लॉक</string>
  <string name="text_secure_normal__mark_all_as_read">सर्व वाचले म्हणून चिन्हांकित करा</string>
  <string name="text_secure_normal__invite_friends">मित्रांना आमंत्रित करा</string>
  <!--verify_display_fragment-->
  <string name="verify_display_fragment_context_menu__copy_to_clipboard">क्लिपबोर्ड वर कॉपी करा</string>
  <string name="verify_display_fragment_context_menu__compare_with_clipboard">क्लिपबोर्ड सोबत तुलना करा</string>
  <!--reminder_header-->
  <string name="reminder_header_sms_import_title">सिस्टिम SMS आयात करा</string>
  <string name="reminder_header_sms_import_text">आपले फोनचे SMS संदेश Signal च्या एन्क्रिप्टेड डेटाबेसमध्ये कॉपी करण्यासाठी टॅप करा.Signal चे</string>
  <string name="reminder_header_push_title">Signal संदेश आणि कॉल सक्षम करा</string>
  <string name="reminder_header_push_text">आपला परस्परसंवाद अनुभव वर्धित करा.</string>
  <string name="reminder_header_service_outage_text">Signal तांत्रिक समस्या अनुभवत आहे. आम्ही लवकरात लवकर सेवा पुनर्स्थित करण्यासाठी कठोर परिश्रम करत आहोत.</string>
  <string name="reminder_header_progress">%1$d%%</string>
  <!--media_preview-->
  <string name="media_preview__save_title">जतन करा</string>
  <string name="media_preview__forward_title">फॉर्वर्ड करा</string>
  <string name="media_preview__share_title">सामायिक करा</string>
  <string name="media_preview__all_media_title">सर्व मिडिया</string>
  <!--media_preview_activity-->
  <string name="media_preview_activity__media_content_description">मिडिया पुनरावलोकन</string>
  <!--new_conversation_activity-->
  <string name="new_conversation_activity__refresh">रीफ्रेश करा</string>
  <!--redphone_audio_popup_menu-->
  <!--Insights-->
  <string name="Insights__percent">%</string>
  <string name="Insights__title">अंतर्दृष्टी</string>
  <string name="InsightsDashboardFragment__title">अंतर्दृष्टी</string>
  <string name="InsightsDashboardFragment__signal_protocol_automatically_protected">Signal प्रोटोकॉलने स्वयंचलितपणे %2$d दिवसांमध्ये %1$d%% आपले जाणारे संदेश संरक्षित केलेत. Signal वापरकर्त्यांमधील संभाषण हे नेहमी एंड-टू-एंड एन्क्रिप्टेड असते.</string>
  <string name="InsightsDashboardFragment__spread_the_word">प्रसार करा</string>
  <string name="InsightsDashboardFragment__not_enough_data">पुरेसा डेटा नाही</string>
  <string name="InsightsDashboardFragment__your_insights_percentage_is_calculated_based_on">मागील %1$d दिवसांच्या जाणारे संदेश जे अदृश्य झाले नाहीत किंवा हटविले गेले नाहीत त्यांच्या आधारावर आपली ईन्साईट टक्केवारी याची गणना केली जाते.</string>
  <string name="InsightsDashboardFragment__start_a_conversation">संभाषण चालू करा</string>
  <string name="InsightsDashboardFragment__invite_your_contacts">सुरक्षितपणे परस्परसंवाद चालू करा आणि Signal मध्ये सामील होण्यासाठी अधिक संपर्कांना आमंत्रित करून नवीन वैशिष्ट्ये सक्षम करा जे अनएन्क्रिप्टेड SMS संदेशांच्या मर्यादेच्या पलीकडे जातात.</string>
  <string name="InsightsDashboardFragment__this_stat_was_generated_locally">ही आकडेवारी आपल्या डिव्हाईस वर स्थानिकरीत्या उत्पन्न केली गेली आहे आणि फक्त आपल्या द्वारा बघितली जाऊ शकते. ते कुठेही प्रक्षेपित केले जात नाही.</string>
  <string name="InsightsDashboardFragment__encrypted_messages">एन्क्रिप्टेड संदेश</string>
  <string name="InsightsDashboardFragment__cancel">रद्द करा</string>
  <string name="InsightsDashboardFragment__send">पाठवा</string>
  <string name="InsightsModalFragment__title">सादर करत आहे ईन्साईट</string>
  <string name="InsightsModalFragment__description">आपले किती जाणारे संदेश सुरक्षितपणे पाठविले गेले ते शोधा, नंतर आपली Signal टक्केवारी वाढविण्याकरिता पटकन नवीन संपर्कांना आमंत्रित करा.</string>
  <string name="InsightsModalFragment__view_insights">ईन्साईट बघा</string>
  <string name="FirstInviteReminder__title">Signal वर आमंत्रित करा</string>
  <string name="FirstInviteReminder__description">आपण पाठवणारे एन्क्रिप्टेड संदेश आपण %1$d%% ने वाढवू शकता </string>
  <string name="SecondInviteReminder__title">आपला Signal बूस्ट करा</string>
  <string name="SecondInviteReminder__description">%1$s ला आमंत्रित करा</string>
  <string name="InsightsReminder__view_insights">ईन्साईट बघा</string>
  <string name="InsightsReminder__invite">आमंत्रित करा</string>
  <!--Edit KBS Pin-->
  <!--BaseKbsPinFragment-->
  <string name="BaseKbsPinFragment__next">पुढे</string>
  <string name="BaseKbsPinFragment__create_alphanumeric_pin">अल्फान्यूमेरिक PIN तयार करा</string>
  <string name="BaseKbsPinFragment__create_numeric_pin">न्यूमेरिक PIN तयार करा</string>
  <!--CreateKbsPinFragment-->
  <plurals name="CreateKbsPinFragment__pin_must_be_at_least_characters">
    <item quantity="one">PIN कमीतकमी %1$d कॅरेक्टर असायला हवे</item>
    <item quantity="other">PIN कमीतकमी %1$d कॅरेक्टर असायला हवे</item>
  </plurals>
  <plurals name="CreateKbsPinFragment__pin_must_be_at_least_digits">
    <item quantity="one">PIN कमीतकमी %1$d अंकी असावा</item>
    <item quantity="other">PIN कमीतकमी %1$d अंकी असावा</item>
  </plurals>
  <string name="CreateKbsPinFragment__create_a_new_pin">एक नवीन PIN तयार करा</string>
  <string name="CreateKbsPinFragment__you_can_choose_a_new_pin_as_long_as_this_device_is_registered">जोपर्यंत हा डिव्हाईस नोंदणीकृत आहे आपण आपला PIN बदलू शकता.</string>
  <string name="CreateKbsPinFragment__create_your_pin">आपला PIN तयार करा</string>
  <string name="CreateKbsPinFragment__pins_keep_information_stored_with_signal_encrypted">Signal सोबत संचयित केलेली माहिती PIN एन्क्रिप्टेड ठेवतात जेणेकरून ती फक्त आपण अॅक्सेस करू शकता. आपण पुन्हा स्थापन केल्यावर आपली प्रोफाईल, सेटिंग, आणि संपर्क पुनर्स्थित होईल. आपल्याला अॅप उघडण्यासाठी PIN ची गरज लागणार नाही.</string>
  <string name="CreateKbsPinFragment__choose_a_stronger_pin">एक शक्तिशाली PIN निवडा</string>
  <!--ConfirmKbsPinFragment-->
  <string name="ConfirmKbsPinFragment__pins_dont_match">PIN जुळत नाहीत. पुन्हा प्रयत्न करा.</string>
  <string name="ConfirmKbsPinFragment__confirm_your_pin">आपल्या PIN ची पुष्टी करा.</string>
  <string name="ConfirmKbsPinFragment__pin_creation_failed">PIN तयार करणे अयशस्वी</string>
  <string name="ConfirmKbsPinFragment__your_pin_was_not_saved">आपला PIN जतन केला गेला नाही. आम्ही नंतर आपल्याला PIN तयार करण्यासाठी सूचित करू.</string>
  <string name="ConfirmKbsPinFragment__pin_created">PIN तयार केले</string>
  <string name="ConfirmKbsPinFragment__re_enter_your_pin">आपला PIN पुन्हा प्रविष्ट करा</string>
  <string name="ConfirmKbsPinFragment__creating_pin">PIN तयार करत आहे…</string>
  <!--KbsSplashFragment-->
  <string name="KbsSplashFragment__introducing_pins">PIN ची ओळख करून देत आहे</string>
  <string name="KbsSplashFragment__pins_keep_information_stored_with_signal_encrypted">Signal सोबत संचयित केलेली माहिती PIN एन्क्रिप्टेड ठेवतात जेणेकरून ती फक्त आपण अॅक्सेस करू शकता. आपण पुन्हा स्थापन केल्यावर आपली प्रोफाईल, सेटिंग, आणि संपर्क पुनर्स्थित होईल. आपल्याला अॅप उघडण्यासाठी PIN ची गरज लागणार नाही.</string>
  <string name="KbsSplashFragment__learn_more">अधिक जाणा</string>
  <string name="KbsSplashFragment__registration_lock_equals_pin">नोंदणी लॉक = PIN</string>
  <string name="KbsSplashFragment__your_registration_lock_is_now_called_a_pin">आपल्या नोंदणी लॉक ला आता PIN म्हटले जाते आणि ते अधिक करते. त्वरित अद्यतनित करा.</string>
  <string name="KbsSplashFragment__update_pin">PIN अद्यतनित करा</string>
  <string name="KbsSplashFragment__create_your_pin">आपला PIN तयार करा</string>
  <string name="KbsSplashFragment__learn_more_about_pins">PIN बद्दल अधिक जाणा</string>
  <string name="KbsSplashFragment__disable_pin">PIN अक्षम करा</string>
  <!--KBS Reminder Dialog-->
  <string name="KbsReminderDialog__enter_your_signal_pin">आपला Signal PIN प्रविष्ट करा</string>
  <string name="KbsReminderDialog__to_help_you_memorize_your_pin">आपल्याला PIN लक्षात ठेवण्यासाठी, आम्ही आपल्याला तो वेळोवेळी तो प्रविष्ट करण्यास विचारू. काही काळानंतर आम्ही आपल्याला कमी विचारू.</string>
  <string name="KbsReminderDialog__skip">वगळा</string>
  <string name="KbsReminderDialog__submit">सादर करा</string>
  <string name="KbsReminderDialog__forgot_pin">PIN विसरलात?</string>
  <string name="KbsReminderDialog__incorrect_pin_try_again">चुकीचा PIN.पुन्हा प्रयत्न करा.</string>
  <!--AccountLockedFragment-->
  <string name="AccountLockedFragment__account_locked">खाते लॉक केले गेले</string>
  <string name="AccountLockedFragment__your_account_has_been_locked_to_protect_your_privacy">आपल्या गोपनीयतेसाठी आणि सुरक्षेसाठी आपले खाते लॉक केले गेले आहे. आपल्या खात्यामध्ये %1$d दिवसांच्या निष्क्रियतेनंतर आपल्या PIN विना आपल्याला या फोन नंबर सोबत पुन्हा नोंदणी करता येईल. सर्व मजकूर हटविला जाईल.</string>
  <string name="AccountLockedFragment__next">पुढे</string>
  <string name="AccountLockedFragment__learn_more">अधिक जाणा</string>
  <!--KbsLockFragment-->
  <string name="RegistrationLockFragment__enter_your_pin">आपला PIN प्रविष्ट करा</string>
  <string name="RegistrationLockFragment__enter_the_pin_you_created">आपल्या खात्यासाठी आपण तयार केलेला PIN प्रविष्ट करा. हे आपल्या SMS सत्यापन कोडपेक्षा वेगळे आहे.</string>
  <string name="RegistrationLockFragment__enter_alphanumeric_pin">अल्फान्यूमेरिक PIN प्रविष्ट करा</string>
  <string name="RegistrationLockFragment__enter_numeric_pin">न्यूमेरिक PIN प्रविष्ट करा</string>
  <string name="RegistrationLockFragment__incorrect_pin_try_again">चुकीचा PIN.पुन्हा प्रयत्न करा.</string>
  <string name="RegistrationLockFragment__forgot_pin">PIN विसरलात?</string>
  <string name="RegistrationLockFragment__incorrect_pin">चुकीचा PIN</string>
  <string name="RegistrationLockFragment__forgot_your_pin">आपला PIN विसरलात?</string>
  <string name="RegistrationLockFragment__not_many_tries_left">जास्ती प्रयत्न उरलेले नाहीत!</string>
  <string name="RegistrationLockFragment__signal_registration_need_help_with_pin_for_android_v1_pin">Signal नोंदणी - Android (v1 PIN) साठी PIN ची मदत पाहिजे</string>
  <string name="RegistrationLockFragment__signal_registration_need_help_with_pin_for_android_v2_pin">Signal नोंदणी - Android (v2 PIN) साठी PIN ची मदत पाहिजे</string>
  <plurals name="RegistrationLockFragment__for_your_privacy_and_security_there_is_no_way_to_recover">
    <item quantity="one">आपल्या गोपनीयतेसाठी आणि सुरक्षेसाठी, आपला PIN पुनर्स्थापित करण्याचा कुठलाही मार्ग नाही. जर आपल्याला आपला PIN आठवत नसेल, तर आपण %1$d दिवसाच्या निष्क्रियतेनंतर आपण पुनःसत्यापित करू शकता. या परिस्थितीमध्ये, आपले खाते साफ केले जाईल आणि सर्व मजकूर हटविला जाईल.</item>
    <item quantity="other">आपल्या गोपनीयतेसाठी आणि सुरक्षेसाठी, आपला PIN पुनर्स्थापित करण्याचा कुठलाही मार्ग नाही. जर आपल्याला आपला PIN आठवत नसेल, तर आपण %1$d दिवसांच्या निष्क्रियतेनंतर आपण पुनःसत्यापित करू शकता. या परिस्थितीमध्ये, आपले खाते साफ केले जाईल आणि सर्व मजकूर हटविला जाईल.</item>
  </plurals>
  <plurals name="RegistrationLockFragment__incorrect_pin_d_attempts_remaining">
    <item quantity="one">चुकीचा PIN. %1$d प्रयत्न उर्वरित.</item>
    <item quantity="other">चुकीचा PIN. %1$d प्रयत्न उर्वरित.</item>
  </plurals>
  <plurals name="RegistrationLockFragment__if_you_run_out_of_attempts_your_account_will_be_locked_for_d_days">
    <item quantity="one">जर आपले प्रयत्न संपले तर आपले खाते %1$d दिवसांकरिता लॉक केले जाईल. %1$d दिवसांच्या निष्क्रियतेनंतर आपण विना PIN पुन्हा नोंदणी करू शकता. आपले खाते साफ केले जाईल आणि सर्व मजकूर हटविला जाईल.</item>
    <item quantity="other">जर आपले प्रयत्न संपले तर आपले खाते %1$d दिवसांकरिता लॉक केले जाईल. %1$d दिवसांच्या निष्क्रियतेनंतर आपण विना PIN पुन्हा नोंदणी करू शकता. आपले खाते साफ केले जाईल आणि सर्व मजकूर हटविला जाईल.</item>
  </plurals>
  <plurals name="RegistrationLockFragment__you_have_d_attempts_remaining">
    <item quantity="one">आपल्याकडे %1$d प्रयत्न उर्वरित आहे.</item>
    <item quantity="other">आपल्याकडे %1$d प्रयत्न उर्वरित आहेत.</item>
  </plurals>
  <plurals name="RegistrationLockFragment__d_attempts_remaining">
    <item quantity="one">%1$d प्रयत्न उर्वरित.</item>
    <item quantity="other">%1$d प्रयत्न उर्वरित.</item>
  </plurals>
  <!--CalleeMustAcceptMessageRequestDialogFragment-->
  <string name="CalleeMustAcceptMessageRequestDialogFragment__s_will_get_a_message_request_from_you">%1$s ला तुमच्याकडून एक संदेश विनंती मिळेल. एकदा आपली संदेश विनंती स्वीकारल्यानंतर आपण कॉल करू शकता.</string>
  <!--KBS Megaphone-->
  <string name="KbsMegaphone__create_a_pin">PIN तयार करा.</string>
  <string name="KbsMegaphone__pins_keep_information_thats_stored_with_signal_encrytped">Signal सोबत संचयित केलेली माहिती PIN एन्क्रिप्टेड ठेवतात.</string>
  <string name="KbsMegaphone__create_pin">PIN तयार करा</string>
  <!--transport_selection_list_item-->
  <string name="transport_selection_list_item__transport_icon">वाहतूक चिन्ह</string>
  <string name="ConversationListFragment_loading">लोड होत आहे…</string>
  <string name="CallNotificationBuilder_connecting">कनेक्ट करत आहे…</string>
  <string name="Permissions_permission_required">परवानगी आवश्यक</string>
  <string name="ConversationActivity_signal_needs_sms_permission_in_order_to_send_an_sms">SMS पाठविण्यासाठी Signal ला SMS परवानगीची आवश्यकता असते, पण ती कायमची नाकारली गेली आहे. कृपया अॅप सेटिंग मेनू मध्ये सुरू ठेवा, \"परवानग्या\" निवडा, आणि \"SMS\" सक्षम करा.</string>
  <string name="Permissions_continue">सुरू ठेवा</string>
  <string name="Permissions_not_now">आता नाही</string>
  <string name="conversation_activity__enable_signal_messages">Signal संदेश सक्षम करा</string>
  <string name="SQLCipherMigrationHelper_migrating_signal_database">Signal डेटाबेस स्थलांतर करत आहे</string>
  <string name="PushDecryptJob_new_locked_message">नवीन लॉक केलेला संदेश</string>
  <string name="PushDecryptJob_unlock_to_view_pending_messages">प्रलंबित संदेश बघण्यासाठी अनलॉक करा</string>
  <string name="enter_backup_passphrase_dialog__backup_passphrase">बॅकअप पासफ्रेझ</string>
  <string name="backup_enable_dialog__backups_will_be_saved_to_external_storage_and_encrypted_with_the_passphrase_below_you_must_have_this_passphrase_in_order_to_restore_a_backup">बॅकअप बाह्य संचयन मध्ये जतन केले जातील आणि खालील पासफ्रेझ सोबत एन्क्रिप्ट केले जातील. बॅकअप पुनर्स्थापना करण्यासाठी आपल्याकडे हे पासफ्रेझ असायलाच हवे.</string>
  <string name="backup_enable_dialog__you_must_have_this_passphrase">बॅकअप पुनर्स्थापना करण्यासाठी आपल्याकडे हे पासफ्रेझ असणे आवश्यक आहे.</string>
  <string name="backup_enable_dialog__folder">फोल्डर</string>
  <string name="backup_enable_dialog__i_have_written_down_this_passphrase">मी हे पासफ्रेझ लिहून ठेवले आहे. याविना, मी बॅकअपची पुनर्स्थापना करण्यास अक्षम असेल.</string>
  <string name="registration_activity__restore_backup">बॅकअप पुनर्स्थापित करा</string>
  <string name="registration_activity__transfer_or_restore_account">स्थानांतरित करा किंवा खाते पुनर्स्थापित करा</string>
  <string name="registration_activity__transfer_account">खाते स्थानांतरित करा</string>
  <string name="registration_activity__skip">वगळा</string>
  <string name="preferences_chats__chat_backups">चॅट बॅकअप</string>
  <string name="preferences_chats__backup_chats_to_external_storage">बाह्य संचयनात चॅट बॅकअप करा</string>
  <string name="preferences_chats__transfer_account">खाते स्थानांतरित करा</string>
  <string name="preferences_chats__transfer_account_to_a_new_android_device">नवीन Android डिव्हाइसवर खाते स्थानांतरित करा</string>
  <string name="RegistrationActivity_enter_backup_passphrase">बॅकअप पासफ्रेझ प्रविष्ट करा</string>
  <string name="RegistrationActivity_restore">पुनर्स्थापना करा</string>
  <string name="RegistrationActivity_backup_failure_downgrade">Signal च्या नवीन आवृत्त्यांवरून बॅकअप आयात करू शकत नाही</string>
  <string name="RegistrationActivity_incorrect_backup_passphrase">चुकीचे बॅकअप पासफ्रेझ</string>
  <string name="RegistrationActivity_checking">तपासत आहे…</string>
  <string name="RegistrationActivity_d_messages_so_far">आतापर्यंत %d संदेश</string>
  <string name="RegistrationActivity_restore_from_backup">बॅकअप वरून पुनर्स्थापना करायची?</string>
  <string name="RegistrationActivity_restore_your_messages_and_media_from_a_local_backup">स्थानिक बॅकअप वरून आपले संदेश आणि मिडिया पुनर्स्थापना करा. जर आपण आता पुनर्स्थापना केली नाही, तर नंतर पुनर्स्थापना करणे शक्य होणार नाही.</string>
  <string name="RegistrationActivity_backup_size_s">बॅकअप आकार: %s</string>
  <string name="RegistrationActivity_backup_timestamp_s">बॅकअप टाईमस्टँप: %s</string>
  <string name="BackupDialog_enable_local_backups">स्थानिक बॅकअप सक्षम करायचे? </string>
  <string name="BackupDialog_enable_backups">बॅकअप सक्षम करा</string>
  <string name="BackupDialog_please_acknowledge_your_understanding_by_marking_the_confirmation_check_box">तपास डब्यात पुष्टीकरणाचे चिन्हांकन करून कृपया आपल्याला कळल्याची पोच पावती द्या.</string>
  <string name="BackupDialog_delete_backups">बॅकअप हटवायचे?</string>
  <string name="BackupDialog_disable_and_delete_all_local_backups">सर्व स्थानिक बॅकअप अक्षम करायचे आणि हटवायचे? </string>
  <string name="BackupDialog_delete_backups_statement">बॅकअप हटवा</string>
  <string name="BackupDialog_to_enable_backups_choose_a_folder">बॅकअप सक्षम करण्यासाठी, फोल्डर निवडा. बॅकअप या स्थानावर जतन केले जातील.</string>
  <string name="BackupDialog_choose_folder">फोल्डर निवडा</string>
  <string name="BackupDialog_copied_to_clipboard">क्लिपबोर्ड वर कॉपी केले</string>
  <string name="BackupDialog_no_file_picker_available">कुठलाही फाईल निवडणारा उपलब्ध नाही.</string>
  <string name="BackupDialog_enter_backup_passphrase_to_verify">सत्यापित करण्यासाठी आपला बॅकअप पासफ्रेझ प्रविष्ट करा</string>
  <string name="BackupDialog_verify">सत्यापित करा</string>
  <string name="BackupDialog_you_successfully_entered_your_backup_passphrase">आपण आपला बॅकअप पासफ्रेझ यशस्वीरीत्या प्रविष्ट केला आहे</string>
  <string name="BackupDialog_passphrase_was_not_correct">पासफ्रेझ बरोबर नव्हता</string>
  <string name="LocalBackupJob_creating_signal_backup">Molly चा बॅकअप तयार करत आहे…</string>
  <string name="LocalBackupJobApi29_backup_failed">बॅकअप अयशस्वी</string>
  <string name="LocalBackupJobApi29_your_backup_directory_has_been_deleted_or_moved">आपली बॅकअप डिरेक्टरी हटवली किंवा हलवली गेली आहे.</string>
  <string name="LocalBackupJobApi29_your_backup_file_is_too_large">या व्हॉल्यूमवर स्टोअर करण्यासाठी आपली बॅकअप फाईल खूप मोठी आहे.</string>
  <string name="LocalBackupJobApi29_there_is_not_enough_space">आपला बॅकअप स्टोअर करण्यासाठी पुरेशी जागा नाही.</string>
  <string name="LocalBackupJobApi29_tap_to_manage_backups">बॅकअप व्यवस्थापित करण्यासाठी टॅप करा.</string>
  <string name="ProgressPreference_d_messages_so_far">आतापर्यंत %d संदेश</string>
  <string name="RegistrationActivity_wrong_number">चुकीचा नंबर</string>
  <string name="RegistrationActivity_call_me_instead_available_in">नाहीतर मला कॉल करा \n (%1$02d:%2$02d मध्ये उपलब्ध)</string>
  <string name="RegistrationActivity_contact_signal_support">Signal समर्थनाशी संपर्क साधा</string>
  <string name="RegistrationActivity_code_support_subject">Signal नोंदणी - Android करिता सत्यापन कोड</string>
  <string name="RegistrationActivity_incorrect_code">चुकीचा कोड</string>
  <string name="BackupUtil_never">कधीही नाही</string>
  <string name="BackupUtil_unknown">अज्ञात</string>
  <string name="preferences_app_protection__see_my_phone_number">माझा फोन नंबर बघा</string>
  <string name="preferences_app_protection__find_me_by_phone_number">फोन नंबरवरून मला शोधा</string>
  <string name="PhoneNumberPrivacy_everyone">प्रत्येकजण</string>
  <string name="PhoneNumberPrivacy_my_contacts">माझे संपर्क</string>
  <string name="PhoneNumberPrivacy_nobody">कोणीही नाही</string>
  <string name="PhoneNumberPrivacy_everyone_see_description">आपण संदेश पाठवलेल्या सर्व व्यक्ती आणि गटांना आपला फोन नंबर दृश्यमान असेल.</string>
  <string name="PhoneNumberPrivacy_everyone_find_description">ज्यांच्याकडे आपला फोन नंबर त्यांच्या संपर्कामध्ये आहे ते आपल्याला Signal मध्ये संपर्क म्हणून पाहतील. इतर व्यक्ती आपल्याला शोधू शकतील.</string>
  <string name="preferences_app_protection__screen_lock">स्क्रीन लॉक</string>
  <string name="preferences_app_protection__lock_signal_access_with_android_screen_lock_or_fingerprint">Android स्क्रीन लॉक किंवा फिंगरप्रिंटने Signal अॅक्सेस लॉक करा</string>
  <string name="preferences_app_protection__screen_lock_inactivity_timeout">स्क्रीन लॉक निष्क्रियता टाईमआऊट</string>
  <string name="preferences_app_protection__signal_pin">Signal PIN</string>
  <string name="preferences_app_protection__create_a_pin">PIN तयार करा.</string>
  <string name="preferences_app_protection__change_your_pin">आपला PIN बदला</string>
  <string name="preferences_app_protection__pin_reminders">PIN स्मरणपत्रे</string>
  <string name="preferences_app_protection__pins_keep_information_stored_with_signal_encrypted">Signal सोबत संचयित केलेली माहिती PIN एन्क्रिप्टेड ठेवतात जेणेकरून ती फक्त आपण अॅक्सेस करू शकता. आपण Signal पुन्हा स्थापन केल्यावर आपली प्रोफाईल, सेटिंग, आणि संपर्क पुनर्स्थित होईल.</string>
  <string name="preferences_app_protection__add_extra_security_by_requiring_your_signal_pin_to_register">Signal सोबत आपला फोन नंबर पुन्हा नोंदवण्यासाठी आपला Signal PIN आवश्यक करून अतिरिक्त सुरक्षा जोडा.</string>
  <string name="preferences_app_protection__reminders_help_you_remember_your_pin">ज्याअर्थी ते पुनर्स्थित केले जाऊ शकत नाहीत स्मरणपत्र आपल्याला PIN लक्षात ठेवण्यास मदत करतात. काही काळानंतर आपल्याला विचारण्याची वारंवारता कमी होईल.</string>
  <string name="preferences_app_protection__turn_off">बंद करा</string>
  <string name="preferences_app_protection__confirm_pin">PIN ची पुष्टी करा</string>
  <string name="preferences_app_protection__confirm_your_signal_pin">आपल्या Signal PIN ची पुष्टी करा</string>
  <string name="preferences_app_protection__make_sure_you_memorize_or_securely_store_your_pin">ज्याअर्थी ते पुनर्स्थित केले जाऊ शकत नाही त्यामुळे आपला PIN आपण लक्षात ठेवला किंवा सुरक्षितपणे जतन केले असल्याची खात्री करा. जर आपण आपला PIN विसरलात, तर आपण आपले Signal खाते पुन्हा-नोंदवताना आपला डेटा गमवाल.</string>
  <string name="preferences_app_protection__incorrect_pin_try_again">चुकीचा PIN.पुन्हा प्रयत्न करा.</string>
  <string name="preferences_app_protection__failed_to_enable_registration_lock">नोंदणी लॉक सक्षम करण्यात अयशस्वी.</string>
  <string name="preferences_app_protection__failed_to_disable_registration_lock">नोंदणी लॉक अक्षम करण्यात अयशस्वी.</string>
  <string name="AppProtectionPreferenceFragment_none">कुठलेही नाही</string>
  <string name="preferences_app_protection__registration_lock">नोंदणी लॉक</string>
  <string name="RegistrationActivity_you_must_enter_your_registration_lock_PIN">आपल्याला आपले नोंदणी लॉक PIN प्रविष्ट करायलाच हवे</string>
  <string name="RegistrationActivity_your_pin_has_at_least_d_digits_or_characters">आपल्या PIN मध्ये किमान %d अंक किंवा कॅरेक्टर आहेत</string>
  <string name="RegistrationActivity_too_many_attempts">खूप जास्त प्रयत्न</string>
  <string name="RegistrationActivity_you_have_made_too_many_incorrect_registration_lock_pin_attempts_please_try_again_in_a_day">आपण खूप सारे चुकीचे नोंदणी लॉक PIN प्रयत्न केले आहेत. कृपया एका दिवसानी पुन्हा प्रयत्न करा.</string>
  <string name="RegistrationActivity_you_have_made_too_many_attempts_please_try_again_later">आपण खूप प्रयत्न केले आहेत. कृपया नंतर पुन्हा प्रयत्न करा.</string>
  <string name="RegistrationActivity_error_connecting_to_service">सेवेसोबत कनेक्ट करताना त्रुटी</string>
  <string name="preferences_chats__backups">बॅकअप</string>
  <string name="prompt_passphrase_activity__signal_is_locked">Molly लॉक केले आहे</string>
  <string name="prompt_passphrase_activity__tap_to_unlock">अनलॉक करण्यासाठी टॅप करा</string>
  <string name="Recipient_unknown">अज्ञात</string>
  <!--TransferOrRestoreFragment-->
  <string name="TransferOrRestoreFragment__transfer_or_restore_account">स्थानांतरित करा किंवा खाते पुनर्स्थापित करा</string>
  <string name="TransferOrRestoreFragment__if_you_have_previously_registered_a_signal_account">आपण यापूर्वी Signal खात्यासाठी नोंदणी केली असल्यास, आपण आपले खाते आणि संदेश स्थानांतरित किंवा पुनर्स्थापित करू शकता</string>
  <string name="TransferOrRestoreFragment__transfer_from_android_device">Android डिव्हाइसवरून स्थानांतरित करा</string>
  <string name="TransferOrRestoreFragment__transfer_your_account_and_messages_from_your_old_android_device">आपल्या जुन्या Android डिव्हाइसवरून आपले खाते आणि संदेश स्थानांतरित करा. आपल्याला आपल्या जुन्या डिव्हाइसचा अॅक्सेस आवश्यक आहे.</string>
  <string name="TransferOrRestoreFragment__you_need_access_to_your_old_device">आपल्याला आपल्या जुन्या डिव्हाइसचा अॅक्सेस आवश्यक आहे.</string>
  <string name="TransferOrRestoreFragment__restore_from_backup">बॅकअपवरून पुनर्स्थापित करा</string>
  <string name="TransferOrRestoreFragment__restore_your_messages_from_a_local_backup">स्थानिक बॅकअपवरून आपले संदेश पुनर्स्थापित करा. आपण आता पुनर्स्थापित न केल्यास, आपण नंतर पुनर्स्थापना करू शकणार नाही.</string>
  <!--NewDeviceTransferInstructionsFragment-->
  <string name="NewDeviceTransferInstructions__open_signal_on_your_old_android_phone">आपल्या Android फोनवर Signal उघडा</string>
  <string name="NewDeviceTransferInstructions__continue">सुरू ठेवा</string>
  <string name="NewDeviceTransferInstructions__first_bullet">१.</string>
  <string name="NewDeviceTransferInstructions__tap_on_your_profile_photo_in_the_top_left_to_open_settings">सेटिंग उघडण्यासाठी सर्वात वरती डावीकडे आपल्या प्रोफाइल फोटोवर टॅप करा</string>
  <string name="NewDeviceTransferInstructions__second_bullet">२.</string>
  <string name="NewDeviceTransferInstructions__tap_on_account">\"खाते\" वर टॅप करा</string>
  <string name="NewDeviceTransferInstructions__third_bullet">३.</string>
  <string name="NewDeviceTransferInstructions__tap_transfer_account_and_then_continue_on_both_devices">दोन्ही डिव्हाइसवर \"खाते स्थानांतरित करा\" आणि नंतर \"सुरू ठेवा\" वर टॅप करा</string>
  <!--NewDeviceTransferSetupFragment-->
  <string name="NewDeviceTransferSetup__preparing_to_connect_to_old_android_device">जुन्या Android डिव्हाइससोबत कनेक्ट करण्याचा प्रयत्न करत आहे…</string>
  <string name="NewDeviceTransferSetup__take_a_moment_should_be_ready_soon">एक क्षण घेत आहे, लवकरच तयार असेल</string>
  <string name="NewDeviceTransferSetup__waiting_for_old_device_to_connect">जुन्या Android डिव्हाइसचा कनेक्ट करण्यासाठी प्रतीक्षा करत आहे…</string>
  <string name="NewDeviceTransferSetup__signal_needs_the_location_permission_to_discover_and_connect_with_your_old_device">आपल्या जुन्या Android डिव्हाइसला शोधण्यासाठी आणि कनेक्ट करण्यासाठी Molly ला स्थान परवानगीची आवश्यकता आहे.</string>
  <string name="NewDeviceTransferSetup__signal_needs_location_services_enabled_to_discover_and_connect_with_your_old_device">आपल्या जुन्या Android डिव्हाइसला शोधण्यासाठी आणि कनेक्ट करण्यासाठी Molly ला स्थान सेवा सक्षम असल्याची आवश्यकता आहे.</string>
  <string name="NewDeviceTransferSetup__signal_needs_wifi_on_to_discover_and_connect_with_your_old_device">Molly ला आपल्या जुन्या Android डिव्हाससोबत शोधण्यासाठी आणि कनेक्ट करण्यासाठी Wi-Fi आवश्यक आहे. Wi-Fi चालू असायला हवे पण Wi-Fi नेटवर्कसोबत कनेक्ट केलेले असणे गरजेचे नाही.</string>
  <string name="NewDeviceTransferSetup__sorry_it_appears_your_device_does_not_support_wifi_direct">क्षमस्व, हा डिव्हाइस Wi-Fi डायरेक्टचे समर्थन करत नसल्याचे दिसते. आपल्या जुन्या Android डिव्हाइससोबत शोधण्यासाठी आणि कनेक्ट करण्यासाठी Molly Wi-Fi डायरेक्ट वापरते. आपल्या जुन्या Android डिव्हाइसवरून आपण तरीही आपले खाते पुनर्स्थापित करण्यासाठी बॅकअप पुनर्स्थापित करू शकता.</string>
  <string name="NewDeviceTransferSetup__restore_a_backup">बॅकअप पुनर्स्थापित करा</string>
  <string name="NewDeviceTransferSetup__an_unexpected_error_occurred_while_attempting_to_connect_to_your_old_device">आपल्या जुन्या Android डिव्हाइससोबत कनेक्ट करायचा प्रयत्न करताना एक अनेपक्षित त्रुटी आली.</string>
  <!--OldDeviceTransferSetupFragment-->
  <string name="OldDeviceTransferSetup__searching_for_new_android_device">नवीन Android डिव्हाइससाठी शोधत आहे…</string>
  <string name="OldDeviceTransferSetup__signal_needs_the_location_permission_to_discover_and_connect_with_your_new_device">आपल्या नवीन Android डिव्हाइसला शोधण्यासाठी आणि कनेक्ट करण्यासाठी Molly ला स्थान परवानगीची आवश्यकता आहे.</string>
  <string name="OldDeviceTransferSetup__signal_needs_location_services_enabled_to_discover_and_connect_with_your_new_device">आपल्या नवीन Android डिव्हाइसला शोधण्यासाठी आणि कनेक्ट करण्यासाठी Molly ला स्थान सेवा सक्षम असल्याची आवश्यकता आहे.</string>
  <string name="OldDeviceTransferSetup__signal_needs_wifi_on_to_discover_and_connect_with_your_new_device">Molly ला आपल्या नवीन Android डिव्हाससोबत शोधण्यासाठी आणि कनेक्ट करण्यासाठी Wi-Fi आवश्यक आहे. Wi-Fi चालू असायला हवे पण Wi-Fi नेटवर्कसोबत कनेक्ट केलेले असणे गरजेचे नाही.</string>
  <string name="OldDeviceTransferSetup__sorry_it_appears_your_device_does_not_support_wifi_direct">क्षमस्व, हा डिव्हाइस Wi-Fi डायरेक्टचे समर्थन करत नसल्याचे दिसते. आपल्या नवीन Android डिव्हाइससोबत शोधण्यासाठी आणि कनेक्ट करण्यासाठी Molly Wi-Fi डायरेक्ट वापरते. आपल्या नवीन Android डिव्हाइसवर आपण तरीही आपले खाते पुनर्स्थापित करण्यासाठी बॅकअप तयार करू शकता.</string>
  <string name="OldDeviceTransferSetup__create_a_backup">बॅकअप तयार करा</string>
  <string name="OldDeviceTransferSetup__an_unexpected_error_occurred_while_attempting_to_connect_to_your_old_device">आपल्या नवीन Android डिव्हाइससोबत कनेक्ट करायचा प्रयत्न करताना एक अनेपक्षित त्रुटी आली.</string>
  <!--DeviceTransferSetupFragment-->
  <string name="DeviceTransferSetup__unable_to_open_wifi_settings">Wi-Fi सेटिंग उघडण्यात अक्षम. कृपया Wi-Fi व्यक्तीचलितपणे चालू करा.</string>
  <string name="DeviceTransferSetup__grant_location_permission">स्थान परवानगी मान्य करा</string>
  <string name="DeviceTransferSetup__turn_on_location_services">स्थान सेवा चालू करा</string>
  <string name="DeviceTransferSetup__unable_to_open_location_settings">स्थान सेटिंग उघडण्यात अक्षम.</string>
  <string name="DeviceTransferSetup__turn_on_wifi">Wi-Fi चालू करा</string>
  <string name="DeviceTransferSetup__error_connecting">कनेक्ट करण्यात त्रुटी</string>
  <string name="DeviceTransferSetup__retry">पुन्हा प्रयत्न करा</string>
  <string name="DeviceTransferSetup__submit_debug_logs">डीबग लॉग प्रविष्ट करा</string>
  <string name="DeviceTransferSetup__verify_code">कोड सत्यापित करा</string>
  <string name="DeviceTransferSetup__verify_that_the_code_below_matches_on_both_of_your_devices">खालील कोड आपल्या दोन्ही डिव्हाइसवर समान असल्याचे सत्यापित करा. नंतर सुरू ठेवा वर टॅप करा.</string>
  <string name="DeviceTransferSetup__the_numbers_do_not_match">नंबर जुळत नाही</string>
  <string name="DeviceTransferSetup__continue">सुरू ठेवा</string>
  <string name="DeviceTransferSetup__number_is_not_the_same">नंबर समान नाही</string>
  <string name="DeviceTransferSetup__if_the_numbers_on_your_devices_do_not_match_its_possible_you_connected_to_the_wrong_device">आपल्या डिव्हाइसवरील नंबर जुळत नसल्यास, आपण चुकीच्या डिव्हाइससोबत कनेक्ट केले असल्याची शक्यता आहे. हे ठीक करण्यासाठी, स्थानांतरण थांबवा आणि पुन्हा प्रयत्न करा आणि आपले दोन्ही डिव्हाइस जवळ ठेवा.</string>
  <string name="DeviceTransferSetup__stop_transfer">स्थानांतरण थांबवा</string>
  <string name="DeviceTransferSetup__unable_to_discover_old_device">जुना डिव्हाइस डिस्कव्हर करण्यात अक्षम</string>
  <string name="DeviceTransferSetup__unable_to_discover_new_device">नवीन डिव्हाइस डिस्कव्हर करण्यात अक्षम</string>
  <string name="DeviceTransferSetup__make_sure_the_following_permissions_are_enabled">पुढील परवानग्या आणि सेवा सक्षम असल्याची खात्री करा:</string>
  <string name="DeviceTransferSetup__location_permission">स्थान परवानगी</string>
  <string name="DeviceTransferSetup__location_services">स्थान सेवा</string>
  <string name="DeviceTransferSetup__wifi">Wi-Fi</string>
  <string name="DeviceTransferSetup__on_the_wifi_direct_screen_remove_all_remembered_groups_and_unlink_any_invited_or_connected_devices">WiFi डिरेक्ट स्क्रीनवर, सर्व लक्षात असलेलेगट काढा आणि कुठलेही आमंत्रित केलेले किंवा कनेक्ट केलेले डिव्हाइस अनलिंक करा.</string>
  <string name="DeviceTransferSetup__wifi_direct_screen">WiFi डिरेक्ट स्क्रीन</string>
  <string name="DeviceTransferSetup__try_turning_wifi_off_and_on_on_both_devices">दोन्ही डिव्हाइसवर, Wi-Fi चालू आणि बंद करून पहा.</string>
  <string name="DeviceTransferSetup__make_sure_both_devices_are_in_transfer_mode">दोन्ही डिव्हाइस स्थानांतर मोडमध्ये असल्याची खात्री करा.</string>
  <string name="DeviceTransferSetup__go_to_support_page">समर्थन पृष्ठावर जा</string>
  <string name="DeviceTransferSetup__try_again">पुन्हा प्रयत्न करा</string>
  <string name="DeviceTransferSetup__waiting_for_other_device">इतर डिव्हाइससाठी प्रतीक्षा करत आहे</string>
  <string name="DeviceTransferSetup__tap_continue_on_your_other_device_to_start_the_transfer">स्थानांतरण चालू करण्यासाठी आपल्या इतर डिव्हाइसवर सुरू ठेवावर टॅप करा.</string>
  <string name="DeviceTransferSetup__tap_continue_on_your_other_device">आपल्या इतर डिव्हाइसवर सुरू ठेवावर टॅप करा…</string>
  <!--NewDeviceTransferFragment-->
  <string name="NewDeviceTransfer__cannot_transfer_from_a_newer_version_of_signal">Signal च्या नवीन आवृत्त्यांवरून स्थानांतरित करू शकत नाही</string>
  <!--DeviceTransferFragment-->
  <string name="DeviceTransfer__transferring_data">डेटा स्थानांतरित करत आहे</string>
  <string name="DeviceTransfer__keep_both_devices_near_each_other">दोन्ही डिव्हाइस ऐकमेकांजवळ ठेवा. डिव्हाइस बंद करू नका आणि Molly चालू ठेवा. स्थानांतरण एंड-टू-एंड एन्क्रिप्टेड आहेत.</string>
  <string name="DeviceTransfer__d_messages_so_far">आतापर्यंत %1$d संदेश…</string>
  <!--Filled in with total percentage of messages transferred-->
  <string name="DeviceTransfer__s_of_messages_so_far">%1$s%% संदेश आतापर्यंत…</string>
  <string name="DeviceTransfer__cancel">रद्द करा</string>
  <string name="DeviceTransfer__try_again">पुन्हा प्रयत्न करा</string>
  <string name="DeviceTransfer__stop_transfer_question">स्थानांतरण थांबवायचे?</string>
  <string name="DeviceTransfer__stop_transfer">स्थानांतरण थांबवा</string>
  <string name="DeviceTransfer__all_transfer_progress_will_be_lost">सर्व स्थानांतरण प्रगती नाहीशी होईल.</string>
  <string name="DeviceTransfer__transfer_failed">स्थानांतरण अयशस्वी झाले</string>
  <string name="DeviceTransfer__unable_to_transfer">स्थानांतरित करण्यात अक्षम</string>
  <!--OldDeviceTransferInstructionsFragment-->
  <string name="OldDeviceTransferInstructions__transfer_account">खाते स्थानांतरित करा</string>
  <string name="OldDeviceTransferInstructions__you_can_transfer_your_signal_account_when_setting_up_signal_on_a_new_android_device">नवीन Android डिव्हाइसवर Signal सेट अप करताना आपण आपले Signal खाते स्थानांतरित करू शकता. सुरू ठेवण्यापूर्वी:</string>
  <string name="OldDeviceTransferInstructions__first_bullet">१.</string>
  <string name="OldDeviceTransferInstructions__download_signal_on_your_new_android_device">आपल्या नवीन Android डिव्हाइसवर Molly डाऊनलोड करा</string>
  <string name="OldDeviceTransferInstructions__second_bullet">२.</string>
  <string name="OldDeviceTransferInstructions__tap_on_transfer_or_restore_account">\"खाते स्थानांतरित करा किंवा पुनर्स्थापित करा\" वर टॅप करा</string>
  <string name="OldDeviceTransferInstructions__third_bullet">३.</string>
  <string name="OldDeviceTransferInstructions__select_transfer_from_android_device_when_prompted_and_then_continue">सूचित केल्यावर \"Android डिव्हाइसवरून स्थानांतरित करा\" आणि नंतर \"सुरू ठेवा\" निवडा. दोन्ही डिव्हाइस जवळपास ठेवा.</string>
  <string name="OldDeviceTransferInstructions__continue">सुरू ठेवा</string>
  <!--OldDeviceTransferComplete-->
  <string name="OldDeviceTransferComplete__transfer_complete">स्थानांतरण पूर्ण झाले</string>
  <string name="OldDeviceTransferComplete__go_to_your_new_device">आपल्या नवीन डिव्हाइसवर जा</string>
  <string name="OldDeviceTransferComplete__your_signal_data_has_Been_transferred_to_your_new_device">आपला Signal डेटा आपल्या नवीन डिव्हाइसवर स्थानांतरित केला गेला आहे. स्थानांतरण प्रक्रिया पूर्ण करण्यासाठी, आपल्याला आपल्या नवीन डिव्हाइसवर नोंदणी सुरू ठेवणे आवश्यक आहे.</string>
  <string name="OldDeviceTransferComplete__close">बंद करा</string>
  <!--NewDeviceTransferComplete-->
  <string name="NewDeviceTransferComplete__transfer_successful">स्थानांतरण यशस्वी</string>
  <string name="NewDeviceTransferComplete__transfer_complete">स्थानांतरण पूर्ण झाले</string>
  <string name="NewDeviceTransferComplete__to_complete_the_transfer_process_you_must_continue_registration">स्थानांतरण प्रक्रिया पूर्ण करण्यासाठी, आपल्याला नोंदणी सुरू ठेवणे आवश्यक आहे.</string>
  <string name="NewDeviceTransferComplete__continue_registration">नोंदणी सुरू ठेवा</string>
  <!--DeviceToDeviceTransferService-->
  <string name="DeviceToDeviceTransferService_content_title">खाते स्थानांतरण</string>
  <string name="DeviceToDeviceTransferService_status_ready">आपल्या इतर Android डिव्हाइससह कनेक्ट करण्याची तयारी करत आहे…</string>
  <string name="DeviceToDeviceTransferService_status_starting_up">आपल्या इतर Android डिव्हाइससह कनेक्ट करण्याची तयारी करत आहे…</string>
  <string name="DeviceToDeviceTransferService_status_discovery">आपल्या इतर Android डिव्हाइससाठी शोधत आहे…</string>
  <string name="DeviceToDeviceTransferService_status_network_connected">आपल्या इतर Android डिव्हाइससह कनेक्ट करत आहे…</string>
  <string name="DeviceToDeviceTransferService_status_verification_required">सत्यापन आवश्यक</string>
  <string name="DeviceToDeviceTransferService_status_service_connected">खाते स्थानांतरित करत आहे…</string>
  <!--OldDeviceTransferLockedDialog-->
  <string name="OldDeviceTransferLockedDialog__complete_registration_on_your_new_device">आपल्या नवीन डिव्हाइसवर नोंदणी पूर्ण करा</string>
  <string name="OldDeviceTransferLockedDialog__your_signal_account_has_been_transferred_to_your_new_device">आपले Signal खाते आपल्या नवीन डिव्हाइसवर स्थानांतरित केले गेले आहे, पण ते सुरू ठेवण्यासाठी आपल्याला नोंदणी पूर्ण करणे आवश्यक आहे. या डिव्हाइसवर Signal निष्क्रिय असेल.</string>
  <string name="OldDeviceTransferLockedDialog__done">ठीक</string>
  <string name="OldDeviceTransferLockedDialog__cancel_and_activate_this_device">रद्द करा आणि हा डिव्हाइस सक्रिय करा</string>
  <!--AdvancedPreferenceFragment-->
  <string name="AdvancedPreferenceFragment__transfer_mob_balance">MOB बॅलंस स्थानांतरित करायचा?</string>
  <string name="AdvancedPreferenceFragment__you_have_a_balance_of_s">आपल्याकडे %1$s चा बॅलंस आहे. आपण इतर वॉलेट पत्त्यावर आपले खाते हटवण्यापूर्वी आपले फंड स्थानांतरित न केल्यास, आपण ते कायमचे गमवाल.</string>
  <string name="AdvancedPreferenceFragment__dont_transfer">स्थानांतरित करू नका</string>
  <string name="AdvancedPreferenceFragment__transfer">स्थानांतरित करा</string>
  <!--RecipientBottomSheet-->
  <string name="RecipientBottomSheet_block">अवरोधित करा</string>
  <string name="RecipientBottomSheet_unblock">अनब्लॉक करा</string>
  <string name="RecipientBottomSheet_add_to_contacts">संपर्कात जोडा</string>
  <!--Error message that displays when a user tries to tap to view system contact details but has no app that supports it-->
  <string name="RecipientBottomSheet_unable_to_open_contacts">संपर्क उघडण्यास सक्षम अॅप सापडत नाही.</string>
  <string name="RecipientBottomSheet_add_to_a_group">गटात जोडा</string>
  <string name="RecipientBottomSheet_add_to_another_group">आणखी एका गटात जोडा</string>
  <string name="RecipientBottomSheet_view_safety_number">सुरक्षितता नंबर बघा</string>
  <string name="RecipientBottomSheet_make_admin">प्रशासक बनवा</string>
  <string name="RecipientBottomSheet_remove_as_admin">अॅडमिन म्हणून काढून टाका</string>
  <string name="RecipientBottomSheet_remove_from_group">गटातून काढा</string>
  <string name="RecipientBottomSheet_message_description">संदेश</string>
  <string name="RecipientBottomSheet_voice_call_description">व्हॉईस कॉल</string>
  <string name="RecipientBottomSheet_insecure_voice_call_description">असुरक्षित व्हॉईस कॉल</string>
  <string name="RecipientBottomSheet_video_call_description">व्हिडिओ कॉल</string>
  <string name="RecipientBottomSheet_remove_s_as_group_admin">%1$s  ला गट अॅडमिन म्हणून काढायचे?</string>
  <string name="RecipientBottomSheet_s_will_be_able_to_edit_group">\"%1$s\" हा गट आणि त्याचे सदस्य संपादित करू शकतील.</string>
  <string name="RecipientBottomSheet_remove_s_from_the_group">%1$s ला गटातून काढायचे?</string>
  <!--Dialog message shown when removing someone from a group with group link being active to indicate they will not be able to rejoin-->
  <string name="RecipientBottomSheet_remove">काढा</string>
  <string name="RecipientBottomSheet_copied_to_clipboard">क्लिपबोर्ड वर कॉपी केले</string>
  <string name="GroupRecipientListItem_admin">प्रशासक</string>
  <string name="GroupRecipientListItem_approve_description">स्वीकार करा</string>
  <string name="GroupRecipientListItem_deny_description">नकार द्या</string>
  <!--GroupsLearnMoreBottomSheetDialogFragment-->
  <string name="GroupsLearnMore_legacy_vs_new_groups">लेगसी vs. नवीन गट</string>
  <string name="GroupsLearnMore_what_are_legacy_groups">लेगसी गट काय आहेत?</string>
  <string name="GroupsLearnMore_paragraph_1">लीगेसी ग्रुप्स असे गट आहेत जे नवीन गट वैशिष्ट्यांमधील अ‍ॅडमिन आणि अधिक वर्णनात्मक गट अद्यतनांसह सुसंगत नाहीत. </string>
  <string name="GroupsLearnMore_can_i_upgrade_a_legacy_group">काय मी लेगसी गटात श्रेणीसुधारणा करू शकतो?</string>
  <string name="GroupsLearnMore_paragraph_2">लेगसी गट अजूनतरी नवीन गटांमध्ये श्रेणीसुधारित केले जाऊ शकत नाही, पण ते Signal च्या नवीनतम आवृत्तीवर असल्यास आपण त्याच सदस्यांसोबत नवीन गट तयार करू शकता.</string>
  <string name="GroupsLearnMore_paragraph_3">भविष्यात लेगसी गटांना श्रेणीसुधारित करण्यासाठी Signal एक मार्ग ऑफर करेल.</string>
  <!--GroupLinkBottomSheetDialogFragment-->
  <string name="GroupLinkBottomSheet_share_hint_requiring_approval">ही लिंक असलेले कोणीही गटाचे नाव आणि फोटो पाहू शकतात आणि सामील होण्याची विनंती करू शकतात. याला आपल्या विश्वासातल्या लोकांसह सामायिक करा.</string>
  <string name="GroupLinkBottomSheet_share_hint_not_requiring_approval">ही लिंक असलेला कुणीही या गटाचा नाव आणि फोटो आणि गटात सामील होऊ शकतो. याला आपल्या विश्वासातल्या लोकांसह सामायिक करा.</string>
  <string name="GroupLinkBottomSheet_share_via_signal">Molly द्वारा शेअर करा</string>
  <string name="GroupLinkBottomSheet_copy">कॉपी करा</string>
  <string name="GroupLinkBottomSheet_qr_code">QR कोड</string>
  <string name="GroupLinkBottomSheet_share">सामायिक करा</string>
  <string name="GroupLinkBottomSheet_copied_to_clipboard">क्लिपबोर्ड वर कॉपी केले</string>
  <string name="GroupLinkBottomSheet_the_link_is_not_currently_active">लिंक सध्या सक्रिय नाही</string>
  <!--VoiceNotePlaybackPreparer-->
  <string name="VoiceNotePlaybackPreparer__failed_to_play_voice_message">व्हॉईस संदेश प्ले करण्यात अयशस्वी</string>
  <!--VoiceNoteMediaDescriptionCompatFactory-->
  <string name="VoiceNoteMediaItemFactory__voice_message">व्हॉईस संदेश · %1$s</string>
  <string name="VoiceNoteMediaItemFactory__s_to_s">%1$s ते %2$s</string>
  <!--StorageUtil-->
  <string name="StorageUtil__s_s">%1$s/%2$s</string>
  <string name="BlockedUsersActivity__s_has_been_blocked">\"%1$s\" ब्लॉक केले गेले आहे.</string>
  <string name="BlockedUsersActivity__failed_to_block_s">\"%1$s\" ब्लॉक करण्यात अयशस्वी</string>
  <string name="BlockedUsersActivity__s_has_been_unblocked">\"%1$s\" अनब्लॉक केले गेले आहे.</string>
  <!--ReviewCardDialogFragment-->
  <string name="ReviewCardDialogFragment__review_members">सदस्यांचे पुनरावलोकन करा</string>
  <string name="ReviewCardDialogFragment__review_request">पुनरावलोकन विनंती</string>
  <string name="ReviewCardDialogFragment__d_group_members_have_the_same_name">%1$d गट सदस्यांचे नाव सारखे आहेत, खाली सदस्यांचे पुनरावलोकन करा आणि काय करायचे ते निवडा.</string>
  <string name="ReviewCardDialogFragment__if_youre_not_sure">विनंती कोणाकडून आहे याची आपल्याला खात्री नसल्यास, खाली असलेल्या संपर्कांचे पुनरावलोकन करा आणि कारवाई करा.</string>
  <string name="ReviewCardDialogFragment__no_other_groups_in_common">इतर कुठलेही गट समाईक नाहीत</string>
  <string name="ReviewCardDialogFragment__no_groups_in_common">कुठलेही गट समाईक नाहीत.</string>
  <plurals name="ReviewCardDialogFragment__d_other_groups_in_common">
    <item quantity="one">%d गट समाईक</item>
    <item quantity="other">%d गट समाईक</item>
  </plurals>
  <plurals name="ReviewCardDialogFragment__d_groups_in_common">
    <item quantity="one">%d गट समाईक</item>
    <item quantity="other">%d गट समाईक</item>
  </plurals>
  <string name="ReviewCardDialogFragment__remove_s_from_group">%1$s ला गटातून काढायचे?</string>
  <string name="ReviewCardDialogFragment__remove">काढा</string>
  <string name="ReviewCardDialogFragment__failed_to_remove_group_member">गट सदस्य काढण्यात अयशस्वी.</string>
  <!--ReviewCard-->
  <string name="ReviewCard__member">सदस्य</string>
  <string name="ReviewCard__request">विनंती </string>
  <string name="ReviewCard__your_contact">आपला संपर्क</string>
  <string name="ReviewCard__remove_from_group">गटातून काढा</string>
  <string name="ReviewCard__update_contact">संपर्क अद्यतनित करा</string>
  <string name="ReviewCard__block">अवरोधित करा</string>
  <string name="ReviewCard__delete">हटवा</string>
  <string name="ReviewCard__recently_changed">अलीकडे त्यांनी %1$s वरून %2$s ला नाव बदलले आहे</string>
  <!--CallParticipantsListUpdatePopupWindow-->
  <string name="CallParticipantsListUpdatePopupWindow__s_joined">%1$s सामील झाले</string>
  <string name="CallParticipantsListUpdatePopupWindow__s_and_s_joined">%1$s आणि %2$s सामील झाले</string>
  <string name="CallParticipantsListUpdatePopupWindow__s_s_and_s_joined">%1$s, %2$s आणि %3$s सामील झाले</string>
  <string name="CallParticipantsListUpdatePopupWindow__s_s_and_d_others_joined">%1$s, %2$s आणि %3$d इतर व्यक्ती सामील झाले</string>
  <string name="CallParticipantsListUpdatePopupWindow__s_left">%1$s सोडून गेले</string>
  <string name="CallParticipantsListUpdatePopupWindow__s_and_s_left">%1$s आणि %2$s सोडून गेले</string>
  <string name="CallParticipantsListUpdatePopupWindow__s_s_and_s_left">%1$s, %2$s आणि %3$s सोडून गेले</string>
  <string name="CallParticipantsListUpdatePopupWindow__s_s_and_d_others_left">%1$s, %2$s आणि %3$d इतर व्यक्ती सोडून गेले</string>
  <string name="CallParticipant__you">आपण</string>
  <string name="CallParticipant__you_on_another_device">आपण (दुसऱ्या डिव्हाईसवर)</string>
  <string name="CallParticipant__s_on_another_device">%1$s (दुसऱ्या डिव्हाईसवर)</string>
  <!--DeleteAccountFragment-->
  <string name="DeleteAccountFragment__deleting_your_account_will">आपले खाते हटवल्याने खालील गोष्टी होतील:</string>
  <string name="DeleteAccountFragment__enter_your_phone_number">आपला फोन नंबर प्रविष्ट करा</string>
  <string name="DeleteAccountFragment__delete_account">खाते हटवा</string>
  <string name="DeleteAccountFragment__delete_your_account_info_and_profile_photo">आपली खाते माहिती आणि प्रोफाईल फोटो हटवला जाईल</string>
  <string name="DeleteAccountFragment__delete_all_your_messages">आपले सर्व संदेश हटवले जातील</string>
  <string name="DeleteAccountFragment__delete_s_in_your_payments_account">आपल्या पेमेंट खात्यामध्ये %1$s हटवा</string>
  <string name="DeleteAccountFragment__no_country_code">कुठलेही देश कोड निर्दिष्ट नाही</string>
  <string name="DeleteAccountFragment__no_number">कुठलेही नंबर निर्दिष्ट नाही</string>
  <string name="DeleteAccountFragment__the_phone_number">आपण प्रविष्ट केलेला फोन नंबर आपल्या खात्याशी जुळत नाही.</string>
  <string name="DeleteAccountFragment__are_you_sure">आपले खाते हटवायची आपणास खात्री आहे का?</string>
  <string name="DeleteAccountFragment__this_will_delete_your_signal_account">हे आपले Signal खाते हटवेल आणि अॅपलिकेशन रीसेट करेल. प्रक्रिया पूर्ण झाल्यावर अॅप बंद होईल.</string>
  <string name="DeleteAccountFragment__failed_to_delete_account">खाते हटवण्यात अयशस्वी. आपल्याकडे नेटवर्क कनेक्शन आहे का?</string>
  <string name="DeleteAccountFragment__failed_to_delete_local_data">स्थानिक डेटा हटवण्यात अयशस्वी. आपण त्यास सिस्टिम अॅपलिकेशन सेटिंग मधून व्यक्तीचलितपणे साफ करू शकता.</string>
  <string name="DeleteAccountFragment__launch_app_settings">अॅप सेटिंग लाँच करा</string>
  <!--Title of progress dialog shown when a user deletes their account and the process is leaving all groups-->
  <string name="DeleteAccountFragment__leaving_groups">गट सोडत आहे…</string>
  <!--Title of progress dialog shown when a user deletes their account and the process has left all groups-->
  <string name="DeleteAccountFragment__deleting_account">खाते हटवत आहे…</string>
  <!--Message of progress dialog shown when a user deletes their account and the process is canceling their subscription-->
  <string name="DeleteAccountFragment__canceling_your_subscription">आपले सब्स्क्रिप्शन रद्द करत आहे…</string>
  <!--Message of progress dialog shown when a user deletes their account and the process is leaving groups-->
  <string name="DeleteAccountFragment__depending_on_the_number_of_groups">आपण किती गटांमध्ये आहात यावर अवलंबून, यास काही मिनिटे लागू शकतात</string>
  <!--Message of progress dialog shown when a user deletes their account and the process has left all groups-->
  <string name="DeleteAccountFragment__deleting_all_user_data_and_resetting">वापरकर्ता डेटा हटवत आहे आणि अॅप रीसेट करत आहे</string>
  <!--Title of error dialog shown when a network error occurs during account deletion-->
  <string name="DeleteAccountFragment__account_not_deleted">खाते हटवले नाही</string>
  <!--Message of error dialog shown when a network error occurs during account deletion-->
  <string name="DeleteAccountFragment__there_was_a_problem">हटवण्याची प्रक्रिया पूर्ण करताना समस्या आली. आपले नेटवर्क कनेक्शन तपासा आणि पुन्हा प्रयत्न करा.</string>
  <!--DeleteAccountCountryPickerFragment-->
  <string name="DeleteAccountCountryPickerFragment__search_countries">देश शोधा</string>
  <!--CreateGroupActivity-->
  <string name="CreateGroupActivity__skip">वगळा</string>
  <plurals name="CreateGroupActivity__d_members">
    <item quantity="one">%1$d सदस्य</item>
    <item quantity="other">%1$d सदस्य</item>
  </plurals>
  <!--ShareActivity-->
  <string name="ShareActivity__share">सामायिक करा</string>
  <string name="ShareActivity__send">पाठवा</string>
  <string name="ShareActivity__comma_s">, %1$s</string>
  <string name="ShareActivity__sharing_to_multiple_chats_is">अनेक चॅट यांना शेअर करणे फक्त Signal संदेशांसाठी समर्थित आहे</string>
  <!--MultiShareDialogs-->
  <string name="MultiShareDialogs__failed_to_send_to_some_users">काही वापरकर्त्यांना पाठवण्यात अयशस्वी</string>
  <string name="MultiShareDialogs__you_can_only_share_with_up_to">आपण फक्त %1$d पर्यंत चॅट सोबत शेअर करू शकता</string>
  <!--ChatWallpaperActivity-->
  <string name="ChatWallpaperActivity__chat_wallpaper">चॅट वॉलपेपर</string>
  <!--ChatWallpaperFragment-->
  <string name="ChatWallpaperFragment__chat_color">चॅट रंग</string>
  <string name="ChatWallpaperFragment__reset_chat_colors">चॅटचे रंग रीसेट करा</string>
  <string name="ChatWallpaperFragment__reset_chat_color">चॅटचा रंग रीसेट करा</string>
  <string name="ChatWallpaperFragment__reset_chat_color_question">चॅटचा रंग रीसेट करायचा?</string>
  <string name="ChatWallpaperFragment__set_wallpaper">वॉलपेपर सेट करा</string>
  <string name="ChatWallpaperFragment__dark_mode_dims_wallpaper">गडद मोड वॉलपेपर अस्पष्ट बनवतो</string>
  <string name="ChatWallpaperFragment__contact_name">संपर्क नाव</string>
  <string name="ChatWallpaperFragment__reset">रीसेट करा</string>
  <string name="ChatWallpaperFragment__clear">साफ करा</string>
  <string name="ChatWallpaperFragment__wallpaper_preview_description">वॉलपेपर पुनरावलोकन</string>
  <string name="ChatWallpaperFragment__would_you_like_to_override_all_chat_colors">सर्व चॅटचे रंग ओव्हरराइड करण्यास आपण इच्छुक आहात का?</string>
  <string name="ChatWallpaperFragment__would_you_like_to_override_all_wallpapers">सर्व वॉलपेपर ओव्हरराइड करण्यास आपण इच्छुक आहात का?</string>
  <string name="ChatWallpaperFragment__reset_default_colors">पूर्वनिर्धारित रंग रीसेट करा</string>
  <string name="ChatWallpaperFragment__reset_all_colors">सर्व रंग रीसेट करा</string>
  <string name="ChatWallpaperFragment__reset_default_wallpaper">पूर्वनिर्धारित वॉलपेपर रीसेट करा</string>
  <string name="ChatWallpaperFragment__reset_all_wallpapers">सर्व वॉलपेपर रीसेट करा</string>
  <string name="ChatWallpaperFragment__reset_wallpapers">वॉलपेपर रीसेट करा</string>
  <string name="ChatWallpaperFragment__reset_wallpaper">वॉलपेपर रीसेट करा</string>
  <string name="ChatWallpaperFragment__reset_wallpaper_question">वॉलपेपर रीसेट करायचा?</string>
  <!--ChatWallpaperSelectionFragment-->
  <string name="ChatWallpaperSelectionFragment__choose_from_photos">फोटोमधून निवडा</string>
  <string name="ChatWallpaperSelectionFragment__presets">प्रीसेट</string>
  <!--ChatWallpaperPreviewActivity-->
  <string name="ChatWallpaperPreviewActivity__preview">पुनरावलोकन</string>
  <string name="ChatWallpaperPreviewActivity__set_wallpaper">वॉलपेपर सेट करा</string>
  <string name="ChatWallpaperPreviewActivity__swipe_to_preview_more_wallpapers">अधिक वॉलपेपर पुनरावलोकन करण्यासाठी स्वाइप करा</string>
  <string name="ChatWallpaperPreviewActivity__set_wallpaper_for_all_chats">सर्व चॅटसाठी वॉलपेपर सेट करा</string>
  <string name="ChatWallpaperPreviewActivity__set_wallpaper_for_s">%1$s साठी वॉलपेपर सेट करा</string>
  <string name="ChatWallpaperPreviewActivity__viewing_your_gallery_requires_the_storage_permission">आपली गॅलरी पहाण्यासाठी संचय परवानगी आवश्यक आहेत.</string>
  <!--WallpaperImageSelectionActivity-->
  <string name="WallpaperImageSelectionActivity__choose_wallpaper_image">वॉलपेपर चित्र निवडा</string>
  <!--WallpaperCropActivity-->
  <string name="WallpaperCropActivity__pinch_to_zoom_drag_to_adjust">झूम करण्यासाठी पिंच करा, अनुरूप करण्यासाठी ओढा.</string>
  <string name="WallpaperCropActivity__set_wallpaper_for_all_chats">सर्व चॅटसाठी वॉलपेपर सेट करा.</string>
  <string name="WallpaperCropActivity__set_wallpaper_for_s">%s साठी वॉलपेपर सेट करा.</string>
  <string name="WallpaperCropActivity__error_setting_wallpaper">वॉलपेपर सेट करण्यात त्रुटी.</string>
  <string name="WallpaperCropActivity__blur_photo">फोटो अस्पष्ट करा</string>
  <!--InfoCard-->
  <string name="payment_info_card_about_mobilecoin">MobileCoin बद्दल</string>
  <string name="payment_info_card_mobilecoin_is_a_new_privacy_focused_digital_currency">MobileCoin हे नवीन गोपनीयता केंद्रित डिजिटल चलन आहे.</string>
  <string name="payment_info_card_adding_funds">फंड जोडत आहे</string>
  <string name="payment_info_card_you_can_add_funds_for_use_in">तुम्ही तुमच्या वॉलेट पत्त्यावर MobileCoin पाठवून Molly मध्ये वापरासाठी निधी जोडू शकता.</string>
  <string name="payment_info_card_cashing_out">फंड काढत आहे</string>
  <string name="payment_info_card_you_can_cash_out_mobilecoin">MobileCoin चे समर्थन करत असलेल्या ऐक्सचेंजवर आपण कधीही MobileCoin फंड काढू शकता. फक्त त्या ऐक्सचेंजवर आपल्या खात्यावर स्थानांतरण करा.</string>
  <string name="payment_info_card_hide_this_card">हे कार्ड लपवायचे?</string>
  <string name="payment_info_card_hide">लपवा</string>
  <string name="payment_info_card_record_recovery_phrase">रिकव्हरी फ्रेझ रेकॉर्ड करा</string>
  <string name="payment_info_card_your_recovery_phrase_gives_you">आपली रिकव्हरी फ्रेझ आपल्याला आपले पेमेंट खाते पुनर्स्थापित करायचा अजून एक मार्ग देते.</string>
  <string name="payment_info_card_record_your_phrase">आपला फ्रेझ रेकॉर्ड करा</string>
  <string name="payment_info_card_update_your_pin">आपला PIN अद्यतनित करा</string>
  <string name="payment_info_card_with_a_high_balance">उच्च बॅलंससह, आपल्या खात्याला अधिक संरक्षण जोडण्यासाठी आपल्याला अल्फान्यूमेरिक PIN अद्यतनित करावेसे वाटू शकते.</string>
  <string name="payment_info_card_update_pin">PIN अद्यतनित करा</string>
  <!--DeactivateWalletFragment-->
  <string name="DeactivateWalletFragment__deactivate_wallet">वॉलेट निष्क्रिय करा</string>
  <string name="DeactivateWalletFragment__your_balance">आपला बॅलंस</string>
  <string name="DeactivateWalletFragment__its_recommended_that_you">पेमेंट निष्क्रिय करण्यापूर्वी आपण आपले फंड इतर वॉलेट पत्त्यावर स्थानांतरित करण्याची शिफारस केलेली आहे. आपण आपले फंड स्थानांतरित नाही करण्याचे निवडल्यास, आपण पेमेंट पुन्हा सक्रिय केल्यास ते आपल्या वॉलेट मध्ये Molly ला लिंक केलेले राहतील.</string>
  <string name="DeactivateWalletFragment__transfer_remaining_balance">उर्वरित बॅलंस स्थानांतरित करा</string>
  <string name="DeactivateWalletFragment__deactivate_without_transferring">स्थानांतरित न करता निष्क्रिय करा</string>
  <string name="DeactivateWalletFragment__deactivate">निष्क्रिय करा</string>
  <string name="DeactivateWalletFragment__deactivate_without_transferring_question">स्थानांतरित न करता निष्क्रिय करायचा?</string>
  <string name="DeactivateWalletFragment__your_balance_will_remain">आपण पेमेंट पुन्हा सक्रिय करण्याचे निवडल्यास आपला बॅलंस आपल्या वॉलेट मध्ये Molly ला लिंक केलेला राहील.</string>
  <string name="DeactivateWalletFragment__error_deactivating_wallet">वॉलेट निष्क्रिय करण्यात त्रुटी.</string>
  <!--PaymentsRecoveryStartFragment-->
  <string name="PaymentsRecoveryStartFragment__recovery_phrase">रिकव्हरी फ्रेझ</string>
  <string name="PaymentsRecoveryStartFragment__view_recovery_phrase">रिकव्हरी फ्रेझ पहा</string>
  <string name="PaymentsRecoveryStartFragment__enter_recovery_phrase">रिकव्हरी फ्रेझ प्रविष्ट करा</string>
  <string name="PaymentsRecoveryStartFragment__your_balance_will_automatically_restore">आपण आपल्या Signal PIN ची पुष्टी केल्यास, आपण Signal पुन्हा स्थापित केल्यावर आपला बॅलंस स्वयंचलितपणे पुनर्स्थापित होईल. आपण आपला बॅलंस रिकव्हरी फ्रेझ वापरून देखील पुनर्स्थापित करू शकता, जी %1$d-शब्द फ्रेझ आपल्यासाठी ऐकमेव आहे. ती लिहून ठेवा आणि त्यास एका सुरक्षित जागेवर ठेवा. </string>
  <string name="PaymentsRecoveryStartFragment__your_recovery_phrase_is_a">आपली रिकव्हरी फ्रेझ %1$d-शब्दांची फ्रेझ आपल्यासाठी ऐकमेव आहे. आपला बॅलंस पुनर्स्थापित करण्यासाठी ही फ्रेझ वापरा.</string>
  <string name="PaymentsRecoveryStartFragment__start">चालू करा</string>
  <string name="PaymentsRecoveryStartFragment__enter_manually">स्वहस्ते प्रविष्ट करा</string>
  <string name="PaymentsRecoveryStartFragment__paste_from_clipboard">क्लिपबोर्ड वरून पेस्ट करा</string>
  <!--PaymentsRecoveryPasteFragment-->
  <string name="PaymentsRecoveryPasteFragment__paste_recovery_phrase">रिकव्हरी फ्रेझ पेस्ट करा</string>
  <string name="PaymentsRecoveryPasteFragment__recovery_phrase">रिकव्हरी फ्रेझ</string>
  <string name="PaymentsRecoveryPasteFragment__next">पुढे</string>
  <string name="PaymentsRecoveryPasteFragment__invalid_recovery_phrase">अवैध रिकव्हरी फ्रेझ</string>
  <string name="PaymentsRecoveryPasteFragment__make_sure">आपण %1$d शब्द प्रविष्ट केले असल्याची खात्री करा आणि पुन्हा प्रयत्न करा.</string>
  <!--PaymentsRecoveryPhraseFragment-->
  <string name="PaymentsRecoveryPhraseFragment__next">पुढे</string>
  <string name="PaymentsRecoveryPhraseFragment__edit">संपादन</string>
  <string name="PaymentsRecoveryPhraseFragment__previous">मागील</string>
  <string name="PaymentsRecoveryPhraseFragment__your_recovery_phrase">आपला रिकव्हरी फ्रेझ</string>
  <string name="PaymentsRecoveryPhraseFragment__write_down_the_following_d_words">पुढील %1$d शब्द ओळीत लिहून ठेवा. आपली यादी सुरक्षित ठिकाणी ठेवा.</string>
  <string name="PaymentsRecoveryPhraseFragment__make_sure_youve_entered">आपला फ्रेझ आपण योग्यरित्या प्रविष्ट केला असल्याची खात्री करा.</string>
  <string name="PaymentsRecoveryPhraseFragment__do_not_screenshot_or_send_by_email">स्क्रीनशॉट घेऊ नका किंवा ईमेलद्वारे पाठवू नका.</string>
  <string name="PaymentsRecoveryPhraseFragment__payments_account_restored">पेमेंट खाते पुनर्स्थापित केले गेले.</string>
  <string name="PaymentsRecoveryPhraseFragment__invalid_recovery_phrase">अवैध रिकव्हरी फ्रेझ</string>
  <string name="PaymentsRecoveryPhraseFragment__make_sure_youve_entered_your_phrase_correctly_and_try_again">आपला फ्रेझ आपण योग्यरित्या प्रविष्ट केला असल्याची खात्री करा आणि पुन्हा प्रयत्न करा.</string>
  <string name="PaymentsRecoveryPhraseFragment__copy_to_clipboard">क्लिपबोर्डवर कॉपी करायचे?</string>
  <string name="PaymentsRecoveryPhraseFragment__if_you_choose_to_store">आपण जर आपला रिकव्हरी फ्रेझ डिजिटल स्वरूपात स्टोअर करण्याचे निवडत असल्यास, ते कुठेतरी सुरक्षितपणे स्टोअर करत आहात याची खात्री करा.</string>
  <string name="PaymentsRecoveryPhraseFragment__copy">कॉपी करा</string>
  <!--PaymentsRecoveryPhraseConfirmFragment-->
  <string name="PaymentRecoveryPhraseConfirmFragment__confirm_recovery_phrase">रिकव्हरी फ्रेझची पुष्टी करा</string>
  <string name="PaymentRecoveryPhraseConfirmFragment__enter_the_following_words">आपल्या रिकव्हरी फ्रेझमधून पुढील शब्द प्रविष्ट करा.</string>
  <string name="PaymentRecoveryPhraseConfirmFragment__word_d">%1$d शब्द</string>
  <string name="PaymentRecoveryPhraseConfirmFragment__see_phrase_again">फ्रेझ पुन्हा पहा</string>
  <string name="PaymentRecoveryPhraseConfirmFragment__done">ठीक</string>
  <string name="PaymentRecoveryPhraseConfirmFragment__recovery_phrase_confirmed">रिकव्हरी फ्रेझची पुष्टी झाली</string>
  <!--PaymentsRecoveryEntryFragment-->
  <string name="PaymentsRecoveryEntryFragment__enter_recovery_phrase">रिकव्हरी फ्रेझ प्रविष्ट करा</string>
  <string name="PaymentsRecoveryEntryFragment__enter_word_d">%1$d शब्द प्रविष्ट करा</string>
  <string name="PaymentsRecoveryEntryFragment__word_d">%1$d शब्द</string>
  <string name="PaymentsRecoveryEntryFragment__next">पुढे</string>
  <string name="PaymentsRecoveryEntryFragment__invalid_word">अवैध शब्द</string>
  <!--ClearClipboardAlarmReceiver-->
  <string name="ClearClipboardAlarmReceiver__clipboard_cleared">क्लिपबोर्ड साफ केले.</string>
  <!--PaymentNotificationsView-->
  <string name="PaymentNotificationsView__view">बघा</string>
  <!--UnreadPayments-->
  <string name="UnreadPayments__s_sent_you_s">%1$s ने आपल्याला %2$s पाठवले</string>
  <string name="UnreadPayments__d_new_payment_notifications">%1$d नवीन पेमेंट सूचना</string>
  <!--CanNotSendPaymentDialog-->
  <string name="CanNotSendPaymentDialog__cant_send_payment">पेमेंट पाठवू शकत नाही</string>
  <string name="CanNotSendPaymentDialog__to_send_a_payment_to_this_user">या वापरकर्त्याला पेमेंट पाठवण्यासाठी त्यांनी आपल्याकडील संदेश विनंती स्वीकार करणे आवश्यक आहे. संदेश विनंती तयार करण्यासाठी त्यांना संदेश पाठवा.</string>
  <string name="CanNotSendPaymentDialog__send_a_message">एक संदेश पाठवा</string>
  <!--GroupsInCommonMessageRequest-->
  <string name="GroupsInCommonMessageRequest__you_have_no_groups_in_common_with_this_person">आपले या व्यक्तीसोबत कुठलेही गट समाईक नाहीत. नको असलेले संदेश टाळण्यासाठी विनंत्याचे काळजीपूर्वक पुनरावलोकन करा.</string>
  <string name="GroupsInCommonMessageRequest__none_of_your_contacts_or_people_you_chat_with_are_in_this_group">आपले कुठलेही संपर्क किंवा आपल्यासोबत चॅट करत असलेल्या व्यक्ती या गटामध्ये नाहीत. नको असलेले संदेश टाळण्यासाठी विनंत्याचे काळजीपूर्वक पुनरावलोकन करा.</string>
  <string name="GroupsInCommonMessageRequest__about_message_requests">संदेश विनंत्यांबद्दल</string>
  <string name="GroupsInCommonMessageRequest__okay">ठीक आहे</string>
  <string name="ChatColorSelectionFragment__heres_a_preview_of_the_chat_color">चॅट रंगाचा हे एक पुनरावलोकन आहे.</string>
  <string name="ChatColorSelectionFragment__the_color_is_visible_to_only_you">रंग फक्त आपल्याला दृश्यमान आहे.</string>
  <!--GroupDescriptionDialog-->
  <string name="GroupDescriptionDialog__group_description">गट विवरण</string>
  <!--QualitySelectorBottomSheetDialog-->
  <string name="QualitySelectorBottomSheetDialog__standard">मानक</string>
  <string name="QualitySelectorBottomSheetDialog__faster_less_data">जलद, कमी डेटा</string>
  <string name="QualitySelectorBottomSheetDialog__high">उच्च</string>
  <string name="QualitySelectorBottomSheetDialog__slower_more_data">हळू, अधिक डेटा</string>
  <string name="QualitySelectorBottomSheetDialog__photo_quality">फोटो दर्जा</string>
  <!--AppSettingsFragment-->
  <string name="AppSettingsFragment__invite_your_friends">आपल्या मित्रांना आमंत्रित करा</string>
  <string name="AppSettingsFragment__copied_subscriber_id_to_clipboard">सबस्क्राइबर आयडी क्लिपबोर्डवर कॉपी केला</string>
  <!--AccountSettingsFragment-->
  <string name="AccountSettingsFragment__account">खाते</string>
  <string name="AccountSettingsFragment__youll_be_asked_less_frequently">वेळेनुसार आपल्याला कमी वारंवार विचारले जाईल</string>
  <string name="AccountSettingsFragment__require_your_signal_pin">Signal सोबत पुन्हा नोंदणी करताना आपला Signal PIN आवश्यक करा.</string>
  <string name="AccountSettingsFragment__change_phone_number">फोन नंबर बदला</string>
  <!--ChangeNumberFragment-->
  <string name="ChangeNumberFragment__use_this_to_change_your_current_phone_number_to_a_new_phone_number">तुमचा वर्तमान फोन नंबर नवीन फोन नंबरवर बदलण्यासाठी याचा वापर करा.आपण हा बदल पूर्ववत करु शकत नाही.\n\nपुढे जाण्यापूर्वी, तुमच्या नवीन नंबरवर SMS किंवा कॉल मिळू शकतील याची खात्री करा.</string>
  <string name="ChangeNumberFragment__continue">सुरू ठेवा</string>
  <!--Message shown on dialog after your number has been changed successfully.-->
  <string name="ChangeNumber__your_phone_number_has_changed_to_s">आपला फोन नंबर %1$s वर बदलला आहे</string>
  <!--Confirmation button to dismiss number changed dialog-->
  <string name="ChangeNumber__okay">ठीक आहे</string>
  <!--ChangeNumberEnterPhoneNumberFragment-->
  <string name="ChangeNumberEnterPhoneNumberFragment__change_number"> नंबर बदला</string>
  <string name="ChangeNumberEnterPhoneNumberFragment__your_old_number">तुमचा जुना नंबर</string>
  <string name="ChangeNumberEnterPhoneNumberFragment__old_phone_number">जुना फोन नंबर</string>
  <string name="ChangeNumberEnterPhoneNumberFragment__your_new_number">तुमचा नवीन नंबर</string>
  <string name="ChangeNumberEnterPhoneNumberFragment__new_phone_number">नवीन फोन नंबर</string>
  <string name="ChangeNumberEnterPhoneNumberFragment__the_phone_number_you_entered_doesnt_match_your_accounts">आपण प्रविष्ट केलेला फोन नंबर आपल्या खात्याशी जुळत नाही.</string>
  <string name="ChangeNumberEnterPhoneNumberFragment__you_must_specify_your_old_number_country_code">तुम्ही तुमच्या जुन्या नंबरचा देश कोड नमूद करणे आवश्यक आहे</string>
  <string name="ChangeNumberEnterPhoneNumberFragment__you_must_specify_your_old_phone_number">तुम्ही तुमचा जुना फोन नंबर नमूद करणे आवश्यक आहे</string>
  <string name="ChangeNumberEnterPhoneNumberFragment__you_must_specify_your_new_number_country_code">तुम्ही तुमच्या नवीन नंबरचा देश कोड नमूद करणे आवश्यक आहे</string>
  <string name="ChangeNumberEnterPhoneNumberFragment__you_must_specify_your_new_phone_number">आपण आपला नवीन फोन नंबर निर्दिष्ट करणे आवश्यक आहे</string>
  <!--ChangeNumberVerifyFragment-->
  <string name="ChangeNumberVerifyFragment__change_number">फोन नंबर बदला</string>
  <string name="ChangeNumberVerifyFragment__verifying_s">%1$s सत्यापित करत आहे…</string>
  <string name="ChangeNumberVerifyFragment__captcha_required">Captcha आवश्यक</string>
  <!--ChangeNumberConfirmFragment-->
  <string name="ChangeNumberConfirmFragment__change_number">नंबर बदला</string>
  <string name="ChangeNumberConfirmFragment__you_are_about_to_change_your_phone_number_from_s_to_s">तुम्ही तुमचा फोन नंबर %1$s वरून %2$s वर बदलणार आहात.\n\nपुढे जाण्यापूर्वी, कृपया खालील क्रमांक बरोबर असल्याचे सत्यापित करा.</string>
  <string name="ChangeNumberConfirmFragment__edit_number">नंबर संपादित करा</string>
  <!--ChangeNumberRegistrationLockFragment-->
  <string name="ChangeNumberRegistrationLockFragment__signal_change_number_need_help_with_pin_for_android_v2_pin">Signal क्रमांक बदला - Android (v2 PIN) साठी PIN ची मदत पाहिजे</string>
  <!--ChangeNumberPinDiffersFragment-->
  <string name="ChangeNumberPinDiffersFragment__pins_do_not_match">PIN जुळत नाहीत</string>
  <string name="ChangeNumberPinDiffersFragment__the_pin_associated_with_your_new_number_is_different_from_the_pin_associated_with_your_old_one">तुमच्या नवीन क्रमांकाशी संबंधित PIN तुमच्या जुन्या क्रमांकाशी संबंधित PIN पेक्षा वेगळा आहे. तुम्हाला तुमचा जुना PIN ठेवायचा आहे की तो बदलायचा आहे ?</string>
  <string name="ChangeNumberPinDiffersFragment__keep_old_pin">जुना PIN ठेवा</string>
  <string name="ChangeNumberPinDiffersFragment__update_pin">PIN अद्यतनित करा</string>
  <string name="ChangeNumberPinDiffersFragment__keep_old_pin_question">जुना पिन ठेवायचा ?</string>
  <!--ChangeNumberLockActivity-->
  <!--Info message shown to user if something crashed the app during the change number attempt and we were unable to confirm the change so we force them into this screen to check before letting them use the app-->
  <string name="ChangeNumberLockActivity__it_looks_like_you_tried_to_change_your_number_but_we_were_unable_to_determine_if_it_was_successful_rechecking_now">तुम्ही तुमचा नंबर बदलण्याचा प्रयत्न केला आहे असे दिसते पण तो यशस्वी झाला की नाही हे आम्हाला कळू शकले नाही.\n\nपुन्हा तपासत आहे….</string>
  <!--Dialog title shown if we were able to confirm your change number status (meaning we now know what the server thinks our number is) after a crash during the regular flow-->
  <string name="ChangeNumberLockActivity__change_status_confirmed">स्थिती बदलाची पुष्टी करण्यात आली</string>
  <!--Dialog message shown if we were able to confirm your change number status (meaning we now know what the server thinks our number is) after a crash during the regular flow-->
  <string name="ChangeNumberLockActivity__your_number_has_been_confirmed_as_s">तुमचा नंबर म्हणून %1$s ची पुष्टी केली गेली आहे. हा तुमचा नवीन क्रमांक नसल्यास, कृपया क्रमांक बदलण्याची प्रक्रिया पुन्हा सुरू करा.</string>
  <!--Dialog title shown if we were not able to confirm your phone number with the server and thus cannot let leave the change flow yet after a crash during the regular flow-->
  <string name="ChangeNumberLockActivity__change_status_unconfirmed">स्थिती बदलाची पुष्टी झालेली नाही</string>
  <!--Dialog message shown when we can\'t verify the phone number on the server, only shown if there was a network error communicating with the server after a crash during the regular flow-->
  <string name="ChangeNumberLockActivity__we_could_not_determine_the_status_of_your_change_number_request">आम्ही तुमच्या नंबर बदलण्याच्या विनंतीची स्थिती निर्धारित करू शकलो नाही.\n\n(त्रुटी: %1$s)</string>
  <!--Dialog button to retry confirming the number on the server-->
  <string name="ChangeNumberLockActivity__retry">पुन्हा प्रयत्न करा</string>
  <!--Dialog button shown to leave the app when in the unconfirmed change status after a crash in the regular flow-->
  <string name="ChangeNumberLockActivity__leave">सोडा</string>
  <string name="ChangeNumberLockActivity__submit_debug_log">डीबग लॉग प्रविष्ट करा</string>
  <!--ChatsSettingsFragment-->
  <string name="ChatsSettingsFragment__keyboard">कीबोर्ड</string>
  <string name="ChatsSettingsFragment__enter_key_sends">ऐंटर की पाठवते</string>
  <!--SmsSettingsFragment-->
  <string name="SmsSettingsFragment__use_as_default_sms_app">पूर्वनिर्धारित SMS अॅप म्हणून वापरा</string>
  <!--NotificationsSettingsFragment-->
  <string name="NotificationsSettingsFragment__messages">संदेश</string>
  <string name="NotificationsSettingsFragment__calls">कॉल</string>
  <string name="NotificationsSettingsFragment__notify_when">तेव्हा सूचित करा…</string>
  <string name="NotificationsSettingsFragment__contact_joins_signal">संपर्क Signal मध्ये सामील होतो</string>
  <!--Notification preference header-->
  <string name="NotificationsSettingsFragment__notification_profiles">सूचना प्रोफाइल्स</string>
  <!--Notification preference option header-->
  <string name="NotificationsSettingsFragment__profiles">प्रोफाइल्स</string>
  <!--Notification preference summary text-->
  <string name="NotificationsSettingsFragment__create_a_profile_to_receive_notifications_only_from_people_and_groups_you_choose">केवळ आपण निवडलेल्या लोकांकडून आणि गटांकडून सूचना प्राप्त करण्यासाठी प्रोफाइल तयार करा.</string>
  <!--NotificationProfilesFragment-->
  <!--Title for notification profiles screen that shows all existing profiles-->
  <string name="NotificationProfilesFragment__notification_profiles">सूचना प्रोफाइल</string>
  <!--Button text to create a notification profile-->
  <string name="NotificationProfilesFragment__create_profile">प्रोफाइल तयार करा</string>
  <!--PrivacySettingsFragment-->
  <string name="PrivacySettingsFragment__blocked">अवरोधित केले</string>
  <string name="PrivacySettingsFragment__d_contacts">%1$d संपर्क</string>
  <string name="PrivacySettingsFragment__messaging">संदेशन</string>
  <string name="PrivacySettingsFragment__disappearing_messages">हरवणारे संदेश</string>
  <string name="PrivacySettingsFragment__app_security">अॅप सुरक्षा</string>
  <string name="PrivacySettingsFragment__block_screenshots_in_the_recents_list_and_inside_the_app">अलीकडील यादीमध्ये आणि अॅपच्या आत स्क्रीनशॉट अवरोधित करा</string>
  <string name="PrivacySettingsFragment__signal_message_and_calls">Signal संदेश आणि कॉल, कॉल नेहमी रिले करा आणि सील केलेला प्रेषक </string>
  <string name="PrivacySettingsFragment__default_timer_for_new_changes">नवीन चॅटसाठी पूर्वनिर्धारित टायमर</string>
  <string name="PrivacySettingsFragment__set_a_default_disappearing_message_timer_for_all_new_chats_started_by_you">आपल्याद्वारा चालू केलेल्या सर्व नवीन चॅटसाठी पूर्वनिर्धारित हरवणारे संदेश टायमर सेट करा.</string>
  <!--AdvancedPrivacySettingsFragment-->
  <string name="AdvancedPrivacySettingsFragment__show_status_icon">स्टेटस चिन्ह दाखवा</string>
  <string name="AdvancedPrivacySettingsFragment__show_an_icon">सीलबंद प्रेषकद्वारे पोहोचवले गेल्यावर संदेश तपशीलामध्ये चिन्ह दाखवा.</string>
  <!--ExpireTimerSettingsFragment-->
  <string name="ExpireTimerSettingsFragment__when_enabled_new_messages_sent_and_received_in_new_chats_started_by_you_will_disappear_after_they_have_been_seen">सक्षम केल्यानंतर, या चॅटमधील आपल्याद्वारा  पाठवलेले आणि प्राप्त झालेले नवीन संदेश पाहिल्यानंतर हरवतील.</string>
  <string name="ExpireTimerSettingsFragment__when_enabled_new_messages_sent_and_received_in_this_chat_will_disappear_after_they_have_been_seen">सक्षम केल्यानंतर, या चॅट मधील पाठविलेले आणि प्राप्त झालेले नवीन संदेश पाहिल्यानंतर हरवतील.</string>
  <string name="ExpireTimerSettingsFragment__off">बंद</string>
  <string name="ExpireTimerSettingsFragment__4_weeks">4 आठवडे</string>
  <string name="ExpireTimerSettingsFragment__1_week">1 आठवडा</string>
  <string name="ExpireTimerSettingsFragment__1_day">1 दिवस</string>
  <string name="ExpireTimerSettingsFragment__8_hours">8 तास</string>
  <string name="ExpireTimerSettingsFragment__1_hour">1 तास</string>
  <string name="ExpireTimerSettingsFragment__5_minutes">5 मिनिटे</string>
  <string name="ExpireTimerSettingsFragment__30_seconds">30 सेकंद</string>
  <string name="ExpireTimerSettingsFragment__custom_time">कस्टम वेळ</string>
  <string name="ExpireTimerSettingsFragment__set">सेट करा</string>
  <string name="ExpireTimerSettingsFragment__save">जतन करा</string>
  <string name="CustomExpireTimerSelectorView__seconds">सेकंद</string>
  <string name="CustomExpireTimerSelectorView__minutes">मिनिटे</string>
  <string name="CustomExpireTimerSelectorView__hours">तास</string>
  <string name="CustomExpireTimerSelectorView__days">दिवस</string>
  <string name="CustomExpireTimerSelectorView__weeks">आठवडे</string>
  <!--HelpSettingsFragment-->
  <string name="HelpSettingsFragment__support_center">समर्थन केंद्र</string>
  <string name="HelpSettingsFragment__contact_us">आमच्याशी संपर्क साधा</string>
  <string name="HelpSettingsFragment__version">आवृत्ती</string>
  <string name="HelpSettingsFragment__debug_log">डीबग लॉग</string>
  <string name="HelpSettingsFragment__terms_amp_privacy_policy">अटी आणि गोपनीयता धोरण</string>
  <string name="HelpFragment__copyright_signal_messenger">कॉपीराईट Molly संदेशक</string>
  <string name="HelpFragment__licenced_under_the_gplv3">GPLv3 खाली परवानाधारक</string>
  <!--DataAndStorageSettingsFragment-->
  <string name="DataAndStorageSettingsFragment__media_quality">मिडिया दर्जा</string>
  <string name="DataAndStorageSettingsFragment__sent_media_quality">मिडिया पाठवण्याचा दर्जा</string>
  <string name="DataAndStorageSettingsFragment__sending_high_quality_media_will_use_more_data">मिडिया पाठवताना उच्च दर्जा हा पर्याय निवडल्यास अधिक डेटा वापरला जाईल.</string>
  <string name="DataAndStorageSettingsFragment__high">उच्च</string>
  <string name="DataAndStorageSettingsFragment__standard">मानक</string>
  <string name="DataAndStorageSettingsFragment__calls">कॉल</string>
  <!--ChatColorSelectionFragment-->
  <string name="ChatColorSelectionFragment__auto">ऑटो</string>
  <string name="ChatColorSelectionFragment__use_custom_colors">कस्टम रंग वापरा</string>
  <string name="ChatColorSelectionFragment__chat_color">चॅट रंग</string>
  <string name="ChatColorSelectionFragment__edit">संपादन</string>
  <string name="ChatColorSelectionFragment__duplicate">डूप्लिकेट</string>
  <string name="ChatColorSelectionFragment__delete">हटवा</string>
  <string name="ChatColorSelectionFragment__delete_color">रंग हटवा</string>
  <plurals name="ChatColorSelectionFragment__this_custom_color_is_used">
    <item quantity="one">हा कस्टम रंग %1$d चॅटमध्ये वापरला गेला आहे. आपण त्यास सर्व चॅटसाठी हटवू इच्छिता?</item>
    <item quantity="other">हा कस्टम रंग %1$d चॅटमध्ये वापरला गेला आहे. आपण त्यास सर्व चॅटसाठी हटवू इच्छिता?</item>
  </plurals>
  <string name="ChatColorSelectionFragment__delete_chat_color">चॅटचा रंग हटवायचा?</string>
  <!--CustomChatColorCreatorFragment-->
  <string name="CustomChatColorCreatorFragment__solid">सॉलिड</string>
  <string name="CustomChatColorCreatorFragment__gradient">ग्रेडिएंट</string>
  <string name="CustomChatColorCreatorFragment__hue">ह्यू</string>
  <string name="CustomChatColorCreatorFragment__saturation">सॅच्यूरेशन</string>
  <!--CustomChatColorCreatorFragmentPage-->
  <string name="CustomChatColorCreatorFragmentPage__save">जतन करा</string>
  <string name="CustomChatColorCreatorFragmentPage__edit_color">रंग संपादित करा</string>
  <plurals name="CustomChatColorCreatorFragmentPage__this_color_is_used">
    <item quantity="one">हा कस्टम रंग %1$d चॅटमध्ये वापरला गेला आहे. आपण त्यास सर्व चॅटसाठी बदल जतन करू इच्छिता?</item>
    <item quantity="other">हा कस्टम रंग %1$d चॅटमध्ये वापरला गेला आहे. आपण त्यास सर्व चॅटसाठी बदल जतन करू इच्छिता?</item>
  </plurals>
  <!--ChatColorGradientTool-->
  <string name="ChatColorGradientTool_top_edge_selector">सर्वात वरील कोपरा निवडणारा</string>
  <string name="ChatColorGradientTool_bottom_edge_selector">तळाशी असलेला कोपरा निवडणारा</string>
  <!--EditReactionsFragment-->
  <string name="EditReactionsFragment__customize_reactions">प्रतिक्रिया सानुकूलित करा</string>
  <string name="EditReactionsFragment__tap_to_replace_an_emoji">ईमोजी बदलण्यासाठी टॅप करा</string>
  <string name="EditReactionsFragment__reset">रीसेट करा</string>
  <string name="EditReactionsFragment_save">जतन करा</string>
  <string name="ChatColorSelectionFragment__auto_matches_the_color_to_the_wallpaper">वॉलपेपरसोबत स्वयंचलितपणे रंग जुळवते</string>
  <string name="CustomChatColorCreatorFragment__drag_to_change_the_direction_of_the_gradient">ग्रेडिएंटची दिशा बदलण्यासाठी ओढा</string>
  <!--ChatColorsMegaphone-->
  <string name="ChatColorsMegaphone__new_chat_colors">नवीन चॅट रंग</string>
  <string name="ChatColorsMegaphone__we_switched_up_chat_colors">आपल्याला अधिक पर्याय देण्यासाठी आणि चॅट वाचणे सोपे करण्यासाठी आम्ही चॅट रंग स्विच केले.</string>
  <string name="ChatColorsMegaphone__appearance">स्वरूप</string>
  <string name="ChatColorsMegaphone__not_now">आता नाही</string>
  <!--AddAProfilePhotoMegaphone-->
  <string name="AddAProfilePhotoMegaphone__add_a_profile_photo">प्रोफाईल फोटो जोडा</string>
  <string name="AddAProfilePhotoMegaphone__choose_a_look_and_color">रूप आणि रंग निवडा किंवा आपली आद्याक्षरे सानुकूलित करा.</string>
  <string name="AddAProfilePhotoMegaphone__not_now">आता नाही</string>
  <string name="AddAProfilePhotoMegaphone__add_photo">फोटो जोडा</string>
  <!--BecomeASustainerMegaphone-->
  <string name="BecomeASustainerMegaphone__become_a_sustainer">सस्टेनर बना</string>
  <!--Displayed in the Become a Sustainer megaphone-->
  <string name="BecomeASustainerMegaphone__signal_is_powered_by">Signal आपल्यासारख्या लोकांद्वारे समर्थित आहे. देणगी द्या आणि प्रोफाइल बॅज प्राप्त करा.</string>
  <string name="BecomeASustainerMegaphone__not_now">आता नाही</string>
  <string name="BecomeASustainerMegaphone__donate">दान करा</string>
  <!--KeyboardPagerFragment-->
  <string name="KeyboardPagerFragment_emoji">ईमोजी</string>
  <string name="KeyboardPagerFragment_open_emoji_search">ईमोजी शोध उघडा</string>
  <string name="KeyboardPagerFragment_open_sticker_search">स्टिकर शोध उघडा</string>
  <string name="KeyboardPagerFragment_open_gif_search">gif शोध उघडा</string>
  <string name="KeyboardPagerFragment_stickers">स्टिकर</string>
  <string name="KeyboardPagerFragment_backspace">बॅकस्पेस</string>
  <string name="KeyboardPagerFragment_gifs">Gif</string>
  <string name="KeyboardPagerFragment_search_emoji">ईमोजी शोधा</string>
  <string name="KeyboardPagerfragment_back_to_emoji">ईमोजीवर परत जा</string>
  <string name="KeyboardPagerfragment_clear_search_entry">शोध प्रविष्टी साफ करा</string>
  <string name="KeyboardPagerFragment_search_giphy">GIPHY शोधा</string>
  <!--StickerSearchDialogFragment-->
  <string name="StickerSearchDialogFragment_search_stickers">स्टिकर शोधा</string>
  <string name="StickerSearchDialogFragment_no_results_found">कुठलेही परिणाम नाहीत</string>
  <string name="EmojiSearchFragment__no_results_found">कुठलेही परिणाम नाहीत</string>
  <string name="NotificationsSettingsFragment__unknown_ringtone">अज्ञात रिंगटोन</string>
  <!--ConversationSettingsFragment-->
  <string name="ConversationSettingsFragment__send_message">संदेश पाठवा</string>
  <string name="ConversationSettingsFragment__start_video_call">व्हिडिओ कॉल चालू करा</string>
  <string name="ConversationSettingsFragment__start_audio_call">ऑडिओ कॉल चालू करा</string>
  <string name="ConversationSettingsFragment__message">संदेश</string>
  <string name="ConversationSettingsFragment__video">व्हिडिओ</string>
  <string name="ConversationSettingsFragment__audio">ऑडिओ</string>
  <string name="ConversationSettingsFragment__call">कॉल करा</string>
  <string name="ConversationSettingsFragment__mute">म्यूट करा</string>
  <string name="ConversationSettingsFragment__muted">म्यूट केलेले</string>
  <string name="ConversationSettingsFragment__search">शोध</string>
  <string name="ConversationSettingsFragment__disappearing_messages">हरवणारे संदेश</string>
  <string name="ConversationSettingsFragment__sounds_and_notifications">ध्वनी आणि सूचना</string>
  <string name="ConversationSettingsFragment__contact_details">संपर्क तपशील</string>
  <string name="ConversationSettingsFragment__view_safety_number">सुरक्षितता नंबर बघा</string>
  <string name="ConversationSettingsFragment__block">अवरोधित करा</string>
  <string name="ConversationSettingsFragment__block_group">गट अवरोधित करा</string>
  <string name="ConversationSettingsFragment__unblock">अनब्लॉक करा</string>
  <string name="ConversationSettingsFragment__unblock_group">गट अनवरोधित करा</string>
  <string name="ConversationSettingsFragment__add_to_a_group">गटात जोडा</string>
  <string name="ConversationSettingsFragment__see_all">सर्व पहा</string>
  <string name="ConversationSettingsFragment__add_members">सदस्य जोडा</string>
  <string name="ConversationSettingsFragment__permissions">परवानग्या</string>
  <string name="ConversationSettingsFragment__requests_and_invites">विनंत्या आणि आमंत्रण</string>
  <string name="ConversationSettingsFragment__group_link">गट लिंक</string>
  <string name="ConversationSettingsFragment__add_as_a_contact">संपर्क म्हणून जोडा</string>
  <string name="ConversationSettingsFragment__unmute">अनम्यूट करा</string>
  <string name="ConversationSettingsFragment__conversation_muted_until_s">%1$s संभाषण म्यूट केले गेले</string>
  <string name="ConversationSettingsFragment__conversation_muted_forever">संभाषण कायमचे म्यूट केले गेले</string>
  <string name="ConversationSettingsFragment__copied_phone_number_to_clipboard">फोन नंबर क्लिपबोर्डवर कॉपी केले गेले.</string>
  <string name="ConversationSettingsFragment__phone_number">फोन नंबर</string>
  <string name="ConversationSettingsFragment__get_badges">Signal ला सपोर्ट करून तुमच्या प्रोफाइलसाठी बॅज मिळवा. अधिक जाणून घेण्यासाठी बॅजवर टॅप करा.</string>
  <!--PermissionsSettingsFragment-->
  <string name="PermissionsSettingsFragment__add_members">सदस्य जोडा</string>
  <string name="PermissionsSettingsFragment__edit_group_info">गट माहिती संपादित करा</string>
  <string name="PermissionsSettingsFragment__send_messages">संदेश पाठवा</string>
  <string name="PermissionsSettingsFragment__all_members">सर्व सदस्य </string>
  <string name="PermissionsSettingsFragment__only_admins">केवळ प्रशासक</string>
  <string name="PermissionsSettingsFragment__who_can_add_new_members">नवीन सदस्य कोण जोडू शकतो?</string>
  <string name="PermissionsSettingsFragment__who_can_edit_this_groups_info">या गटाची माहिती कोण संपादित करू शकतो?</string>
  <string name="PermissionsSettingsFragment__who_can_send_messages">संदेश कोण पाठवू शकतो?</string>
  <!--SoundsAndNotificationsSettingsFragment-->
  <string name="SoundsAndNotificationsSettingsFragment__mute_notifications">सूचना म्यूट करा</string>
  <string name="SoundsAndNotificationsSettingsFragment__not_muted">म्यूट केलेले नाही</string>
  <string name="SoundsAndNotificationsSettingsFragment__muted_until_s">%1$s पर्यंत म्यूट केले गेले</string>
  <string name="SoundsAndNotificationsSettingsFragment__mentions">उल्लेख</string>
  <string name="SoundsAndNotificationsSettingsFragment__always_notify">नेहमी सूचित करा</string>
  <string name="SoundsAndNotificationsSettingsFragment__do_not_notify">सूचित करू नका</string>
  <string name="SoundsAndNotificationsSettingsFragment__custom_notifications">सानुकूल सूचना</string>
  <!--StickerKeyboard-->
  <string name="StickerKeyboard__recently_used">आलीकडे वापरलेले</string>
  <!--PlaybackSpeedToggleTextView-->
  <string name="PlaybackSpeedToggleTextView__p5x">.5x</string>
  <string name="PlaybackSpeedToggleTextView__1x">1x</string>
  <string name="PlaybackSpeedToggleTextView__1p5x">1.5x</string>
  <string name="PlaybackSpeedToggleTextView__2x">2x</string>
  <!--PaymentRecipientSelectionFragment-->
  <string name="PaymentRecipientSelectionFragment__new_payment">नवीन पेमेंट</string>
  <!--NewConversationActivity-->
  <string name="NewConversationActivity__new_message">नवीन संदेश</string>
  <!--ContactFilterView-->
  <string name="ContactFilterView__search_name_or_number">नाव किंवा नंबर शोधा</string>
  <!--VoiceNotePlayerView-->
  <string name="VoiceNotePlayerView__dot_s">· %1$s</string>
  <string name="VoiceNotePlayerView__stop_voice_message">व्हॉईस संदेश बंद </string>
  <string name="VoiceNotePlayerView__change_voice_message_speed">व्हॉइस संदेशची गती बदला</string>
  <string name="VoiceNotePlayerView__pause_voice_message">व्हॉईस संदेश थांबवा</string>
  <string name="VoiceNotePlayerView__play_voice_message">व्हॉइस मेसेज प्ले करा</string>
  <string name="VoiceNotePlayerView__navigate_to_voice_message">व्हॉइस मेसेजवर नेव्हिगेट करा</string>
  <!--AvatarPickerFragment-->
  <string name="AvatarPickerFragment__avatar_preview">अवतार पुनरावलोकन</string>
  <string name="AvatarPickerFragment__camera">कॅमेरा</string>
  <string name="AvatarPickerFragment__take_a_picture">फोटो घ्या</string>
  <string name="AvatarPickerFragment__choose_a_photo">फोटो निवडा</string>
  <string name="AvatarPickerFragment__photo">फोटो</string>
  <string name="AvatarPickerFragment__text">मजकूर</string>
  <string name="AvatarPickerFragment__save">जतन करा</string>
  <string name="AvatarPickerFragment__select_an_avatar">अवतार निवडा</string>
  <string name="AvatarPickerFragment__clear_avatar">अवतार साफ करा</string>
  <string name="AvatarPickerFragment__edit">संपादन</string>
  <string name="AvatarPickerRepository__failed_to_save_avatar">अवतार जतन करण्यात अयशस्वी</string>
  <!--TextAvatarCreationFragment-->
  <string name="TextAvatarCreationFragment__preview">पुनरावलोकन</string>
  <string name="TextAvatarCreationFragment__done">ठीक</string>
  <string name="TextAvatarCreationFragment__text">मजकूर</string>
  <string name="TextAvatarCreationFragment__color">रंग</string>
  <!--VectorAvatarCreationFragment-->
  <string name="VectorAvatarCreationFragment__select_a_color">रंग निवडा</string>
  <!--ContactSelectionListItem-->
  <string name="ContactSelectionListItem__sms">SMS</string>
  <string name="ContactSelectionListItem__dot_s">· %1$s</string>
  <!--Displayed in the toolbar when externally sharing text to multiple recipients-->
  <string name="ShareInterstitialActivity__share">सामायिक करा</string>
  <!--DSLSettingsToolbar-->
  <string name="DSLSettingsToolbar__navigate_up">वर नॅव्हिगेट करा</string>
  <string name="MultiselectForwardFragment__forward_to">यांना फॉर्वर्ड करा</string>
  <!--Displayed when sharing content via the fragment-->
  <string name="MultiselectForwardFragment__share_with">यासोबत सामायिक करा </string>
  <string name="MultiselectForwardFragment__add_a_message">संदेश जोडा</string>
  <string name="MultiselectForwardFragment__faster_forwards">जलद फॉर्वर्डस्</string>
  <string name="MultiselectForwardFragment__forwarded_messages_are_now">फॉर्वर्ड केलेले संदेश आत्ता विनाविलंब  पाठवले जातील.</string>
  <plurals name="MultiselectForwardFragment_send_d_messages">
    <item quantity="one">%1$d संदेश पाठवा</item>
    <item quantity="other">%1$d संदेश पाठवा</item>
  </plurals>
  <plurals name="MultiselectForwardFragment_messages_sent">
    <item quantity="one">संदेश पाठवला</item>
    <item quantity="other">संदेश पाठवले</item>
  </plurals>
  <plurals name="MultiselectForwardFragment_messages_failed_to_send">
    <item quantity="one">संदेश पाठवण्यात अयशस्वी</item>
    <item quantity="other">संदेश पाठवण्यात अयशस्वी</item>
  </plurals>
  <plurals name="MultiselectForwardFragment__couldnt_forward_messages">
    <item quantity="one">संदेश फॉर्वर्ड करण्यात अयशस्वी कारण ते आता उपलब्ध नाहीत.</item>
    <item quantity="other">संदेश फॉर्वर्ड करण्यात अयशस्वी कारण ते आता उपलब्ध नाहीत.</item>
  </plurals>
  <string name="MultiselectForwardFragment__limit_reached">मर्यादा गाठली</string>
  <!--Media V2-->
  <string name="MediaReviewFragment__add_a_message">संदेश जोडा</string>
  <string name="MediaReviewFragment__add_a_reply">प्रत्युत्तर जोडा</string>
  <string name="MediaReviewFragment__send_to">यांना पाठवा</string>
  <string name="MediaReviewFragment__view_once_message">एकदा-बघा संदेश</string>
  <string name="MediaReviewFragment__one_or_more_items_were_too_large">एक किंवा अधिक आयटम खूप मोठे होते</string>
  <string name="MediaReviewFragment__one_or_more_items_were_invalid">एक किंवा अधिक आयटम अवैध होते</string>
  <string name="MediaReviewFragment__too_many_items_selected">जास्त आयटम निवडले</string>
  <string name="ImageEditorHud__cancel">रद्द करा</string>
  <string name="ImageEditorHud__draw">रेखाटा</string>
  <string name="ImageEditorHud__write_text">मजकूर लिहा</string>
  <string name="ImageEditorHud__add_a_sticker">स्टिकर जोडा</string>
  <string name="ImageEditorHud__blur">अस्पष्ट</string>
  <string name="ImageEditorHud__done_editing">संपादन झाले</string>
  <string name="ImageEditorHud__clear_all">सर्व साफ करा</string>
  <string name="ImageEditorHud__undo">अनडू करा</string>
  <string name="ImageEditorHud__toggle_between_marker_and_highlighter">मार्कर आणि हायलायटर यांच्या मध्ये टॉगल (पुढे मागे) करा</string>
  <string name="ImageEditorHud__delete">हटवा</string>
  <string name="ImageEditorHud__toggle_between_text_styles">दोन टेक्स्ट शैलीत टॉगल करा</string>
  <string name="MediaCountIndicatorButton__send">पाठवा</string>
  <string name="MediaReviewSelectedItem__tap_to_remove">हटवण्यासाठी टॅप करा</string>
  <string name="MediaReviewSelectedItem__tap_to_select">निवडण्यासाठी टॅप करा</string>
  <string name="MediaReviewImagePageFragment__discard">टाकून द्या</string>
  <string name="MediaReviewImagePageFragment__discard_changes">बदल रद्द करायचे ?</string>
  <string name="MediaReviewImagePageFragment__youll_lose_any_changes">या फोटोमध्ये केलेले कोणतेही बदल तुम्ही गमावाल.</string>
  <string name="CameraFragment__failed_to_open_camera">कॅमेरा उघडण्यात अयशस्वी</string>
  <string name="BadgesOverviewFragment__my_badges">आपले बॅजेेस्</string>
  <string name="BadgesOverviewFragment__featured_badge">वैशिष्ट्यीकृत बॅज</string>
  <string name="BadgesOverviewFragment__display_badges_on_profile">बॅज प्रोफाइलवर दाखवा</string>
  <string name="BadgesOverviewFragment__failed_to_update_profile">प्रोफाइल अद्यतनित करण्यात अयशस्वी</string>
  <string name="BadgeSelectionFragment__select_badges">बॅजेस् निवडा</string>
  <string name="SelectFeaturedBadgeFragment__preview">पुनरावलोकन</string>
  <string name="SelectFeaturedBadgeFragment__select_a_badge">बॅज निवडा</string>
  <string name="SelectFeaturedBadgeFragment__you_must_select_a_badge">आपण बॅज निवडणे आवश्यक आहे</string>
  <string name="SelectFeaturedBadgeFragment__failed_to_update_profile">प्रोफाइल अद्यतनित करण्यात अयशस्वी</string>
  <string name="ViewBadgeBottomSheetDialogFragment__become_a_sustainer">सस्टेनर बना</string>
  <string name="ImageView__badge">बॅज</string>
  <string name="SubscribeFragment__signal_is_powered_by_people_like_you">Signal आपल्यासारख्या लोकांद्वारा समर्थित आहे.</string>
  <string name="SubscribeFragment__support_technology_that_is_built_for_you">या तंत्रज्ञानाचे समर्थन करा जे तुमच्या साठी बनवले आहे — तुमच्या डेटासाठी नाही — ते टिकवून ठेवणाऱ्या लोकांच्या समुदायात सामील होऊन.</string>
  <string name="SubscribeFragment__support_technology_that_is_built_for_you_not">या तंत्रज्ञानाचे समर्थन करा जे तुमच्या साठी बनवले आहे — तुमच्या डेटासाठी नाही — ते टिकवून ठेवणाऱ्या लोकांच्या समुदायात सामील होऊन.</string>
  <string name="SubscribeFragment__make_a_recurring_monthly_donation">तुमच्या डेटासाठी नव्हे तर तुमच्यासाठी तयार केलेल्या तंत्रज्ञानाला समर्थन देण्यासाठी Signal ला आवर्ती मासिक देणगी द्या.</string>
  <string name="SubscribeFragment__currency">चलन</string>
  <string name="SubscribeFragment__more_payment_options">अधिक पेमेंट पर्याय</string>
  <string name="SubscribeFragment__cancel_subscription">सब्स्क्रिप्शन रद्द करा</string>
  <string name="SubscribeFragment__confirm_cancellation">रद्द करण्याची पुष्टी करायची ?</string>
  <string name="SubscribeFragment__you_wont_be_charged_again">तुमच्याकडून पुन्हा शुल्क आकारले जाणार नाही. तुमचा बिलिंग कालावधी संपल्यावर तुमचा बॅज तुमच्या प्रोफाइलमधून काढून टाकला जाईल.</string>
  <string name="SubscribeFragment__not_now">आता नाही</string>
  <string name="SubscribeFragment__confirm">पुष्टी करा</string>
  <string name="SubscribeFragment__update_subscription">सब्स्क्रिप्शन अद्ययावत करा</string>
  <string name="SubscribeFragment__your_subscription_has_been_cancelled">आपले सब्स्क्रिप्शन रद्द केले</string>
  <string name="SubscribeFragment__update_subscription_question">सब्स्क्रिप्शन अद्ययावत करायचे ?</string>
  <string name="SubscribeFragment__update">अद्यतन</string>
  <string name="SubscribeFragment__you_will_be_charged_the_full_amount_s_of">तुमच्याकडून आज नवीन सब्स्क्रिप्शनची संपूर्ण रक्कम ( %1$s ) आकारली जाईल. तुमच्या सब्स्क्रिप्शनचे मासिक नूतनीकरण होईल .</string>
  <string name="Subscription__s_per_month">%s/महिना</string>
  <string name="Subscription__s_per_month_dot_renews_s">%1$s/महिना . नूतनीकरण %2$s</string>
  <string name="Subscription__s_per_month_dot_expires_s">%1$s/महिना . कालबाह्य %2$s</string>
  <!--First small text blurb on learn more sheet-->
  <string name="SubscribeLearnMoreBottomSheetDialogFragment__signal_is_a_nonprofit_with_no">Signal ही एक विना - नफा संस्था आहे ज्यामध्ये कोणतेही जाहिरातदार किंवा गुंतवणूकदार नसतात, केवळ ते वापरणाऱ्या आणि मूल्यवान लोकांद्वारे टिकून राहते. आवर्ती मासिक देणगी द्या आणि तुमचे समर्थन सामायिक करण्यासाठी प्रोफाइल बॅज मिळवा.</string>
  <string name="SubscribeLearnMoreBottomSheetDialogFragment__why_donate">देणगी का द्यायची?</string>
  <string name="SubscribeLearnMoreBottomSheetDialogFragment__signal_is_committed_to_developing">मुक्त अभिव्यक्तीचे संरक्षण करणारे आणि सुरक्षित जागतिक संचार सक्षम करणारे मुक्त स्रोत गोपनीयता तंत्रज्ञान विकसित करण्यासाठी Signal वचनबद्ध आहे.</string>
  <string name="SubscribeLearnMoreBottomSheetDialogFragment__your_donation">आपली देणगी या कारणाला चालना देते आणि खाजगी संचारासाठी लाखो लोक वापरत असलेल्या अॅपच्या विकासासाठी आणि कार्यासाठी पैसे देतात. जाहिराती नाहीत. ट्रॅकर्स नाहीत. चेष्टा नाही.</string>
  <string name="SubscribeThanksForYourSupportBottomSheetDialogFragment__thanks_for_your_support">आपल्या समर्थनासाठी धन्यवाद !</string>
  <string name="SubscribeThanksForYourSupportBottomSheetDialogFragment__thanks_for_the_boost">बूस्ट साठी धन्यवाद !</string>
  <string name="SubscribeThanksForYourSupportBottomSheetDialogFragment__you_can_also">आपण सुद्धा</string>
  <string name="SubscribeThanksForYourSupportBottomSheetDialogFragment__become_a_montly_sustainer">मासिक सस्टेनर व्हा</string>
  <string name="SubscribeThanksForYourSupportBottomSheetDialogFragment__display_on_profile">प्रोफाइलवर दाखवा</string>
  <string name="SubscribeThanksForYourSupportBottomSheetDialogFragment__make_featured_badge">वैशिष्ट्यीकृत बॅज बनवा</string>
  <string name="SubscribeThanksForYourSupportBottomSheetDialogFragment__done">ठीक</string>
  <string name="ThanksForYourSupportBottomSheetFragment__when_you_have_more">जेव्हा तुमच्याकडे एकापेक्षा जास्त बॅज असतील, तेव्हा तुम्ही तुमच्या प्रोफाईलवर इतरांना पाहण्यासाठी एक निवडू शकता.</string>
  <string name="BecomeASustainerFragment__get_badges">Signal ला सपोर्ट करून आपल्या प्रोफाइलसाठी बॅज मिळवा.</string>
  <string name="BecomeASustainerFragment__signal_is_a_non_profit">Signal ही जाहिरातदार किंवा गुंतवणूकदार नसलेली विना-नफा संस्था आहे, केवळ आपल्यासारख्या लोकांकडून समर्थित आहे.</string>
  <!--Button label for creating a monthly donation-->
  <string name="ManageDonationsFragment__make_a_monthly_donation">मासिक देणगी द्या</string>
  <!--Heading for more area of manage subscriptions page-->
  <string name="ManageDonationsFragment__more">अधिक</string>
  <!--Heading for receipts area of manage subscriptions page-->
  <string name="ManageDonationsFragment__receipts">पावत्या</string>
  <!--Heading for my subscription area of manage subscriptions page-->
  <string name="ManageDonationsFragment__manage_subscription">सब्स्क्रिप्शन व्यवस्थापित करा</string>
  <!--Label for Donation Receipts button-->
  <string name="ManageDonationsFragment__donation_receipts">देणगी पावत्या </string>
  <string name="ManageDonationsFragment__badges">बॅजेस्</string>
  <string name="ManageDonationsFragment__subscription_faq">सब्स्क्रिप्शन बद्दल वारंवार विचारले जाणारे प्रश्न</string>
  <string name="ManageDonationsFragment__error_getting_subscription">सब्स्क्रिप्शन मिळविण्यात त्रुटी.</string>
  <!--Preference heading for other ways to donate-->
  <string name="ManageDonationsFragment__other_ways_to_give">देणगी देण्याचे इतर मार्ग</string>
  <!--Preference label to launch badge gifting-->
  <string name="ManageDonationsFragment__gift_a_badge">एक बॅज भेट द्या</string>
  <string name="BoostFragment__give_signal_a_boost">Signal ला बूस्ट करा</string>
  <!--Description text in boost sheet-->
  <string name="BoostFragment__make_a_one_time">एक-वेळ देणगी द्या आणि %1$d दिवसांसाठी बूस्ट बॅज मिळवा.</string>
  <string name="Boost__enter_custom_amount">कस्टम रक्कम प्रविष्ट करा</string>
  <string name="Boost__one_time_contribution">एक वेळचे योगदान</string>
  <string name="MySupportPreference__add_a_signal_boost">Signal बूस्ट जोडा</string>
  <string name="MySupportPreference__s_per_month">%1$s/महिना</string>
  <string name="MySupportPreference__renews_s">नूतनीकरण %1$s</string>
  <string name="MySupportPreference__processing_transaction">ट्रांझ्याक्शन प्रक्रिया करत आहे…</string>
  <!--Displayed on "My Support" screen when user badge failed to be added to their account-->
  <string name="MySupportPreference__couldnt_add_badge_s">बॅज जोडता आला नाही. %1$s</string>
  <string name="MySupportPreference__please_contact_support">कृपया सपोर्टला संपर्क साधा</string>
  <!--Title of expiry sheet when boost badge falls off profile unexpectedly.-->
  <string name="ExpiredBadgeBottomSheetDialogFragment__boost_badge_expired">बूस्ट बॅज कालबाह्य झाला</string>
  <!--Displayed in the bottom sheet if a monthly donation badge unexpectedly falls off the user\'s profile-->
  <string name="ExpiredBadgeBottomSheetDialogFragment__monthly_donation_cancelled">मासिक देणगी रद्द</string>
  <!--Displayed in the bottom sheet when a boost badge expires-->
  <string name="ExpiredBadgeBottomSheetDialogFragment__your_boost_badge_has_expired_and">आपला बूस्ट बॅज कालबाह्य झाला आहे आणि तो यापुढे आपल्या प्रोफाइलवर दिसणार नाही.</string>
  <string name="ExpiredBadgeBottomSheetDialogFragment__you_can_reactivate">आपण आपला बूस्ट बॅज आणखी ३० दिवसांसाठी एक-वेळच्या योगदानासह पुन्हा सक्रिय करू शकता.</string>
  <!--Displayed when we do not think the user is a subscriber when their boost expires-->
  <string name="ExpiredBadgeBottomSheetDialogFragment__become_a_sustainer">सस्टेनर बना</string>
  <string name="ExpiredBadgeBottomSheetDialogFragment__add_a_boost">बूस्ट जोडा</string>
  <string name="ExpiredBadgeBottomSheetDialogFragment__not_now">आता नाही</string>
  <!--Copy displayed when badge expires after user inactivity-->
  <!--Copy displayed when badge expires after payment failure-->
  <string name="ExpiredBadgeBottomSheetDialogFragment__you_can">आपण Signal वापरणे सुरू ठेवू शकता परंतु अॅपला समर्थन देण्यासाठी आणि तुमचा बॅज पुन्हा सक्रिय करण्यासाठी, आता नूतनीकरण करा.</string>
  <string name="ExpiredBadgeBottomSheetDialogFragment__renew_subscription"> सब्स्क्रिप्शन नूतनीकरण करा</string>
  <string name="CantProcessSubscriptionPaymentBottomSheetDialogFragment__cant_process_subscription_payment">सब्स्क्रिप्शन पेमेंटवर प्रक्रिया करू शकत नाही</string>
  <string name="CantProcessSubscriptionPaymentBottomSheetDialogFragment__were_having_trouble">आपले Signal सस्टेनर पेमेंट गोळा करण्यात आम्हाला समस्या येत आहे. आपली पेमेंट पद्धत अद्ययावत असल्याची खात्री करा. तसे नसल्यास, ते Google Pay मध्ये अपडेट करा. Signal काही दिवसात पुन्हा पेमेंटवर प्रक्रिया करण्याचा प्रयत्न करेल.</string>
  <string name="CantProcessSubscriptionPaymentBottomSheetDialogFragment__dont_show_this_again">हे पुन्हा दाखवू नका</string>
  <string name="Subscription__please_contact_support_for_more_information">अधिक माहितीकरिता सपोर्टशी संपर्क करा.</string>
  <string name="Subscription__contact_support">समर्थन सोबत संपर्क साधा</string>
  <string name="Subscription__earn_a_s_badge">%1$s बॅज मिळवा</string>
  <string name="SubscribeFragment__processing_payment">पेमेंटची प्रक्रिया करत आहे…</string>
  <!--Displayed in notification when user payment fails to process on Stripe-->
  <string name="DonationsErrors__error_processing_payment">पेमेंट प्रक्रिया करताना त्रुटी आली</string>
  <!--Displayed on "My Support" screen when user subscription payment method failed.-->
  <string name="DonationsErrors__error_processing_payment_s">पेमेंट प्रक्रिया करताना त्रुटी आली. %1$s</string>
  <string name="DonationsErrors__your_badge_could_not_be_added">तुमचा बॅज तुमच्या खात्यात जोडला जाऊ शकला नाही, परंतु तुमच्याकडून शुल्क आकारले गेले असेल. कृपया सपोर्टशी संपर्क साधा.</string>
  <string name="DonationsErrors__your_payment">तुमची पेमेंट प्रक्रिया पुर्ण नाही केली जाऊ शकली आणि तुमच्याकडून शुल्क आकारले गेले नाही. कृपया पुन्हा प्रयत्न करा.</string>
  <string name="DonationsErrors__still_processing">अजूनही प्रक्रिया करत आहे</string>
  <string name="DonationsErrors__couldnt_add_badge">बॅज जोडता आला नाही</string>
  <!--Displayed when badge credential couldn\'t be verified-->
  <!--Displayed when badge credential couldn\'t be verified-->
  <!--Displayed as title when some generic error happens during gift badge sending-->
  <!--Displayed as message when some generic error happens during gift badge sending-->
  <string name="DonationsErrors__your_badge_could_not">तुमचा बॅज तुमच्या खात्यात जोडला जाऊ शकला नाही, परंतु तुमच्याकडून शुल्क आकारले गेले असेल. कृपया सपोर्टशी संपर्क साधा.</string>
  <string name="DonationsErrors__your_payment_is_still">आपली पेमेंट प्रक्रिया अजूनही चालू आहे. आपल्या कनेक्शन नुसार यास काही मिनिटे लागू शकतात.</string>
  <string name="DonationsErrors__google_pay_unavailable">Google Pay अनुपलब्ध</string>
  <string name="DonationsErrors__you_have_to_set_up_google_pay_to_donate_in_app">अॅपमधील देणगी देण्यासाठी तुम्हाला Google Pay सेटअप करावे लागेल.</string>
  <string name="DonationsErrors__failed_to_cancel_subscription">सब्स्क्रिप्शन रद्द करण्यात अयशस्वी</string>
  <string name="DonationsErrors__subscription_cancellation_requires_an_internet_connection"> सब्स्क्रिप्शन रद्द करण्यासाठी इंटरनेट कनेक्शन आवश्यक आहे.</string>
  <string name="ViewBadgeBottomSheetDialogFragment__your_device_doesn_t_support_google_pay_so_you_can_t_subscribe_to_earn_a_badge_you_can_still_support_signal_by_making_a_donation_on_our_website">आपले डिव्हाइस Google Pay ला सपोर्ट करत नाही, त्यामुळे आपण बॅज मिळवण्यासाठी सब्स्क्राइब शकत नाही. आपण अजूनही आमच्या वेबसाइटवर देणगी देऊन Signal ला समर्थन देऊ शकता.</string>
  <string name="NetworkFailure__network_error_check_your_connection_and_try_again">नेटवर्क त्रुटी. आपले कनेक्शन तपासा आणि पुन्हा प्रयत्न करा.</string>
  <string name="NetworkFailure__retry">पुन्हा प्रयत्न करा</string>
  <!--Gift message view title-->
  <!--Gift message view expiry information-->
  <!--Gift badge redeem action label-->
  <!--Gift badge view action label-->
  <string name="GiftMessageView__view">बघा</string>
  <!--Gift badge redeeming action label-->
  <!--Gift badge redeemed label-->
  <!--Stripe decline code generic_failure-->
  <string name="DeclineCode__try_another_payment_method_or_contact_your_bank">दुसरी पेमेंट पद्धत वापरून पहा किंवा अधिक माहितीसाठी आपल्या बँकेशी संपर्क साधा.</string>
  <!--Stripe decline code verify on Google Pay and try again-->
  <string name="DeclineCode__verify_your_payment_method_is_up_to_date_in_google_pay_and_try_again">आपली पेमेंट पद्धत Google Pay मध्ये अद्ययावत असल्याची पडताळणी करा आणि पुन्हा प्रयत्न करा.</string>
  <!--Stripe decline code learn more action label-->
  <string name="DeclineCode__learn_more">अधिक जाणा</string>
  <!--Stripe decline code contact issuer-->
  <string name="DeclineCode__verify_your_payment_method_is_up_to_date_in_google_pay_and_try_again_if_the_problem">आपली पेमेंट पद्धत Google Pay मध्ये अद्ययावत असल्याची पडताळणी करा आणि पुन्हा प्रयत्न करा. समस्या कायम राहिल्यास, आपल्या बँकेशी संपर्क साधा.</string>
  <!--Stripe decline code purchase not supported-->
  <string name="DeclineCode__your_card_does_not_support_this_type_of_purchase">आपले कार्ड या प्रकारच्या खरेदीला समर्थन देत नाही. दुसरी पेमेंट पद्धत वापरून पहा.</string>
  <!--Stripe decline code your card has expired-->
  <string name="DeclineCode__your_card_has_expired">आपले कार्ड कालबाह्य झाले आहे. Google Pay मध्ये आपली पेमेंट पद्धत अपडेट करा आणि पुन्हा प्रयत्न करा.</string>
  <!--Stripe decline code go to google pay action label-->
  <string name="DeclineCode__go_to_google_pay">Google Pay वर जा</string>
  <!--Stripe decline code incorrect card number-->
  <string name="DeclineCode__your_card_number_is_incorrect">आपला कार्ड क्रमांक चुकीचा आहे. तो Google Pay मध्ये अपडेट करा आणि पुन्हा प्रयत्न करा.</string>
  <!--Stripe decline code incorrect cvc-->
  <string name="DeclineCode__your_cards_cvc_number_is_incorrect">आपल्या कार्डचा CVC क्रमांक चुकीचा आहे. तो Google Pay मध्ये अपडेट करा आणि पुन्हा प्रयत्न करा</string>
  <!--Stripe decline code insufficient funds-->
  <string name="DeclineCode__your_card_does_not_have_sufficient_funds">ही खरेदी पूर्ण करण्यासाठी आपल्या कार्डमध्ये पुरेसा निधी नाही. दुसरी पेमेंट पद्धत वापरून पहा.</string>
  <!--Stripe decline code incorrect expiration month-->
  <string name="DeclineCode__the_expiration_month">आपल्या पेमेंट पद्धतीवरील कालबाह्यता महिना चुकीचा आहे. तो Google Pay मध्ये अपडेट करा आणि पुन्हा प्रयत्न करा.</string>
  <!--Stripe decline code incorrect expiration year-->
  <string name="DeclineCode__the_expiration_year">आपल्या पेमेंट पद्धतीवरील कालबाह्यता वर्ष चुकीचा आहे. तो Google Pay मध्ये अपडेट करा आणि पुन्हा प्रयत्न करा.</string>
  <!--Stripe decline code issuer not available-->
  <string name="DeclineCode__try_completing_the_payment_again">पुन्हा पेमेंट पूर्ण करण्याचा प्रयत्न करा किंवा अधिक माहितीसाठी आपल्या बँकेशी संपर्क साधा.</string>
  <!--Stripe decline code processing error-->
  <string name="DeclineCode__try_again">पुन्हा प्रयत्न करा किंवा अधिक माहितीसाठी आपल्या बँकेशी संपर्क साधा.</string>
  <!--Title of create notification profile screen-->
  <string name="EditNotificationProfileFragment__name_your_profile">आपल्या प्रोफाइलला नाव द्या</string>
  <!--Hint text for create/edit notification profile name-->
  <string name="EditNotificationProfileFragment__profile_name">प्रोफाइल नाव</string>
  <!--Name has a max length, this shows how many characters are used out of the max-->
  <string name="EditNotificationProfileFragment__count">%1$d/%2$d</string>
  <!--Call to action button to continue to the next step-->
  <string name="EditNotificationProfileFragment__next">पुढे</string>
  <!--Call to action button once the profile is named to create the profile and continue to the customization steps-->
  <string name="EditNotificationProfileFragment__create">तयार करा</string>
  <!--Call to action button once the profile name is edited-->
  <string name="EditNotificationProfileFragment__save">जतन करा</string>
  <!--Title of edit notification profile screen-->
  <string name="EditNotificationProfileFragment__edit_this_profile">हे प्रोफाइल संपादित करा</string>
  <!--Error message shown when attempting to create or edit a profile name to an existing profile name-->
  <string name="EditNotificationProfileFragment__a_profile_with_this_name_already_exists">या नावाचे प्रोफाइल आधीपासून अस्तित्वात आहे</string>
  <!--Preset selectable name for a profile name, shown as list in edit/create screen-->
  <string name="EditNotificationProfileFragment__work">कार्य</string>
  <!--Preset selectable name for a profile name, shown as list in edit/create screen-->
  <string name="EditNotificationProfileFragment__sleep">झोप</string>
  <!--Preset selectable name for a profile name, shown as list in edit/create screen-->
  <string name="EditNotificationProfileFragment__driving">ड्रायव्हिंग</string>
  <!--Preset selectable name for a profile name, shown as list in edit/create screen-->
  <string name="EditNotificationProfileFragment__downtime">डाउनटाइम</string>
  <!--Preset selectable name for a profile name, shown as list in edit/create screen-->
  <string name="EditNotificationProfileFragment__focus">एकाग्र</string>
  <!--Error message shown when attempting to next/save without a profile name-->
  <string name="EditNotificationProfileFragment__profile_must_have_a_name">नाव असणे आवश्यक आहे</string>
  <!--Title for add recipients to notification profile screen in create flow-->
  <string name="AddAllowedMembers__allowed_notifications">सूचनांची अनुमती असलेले</string>
  <!--Description of what the user should be doing with this screen-->
  <string name="AddAllowedMembers__add_people_and_groups_you_want_notifications_and_calls_from_when_this_profile_is_on">हे प्रोफाइल चालू असताना ज्यांच्याकडून आपल्याला सूचना आणि कॉल हवे आहे असे लोक आणि गट जोडा</string>
  <!--Button text that launches the contact picker to select from-->
  <string name="AddAllowedMembers__add_people_or_groups">लोक किंवा गट जोडा</string>
  <!--Call to action button on contact picker for adding to profile-->
  <string name="SelectRecipientsFragment__add">जोडा</string>
  <!--Notification profiles home fragment, shown when no profiles have been created yet-->
  <string name="NotificationProfilesFragment__create_a_profile_to_receive_notifications_and_calls_only_from_the_people_and_groups_you_want_to_hear_from">आपल्याला ज्या लोकांकडून आणि गटांकडून ऐकायचे आहे त्यांच्याकडून सूचना आणि कॉल प्राप्त करण्यासाठी प्रोफाइल तयार करा.</string>
  <!--Header shown above list of all notification profiles-->
  <string name="NotificationProfilesFragment__profiles">प्रोफाइल्स</string>
  <!--Button that starts the create new notification profile flow-->
  <string name="NotificationProfilesFragment__new_profile">नवीन प्रोफाइल</string>
  <!--Profile active status, indicating the current profile is on for an unknown amount of time-->
  <string name="NotificationProfilesFragment__on">चालू</string>
  <!--Button use to permanently delete a notification profile-->
  <string name="NotificationProfileDetails__delete_profile">प्रोफाइल हटवा</string>
  <!--Snakbar message shown when removing a recipient from a profile-->
  <string name="NotificationProfileDetails__s_removed">\"%1$s\" ला काढले</string>
  <!--Snackbar button text that will undo the recipient remove-->
  <string name="NotificationProfileDetails__undo">अनडू करा</string>
  <!--Dialog message shown to confirm deleting a profile-->
  <string name="NotificationProfileDetails__permanently_delete_profile">प्रोफाइल कायमचे हटवायचे?</string>
  <!--Dialog button to delete profile-->
  <string name="NotificationProfileDetails__delete">हटवा</string>
  <!--Title/accessibility text for edit icon to edit profile emoji/name-->
  <string name="NotificationProfileDetails__edit_notification_profile">सूचना प्रोफाइल संपादित करा</string>
  <!--Schedule description if all days are selected-->
  <string name="NotificationProfileDetails__everyday">दररोज</string>
  <!--Profile status on if it is the active profile-->
  <string name="NotificationProfileDetails__on">चालू</string>
  <!--Profile status on if it is not the active profile-->
  <string name="NotificationProfileDetails__off">बंद</string>
  <!--Description of hours for schedule (start to end) times-->
  <string name="NotificationProfileDetails__s_to_s">%1$s ते %2$s</string>
  <!--Section header for exceptions to the notification profile-->
  <string name="NotificationProfileDetails__exceptions">अपवाद</string>
  <!--Profile exception to allow all calls through the profile restrictions-->
  <string name="NotificationProfileDetails__allow_all_calls">सर्व कॉल्सना परवानगी द्या</string>
  <!--Profile exception to allow all @mentions through the profile restrictions-->
  <string name="NotificationProfileDetails__notify_for_all_mentions">सर्व उल्लेखांसाठी सूचित करा</string>
  <!--Section header for showing schedule information-->
  <string name="NotificationProfileDetails__schedule">शेड्यूल</string>
  <!--If member list is long, will truncate the list and show an option to then see all when tapped-->
  <string name="NotificationProfileDetails__see_all">सर्व पहा</string>
  <!--Title for add schedule to profile in create flow-->
  <string name="EditNotificationProfileSchedule__add_a_schedule">शेड्यूल जोडा</string>
  <!--Descriptor text indicating what the user can do with this screen-->
  <string name="EditNotificationProfileSchedule__set_up_a_schedule_to_enable_this_notification_profile_automatically">ही सूचना प्रोफाइल स्वयंचलितपणे चालू करण्यासाठी एक शेड्यूल सेट करा.</string>
  <!--Text shown next to toggle switch to enable/disable schedule-->
  <string name="EditNotificationProfileSchedule__schedule">शेड्यूल</string>
  <!--Label for showing the start time for the schedule-->
  <string name="EditNotificationProfileSchedule__start">प्रारंभ</string>
  <!--Label for showing the end time for the schedule-->
  <string name="EditNotificationProfileSchedule__end">समाप्त</string>
  <!--First letter of Sunday-->
  <string name="EditNotificationProfileSchedule__sunday_first_letter">र</string>
  <!--First letter of Monday-->
  <string name="EditNotificationProfileSchedule__monday_first_letter">सो</string>
  <!--First letter of Tuesday-->
  <string name="EditNotificationProfileSchedule__tuesday_first_letter">मं</string>
  <!--First letter of Wednesday-->
  <string name="EditNotificationProfileSchedule__wednesday_first_letter">बु</string>
  <!--First letter of Thursday-->
  <string name="EditNotificationProfileSchedule__thursday_first_letter">गु</string>
  <!--First letter of Friday-->
  <string name="EditNotificationProfileSchedule__friday_first_letter">शु</string>
  <!--First letter of Saturday-->
  <string name="EditNotificationProfileSchedule__saturday_first_letter">श</string>
  <!--Title of select time dialog shown when setting start time for schedule-->
  <string name="EditNotificationProfileSchedule__set_start_time">प्रारंभ वेळ सेट करा</string>
  <!--Title of select time dialog shown when setting end time for schedule-->
  <string name="EditNotificationProfileSchedule__set_end_time">समाप्त वेळ सेट करा</string>
  <!--If in edit mode, call to action button text show to save schedule to profile-->
  <string name="EditNotificationProfileSchedule__save">जतन करा</string>
  <!--If in create mode, call to action button text to show to skip enabling a schedule-->
  <string name="EditNotificationProfileSchedule__skip">वगळा</string>
  <!--If in create mode, call to action button text to show to use the enabled schedule and move to the next screen-->
  <string name="EditNotificationProfileSchedule__next">पुढे</string>
  <!--Error message shown if trying to save/use a schedule with no days selected-->
  <string name="EditNotificationProfileSchedule__schedule_must_have_at_least_one_day">शेड्युलमध्ये किमान एक दिवस असणे आवश्यक आहे</string>
  <!--Title for final screen shown after completing a profile creation-->
  <string name="NotificationProfileCreated__profile_created">प्रोफाइल तयार केले</string>
  <!--Call to action button to press to close the created screen and move to the profile details screen-->
  <string name="NotificationProfileCreated__done">ठीक</string>
  <!--Descriptor text shown to indicate how to manually turn a profile on/off-->
  <string name="NotificationProfileCreated__you_can_turn_your_profile_on_or_off_manually_via_the_menu_on_the_chat_list">चॅट सूचीवरील मेनूद्वारे आपण आपले प्रोफाइल स्वहस्ते चालू किंवा बंद करू शकता</string>
  <!--Descriptor text shown to indicate you can add a schedule later since you did not add one during create flow-->
  <string name="NotificationProfileCreated__add_a_schedule_in_settings_to_automate_your_profile">आपले प्रोफाइल स्वयंचलित करण्यासाठी सेटिंग्जमध्ये शेड्यूल जोडा.</string>
  <!--Descriptor text shown to indicate your profile will follow the schedule set during create flow-->
  <string name="NotificationProfileCreated__your_profile_will_turn_on_and_off_automatically_according_to_your_schedule">आपल्या शेड्युलनुसार आपले प्रोफाइल आपोआप चालू आणि बंद होईल.</string>
  <!--Button text shown in profile selection bottom sheet to create a new profile-->
  <string name="NotificationProfileSelection__new_profile">नवीन प्रोफाइल</string>
  <!--Manual enable option to manually enable a profile for 1 hour-->
  <string name="NotificationProfileSelection__for_1_hour">१ तासासाठी</string>
  <!--Manual enable option to manually enable a profile until a set time (currently 6pm or 8am depending on what is next)-->
  <string name="NotificationProfileSelection__until_s">%1$s पर्यंत</string>
  <!--Option to view profile details-->
  <string name="NotificationProfileSelection__view_settings">सेटिंग्ज दाखवा</string>
  <!--Descriptor text indicating how long a profile will be on when there is a time component associated with it-->
  <string name="NotificationProfileSelection__on_until_s">%1$s पर्यंत चालू राहील</string>
  <!--Displayed in a toast when we fail to open the ringtone picker-->
  <string name="NotificationSettingsFragment__failed_to_open_picker">पिकर उघडण्यात अयशस्वी.</string>
  <!--Description shown for the Signal Release Notes channel-->
  <string name="ReleaseNotes__signal_release_notes_and_news">Signal रिलीझ नोट्स आणि न्यूज</string>
  <!--Donation receipts activity title-->
  <string name="DonationReceiptListFragment__all_activity">सर्व अॅक्टिव्हिटी</string>
  <!--Donation receipts all tab label-->
  <string name="DonationReceiptListFragment__all">सर्व</string>
  <!--Donation receipts recurring tab label-->
  <string name="DonationReceiptListFragment__recurring">आवर्ती</string>
  <!--Donation receipts one-time tab label-->
  <string name="DonationReceiptListFragment__one_time">एक-वेळ </string>
  <!--Donation receipts gift tab label-->
  <!--Donation receipts boost row label-->
  <string name="DonationReceiptListFragment__boost">बूस्ट</string>
  <!--Donation receipts details title-->
  <string name="DonationReceiptDetailsFragment__details">तपशील</string>
  <!--Donation receipts donation type heading-->
  <string name="DonationReceiptDetailsFragment__donation_type">देणगी प्रकार</string>
  <!--Donation receipts date paid heading-->
  <string name="DonationReceiptDetailsFragment__date_paid">तारीख भरली</string>
  <!--Donation receipts share PNG-->
  <string name="DonationReceiptDetailsFragment__share_receipt">पावती शेअर करा</string>
  <!--Donation receipts list end note-->
  <string name="DonationReceiptListFragment__if_you_have">आपण जर Signal पुन्हा स्थापित केले असल्यास, मागील देणगीच्या पावत्या उपलब्ध होणार नाहीत.</string>
  <!--Donation receipts document title-->
  <string name="DonationReceiptDetailsFragment__donation_receipt">देणगीची पावती</string>
  <!--Donation receipts amount title-->
  <string name="DonationReceiptDetailsFragment__amount">रक्कम</string>
  <!--Donation receipts thanks-->
  <string name="DonationReceiptDetailsFragment__thank_you_for_supporting">Signal ला समर्थन दिल्याबद्दल धन्यवाद. आपले योगदान मुक्त अभिव्यक्तीचे संरक्षण करणारे आणि जगभरातील लाखो लोकांसाठी सुरक्षित जागतिक संचार सक्षम करणारे ओपन सोर्स गोपनीयता तंत्रज्ञान विकसित करण्याच्या मिशनला चालना देण्यास मदत करते. आपण जर युनायटेड स्टेट्सचे रहिवासी असल्यास, कृपया आपल्या कर रेकॉर्डसाठी ही पावती जपून ठेवा. Signal Technology Foundation ही युनायटेड स्टेट्समधील अंतर्गत महसूल संहितेच्या कलम 501c3 अंतर्गत करमुक्त विना-नफा संस्था आहे. आमचा फेडरल टॅक्स आयडी 82–4506840 आहे.</string>
  <!--Donation receipt type-->
  <string name="DonationReceiptDetailsFragment__s_dash_s">%1$s - %2$s</string>
  <!--region "Stories Tab"-->
  <!--Label for Chats tab in home app screen-->
  <string name="ConversationListTabs__chats">चॅट</string>
  <!--Label for Stories tab in home app screen-->
  <string name="ConversationListTabs__stories">स्टोरीज</string>
  <!--String for counts above 99 in conversation list tabs-->
  <string name="ConversationListTabs__99p">९९+</string>
  <!--Title for "My Stories" row item in Stories landing page-->
  <string name="StoriesLandingFragment__my_stories">माझ्या स्टोरीज</string>
  <!--Subtitle for "My Stories" row item when user has not added stories-->
  <string name="StoriesLandingFragment__add_a_story">स्टोरी जोडा</string>
  <!--Displayed when there are no stories to display-->
  <!--Context menu option to hide a story-->
  <!--Context menu option to unhide a story-->
  <!--Context menu option to forward a story-->
  <string name="StoriesLandingItem__forward">फॉर्वर्ड करा</string>
  <!--Context menu option to share a story-->
  <string name="StoriesLandingItem__share">शेअर करा…</string>
  <!--Context menu option to go to story chat-->
  <!--Label when a story is pending sending-->
  <string name="StoriesLandingItem__sending">पाठवत आहे…</string>
  <!--Label when multiple stories are pending sending-->
  <!--Label when a story fails to send-->
  <string name="StoriesLandingItem__send_failed">पाठविणे अयशस्वी</string>
  <!--Status label when a story fails to send indicating user action to retry-->
  <!--Title of dialog confirming decision to hide a story-->
  <!--Message of dialog confirming decision to hide a story-->
  <string name="StoriesLandingFragment__new_story_updates">%1$s कडील नवीन स्टोरी अपडेट्स यापुढे सूचीच्या शीर्षस्थानी दिसणार नाहीत.</string>
  <!--Positive action of dialog confirming decision to hide a story-->
  <string name="StoriesLandingFragment__hide">लपवा</string>
  <!--Displayed in Snackbar after story is hidden-->
  <!--Section header for hidden stories-->
  <!--Displayed on each sent story under My Stories-->
  <!--Forward story label, displayed in My Stories context menu-->
  <string name="MyStories_forward">फॉर्वर्ड करा</string>
  <!--Label for stories for a single user. Format is {given name}\'s Story-->
  <!--Title of dialog to confirm deletion of story-->
  <string name="MyStories__delete_story">स्टोरी हटवायची ?</string>
  <!--Message of dialog to confirm deletion of story-->
  <string name="MyStories__this_story_will_be_deleted">ही स्टोरी तुमच्यासाठी आणि ती प्राप्त झालेल्या प्रत्येकासाठी हटवली जाईल.</string>
  <!--Displayed at bottom of story viewer when current item has views-->
  <!--Displayed at bottom of story viewer when current item has replies-->
  <!--Used to join views and replies when both exist on a story item-->
  <string name="StoryViewerFragment__s_s">%1$s %2$s</string>
  <!--Displayed when viewing a post you sent-->
  <string name="StoryViewerPageFragment__you">आपण</string>
  <!--Displayed when viewing a post displayed to a group-->
  <string name="StoryViewerPageFragment__s_to_s">%1$s ते %2$s</string>
  <!--Displayed when viewing a post from another user with no replies-->
  <string name="StoryViewerPageFragment__reply">प्रत्युत्तर द्या</string>
  <!--Displayed when a story has no views-->
  <!--Displayed when a story has no replies yet-->
  <!--Displayed for each user that reacted to a story when viewing replies-->
  <string name="StoryGroupReactionReplyItem__reacted_to_the_story">स्टोरीला प्रतिक्रिया दिली</string>
  <!--Label for story views tab-->
  <!--Label for story replies tab-->
  <string name="StoryViewsAndRepliesDialogFragment__replies">प्रत्युत्तरे</string>
  <!--Description of action for reaction button-->
  <string name="StoryReplyComposer__react_to_this_story">या स्टोरीवर प्रतिक्रिया द्या</string>
  <!--Displayed when the user is replying privately to someone who replied to one of their stories-->
  <!--Context menu item to privately reply to a story response-->
  <string name="StoryGroupReplyItem__private_reply">खाजगी प्रत्युत्तर</string>
  <!--Context menu item to copy a story response-->
  <string name="StoryGroupReplyItem__copy">कॉपी करा</string>
  <!--Context menu item to delete a story response-->
  <string name="StoryGroupReplyItem__delete">हटवा</string>
  <!--Story settings page title-->
  <string name="StorySettingsFragment__story_settings">स्टोरी सेटिंग्ज</string>
  <!--Story settings private stories heading-->
  <string name="StorySettingsFragment__private_stories">खाजगी स्टोरीज</string>
  <!--Note at bottom of story settings regarding who can see private stories.-->
  <!--Option label for creating a new private story-->
  <string name="StorySettingsFragment__new_private_story">नविन खाजगी स्टोरी</string>
  <!--Page title for My Story options-->
  <string name="MyStorySettingsFragment__my_story">माझी स्टोरी</string>
  <!--Section heading for story visibility-->
  <string name="MyStorySettingsFragment__who_can_see_this_story">ही स्टोरी कोण पाहू शकेल</string>
  <!--Clickable option for selecting people to hide your story from-->
  <!--Summary of clickable option displaying how many people you have hidden your story from-->
  <!--Section header for options related to replies and reactions-->
  <!--Switchable option for allowing replies and reactions on your stories-->
  <!--Summary for switchable option allowing replies and reactions on your story-->
  <string name="MyStorySettingsFragment__let_people_who_can_view_your_story_react_and_reply">जे लोक तुमची कथा पाहू शकतात त्यांना प्रतिक्रिया द्या आणि उत्तर द्या</string>
  <!--Note about default sharing-->
  <!--Signal connections linked text that opens the Signal Connections sheet-->
  <string name="MyStorySettingsFragment__signal_connections">Signal कनेक्शन्स.</string>
  <!--Displayed at the top of the signal connections sheet. Please remember to insert strong tag as required.-->
  <string name="SignalConnectionsBottomSheet__signal_connections_are_people"><strong>Signal कनेक्शन्स</strong> हे लोक आहेत ज्यांच्यावर आपण विश्वास ठेवला आहे, एकतर:</string>
  <!--Signal connections sheet bullet point 1-->
  <string name="SignalConnectionsBottomSheet__starting_a_conversation">संभाषण सुरू करत आहे</string>
  <!--Signal connections sheet bullet point 2-->
  <string name="SignalConnectionsBottomSheet__accepting_a_message_request">संदेश विनंती स्वीकारत आहे</string>
  <!--Signal connections sheet bullet point 3-->
  <string name="SignalConnectionsBottomSheet__having_them_in_your_system_contacts">ते आपल्या सिस्टम संपर्कांमध्ये असणे</string>
  <!--Note at the bottom of the Signal connections sheet-->
  <string name="SignalConnectionsBottomSheet__your_connections_can_see_your_name">आपले कनेक्शन आपले नाव आणि फोटो पाहू शकतात आणि \"माझी स्टोरी\" वरील पोस्ट पाहू शकतात जोपर्यंत आपण ते त्यांच्यापासून लपवत नाही.</string>
  <!--Clickable option to add a viewer to a private story-->
  <!--Clickable option to delete a custom story-->
  <string name="PrivateStorySettingsFragment__delete_private_story">खाजगी स्टोरी हटवा</string>
  <!--Dialog title when attempting to remove someone from a private story-->
  <!--Dialog message when attempting to remove someone from a private story-->
  <string name="PrivateStorySettingsFragment__this_person_will_no_longer">ही व्यक्ती यापुढे आपली स्टोरी पाहू शकणार नाही.</string>
  <!--Positive action label when attempting to remove someone from a private story-->
  <string name="PrivateStorySettingsFragment__remove">काढा</string>
  <!--Dialog title when deleting a private story-->
  <string name="PrivateStorySettingsFragment__are_you_sure">तुम्हाला खात्री आहे ?</string>
  <!--Dialog message when deleting a private story-->
  <!--Page title for editing a private story name-->
  <string name="EditPrivateStoryNameFragment__edit_story_name">स्टोरीचे नाव संपादित करा</string>
  <!--Input field hint when editing a private story name-->
  <string name="EditPrivateStoryNameFragment__story_name">स्टोरीचे नाव</string>
  <!--Save button label when editing a private story name-->
  <string name="EditPrivateStoryNameFragment__save">जतन करा</string>
  <!--Displayed in text post creator before user enters text-->
  <string name="TextStoryPostCreationFragment__tap_to_add_text">मजकूर जोडण्यासाठी टॅप करा</string>
  <!--Button label for changing font when creating a text post-->
  <string name="TextStoryPostTextEntryFragment__aa">Aa</string>
  <!--Displayed in text post creator when prompting user to enter text-->
  <string name="TextStoryPostTextEntryFragment__add_text">मजकूर समाविष्ट करा</string>
  <!--Content description for \'done\' button when adding text to a story post-->
  <string name="TextStoryPostTextEntryFragment__done_adding_text">मजकूर जोडणे पूर्ण झाले</string>
  <!--Text label for media selection toggle-->
  <string name="MediaSelectionActivity__text">मजकूर</string>
  <!--Camera label for media selection toggle-->
  <string name="MediaSelectionActivity__camera">कॅमेरा</string>
  <!--Hint for entering a URL for a text post-->
  <string name="TextStoryPostLinkEntryFragment__type_or_paste_a_url">URL टाइप करा किंवा पेस्ट करा</string>
  <!--Displayed prior to the user entering a URL for a text post-->
  <string name="TextStoryPostLinkEntryFragment__share_a_link_with_viewers_of_your_story">आपल्या स्टोरी दर्शकांसह लिंक शेअर करा</string>
  <!--Hint text for searching for a story text post recipient.-->
  <string name="TextStoryPostSendFragment__search">शोध</string>
  <!--Title for screen allowing user to hide "My Story" entries from specific people-->
  <!--Done button label for hide story from screen-->
  <string name="HideStoryFromFragment__done">ठीक</string>
  <!--Dialog title for first time adding something to a story-->
  <!--Dialog message for first time adding something to a story-->
  <string name="StoryDialogs__adding_content">आपल्या स्टोरी मध्‍ये काही जोडल्‍याने आपल्या Signal कनेक्‍शन्सला २४ तास ते पाहण्‍याची अनुमती मिळते. आपली स्टोरी कोण पाहू शकते हे आपण सेटिंग्जमध्ये बदलू शकता.</string>
  <!--First time share to story dialog: Positive action to go ahead and add to story-->
  <!--First time share to story dialog: Neutral action to edit who can view "My Story"-->
  <!--Error message shown when a failure occurs during story send-->
  <!--Error message dialog button to resend a previously failed story send-->
  <string name="StoryDialogs__send">पाठवा</string>
  <!--Privacy Settings toggle title for stories-->
  <!--Privacy Settings toggle summary for stories-->
  <!--New story viewer selection screen title-->
  <!--New story viewer selection action button label-->
  <string name="CreateStoryViewerSelectionFragment__next">पुढे</string>
  <!--New story viewer selection screen title as recipients are selected-->
  <!--Name story screen title-->
  <string name="CreateStoryWithViewersFragment__name_story">स्टोरी नाव</string>
  <!--Name story screen label hint-->
  <string name="CreateStoryWithViewersFragment__story_name_required">स्टोरी नाव (आवश्यक)</string>
  <!--Name story screen viewers subheading-->
  <!--Name story screen create button label-->
  <string name="CreateStoryWithViewersFragment__create">तयार करा</string>
  <!--Name story screen error when save attempted with no label-->
  <string name="CreateStoryWithViewersFragment__this_field_is_required">हा रकाना भरणे आवश्यक आहे.</string>
  <!--Name story screen error when save attempted but label is duplicate-->
  <string name="CreateStoryWithViewersFragment__there_is_already_a_story_with_this_name">या नावाची एक स्टोरी आधीच आहे.</string>
  <!--Text for select all action when editing recipients for a story-->
  <string name="BaseStoryRecipientSelectionFragment__select_all">सर्व निवडा</string>
  <!--Choose story type bottom sheet title-->
  <string name="ChooseStoryTypeBottomSheet__choose_your_story_type">आपल्या स्टोरीचा प्रकार निवडा</string>
  <!--Choose story type bottom sheet new story row title-->
  <string name="ChooseStoryTypeBottomSheet__new_private_story">नविन खाजगी स्टोरी</string>
  <!--Choose story type bottom sheet new story row summary-->
  <string name="ChooseStoryTypeBottomSheet__visible_only_to">केवळ विशिष्ट लोकांसाठी दृश्यमान</string>
  <!--Choose story type bottom sheet group story title-->
  <!--Choose story type bottom sheet group story summary-->
  <string name="ChooseStoryTypeBottomSheet__share_to_an_existing_group">विद्यमान गटामध्ये शेअर करा</string>
  <!--Choose groups bottom sheet title-->
  <string name="ChooseGroupStoryBottomSheet__choose_groups">गट निवडा</string>
  <!--Displayed when copying group story reply text to clipboard-->
  <string name="StoryGroupReplyFragment__copied_to_clipboard">क्लिपबोर्ड वर कॉपी केले</string>
  <!--Displayed in story caption when content is longer than 5 lines-->
  <string name="StoryViewerPageFragment__see_more">… अजून पहा</string>
  <!--Displayed in toast after sending a direct reply-->
  <string name="StoryDirectReplyDialogFragment__reply_sent">उत्तर पाठवले</string>
  <!--Displayed in toast after sending a direct reaction-->
  <string name="StoryDirectReplyDialogFragment__reaction_sent">प्रतिक्रिया पाठवली</string>
  <!--Displayed in the viewer when a story is no longer available-->
  <string name="StorySlateView__this_story_is_no_longer_available">ही स्टोरी आता उपलब्ध नाही.</string>
  <!--Displayed in the viewer when the network is not available-->
  <string name="StorySlateView__no_internet_connection">इंटरनेट कनेक्शन नाही</string>
  <!--Displayed in the viewer when network is available but content could not be downloaded-->
  <!--Toasted when the user externally shares to a text story successfully-->
  <!--Toasted when the user external share to a text story fails-->
  <!--Displayed in a dialog to let the user select a given users story-->
  <!--Displayed in a dialog to let the user select a given users profile photo-->
  <!--Title for a notification at the bottom of the chat list suggesting that the user disable censorship circumvention because the service has become reachable-->
  <string name="TurnOffCircumventionMegaphone_turn_off_censorship_circumvention">सेंसॉरशिप सर्कंवेंशन बंद करायचे ?</string>
  <!--Body for a notification at the bottom of the chat list suggesting that the user disable censorship circumvention because the service has become reachable-->
  <string name="TurnOffCircumventionMegaphone_you_can_now_connect_to_the_signal_service_directly">चांगल्या अनुभवासाठी आपण आता Signal सेवेशी थेट कनेक्ट होऊ शकता.</string>
  <!--Label for a button to dismiss a notification at the bottom of the chat list suggesting that the user disable censorship circumvention because the service has become reachable-->
  <string name="TurnOffCircumventionMegaphone_no_thanks">नाही धन्यवाद</string>
  <!--Label for a button in a notification at the bottom of the chat list to turn off censorship circumvention-->
  <string name="TurnOffCircumventionMegaphone_turn_off">बंद करा</string>
  <!--Conversation Item label for when you react to someone else\'s story-->
  <!--Conversation Item label for reactions to your story-->
  <!--Conversation Item label for reactions to an unavailable story-->
  <string name="ConversationItem__reacted_to_a_story">स्टोरीला प्रतिक्रिया दिली</string>
  <!--endregion-->
  <!--Content description for expand contacts chevron-->
  <string name="ExpandModel__view_more">अधिक पहा</string>
  <string name="StoriesLinkPopup__visit_link">लिंकला भेट द्या</string>
  <!--Tagline for gift row items-->
  <!--Headline text on start fragment for gifting a badge-->
  <!--Description text on start fragment for gifting a badge-->
  <!--Action button label for start fragment for gifting a badge-->
  <string name="GiftFlowStartFragment__next">पुढे</string>
  <!--Title text on choose recipient page for badge gifting-->
  <!--Title text on confirm gift page-->
  <!--Heading text specifying who the gift will be sent to-->
  <string name="GiftFlowConfirmationFragment__send_to">यांना पाठवा</string>
  <!--Text explaining that gift will be sent to the chosen recipient-->
  <!--Text explaining that this gift is a one time donation-->
  <string name="GiftFlowConfirmationFragment__one_time_donation"> एक-वेळ देणगी</string>
  <!--Hint for add message input-->
  <string name="GiftFlowConfirmationFragment__add_a_message">संदेश जोडा</string>
  <!--Title for sheet shown when opening a redeemed gift-->
  <!--Title for sheet shown when opening a sent gift-->
  <string name="ViewSentGiftBottomSheet__thanks_for_your_support">आपल्या समर्थनासाठी धन्यवाद !</string>
  <!--Description for sheet shown when opening a redeemed gift-->
  <!--Description for sheet shown when opening a sent gift-->
  <!--Primary action for pending gift sheet to redeem badge now-->
  <!--Primary action for pending gift sheet to redeem badge later-->
  <string name="ViewReceivedGiftSheet__not_now">आता नाही</string>
  <!--Dialog text while redeeming a gift-->
  <!--Snackbar text when user presses "not now" on redemption sheet-->
  <!--Description text in gift thanks sheet-->
  <!--Expired gift sheet title-->
  <!--Expired gift sheet top description text-->
  <!--Expired gift sheet bottom description text-->
  <string name="ExpiredGiftSheetConfiguration__to_continue">तुमच्यासाठी तयार केलेल्या तंत्रज्ञानाचे समर्थन करणे सुरू ठेवण्यासाठी, कृपया मासिक सस्टेनर बनण्याचा विचार करा.</string>
  <!--Expired gift sheet make a monthly donation button-->
  <string name="ExpiredGiftSheetConfiguration__make_a_monthly_donation">मासिक देणगी द्या</string>
  <!--Expired gift sheet not now button-->
  <string name="ExpiredGiftSheetConfiguration__not_now">आता नाही</string>
  <!--EOF-->
</resources><|MERGE_RESOLUTION|>--- conflicted
+++ resolved
@@ -2112,15 +2112,7 @@
   <string name="preferences__slow">हळू</string>
   <string name="preferences__help">मदत</string>
   <string name="preferences__advanced">प्रगत</string>
-<<<<<<< HEAD
   <string name="preferences__donate_to_signal">Molly ला देणगी द्या</string>
-  <!--Preference label when someone is already a subscriber-->
-  <string name="preferences__subscription">सब्स्क्रिप्शन</string>
-  <!--Preference label for making a monthly donation to Signal-->
-  <string name="preferences__monthly_donation">मासिक देणगी</string>
-=======
-  <string name="preferences__donate_to_signal">Signal ला देणगी द्या</string>
->>>>>>> ee698951
   <!--Preference label for making one-time donations to Signal-->
   <string name="preferences__one_time_donation"> एक-वेळ देणगी</string>
   <string name="preferences__privacy">गोपनीयता</string>
