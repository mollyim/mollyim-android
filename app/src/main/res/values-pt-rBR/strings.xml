--- conflicted
+++ resolved
@@ -1,22 +1,6 @@
 <?xml version="1.0" encoding="UTF-8"?>
 <!-- smartling.instruction_comments_enabled = on -->
 <resources>
-<<<<<<< HEAD
-    <!-- <string name="app_name" translatable="false">Signal</string> -->
-
-    <string name="install_url" translatable="false">https://signal.org/install</string>
-    <string name="donate_url" translatable="false">https://signal.org/donate</string>
-    <string name="backup_support_url" translatable="false">https://support.signal.org/hc/articles/360007059752</string>
-    <string name="transfer_support_url" translatable="false">https://support.signal.org/hc/articles/360007059752</string>
-    <string name="support_center_url" translatable="false">https://support.signal.org/</string>
-    <string name="terms_and_privacy_policy_url" translatable="false">https://signal.org/legal</string>
-    <string name="sustainer_boost_and_badges" translatable="false">https://support.signal.org/hc/articles/4408365318426</string>
-    <string name="google_pay_url" translatable="false">https://pay.google.com</string>
-    <string name="donation_decline_code_error_url" translatable="false">https://support.signal.org/hc/articles/4408365318426#errors</string>
-    <string name="sms_export_url" translatable="false">https://support.signal.org/hc/articles/360007321171</string>
-    <string name="signal_me_username_url" translatable="false">https://signal.me/#u/%1$s</string>
-    <string name="signal_me_username_url_no_scheme" translatable="false">signal.me/#u/%1$s</string>
-=======
   <!-- Removed by excludeNonTranslatables <string name="app_name" translatable="false">Signal</string> -->
 
   <!-- Removed by excludeNonTranslatables <string name="install_url" translatable="false">https://signal.org/install</string> -->
@@ -30,7 +14,6 @@
   <!-- Removed by excludeNonTranslatables <string name="sms_export_url" translatable="false">https://support.signal.org/hc/articles/360007321171</string> -->
   <!-- Removed by excludeNonTranslatables <string name="signal_me_username_url" translatable="false">https://signal.me/#u/%1$s</string> -->
   <!-- Removed by excludeNonTranslatables <string name="signal_me_username_url_no_scheme" translatable="false">signal.me/#u/%1$s</string> -->
->>>>>>> cb0e7ade
 
     <string name="yes">Sim</string>
     <string name="no">Não</string>
@@ -50,15 +33,8 @@
     <string name="ApplicationPreferencesActivity_disable_passphrase">Desabilitar frase-chave?</string>
     <string name="ApplicationPreferencesActivity_this_will_permanently_unlock_signal_and_message_notifications">Isto irá destravar permanentemente as notificações do Molly e de mensagens.</string>
     <string name="ApplicationPreferencesActivity_disable">Desabilitar</string>
-<<<<<<< HEAD
-    <string name="ApplicationPreferencesActivity_unregistering">Desfazendo cadastro</string>
-    <string name="ApplicationPreferencesActivity_unregistering_from_signal_messages_and_calls">Desfazendo cadastro de mensagens e chamadas do Molly…</string>
     <string name="ApplicationPreferencesActivity_disable_signal_messages_and_calls">Desabilitar mensagens e chamadas do Molly?</string>
     <string name="ApplicationPreferencesActivity_disable_signal_messages_and_calls_by_unregistering">Desabilitar mensagens e chamadas do Molly descadastrando-o do servidor. Você precisará recadastrar seu número de telefone para usar o Molly novamente no futuro.</string>
-=======
-    <string name="ApplicationPreferencesActivity_disable_signal_messages_and_calls">Desabilitar mensagens e chamadas do Signal?</string>
-    <string name="ApplicationPreferencesActivity_disable_signal_messages_and_calls_by_unregistering">Desabilitar mensagens e chamadas do Signal descadastrando-o do servidor. Você precisará recadastrar seu número de telefone para usar o Signal novamente no futuro.</string>
->>>>>>> cb0e7ade
     <string name="ApplicationPreferencesActivity_error_connecting_to_server">Erro ao conectar-se com o servidor!</string>
     <string name="ApplicationPreferencesActivity_pins_are_required_for_registration_lock">Um PIN é necessário para o desbloqueio de registro. Para desabilitar o PIN, por favor, primeiro desabilite o desbloqueio de registro.</string>
     <string name="ApplicationPreferencesActivity_pin_created">PIN criado.</string>
@@ -1161,20 +1137,6 @@
 
     <!-- MediaSendActivity -->
     <string name="MediaSendActivity_camera_unavailable">Câmera indisponível.</string>
-<<<<<<< HEAD
-    <string name="MediaSendActivity_message_to_s">Mensagem para %1$s</string>
-    <string name="MediaSendActivity_message">Mensagem</string>
-    <string name="MediaSendActivity_select_recipients">Selecionar destinatários</string>
-    <string name="MediaSendActivity_signal_needs_access_to_your_contacts">O Molly precisa de acesso aos seus contatos para poder exibi-los.</string>
-    <string name="MediaSendActivity_signal_needs_contacts_permission_in_order_to_show_your_contacts_but_it_has_been_permanently_denied">O Molly precisa da permissão Contatos para exibir seus contatos, mas ela foi permanentemente negada. Favor ir no menu de configurações de aplicativos, selecionar \"Permissões\", e habilitar \"Contatos\".</string>
-    <plurals name="MediaSendActivity_cant_share_more_than_n_items">
-        <item quantity="one">Você não pode compartilhar mais de %1$d item.</item>
-        <item quantity="other">Você não pode compartilhar mais de %1$d itens.</item>
-    </plurals>
-    <string name="MediaSendActivity_select_recipients_description">Selecionar destinatários</string>
-    <string name="MediaSendActivity_tap_here_to_make_this_message_disappear_after_it_is_viewed">Toque aqui para que essa mensagem desapareça logo após ser visualizada.</string>
-=======
->>>>>>> cb0e7ade
 
     <!-- MediaRepository -->
     <string name="MediaRepository_all_media">Todas as mídias</string>
@@ -1598,10 +1560,6 @@
     <!-- Valentine\'s Day Megaphone -->
     <!-- Title text for the Valentine\'s Day donation megaphone. The placeholder will always be a heart emoji. Needs to be a placeholder for Android reasons. -->
     <!-- Body text for the Valentine\'s Day donation megaphone. -->
-<<<<<<< HEAD
-    <string name="ValentinesDayMegaphone_show_your_affection">Mostre o seu carinho ao tornar-se um apoiador recorrente do Molly.</string>
-=======
->>>>>>> cb0e7ade
 
     <!-- WebRtcCallActivity -->
     <string name="WebRtcCallActivity__tap_here_to_turn_on_your_video">Toque para ligar seu vídeo</string>
@@ -1865,11 +1823,7 @@
     <string name="SubmitDebugLogActivity_this_log_will_be_posted_publicly_online_for_contributors">Este registro será postado publicamente on-line para que os contribuidores possam vê-lo. Você pode analisá-lo antes de enviar.</string>
 
     <!-- SupportEmailUtil -->
-<<<<<<< HEAD
-    <string name="SupportEmailUtil_support_email" translatable="false">support@molly.im</string>
-=======
-  <!-- Removed by excludeNonTranslatables <string name="SupportEmailUtil_support_email" translatable="false">support@signal.org</string> -->
->>>>>>> cb0e7ade
+  <!-- Removed by excludeNonTranslatables <string name="SupportEmailUtil_support_email" translatable="false">support@molly.im</string> -->
     <string name="SupportEmailUtil_filter">Filtro:</string>
     <string name="SupportEmailUtil_device_info">Info do aparelho:</string>
     <string name="SupportEmailUtil_android_version">Versão do Android:</string>
@@ -2055,11 +2009,6 @@
     <string name="MessageNotifier_reply">Responder</string>
     <string name="MessageNotifier_signal_message">Mensagem no Signal</string>
     <string name="MessageNotifier_unsecured_sms">SMS inseguro</string>
-<<<<<<< HEAD
-    <string name="MessageNotifier_you_may_have_new_messages">Você pode ter novas mensagens</string>
-    <string name="MessageNotifier_open_signal_to_check_for_recent_notifications">Abra o Molly para verificar por novas notificações</string>
-=======
->>>>>>> cb0e7ade
     <string name="MessageNotifier_contact_message">%1$s %2$s</string>
     <string name="MessageNotifier_unknown_contact_message">Contato</string>
     <string name="MessageNotifier_reacted_s_to_s">Reagiu com %1$s para: \"%2$s\".</string>
@@ -2178,12 +2127,7 @@
     <string name="change_passphrase_activity__repeat_new_passphrase">Repita a nova frase-chave</string>
 
     <!-- contact_selection_activity -->
-<<<<<<< HEAD
-    <string name="contact_selection_activity__enter_name_or_number">Digite o nome ou número</string>
     <string name="contact_selection_activity__invite_to_signal">Convidar para o Molly</string>
-=======
-    <string name="contact_selection_activity__invite_to_signal">Convidar para o Signal</string>
->>>>>>> cb0e7ade
     <string name="contact_selection_activity__new_group">Novo grupo</string>
 
     <!-- contact_filter_toolbar -->
@@ -2869,15 +2813,9 @@
     <string name="PaymentsHomeFragment__payments_deactivated">Módulo de pagamentos desativado.</string>
     <string name="PaymentsHomeFragment__payment_failed">Falha ao pagar</string>
     <string name="PaymentsHomeFragment__details">Detalhes</string>
-<<<<<<< HEAD
-    <string name="PaymentsHomeFragment__learn_more__activate_payments" translatable="false">https://support.signal.org/hc/articles/360057625692#payments_activate -</string>
-    <string name="PaymentsHomeFragment__you_can_use_signal_to_send">Você pode usar o Molly para enviar e receber MobileCoin. Todos os pagamentos estão sujeitos aos Termos de Uso de MobileCoins e de uma Carteira MobileCoin. Esse recurso está sendo testado, portanto você poderá encontrar alguns problemas. Pagamentos que você realizar ou saldos que você perder não podem ser recuperados. </string>
-=======
   <!-- Removed by excludeNonTranslatables <string name="PaymentsHomeFragment__learn_more__activate_payments" translatable="false">https://support.signal.org/hc/articles/360057625692#payments_activate  </string>
-    <string name="PaymentsHomeFragment__you_can_use_signal_to_send">Você pode usar o Signal para enviar e receber MobileCoin. Todos os pagamentos estão sujeitos aos Termos de Uso de MobileCoins e de uma Carteira MobileCoin. Esse recurso está sendo testado, portanto você poderá encontrar alguns problemas. Pagamentos que você realizar ou saldos que você perder não podem ser recuperados. </string> -->
->>>>>>> cb0e7ade
+    <string name="PaymentsHomeFragment__you_can_use_signal_to_send">Você pode usar o Molly para enviar e receber MobileCoin. Todos os pagamentos estão sujeitos aos Termos de Uso de MobileCoins e de uma Carteira MobileCoin. Esse recurso está sendo testado, portanto você poderá encontrar alguns problemas. Pagamentos que você realizar ou saldos que você perder não podem ser recuperados. </string> -->
     <string name="PaymentsHomeFragment__activate">Ativar</string>
     <string name="PaymentsHomeFragment__view_mobile_coin_terms">Ver os termos da MobileCoin</string>
     <string name="PaymentsHomeFragment__payments_not_available">O módulo de Pagamentos não está mais disponível no Molly. Você ainda pode transferir fundos para uma intermediação de troca, mas não pode mais enviar e receber pagamentos ou adicionar fundos.</string>
