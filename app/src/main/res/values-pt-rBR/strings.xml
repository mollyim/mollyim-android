<?xml version='1.0' encoding='UTF-8'?>
<resources>
  <string name="yes">Sim</string>
  <string name="no">Não</string>
  <string name="delete">Excluir</string>
  <string name="please_wait">Aguarde…</string>
  <string name="save">Salvar</string>
  <string name="note_to_self">Anotações</string>
  <!--AbstractNotificationBuilder-->
  <string name="AbstractNotificationBuilder_new_message">Nova mensagem</string>
  <!--AlbumThumbnailView-->
  <!--ApplicationMigrationActivity-->
  <string name="ApplicationMigrationActivity__signal_is_updating">O Molly está atualizando…</string>
  <!--ApplicationPreferencesActivity-->
  <string name="ApplicationPreferencesActivity_currently_s">Atualmente: %s</string>
  <string name="ApplicationPreferenceActivity_you_havent_set_a_passphrase_yet">Você ainda não definiu uma frase-chave!</string>
  <string name="ApplicationPreferencesActivity_disable_passphrase">Desabilitar frase-chave?</string>
  <string name="ApplicationPreferencesActivity_this_will_permanently_unlock_signal_and_message_notifications">Isto irá destravar permanentemente as notificações do Molly e de mensagens.</string>
  <string name="ApplicationPreferencesActivity_disable">Desabilitar</string>
  <string name="ApplicationPreferencesActivity_unregistering">Desfazendo cadastro</string>
  <string name="ApplicationPreferencesActivity_unregistering_from_signal_messages_and_calls">Desfazendo cadastro de mensagens e chamadas do Molly…</string>
  <string name="ApplicationPreferencesActivity_disable_signal_messages_and_calls">Desabilitar mensagens e chamadas do Molly?</string>
  <string name="ApplicationPreferencesActivity_disable_signal_messages_and_calls_by_unregistering">Desabilitar mensagens e chamadas do Molly descadastrando-o do servidor. Você precisará recadastrar seu número de telefone para usar o Molly novamente no futuro.</string>
  <string name="ApplicationPreferencesActivity_error_connecting_to_server">Erro ao conectar-se com o servidor!</string>
  <string name="ApplicationPreferencesActivity_sms_enabled">SMS habilitado</string>
  <string name="ApplicationPreferencesActivity_touch_to_change_your_default_sms_app">Toque para mudar seu aplicativo padrão de SMS</string>
  <string name="ApplicationPreferencesActivity_sms_disabled">SMS desabilitado</string>
  <string name="ApplicationPreferencesActivity_touch_to_make_signal_your_default_sms_app">Toque para tornar o Signal o seu aplicativo padrão de SMS</string>
  <string name="ApplicationPreferencesActivity_on">ligado</string>
  <string name="ApplicationPreferencesActivity_On">Ligado</string>
  <string name="ApplicationPreferencesActivity_off">desligado</string>
  <string name="ApplicationPreferencesActivity_Off">Desligado</string>
  <string name="ApplicationPreferencesActivity_sms_mms_summary">SMS %1$s, MMS %2$s</string>
  <string name="ApplicationPreferencesActivity_privacy_summary">Bloqueio de Tela %1$s, Desbloqueio de Cadastro %2$s</string>
  <string name="ApplicationPreferencesActivity_appearance_summary">Tema %1$s, Idioma %2$s</string>
  <string name="ApplicationPreferencesActivity_pins_are_required_for_registration_lock">Um PIN é necessário para o desbloqueio de registro. Para desabilitar o PIN, por favor, primeiro desabilite o desbloqueio de registro.</string>
  <string name="ApplicationPreferencesActivity_pin_created">PIN criado.</string>
  <string name="ApplicationPreferencesActivity_pin_disabled">PIN desativado.</string>
  <string name="ApplicationPreferencesActivity_hide">Ocultar</string>
  <string name="ApplicationPreferencesActivity_hide_reminder">Ocultar lembrete?</string>
  <string name="ApplicationPreferencesActivity_record_payments_recovery_phrase">Gravar a senha de recuperação de pagamentos</string>
  <string name="ApplicationPreferencesActivity_record_phrase">Gravar senha</string>
  <string name="ApplicationPreferencesActivity_before_you_can_disable_your_pin">Antes de desabilitar seu PIN, você deve gravar a sua senha de recuperação de pagamentos para garantir que você possa recuperar a sua conta de pagamentos.</string>
  <!--NumericKeyboardView-->
  <!--Back button on numeric keyboard-->
  <string name="NumericKeyboardView__backspace">Apagar</string>
  <!--AppProtectionPreferenceFragment-->
  <plurals name="AppProtectionPreferenceFragment_minutes">
    <item quantity="one">%d minuto</item>
    <item quantity="many">%d minutos</item>
    <item quantity="other">%d minutos</item>
  </plurals>
  <!--DraftDatabase-->
  <string name="DraftDatabase_Draft_image_snippet">(imagem)</string>
  <string name="DraftDatabase_Draft_audio_snippet">(áudio)</string>
  <string name="DraftDatabase_Draft_video_snippet">(vídeo)</string>
  <string name="DraftDatabase_Draft_location_snippet">(local)</string>
  <string name="DraftDatabase_Draft_quote_snippet">(resposta)</string>
  <string name="DraftDatabase_Draft_voice_note">(Mensagem de voz)</string>
  <!--AttachmentKeyboard-->
  <string name="AttachmentKeyboard_gallery">Galeria</string>
  <string name="AttachmentKeyboard_file">Arquivo</string>
  <string name="AttachmentKeyboard_contact">Contato</string>
  <string name="AttachmentKeyboard_location">Localização</string>
  <string name="AttachmentKeyboard_Signal_needs_permission_to_show_your_photos_and_videos">Molly precisa de permissão para mostrar suas fotos e vídeos.</string>
  <string name="AttachmentKeyboard_give_access">Permitir acesso</string>
  <string name="AttachmentKeyboard_payment">Pagamento</string>
  <!--AttachmentManager-->
  <string name="AttachmentManager_cant_open_media_selection">Não foi possível encontrar um aplicativo para selecionar arquivos.</string>
  <string name="AttachmentManager_signal_requires_the_external_storage_permission_in_order_to_attach_photos_videos_or_audio">O Molly precisa da permissão Armazenamento para anexar fotos, vídeos ou áudio, mas ela foi permanentemente negada. Favor ir no menu de configurações de aplicativos, selecionar \"Permissões\", e habilitar \"Armazenamento\".</string>
  <string name="AttachmentManager_signal_requires_contacts_permission_in_order_to_attach_contact_information">O Molly precisa da permissão Contatos para anexar informações de contato, mas ela foi permanentemente negada. Favor ir no menu de configurações de aplicativos, selecionar \"Permissões\", e habilitar \"Contatos\".</string>
  <string name="AttachmentManager_signal_requires_location_information_in_order_to_attach_a_location">O Molly precisa da permissão Localização para anexar uma localização, mas ela foi permanentemente negada. Favor ir no menu de configurações de aplicativos, selecionar \"Permissões\", e habilitar \"Localização\".</string>
  <!--AttachmentUploadJob-->
  <string name="AttachmentUploadJob_uploading_media">Enviando mídia…</string>
  <string name="AttachmentUploadJob_compressing_video_start">Comprimindo vídeo…</string>
  <!--BackgroundMessageRetriever-->
  <string name="BackgroundMessageRetriever_checking_for_messages">Procurando mensagens…</string>
  <!--BlockedUsersActivity-->
  <string name="BlockedUsersActivity__blocked_users">Pessoas bloqueadas</string>
  <string name="BlockedUsersActivity__add_blocked_user">Adicionar uma pessoa bloqueada</string>
  <string name="BlockedUsersActivity__blocked_users_will">As pessoas bloqueadas não poderão mais fazer chamadas ou enviar mensagens para você.</string>
  <string name="BlockedUsersActivity__no_blocked_users">Nenhuma pessoa bloqueada</string>
  <string name="BlockedUsersActivity__block_user">Bloquear esta pessoa?</string>
  <string name="BlockedUserActivity__s_will_not_be_able_to">\"%1$s\" não poderá mais fazer chamadas ou enviar mensagens para você.</string>
  <string name="BlockedUsersActivity__block">Bloquear</string>
  <string name="BlockedUsersActivity__unblock_user">Desbloquear esta pessoa?</string>
  <string name="BlockedUsersActivity__do_you_want_to_unblock_s">Tem certeza que deseja desbloquear \"%1$s\"?</string>
  <string name="BlockedUsersActivity__unblock">Desbloquear</string>
  <!--BlockUnblockDialog-->
  <string name="BlockUnblockDialog_block_and_leave_s">Bloquear e sair %1$s?</string>
  <string name="BlockUnblockDialog_block_s">Bloquear %1$s ?</string>
  <string name="BlockUnblockDialog_you_will_no_longer_receive_messages_or_updates">Você deixará de receber as mensagens e atualizações do grupo, e nenhum membro poderá adicionar você ao grupo novamente.</string>
  <string name="BlockUnblockDialog_group_members_wont_be_able_to_add_you">Os membros do grupo não poderão adicionar você novamente.</string>
  <string name="BlockUnblockDialog_group_members_will_be_able_to_add_you">Os membros poderão adicionar você a este grupo novamente</string>
  <!--Text that is shown when unblocking a Signal contact-->
  <string name="BlockUnblockDialog_you_will_be_able_to_call_and_message_each_other">Vocês poderão trocar mensagens e fazer chamadas entre si, e o seu nome e foto serão compartilhados com essa pessoa..</string>
  <!--Text that is shown when unblocking an SMS contact-->
  <string name="BlockUnblockDialog_you_will_be_able_to_message_each_other">Vocês poderão trocar mensagens entre si.</string>
  <string name="BlockUnblockDialog_blocked_people_wont_be_able_to_call_you_or_send_you_messages">As pessoas bloqueadas não poderão mais fazer chamadas ou enviar mensagens para você.</string>
  <string name="BlockUnblockDialog_blocked_people_wont_be_able_to_send_you_messages">As pessoas bloqueadas não poderão mais enviar mensagens para você.</string>
  <!--Message shown on block dialog when blocking the Signal release notes recipient-->
  <string name="BlockUnblockDialog_block_getting_signal_updates_and_news">Bloqueie o recebimento de atualizações e notícias do Signal.</string>
  <!--Message shown on unblock dialog when unblocking the Signal release notes recipient-->
  <string name="BlockUnblockDialog_resume_getting_signal_updates_and_news">Voltar a receber atualizações e notícias do Signal.</string>
  <string name="BlockUnblockDialog_unblock_s">Desbloquear %1$s ?</string>
  <string name="BlockUnblockDialog_block">Bloquear</string>
  <string name="BlockUnblockDialog_block_and_leave">Bloquear e sair</string>
  <string name="BlockUnblockDialog_report_spam_and_block">Denunciar spam e bloquear</string>
  <!--BucketedThreadMedia-->
  <string name="BucketedThreadMedia_Today">Hoje</string>
  <string name="BucketedThreadMedia_Yesterday">Ontem</string>
  <string name="BucketedThreadMedia_This_week">Esta semana</string>
  <string name="BucketedThreadMedia_This_month">Este mês</string>
  <string name="BucketedThreadMedia_Large">Grande</string>
  <string name="BucketedThreadMedia_Medium">Médio</string>
  <string name="BucketedThreadMedia_Small">Pequeno</string>
  <!--CameraXFragment-->
  <string name="CameraXFragment_tap_for_photo_hold_for_video">Clique para foto, segure para vídeo</string>
  <string name="CameraXFragment_capture_description">Capturar</string>
  <string name="CameraXFragment_change_camera_description">Mudar de câmera</string>
  <string name="CameraXFragment_open_gallery_description">Abrir galeria</string>
  <!--CameraContacts-->
  <string name="CameraContacts_recent_contacts">Contatos recentes</string>
  <string name="CameraContacts_signal_contacts">Contatos do Signal</string>
  <string name="CameraContacts_signal_groups">Grupos do Signal</string>
  <string name="CameraContacts_you_can_share_with_a_maximum_of_n_conversations">Você pode compartilhar com no máximo %d conversas.</string>
  <string name="CameraContacts_select_signal_recipients">Selecionar destinatários no Signal</string>
  <string name="CameraContacts_no_signal_contacts">Nenhum contato do Signal</string>
  <string name="CameraContacts_you_can_only_use_the_camera_button">Você só pode usar o botão da câmera para enviar fotos para contatos do Signal.</string>
  <string name="CameraContacts_cant_find_who_youre_looking_for">Não achou quem você estava procurando?</string>
  <string name="CameraContacts_invite_a_contact_to_join_signal">Convidar um contato para entrar no Molly</string>
  <string name="CameraContacts__menu_search">Buscar</string>
  <!--Censorship Circumvention Megaphone-->
  <!--Title for an alert that shows at the bottom of the chat list letting people know that circumvention is no longer needed-->
  <string name="CensorshipCircumventionMegaphone_turn_off_censorship_circumvention">Desligar a driblagem de censura?</string>
  <!--Body for an alert that shows at the bottom of the chat list letting people know that circumvention is no longer needed-->
  <string name="CensorshipCircumventionMegaphone_you_can_now_connect_to_the_signal_service">A partir de agora, você pode se conectar ao serviço Signal diretamente, sem driblagem de censura, para receber uma melhor experiência.</string>
  <!--Action to prompt the user to disable circumvention since it is no longer needed-->
  <string name="CensorshipCircumventionMegaphone_turn_off">Desativar</string>
  <!--Action to prompt the user to dismiss the alert at the bottom of the chat list-->
  <string name="CensorshipCircumventionMegaphone_no_thanks">Não, agradeço</string>
  <!--ClearProfileActivity-->
  <string name="ClearProfileActivity_remove">Remover</string>
  <string name="ClearProfileActivity_remove_profile_photo">Remover foto do perfil?</string>
  <string name="ClearProfileActivity_remove_group_photo">Remover a foto do grupo?</string>
  <!--ClientDeprecatedActivity-->
  <string name="ClientDeprecatedActivity_update_signal">Atualizar o Molly</string>
  <string name="ClientDeprecatedActivity_this_version_of_the_app_is_no_longer_supported">Esta versão do aplicativo já não é mais suportada. Para continuar enviando e recebendo mensagens, atualize para a versão mais recente.</string>
  <string name="ClientDeprecatedActivity_update">Atualizar</string>
  <string name="ClientDeprecatedActivity_dont_update">Não atualizar</string>
  <string name="ClientDeprecatedActivity_warning">Cuidado</string>
  <string name="ClientDeprecatedActivity_your_version_of_signal_has_expired_you_can_view_your_message_history">Sua versão do Signal não é mais suportada. Você pode ver seu histórico de mensagens, mas não poderá enviar ou receber mensagens até baixar a nova atualização.</string>
  <!--CommunicationActions-->
  <string name="CommunicationActions_no_browser_found">Nenhum navegador encontrado.</string>
  <string name="CommunicationActions_send_email">Enviar e-mail</string>
  <string name="CommunicationActions_a_cellular_call_is_already_in_progress">Uma chamada já está em andamento.</string>
  <string name="CommunicationActions_start_voice_call">Iniciar chamada de voz?</string>
  <string name="CommunicationActions_cancel">Cancelar</string>
  <string name="CommunicationActions_call">Ligar</string>
  <string name="CommunicationActions_insecure_call">Chamada insegura</string>
  <string name="CommunicationActions_carrier_charges_may_apply">Taxas da operadora podem ser cobradas. O número para o qual você está ligando não possui registro no Signal. Esta chamada será feita por meio da sua operadora, e não por meio da internet.</string>
  <!--ConfirmIdentityDialog-->
  <string name="ConfirmIdentityDialog_your_safety_number_with_s_has_changed">Seu número de segurança com %1$s mudou. Isso pode significar que alguém está tentando interceptar a sua comunicação ou que %2$s simplesmente reinstalou o Signal.</string>
  <string name="ConfirmIdentityDialog_you_may_wish_to_verify_your_safety_number_with_this_contact">Talvez você queira verificar seu número de segurança com esse contato.</string>
  <string name="ConfirmIdentityDialog_accept">Aceitar</string>
  <!--ContactsCursorLoader-->
  <string name="ContactsCursorLoader_recent_chats">Conversas recentes</string>
  <string name="ContactsCursorLoader_contacts">Contatos</string>
  <string name="ContactsCursorLoader_groups">Grupos</string>
  <string name="ContactsCursorLoader_phone_number_search">Pesquisa por número de telefone</string>
  <string name="ContactsCursorLoader_username_search">Pesquisa por usuário</string>
  <!--Label for my stories when selecting who to send media to-->
  <string name="ContactsCursorLoader_my_stories">Meus Stories</string>
  <!--Action for creating a new story-->
  <string name="ContactsCursorLoader_new_story">Novo story</string>
  <!--ContactsDatabase-->
  <string name="ContactsDatabase_message_s">Mensagem %s</string>
  <string name="ContactsDatabase_signal_call_s">Chamada Signal %s</string>
  <!--ContactNameEditActivity-->
  <!--Toolbar title for contact name edit activity-->
  <string name="ContactNameEditActivity__edit_name">Editar nome</string>
  <string name="ContactNameEditActivity_given_name">Primeiro nome</string>
  <string name="ContactNameEditActivity_family_name">Sobrenome</string>
  <string name="ContactNameEditActivity_prefix">Prefixo</string>
  <string name="ContactNameEditActivity_suffix">Sufixo</string>
  <string name="ContactNameEditActivity_middle_name">Segundo nome</string>
  <!--ContactShareEditActivity-->
  <!--ContactShareEditActivity toolbar title-->
  <string name="ContactShareEditActivity__send_contact">Enviar contato</string>
  <string name="ContactShareEditActivity_type_home">Casa</string>
  <string name="ContactShareEditActivity_type_mobile">Celular</string>
  <string name="ContactShareEditActivity_type_work">Trabalho</string>
  <string name="ContactShareEditActivity_type_missing">Outro</string>
  <string name="ContactShareEditActivity_invalid_contact">O contato selecionado é inválido</string>
  <!--Content descrption for name edit button on contact share edit activity-->
  <string name="ContactShareEditActivity__edit_name">Editar nome</string>
  <!--Content description for user avatar in edit activity-->
  <string name="ContactShareEditActivity__avatar">Avatar</string>
  <!--ConversationItem-->
  <string name="ConversationItem_error_not_sent_tap_for_details">Não enviada, toque para ver detalhes</string>
  <string name="ConversationItem_error_partially_not_delivered">Enviada parcialmente, toque para ver detalhes</string>
  <string name="ConversationItem_error_network_not_delivered">Falha no envio</string>
  <string name="ConversationItem_received_key_exchange_message_tap_to_process">Mensagem para troca de chaves recebida, clique para processá-la.</string>
  <string name="ConversationItem_group_action_left">%1$s saiu do grupo.</string>
  <string name="ConversationItem_send_paused">Envio pendente</string>
  <string name="ConversationItem_click_to_approve_unencrypted">Falha no envio, toque para alternativa insegura</string>
  <string name="ConversationItem_click_to_approve_unencrypted_sms_dialog_title">Alterar para SMS não criptografado?</string>
  <string name="ConversationItem_click_to_approve_unencrypted_mms_dialog_title">Alterar para MMS não criptografado?</string>
  <string name="ConversationItem_click_to_approve_unencrypted_dialog_message">Esta mensagem <b>não</b> será criptografada, pois o destinatário não é mais um usuário Signal.\n\nEnviar mensagem não segura?</string>
  <string name="ConversationItem_unable_to_open_media">Não foi possível encontrar um aplicativo para abrir este arquivo.</string>
  <string name="ConversationItem_copied_text">Copiado %s</string>
  <string name="ConversationItem_from_s">de %s</string>
  <string name="ConversationItem_to_s">para %s</string>
  <string name="ConversationItem_read_more">  Leia mais</string>
  <string name="ConversationItem_download_more">  Baixe mais</string>
  <string name="ConversationItem_pending">  Pendente</string>
  <string name="ConversationItem_this_message_was_deleted">Essa mensagem foi suprimida.</string>
  <string name="ConversationItem_you_deleted_this_message">Você apagou esta mensagem.</string>
  <!--ConversationActivity-->
  <string name="ConversationActivity_add_attachment">Adicionar anexo</string>
  <string name="ConversationActivity_select_contact_info">Selecionar informações de contato</string>
  <string name="ConversationActivity_compose_message">Escrever mensagem</string>
  <string name="ConversationActivity_sorry_there_was_an_error_setting_your_attachment">Desculpe, ocorreu um erro ao anexar o documento.</string>
  <string name="ConversationActivity_recipient_is_not_a_valid_sms_or_email_address_exclamation">O destinatário não é um endereço de SMS ou de email válido!</string>
  <string name="ConversationActivity_message_is_empty_exclamation">A mensagem está vazia!</string>
  <string name="ConversationActivity_group_members">Membros do grupo</string>
  <string name="ConversationActivity__tap_here_to_start_a_group_call">Toque aqui para começar uma chamada em grupo</string>
  <string name="ConversationActivity_invalid_recipient">Destinatário inválido!</string>
  <string name="ConversationActivity_added_to_home_screen">Adicionada à tela inicial</string>
  <string name="ConversationActivity_calls_not_supported">Sem suporte para chamadas</string>
  <string name="ConversationActivity_this_device_does_not_appear_to_support_dial_actions">Este dispositivo parece não possuir suporte para chamadas.</string>
  <string name="ConversationActivity_transport_insecure_sms">SMS inseguro</string>
  <!--A title for the option to send an SMS with a placeholder to put the name of their SIM card-->
  <string name="ConversationActivity_transport_insecure_sms_with_sim">SMS inseguro (%1$s)</string>
  <string name="ConversationActivity_transport_insecure_mms">MMS inseguro</string>
  <!--A title for the option to send an SMS with a placeholder to put the name of their SIM card-->
  <string name="ConversationActivity_transport_insecure_mms_with_sim">MMS inseguro (%1$s)</string>
  <string name="ConversationActivity_transport_signal">Mensagem no Signal</string>
  <string name="ConversationActivity_lets_switch_to_signal">Vamos mudar para o Molly %1$s</string>
  <string name="ConversationActivity_specify_recipient">Favor escolher um contato</string>
  <string name="ConversationActivity_unblock">Desbloquear</string>
  <string name="ConversationActivity_attachment_exceeds_size_limits">O anexo excede os limites de tamanho para o tipo de mensagem sendo enviada.</string>
  <string name="ConversationActivity_unable_to_record_audio">Não foi possível gravar o áudio!</string>
  <string name="ConversationActivity_you_cant_send_messages_to_this_group">Você não pode enviar mensagens para este grupo, porque não é mais um membro.</string>
  <string name="ConversationActivity_only_s_can_send_messages">Somente %1$s podem enviar mensagens.</string>
  <string name="ConversationActivity_admins">admins</string>
  <string name="ConversationActivity_message_an_admin">Envie uma mensagem para um admin</string>
  <string name="ConversationActivity_cant_start_group_call">Não é possível iniciar uma chamada em grupo</string>
  <string name="ConversationActivity_only_admins_of_this_group_can_start_a_call">Somente admins podem iniciar uma chamada nesse grupo.</string>
  <string name="ConversationActivity_there_is_no_app_available_to_handle_this_link_on_your_device">Não há nenhum aplicativo disponível no seu dispositivo para abrir este link.</string>
  <string name="ConversationActivity_your_request_to_join_has_been_sent_to_the_group_admin">Seu pedido para participar foi enviado ao administrador do grupo. Você será notificado quando a decisão for tomada.</string>
  <string name="ConversationActivity_cancel_request">Cancelar pedido</string>
  <string name="ConversationActivity_to_send_audio_messages_allow_signal_access_to_your_microphone">Para enviar mensagens de áudio, permita ao Molly acesso ao seu microfone.</string>
  <string name="ConversationActivity_signal_requires_the_microphone_permission_in_order_to_send_audio_messages">O Molly precisa da permissão Microfone para enviar mensagens de áudio, mas ela foi permanentemente negada. Favor ir no menu de configurações de aplicativos, selecionar \"Permissões\", e habilitar \"Microfone\".</string>
  <string name="ConversationActivity_signal_needs_the_microphone_and_camera_permissions_in_order_to_call_s">O Molly precisa das permissões Microfone e Câmera para chamar %s, mas elas foram permanentemente negadas. Favor ir no menu de configurações de aplicativos, selecionar \"Permissões\", e habilitar \"Microfone\" e \"Câmera\".</string>
  <string name="ConversationActivity_to_capture_photos_and_video_allow_signal_access_to_the_camera">Para tirar fotos e fazer vídeos, permita ao Molly acessar a câmera.</string>
  <string name="ConversationActivity_signal_needs_the_camera_permission_to_take_photos_or_video">O Molly precisa da permissão Câmera para tirar fotos e fazer vídeos, mas ela foi permanentemente negada. Favor ir no menu de configurações de aplicativos, selecionar \"Permissões\", e habilitar \"Câmera\".</string>
  <string name="ConversationActivity_signal_needs_camera_permissions_to_take_photos_or_video">O Molly precisa da permissão Câmera para tirar fotos ou fazer vídeos</string>
  <string name="ConversationActivity_enable_the_microphone_permission_to_capture_videos_with_sound">Habilite a permissão de microfone para capturar vídeos com som.</string>
  <string name="ConversationActivity_signal_needs_the_recording_permissions_to_capture_video">O Molly precisa das permissões de microfone para gravar vídeos, mas elas foram negadas. Favor ir no menu de configurações de aplicativos, selecionar \"Permissões\", e habilitar \"Microfone\" e \"Câmera\".</string>
  <string name="ConversationActivity_signal_needs_recording_permissions_to_capture_video">O Molly precisa das permissões de microfone para gravar vídeos.</string>
  <string name="ConversationActivity_quoted_contact_message">%1$s %2$s</string>
  <string name="ConversationActivity_signal_cannot_sent_sms_mms_messages_because_it_is_not_your_default_sms_app">O Signal não pode enviar mensagens de SMS/MMS porque não é seu aplicativo de mensagens padrão. Você gostaria de mudar isso nas configurações do seu Android?</string>
  <string name="ConversationActivity_yes">Sim</string>
  <string name="ConversationActivity_no">Não</string>
  <string name="ConversationActivity_search_position">%1$d de %2$d</string>
  <string name="ConversationActivity_no_results">Nenhum resultado</string>
  <string name="ConversationActivity_sticker_pack_installed">Pacote de figurinhas instalado</string>
  <string name="ConversationActivity_new_say_it_with_stickers">Novidade! Se expresse com figurinhas</string>
  <string name="ConversationActivity_cancel">Cancelar</string>
  <string name="ConversationActivity_delete_conversation">Excluir a conversa?</string>
  <string name="ConversationActivity_delete_and_leave_group">Excluir e sair do grupo?</string>
  <string name="ConversationActivity_this_conversation_will_be_deleted_from_all_of_your_devices">Esta conversa será excluída de todos os seus dispositivos.</string>
  <string name="ConversationActivity_you_will_leave_this_group_and_it_will_be_deleted_from_all_of_your_devices">Você deixará este grupo, que será excluído de todos os seus dispositivos.</string>
  <string name="ConversationActivity_delete">Excluir</string>
  <string name="ConversationActivity_delete_and_leave">Apagar e sair</string>
  <string name="ConversationActivity__to_call_s_signal_needs_access_to_your_microphone">Para chamar %1$s, Molly precisa acessar seu microfone</string>
  <string name="ConversationActivity__more_options_now_in_group_settings">Mais opções agora em \"Configurações de grupo\"</string>
  <string name="ConversationActivity_join">Entrar</string>
  <string name="ConversationActivity_full">Lotada</string>
  <string name="ConversationActivity_error_sending_media">Erro ao enviar a mídia</string>
  <string name="ConversationActivity__reported_as_spam_and_blocked">Denunciado como spam e bloqueado.</string>
  <!--ConversationAdapter-->
  <plurals name="ConversationAdapter_n_unread_messages">
    <item quantity="one">%d mensagem não lida</item>
    <item quantity="many">%d mensagens não lidas</item>
    <item quantity="other">%d mensagens não lidas</item>
  </plurals>
  <!--ConversationFragment-->
  <!--Toast text when contacts activity is not found-->
  <string name="ConversationFragment__contacts_app_not_found">App de contatos não encontrado.</string>
  <plurals name="ConversationFragment_delete_selected_messages">
    <item quantity="one">Excluir mensagem selecionada?</item>
    <item quantity="many">Excluir mensagens selecionadas?</item>
    <item quantity="other">Excluir mensagens selecionadas?</item>
  </plurals>
  <string name="ConversationFragment_save_to_sd_card">Salvar no armazenamento?</string>
  <plurals name="ConversationFragment_saving_n_media_to_storage_warning">
    <item quantity="one">Salvar este arquivo no armazenamento permitirá que qualquer outro aplicativo no seu aparelho tenha acesso a ele.\n\nContinuar?</item>
    <item quantity="many">Salvar estes %1$d arquivos no armazenamento permitirá que qualquer outro aplicativo no seu aparelho tenha acesso a eles.\n\nContinuar?</item>
    <item quantity="other">Salvar estes %1$d arquivos no armazenamento permitirá que qualquer outro aplicativo no seu aparelho tenha acesso a eles.\n\nContinuar?</item>
  </plurals>
  <plurals name="ConversationFragment_error_while_saving_attachments_to_sd_card">
    <item quantity="one">Erro ao salvar anexo no armazenamento!</item>
    <item quantity="many">Erro ao salvar anexos no armazenamento!</item>
    <item quantity="other">Erro ao salvar anexos no armazenamento!</item>
  </plurals>
  <string name="ConversationFragment_unable_to_write_to_sd_card_exclamation">Não foi possível salvar no armazenamento!</string>
  <plurals name="ConversationFragment_saving_n_attachments">
    <item quantity="one">Salvando anexo</item>
    <item quantity="many">Salvando %1$d anexos</item>
    <item quantity="other">Salvando %1$d anexos</item>
  </plurals>
  <plurals name="ConversationFragment_saving_n_attachments_to_sd_card">
    <item quantity="one">Salvando anexo no armazenamento…</item>
    <item quantity="many">Salvando %1$d anexos no armazenamento…</item>
    <item quantity="other">Salvando %1$d anexos no armazenamento…</item>
  </plurals>
  <string name="ConversationFragment_pending">Pendente…</string>
  <string name="ConversationFragment_push">Dados (Signal)</string>
  <string name="ConversationFragment_mms">MMS</string>
  <string name="ConversationFragment_sms">SMS</string>
  <string name="ConversationFragment_deleting">Excluindo</string>
  <string name="ConversationFragment_deleting_messages">Excluindo mensagens…</string>
  <string name="ConversationFragment_delete_for_me">Apagar para mim</string>
  <string name="ConversationFragment_delete_for_everyone">Apagar para todos</string>
  <string name="ConversationFragment_this_message_will_be_deleted_for_everyone_in_the_conversation">Esta mensagem será apagada para todos os participantes desta conversa, se estiverem usando a versão mais recente do Signal. Eles poderão ver que você apagou uma mensagem.</string>
  <string name="ConversationFragment_quoted_message_not_found">Mensagem original não encontrada</string>
  <string name="ConversationFragment_quoted_message_no_longer_available">Mensagem original indisponível</string>
  <string name="ConversationFragment_failed_to_open_message">Falha ao abrir mensagem</string>
  <string name="ConversationFragment_you_can_swipe_to_the_right_reply">Você pode deslizar para a direita em qualquer mensagem para responder rapidamente</string>
  <string name="ConversationFragment_you_can_swipe_to_the_left_reply">Você pode deslizar para a esquerda em qualquer mensagem para responder rapidamente</string>
  <string name="ConversationFragment_outgoing_view_once_media_files_are_automatically_removed">Os arquivos de mídia efêmeros são removidos automaticamente após serem enviados</string>
  <string name="ConversationFragment_you_already_viewed_this_message">Você já visualizou esta mensagem</string>
  <string name="ConversationFragment__you_can_add_notes_for_yourself_in_this_conversation">Você pode adicionar anotações para si mesma/o nessa conversa. Se sua conta estiver vinculada à algum dispositivo, as novas anotações serão sincronizadas.</string>
  <string name="ConversationFragment__d_group_members_have_the_same_name">%1$d membros do grupo têm o mesmo nome.</string>
  <string name="ConversationFragment__tap_to_review">Toque para revisar</string>
  <string name="ConversationFragment__review_requests_carefully">Analise os pedidos com atenção</string>
  <string name="ConversationFragment__signal_found_another_contact_with_the_same_name">O Molly encontrou outro contato com o mesmo nome.</string>
  <string name="ConversationFragment_contact_us">Entre em contato</string>
  <string name="ConversationFragment_verify">Verificar</string>
  <string name="ConversationFragment_not_now">Agora não</string>
  <string name="ConversationFragment_your_safety_number_with_s_changed">Seu número de segurança com %s mudou</string>
  <string name="ConversationFragment_your_safety_number_with_s_changed_likey_because_they_reinstalled_signal">Seu número de segurança com %s mudou, provavelmente porque ela/ele reinstalou o Signal ou mudou de aparelho. Toque em Verificar para confirmar o novo número de segurança. Isso é opcional.</string>
  <!--Message shown to indicate which notification profile is on/active-->
  <string name="ConversationFragment__s_on">%1$s está ligado</string>
  <!--Dialog title for block group link join requests-->
  <string name="ConversationFragment__block_request">Bloquear pedido?</string>
  <!--Dialog message for block group link join requests-->
  <string name="ConversationFragment__s_will_not_be_able_to_join_or_request_to_join_this_group_via_the_group_link">%1$s não poderá participar ou solicitar a participação neste grupo via o link do grupo. Essa pessoa ainda poderá ser convidada ao grupo.</string>
  <!--Dialog confirm block request button-->
  <string name="ConversationFragment__block_request_button">Bloquear pedido</string>
  <!--Dialog cancel block request button-->
  <string name="ConversationFragment__cancel">Cancelar</string>
  <!--Message shown after successfully blocking join requests for a user-->
  <string name="ConversationFragment__blocked">Bloqueada</string>
  <plurals name="ConversationListFragment_delete_selected_conversations">
    <item quantity="one">Excluir conversa selecionada?</item>
    <item quantity="many">Excluir conversas selecionadas?</item>
    <item quantity="other">Excluir conversas selecionadas?</item>
  </plurals>
  <plurals name="ConversationListFragment_this_will_permanently_delete_all_n_selected_conversations">
    <item quantity="one">Isto irá excluir permanentemente a conversa selecionada.</item>
    <item quantity="many">Isto irá excluir permanentemente todas as %1$d conversas selecionadas.</item>
    <item quantity="other">Isto irá excluir permanentemente todas as %1$d conversas selecionadas.</item>
  </plurals>
  <string name="ConversationListFragment_deleting">Excluindo</string>
  <string name="ConversationListFragment_deleting_selected_conversations">Excluindo conversas selecionadas…</string>
  <plurals name="ConversationListFragment_conversations_archived">
    <item quantity="one">Conversa arquivada</item>
    <item quantity="many">%d conversas arquivadas</item>
    <item quantity="other">%d conversas arquivadas</item>
  </plurals>
  <string name="ConversationListFragment_undo">Desfazer</string>
  <plurals name="ConversationListFragment_moved_conversations_to_inbox">
    <item quantity="one">Conversa movida para a caixa de entrada</item>
    <item quantity="many">%d conversas movidas para a caixa de entrada</item>
    <item quantity="other">%d conversas movidas para a caixa de entrada</item>
  </plurals>
  <plurals name="ConversationListFragment_read_plural">
    <item quantity="one">Marcar: lida</item>
    <item quantity="many">Marcar: lidas</item>
    <item quantity="other">Marcar: lidas</item>
  </plurals>
  <plurals name="ConversationListFragment_unread_plural">
    <item quantity="one">Não lida</item>
    <item quantity="many">Não lidas</item>
    <item quantity="other">Não lidas</item>
  </plurals>
  <plurals name="ConversationListFragment_pin_plural">
    <item quantity="one">Fixar</item>
    <item quantity="many">Fixar</item>
    <item quantity="other">Fixar</item>
  </plurals>
  <plurals name="ConversationListFragment_unpin_plural">
    <item quantity="one">Desafixar</item>
    <item quantity="many">Desafixar</item>
    <item quantity="other">Desafixar</item>
  </plurals>
  <plurals name="ConversationListFragment_mute_plural">
    <item quantity="one">Silenciar notificações</item>
    <item quantity="many">Silenciar notificações</item>
    <item quantity="other">Silenciar notificações</item>
  </plurals>
  <plurals name="ConversationListFragment_unmute_plural">
    <item quantity="one">Reativar notificações</item>
    <item quantity="many">Reativar notificações</item>
    <item quantity="other">Reativar notificações</item>
  </plurals>
  <string name="ConversationListFragment_select">Selecionar</string>
  <plurals name="ConversationListFragment_archive_plural">
    <item quantity="one">Arquivar</item>
    <item quantity="many">Arquivar</item>
    <item quantity="other">Arquivar</item>
  </plurals>
  <plurals name="ConversationListFragment_unarchive_plural">
    <item quantity="one">Desarquivar</item>
    <item quantity="many">Desarquivar</item>
    <item quantity="other">Desarquivar</item>
  </plurals>
  <plurals name="ConversationListFragment_delete_plural">
    <item quantity="one">Excluir</item>
    <item quantity="many">Excluir</item>
    <item quantity="other">Excluir</item>
  </plurals>
  <string name="ConversationListFragment_select_all">Selecionar todas</string>
  <plurals name="ConversationListFragment_s_selected">
    <item quantity="one">%d selecionada</item>
    <item quantity="many">%d selecionadas</item>
    <item quantity="other">%d selecionadas</item>
  </plurals>
  <!--Show in conversation list overflow menu to open selection bottom sheet-->
  <string name="ConversationListFragment__notification_profile">Perfil de notificações</string>
  <!--Tooltip shown after you have created your first notification profile-->
  <string name="ConversationListFragment__turn_your_notification_profile_on_or_off_here">Ative ou desative o seu perfil de notificações aqui.</string>
  <!--Message shown in top toast to indicate the named profile is on-->
  <string name="ConversationListFragment__s_on">%1$s está ligado</string>
  <!--ConversationListItem-->
  <string name="ConversationListItem_key_exchange_message">Mensagem de troca de chaves</string>
  <!--ConversationListItemAction-->
  <string name="ConversationListItemAction_archived_conversations_d">Conversas arquivadas (%d)</string>
  <!--ConversationTitleView-->
  <string name="ConversationTitleView_verified">Verificado</string>
  <string name="ConversationTitleView_you">Você</string>
  <!--ConversationTypingView-->
  <string name="ConversationTypingView__plus_d">+ %1$d</string>
  <!--CreateGroupActivity-->
  <string name="CreateGroupActivity__select_members">Selecionar membros</string>
  <!--CreateProfileActivity-->
  <string name="CreateProfileActivity__profile">Perfil</string>
  <string name="CreateProfileActivity_error_setting_profile_photo">Erro ao definir foto do perfil</string>
  <string name="CreateProfileActivity_problem_setting_profile">Problema ao definir perfil</string>
  <string name="CreateProfileActivity_set_up_your_profile">Crie seu perfil</string>
  <string name="CreateProfileActivity_signal_profiles_are_end_to_end_encrypted">Seu perfil e alterações ficarão visíveis para seus contatos, grupos e pessoas que você enviar mensagens.</string>
  <string name="CreateProfileActivity_set_avatar_description">Definir avatar</string>
  <!--ProfileCreateFragment-->
  <!--Displayed at the top of the screen and explains how profiles can be viewed.-->
  <string name="ProfileCreateFragment__profiles_are_visible_to_contacts_and_people_you_message">Os perfis ficam visíveis para contatos, grupos e pessoas que você enviar mensagens.</string>
  <!--Title of clickable row to select phone number privacy settings-->
  <string name="ProfileCreateFragment__who_can_find_me">Quem pode me encontrar pelo número?</string>
  <!--WhoCanSeeMyPhoneNumberFragment-->
  <!--Toolbar title for this screen-->
  <string name="WhoCanSeeMyPhoneNumberFragment__who_can_find_me_by_number">Quem pode me encontrar pelo número?</string>
  <!--Description for radio item stating anyone can see your phone number-->
  <string name="WhoCanSeeMyPhoneNumberFragment__anyone_who_has">Qualquer pessoa que tenha seu número de telefone em seus contatos o verá como um contato no Signal. Outros poderão encontrá-lo com o seu número na busca.</string>
  <!--Description for radio item stating no one will be able to see your phone number-->
  <string name="WhoCanSeeMyPhoneNumberFragment__nobody_on_signal">Ninguém no Signal poderá encontrá-lo com seu número de telefone.</string>
  <!--ChooseBackupFragment-->
  <string name="ChooseBackupFragment__restore_from_backup">Restaurar do backup?</string>
  <string name="ChooseBackupFragment__restore_your_messages_and_media">Restaurar suas mensagens e mídias de um backup local. Se você não restaurar agora, você não conseguirá restaurar depois.</string>
  <string name="ChooseBackupFragment__icon_content_description">O ícone Restaurar do backup</string>
  <string name="ChooseBackupFragment__choose_backup">Escolha o backup</string>
  <string name="ChooseBackupFragment__learn_more">Saiba mais</string>
  <string name="ChooseBackupFragment__no_file_browser_available">Nenhum gerenciador de arquivos está instalado</string>
  <!--RestoreBackupFragment-->
  <string name="RestoreBackupFragment__restore_complete">Restauração concluída</string>
  <string name="RestoreBackupFragment__to_continue_using_backups_please_choose_a_folder">Para continuar usando os backups, por favor, escolha uma pasta. Novos backups serão salvos neste local.</string>
  <string name="RestoreBackupFragment__choose_folder">Escolher pasta</string>
  <string name="RestoreBackupFragment__not_now">Agora não</string>
  <!--Couldn\'t find the selected backup-->
  <string name="RestoreBackupFragment__backup_not_found">Backup não encontrado.</string>
  <!--Couldn\'t read the selected backup-->
  <string name="RestoreBackupFragment__backup_could_not_be_read">O backup não pôde ser lido.</string>
  <!--Backup has an unsupported file extension-->
  <string name="RestoreBackupFragment__backup_has_a_bad_extension">O formato de arquivo do backup está errado.</string>
  <!--BackupsPreferenceFragment-->
  <string name="BackupsPreferenceFragment__chat_backups">Backup de conversas</string>
  <string name="BackupsPreferenceFragment__backups_are_encrypted_with_a_passphrase">Os backups são criptografados com uma senha e armazenados no seu dispositivo.</string>
  <string name="BackupsPreferenceFragment__create_backup">Criar backup</string>
  <string name="BackupsPreferenceFragment__last_backup">Último backup: %1$s</string>
  <string name="BackupsPreferenceFragment__backup_folder">Pasta do backup</string>
  <string name="BackupsPreferenceFragment__verify_backup_passphrase">Verificar senha de backup</string>
  <string name="BackupsPreferenceFragment__test_your_backup_passphrase">Teste sua senha de backup e verifique se elas correspondem.</string>
  <string name="BackupsPreferenceFragment__turn_on">Ativar</string>
  <string name="BackupsPreferenceFragment__turn_off">Desativar</string>
  <string name="BackupsPreferenceFragment__to_restore_a_backup">Para restaurar um backup, faça uma nova instalação do Molly. Abra o aplicativo e toque no \"Restaurar o backup\", depois localize um arquivo de backup. %1$s</string>
  <string name="BackupsPreferenceFragment__learn_more">Saiba mais</string>
  <string name="BackupsPreferenceFragment__in_progress">Em andamento…</string>
  <!--Status text shown in backup preferences when verifying a backup-->
  <string name="BackupsPreferenceFragment__verifying_backup">Verificando backup…</string>
  <string name="BackupsPreferenceFragment__d_so_far">%1$d até agora…</string>
  <!--Show percentage of completion of backup-->
  <string name="BackupsPreferenceFragment__s_so_far">%1$s%% até agora…</string>
  <string name="BackupsPreferenceFragment_signal_requires_external_storage_permission_in_order_to_create_backups">O Molly precisa da permissão ao armazenamento externo para fazer backup, mas ela foi permanentemente negada. Por favor, vá ao menu de configurações de aplicativos, selecione \"Permissões\", e habilite \"Armazenamento\". </string>
  <!--CustomDefaultPreference-->
  <string name="CustomDefaultPreference_using_custom">Usando personalização: %s</string>
  <string name="CustomDefaultPreference_using_default">Usando padrão: %s</string>
  <string name="CustomDefaultPreference_none">Nenhum</string>
  <!--AvatarSelectionBottomSheetDialogFragment-->
  <string name="AvatarSelectionBottomSheetDialogFragment__choose_photo">Escolha a foto</string>
  <string name="AvatarSelectionBottomSheetDialogFragment__take_photo">Tirar foto</string>
  <string name="AvatarSelectionBottomSheetDialogFragment__choose_from_gallery">Escolher da galeria</string>
  <string name="AvatarSelectionBottomSheetDialogFragment__remove_photo">Remover foto</string>
  <string name="AvatarSelectionBottomSheetDialogFragment__taking_a_photo_requires_the_camera_permission">Para tirar uma foto conceda a permissão da câmera.</string>
  <string name="AvatarSelectionBottomSheetDialogFragment__viewing_your_gallery_requires_the_storage_permission">A visualização da sua galeria requer a permissão de armazenamento.</string>
  <!--DateUtils-->
  <string name="DateUtils_just_now">Agora</string>
  <string name="DateUtils_minutes_ago">%dmin</string>
  <string name="DateUtils_today">Hoje</string>
  <string name="DateUtils_yesterday">Ontem</string>
  <!--DecryptionFailedDialog-->
  <string name="DecryptionFailedDialog_chat_session_refreshed">A sessão da conversa foi reiniciada</string>
  <string name="DecryptionFailedDialog_signal_uses_end_to_end_encryption">O Signal usa criptografia de ponta a ponta e pode precisar reiniciar a sessão da sua conversa, às vezes. Isso não afeta a segurança da sua conversa, mas pode ser que você tenha perdido uma mensagem desse contato e você terá que pedir para ela ser enviada novamente.</string>
  <!--DeviceListActivity-->
  <string name="DeviceListActivity_unlink_s">Desvincular \'%s\'?</string>
  <string name="DeviceListActivity_by_unlinking_this_device_it_will_no_longer_be_able_to_send_or_receive">Ao desvincular este dispositivo, ele não será mais capaz de enviar ou receber mensagens.</string>
  <string name="DeviceListActivity_network_connection_failed">Falha na conexão de rede </string>
  <string name="DeviceListActivity_try_again">Tentar de novo</string>
  <string name="DeviceListActivity_unlinking_device">Desvinculando dispositivo…</string>
  <string name="DeviceListActivity_unlinking_device_no_ellipsis">Desvinculando dispositivo</string>
  <string name="DeviceListActivity_network_failed">Rede falhou!</string>
  <!--DeviceListItem-->
  <string name="DeviceListItem_unnamed_device">Dispositivo sem nome</string>
  <string name="DeviceListItem_linked_s">%s vinculado</string>
  <string name="DeviceListItem_last_active_s">Última atividade %s</string>
  <string name="DeviceListItem_today">Hoje</string>
  <!--DocumentView-->
  <string name="DocumentView_unnamed_file">Arquivo sem nome</string>
  <!--DozeReminder-->
  <string name="DozeReminder_optimize_for_missing_play_services">Otimizar para ausência do Play Services</string>
  <string name="DozeReminder_this_device_does_not_support_play_services_tap_to_disable_system_battery">Este dispositivo não tem suporte para o Play Services. Clique para desabilitar as otimizações de bateria do sistema que impedem o Molly de receber mensagens enquanto está inativo.</string>
  <!--ExpiredBuildReminder-->
  <string name="ExpiredBuildReminder_this_version_of_signal_has_expired">Esta versão do Signal não é mais suportada. Atualize agora para poder enviar e receber as mensagens.</string>
  <string name="ExpiredBuildReminder_update_now">Atualize agora</string>
  <!--PendingGroupJoinRequestsReminder-->
  <plurals name="PendingGroupJoinRequestsReminder_d_pending_member_requests">
    <item quantity="one">%d pedido de membro pendente.</item>
    <item quantity="many">%d pedidos de membros pendentes.</item>
    <item quantity="other">%d pedidos de membros pendentes.</item>
  </plurals>
  <string name="PendingGroupJoinRequestsReminder_view">Exibir</string>
  <!--GcmRefreshJob-->
  <string name="GcmRefreshJob_Permanent_Signal_communication_failure">Falha permanente de comunicação do Signal!</string>
  <string name="GcmRefreshJob_Signal_was_unable_to_register_with_Google_Play_Services">O Molly não conseguiu cadastrar-se no Google Play Services. Mensagens e chamadas do Molly foram desabilitadas; tente recadastrar em Configurações &gt; Avançado.</string>
  <!--GiphyActivity-->
  <string name="GiphyActivity_error_while_retrieving_full_resolution_gif">Erro ao restaurar GIF com resolução total</string>
  <!--GiphyFragmentPageAdapter-->
  <string name="GiphyFragmentPagerAdapter_gifs">GIFs</string>
  <string name="GiphyFragmentPagerAdapter_stickers">Figurinhas</string>
  <!--AddToGroupActivity-->
  <string name="AddToGroupActivity_add_member">Adicionar membro?</string>
  <string name="AddToGroupActivity_add_s_to_s">Adicionar \"%1$s\" em \"%2$s\"?</string>
  <string name="AddToGroupActivity_s_added_to_s">\"%1$s\" foi adicionado/a em \"%2$s\".</string>
  <string name="AddToGroupActivity_add_to_group">Adicionar ao grupo</string>
  <string name="AddToGroupActivity_add_to_groups">Adicionar aos grupos</string>
  <string name="AddToGroupActivity_this_person_cant_be_added_to_legacy_groups">Esta pessoa não pode ser adicionada aos grupos legados.</string>
  <string name="AddToGroupActivity_add">Adicionar</string>
  <string name="AddToGroupActivity_add_to_a_group">Adicionar a um grupo</string>
  <!--ChooseNewAdminActivity-->
  <string name="ChooseNewAdminActivity_choose_new_admin">Escolha novo admin</string>
  <string name="ChooseNewAdminActivity_done">Pronto</string>
  <string name="ChooseNewAdminActivity_you_left">Você saiu de \"%1$s.\"</string>
  <!--GroupMembersDialog-->
  <string name="GroupMembersDialog_you">Você</string>
  <!--GV2 access levels-->
  <string name="GroupManagement_access_level_anyone">Qualquer pessoa</string>
  <string name="GroupManagement_access_level_all_members">Todos os membros</string>
  <string name="GroupManagement_access_level_only_admins">Somente admins</string>
  <string name="GroupManagement_access_level_no_one">Ninguém</string>
  <!--GV2 invites sent-->
  <plurals name="GroupManagement_invitation_sent">
    <item quantity="one">Convite enviado</item>
    <item quantity="many">%d convites enviados</item>
    <item quantity="other">%d convites enviados</item>
  </plurals>
  <string name="GroupManagement_invite_single_user">“%1$s” não pode ser automaticamente adicionado a este grupo por você.\n\nEles foram convidados a participar, e não verão nenhuma mensagem do grupo até que aceitem.</string>
  <string name="GroupManagement_invite_multiple_users">Estas pessoas não podem ser adicionadas automaticamente no grupo.\n\nElas foram convidadas a participar do grupo, e não verão nenhuma mensagem do grupo até que aceitem.</string>
  <!--GroupsV1MigrationLearnMoreBottomSheetDialogFragment-->
  <string name="GroupsV1MigrationLearnMore_what_are_new_groups">O que são os Novos Grupos?</string>
  <string name="GroupsV1MigrationLearnMore_new_groups_have_features_like_mentions">Os Novos Grupos têm recursos como @menções e administradores de grupos, entre outros que serão implementados no futuro.</string>
  <string name="GroupsV1MigrationLearnMore_all_message_history_and_media_has_been_kept">Todo o histórico de mensagens e mídia de antes da atualização foram preservados.</string>
  <string name="GroupsV1MigrationLearnMore_you_will_need_to_accept_an_invite_to_join_this_group_again">Você precisará aceitar um convite para entrar novamente neste grupo e não receberá mensagens dele até que você aceite.</string>
  <plurals name="GroupsV1MigrationLearnMore_these_members_will_need_to_accept_an_invite">
    <item quantity="one">Este membro precisará aceitar um convite para participar novamente neste grupo e não receberá as mensagens do grupo até que aceite:</item>
    <item quantity="many">Estes membros precisarão aceitar um convite para participar novamente neste grupo e não receberão as mensagens do grupo até que aceitem:</item>
    <item quantity="other">Estes membros precisarão aceitar um convite para participar novamente neste grupo e não receberão as mensagens do grupo até que aceitem:</item>
  </plurals>
  <plurals name="GroupsV1MigrationLearnMore_these_members_were_removed_from_the_group">
    <item quantity="one">Este membro foi removido do grupo e não poderá participar novamente até que atualize o Signal:</item>
    <item quantity="many">Estes membros foram removidos do grupo e não poderão participar novamente até que atualizem o Signal:</item>
    <item quantity="other">Estes membros foram removidos do grupo e não poderão participar novamente até que atualizem o Signal:</item>
  </plurals>
  <!--GroupsV1MigrationInitiationBottomSheetDialogFragment-->
  <string name="GroupsV1MigrationInitiation_upgrade_to_new_group">Atualizar para o Novo Grupo</string>
  <string name="GroupsV1MigrationInitiation_upgrade_this_group">Atualizar este grupo</string>
  <string name="GroupsV1MigrationInitiation_new_groups_have_features_like_mentions">Os Novos Grupos têm recursos como @menções e administradores de grupos, entre outros que serão implementados no futuro.</string>
  <string name="GroupsV1MigrationInitiation_all_message_history_and_media_will_be_kept">Todo o histórico de mensagens e mídias serão mantidos após a atualização.</string>
  <string name="GroupsV1MigrationInitiation_encountered_a_network_error">Foi encontrado um erro de rede. Tente mais tarde.</string>
  <string name="GroupsV1MigrationInitiation_failed_to_upgrade">Falha ao atualizar.</string>
  <plurals name="GroupsV1MigrationInitiation_these_members_will_need_to_accept_an_invite">
    <item quantity="one">Este membro precisará aceitar um convite para entrar novamente neste grupo e não receberá as mensagens do grupo até que aceite:</item>
    <item quantity="many">Estes membros precisarão aceitar um convite para entrar novamente neste grupo e não receberão as mensagens do grupo até que aceitem:</item>
    <item quantity="other">Estes membros precisarão aceitar um convite para entrar novamente neste grupo e não receberão as mensagens do grupo até que aceitem:</item>
  </plurals>
  <plurals name="GroupsV1MigrationInitiation_these_members_are_not_capable_of_joining_new_groups">
    <item quantity="one">Este membro não é capaz de participar de Novos Grupos, e será removido do grupo:</item>
    <item quantity="many">Estes membros não são capazes de participar de Novos Grupos, e serão removidos do grupo:</item>
    <item quantity="other">Estes membros não são capazes de participar de Novos Grupos, e serão removidos do grupo:</item>
  </plurals>
  <!--GroupsV1MigrationSuggestionsReminder-->
  <plurals name="GroupsV1MigrationSuggestionsReminder_members_couldnt_be_added_to_the_new_group">
    <item quantity="one">%1$d membro não pôde ser adicionado ao Novo Grupo. Você deseja adicioná-lo agora?</item>
    <item quantity="many">%1$d membros não puderam ser adicionados ao Novo Grupo. Gostaria de adicioná-los agora?</item>
    <item quantity="other">%1$d membros não puderam ser adicionados ao Novo Grupo. Gostaria de adicioná-los agora?</item>
  </plurals>
  <plurals name="GroupsV1MigrationSuggestionsReminder_add_members">
    <item quantity="one">Adicionar membro</item>
    <item quantity="many">Adicionar membros</item>
    <item quantity="other">Adicionar membros</item>
  </plurals>
  <string name="GroupsV1MigrationSuggestionsReminder_no_thanks">Não, obrigado</string>
  <!--GroupsV1MigrationSuggestionsDialog-->
  <plurals name="GroupsV1MigrationSuggestionsDialog_add_members_question">
    <item quantity="one">Adicionar membro?</item>
    <item quantity="many">Adicionar membros?</item>
    <item quantity="other">Adicionar membros?</item>
  </plurals>
  <plurals name="GroupsV1MigrationSuggestionsDialog_these_members_couldnt_be_automatically_added">
    <item quantity="one">Esse membro não pôde ser adicionado automaticamente ao Novo Grupo quando ele foi atualizado:</item>
    <item quantity="many">Estes membros não puderam ser adicionados automaticamente ao Novo Grupo quando ele foi atualizado:</item>
    <item quantity="other">Estes membros não puderam ser adicionados automaticamente ao Novo Grupo quando ele foi atualizado:</item>
  </plurals>
  <plurals name="GroupsV1MigrationSuggestionsDialog_add_members">
    <item quantity="one">Adicionar membro</item>
    <item quantity="many">Adicionar membros</item>
    <item quantity="other">Adicionar membros</item>
  </plurals>
  <plurals name="GroupsV1MigrationSuggestionsDialog_failed_to_add_members_try_again_later">
    <item quantity="one">Falha ao adicionar o membro. Tente mais tarde.</item>
    <item quantity="many">Falha ao adicionar os membros. Tente mais tarde.</item>
    <item quantity="other">Falha ao adicionar os membros. Tente mais tarde.</item>
  </plurals>
  <plurals name="GroupsV1MigrationSuggestionsDialog_cannot_add_members">
    <item quantity="one">Não foi possível adicionar o membro.</item>
    <item quantity="many">Não foi possível adicionar os membros.</item>
    <item quantity="other">Não foi possível adicionar os membros.</item>
  </plurals>
  <!--LeaveGroupDialog-->
  <string name="LeaveGroupDialog_leave_group">Sair do grupo?</string>
  <string name="LeaveGroupDialog_you_will_no_longer_be_able_to_send_or_receive_messages_in_this_group">Você não poderá mais enviar nem receber mensagens neste grupo.</string>
  <string name="LeaveGroupDialog_leave">Sair</string>
  <string name="LeaveGroupDialog_choose_new_admin">Escolha novo admin</string>
  <string name="LeaveGroupDialog_before_you_leave_you_must_choose_at_least_one_new_admin_for_this_group">Antes de sair, você deve escolher pelo menos um novo admin para este grupo.</string>
  <string name="LeaveGroupDialog_choose_admin">Escolha admin</string>
  <!--LinkPreviewView-->
  <string name="LinkPreviewView_no_link_preview_available">Nenhuma pré-visualização disponível para o link</string>
  <string name="LinkPreviewView_this_group_link_is_not_active">O link deste grupo não está ativo</string>
  <string name="LinkPreviewView_domain_date">%1$s · %2$s</string>
  <!--LinkPreviewRepository-->
  <plurals name="LinkPreviewRepository_d_members">
    <item quantity="one">%1$d membro</item>
    <item quantity="many">%1$d membros</item>
    <item quantity="other">%1$d membros</item>
  </plurals>
  <!--PendingMembersActivity-->
  <string name="PendingMembersActivity_pending_group_invites">Convites de grupo pendentes</string>
  <string name="PendingMembersActivity_requests">Pedidos</string>
  <string name="PendingMembersActivity_invites">Convites</string>
  <string name="PendingMembersActivity_people_you_invited">Pessoas que você convidou</string>
  <string name="PendingMembersActivity_you_have_no_pending_invites">Você não tem nenhum convite de grupo pendente.</string>
  <string name="PendingMembersActivity_invites_by_other_group_members">Pessoas convidadas por outros membros do grupo</string>
  <string name="PendingMembersActivity_no_pending_invites_by_other_group_members">Nenhum convite pendente de outros membros do grupo.</string>
  <string name="PendingMembersActivity_missing_detail_explanation">Os detalhes das pessoas convidadas por outros membros do grupo não vão aparecer. Se elas optarem por entrar, suas informações serão compartilhadas com o grupo naquele momento. Elas não verão nenhuma mensagem no grupo antes de entrarem.</string>
  <string name="PendingMembersActivity_revoke_invite">Revogar convite</string>
  <string name="PendingMembersActivity_revoke_invites">Anular convites</string>
  <plurals name="PendingMembersActivity_revoke_d_invites">
    <item quantity="one">Anular convite</item>
    <item quantity="many">Anular %1$d convites</item>
    <item quantity="other">Anular %1$d convites</item>
  </plurals>
  <plurals name="PendingMembersActivity_error_revoking_invite">
    <item quantity="one">Erro ao anular convite</item>
    <item quantity="many">Erro ao anular convites</item>
    <item quantity="other">Erro ao anular convites</item>
  </plurals>
  <!--RequestingMembersFragment-->
  <string name="RequestingMembersFragment_pending_member_requests">Solicitações de membros pendentes</string>
  <string name="RequestingMembersFragment_no_member_requests_to_show">Nenhuma solicitação de membros.</string>
  <string name="RequestingMembersFragment_explanation">As pessoas nessa lista estão tentando entrar no grupo através do link do grupo.</string>
  <string name="RequestingMembersFragment_added_s">Adicionou \"%1$s\"</string>
  <string name="RequestingMembersFragment_denied_s">Recusou \"%1$s\"</string>
  <!--AddMembersActivity-->
  <string name="AddMembersActivity__done">Pronto</string>
  <string name="AddMembersActivity__this_person_cant_be_added_to_legacy_groups">Esta pessoa não pode ser adicionada aos grupos legados.</string>
  <string name="AddMembersActivity__this_person_cant_be_added_to_announcement_groups">Esta pessoa não pode ser adicionada a um grupo no qual somente admins enviam mensagens.</string>
  <plurals name="AddMembersActivity__add_d_members_to_s">
    <item quantity="one">Adicionar \"%1$s\" em \"%2$s\"?</item>
    <item quantity="many">Adicionar %3$d membros em \"%2$s\"?</item>
    <item quantity="other">Adicionar %3$d membros em \"%2$s\"?</item>
  </plurals>
  <string name="AddMembersActivity__add">Adicionar</string>
  <string name="AddMembersActivity__add_members">Adicionar membros</string>
  <!--AddGroupDetailsFragment-->
  <string name="AddGroupDetailsFragment__name_this_group">Escolha um nome para este grupo</string>
  <string name="AddGroupDetailsFragment__create_group">Criar grupo</string>
  <string name="AddGroupDetailsFragment__create">Criar</string>
  <string name="AddGroupDetailsFragment__members">Membros</string>
  <string name="AddGroupDetailsFragment__you_can_add_or_invite_friends_after_creating_this_group">Você pode adicionar ou convidar amigos(as) após criar esse grupo.</string>
  <string name="AddGroupDetailsFragment__group_name_required">Nome do grupo (obrigatório)</string>
  <string name="AddGroupDetailsFragment__group_name_optional">Nome do grupo (opcional)</string>
  <string name="AddGroupDetailsFragment__this_field_is_required">Este campo é obrigatório.</string>
  <string name="AddGroupDetailsFragment__group_creation_failed">A criação do grupo falhou.</string>
  <string name="AddGroupDetailsFragment__try_again_later">Tente novamente mais tarde.</string>
  <!--Displayed when adding group details to an MMS Group-->
  <string name="AddGroupDetailsFragment__youve_selected_a_contact_that_doesnt_support">Você selecionou um contato que não aceita grupos do Signal, então esse grupo será de MMS. Nomes e fotos de grupos personalizados de MMS só ficarão visíveis para você.</string>
  <string name="AddGroupDetailsFragment__remove">Remover</string>
  <string name="AddGroupDetailsFragment__sms_contact">Contato de SMS</string>
  <string name="AddGroupDetailsFragment__remove_s_from_this_group">Remover %1$s desse grupo?</string>
  <!--ManageGroupActivity-->
  <string name="ManageGroupActivity_member_requests_and_invites">Pedidos de membros e convites</string>
  <string name="ManageGroupActivity_add_members">Adicionar membros</string>
  <string name="ManageGroupActivity_edit_group_info">Editar informações do grupo</string>
  <string name="ManageGroupActivity_who_can_add_new_members">Quem pode adicionar novos membros?</string>
  <string name="ManageGroupActivity_who_can_edit_this_groups_info">Quem pode editar as informações deste grupo?</string>
  <string name="ManageGroupActivity_group_link">Link do grupo</string>
  <string name="ManageGroupActivity_block_group">Bloquear o grupo</string>
  <string name="ManageGroupActivity_unblock_group">Desbloquear o grupo</string>
  <string name="ManageGroupActivity_leave_group">Sair do grupo</string>
  <string name="ManageGroupActivity_mute_notifications">Silenciar notificações</string>
  <string name="ManageGroupActivity_custom_notifications">Personalizar notificações</string>
  <string name="ManageGroupActivity_mentions">Menções</string>
  <string name="ManageGroupActivity_chat_color_and_wallpaper">Cor e papel de parede do grupo</string>
  <string name="ManageGroupActivity_until_s">Até %1$s</string>
  <string name="ManageGroupActivity_always">Sempre</string>
  <string name="ManageGroupActivity_off">Desligado</string>
  <string name="ManageGroupActivity_on">Ligado</string>
  <string name="ManageGroupActivity_view_all_members">Ver todos os membros</string>
  <string name="ManageGroupActivity_see_all">Ver todas</string>
  <plurals name="ManageGroupActivity_added">
    <item quantity="one">%d membro adicionado.</item>
    <item quantity="many">%d membros adicionados.</item>
    <item quantity="other">%d membros adicionados.</item>
  </plurals>
  <string name="ManageGroupActivity_only_admins_can_enable_or_disable_the_sharable_group_link">Somente os administradores podem ativar ou desativar o link do grupo compartilhável.</string>
  <string name="ManageGroupActivity_only_admins_can_enable_or_disable_the_option_to_approve_new_members">Somente os administradores podem ativar ou desativar a opção de aprovar novos membros.</string>
  <string name="ManageGroupActivity_only_admins_can_reset_the_sharable_group_link">Somente os administradores podem redefinir o link do grupo compartilhável.</string>
  <string name="ManageGroupActivity_you_dont_have_the_rights_to_do_this">Você não dispõe de privilégio para fazer isso</string>
  <string name="ManageGroupActivity_not_capable">Alguém que você adicionou não suporta novos grupos e precisa atualizar o Signal</string>
  <string name="ManageGroupActivity_not_announcement_capable">Alguém que você adicionou precisa atualizar o Signal de modo que somente admins possam enviar mensagens nesse grupo</string>
  <string name="ManageGroupActivity_failed_to_update_the_group">Falha ao atualizar o grupo</string>
  <string name="ManageGroupActivity_youre_not_a_member_of_the_group">Você não é membro do grupo</string>
  <string name="ManageGroupActivity_failed_to_update_the_group_please_retry_later">Não foi possível atualizar o grupo. Por favor, tente novamente mais tarde</string>
  <string name="ManageGroupActivity_failed_to_update_the_group_due_to_a_network_error_please_retry_later">Falha ao atualizar o grupo devido à um erro na rede. Por favor, tente novamente mais tarde</string>
  <string name="ManageGroupActivity_edit_name_and_picture">Editar nome e foto</string>
  <string name="ManageGroupActivity_legacy_group">Grupo Legado</string>
  <string name="ManageGroupActivity_legacy_group_learn_more">Este é um Grupo Legado. Recursos como administradores de grupos só estão disponíveis em Novos Grupos.</string>
  <string name="ManageGroupActivity_legacy_group_upgrade">Este é um Grupo Legado. Para acessar novos recursos como @menções e administradores,</string>
  <string name="ManageGroupActivity_legacy_group_too_large">Este Grupo Legado não pode ser atualizado para um Grupo Novo porque é muito grande. O tamanho máximo de grupos é %1$d.</string>
  <string name="ManageGroupActivity_upgrade_this_group">atualizar este grupo.</string>
  <string name="ManageGroupActivity_this_is_an_insecure_mms_group">Este é um grupo MMS inseguro. Para conversar com privacidade, convide seus contatos para o Signal.</string>
  <string name="ManageGroupActivity_invite_now">Convide agora</string>
  <string name="ManageGroupActivity_more">mais</string>
  <string name="ManageGroupActivity_add_group_description">Adicionar descrição do grupo…</string>
  <!--GroupMentionSettingDialog-->
  <string name="GroupMentionSettingDialog_notify_me_for_mentions">Notifique-me ao ser mencionado</string>
  <string name="GroupMentionSettingDialog_receive_notifications_when_youre_mentioned_in_muted_chats">Receber notificações quando você for mencionado em conversas silenciadas?</string>
  <string name="GroupMentionSettingDialog_always_notify_me">Notifique-me sempre</string>
  <string name="GroupMentionSettingDialog_dont_notify_me">Não me notifique</string>
  <!--ManageProfileFragment-->
  <string name="ManageProfileFragment_profile_name">Nome do perfil</string>
  <string name="ManageProfileFragment_username">Nome de usuário</string>
  <string name="ManageProfileFragment_about">Sobre mim</string>
  <string name="ManageProfileFragment_write_a_few_words_about_yourself">Escreva algo sobre você</string>
  <string name="ManageProfileFragment_your_name">Seu nome</string>
  <string name="ManageProfileFragment_your_username">Seu nome de usuário</string>
  <string name="ManageProfileFragment_failed_to_set_avatar">Falha ao salvar foto de perfil</string>
  <string name="ManageProfileFragment_badges">Selos</string>
  <string name="ManageProfileFragment__edit_photo">Editar foto</string>
  <!--Snackbar message after creating username-->
  <string name="ManageProfileFragment__username_created">Nome de usuário criado</string>
  <!--Snackbar message after copying username-->
  <string name="ManageProfileFragment__username_copied">Nome de usuário copiado</string>
  <!--ManageRecipientActivity-->
  <string name="ManageRecipientActivity_no_groups_in_common">Nenhum grupo em comum</string>
  <plurals name="ManageRecipientActivity_d_groups_in_common">
    <item quantity="one">%d grupo em comum</item>
    <item quantity="many">%d grupos em comum</item>
    <item quantity="other">%d grupos em comum</item>
  </plurals>
  <plurals name="GroupMemberList_invited">
    <item quantity="one">%1$s convidou 1 pessoa</item>
    <item quantity="many">%1$s convidou %2$d pessoas</item>
    <item quantity="other">%1$s convidou %2$d pessoas</item>
  </plurals>
  <!--CustomNotificationsDialogFragment-->
  <string name="CustomNotificationsDialogFragment__custom_notifications">Personalizar notificações</string>
  <string name="CustomNotificationsDialogFragment__messages">Mensagens</string>
  <string name="CustomNotificationsDialogFragment__use_custom_notifications">Usar notificações personalizadas</string>
  <string name="CustomNotificationsDialogFragment__notification_sound">Som das notificações</string>
  <string name="CustomNotificationsDialogFragment__vibrate">Vibrar</string>
  <!--Button text for customizing notification options-->
  <string name="CustomNotificationsDialogFragment__customize">Personalizar</string>
  <string name="CustomNotificationsDialogFragment__change_sound_and_vibration">Mudar som e vibração</string>
  <string name="CustomNotificationsDialogFragment__call_settings">Configurações de chamadas</string>
  <string name="CustomNotificationsDialogFragment__ringtone">Toque</string>
  <string name="CustomNotificationsDialogFragment__enabled">Habilitada</string>
  <string name="CustomNotificationsDialogFragment__disabled">Desabilitada</string>
  <string name="CustomNotificationsDialogFragment__default">Padrão</string>
  <string name="CustomNotificationsDialogFragment__unknown">Desconhecida/o</string>
  <!--ShareableGroupLinkDialogFragment-->
  <string name="ShareableGroupLinkDialogFragment__shareable_group_link">Link do grupo compartilhável</string>
  <string name="ShareableGroupLinkDialogFragment__manage_and_share">Gerenciar e compartilhar</string>
  <string name="ShareableGroupLinkDialogFragment__group_link">Link do grupo</string>
  <string name="ShareableGroupLinkDialogFragment__share">Compartilhar</string>
  <string name="ShareableGroupLinkDialogFragment__reset_link">Redefinir o link</string>
  <string name="ShareableGroupLinkDialogFragment__member_requests">Pedidos de membros</string>
  <string name="ShareableGroupLinkDialogFragment__approve_new_members">Aprovar novos membros</string>
  <string name="ShareableGroupLinkDialogFragment__require_an_admin_to_approve_new_members_joining_via_the_group_link">Exigir que um administrador aprove pedidos de novos membros que entrarem através do link do grupo.</string>
  <string name="ShareableGroupLinkDialogFragment__are_you_sure_you_want_to_reset_the_group_link">Tem certeza que quer redefinir o link do grupo? As pessoas não poderão mais se conectar ao grupo usando o link atual.</string>
  <!--GroupLinkShareQrDialogFragment-->
  <string name="GroupLinkShareQrDialogFragment__qr_code">Código QR</string>
  <string name="GroupLinkShareQrDialogFragment__people_who_scan_this_code_will">As pessoas que escanearem este código poderão entrar no seu grupo. Os administradores ainda precisarão aprovar os novos membros, se você tiver ativado essa opção.</string>
  <string name="GroupLinkShareQrDialogFragment__share_code">Compartilhar código</string>
  <!--GV2 Invite Revoke confirmation dialog-->
  <string name="InviteRevokeConfirmationDialog_revoke_own_single_invite">Deseja revogar o convite que você enviou para %1$s?</string>
  <plurals name="InviteRevokeConfirmationDialog_revoke_others_invites">
    <item quantity="one">Você quer revogar o convite enviado por %1$s?</item>
    <item quantity="many">Você quer revogar %2$d convites enviados por %1$s?</item>
    <item quantity="other">Você quer revogar %2$d convites enviados por %1$s?</item>
  </plurals>
  <!--GroupJoinBottomSheetDialogFragment-->
  <string name="GroupJoinBottomSheetDialogFragment_you_are_already_a_member">Você já é um membro</string>
  <string name="GroupJoinBottomSheetDialogFragment_join">Entrar</string>
  <string name="GroupJoinBottomSheetDialogFragment_request_to_join">Pedir para entrar</string>
  <string name="GroupJoinBottomSheetDialogFragment_unable_to_join_group_please_try_again_later">Não foi possível entrar no grupo. Por favor, tente novamente mais tarde</string>
  <string name="GroupJoinBottomSheetDialogFragment_encountered_a_network_error">Ocorreu um erro de rede.</string>
  <string name="GroupJoinBottomSheetDialogFragment_this_group_link_is_not_active">Este link do grupo não está ativo</string>
  <!--Title shown when there was an known issue getting group information from a group link-->
  <string name="GroupJoinBottomSheetDialogFragment_cant_join_group">Não foi possível entrar no grupo</string>
  <!--Message shown when you try to get information for a group via link but an admin has removed you-->
  <string name="GroupJoinBottomSheetDialogFragment_you_cant_join_this_group_via_the_group_link_because_an_admin_removed_you">Você não pode entrar nesse grupo por meio do link porque um admin removeu você.</string>
  <!--Message shown when you try to get information for a group via link but the link is no longer valid-->
  <string name="GroupJoinBottomSheetDialogFragment_this_group_link_is_no_longer_valid">Este link de grupo não é mais válido.</string>
  <!--Title shown when there was an unknown issue getting group information from a group link-->
  <string name="GroupJoinBottomSheetDialogFragment_link_error">Erro no link</string>
  <!--Message shown when you try to get information for a group via link but an unknown issue occurred-->
  <string name="GroupJoinBottomSheetDialogFragment_joining_via_this_link_failed_try_joining_again_later">Não foi possível entrar usando este link. Tente novamente mais tarde.</string>
  <string name="GroupJoinBottomSheetDialogFragment_direct_join">Você quer entrar neste grupo e exibir seu nome e foto para os membros?</string>
  <string name="GroupJoinBottomSheetDialogFragment_admin_approval_needed">Um administrador deste grupo deve aprovar seu pedido antes que você possa participar. Quando você solicita seu pedido, seu nome e foto serão compartilhados com os membros do grupo.</string>
  <plurals name="GroupJoinBottomSheetDialogFragment_group_dot_d_members">
    <item quantity="one">Grupo · %1$d membro</item>
    <item quantity="many">Grupo · %1$d membros</item>
    <item quantity="other">Grupo · %1$d membros</item>
  </plurals>
  <!--GroupJoinUpdateRequiredBottomSheetDialogFragment-->
  <string name="GroupJoinUpdateRequiredBottomSheetDialogFragment_update_signal_to_use_group_links">Atualize o Signal para usar links de grupos</string>
  <string name="GroupJoinUpdateRequiredBottomSheetDialogFragment_update_message">A versão do Signal que você está usando não é compatível com links de grupos. Atualize para a versão mais recente, para entrar neste grupo por meio do link.</string>
  <string name="GroupJoinUpdateRequiredBottomSheetDialogFragment_update_signal">Atualizar o Signal</string>
  <string name="GroupJoinUpdateRequiredBottomSheetDialogFragment_update_linked_device_message">Um ou mais de seus dispositivos vinculados estão usando uma versão do Signal que não suporta links de grupos. Atualize o Signal no(s) seu(s) dispositivo(s) vinculado(s) para entrar neste grupo.</string>
  <string name="GroupJoinUpdateRequiredBottomSheetDialogFragment_group_link_is_not_valid">O link do grupo não é válido</string>
  <!--GroupInviteLinkEnableAndShareBottomSheetDialogFragment-->
  <string name="GroupInviteLinkEnableAndShareBottomSheetDialogFragment_invite_friends">Convidar amigos(as)</string>
  <string name="GroupInviteLinkEnableAndShareBottomSheetDialogFragment_share_a_link_with_friends_to_let_them_quickly_join_this_group">Compartilhe um link com seus(suas) amigos(as) para que eles(elas) entrem rápido no grupo.</string>
  <string name="GroupInviteLinkEnableAndShareBottomSheetDialogFragment_enable_and_share_link">Ativar e compartilhar link</string>
  <string name="GroupInviteLinkEnableAndShareBottomSheetDialogFragment_share_link">Compartilhar link</string>
  <string name="GroupInviteLinkEnableAndShareBottomSheetDialogFragment_unable_to_enable_group_link_please_try_again_later">Não foi possível ativar o grupo. Por favor, tente novamente mais tarde</string>
  <string name="GroupInviteLinkEnableAndShareBottomSheetDialogFragment_encountered_a_network_error">Ocorreu um erro de rede.</string>
  <string name="GroupInviteLinkEnableAndShareBottomSheetDialogFragment_you_dont_have_the_right_to_enable_group_link">Você não dispõe de privilégios para ativar o link de um grupo. Por favor, peça ajuda ao(à) admin.</string>
  <string name="GroupInviteLinkEnableAndShareBottomSheetDialogFragment_you_are_not_currently_a_member_of_the_group">Atualmente você não é membro do grupo.</string>
  <!--GV2 Request confirmation dialog-->
  <string name="RequestConfirmationDialog_add_s_to_the_group">Adicionar “%1$s” ao grupo?</string>
  <string name="RequestConfirmationDialog_deny_request_from_s">Recusar solicitação de “%1$s”?</string>
  <!--Confirm dialog message shown when deny a group link join request and group link is enabled.-->
  <string name="RequestConfirmationDialog_deny_request_from_s_they_will_not_be_able_to_request">Recusar o pedido de \"%1$s\"? Essa pessoa não poderá voltar a pedir para entrar novamente via o link do grupo.</string>
  <string name="RequestConfirmationDialog_add">Adicionar</string>
  <string name="RequestConfirmationDialog_deny">Recusar</string>
  <!--ImageEditorHud-->
  <string name="ImageEditorHud_blur_faces">Desfocar rostos</string>
  <string name="ImageEditorHud_new_blur_faces_or_draw_anywhere_to_blur">Novo: Desfoque rostos ou desenhe em alguma zona para desfocá-la.</string>
  <string name="ImageEditorHud_draw_anywhere_to_blur">Desenhe em qualquer lugar para desfocar</string>
  <string name="ImageEditorHud_draw_to_blur_additional_faces_or_areas">Desenhe para desfocar outros rostos ou partes da imagem</string>
  <!--InputPanel-->
  <string name="InputPanel_tap_and_hold_to_record_a_voice_message_release_to_send">Toque e segure para gravar uma mensagem de voz e solte para enviá-la</string>
  <!--InviteActivity-->
  <string name="InviteActivity_share">Compartilhar</string>
  <string name="InviteActivity_share_with_contacts">Compartilhar com contatos</string>
  <string name="InviteActivity_share_via">Compartilhar via…</string>
  <string name="InviteActivity_cancel">Cancelar</string>
  <string name="InviteActivity_sending">Enviando…</string>
  <string name="InviteActivity_invitations_sent">Convites enviados!</string>
  <string name="InviteActivity_invite_to_signal">Convidar para o Molly</string>
  <string name="InviteActivity_send_sms">Enviar SMS (%d)</string>
  <plurals name="InviteActivity_send_sms_invites">
    <item quantity="one">Enviar %d convite por SMS?</item>
    <item quantity="many">Enviar %d convites por SMS?</item>
    <item quantity="other">Enviar %d convites por SMS?</item>
  </plurals>
  <string name="InviteActivity_lets_switch_to_signal">Vamos mudar para o Molly: %1$s</string>
  <string name="InviteActivity_no_app_to_share_to">Parece que você não tem aplicativos para onde compartilhar.</string>
  <!--LearnMoreTextView-->
  <string name="LearnMoreTextView_learn_more">Saiba mais</string>
  <string name="SpanUtil__read_more">Leia mais</string>
  <!--LongMessageActivity-->
  <string name="LongMessageActivity_unable_to_find_message">Mensagem não encontrada</string>
  <string name="LongMessageActivity_message_from_s">Mensagem de %1$s</string>
  <string name="LongMessageActivity_your_message">Sua mensagem</string>
  <!--MessageRetrievalService-->
  <string name="MessageRetrievalService_signal">Molly</string>
  <string name="MessageRetrievalService_background_connection_enabled">Conexão em segundo plano habilitada</string>
  <!--MmsDownloader-->
  <string name="MmsDownloader_error_reading_mms_settings">Erro ao ler as configurações de MMS do provedor sem fio </string>
  <!--MediaOverviewActivity-->
  <string name="MediaOverviewActivity_Media">Mídia</string>
  <string name="MediaOverviewActivity_Files">Arquivos</string>
  <string name="MediaOverviewActivity_Audio">Áudio</string>
  <string name="MediaOverviewActivity_All">Todos</string>
  <plurals name="MediaOverviewActivity_Media_delete_confirm_title">
    <item quantity="one">Excluir o item selecionado?</item>
    <item quantity="many">Excluir os itens selecionados?</item>
    <item quantity="other">Excluir os itens selecionados?</item>
  </plurals>
  <plurals name="MediaOverviewActivity_Media_delete_confirm_message">
    <item quantity="one">Isto excluirá permanentemente o arquivo selecionado. Qualquer mensagem de texto associada a este item também será excluída.</item>
    <item quantity="many">Isto excluirá permanentemente todos os %1$d arquivos selecionados. Qualquer mensagem de texto associada a estes itens também será excluída.</item>
    <item quantity="other">Isto excluirá permanentemente todos os %1$d arquivos selecionados. Qualquer mensagem de texto associada a estes itens também será excluída.</item>
  </plurals>
  <string name="MediaOverviewActivity_Media_delete_progress_title">Excluindo</string>
  <string name="MediaOverviewActivity_Media_delete_progress_message">Excluindo mensagens…</string>
  <string name="MediaOverviewActivity_Select_all">Selecionar tudo</string>
  <string name="MediaOverviewActivity_collecting_attachments">Coletando anexos…</string>
  <string name="MediaOverviewActivity_Sort_by">Ordenar por </string>
  <string name="MediaOverviewActivity_Newest">O mais recente</string>
  <string name="MediaOverviewActivity_Oldest">O mais antigo</string>
  <string name="MediaOverviewActivity_Storage_used">Armazenamento utilizado</string>
  <string name="MediaOverviewActivity_All_storage_use">Todo o uso de armazenamento</string>
  <string name="MediaOverviewActivity_Grid_view_description">Visualização em tabela</string>
  <string name="MediaOverviewActivity_List_view_description">Visualização em lista</string>
  <string name="MediaOverviewActivity_Selected_description">Selecionado</string>
  <string name="MediaOverviewActivity_select_all">Selecionar tudo</string>
  <plurals name="MediaOverviewActivity_save_plural">
    <item quantity="one">Salvar</item>
    <item quantity="many">Salvar</item>
    <item quantity="other">Salvar</item>
  </plurals>
  <plurals name="MediaOverviewActivity_delete_plural">
    <item quantity="one">Excluir</item>
    <item quantity="many">Excluir</item>
    <item quantity="other">Excluir</item>
  </plurals>
  <plurals name="MediaOverviewActivity_d_selected_s">
    <item quantity="one">%1$d selecionada (%2$s)</item>
    <item quantity="many">%1$d selecionadas (%2$s)</item>
    <item quantity="other">%1$d selecionadas (%2$s)</item>
  </plurals>
  <string name="MediaOverviewActivity_file">Arquivo</string>
  <string name="MediaOverviewActivity_audio">Áudio</string>
  <string name="MediaOverviewActivity_video">Vídeo</string>
  <string name="MediaOverviewActivity_image">Imagem</string>
  <string name="MediaOverviewActivity_voice_message">Mensagem de voz</string>
  <string name="MediaOverviewActivity_sent_by_s">Enviado por %1$s</string>
  <string name="MediaOverviewActivity_sent_by_you">Enviado por você</string>
  <string name="MediaOverviewActivity_sent_by_s_to_s">Enviado por %1$s para %2$s</string>
  <string name="MediaOverviewActivity_sent_by_you_to_s">Enviado por você para %1$s</string>
  <!--Megaphones-->
  <string name="Megaphones_remind_me_later">Me lembre mais tarde</string>
  <string name="Megaphones_verify_your_signal_pin">Confirme seu PIN do Signal</string>
  <string name="Megaphones_well_occasionally_ask_you_to_verify_your_pin">Ocasionalmente, solicitaremos que você confirme seu PIN, para te ajudar a não esquecê-lo.</string>
  <string name="Megaphones_verify_pin">Verifique o PIN</string>
  <string name="Megaphones_get_started">Começar</string>
  <string name="Megaphones_new_group">Novo grupo</string>
  <string name="Megaphones_invite_friends">Convidar amigos(as)</string>
  <string name="Megaphones_use_sms">Usar SMS</string>
  <string name="Megaphones_appearance">Aparência</string>
  <string name="Megaphones_add_photo">Adicionar foto</string>
  <!--Title of a bottom sheet to render messages that all quote a specific message-->
  <string name="MessageQuotesBottomSheet_replies">Respostas</string>
  <!--NotificationBarManager-->
  <string name="NotificationBarManager_signal_call_in_progress">Chamada Signal em andamento</string>
  <string name="NotificationBarManager__establishing_signal_call">Estabelecendo chamada Signal</string>
  <string name="NotificationBarManager__incoming_signal_call">Recebendo chamada Signal</string>
  <string name="NotificationBarManager__incoming_signal_group_call">Recebendo chamada de vídeo em grupo</string>
  <!--Temporary notification shown when starting the calling service-->
  <string name="NotificationBarManager__starting_signal_call_service">Iniciando serviço de ligações do Molly</string>
  <string name="NotificationBarManager__stopping_signal_call_service">Encerrando chamada Molly</string>
  <string name="NotificationBarManager__decline_call">Recusar chamada</string>
  <string name="NotificationBarManager__answer_call">Atender chamada</string>
  <string name="NotificationBarManager__end_call">Terminar chamada</string>
  <string name="NotificationBarManager__cancel_call">Cancelar chamada</string>
  <string name="NotificationBarManager__join_call">Participar da chamada</string>
  <!--NotificationsMegaphone-->
  <string name="NotificationsMegaphone_turn_on_notifications">Habilitar notificações?</string>
  <string name="NotificationsMegaphone_never_miss_a_message">Nunca perca mensagens de seus contatos e grupos.</string>
  <string name="NotificationsMegaphone_turn_on">Ativar</string>
  <string name="NotificationsMegaphone_not_now">Agora não</string>
  <!--NotificationMmsMessageRecord-->
  <string name="NotificationMmsMessageRecord_multimedia_message">Mensagem multimídia</string>
  <string name="NotificationMmsMessageRecord_downloading_mms_message">Baixando mensagem de MMS</string>
  <string name="NotificationMmsMessageRecord_error_downloading_mms_message">Erro ao baixar mensagem de MMS, toque para tentar novamente</string>
  <!--MediaPickerActivity-->
  <string name="MediaPickerActivity_send_to">Enviar para %s</string>
  <string name="MediaPickerActivity__menu_open_camera">Abrir câmera</string>
  <!--MediaSendActivity-->
  <string name="MediaSendActivity_add_a_caption">Adicionar legenda…</string>
  <string name="MediaSendActivity_an_item_was_removed_because_it_exceeded_the_size_limit">Um item foi removido porque excedeu o limite de tamanho</string>
  <string name="MediaSendActivity_an_item_was_removed_because_it_had_an_unknown_type">Um anexo foi removido porque é um formato de arquivo desconhecido</string>
  <string name="MediaSendActivity_an_item_was_removed_because_it_exceeded_the_size_limit_or_had_an_unknown_type">Um anexo foi removido porque excedeu o limite de tamanho ou é um formato de arquivo desconhecido</string>
  <string name="MediaSendActivity_camera_unavailable">Câmera indisponível.</string>
  <string name="MediaSendActivity_message_to_s">Mensagem para %s</string>
  <string name="MediaSendActivity_message">Mensagem</string>
  <string name="MediaSendActivity_select_recipients">Selecionar destinatários</string>
  <string name="MediaSendActivity_signal_needs_access_to_your_contacts">O Molly precisa de acesso aos seus contatos para poder exibi-los.</string>
  <string name="MediaSendActivity_signal_needs_contacts_permission_in_order_to_show_your_contacts_but_it_has_been_permanently_denied">O Molly precisa da permissão Contatos para exibir seus contatos, mas ela foi permanentemente negada. Favor ir no menu de configurações de aplicativos, selecionar \"Permissões\", e habilitar \"Contatos\".</string>
  <plurals name="MediaSendActivity_cant_share_more_than_n_items">
    <item quantity="one">Você não pode compartilhar mais de %d item.</item>
    <item quantity="many">Você não pode compartilhar mais de %d itens.</item>
    <item quantity="other">Você não pode compartilhar mais de %d itens.</item>
  </plurals>
  <string name="MediaSendActivity_select_recipients_description">Selecionar destinatários</string>
  <string name="MediaSendActivity_tap_here_to_make_this_message_disappear_after_it_is_viewed">Toque aqui para que essa mensagem desapareça logo após ser visualizada.</string>
  <!--MediaRepository-->
  <string name="MediaRepository_all_media">Todas as mídias</string>
  <string name="MediaRepository__camera">Câmera</string>
  <!--MessageDecryptionUtil-->
  <string name="MessageDecryptionUtil_failed_to_decrypt_message">Falha ao descriptografar a mensagem</string>
  <string name="MessageDecryptionUtil_tap_to_send_a_debug_log">Toque para enviar um registro de depuração</string>
  <!--MessageRecord-->
  <string name="MessageRecord_unknown">Desconhecida/o</string>
  <string name="MessageRecord_message_encrypted_with_a_legacy_protocol_version_that_is_no_longer_supported">Foi recebida uma mensagem criptografada usando uma versão antiga do Signal que não possui mais suporte. Favor pedir ao remetente que atualize para a versão mais recente e reenvie a mensagem.</string>
  <string name="MessageRecord_left_group">Você saiu do grupo.</string>
  <string name="MessageRecord_you_updated_group">Você atualizou o grupo.</string>
  <string name="MessageRecord_the_group_was_updated">O grupo foi atualizado.</string>
  <string name="MessageRecord_you_called_date">Você ligou · %1$s</string>
  <string name="MessageRecord_missed_audio_call_date">Chamada de voz perdida · %1$s</string>
  <string name="MessageRecord_missed_video_call_date">Chamada de vídeo perdida · %1$s</string>
  <string name="MessageRecord_s_updated_group">%s atualizou o grupo.</string>
  <string name="MessageRecord_s_called_you_date">%1$s ligou para você · %2$s</string>
  <string name="MessageRecord_s_joined_signal">%s está no Signal!</string>
  <string name="MessageRecord_you_disabled_disappearing_messages">Você desabilitou as mensagens efêmeras.</string>
  <string name="MessageRecord_s_disabled_disappearing_messages">%1$s desabilitou as mensagens efêmeras.</string>
  <string name="MessageRecord_you_set_disappearing_message_time_to_s">Você definiu o tempo de duração das mensagens efêmeras como %1$s.</string>
  <string name="MessageRecord_s_set_disappearing_message_time_to_s">%1$s definiu o tempo de duração das mensagens efêmeras como %2$s.</string>
  <string name="MessageRecord_disappearing_message_time_set_to_s">O cronômetro de mensagem efêmera foi definido para %1$s.</string>
  <string name="MessageRecord_this_group_was_updated_to_a_new_group">Este grupo foi atualizado para um Novo Grupo.</string>
  <string name="MessageRecord_you_couldnt_be_added_to_the_new_group_and_have_been_invited_to_join">Você não pôde ser adicionado ao Novo Grupo e foi convidado a entrar.</string>
  <string name="MessageRecord_chat_session_refreshed">A sessão da conversa foi reiniciada</string>
  <plurals name="MessageRecord_members_couldnt_be_added_to_the_new_group_and_have_been_invited">
    <item quantity="one">Um membro não pôde ser adicionado ao Novo Grupo e foi convidado a entrar.</item>
    <item quantity="many">%1$s membros não puderam ser adicionados ao Novo Grupo e foram convidados a entrar.</item>
    <item quantity="other">%1$s membros não puderam ser adicionados ao Novo Grupo e foram convidados a entrar.</item>
  </plurals>
  <plurals name="MessageRecord_members_couldnt_be_added_to_the_new_group_and_have_been_removed">
    <item quantity="one">Um membro não pôde ser adicionado ao Novo Grupo e foi removido.</item>
    <item quantity="many">%1$s membros não puderam ser adicionados ao Novo Grupo e foram removidos.</item>
    <item quantity="other">%1$s membros não puderam ser adicionados ao Novo Grupo e foram removidos.</item>
  </plurals>
  <!--Profile change updates-->
  <string name="MessageRecord_changed_their_profile_name_to">%1$s alterou o nome de perfil para %2$s.</string>
  <string name="MessageRecord_changed_their_profile_name_from_to">%1$s alterou o nome de perfil de %2$s para %3$s.</string>
  <string name="MessageRecord_changed_their_profile">%1$s alterou o perfil.</string>
  <!--GV2 specific-->
  <string name="MessageRecord_you_created_the_group">Você criou o grupo.</string>
  <string name="MessageRecord_group_updated">Grupo atualizado.</string>
  <string name="MessageRecord_invite_friends_to_this_group">Convidar amigas(os) ao grupo via link</string>
  <!--GV2 member additions-->
  <string name="MessageRecord_you_added_s">Você adicionou %1$s.</string>
  <string name="MessageRecord_s_added_s">%1$s adicionou %2$s.</string>
  <string name="MessageRecord_s_added_you">%1$s adicionou você ao grupo.</string>
  <string name="MessageRecord_you_joined_the_group">Você entrou no grupo.</string>
  <string name="MessageRecord_s_joined_the_group">%1$s entraram no grupo.</string>
  <!--GV2 member removals-->
  <string name="MessageRecord_you_removed_s">Você removeu %1$s.</string>
  <string name="MessageRecord_s_removed_s">%1$s removeu %2$s.</string>
  <string name="MessageRecord_s_removed_you_from_the_group">%1$s removeu você desse grupo.</string>
  <string name="MessageRecord_you_left_the_group">Você saiu do grupo.</string>
  <string name="MessageRecord_s_left_the_group">%1$s saiu do grupo.</string>
  <string name="MessageRecord_you_are_no_longer_in_the_group">Você não está mais no grupo.</string>
  <string name="MessageRecord_s_is_no_longer_in_the_group">%1$s não está mais no grupo.</string>
  <!--GV2 role change-->
  <string name="MessageRecord_you_made_s_an_admin">Você promoveu %1$s a admin.</string>
  <string name="MessageRecord_s_made_s_an_admin">%1$s promoveu %2$s a admin.</string>
  <string name="MessageRecord_s_made_you_an_admin">%1$s promoveu você a admin.</string>
  <string name="MessageRecord_you_revoked_admin_privileges_from_s">Você removeu %1$s da lista de admins.</string>
  <string name="MessageRecord_s_revoked_your_admin_privileges">%1$s removeu você da lista de admins.</string>
  <string name="MessageRecord_s_revoked_admin_privileges_from_s">%1$s removeu %2$s da lista de admins.</string>
  <string name="MessageRecord_s_is_now_an_admin">%1$s agora é um admin.</string>
  <string name="MessageRecord_you_are_now_an_admin">Agora você é um admin.</string>
  <string name="MessageRecord_s_is_no_longer_an_admin">%1$s não é mais um admin.</string>
  <string name="MessageRecord_you_are_no_longer_an_admin">Você não é mais um admin.</string>
  <!--GV2 invitations-->
  <string name="MessageRecord_you_invited_s_to_the_group">Você convidou %1$s para o grupo.</string>
  <string name="MessageRecord_s_invited_you_to_the_group">%1$s convidou você para o grupo.</string>
  <plurals name="MessageRecord_s_invited_members">
    <item quantity="one">%1$s convidou 1 pessoa para o grupo.</item>
    <item quantity="many">%1$s convidou %2$d pessoas para o grupo.</item>
    <item quantity="other">%1$s convidou %2$d pessoas para o grupo.</item>
  </plurals>
  <string name="MessageRecord_you_were_invited_to_the_group">Você recebeu um convite para o grupo.</string>
  <plurals name="MessageRecord_d_people_were_invited_to_the_group">
    <item quantity="one">1 pessoa foi convidada para o grupo.</item>
    <item quantity="many">%1$d pessoas foram convidadas para o grupo.</item>
    <item quantity="other">%1$d pessoas foram convidadas para o grupo.</item>
  </plurals>
  <!--GV2 invitation revokes-->
  <plurals name="MessageRecord_you_revoked_invites">
    <item quantity="one">Você revogou um convite para o grupo.</item>
    <item quantity="many">Você revogou %1$d convites para o grupo.</item>
    <item quantity="other">Você revogou %1$d convites para o grupo.</item>
  </plurals>
  <plurals name="MessageRecord_s_revoked_invites">
    <item quantity="one">%1$s revogou um convite para o grupo.</item>
    <item quantity="many">%1$s revogou %2$d convites para o grupo.</item>
    <item quantity="other">%1$s revogou %2$d convites para o grupo.</item>
  </plurals>
  <string name="MessageRecord_someone_declined_an_invitation_to_the_group">Alguém recusou um convite ao grupo.</string>
  <string name="MessageRecord_you_declined_the_invitation_to_the_group">Você recusou o convite ao grupo.</string>
  <string name="MessageRecord_s_revoked_your_invitation_to_the_group">%1$s revogou o seu convite para o grupo.</string>
  <string name="MessageRecord_an_admin_revoked_your_invitation_to_the_group">Um admin revogou o seu convite para o grupo.</string>
  <plurals name="MessageRecord_d_invitations_were_revoked">
    <item quantity="one">Um convite para o grupo foi revogado.</item>
    <item quantity="many">%1$d convites para o grupo foram revogados.</item>
    <item quantity="other">%1$d convites para o grupo foram revogados.</item>
  </plurals>
  <!--GV2 invitation acceptance-->
  <string name="MessageRecord_you_accepted_invite">Você aceitou o convite para o grupo.</string>
  <string name="MessageRecord_s_accepted_invite">%1$s aceitou o convite para o grupo.</string>
  <string name="MessageRecord_you_added_invited_member_s">Você adicionou o membro convidado %1$s.</string>
  <string name="MessageRecord_s_added_invited_member_s">%1$s adicionou o membro convidado %2$s.</string>
  <!--GV2 title change-->
  <string name="MessageRecord_you_changed_the_group_name_to_s">Você mudou o nome do grupo para \"%1$s\".</string>
  <string name="MessageRecord_s_changed_the_group_name_to_s">%1$s mudou o nome do grupo para \"%2$s\".</string>
  <string name="MessageRecord_the_group_name_has_changed_to_s">O nome do grupo mudou para \"%1$s\".</string>
  <!--GV2 description change-->
  <string name="MessageRecord_you_changed_the_group_description">Você mudou a descrição do grupo.</string>
  <string name="MessageRecord_s_changed_the_group_description">%1$s mudou a descrição do grupo.</string>
  <string name="MessageRecord_the_group_description_has_changed">A descrição do grupo foi alterada.</string>
  <!--GV2 avatar change-->
  <string name="MessageRecord_you_changed_the_group_avatar">Você mudou a foto do grupo.</string>
  <string name="MessageRecord_s_changed_the_group_avatar">%1$s mudou a foto do grupo.</string>
  <string name="MessageRecord_the_group_group_avatar_has_been_changed">A foto do grupo foi alterada.</string>
  <!--GV2 attribute access level change-->
  <string name="MessageRecord_you_changed_who_can_edit_group_info_to_s">Você mudou quem pode editar as informações do grupo. Agora é \"%1$s\".</string>
  <string name="MessageRecord_s_changed_who_can_edit_group_info_to_s">%1$s mudou quem pode editar as informações do grupo. Agora é \"%2$s\".</string>
  <string name="MessageRecord_who_can_edit_group_info_has_been_changed_to_s">Quem pode editar as informações do grupo foi alterado para \"%1$s\".</string>
  <!--GV2 membership access level change-->
  <string name="MessageRecord_you_changed_who_can_edit_group_membership_to_s">Você mudou quem pode editar os membros do grupo. Agora é \"%1$s\".</string>
  <string name="MessageRecord_s_changed_who_can_edit_group_membership_to_s">%1$s mudou quem pode editar os membros do grupo. Agora é \"%2$s\".</string>
  <string name="MessageRecord_who_can_edit_group_membership_has_been_changed_to_s">Quem pode editar as informações do grupo foi alterado para \"%1$s\".</string>
  <!--GV2 announcement group change-->
  <string name="MessageRecord_you_allow_all_members_to_send">Você modificou as configurações do grupo para permitir que todos os membros enviem mensagens.</string>
  <string name="MessageRecord_you_allow_only_admins_to_send">Você modificou as configurações do grupo para permitir que somente admins enviem mensagens.</string>
  <string name="MessageRecord_s_allow_all_members_to_send">%1$s modificou as configurações do grupo para permitir que todos os membros enviem mensagens.</string>
  <string name="MessageRecord_s_allow_only_admins_to_send">%1$s modificou as configurações do grupo para permitir que somente admins enviem mensagens.</string>
  <string name="MessageRecord_allow_all_members_to_send">As configurações do grupo foram modificadas para permitir que todos os membros enviem mensagens.</string>
  <string name="MessageRecord_allow_only_admins_to_send">As configurações do grupo foram modificadas para permitir que somente admins enviem mensagens.</string>
  <!--GV2 group link invite access level change-->
  <string name="MessageRecord_you_turned_on_the_group_link_with_admin_approval_off">Você ativou o link do grupo com a aprovação do admin desativada.</string>
  <string name="MessageRecord_you_turned_on_the_group_link_with_admin_approval_on">Você ativou o link do grupo com a aprovação do admin ativada.</string>
  <string name="MessageRecord_you_turned_off_the_group_link">Você desativou o link do grupo.</string>
  <string name="MessageRecord_s_turned_on_the_group_link_with_admin_approval_off">%1$s ativou o link do grupo com a aprovação do admin desativada.</string>
  <string name="MessageRecord_s_turned_on_the_group_link_with_admin_approval_on">%1$s ativou o link do grupo com a aprovação do admin ativada.</string>
  <string name="MessageRecord_s_turned_off_the_group_link">%1$s desativou o link do grupo.</string>
  <string name="MessageRecord_the_group_link_has_been_turned_on_with_admin_approval_off">O link do grupo foi ativado com a aprovação do admin desativada.</string>
  <string name="MessageRecord_the_group_link_has_been_turned_on_with_admin_approval_on">O link do grupo foi ativado com a aprovação do admin ativada.</string>
  <string name="MessageRecord_the_group_link_has_been_turned_off">O link do grupo foi desativado.</string>
  <string name="MessageRecord_you_turned_off_admin_approval_for_the_group_link">Você desativou a aprovação do admin para o link do grupo.</string>
  <string name="MessageRecord_s_turned_off_admin_approval_for_the_group_link">%1$s desativou a aprovação do admin para o link do grupo.</string>
  <string name="MessageRecord_the_admin_approval_for_the_group_link_has_been_turned_off">A aprovação do admin para o link do grupo foi desativada.</string>
  <string name="MessageRecord_you_turned_on_admin_approval_for_the_group_link">Você ativou a aprovação do admin para o link do grupo.</string>
  <string name="MessageRecord_s_turned_on_admin_approval_for_the_group_link">%1$s ativou a aprovação do admin para o link do grupo.</string>
  <string name="MessageRecord_the_admin_approval_for_the_group_link_has_been_turned_on">A aprovação do admin para o link do grupo foi ativada.</string>
  <!--GV2 group link reset-->
  <string name="MessageRecord_you_reset_the_group_link">Você redefiniu o link do grupo.</string>
  <string name="MessageRecord_s_reset_the_group_link">%1$s redefiniu o link do grupo.</string>
  <string name="MessageRecord_the_group_link_has_been_reset">O link do grupo foi redefinido.</string>
  <!--GV2 group link joins-->
  <string name="MessageRecord_you_joined_the_group_via_the_group_link">Você entrou no grupo via link do grupo.</string>
  <string name="MessageRecord_s_joined_the_group_via_the_group_link">%1$s entrou no grupo via link do grupo.</string>
  <!--GV2 group link requests-->
  <string name="MessageRecord_you_sent_a_request_to_join_the_group">Você enviou um pedido para entrar no grupo.</string>
  <string name="MessageRecord_s_requested_to_join_via_the_group_link">%1$s solicitou entrar via link do grupo.</string>
  <!--Update message shown when someone requests to join via group link and cancels the request back to back-->
  <plurals name="MessageRecord_s_requested_and_cancelled_their_request_to_join_via_the_group_link">
    <item quantity="one">%1$s solicitou e cancelou o pedido para entrar via o link do grupo.</item>
    <item quantity="many">%1$s solicitou e cancelou %2$d pedidos para entrar via o link do grupo.</item>
    <item quantity="other">%1$s solicitou e cancelou %2$d pedidos para entrar via o link do grupo.</item>
  </plurals>
  <!--GV2 group link approvals-->
  <string name="MessageRecord_s_approved_your_request_to_join_the_group">%1$s aprovou o seu pedido para entrar no grupo.</string>
  <string name="MessageRecord_s_approved_a_request_to_join_the_group_from_s">%1$s aprovou o pedido de %2$s para entrar no grupo.</string>
  <string name="MessageRecord_you_approved_a_request_to_join_the_group_from_s">Você aprovou o pedido de %1$s para entrar no grupo.</string>
  <string name="MessageRecord_your_request_to_join_the_group_has_been_approved">O seu pedido para entrar no grupo foi aprovado.</string>
  <string name="MessageRecord_a_request_to_join_the_group_from_s_has_been_approved">O pedido de %1$s para entrar no grupo foi aprovado.</string>
  <!--GV2 group link deny-->
  <string name="MessageRecord_your_request_to_join_the_group_has_been_denied_by_an_admin">O seu pedido para entrar no grupo foi recusado por um admin.</string>
  <string name="MessageRecord_s_denied_a_request_to_join_the_group_from_s">%1$s recusou o pedido de %2$s para entrar no grupo.</string>
  <string name="MessageRecord_a_request_to_join_the_group_from_s_has_been_denied">O pedido de %1$s para entrar no grupo foi recusado.</string>
  <string name="MessageRecord_you_canceled_your_request_to_join_the_group">Você cancelou o seu pedido para entrar no grupo.</string>
  <string name="MessageRecord_s_canceled_their_request_to_join_the_group">%1$s cancelou o pedido para entrar no grupo.</string>
  <!--End of GV2 specific update messages-->
  <string name="MessageRecord_your_safety_number_with_s_has_changed">Seu número de segurança com %s mudou.</string>
  <string name="MessageRecord_you_marked_your_safety_number_with_s_verified">Você marcou o seu número de segurança com %s como verificado</string>
  <string name="MessageRecord_you_marked_your_safety_number_with_s_verified_from_another_device">Você marcou o seu número de segurança com %scomo verificado através de outro dispositivo</string>
  <string name="MessageRecord_you_marked_your_safety_number_with_s_unverified">Você marcou o seu número de segurança com %scomo não verificado</string>
  <string name="MessageRecord_you_marked_your_safety_number_with_s_unverified_from_another_device">Você marcou o seu número de segurança com %s como não verificado através de outro dispositivo</string>
  <string name="MessageRecord_a_message_from_s_couldnt_be_delivered">Uma mensagem de %s não pôde ser entregue</string>
  <string name="MessageRecord_s_changed_their_phone_number">%1$s alterou o número de telefone.</string>
  <!--Update item message shown in the release channel when someone is already a sustainer so we ask them if they want to boost.-->
  <string name="MessageRecord_like_this_new_feature_help_support_signal_with_a_one_time_donation">Curtiu esse recurso? Ajude a apoiar o Signal fazendo uma doação única.</string>
  <!--Group Calling update messages-->
  <string name="MessageRecord_s_started_a_group_call_s">%1$s começou uma chamada em grupo · %2$s</string>
  <string name="MessageRecord_s_is_in_the_group_call_s">%1$s está na chamada em grupo · %2$s</string>
  <string name="MessageRecord_you_are_in_the_group_call_s1">Você está na chamada em grupo · %1$s</string>
  <string name="MessageRecord_s_and_s_are_in_the_group_call_s1">%1$s e %2$s estão na chamada em grupo · %3$s</string>
  <string name="MessageRecord_group_call_s">Chamada em grupo · %1$s</string>
  <string name="MessageRecord_s_started_a_group_call">%1$s começou uma chamada em grupo</string>
  <string name="MessageRecord_s_is_in_the_group_call">%1$s está na chamada em grupo</string>
  <string name="MessageRecord_you_are_in_the_group_call">Você está na chamada em grupo</string>
  <string name="MessageRecord_s_and_s_are_in_the_group_call">%1$s e %2$s estão na chamada em grupo</string>
  <string name="MessageRecord_group_call">Chamada em grupo</string>
  <string name="MessageRecord_you">Você</string>
  <plurals name="MessageRecord_s_s_and_d_others_are_in_the_group_call_s">
    <item quantity="one">%1$s, %2$s e %3$d outra pessoa estão na chamada em grupo · %4$s</item>
    <item quantity="many">%1$s, %2$s e %3$d outras pessoas estão na chamada em grupo · %4$s</item>
    <item quantity="other">%1$s, %2$s e %3$d outras pessoas estão na chamada em grupo · %4$s</item>
  </plurals>
  <plurals name="MessageRecord_s_s_and_d_others_are_in_the_group_call">
    <item quantity="one">%1$s, %2$s e %3$d outro está na chamada em grupo</item>
    <item quantity="many">%1$s, %2$s e %3$d outras pessoas estão na chamada em grupo</item>
    <item quantity="other">%1$s, %2$s e %3$d outras pessoas estão na chamada em grupo</item>
  </plurals>
  <!--MessageRequestBottomView-->
  <string name="MessageRequestBottomView_accept">Aceitar</string>
  <string name="MessageRequestBottomView_continue">Continuar</string>
  <string name="MessageRequestBottomView_delete">Excluir</string>
  <string name="MessageRequestBottomView_block">Bloquear</string>
  <string name="MessageRequestBottomView_unblock">Desbloquear</string>
  <string name="MessageRequestBottomView_do_you_want_to_let_s_message_you_they_wont_know_youve_seen_their_messages_until_you_accept">Você aceita que %1$s lhe envie uma mensagem, saiba seu nome e veja sua foto? Essa pessoa não saberá que você viu a mensagem dela ao menos que você aceite.</string>
  <!--Shown in message request flow. Describes what will happen if you unblock a Signal user-->
  <string name="MessageRequestBottomView_do_you_want_to_let_s_message_you_wont_receive_any_messages_until_you_unblock_them">Permitir que %1$s envie mensagens para você e enxergue o seu nome e foto? Você não receberá mensagens dessa pessoa até que a desbloqueie.</string>
  <!--Shown in message request flow. Describes what will happen if you unblock an SMS user-->
  <string name="MessageRequestBottomView_do_you_want_to_let_s_message_you_wont_receive_any_messages_until_you_unblock_them_SMS">Quer permitir que %1$s envie mensagens para você? Você não receberá nenhuma mensagem até que desbloqueie essa pessoa.</string>
  <string name="MessageRequestBottomView_get_updates_and_news_from_s_you_wont_receive_any_updates_until_you_unblock_them">Receba atualizações e notícias de %1$s? Você não receberá nenhuma atualização até que as desbloqueie.</string>
  <string name="MessageRequestBottomView_continue_your_conversation_with_this_group_and_share_your_name_and_photo">Continuar sua conversa com este grupo e exibir seu nome e foto para os membros?</string>
  <string name="MessageRequestBottomView_upgrade_this_group_to_activate_new_features">Atualize este grupo para ativar novos recursos como @menções e administradores. Os membros que não compartilharam seus nomes ou fotos neste grupo serão convidados a participar.</string>
  <string name="MessageRequestBottomView_this_legacy_group_can_no_longer_be_used">Este Grupo Legado não pode mais ser usado porque é muito grande. O tamanho máximo de grupos é %1$d.</string>
  <string name="MessageRequestBottomView_continue_your_conversation_with_s_and_share_your_name_and_photo">Continuar sua conversa com %1$s e exibir seu nome e foto para essa pessoa?</string>
  <string name="MessageRequestBottomView_do_you_want_to_join_this_group_they_wont_know_youve_seen_their_messages_until_you_accept">Você quer entrar nesse grupo e exibir seu nome e foto para os membros dele? Eles não saberão que você visualizou as mensagens deles até que você aceite.</string>
  <string name="MessageRequestBottomView_do_you_want_to_join_this_group_you_wont_see_their_messages">Participe nesse grupo e compartilhe seu nome e foto com os membros dele? Não poderá ver as mensagens deles até que você aceite.</string>
  <string name="MessageRequestBottomView_join_this_group_they_wont_know_youve_seen_their_messages_until_you_accept">Entrar nesse grupo? Eles não saberão que você leu as mensagens deles até que você aceite.</string>
  <string name="MessageRequestBottomView_unblock_this_group_and_share_your_name_and_photo_with_its_members">Você quer desbloquear esse grupo e compartilhar seu nome e foto com os membros dele? Você não receberá nenhuma mensagem deles até que desbloqueie o grupo.</string>
  <string name="MessageRequestProfileView_view">Exibir</string>
  <string name="MessageRequestProfileView_member_of_one_group">Membro de %1$s</string>
  <string name="MessageRequestProfileView_member_of_two_groups">Membro de %1$s e %2$s </string>
  <string name="MessageRequestProfileView_member_of_many_groups">Membro de %1$s, %2$s e %3$s</string>
  <plurals name="MessageRequestProfileView_members">
    <item quantity="one">%1$d membro</item>
    <item quantity="many">%1$d membros</item>
    <item quantity="other">%1$d membros</item>
  </plurals>
  <!--Describes the number of members in a group. The string MessageRequestProfileView_invited is nested in the parentheses.-->
  <plurals name="MessageRequestProfileView_members_and_invited">
    <item quantity="one">%1$d membro (%2$s)</item>
    <item quantity="many">%1$d membros (%2$s)</item>
    <item quantity="other">%1$d membros (%2$s)</item>
  </plurals>
  <!--Describes the number of people invited to a group. Nested inside of the string MessageRequestProfileView_members_and_invited-->
  <plurals name="MessageRequestProfileView_invited">
    <item quantity="one">+%1$d pessoa convidada</item>
    <item quantity="many">+%1$d pessoas convidadas</item>
    <item quantity="other">+%1$d pessoas convidadas</item>
  </plurals>
  <plurals name="MessageRequestProfileView_member_of_d_additional_groups">
    <item quantity="one">%d grupo adicional</item>
    <item quantity="many">%d grupos adicionais</item>
    <item quantity="other">%d grupos adicionais</item>
  </plurals>
  <!--PassphraseChangeActivity-->
  <string name="PassphraseChangeActivity_passphrases_dont_match_exclamation">Frases-chave não correspondem!</string>
  <string name="PassphraseChangeActivity_incorrect_old_passphrase_exclamation">Frase-chave anterior incorreta!</string>
  <string name="PassphraseChangeActivity_enter_new_passphrase_exclamation">Insira uma nova frase-chave!</string>
  <!--DeviceProvisioningActivity-->
  <string name="DeviceProvisioningActivity_link_this_device">Vincular este dispositivo?</string>
  <string name="DeviceProvisioningActivity_continue">CONTINUAR</string>
  <string name="DeviceProvisioningActivity_content_intro">Ele será capaz de</string>
  <string name="DeviceProvisioningActivity_content_bullets">
        • Ler todas as suas mensagens
        \n• Enviar mensagens em seu nome
    </string>
  <string name="DeviceProvisioningActivity_content_progress_title">Vinculando dispositivo</string>
  <string name="DeviceProvisioningActivity_content_progress_content">Vinculando novo dispositivo…</string>
  <string name="DeviceProvisioningActivity_content_progress_success">Dispositivo aprovado!</string>
  <string name="DeviceProvisioningActivity_content_progress_no_device">Nenhum dispositivo encontrado.</string>
  <string name="DeviceProvisioningActivity_content_progress_network_error">Erro de rede.</string>
  <string name="DeviceProvisioningActivity_content_progress_key_error">Código QR inválido.</string>
  <string name="DeviceProvisioningActivity_sorry_you_have_too_many_devices_linked_already">Desculpe, você já possui muitos dispositivos vinculados. Tente remover alguns.</string>
  <string name="DeviceActivity_sorry_this_is_not_a_valid_device_link_qr_code">Desculpe, este não é um código QR de dispositivo válido.</string>
  <string name="DeviceProvisioningActivity_link_a_signal_device">Vincular um dispositivo Signal?</string>
  <string name="DeviceProvisioningActivity_it_looks_like_youre_trying_to_link_a_signal_device_using_a_3rd_party_scanner">Parece que você está tentando vincular um dispositivo Signal usando um leitor externo. Para sua proteção, favor escanear novamente usando o leitor do Signal.</string>
  <string name="DeviceActivity_signal_needs_the_camera_permission_in_order_to_scan_a_qr_code">O Molly precisa da permissão Câmera para escanear um código QR, mas ela foi permanentemente negada. Favor ir no menu de configurações de aplicativos, selecionar \"Permissões\", e habilitar \"Câmera\".</string>
  <string name="DeviceActivity_unable_to_scan_a_qr_code_without_the_camera_permission">Não é possível escanear um código QR sem a permissão Câmera</string>
  <!--OutdatedBuildReminder-->
  <string name="OutdatedBuildReminder_update_now">Atualize agora</string>
  <string name="OutdatedBuildReminder_your_version_of_signal_will_expire_today">Esta versão do Signal perderá suporte hoje. Atualize para a versão mais recente.</string>
  <plurals name="OutdatedBuildReminder_your_version_of_signal_will_expire_in_n_days">
    <item quantity="one">Esta versão do Signal perderá suporte amanhã. Atualize para a versão mais recente.</item>
    <item quantity="many">Esta versão do Signal perderá suporte dentro de %d dias. Atualize para a versão mais recente.</item>
    <item quantity="other">Esta versão do Signal perderá suporte dentro de %d dias. Atualize para a versão mais recente.</item>
  </plurals>
  <!--PassphrasePromptActivity-->
  <string name="PassphrasePromptActivity_enter_passphrase">Inserir frase-chave</string>
  <string name="PassphrasePromptActivity_watermark_content_description">Ícone do Molly</string>
  <string name="PassphrasePromptActivity_ok_button_content_description">Enviar frase-chave</string>
  <string name="PassphrasePromptActivity_invalid_passphrase_exclamation">Frase-chave inválida!</string>
  <string name="PassphrasePromptActivity_unlock_signal">Destrancar Molly</string>
  <string name="PassphrasePromptActivity_signal_android_lock_screen">Molly Android - Tela de bloqueio</string>
  <!--PlacePickerActivity-->
  <string name="PlacePickerActivity_title">Mapa</string>
  <string name="PlacePickerActivity_drop_pin">Soltar pin</string>
  <string name="PlacePickerActivity_accept_address">Aceitar endereço</string>
  <!--PlayServicesProblemFragment-->
  <string name="PlayServicesProblemFragment_the_version_of_google_play_services_you_have_installed_is_not_functioning">A versão instalada do Google Play Services não está funcionando corretamente. Favor reinstalar o Google Play Services e tentar novamente.</string>
  <!--PinRestoreEntryFragment-->
  <string name="PinRestoreEntryFragment_incorrect_pin">PIN incorreto</string>
  <string name="PinRestoreEntryFragment_skip_pin_entry">Pular a entrada do PIN?</string>
  <string name="PinRestoreEntryFragment_need_help">Precisa de ajuda?</string>
  <string name="PinRestoreEntryFragment_your_pin_is_a_d_digit_code">Seu PIN é um %1$d+ código numérico que você criou que pode ser numérico ou alfanumérico.\n\nSe você não se lembra de seu PIN, você pode criar um novo. Você pode se registrar e usar sua conta, mas perderá algumas configurações salvas, como as informações do seu perfil.</string>
  <string name="PinRestoreEntryFragment_if_you_cant_remember_your_pin">Se não conseguir se lembrar do seu PIN, você pode criar um outro. Nesse caso, você pode se registrar e usar sua conta, mas perderá algumas configurações salvas, como as informações do seu perfil.</string>
  <string name="PinRestoreEntryFragment_create_new_pin">Criar novo PIN</string>
  <string name="PinRestoreEntryFragment_contact_support">Entre em contato com o Suporte do Signal</string>
  <string name="PinRestoreEntryFragment_cancel">Cancelar</string>
  <string name="PinRestoreEntryFragment_skip">Pular</string>
  <plurals name="PinRestoreEntryFragment_you_have_d_attempt_remaining">
    <item quantity="one">Você tem %1$d tentativas restantes. Se você não acertar, você pode criar um novo PIN. Você pode se registrar e usar sua conta, mas perderá algumas configurações salvas como as informações de seu perfil.</item>
    <item quantity="many">Você tem %1$d tentativas restantes. Se não acertar, pode criar um novo PIN. Você pode se registrar e usar sua conta, mas perderá algumas configurações salvas como as informações do seu perfil.</item>
    <item quantity="other">Você tem %1$d tentativas restantes. Se não acertar, pode criar um novo PIN. Você pode se registrar e usar sua conta, mas perderá algumas configurações salvas como as informações do seu perfil.</item>
  </plurals>
  <string name="PinRestoreEntryFragment_signal_registration_need_help_with_pin">Registro no Signal - Preciso de ajuda com o PIN para Android</string>
  <string name="PinRestoreEntryFragment_enter_alphanumeric_pin">Digite o PIN alfanumérico</string>
  <string name="PinRestoreEntryFragment_enter_numeric_pin">Digite o PIN numérico</string>
  <!--PinRestoreLockedFragment-->
  <string name="PinRestoreLockedFragment_create_your_pin">Criar seu PIN</string>
  <string name="PinRestoreLockedFragment_youve_run_out_of_pin_guesses">Você esgotou todas as tentativas de PIN, mas ainda pode acessar sua conta no Signal criando um novo PIN. Para sua privacidade e segurança, sua conta será restaurada sem nenhuma informação de perfil ou configurações salvas.</string>
  <string name="PinRestoreLockedFragment_create_new_pin">Criar novo PIN</string>
  <!--PinOptOutDialog-->
  <string name="PinOptOutDialog_warning">Atenção</string>
  <string name="PinOptOutDialog_if_you_disable_the_pin_you_will_lose_all_data">Se você desativar o PIN, você perderá todos os dados ao se registrar de novo com o Signal, a menos que você faça backup manualmente e restaure. Você não pode ativar o Bloqueio de Registro enquanto o PIN estiver desativado.</string>
  <string name="PinOptOutDialog_disable_pin">Desabilitar PIN</string>
  <!--RatingManager-->
  <string name="RatingManager_rate_this_app">Avaliar este aplicativo</string>
  <string name="RatingManager_if_you_enjoy_using_this_app_please_take_a_moment">Se você gosta de usar este aplicativo, por favor tire uns segundos para nos ajudar com sua avaliação.</string>
  <string name="RatingManager_rate_now">Avaliar agora!</string>
  <string name="RatingManager_no_thanks">Não, obrigado</string>
  <string name="RatingManager_later">Mais tarde</string>
  <!--ReactionsBottomSheetDialogFragment-->
  <string name="ReactionsBottomSheetDialogFragment_all">Todos · %1$d</string>
  <!--ReactionsConversationView-->
  <string name="ReactionsConversationView_plus">+ %1$d</string>
  <!--ReactionsRecipientAdapter-->
  <string name="ReactionsRecipientAdapter_you">Você</string>
  <!--RecaptchaRequiredBottomSheetFragment-->
  <string name="RecaptchaRequiredBottomSheetFragment_verify_to_continue_messaging">Verifique para continuar a enviar mensagens</string>
  <string name="RecaptchaRequiredBottomSheetFragment_to_help_prevent_spam_on_signal">Para ajudar a evitar spam no Molly, conclua a verificação, por favor.</string>
  <string name="RecaptchaRequiredBottomSheetFragment_after_verifying_you_can_continue_messaging">Depois de verificar, você pode continuar a enviar mensagens. Quaisquer mensagens pendentes serão enviadas automaticamente.</string>
  <!--Recipient-->
  <string name="Recipient_you">Você</string>
  <!--Name of recipient representing user\'s \'My Story\'-->
  <string name="Recipient_my_story">Meu Story</string>
  <!--RecipientPreferencesActivity-->
  <string name="RecipientPreferenceActivity_block">Bloquear</string>
  <string name="RecipientPreferenceActivity_unblock">Desbloquear</string>
  <!--RecipientProvider-->
  <string name="RecipientProvider_unnamed_group">Grupo sem nome</string>
  <!--RedPhone-->
  <string name="RedPhone_answering">Atendendo…</string>
  <string name="RedPhone_ending_call">Encerrando a chamada…</string>
  <string name="RedPhone_ringing">Chamando…</string>
  <string name="RedPhone_busy">Ocupado</string>
  <string name="RedPhone_recipient_unavailable">Destinatário não disponível</string>
  <string name="RedPhone_network_failed">Rede falhou!</string>
  <string name="RedPhone_number_not_registered">Número não registrado!</string>
  <string name="RedPhone_the_number_you_dialed_does_not_support_secure_voice">O número que você ligou não possui suporte para ligação criptografada!</string>
  <string name="RedPhone_got_it">Entendi</string>
  <!--Valentine\'s Day Megaphone-->
  <!--Title text for the Valentine\'s Day donation megaphone. The placeholder will always be a heart emoji. Needs to be a placeholder for Android reasons.-->
  <string name="ValentinesDayMegaphone_happy_heart_day">Feliz dia dos 💜!</string>
  <!--Body text for the Valentine\'s Day donation megaphone.-->
  <string name="ValentinesDayMegaphone_show_your_affection">Mostre o seu carinho ao tornar-se um apoiador recorrente do Molly.</string>
  <!--WebRtcCallActivity-->
  <string name="WebRtcCallActivity__tap_here_to_turn_on_your_video">Toque para ligar seu vídeo</string>
  <string name="WebRtcCallActivity__to_call_s_signal_needs_access_to_your_camera">Para ligar para %1$s, Molly precisa ter acesso à sua câmera</string>
  <string name="WebRtcCallActivity__signal_s">Molly %1$s</string>
  <string name="WebRtcCallActivity__calling">Chamando…</string>
  <string name="WebRtcCallActivity__group_is_too_large_to_ring_the_participants">O grupo é muito grande para ligar para todos os participantes.</string>
  <!--Call status shown when an active call was disconnected (e.g., network hiccup) and is trying to reconnect-->
  <string name="WebRtcCallActivity__reconnecting">Reconectando…</string>
  <!--Title for dialog warning about lacking bluetooth permissions during a call-->
  <string name="WebRtcCallActivity__bluetooth_permission_denied">Permissão do Bluetooth negada</string>
  <!--Message for dialog warning about lacking bluetooth permissions during a call and references the permission needed by name-->
  <string name="WebRtcCallActivity__please_enable_the_nearby_devices_permission_to_use_bluetooth_during_a_call">Por favor, ative a permissão de \"Dispositivos próximos\" para usar o bluetooth durante uma chamada.</string>
  <!--Positive action for bluetooth warning dialog to open settings-->
  <string name="WebRtcCallActivity__open_settings">Mostrar configurações</string>
  <!--Negative aciton for bluetooth warning dialog to dismiss dialog-->
  <string name="WebRtcCallActivity__not_now">Agora não</string>
  <!--WebRtcCallView-->
  <string name="WebRtcCallView__signal_call">Chamada Signal</string>
  <string name="WebRtcCallView__signal_video_call">Chamada de vídeo do Signal</string>
  <string name="WebRtcCallView__start_call">Começar a chamada</string>
  <string name="WebRtcCallView__join_call">Participar da chamada</string>
  <string name="WebRtcCallView__call_is_full">A chamada está lotada</string>
  <string name="WebRtcCallView__the_maximum_number_of_d_participants_has_been_Reached_for_this_call">O número máximo de %1$d participantes foi atingido nesta chamada. Tente mais tarde.</string>
  <string name="WebRtcCallView__view_participants_list">Ver os participantes</string>
  <string name="WebRtcCallView__your_video_is_off">Seu vídeo está desligado</string>
  <string name="WebRtcCallView__reconnecting">Reconectando…</string>
  <string name="WebRtcCallView__joining">Entrando…</string>
  <string name="WebRtcCallView__disconnected">Desconectado</string>
  <string name="WebRtcCallView__signal_will_ring_s">Signal ligará para %1$s</string>
  <string name="WebRtcCallView__signal_will_ring_s_and_s">Signal ligará para %1$s e %2$s</string>
  <plurals name="WebRtcCallView__signal_will_ring_s_s_and_d_others">
    <item quantity="one">Signal ligará para %1$s, %2$s e %3$d outra pessoa</item>
    <item quantity="many">Signal ligará para %1$s, %2$s e outros %3$d</item>
    <item quantity="other">Signal ligará para %1$s, %2$s e outros %3$d</item>
  </plurals>
  <string name="WebRtcCallView__s_will_be_notified">%1$s receberá uma notificação</string>
  <string name="WebRtcCallView__s_and_s_will_be_notified">%1$s e %2$s receberão uma notificação</string>
  <plurals name="WebRtcCallView__s_s_and_d_others_will_be_notified">
    <item quantity="one">%1$s, %2$s e %3$d outra pessoa receberão uma notificação</item>
    <item quantity="many">%1$s, %2$s e outros %3$d receberão uma notificação</item>
    <item quantity="other">%1$s, %2$s e outros %3$d receberão uma notificação</item>
  </plurals>
  <string name="WebRtcCallView__ringing_s">Ligando para %1$s</string>
  <string name="WebRtcCallView__ringing_s_and_s">Ligando para %1$s e %2$s</string>
  <plurals name="WebRtcCallView__ringing_s_s_and_d_others">
    <item quantity="one">Ligando para %1$s, %2$s e %3$d outra pessoa</item>
    <item quantity="many">Ligando para %1$s, %2$s e outros %3$d</item>
    <item quantity="other">Ligando para %1$s, %2$s e outros %3$d</item>
  </plurals>
  <string name="WebRtcCallView__s_is_calling_you">%1$s está ligando para você</string>
  <string name="WebRtcCallView__s_is_calling_you_and_s">%1$s está ligando para você e %2$s</string>
  <string name="WebRtcCallView__s_is_calling_you_s_and_s">%1$s está ligando para você, %2$s e %3$s</string>
  <plurals name="WebRtcCallView__s_is_calling_you_s_s_and_d_others">
    <item quantity="one">%1$s está ligando para você, %2$s, %3$s e %4$d outra pessoa</item>
    <item quantity="many">%1$s está ligando para você, %2$s, %3$s e outros %4$d</item>
    <item quantity="other">%1$s está ligando para você, %2$s, %3$s e outros %4$d</item>
  </plurals>
  <string name="WebRtcCallView__no_one_else_is_here">Ninguém mais está aqui</string>
  <string name="WebRtcCallView__s_is_in_this_call">%1$s está nesta chamada</string>
  <string name="WebRtcCallView__s_are_in_this_call">%1$s estão nesta chamada</string>
  <string name="WebRtcCallView__s_and_s_are_in_this_call">%1$s e %2$s estão nesta chamada</string>
  <string name="WebRtcCallView__s_is_presenting">%1$s está apresentando</string>
  <plurals name="WebRtcCallView__s_s_and_d_others_are_in_this_call">
    <item quantity="one">%1$s, %2$s e %3$d outro estão nesta chamada</item>
    <item quantity="many">%1$s, %2$s e %3$d outros estão nesta chamada</item>
    <item quantity="other">%1$s, %2$s e %3$d outros estão nesta chamada</item>
  </plurals>
  <string name="WebRtcCallView__flip">Inverter</string>
  <string name="WebRtcCallView__speaker">Alto-falante</string>
  <string name="WebRtcCallView__camera">Câmera</string>
  <string name="WebRtcCallView__unmute">Ativar microfone</string>
  <string name="WebRtcCallView__mute">Silenciar</string>
  <string name="WebRtcCallView__ring">Ligar</string>
  <string name="WebRtcCallView__end_call">Encerrar</string>
  <!--CallParticipantsListDialog-->
  <plurals name="CallParticipantsListDialog_in_this_call_d_people">
    <item quantity="one">Nesta chamada · %1$d pessoa</item>
    <item quantity="many">Nesta chamada · %1$d pessoas</item>
    <item quantity="other">Nesta chamada · %1$d pessoas</item>
  </plurals>
  <!--CallParticipantView-->
  <string name="CallParticipantView__s_is_blocked">%1$s está bloqueado</string>
  <string name="CallParticipantView__more_info">Detalhes</string>
  <string name="CallParticipantView__you_wont_receive_their_audio_or_video">Você não receberá o áudio ou o vídeo dessa pessoa, e ela não receberá os seus.</string>
  <string name="CallParticipantView__cant_receive_audio_video_from_s">Não é possível receber áudio e vídeo de %1$s</string>
  <string name="CallParticipantView__cant_receive_audio_and_video_from_s">Não é possível receber áudio e vídeo de %1$s</string>
  <string name="CallParticipantView__this_may_be_Because_they_have_not_verified_your_safety_number_change">Isso pode acontecer porque: ou essa pessoa não verificou a alteração do seu número de segurança, ou há um problema com o dispositivo dela, ou ela bloqueou você.</string>
  <!--CallToastPopupWindow-->
  <string name="CallToastPopupWindow__swipe_to_view_screen_share">Deslize para ver o compartilhamento de tela</string>
  <!--ProxyBottomSheetFragment-->
  <string name="ProxyBottomSheetFragment_proxy_server">Servidor proxy</string>
  <string name="ProxyBottomSheetFragment_proxy_address">Endereço de proxy</string>
  <string name="ProxyBottomSheetFragment_do_you_want_to_use_this_proxy_address">Você quer usar este endereço de proxy?</string>
  <string name="ProxyBottomSheetFragment_use_proxy">Usar proxy</string>
  <string name="ProxyBottomSheetFragment_successfully_connected_to_proxy">Conectado com sucesso ao proxy.</string>
  <!--RecaptchaProofActivity-->
  <string name="RecaptchaProofActivity_failed_to_submit">Falha ao verificar</string>
  <string name="RecaptchaProofActivity_complete_verification">Concluir verificação</string>
  <!--RegistrationActivity-->
  <string name="RegistrationActivity_select_your_country">Selecione seu país</string>
  <string name="RegistrationActivity_you_must_specify_your_country_code">Você deve especificar o
        código do seu país
    </string>
  <string name="RegistrationActivity_you_must_specify_your_phone_number">Você deve especificar seu
        número de telefone
    </string>
  <string name="RegistrationActivity_invalid_number">Número inválido</string>
  <string name="RegistrationActivity_the_number_you_specified_s_is_invalid">O número que você
        especificou (%s) é inválido.
    </string>
  <string name="RegistrationActivity_a_verification_code_will_be_sent_to">Um código de verificação será enviado para:</string>
  <string name="RegistrationActivity_you_will_receive_a_call_to_verify_this_number">Você receberá uma chamada para verificar esse número.</string>
  <string name="RegistrationActivity_is_your_phone_number_above_correct">O seu número de telefone acima está correto?</string>
  <string name="RegistrationActivity_edit_number">Editar número</string>
  <string name="RegistrationActivity_missing_google_play_services">Google Play Services está faltando</string>
  <string name="RegistrationActivity_this_device_is_missing_google_play_services">Este aparelho não tem Google Play Services. Você ainda pode usar o Molly, mas talvez não consiga a mesma estabilidade e desempenho.\n\nSe você não é um(a) usuário(a) avançado(a), não está usando uma ROM Android customizada, ou acredita que isto é um erro, fale conosco no endereço support@molly.im para que possamos ajudar a resolver o problema.</string>
  <string name="RegistrationActivity_i_understand">Entendi</string>
  <string name="RegistrationActivity_play_services_error">Erro no Play Services</string>
  <string name="RegistrationActivity_google_play_services_is_updating_or_unavailable">Google Play Services está sendo atualizado ou temporariamente indisponível. Por favor, tente novamente.</string>
  <string name="RegistrationActivity_terms_and_privacy">Termos &amp; Política de Privacidade</string>
  <string name="RegistrationActivity_signal_needs_access_to_your_contacts_and_media_in_order_to_connect_with_friends">O Signal precisa de acesso aos seus contatos e arquivos de mídia para você poder se conectar com outras pessoas e enviar mensagens. Você encontrará os seus contatos por meio da criptografia de ponta a ponta, de modo que os responsáveis pelo Signal jamais armazenarão ou sequer terão acesso à sua lista de contatos.</string>
  <string name="RegistrationActivity_signal_needs_access_to_your_contacts_in_order_to_connect_with_friends">O Signal precisa acessar sua lista de contatos para você se conectar com outras pessoas. Você encontrará os seus contatos por meio da criptografia de ponta a ponta, de modo que os responsáveis pelo Signal jamais armazenarão ou sequer terão acesso à sua lista de contatos.</string>
  <string name="RegistrationActivity_rate_limited_to_service">Você fez muitas tentativas de registrar este número. Por favor, tente novamente mais tarde.</string>
  <string name="RegistrationActivity_unable_to_connect_to_service">Não é possível conectar ao serviço. Favor verificar a conexão à rede e tentar novamente.</string>
  <string name="RegistrationActivity_non_standard_number_format">Formato de número de telefone não reconhecido</string>
  <string name="RegistrationActivity_the_number_you_entered_appears_to_be_a_non_standard">O número que você inseriu (%1$s) não parece estar no formato padrão de números de telefone.\n\nSerá que você quis dizer %2$s?</string>
  <string name="RegistrationActivity_signal_android_phone_number_format">Molly Android - Formato de números de telefone</string>
  <string name="RegistrationActivity_call_requested">Ligação solicitada</string>
  <plurals name="RegistrationActivity_debug_log_hint">
    <item quantity="one">Agora você está a %d passo de enviar um registro de depuração.</item>
    <item quantity="many">Agora você está a %d passos de enviar um registro de depuração</item>
    <item quantity="other">Agora você está a %d passos de enviar um registro de depuração</item>
  </plurals>
  <string name="RegistrationActivity_we_need_to_verify_that_youre_human">Precisamos verificar que você é um ser humano.</string>
  <string name="RegistrationActivity_next">Avançar</string>
  <string name="RegistrationActivity_continue">Continuar</string>
  <string name="RegistrationActivity_take_privacy_with_you_be_yourself_in_every_message">Leve a privacidade com você.\nSeja você em cada mensagem.</string>
  <string name="RegistrationActivity_enter_your_phone_number_to_get_started">Insira o seu número de telefone para começar</string>
  <string name="RegistrationActivity_enter_your_phone_number">Digite o seu número de telefone</string>
  <string name="RegistrationActivity_you_will_receive_a_verification_code">Você vai receber um código de verificação. Taxas da operadora podem ser aplicadas.</string>
  <string name="RegistrationActivity_enter_the_code_we_sent_to_s">Insira o código que enviamos para %s</string>
  <string name="RegistrationActivity_make_sure_your_phone_has_a_cellular_signal">Verifique se o seu telefone está captando sinal de rede para receber SMS ou chamadas</string>
  <string name="RegistrationActivity_phone_number_description">Número de telefone</string>
  <string name="RegistrationActivity_country_code_description">Código do país</string>
  <string name="RegistrationActivity_call">Ligar</string>
  <!--RegistrationLockV2Dialog-->
  <string name="RegistrationLockV2Dialog_turn_on_registration_lock">Habilitar Desbloqueio de registro?</string>
  <string name="RegistrationLockV2Dialog_turn_off_registration_lock">Desabilitar Desbloqueio de registro?</string>
  <string name="RegistrationLockV2Dialog_if_you_forget_your_signal_pin_when_registering_again">Se você esquecer seu PIN ao se registrar novamente no Signal, ficará sem acesso à sua conta por 7 dias.</string>
  <string name="RegistrationLockV2Dialog_turn_on">Ativar</string>
  <string name="RegistrationLockV2Dialog_turn_off">Desativar</string>
  <!--RevealableMessageView-->
  <string name="RevealableMessageView_view_photo">Ver foto</string>
  <string name="RevealableMessageView_view_video">Assistir vídeo</string>
  <string name="RevealableMessageView_viewed">Vista</string>
  <string name="RevealableMessageView_media">Mídia</string>
  <!--Search-->
  <string name="SearchFragment_no_results">Nenhum resultado encontrado para \'%s\'</string>
  <string name="SearchFragment_header_conversations">Conversas</string>
  <string name="SearchFragment_header_contacts">Contatos</string>
  <string name="SearchFragment_header_messages">Mensagens</string>
  <!--ShakeToReport-->
  <!--SharedContactDetailsActivity-->
  <string name="SharedContactDetailsActivity_add_to_contacts">Adicionar a Contatos</string>
  <string name="SharedContactDetailsActivity_invite_to_signal">Convidar para o Molly</string>
  <string name="SharedContactDetailsActivity_signal_message">Mensagem no Signal</string>
  <string name="SharedContactDetailsActivity_signal_call">Chamada do Signal</string>
  <!--SharedContactView-->
  <string name="SharedContactView_add_to_contacts">Adicionar a Contatos</string>
  <string name="SharedContactView_invite_to_signal">Convidar para o Molly</string>
  <string name="SharedContactView_message">Mensagem no Signal</string>
  <!--SignalBottomActionBar-->
  <string name="SignalBottomActionBar_more">Mais</string>
  <!--SignalPinReminders-->
  <string name="SignalPinReminders_well_remind_you_again_later">PIN verificado com sucesso. Lembraremos novamente outra hora.</string>
  <string name="SignalPinReminders_well_remind_you_again_tomorrow">PIN verificado com sucesso. Lembraremos novamente amanhã.</string>
  <string name="SignalPinReminders_well_remind_you_again_in_a_few_days">PIN verificado com sucesso. Lembraremos novamente dentro de alguns dias.</string>
  <string name="SignalPinReminders_well_remind_you_again_in_a_week">PIN verificado com sucesso. Lembraremos novamente dentro de uma semana.</string>
  <string name="SignalPinReminders_well_remind_you_again_in_a_couple_weeks">PIN verificado com sucesso. Lembraremos novamente dentro de algumas semanas.</string>
  <string name="SignalPinReminders_well_remind_you_again_in_a_month">PIN verificado com sucesso. Lembraremos novamente dentro de um mês.</string>
  <!--Slide-->
  <string name="Slide_image">Imagem</string>
  <string name="Slide_sticker">Figurinha</string>
  <string name="Slide_audio">Áudio</string>
  <string name="Slide_video">Vídeo</string>
  <!--SmsMessageRecord-->
  <string name="SmsMessageRecord_received_corrupted_key_exchange_message">Recebida mensagem de troca
        de chaves corrompida!
    </string>
  <string name="SmsMessageRecord_received_key_exchange_message_for_invalid_protocol_version">
        Recebida mensagem de troca de chaves para uma versão de protocolo inválida.
    </string>
  <string name="SmsMessageRecord_received_message_with_new_safety_number_tap_to_process">Recebida mensagem com novo número de segurança. Toque para processar e exibir.</string>
  <string name="SmsMessageRecord_secure_session_reset">Você reiniciou a sessão segura.</string>
  <string name="SmsMessageRecord_secure_session_reset_s">%s reiniciou a sessão segura.</string>
  <string name="SmsMessageRecord_duplicate_message">Mensagem duplicada.</string>
  <string name="SmsMessageRecord_this_message_could_not_be_processed_because_it_was_sent_from_a_newer_version">Essa mensagem não pôde ser processada porque foi enviada de uma versão mais recente do Signal. Você pode pedir ao seu contato para reenviá-la depois de você fazer a atualização.</string>
  <string name="SmsMessageRecord_error_handling_incoming_message">Erro ao exibir mensagem recebida.</string>
  <!--StickerManagementActivity-->
  <string name="StickerManagementActivity_stickers">Figurinhas</string>
  <!--StickerManagementAdapter-->
  <string name="StickerManagementAdapter_installed_stickers">Pacotes de Figurinhas instalados</string>
  <string name="StickerManagementAdapter_stickers_you_received">Pacotes de figurinhas que você recebeu</string>
  <string name="StickerManagementAdapter_signal_artist_series">Série Signal Artist</string>
  <string name="StickerManagementAdapter_no_stickers_installed">Nenhum pacote de figurinhas instalado</string>
  <string name="StickerManagementAdapter_stickers_from_incoming_messages_will_appear_here">Pacotes de figurinhas de mensagens recebidas aparecerão aqui</string>
  <string name="StickerManagementAdapter_untitled">Sem título</string>
  <string name="StickerManagementAdapter_unknown">Desconhecida</string>
  <!--StickerPackPreviewActivity-->
  <string name="StickerPackPreviewActivity_untitled">Sem título</string>
  <string name="StickerPackPreviewActivity_unknown">Desconhecida</string>
  <string name="StickerPackPreviewActivity_install">Instalar</string>
  <string name="StickerPackPreviewActivity_remove">Remover</string>
  <string name="StickerPackPreviewActivity_stickers">Figurinhas</string>
  <string name="StickerPackPreviewActivity_failed_to_load_sticker_pack">Falha ao carregar o pacote de figurinhas</string>
  <!--SubmitDebugLogActivity-->
  <string name="SubmitDebugLogActivity_edit">Editar</string>
  <string name="SubmitDebugLogActivity_done">Pronto</string>
  <!--Menu option to save a debug log file to disk.-->
  <string name="SubmitDebugLogActivity_save">Salvar</string>
  <!--Error that is show in a toast when we fail to save a debug log file to disk.-->
  <string name="SubmitDebugLogActivity_failed_to_save">Falha ao salvar</string>
  <!--Toast that is show to notify that we have saved the debug log file to disk.-->
  <string name="SubmitDebugLogActivity_save_complete">Salvo com sucesso</string>
  <string name="SubmitDebugLogActivity_tap_a_line_to_delete_it">Toque em uma linha para excluí-la</string>
  <string name="SubmitDebugLogActivity_submit">Enviar</string>
  <string name="SubmitDebugLogActivity_failed_to_submit_logs">Falha ao enviar os relatórios</string>
  <string name="SubmitDebugLogActivity_success">Sucesso!</string>
  <string name="SubmitDebugLogActivity_copy_this_url_and_add_it_to_your_issue">Copie esse URL e adicione-o ao seu relatório de problemas ou e-mail de suporte: \n\n<b>%1$s</b></string>
  <string name="SubmitDebugLogActivity_share">Compartilhar</string>
  <string name="SubmitDebugLogActivity_this_log_will_be_posted_publicly_online_for_contributors">Este registro será postado publicamente on-line para que os contribuidores possam vê-lo. Você pode analisá-lo antes de enviar.</string>
  <!--SupportEmailUtil-->
  <string name="SupportEmailUtil_filter">Filtro:</string>
  <string name="SupportEmailUtil_device_info">Info do aparelho:</string>
  <string name="SupportEmailUtil_android_version">Versão do Android:</string>
  <string name="SupportEmailUtil_signal_version">Versão do Molly:</string>
  <string name="SupportEmailUtil_signal_package">Arquivo do Molly:</string>
  <string name="SupportEmailUtil_registration_lock">Desbloqueio de Registro:</string>
  <string name="SupportEmailUtil_locale">Localidade:</string>
  <!--ThreadRecord-->
  <string name="ThreadRecord_group_updated">Grupo atualizado</string>
  <string name="ThreadRecord_left_the_group">Saiu do grupo</string>
  <string name="ThreadRecord_secure_session_reset">Sessão segura reiniciada.</string>
  <string name="ThreadRecord_draft">Rascunho:</string>
  <string name="ThreadRecord_called">Você ligou</string>
  <string name="ThreadRecord_called_you">Ligou para você</string>
  <string name="ThreadRecord_missed_audio_call">Chamada de voz perdida</string>
  <string name="ThreadRecord_missed_video_call">Chamada de vídeo perdida</string>
  <string name="ThreadRecord_media_message">MMS</string>
  <string name="ThreadRecord_sticker">Figurinha</string>
  <string name="ThreadRecord_view_once_photo">Imagem efêmera</string>
  <string name="ThreadRecord_view_once_video">Vídeo efêmero</string>
  <string name="ThreadRecord_view_once_media">Mídia efêmera</string>
  <string name="ThreadRecord_this_message_was_deleted">Esta mensagem foi apagada.</string>
  <string name="ThreadRecord_you_deleted_this_message">Você apagou esta mensagem.</string>
  <string name="ThreadRecord_s_is_on_signal">%s está no Signal!</string>
  <string name="ThreadRecord_disappearing_messages_disabled">Mensagens efêmeras desabilitadas</string>
  <string name="ThreadRecord_disappearing_message_time_updated_to_s">Tempo de duração da mensagem efêmera definido para %s</string>
  <string name="ThreadRecord_safety_number_changed">Número de segurança alterado</string>
  <string name="ThreadRecord_your_safety_number_with_s_has_changed">Seu número de segurança com %s mudou.</string>
  <string name="ThreadRecord_you_marked_verified">Você marcou como verificado</string>
  <string name="ThreadRecord_you_marked_unverified">Você marcou como não verificado</string>
  <string name="ThreadRecord_message_could_not_be_processed">A mensagem não pôde ser processada</string>
  <string name="ThreadRecord_delivery_issue">Problema na entrega</string>
  <string name="ThreadRecord_message_request">Solicitação de conversa</string>
  <string name="ThreadRecord_photo">Foto</string>
  <string name="ThreadRecord_gif">GIF</string>
  <string name="ThreadRecord_voice_message">Mensagem de voz</string>
  <string name="ThreadRecord_file">Arquivo</string>
  <string name="ThreadRecord_video">Vídeo</string>
  <string name="ThreadRecord_chat_session_refreshed">A sessão da conversa foi reiniciada</string>
  <!--Displayed in the notification when the user is sent a gift-->
  <string name="ThreadRecord__you_received_a_gift">Você recebeu um presente</string>
  <!--Displayed in the notification when the user sends a gift-->
  <string name="ThreadRecord__you_sent_a_gift">Você enviou um selo de presente</string>
  <!--Displayed in the notification when the user has opened a received gift-->
  <string name="ThreadRecord__you_redeemed_a_gift_badge">Você resgatou um selo de presente</string>
  <!--Displayed in the conversation list when someone reacted to your story-->
  <string name="ThreadRecord__reacted_s_to_your_story">Reagiu com %1$s ao seu story</string>
  <!--Displayed in the conversation list when you reacted to someone\'s story-->
  <string name="ThreadRecord__reacted_s_to_their_story">Reagiu com %1$s ao story</string>
  <!--UpdateApkReadyListener-->
  <string name="UpdateApkReadyListener_Signal_update">Atualização do Molly</string>
  <string name="UpdateApkReadyListener_a_new_version_of_signal_is_available_tap_to_update">Uma nova versão do Molly está disponível, toque para atualizar</string>
  <!--UntrustedSendDialog-->
  <string name="UntrustedSendDialog_send_message">Enviar mensagem?</string>
  <string name="UntrustedSendDialog_send">Enviar</string>
  <!--UnverifiedSendDialog-->
  <string name="UnverifiedSendDialog_send_message">Enviar mensagem?</string>
  <string name="UnverifiedSendDialog_send">Enviar</string>
  <!--UsernameEditFragment-->
  <!--Instructional text at the top of the username edit screen-->
  <string name="UsernameEditFragment__choose_your_username">Escolha seu nome de usuário</string>
  <string name="UsernameEditFragment_username">Nome de usuário</string>
  <string name="UsernameEditFragment_delete">Excluir</string>
  <string name="UsernameEditFragment_successfully_set_username">Usuário definido com sucesso.</string>
  <string name="UsernameEditFragment_successfully_removed_username">Usuário removido com sucesso</string>
  <string name="UsernameEditFragment_encountered_a_network_error">Foi encontrado um erro de rede.</string>
  <string name="UsernameEditFragment_this_username_is_taken">Este nome de usuário já está sendo utilizado.</string>
  <string name="UsernameEditFragment_this_username_is_available">Este nome de usuário está disponível.</string>
  <string name="UsernameEditFragment_usernames_can_only_include">Os nomes de usuário só podem incluir a–Z, 0–9, e sublinhado.</string>
  <string name="UsernameEditFragment_usernames_cannot_begin_with_a_number">Nomes de usuários não podem começar com um número.</string>
  <string name="UsernameEditFragment_username_is_invalid">Nome de usuário inválido.</string>
  <string name="UsernameEditFragment_usernames_must_be_between_a_and_b_characters">Nomes de usuário devem conter no mínimo %1$d e no máximo %2$d caracteres.</string>
  <!--Explanation about what usernames provide-->
  <string name="UsernameEditFragment__usernames_let_others_message">Os nomes de usuário permitem que outras pessoas enviem mensagens para você sem precisar do seu número de telefone. Eles são pareados com um conjunto de dígitos para ajudar a manter seu endereço privado.</string>
  <!--Dialog title for explanation about numbers at the end of the username-->
  <string name="UsernameEditFragment__what_is_this_number">O que é esse número?</string>
  <string name="UsernameEditFragment__these_digits_help_keep">Esses dígitos ajudam a manter seu nome de usuário privado para evitar mensagens indesejadas. Compartilhe seu nome de usuário apenas com as pessoas e grupos com os quais gostaria de conversar. Se mudar seu nome de usuário, você receberá um novo conjunto de dígitos.</string>
  <plurals name="UserNotificationMigrationJob_d_contacts_are_on_signal">
    <item quantity="one">%d contato está no Signal!</item>
    <item quantity="many">%d contatos estão no Signal!</item>
    <item quantity="other">%d contatos estão no Signal!</item>
  </plurals>
  <!--UsernameShareBottomSheet-->
  <!--Explanation of what the sheet enables the user to do-->
  <string name="UsernameShareBottomSheet__copy_or_share_a_username_link">Copiar ou compartilhar um link de nome de usuário</string>
  <!--VerifyIdentityActivity-->
  <string name="VerifyIdentityActivity_your_contact_is_running_an_old_version_of_signal">Seu contato está usando uma versão antiga do Signal. Peça a ele para atualizá-la antes de verificar o seu número de segurança.</string>
  <string name="VerifyIdentityActivity_your_contact_is_running_a_newer_version_of_Signal">Seu contato está usando uma versão mais nova do Signal com um formato de código QR incompatível. Por favor, atualize para poder comparar.</string>
  <string name="VerifyIdentityActivity_the_scanned_qr_code_is_not_a_correctly_formatted_safety_number">O código QR escaneado não é um código de verificação de número de segurança formatado corretamente. Por favor, tente escanear de novo.</string>
  <string name="VerifyIdentityActivity_share_safety_number_via">Compartilhar número de segurança por…</string>
  <string name="VerifyIdentityActivity_our_signal_safety_number">Nosso número de segurança Signal:</string>
  <string name="VerifyIdentityActivity_no_app_to_share_to">Parece que você não tem aplicativos para onde compartilhar.</string>
  <string name="VerifyIdentityActivity_no_safety_number_to_compare_was_found_in_the_clipboard">Nenhum número de segurança a ser comparado foi encontrado na área de transferência</string>
  <string name="VerifyIdentityActivity_signal_needs_the_camera_permission_in_order_to_scan_a_qr_code_but_it_has_been_permanently_denied">O Molly precisa da permissão Câmera para escanear um código QR, mas ela foi permanentemente negada. Favor ir no menu de configurações de aplicativos, selecionar \"Permissões\", e habilitar \"Câmera\".</string>
  <string name="VerifyIdentityActivity_unable_to_scan_qr_code_without_camera_permission">Não é possível escanear código QR sem a permissão Câmera</string>
  <string name="VerifyIdentityActivity_you_must_first_exchange_messages_in_order_to_view">Primeiro é necessário trocar algumas mensagens para ver o número de segurança de %1$s.</string>
  <!--ViewOnceMessageActivity-->
  <!--AudioView-->
  <!--MessageDisplayHelper-->
  <string name="MessageDisplayHelper_message_encrypted_for_non_existing_session">Mensagem criptografada para sessão inexistente </string>
  <!--MmsMessageRecord-->
  <string name="MmsMessageRecord_bad_encrypted_mms_message">Mensagem de MMS com erro de criptografia</string>
  <string name="MmsMessageRecord_mms_message_encrypted_for_non_existing_session">Mensagem de MMS criptografada para sessão inexistente</string>
  <!--MuteDialog-->
  <string name="MuteDialog_mute_notifications">Silenciar notificações</string>
  <!--ApplicationMigrationService-->
  <string name="ApplicationMigrationService_import_in_progress">Importação em andamento</string>
  <string name="ApplicationMigrationService_importing_text_messages">Importando mensagens de texto</string>
  <string name="ApplicationMigrationService_import_complete">Importação finalizada</string>
  <string name="ApplicationMigrationService_system_database_import_is_complete">Importação da base de dados do sistema finalizada.</string>
  <!--KeyCachingService-->
  <string name="KeyCachingService_signal_passphrase_cached">Toque para abrir.</string>
  <string name="KeyCachingService_passphrase_cached">Molly está destrancado</string>
  <string name="KeyCachingService_lock">Trancar Molly</string>
  <!--MediaPreviewActivity-->
  <string name="MediaPreviewActivity_you">Você</string>
  <string name="MediaPreviewActivity_unssuported_media_type">Tipo de mídia não suportado</string>
  <string name="MediaPreviewActivity_draft">Rascunho</string>
  <string name="MediaPreviewActivity_signal_needs_the_storage_permission_in_order_to_write_to_external_storage_but_it_has_been_permanently_denied">O Molly precisa da permissão Armazenamento para gravar dados no armazenamento externo, mas ela foi permanentemente negada. Favor ir no menu de configurações de aplicativos, selecionar \"Permissões\", e habilitar \"Armazenamento\".</string>
  <string name="MediaPreviewActivity_unable_to_write_to_external_storage_without_permission">Não é possível gravar dados no armazenamento externo sem as permissões</string>
  <string name="MediaPreviewActivity_media_delete_confirmation_title">Excluir mensagem?</string>
  <string name="MediaPreviewActivity_media_delete_confirmation_message">Esta mensagem será excluída permanentemente.</string>
  <string name="MediaPreviewActivity_s_to_s">%1$s para %2$s</string>
  <!--All media preview title when viewing media send by you to another recipient (allows changing of \'You\' based on context)-->
  <string name="MediaPreviewActivity_you_to_s">Enviado para %1$s</string>
  <!--All media preview title when viewing media sent by another recipient to you (allows changing of \'You\' based on context)-->
  <string name="MediaPreviewActivity_s_to_you">%1$s para você</string>
  <string name="MediaPreviewActivity_media_no_longer_available">A mídia não está mais disponível.</string>
  <string name="MediaPreviewActivity_cant_find_an_app_able_to_share_this_media">Não foi possível encontrar um aplicativo capaz de compartilhar esta mídia.</string>
  <!--MessageNotifier-->
  <string name="MessageNotifier_d_new_messages_in_d_conversations">%1$d mensagens novas em %2$d conversas</string>
  <string name="MessageNotifier_most_recent_from_s">Mais recente de: %1$s</string>
  <string name="MessageNotifier_locked_message">Mensagem trancada</string>
  <string name="MessageNotifier_message_delivery_failed">Envio de mensagem falhou.</string>
  <string name="MessageNotifier_failed_to_deliver_message">Falha ao enviar mensagem.</string>
  <string name="MessageNotifier_error_delivering_message">Erro ao enviar mensagem.</string>
  <string name="MessageNotifier_message_delivery_paused">Entrega de mensagens em pausa.</string>
  <string name="MessageNotifier_verify_to_continue_messaging_on_signal">Verifique para continuar a enviar mensagens no Molly.</string>
  <string name="MessageNotifier_mark_all_as_read">Marcar todas como lidas</string>
  <string name="MessageNotifier_mark_read">Marcar como lida</string>
  <string name="MessageNotifier_turn_off_these_notifications">Desative estas notificações</string>
  <string name="MessageNotifier_view_once_photo">Imagem efêmera</string>
  <string name="MessageNotifier_view_once_video">Vídeo efêmero</string>
  <string name="MessageNotifier_reply">Responder</string>
  <string name="MessageNotifier_signal_message">Mensagem no Signal</string>
  <string name="MessageNotifier_unsecured_sms">SMS inseguro</string>
  <string name="MessageNotifier_you_may_have_new_messages">Você pode ter novas mensagens</string>
  <string name="MessageNotifier_open_signal_to_check_for_recent_notifications">Abra o Molly para verificar por novas notificações</string>
  <string name="MessageNotifier_contact_message">%1$s %2$s</string>
  <string name="MessageNotifier_unknown_contact_message">Contato</string>
  <string name="MessageNotifier_reacted_s_to_s">Reagiu com %1$s para: \"%2$s\".</string>
  <string name="MessageNotifier_reacted_s_to_your_video">Reagiu com %1$s ao seu vídeo.</string>
  <string name="MessageNotifier_reacted_s_to_your_image">Reagiu com %1$s à sua imagem.</string>
  <string name="MessageNotifier_reacted_s_to_your_gif">Reagiu com %1$s ao seu GIF.</string>
  <string name="MessageNotifier_reacted_s_to_your_file">Reagiu com %1$s ao seu arquivo.</string>
  <string name="MessageNotifier_reacted_s_to_your_audio">Reagiu com %1$s ao seu áudio.</string>
  <string name="MessageNotifier_reacted_s_to_your_view_once_media">Reagiu com %1$s à sua mídia efêmera.</string>
  <string name="MessageNotifier_reacted_s_to_your_sticker">Reagiu com %1$s à sua figurinha.</string>
  <string name="MessageNotifier_this_message_was_deleted">Esta mensagem foi apagada.</string>
  <string name="TurnOffContactJoinedNotificationsActivity__turn_off_contact_joined_signal">Desabilitar notificações de contatos que entram no Signal? Você pode habilitá-las novamente em Signal &gt; Configurações &gt; Notificações.</string>
  <!--Notification Channels-->
  <string name="NotificationChannel_channel_messages">Mensagens</string>
  <string name="NotificationChannel_calls">Ligações</string>
  <string name="NotificationChannel_failures">Falhas</string>
  <string name="NotificationChannel_backups">Backups</string>
  <string name="NotificationChannel_locked_status">Status de bloqueio</string>
  <string name="NotificationChannel_app_updates">Atualizações do aplicativo</string>
  <string name="NotificationChannel_other">Outro</string>
  <string name="NotificationChannel_group_chats">Conversas</string>
  <string name="NotificationChannel_missing_display_name">Desconhecida</string>
  <string name="NotificationChannel_voice_notes">Mensagens de voz</string>
  <string name="NotificationChannel_contact_joined_signal">O contato entrou no Signal</string>
  <string name="NotificationChannels__no_activity_available_to_open_notification_channel_settings">Nenhuma atividade está disponível para ser ajustada nas configurações das categorias de notificações.</string>
  <!--Notification channel name for showing persistent background connection on devices without push notifications-->
  <string name="NotificationChannel_background_connection">Conexão de dados em segundo plano</string>
  <!--Notification channel name for showing call status information (like connection, ongoing, etc.) Not ringing.-->
  <string name="NotificationChannel_call_status">Situação da chamada</string>
  <!--ProfileEditNameFragment-->
  <!--QuickResponseService-->
  <string name="QuickResponseService_quick_response_unavailable_when_Signal_is_locked">Resposta rápida não disponível quando o Molly está trancado!</string>
  <string name="QuickResponseService_problem_sending_message">Problema ao enviar mensagem!</string>
  <!--SaveAttachmentTask-->
  <string name="SaveAttachmentTask_saved_to">Salvo no %s</string>
  <string name="SaveAttachmentTask_saved">Salvo</string>
  <!--SearchToolbar-->
  <string name="SearchToolbar_search">Procurar</string>
  <string name="SearchToolbar_search_for_conversations_contacts_and_messages">Buscar conversas, contatos e mensagens</string>
  <!--Material3 Search Toolbar-->
  <string name="Material3SearchToolbar__close">Fechar</string>
  <string name="Material3SearchToolbar__clear">Limpar</string>
  <!--ShortcutLauncherActivity-->
  <string name="ShortcutLauncherActivity_invalid_shortcut">Atalho inválido</string>
  <!--SingleRecipientNotificationBuilder-->
  <string name="SingleRecipientNotificationBuilder_signal">Molly</string>
  <string name="SingleRecipientNotificationBuilder_new_message">Nova mensagem</string>
  <string name="SingleRecipientNotificationBuilder_message_request">Solicitação de conversa</string>
  <string name="SingleRecipientNotificationBuilder_you">Você</string>
  <!--Notification subtext for group stories-->
  <string name="SingleRecipientNotificationBuilder__s_dot_story">%1$s • Story</string>
  <!--ThumbnailView-->
  <string name="ThumbnailView_Play_video_description">Reproduzir vídeo</string>
  <string name="ThumbnailView_Has_a_caption_description">Tem uma legenda</string>
  <!--TransferControlView-->
  <plurals name="TransferControlView_n_items">
    <item quantity="one">%d Item</item>
    <item quantity="many">%d Itens</item>
    <item quantity="other">%d Itens</item>
  </plurals>
  <!--UnauthorizedReminder-->
  <string name="UnauthorizedReminder_device_no_longer_registered">Dispositivo não mais registrado</string>
  <string name="UnauthorizedReminder_this_is_likely_because_you_registered_your_phone_number_with_Signal_on_a_different_device">Isso provavelmente aconteceu porque você registrou seu número de telefone no Signal usando um outro dispositivo. Toque para registrar novamente.</string>
  <!--WebRtcCallActivity-->
  <string name="WebRtcCallActivity_to_answer_the_call_give_signal_access_to_your_microphone">Para atender a chamada, conceda ao Molly acesso ao seu microfone.</string>
  <string name="WebRtcCallActivity_to_answer_the_call_from_s_give_signal_access_to_your_microphone">Para atender a chamada de %s, dê ao Molly acesso ao microfone.</string>
  <string name="WebRtcCallActivity_signal_requires_microphone_and_camera_permissions_in_order_to_make_or_receive_calls">O Molly precisa das permissões Microfone e Câmera para fazer ou receber chamadas, mas elas foram permanentemente negadas. Favor ir no menu de configurações de aplicativos, selecionar \"Permissões\", e habilitar \"Microfone\" e \"Câmera\".</string>
  <string name="WebRtcCallActivity__answered_on_a_linked_device">Atendido em um dispositivo vinculado.</string>
  <string name="WebRtcCallActivity__declined_on_a_linked_device">Recusado em um dispositivo vinculado.</string>
  <string name="WebRtcCallActivity__busy_on_a_linked_device">Ocupado em um dispositivo vinculado.</string>
  <string name="GroupCallSafetyNumberChangeNotification__someone_has_joined_this_call_with_a_safety_number_that_has_changed">Alguém entrou nessa chamada com um número de segurança que foi alterado.</string>
  <!--WebRtcCallScreen-->
  <string name="WebRtcCallScreen_swipe_up_to_change_views">Deslize para cima para alterar a visualização</string>
  <!--WebRtcCallScreen V2-->
  <string name="WebRtcCallScreen__decline">Recusar</string>
  <string name="WebRtcCallScreen__answer">Atender</string>
  <string name="WebRtcCallScreen__answer_without_video">Atender sem vídeo</string>
  <!--WebRtcAudioOutputToggle-->
  <string name="WebRtcAudioOutputToggle__audio_output">Caixa de som</string>
  <string name="WebRtcAudioOutputToggle__phone_earpiece">Fone de ouvido</string>
  <string name="WebRtcAudioOutputToggle__speaker">Alto-falante</string>
  <string name="WebRtcAudioOutputToggle__bluetooth">Bluetooth</string>
  <string name="WebRtcCallControls_answer_call_description">Atender chamada</string>
  <string name="WebRtcCallControls_reject_call_description">Recusar chamada</string>
  <!--change_passphrase_activity-->
  <string name="change_passphrase_activity__old_passphrase">Frase-chave antiga</string>
  <string name="change_passphrase_activity__new_passphrase">Nova frase-chave</string>
  <string name="change_passphrase_activity__repeat_new_passphrase">Repita a nova frase-chave</string>
  <!--contact_selection_activity-->
  <string name="contact_selection_activity__enter_name_or_number">Digite o nome ou número</string>
  <string name="contact_selection_activity__invite_to_signal">Convidar para o Molly</string>
  <string name="contact_selection_activity__new_group">Novo grupo</string>
  <!--contact_filter_toolbar-->
  <string name="contact_filter_toolbar__clear_entered_text_description">Limpar texto inserido</string>
  <string name="contact_filter_toolbar__show_keyboard_description">Mostrar teclado</string>
  <string name="contact_filter_toolbar__show_dial_pad_description">Mostrar discador</string>
  <!--contact_selection_group_activity-->
  <string name="contact_selection_group_activity__no_contacts">Nenhum contato.</string>
  <string name="contact_selection_group_activity__finding_contacts">Carregando contatos…</string>
  <!--single_contact_selection_activity-->
  <string name="SingleContactSelectionActivity_contact_photo">Foto do contato</string>
  <!--ContactSelectionListFragment-->
  <string name="ContactSelectionListFragment_signal_requires_the_contacts_permission_in_order_to_display_your_contacts">O Molly precisa da permissão Contatos para exibir seus contatos, mas ela foi permanentemente negada. Favor ir no menu de configurações de aplicativos, selecionar \"Permissões\", e habilitar \"Contatos\".</string>
  <string name="ContactSelectionListFragment_error_retrieving_contacts_check_your_network_connection">Erro ao buscar os contatos, verifique sua conexão à rede</string>
  <string name="ContactSelectionListFragment_username_not_found">Usuário não encontrado</string>
  <string name="ContactSelectionListFragment_s_is_not_a_signal_user">\"%1$s\" não é um usuário do Signal. Verifique o nome de usuário e tente novamente.</string>
  <string name="ContactSelectionListFragment_you_do_not_need_to_add_yourself_to_the_group">Você não precisa se adicionar ao grupo</string>
  <string name="ContactSelectionListFragment_maximum_group_size_reached">O grupo chegou ao tamanho máximo</string>
  <string name="ContactSelectionListFragment_signal_groups_can_have_a_maximum_of_d_members">Os grupos do Signal podem ter no máximo %1$d membros.</string>
  <string name="ContactSelectionListFragment_recommended_member_limit_reached">O limite recomendado de membros foi alcançado</string>
  <string name="ContactSelectionListFragment_signal_groups_perform_best_with_d_members_or_fewer">Os grupos do Signal têm melhor desempenho com %1$d membros ou menos. Adicionar mais membros causará atrasos no envio e recebimento de mensagens.</string>
  <plurals name="ContactSelectionListFragment_d_members">
    <item quantity="one">%1$d membro</item>
    <item quantity="many">%1$d membros</item>
    <item quantity="other">%1$d membros</item>
  </plurals>
  <!--contact_selection_list_fragment-->
  <string name="contact_selection_list_fragment__signal_needs_access_to_your_contacts_in_order_to_display_them">O Molly precisa de acesso aos seus contatos para poder exibi-los.</string>
  <string name="contact_selection_list_fragment__show_contacts">Mostrar contatos</string>
  <!--contact_selection_list_item-->
  <plurals name="contact_selection_list_item__number_of_members">
    <item quantity="one">%1$d membro</item>
    <item quantity="many">%1$d membros</item>
    <item quantity="other">%1$d membros</item>
  </plurals>
  <!--Displays number of viewers for a story-->
  <plurals name="contact_selection_list_item__number_of_viewers">
    <item quantity="one">%1$d visualizador</item>
    <item quantity="many">%1$d visualizadores</item>
    <item quantity="other">%1$d visualizadores</item>
  </plurals>
  <!--conversation_activity-->
  <string name="conversation_activity__type_message_push">Mensagem no Signal</string>
  <string name="conversation_activity__type_message_sms_insecure">SMS inseguro</string>
  <string name="conversation_activity__type_message_mms_insecure">MMS inseguro</string>
  <string name="conversation_activity__from_sim_name">Usando %1$s</string>
  <string name="conversation_activity__sim_n">SIM %1$d</string>
  <string name="conversation_activity__send">Enviar</string>
  <string name="conversation_activity__compose_description">Composição de mensagem</string>
  <string name="conversation_activity__emoji_toggle_description">Alternar teclado emoji</string>
  <string name="conversation_activity__attachment_thumbnail">Miniatura do anexo</string>
  <string name="conversation_activity__quick_attachment_drawer_toggle_camera_description">Alternar gaveta rápida de anexos de câmera</string>
  <string name="conversation_activity__quick_attachment_drawer_record_and_send_audio_description">Gravar e enviar anexo de áudio</string>
  <string name="conversation_activity__quick_attachment_drawer_lock_record_description">Trancar gravação de anexo de áudio</string>
  <string name="conversation_activity__enable_signal_for_sms">Habilitar Signal para SMS</string>
  <string name="conversation_activity__message_could_not_be_sent">A mensagem não pôde ser enviada. Verifique sua conexão e tente novamente.</string>
  <!--conversation_input_panel-->
  <string name="conversation_input_panel__slide_to_cancel">Deslize para cancelar</string>
  <string name="conversation_input_panel__cancel">Cancelar</string>
  <!--conversation_item-->
  <string name="conversation_item__mms_image_description">Mensagem multimídia</string>
  <string name="conversation_item__secure_message_description">Mensagem segura</string>
  <!--conversation_item_sent-->
  <string name="conversation_item_sent__send_failed_indicator_description">Envio falhou</string>
  <string name="conversation_item_sent__pending_approval_description">Aprovação pendente</string>
  <string name="conversation_item_sent__delivered_description">Entregue</string>
  <string name="conversation_item_sent__message_read">Mensagem lida</string>
  <!--conversation_item_received-->
  <string name="conversation_item_received__contact_photo_description">Foto do contato</string>
  <!--ConversationUpdateItem-->
  <string name="ConversationUpdateItem_loading">Carregando</string>
  <string name="ConversationUpdateItem_learn_more">Saiba mais</string>
  <string name="ConversationUpdateItem_join_call">Participar da chamada</string>
  <string name="ConversationUpdateItem_return_to_call">Voltar para a chamada</string>
  <string name="ConversationUpdateItem_call_is_full">A chamada está lotada</string>
  <string name="ConversationUpdateItem_invite_friends">Convidar amigos(as)</string>
  <string name="ConversationUpdateItem_enable_call_notifications">Exibir notificações de chamadas</string>
  <string name="ConversationUpdateItem_update_contact">Atualizar contato</string>
  <!--Update item button text to show to block a recipient from requesting to join via group link-->
  <string name="ConversationUpdateItem_block_request">Bloquear pedido</string>
  <string name="ConversationUpdateItem_no_groups_in_common_review_requests_carefully">Nenhum grupo em comum. Analise o pedido com atenção.</string>
  <string name="ConversationUpdateItem_no_contacts_in_this_group_review_requests_carefully">Nenhum contato neste grupo. Analise solicitações com atenção.</string>
  <string name="ConversationUpdateItem_view">Exibir</string>
  <string name="ConversationUpdateItem_the_disappearing_message_time_will_be_set_to_s_when_you_message_them">O tempo de desaparecimento das mensagens que você enviar será definido como %1$s.</string>
  <!--Update item button text to show to boost a feature-->
  <string name="ConversationUpdateItem_donate">Doar</string>
  <!--audio_view-->
  <string name="audio_view__play_pause_accessibility_description">Tocar … Pausar</string>
  <string name="audio_view__download_accessibility_description">Baixar</string>
  <!--QuoteView-->
  <string name="QuoteView_audio">Áudio</string>
  <string name="QuoteView_video">Vídeo</string>
  <string name="QuoteView_photo">Foto</string>
  <string name="QuoteView_gif">GIF</string>
  <string name="QuoteView_view_once_media">Mídia efêmera</string>
  <string name="QuoteView_sticker">Figurinha</string>
  <string name="QuoteView_you">Você</string>
  <string name="QuoteView_original_missing">Mensagem original não encontrada</string>
  <!--Author formatting for group stories-->
  <string name="QuoteView_s_story">%1$s · Story</string>
  <!--Label indicating that a quote is for a reply to a story you created-->
  <string name="QuoteView_your_story">Você · Story</string>
  <!--Label indicating that the story being replied to no longer exists-->
  <string name="QuoteView_no_longer_available">Não está mais disponível</string>
  <!--Label for quoted gift-->
  <string name="QuoteView__gift">Presente</string>
  <!--conversation_fragment-->
  <string name="conversation_fragment__scroll_to_the_bottom_content_description">Rolar para o final</string>
  <!--BubbleOptOutTooltip-->
  <!--Message to inform the user of what Android chat bubbles are-->
  <string name="BubbleOptOutTooltip__description">Bolhas são um recurso do Android que você pode desativar para conversas que ocorrem no Molly.</string>
  <!--Button to dismiss the tooltip for opting out of using Android bubbles-->
  <string name="BubbleOptOutTooltip__not_now">Agora não</string>
  <!--Button to move to the system settings to control the use of Android bubbles-->
  <string name="BubbleOptOutTooltip__turn_off">Desativar</string>
  <!--safety_number_change_dialog-->
  <string name="safety_number_change_dialog__safety_number_changes">Mudanças no Número de Segurança</string>
  <string name="safety_number_change_dialog__accept">Aceitar</string>
  <string name="safety_number_change_dialog__send_anyway">Enviar mesmo assim</string>
  <string name="safety_number_change_dialog__call_anyway">Ligar mesmo assim</string>
  <string name="safety_number_change_dialog__join_call">Participar da chamada</string>
  <string name="safety_number_change_dialog__continue_call">Continuar a chamada</string>
  <string name="safety_number_change_dialog__leave_call">Sair da chamada</string>
  <string name="safety_number_change_dialog__the_following_people_may_have_reinstalled_or_changed_devices">As seguintes pessoas podem ter reinstalado o Signal ou mudado de aparelho. Verifique o seu número de segurança com elas para garantir a sua privacidade e a delas.</string>
  <string name="safety_number_change_dialog__view">Exibir</string>
  <string name="safety_number_change_dialog__previous_verified">Já verificado</string>
  <!--EnableCallNotificationSettingsDialog__call_notifications_checklist-->
  <string name="EnableCallNotificationSettingsDialog__call_notifications_enabled">Notificações de chamadas ativadas.</string>
  <string name="EnableCallNotificationSettingsDialog__enable_call_notifications">Exibir notificações de chamadas</string>
  <string name="EnableCallNotificationSettingsDialog__enable_background_activity">Habilitar a atividade em segundo plano</string>
  <string name="EnableCallNotificationSettingsDialog__everything_looks_good_now">Está tudo ótimo, agora!</string>
  <string name="EnableCallNotificationSettingsDialog__to_receive_call_notifications_tap_here_and_turn_on_show_notifications">Para receber notificações de chamadas, toque aqui e ative \"Mostrar notificações\".</string>
  <string name="EnableCallNotificationSettingsDialog__to_receive_call_notifications_tap_here_and_turn_on_notifications">Para receber notificações de chamadas, toque aqui e ative as notificações. Certifique-se de que o Som e o Pop-up da notificação estejam ativados.</string>
  <string name="EnableCallNotificationSettingsDialog__to_receive_call_notifications_tap_here_and_enable_background_activity_in_battery_settings">Para receber notificações de chamadas, toque aqui e habilite a atividade em segundo plano nas configurações da \"Bateria\".</string>
  <string name="EnableCallNotificationSettingsDialog__settings">Configurações</string>
  <string name="EnableCallNotificationSettingsDialog__to_receive_call_notifications_tap_settings_and_turn_on_show_notifications">Para receber notificações de chamadas, toque em Configurações e ative \"Mostrar notificações\".</string>
  <string name="EnableCallNotificationSettingsDialog__to_receive_call_notifications_tap_settings_and_turn_on_notifications">Para receber notificações de chamadas, toque em Configurações e ative as notificações. Certifique-se de que o Som e o Pop-up da notificação estejam ativados.</string>
  <string name="EnableCallNotificationSettingsDialog__to_receive_call_notifications_tap_settings_and_enable_background_activity_in_battery_settings">Para receber notificações de chamadas, toque em Configurações e habilite a atividade em segundo plano nas configurações da \"Bateria\".</string>
  <!--country_selection_fragment-->
  <string name="country_selection_fragment__loading_countries">Carregando países…</string>
  <string name="country_selection_fragment__search">Procurar</string>
  <string name="country_selection_fragment__no_matching_countries">Nenhum país correspondente</string>
  <!--device_add_fragment-->
  <string name="device_add_fragment__scan_the_qr_code_displayed_on_the_device_to_link">Escaneie o código QR mostrado no dispositivo para vincular</string>
  <!--device_link_fragment-->
  <string name="device_link_fragment__link_device">Vincular dispositivo</string>
  <!--device_list_fragment-->
  <string name="device_list_fragment__no_devices_linked">Nenhum dispositivo vinculado</string>
  <string name="device_list_fragment__link_new_device">Vincular novo dispositivo</string>
  <!--expiration-->
  <string name="expiration_off">Desligado</string>
  <plurals name="expiration_seconds">
    <item quantity="one">%d segundo</item>
    <item quantity="many">%d segundos</item>
    <item quantity="other">%d segundos</item>
  </plurals>
  <string name="expiration_seconds_abbreviated">%ds</string>
  <plurals name="expiration_minutes">
    <item quantity="one">%d minuto</item>
    <item quantity="many">%d minutos</item>
    <item quantity="other">%d minutos</item>
  </plurals>
  <string name="expiration_minutes_abbreviated">%dmin</string>
  <plurals name="expiration_hours">
    <item quantity="one">%d hora</item>
    <item quantity="many">%d horas</item>
    <item quantity="other">%d horas</item>
  </plurals>
  <string name="expiration_hours_abbreviated">%dh</string>
  <plurals name="expiration_days">
    <item quantity="one">%d dia</item>
    <item quantity="many">%d dias</item>
    <item quantity="other">%d dias</item>
  </plurals>
  <string name="expiration_days_abbreviated">%dd</string>
  <plurals name="expiration_weeks">
    <item quantity="one">%d semana</item>
    <item quantity="many">%d semanas</item>
    <item quantity="other">%d semanas</item>
  </plurals>
  <string name="expiration_weeks_abbreviated">%dsem</string>
  <string name="expiration_combined">%1$s %2$s</string>
  <!--unverified safety numbers-->
  <string name="IdentityUtil_unverified_banner_one">Seu número de segurança com %s mudou e não está verificado</string>
  <string name="IdentityUtil_unverified_banner_two">Seus números de segurança com %1$s e %2$s não estão verificados</string>
  <string name="IdentityUtil_unverified_banner_many">Seus números de segurança com %1$s, %2$s e %3$s não estão verificados</string>
  <string name="IdentityUtil_unverified_dialog_one">Seu número de segurança com %1$s mudou e não está verificado. Isso pode significar que alguém está tentando interceptar a sua comunicação ou que %1$s simplesmente reinstalou o Signal.</string>
  <string name="IdentityUtil_unverified_dialog_two">Seus números de segurança com %1$s e %2$s não estão verificados. Isso pode significar que alguém está tentando interceptar a sua comunicação ou que essas pessoas simplesmente reinstalaram o Signal.</string>
  <string name="IdentityUtil_unverified_dialog_many">Seus números de segurança com %1$s, %2$s e %3$s não estão verificados. Isso pode significar que alguém está tentando interceptar a sua comunicação ou que essas pessoas simplesmente reinstalaram o Signal.</string>
  <string name="IdentityUtil_untrusted_dialog_one">Seu número de segurança com %s acabou de mudar.</string>
  <string name="IdentityUtil_untrusted_dialog_two">Seus números de segurança com %1$s e %2$s acabaram de mudar.</string>
  <string name="IdentityUtil_untrusted_dialog_many">Seus números de segurança com %1$s, %2$s e %3$s acabaram de mudar.</string>
  <plurals name="identity_others">
    <item quantity="one">%d outro</item>
    <item quantity="many">%d outros</item>
    <item quantity="other">%d outros</item>
  </plurals>
  <!--giphy_activity-->
  <string name="giphy_activity_toolbar__search_gifs">Pesquisar GIFs</string>
  <!--giphy_fragment-->
  <string name="giphy_fragment__nothing_found">Nada encontrado</string>
  <!--database_migration_activity-->
  <string name="database_migration_activity__would_you_like_to_import_your_existing_text_messages">Gostaria de importar suas mensagens para a base de dados criptografada do Signal?</string>
  <string name="database_migration_activity__the_default_system_database_will_not_be_modified">A base de dados padrão do sistema não será alterada.</string>
  <string name="database_migration_activity__skip">Pular</string>
  <string name="database_migration_activity__import">Importar</string>
  <string name="database_migration_activity__this_could_take_a_moment_please_be_patient">Isso pode demorar um pouco. Seja paciente, iremos notificá-lo quando a importação terminar.</string>
  <string name="database_migration_activity__importing">IMPORTANDO</string>
  <!--load_more_header-->
  <string name="load_more_header__see_full_conversation">Ver conversa completa</string>
  <string name="load_more_header__loading">Carregando</string>
  <!--media_overview_activity-->
  <string name="media_overview_activity__no_media">Nenhuma mídia</string>
  <!--message_recipients_list_item-->
  <string name="message_recipients_list_item__view">Exibir</string>
  <string name="message_recipients_list_item__resend">Reenviar</string>
  <!--Displayed in a toast when user long presses an item in MyStories-->
  <string name="MyStoriesFragment__copied_sent_timestamp_to_clipboard">A data de envio do story foi copiada.</string>
  <!--Displayed when there are no outgoing stories-->
  <string name="MyStoriesFragment__updates_to_your_story_will_show_up_here">Atualizações no seu story aparecerão aqui.</string>
  <!--GroupUtil-->
  <plurals name="GroupUtil_joined_the_group">
    <item quantity="one">%1$s entrou no  grupo.</item>
    <item quantity="many">%1$s entraram no  grupo.</item>
    <item quantity="other">%1$s entraram no  grupo.</item>
  </plurals>
  <string name="GroupUtil_group_name_is_now">O nome do grupo agora é \'%1$s\'.</string>
  <!--prompt_passphrase_activity-->
  <string name="prompt_passphrase_activity__unlock">Destrancar</string>
  <!--prompt_mms_activity-->
  <string name="prompt_mms_activity__signal_requires_mms_settings_to_deliver_media_and_group_messages">O Signal requer configurações de MMS para entregar mídia e mensagens de grupos através de seu provedor de wireless. Seu dispositivo não disponibiliza esta informação, o que ocasionalmente ocorre com dispositivos bloqueados ou com outras configurações restritivas.</string>
  <string name="prompt_mms_activity__to_send_media_and_group_messages_tap_ok">Para enviar mensagens de grupo e de mídia, clique \'OK\' e complete as configurações solicitadas. As configurações de MMS para a sua operadora geralmente podem ser encontradas fazendo uma busca por \'APN da sua operadora\'. Você só precisará fazer isto uma vez.</string>
  <!--BadDecryptLearnMoreDialog-->
  <string name="BadDecryptLearnMoreDialog_delivery_issue">Problema na entrega</string>
  <string name="BadDecryptLearnMoreDialog_couldnt_be_delivered_individual">Não foi possível entregar para você uma mensagem (texto, figurinha, reação ou confirmação de leitura) de %s. Essa pessoa tentou enviar para você diretamente ou em um grupo.</string>
  <string name="BadDecryptLearnMoreDialog_couldnt_be_delivered_group">Não foi possível entregar para você uma mensagem (texto, figurinha, reação ou confirmação de leitura) de %s.</string>
  <!--profile_create_activity-->
  <string name="CreateProfileActivity_first_name_required">Primeiro nome (obrigatório)</string>
  <string name="CreateProfileActivity_last_name_optional">Sobrenome (opcional)</string>
  <string name="CreateProfileActivity_next">Avançar</string>
  <string name="CreateProfileActivity__username">Nome de usuário</string>
  <string name="CreateProfileActivity__create_a_username">Criar um nome de usuário</string>
  <string name="CreateProfileActivity_custom_mms_group_names_and_photos_will_only_be_visible_to_you">Nomes e fotos de grupos de MMS personalizados serão visíveis apenas para você.</string>
  <string name="CreateProfileActivity_group_descriptions_will_be_visible_to_members_of_this_group_and_people_who_have_been_invited">A descrição do grupo estará visível para os membros deste grupo e pessoas que foram convidadas.</string>
  <!--EditAboutFragment-->
  <string name="EditAboutFragment_about">Sobre mim</string>
  <string name="EditAboutFragment_write_a_few_words_about_yourself">Escreva algo sobre você…</string>
  <string name="EditAboutFragment_count">%1$d/%2$d</string>
  <string name="EditAboutFragment_speak_freely">Fale livremente</string>
  <string name="EditAboutFragment_encrypted">Criptografado</string>
  <string name="EditAboutFragment_be_kind">Seja gentil</string>
  <string name="EditAboutFragment_coffee_lover">Amante de café</string>
  <string name="EditAboutFragment_free_to_chat">Disponível para conversar</string>
  <string name="EditAboutFragment_taking_a_break">Relaxando</string>
  <string name="EditAboutFragment_working_on_something_new">Trabalhando em algo novo</string>
  <!--EditProfileFragment-->
  <string name="EditProfileFragment__edit_group">Editar grupo</string>
  <string name="EditProfileFragment__group_name">Nome do grupo</string>
  <string name="EditProfileFragment__group_description">Descrição do grupo</string>
  <!--EditProfileNameFragment-->
  <string name="EditProfileNameFragment_your_name">Seu nome</string>
  <string name="EditProfileNameFragment_first_name">Nome</string>
  <string name="EditProfileNameFragment_last_name_optional">Sobrenome (opcional)</string>
  <string name="EditProfileNameFragment_save">Salvar</string>
  <string name="EditProfileNameFragment_failed_to_save_due_to_network_issues_try_again_later">Falha ao salvar devido aos problemas na rede. Tente mais tarde.</string>
  <!--recipient_preferences_activity-->
  <string name="recipient_preference_activity__shared_media">Mídia compartilhada</string>
  <!--recipients_panel-->
  <string name="recipients_panel__to"><small>Digite um nome ou um número</small></string>
  <!--verify_display_fragment-->
  <string name="verify_display_fragment__to_verify_the_security_of_your_end_to_end_encryption_with_s"><![CDATA[Para verificar a segurança da sua criptografia de ponta a ponta com %s, compare os números acima com os números no aparelho da outra pessoa. Você pode comparar número por número ou escaneando o código no telefone da outra pessoa. <a href="https://signal.org/redirect/safety-numbers">Saiba mais.</a>]]></string>
  <string name="verify_display_fragment__tap_to_scan">Toque para escanear</string>
  <string name="verify_display_fragment__successful_match">Correspondência bem sucedida</string>
  <string name="verify_display_fragment__failed_to_verify_safety_number">Falha ao verificar o número de segurança</string>
  <string name="verify_display_fragment__loading">Carregando…</string>
  <string name="verify_display_fragment__mark_as_verified">Marcar como verificado</string>
  <string name="verify_display_fragment__clear_verification">Apagar verificação</string>
  <!--verify_identity-->
  <string name="verify_identity__share_safety_number">Compartilhar número de segurança</string>
  <!--verity_scan_fragment-->
  <string name="verify_scan_fragment__scan_the_qr_code_on_your_contact">Escanear o Código QR no aparelho da outra pessoa.</string>
  <!--webrtc_answer_decline_button-->
  <string name="webrtc_answer_decline_button__swipe_up_to_answer">Deslize para cima para atender</string>
  <string name="webrtc_answer_decline_button__swipe_down_to_reject">Deslize para baixo para recusar</string>
  <!--message_details_header-->
  <string name="message_details_header__issues_need_your_attention">Alguns assuntos precisam de sua atenção.</string>
  <string name="message_details_header_sent">Enviados</string>
  <string name="message_details_header_received">Recebidos</string>
  <string name="message_details_header_disappears">Expira</string>
  <string name="message_details_header_via">Via</string>
  <!--message_details_recipient_header-->
  <string name="message_details_recipient_header__pending_send">Pendente</string>
  <string name="message_details_recipient_header__sent_to">Enviada para</string>
  <string name="message_details_recipient_header__sent_from">Enviada de</string>
  <string name="message_details_recipient_header__delivered_to">Entregue a</string>
  <string name="message_details_recipient_header__read_by">Lida por</string>
  <string name="message_details_recipient_header__not_sent">Não enviada</string>
  <string name="message_details_recipient_header__viewed">Visto por</string>
  <string name="message_details_recipient_header__skipped">Ignorada</string>
  <!--message_Details_recipient-->
  <string name="message_details_recipient__failed_to_send">Falha no envio</string>
  <string name="message_details_recipient__new_safety_number">Novo número de segurança</string>
  <!--AndroidManifest.xml-->
  <string name="AndroidManifest__create_passphrase">Criar frase-chave</string>
  <string name="AndroidManifest__select_contacts">Selecionar contatos</string>
  <string name="AndroidManifest__change_passphrase">Alterar frase-chave</string>
  <string name="AndroidManifest__verify_safety_number">Verificar número de segurança</string>
  <string name="AndroidManifest__log_submit">Enviar registro de depuração</string>
  <string name="AndroidManifest__media_preview">Pré-visualização de mídia</string>
  <string name="AndroidManifest__message_details">Detalhes da mensagem</string>
  <string name="AndroidManifest__linked_devices">Dispositivos vinculados</string>
  <string name="AndroidManifest__invite_friends">Convidar amigos</string>
  <string name="AndroidManifest_archived_conversations">Conversas arquivadas</string>
  <string name="AndroidManifest_remove_photo">Remover foto</string>
  <!--Message Requests Megaphone-->
  <string name="MessageRequestsMegaphone__message_requests">Solicitações de conversas</string>
  <string name="MessageRequestsMegaphone__users_can_now_choose_to_accept">As pessoas agora podem escolher aceitar uma nova conversa. Os nomes de perfil permitem que as pessoas saibam quem está entrando em contato.</string>
  <string name="MessageRequestsMegaphone__add_profile_name">Adicionar nome de perfil</string>
  <!--HelpFragment-->
  <string name="HelpFragment__have_you_read_our_faq_yet">Você já leu nosso FAQ?</string>
  <string name="HelpFragment__next">Próximo</string>
  <string name="HelpFragment__contact_us">Entre em contato</string>
  <string name="HelpFragment__tell_us_whats_going_on">Conte-nos o que está acontecendo</string>
  <string name="HelpFragment__include_debug_log">Incluir registro de depuração.</string>
  <string name="HelpFragment__whats_this">O que é isso ?</string>
  <string name="HelpFragment__how_do_you_feel">Como você se sente? (Opcional)</string>
  <string name="HelpFragment__tell_us_why_youre_reaching_out">Conte-nos por que você está entrando em contato.</string>
  <string name="HelpFragment__support_info">Info de Suporte</string>
  <string name="HelpFragment__signal_android_support_request">Solicitação de suporte Signal Android</string>
  <string name="HelpFragment__debug_log">Registro de depuração:</string>
  <string name="HelpFragment__could_not_upload_logs">Não foi possível enviar o registro</string>
  <string name="HelpFragment__please_be_as_descriptive_as_possible">Por favor, seja o mais detalhista possível para nos ajudar a entender o problema.</string>
  <string-array name="HelpFragment__categories_4">
    <item>\-\- Selecione uma opção \-\-</item>
    <item>Algo não está funcionando</item>
    <item>Solicitação de recurso</item>
    <item>Pergunta</item>
    <item>Feedback</item>
    <item>Outro</item>
    <item>Pagamentos (MobileCoin)</item>
    <item>Doações e selos</item>
  </string-array>
  <!--ReactWithAnyEmojiBottomSheetDialogFragment-->
  <string name="ReactWithAnyEmojiBottomSheetDialogFragment__this_message">Esta mensagem</string>
  <string name="ReactWithAnyEmojiBottomSheetDialogFragment__recently_used">Utilizado recentemente</string>
  <string name="ReactWithAnyEmojiBottomSheetDialogFragment__smileys_and_people">Emojis e pessoas</string>
  <string name="ReactWithAnyEmojiBottomSheetDialogFragment__nature">Animais e natureza</string>
  <string name="ReactWithAnyEmojiBottomSheetDialogFragment__food">Comida e bebidas</string>
  <string name="ReactWithAnyEmojiBottomSheetDialogFragment__activities">Atividades</string>
  <string name="ReactWithAnyEmojiBottomSheetDialogFragment__places">Viagens e lugares</string>
  <string name="ReactWithAnyEmojiBottomSheetDialogFragment__objects">Objetos</string>
  <string name="ReactWithAnyEmojiBottomSheetDialogFragment__symbols">Símbolos</string>
  <string name="ReactWithAnyEmojiBottomSheetDialogFragment__flags">Bandeiras</string>
  <string name="ReactWithAnyEmojiBottomSheetDialogFragment__emoticons">Emoticons</string>
  <string name="ReactWithAnyEmojiBottomSheetDialogFragment__no_results_found">Nenhum resultado encontrado</string>
  <!--arrays.xml-->
  <string name="arrays__use_default">Usar padrão</string>
  <string name="arrays__use_custom">Usar personalização</string>
  <string name="arrays__mute_for_one_hour">Silenciar por 1 hora</string>
  <string name="arrays__mute_for_eight_hours">Silenciar por 8 horas</string>
  <string name="arrays__mute_for_one_day">Silenciar por 1 dia</string>
  <string name="arrays__mute_for_seven_days">Silenciar por 7 dias</string>
  <string name="arrays__always">Sempre</string>
  <string name="arrays__settings_default">Configurações padrão</string>
  <string name="arrays__enabled">Habilitado</string>
  <string name="arrays__disabled">Desabilitado</string>
  <string name="arrays__name_and_message">Nome e mensagem</string>
  <string name="arrays__name_only">Apenas nome</string>
  <string name="arrays__no_name_or_message">Nem nome nem mensagem</string>
  <string name="arrays__images">Imagens</string>
  <string name="arrays__audio">Áudio</string>
  <string name="arrays__video">Vídeo</string>
  <string name="arrays__documents">Documentos</string>
  <string name="arrays__small">Pequeno</string>
  <string name="arrays__normal">Normal</string>
  <string name="arrays__large">Grande</string>
  <string name="arrays__extra_large">Extra grande</string>
  <string name="arrays__default">Padrão</string>
  <string name="arrays__high">Alta</string>
  <string name="arrays__max">Máxima</string>
  <!--plurals.xml-->
  <plurals name="hours_ago">
    <item quantity="one">%dh</item>
    <item quantity="many">%dh</item>
    <item quantity="other">%dh</item>
  </plurals>
  <!--preferences.xml-->
  <string name="preferences_beta">Beta</string>
  <string name="preferences__sms_mms">SMS e MMS</string>
  <string name="preferences__pref_all_sms_title">Receber todos os SMS</string>
  <string name="preferences__pref_all_mms_title">Receber todos os MMS</string>
  <string name="preferences__use_signal_for_viewing_and_storing_all_incoming_text_messages">Use o Signal para receber todas as mensagens de texto</string>
  <string name="preferences__use_signal_for_viewing_and_storing_all_incoming_multimedia_messages">Use o Signal para receber todas as mensagens multimídia</string>
  <string name="preferences__pref_enter_sends_title">Tecla Enter envia</string>
  <string name="preferences__pressing_the_enter_key_will_send_text_messages">Pressionar a tecla Enter enviará mensagens de texto</string>
  <string name="preferences__pref_use_address_book_photos">Usar fotos da lista de contatos do aparelho</string>
  <string name="preferences__display_contact_photos_from_your_address_book_if_available">Exibir fotos de contatos oriundas da lista de contatos do aparelho, se disponíveis</string>
  <string name="preferences__generate_link_previews">Gerar pré-visualização de links</string>
  <string name="preferences__retrieve_link_previews_from_websites_for_messages">Carregar pré-visualizações de links diretamente dos sites em mensagens que você envia.</string>
  <string name="preferences__choose_identity">Escolher identidade</string>
  <string name="preferences__choose_your_contact_entry_from_the_contacts_list">Escolha o seu próprio contato da lista de contatos.</string>
  <string name="preferences__change_passphrase">Alterar frase-chave</string>
  <string name="preferences__change_your_passphrase">Alterar sua frase-chave</string>
  <string name="preferences__enable_passphrase">Habilitar o bloqueio da tela com frase-chave</string>
  <string name="preferences__lock_signal_and_message_notifications_with_a_passphrase">Bloquear tela e notificações com frase-chave</string>
  <string name="preferences__screen_security">Segurança da tela</string>
  <string name="preferences__disable_screen_security_to_allow_screen_shots">Bloquear capturas de tela na lista de recentes e dentro do aplicativo</string>
  <string name="preferences__auto_lock_signal_after_a_specified_time_interval_of_inactivity">Trancar automaticamente o Signal após um determinado período de inatividade</string>
  <string name="preferences__inactivity_timeout_passphrase">Frase-chave de expiração por inatividade</string>
  <string name="preferences__inactivity_timeout_interval">Período de expiração por inatividade</string>
  <string name="preferences__notifications">Notificações</string>
  <string name="preferences__led_color">Cor do LED</string>
  <string name="preferences__led_color_unknown">Desconhecida</string>
  <string name="preferences__pref_led_blink_title">Padrão de piscagem do LED</string>
  <string name="preferences__customize">Personalizar</string>
  <string name="preferences__change_sound_and_vibration">Mudar som e vibração</string>
  <string name="preferences__sound">Som</string>
  <string name="preferences__silent">Silencioso</string>
  <string name="preferences__default">Padrão</string>
  <string name="preferences__repeat_alerts">Repetir alertas</string>
  <string name="preferences__never">Nunca</string>
  <string name="preferences__one_time">Uma vez</string>
  <string name="preferences__two_times">Duas vezes</string>
  <string name="preferences__three_times">Três vezes</string>
  <string name="preferences__five_times">Cinco vezes</string>
  <string name="preferences__ten_times">Dez vezes</string>
  <string name="preferences__vibrate">Vibrar</string>
  <string name="preferences__green">Verde</string>
  <string name="preferences__red">Vermelho</string>
  <string name="preferences__blue">Azul</string>
  <string name="preferences__orange">Laranja</string>
  <string name="preferences__cyan">Ciano</string>
  <string name="preferences__magenta">Magenta</string>
  <string name="preferences__white">Branco</string>
  <string name="preferences__none">Nenhuma</string>
  <string name="preferences__fast">Rápido</string>
  <string name="preferences__normal">Normal</string>
  <string name="preferences__slow">Lento</string>
  <string name="preferences__help">Ajuda</string>
  <string name="preferences__advanced">Avançadas</string>
  <string name="preferences__donate_to_signal">Doar para o Molly</string>
  <!--Preference label for making one-time donations to Signal-->
  <string name="preferences__one_time_donation">Doação única</string>
  <string name="preferences__privacy">Privacidade</string>
  <!--Preference label for stories-->
  <string name="preferences__stories">Stories</string>
  <string name="preferences__mms_user_agent">Agente de usuário MMS</string>
  <string name="preferences__advanced_mms_access_point_names">Configurações de MMS manuais</string>
  <string name="preferences__mmsc_url">URL do MMSC</string>
  <string name="preferences__mms_proxy_host">Proxy MMS</string>
  <string name="preferences__mms_proxy_port">Porta do proxy MMS</string>
  <string name="preferences__mmsc_username">Nome de usuário do MMSC</string>
  <string name="preferences__mmsc_password">Senha do MMSC</string>
  <string name="preferences__sms_delivery_reports">Avisos de entrega de SMS</string>
  <string name="preferences__request_a_delivery_report_for_each_sms_message_you_send">Solicite um aviso de entrega para cada SMS enviado</string>
  <string name="preferences__data_and_storage">Dados e armazenamento</string>
  <string name="preferences__storage">Armazenamento</string>
  <string name="preferences__payments">Pagamentos</string>
  <!--Privacy settings payments section description-->
  <string name="preferences__payment_lock">Bloqueio de pagamento</string>
  <string name="preferences__payments_beta">Pagamentos (Beta)</string>
  <string name="preferences__conversation_length_limit">Tamanho máximo de conversa</string>
  <string name="preferences__keep_messages">Manter as mensagens</string>
  <string name="preferences__clear_message_history">Excluir o histórico de mensagens</string>
  <string name="preferences__linked_devices">Dispositivos vinculados</string>
  <string name="preferences__light_theme">Claro</string>
  <string name="preferences__dark_theme">Escuro</string>
  <string name="preferences__appearance">Aparência</string>
  <string name="preferences__theme">Tema</string>
  <string name="preferences__chat_wallpaper">Papel de parede da conversa</string>
  <string name="preferences__chat_color_and_wallpaper">Cor e papel de parede da conversa</string>
  <string name="preferences__disable_pin">Desabilitar PIN</string>
  <string name="preferences__enable_pin">Habilitar PIN</string>
  <string name="preferences__if_you_disable_the_pin_you_will_lose_all_data">Se você desativar o PIN, perderá todos os dados ao se registrar de novo com o Signal, a menos que você faça backup manualmente e os restaure. Você não pode ativar o Bloqueio de Registro enquanto o PIN estiver desativado.</string>
  <string name="preferences__pins_keep_information_stored_with_signal_encrypted_so_only_you_can_access_it">O PIN mantém criptografadas as informações armazenadas no Signal, de modo que apenas você as acesse. Seu perfil, configurações e contatos serão restaurados quando você reinstalar. Você não precisará do PIN para abrir o app.</string>
  <string name="preferences__system_default">Padrão do sistema</string>
  <string name="preferences__language">Idioma</string>
  <string name="preferences__signal_messages_and_calls">Mensagens e chamadas do Signal</string>
  <string name="preferences__advanced_pin_settings">Configurações avançadas do PIN</string>
  <string name="preferences__free_private_messages_and_calls">Chamadas e mensagens privadas gratuitas para usuários do Signal</string>
  <string name="preferences__submit_debug_log">Enviar registro de depuração</string>
  <string name="preferences__delete_account">Excluir conta</string>
  <string name="preferences__support_wifi_calling">Modo de compatibilidade \'WiFi Calling\'</string>
  <string name="preferences__enable_if_your_device_supports_sms_mms_delivery_over_wifi">Habilite se o seu dispositivo usa entrega de SMS/MMS via WiFi (somente habilite quando \'WiFi Calling\' estiver habilitado no seu dispositivo)</string>
  <string name="preferences__incognito_keyboard">Teclado incógnito</string>
  <string name="preferences__read_receipts">Confirmações de leitura</string>
  <string name="preferences__if_read_receipts_are_disabled_you_wont_be_able_to_see_read_receipts">Se as confirmações de leitura estiverem desabilitadas, você não verá as confirmações de leitura das outras pessoas.</string>
  <string name="preferences__typing_indicators">Indicadores de digitação</string>
  <string name="preferences__if_typing_indicators_are_disabled_you_wont_be_able_to_see_typing_indicators">Se os indicadores de digitação estiverem desabilitados, você não poderá ver os indicadores de digitação de outras pessoas.</string>
  <string name="preferences__request_keyboard_to_disable">Solicitar ao teclado para evitar o aprendizado de digitação.</string>
  <string name="preferences__this_setting_is_not_a_guarantee">Essa configuração não é uma garantia e seu teclado pode ignorá-la.</string>
  <string name="preferences_app_protection__blocked_users">Pessoas bloqueadas</string>
  <string name="preferences_chats__when_using_mobile_data">Quando usar dados móveis</string>
  <string name="preferences_chats__when_using_wifi">Quando usar Wi-Fi</string>
  <string name="preferences_chats__when_roaming">Quando em roaming</string>
  <string name="preferences_chats__media_auto_download">Download automático de mídia</string>
  <string name="preferences_chats__message_history">Histórico de mensagens</string>
  <string name="preferences_storage__storage_usage">Uso do armazenamento</string>
  <string name="preferences_storage__photos">Fotos</string>
  <string name="preferences_storage__videos">Vídeos</string>
  <string name="preferences_storage__files">Arquivos</string>
  <string name="preferences_storage__audio">Áudio</string>
  <string name="preferences_storage__review_storage">Checar armazenamento</string>
  <string name="preferences_storage__delete_older_messages">Apagar as mensagens mais antigas?</string>
  <string name="preferences_storage__clear_message_history">Excluir o histórico de mensagens?</string>
  <string name="preferences_storage__this_will_permanently_delete_all_message_history_and_media">Todo o histórico de mensagens e mídias do seu dispositivo que são mais antigos que %1$s serão excluídos permanentemente.</string>
  <string name="preferences_storage__this_will_permanently_trim_all_conversations_to_the_d_most_recent_messages">Todas as conversas serão excluídas permanentemente, exceto %1$s mensagens mais recentes.</string>
  <string name="preferences_storage__this_will_delete_all_message_history_and_media_from_your_device">Todo o histórico de mensagens e mídias do seu dispositivo serão excluídos permanentemente.</string>
  <string name="preferences_storage__are_you_sure_you_want_to_delete_all_message_history">Tem certeza que quer apagar todo o histórico de mensagens?</string>
  <string name="preferences_storage__all_message_history_will_be_permanently_removed_this_action_cannot_be_undone">Todo o histórico de mensagens será excluído permanentemente. Esta ação não pode ser desfeita.</string>
  <string name="preferences_storage__delete_all_now">Apagar tudo agora</string>
  <string name="preferences_storage__forever">Para sempre</string>
  <string name="preferences_storage__one_year">1 ano</string>
  <string name="preferences_storage__six_months">6 meses</string>
  <string name="preferences_storage__thirty_days">30 dias</string>
  <string name="preferences_storage__none">Nenhum</string>
  <string name="preferences_storage__s_messages">%1$s mensagens</string>
  <string name="preferences_storage__custom">Personalizado</string>
  <string name="preferences_advanced__use_system_emoji">Usar emoji do sistema</string>
  <string name="preferences_advanced__disable_signal_built_in_emoji_support">Desabilitar o suporte a emoji embutido do Signal</string>
  <string name="preferences_advanced__relay_all_calls_through_the_signal_server_to_avoid_revealing_your_ip_address">Encaminhar todas as chamadas através do servidor Signal para evitar revelar seu endereço IP para seu contato. Habilitar reduzirá a qualidade da chamada.</string>
  <string name="preferences_advanced__always_relay_calls">Sempre reencaminhar chamadas</string>
  <string name="preferences_app_protection__who_can">Quem pode…</string>
  <string name="preferences_app_protection__app_access">Acesso ao aplicativo</string>
  <string name="preferences_app_protection__communication">Comunicação</string>
  <!--Privacy settings payments section title-->
  <string name="preferences_app_protection__payments">Pagamentos</string>
  <string name="preferences_chats__chats">Chats</string>
  <string name="preferences_data_and_storage__manage_storage">Gerenciar armazenamento</string>
  <string name="preferences_data_and_storage__calls">Chamadas</string>
  <string name="preferences_data_and_storage__use_less_data_for_calls">Usar menos dados em chamadas</string>
  <string name="preferences_data_and_storage__never">Nunca</string>
  <string name="preferences_data_and_storage__wifi_and_mobile_data">Wi-Fi e dados móveis</string>
  <string name="preferences_data_and_storage__mobile_data_only">Somente por dados móveis</string>
  <string name="preference_data_and_storage__using_less_data_may_improve_calls_on_bad_networks">Usar menos dados pode melhorar as chamadas em redes ruins</string>
  <string name="preferences_notifications__messages">Mensagens</string>
  <string name="preferences_notifications__events">Eventos</string>
  <string name="preferences_notifications__in_chat_sounds">Sons no chat</string>
  <string name="preferences_notifications__show">Exibir</string>
  <string name="preferences_notifications__calls">Chamadas</string>
  <string name="preferences_notifications__ringtone">Toque</string>
  <string name="preferences_chats__show_invitation_prompts">Mostrar avisos de convite</string>
  <string name="preferences_chats__display_invitation_prompts_for_contacts_without_signal">Mostrar avisos de convite para contatos sem Signal</string>
  <string name="preferences_chats__message_text_size">Tamanho da fonte da mensagem</string>
  <string name="preferences_events__contact_joined_signal">O contato entrou no Signal!</string>
  <string name="preferences_notifications__priority">Prioridade</string>
  <!--Heading for the \'censorship circumvention\' section of privacy preferences-->
  <string name="preferences_communication__category_censorship_circumvention">Driblagem de censura</string>
  <!--Title of the \'censorship circumvention\' toggle switch-->
  <string name="preferences_communication__censorship_circumvention">Driblagem de censura</string>
  <string name="preferences_communication__censorship_circumvention_if_enabled_signal_will_attempt_to_circumvent_censorship">Se ativado, Signal tentará contornar a censura. Não habilite esta função ao menos que você esteja em um lugar onde Signal é censurado. </string>
  <!--Summary text for \'censorship circumvention\' toggle. Indicates that we automatically enabled it because we believe you\'re in a censored country-->
  <string name="preferences_communication__censorship_circumvention_has_been_activated_based_on_your_accounts_phone_number">A driblagem de censura foi ativada tendo como base o número de telefone da sua conta.</string>
  <!--Summary text for \'censorship circumvention\' toggle. Indicates that you disabled it even though we believe you\'re in a censored country-->
  <string name="preferences_communication__censorship_circumvention_you_have_manually_disabled">Você desabilitou manualmente a driblagem de censura.</string>
  <!--Summary text for \'censorship circumvention\' toggle. Indicates that you cannot use it because you\'re already connected to the Signal service-->
  <string name="preferences_communication__censorship_circumvention_is_not_necessary_you_are_already_connected">A driblagem de censura não é necessária. Você já se conectou ao serviço Signal.</string>
  <!--Summary text for \'censorship circumvention\' toggle. Indicates that you cannot use it because you\'re not connected to the internet-->
  <string name="preferences_communication__censorship_circumvention_can_only_be_activated_when_connected_to_the_internet">A driblagem de censura pode ser habilitada somente durante uma conexão à Internet.</string>
  <string name="preferences_communication__category_sealed_sender">Remetente Oculto</string>
  <string name="preferences_communication__sealed_sender_display_indicators">Exibir indicadores</string>
  <string name="preferences_communication__sealed_sender_display_indicators_description">Mostrar ícone de status quando selecionar \"Detalhes da mensagem\" em mensagens que foram entregue usando remetente oculto.</string>
  <string name="preferences_communication__sealed_sender_allow_from_anyone">Permitir de qualquer um</string>
  <string name="preferences_communication__sealed_sender_allow_from_anyone_description">Habilitar remetente oculto para mensagens recebidas de não contatos e pessoas com quem você não compartilhou seu perfil.</string>
  <string name="preferences_communication__sealed_sender_learn_more">Saiba mais</string>
  <string name="preferences_setup_a_username">Definir um nome de usuário</string>
  <string name="preferences_proxy">Proxy</string>
  <string name="preferences_use_proxy">Usar proxy</string>
  <string name="preferences_off">Desligado</string>
  <string name="preferences_on">Ligado</string>
  <string name="preferences_proxy_address">Endereço de proxy</string>
  <string name="preferences_only_use_a_proxy_if">Somente use um proxy se você não conseguir se conectar ao Signal com dados móveis ou Wi-Fi.</string>
  <string name="preferences_share">Compartilhar</string>
  <string name="preferences_save">Salvar</string>
  <string name="preferences_connecting_to_proxy">Conectando-se ao proxy…</string>
  <string name="preferences_connected_to_proxy">Conectado ao proxy</string>
  <string name="preferences_connection_failed">Falha na conexão</string>
  <string name="preferences_couldnt_connect_to_the_proxy">Não foi possível se conectar ao proxy. Verifique o endereço do proxy e tente novamente.</string>
  <string name="preferences_you_are_connected_to_the_proxy">Você está conectado ao proxy. Você pode desligar o proxy a qualquer momento em Configurações.</string>
  <string name="preferences_success">Deu certo</string>
  <string name="preferences_failed_to_connect">Falha de conexão</string>
  <string name="preferences_enter_proxy_address">Digite o endereço de proxy</string>
  <string name="configurable_single_select__customize_option">Opção para personalizar</string>
  <!--Internal only preferences-->
  <!--Payments-->
  <string name="PaymentsActivityFragment__all_activity">Todas as atividades</string>
  <string name="PaymentsAllActivityFragment__all">Todos</string>
  <string name="PaymentsAllActivityFragment__sent">Enviados</string>
  <string name="PaymentsAllActivityFragment__received">Recebidos</string>
  <string name="PaymentsHomeFragment__introducing_payments">Apresentando os Pagamentos (Beta)</string>
  <string name="PaymentsHomeFragment__use_signal_to_send_and_receive">Use o Molly para enviar e receber MobileCoin, uma nova moeda digital com foco na privacidade. Ative para começar.</string>
  <string name="PaymentsHomeFragment__activate_payments">Ativar o módulo de Pagamentos</string>
  <string name="PaymentsHomeFragment__activating_payments">Ativando o módulo de pagamentos…</string>
  <string name="PaymentsHomeFragment__restore_payments_account">Restaurar a conta de pagamentos</string>
  <string name="PaymentsHomeFragment__no_recent_activity_yet">Nenhuma atividade recente</string>
  <string name="PaymentsHomeFragment__pending_requests">Solicitações pendentes</string>
  <string name="PaymentsHomeFragment__recent_activity">Atividades recentes</string>
  <string name="PaymentsHomeFragment__see_all">Ver todos</string>
  <string name="PaymentsHomeFragment__add_funds">Adicionar fundos</string>
  <string name="PaymentsHomeFragment__send">Enviar</string>
  <string name="PaymentsHomeFragment__sent_s">Enviou %1$s</string>
  <string name="PaymentsHomeFragment__received_s">Recebeu %1$s</string>
  <string name="PaymentsHomeFragment__transfer_to_exchange">Transferir para intermediação de troca</string>
  <string name="PaymentsHomeFragment__currency_conversion">Conversão de moeda</string>
  <string name="PaymentsHomeFragment__deactivate_payments">Desativar o módulo de pagamentos</string>
  <string name="PaymentsHomeFragment__recovery_phrase">Senha de recuperação</string>
  <string name="PaymentsHomeFragment__help">Ajuda</string>
  <string name="PaymentsHomeFragment__coin_cleanup_fee">Taxa de limpeza de moedas</string>
  <string name="PaymentsHomeFragment__sent_payment">Pagamento enviado</string>
  <string name="PaymentsHomeFragment__received_payment">Pagamento recebido</string>
  <string name="PaymentsHomeFragment__processing_payment">Processando o pagamento</string>
  <string name="PaymentsHomeFragment__unknown_amount">---</string>
  <string name="PaymentsHomeFragment__currency_conversion_not_available">Conversão de moeda não está disponível</string>
  <string name="PaymentsHomeFragment__cant_display_currency_conversion">Não é possível exibir a conversão de moeda. Verifique a conexão do seu telefone e tente novamente.</string>
  <string name="PaymentsHomeFragment__payments_is_not_available_in_your_region">Pagamentos não estão disponíveis na sua região.</string>
  <string name="PaymentsHomeFragment__could_not_enable_payments">Não foi possível habilitar pagamentos. Tente mais tarde.</string>
  <string name="PaymentsHomeFragment__deactivate_payments_question">Desativar o módulo de Pagamentos?</string>
  <string name="PaymentsHomeFragment__you_will_not_be_able_to_send">Você não poderá enviar ou receber MobileCoin no Molly, se desativar o módulo de pagamentos.</string>
  <string name="PaymentsHomeFragment__deactivate">Desativar</string>
  <string name="PaymentsHomeFragment__continue">Continuar</string>
  <string name="PaymentsHomeFragment__balance_is_not_currently_available">O saldo não está disponível no momento.</string>
  <string name="PaymentsHomeFragment__payments_deactivated">Módulo de pagamentos desativado.</string>
  <string name="PaymentsHomeFragment__payment_failed">Falha ao pagar</string>
  <string name="PaymentsHomeFragment__details">Detalhes</string>
  <string name="PaymentsHomeFragment__you_can_use_signal_to_send">Você pode usar o Molly para enviar e receber MobileCoin. Todos os pagamentos estão sujeitos aos Termos de Uso de MobileCoins e de uma Carteira MobileCoin. Esse recurso está sendo testado, portanto você poderá encontrar alguns problemas. Pagamentos que você realizar ou saldos que você perder não podem ser recuperados.</string>
  <string name="PaymentsHomeFragment__activate">Ativar</string>
  <string name="PaymentsHomeFragment__view_mobile_coin_terms">Ver os termos da MobileCoin</string>
<<<<<<< HEAD
  <string name="PaymentsHomeFragment__payments_not_available">O módulo de Pagamentos não está mais disponível no Molly. Você ainda pode transferir fundos para uma intermediação de troca, mas não pode mais enviar e receber pagamentos ou adicionar fundos.</string>
=======
  <string name="PaymentsHomeFragment__payments_not_available">O módulo de Pagamentos não está mais disponível no Signal. Você ainda pode transferir fundos para uma intermediação de troca, mas não pode mais enviar e receber pagamentos ou adicionar fundos.</string>
  <!--Alert dialog title which shows up after a payment to turn on payment lock-->
  <string name="PaymentsHomeFragment__turn_on">Quer ativar o bloqueio de pagamento para envios futuros?</string>
  <!--Alert dialog description for why payment lock should be enabled before sending payments-->
  <string name="PaymentsHomeFragment__add_an_additional_layer">Adicione uma camada extra de segurança exigindo o bloqueio de tela ou impressão digital no seu Android para transferir dinheiro.</string>
  <!--Alert dialog button to enable payment lock-->
  <string name="PaymentsHomeFragment__enable">Ativar</string>
  <!--Alert dialog button to not enable payment lock for now-->
  <string name="PaymentsHomeFragment__not_now">Agora não</string>
>>>>>>> e379cf61
  <!--PaymentsAddMoneyFragment-->
  <string name="PaymentsAddMoneyFragment__add_funds">Adicionar fundos</string>
  <string name="PaymentsAddMoneyFragment__your_wallet_address">Endereço da sua carteira</string>
  <string name="PaymentsAddMoneyFragment__copy">Copiar</string>
  <string name="PaymentsAddMoneyFragment__copied_to_clipboard">Copiado para a área de transferência</string>
  <string name="PaymentsAddMoneyFragment__to_add_funds">Para adicionar fundos, envie MobileCoin para o endereço da sua carteira. Inicie uma transação em sua conta com uma intermediação de troca que suporte MobileCoin, depois escaneie o código QR ou copie o endereço da sua carteira.</string>
  <!--PaymentsDetailsFragment-->
  <string name="PaymentsDetailsFragment__details">Detalhes</string>
  <string name="PaymentsDetailsFragment__status">Status</string>
  <string name="PaymentsDetailsFragment__submitting_payment">Enviando o pagamento…</string>
  <string name="PaymentsDetailsFragment__processing_payment">Processando o pagamento…</string>
  <string name="PaymentsDetailsFragment__payment_complete">Pagamento concluído</string>
  <string name="PaymentsDetailsFragment__payment_failed">Falha ao pagar</string>
  <string name="PaymentsDetailsFragment__network_fee">Taxa de transação</string>
  <string name="PaymentsDetailsFragment__sent_by">Enviado por</string>
  <string name="PaymentsDetailsFragment__sent_to_s">Enviado para %1$s</string>
  <string name="PaymentsDetailsFragment__you_on_s_at_s">Você em %1$s às %2$s</string>
  <string name="PaymentsDetailsFragment__s_on_s_at_s">%1$s em %2$s às %3$s</string>
  <string name="PaymentsDetailsFragment__to">Para</string>
  <string name="PaymentsDetailsFragment__from">De</string>
  <string name="PaymentsDetailsFragment__information">Os detalhes da transação, incluindo o valor do pagamento e a hora da transação, fazem parte do Livro-razão MobileCoin.</string>
  <string name="PaymentsDetailsFragment__coin_cleanup_fee">Taxa de limpeza de moedas</string>
  <string name="PaymentsDetailsFragment__coin_cleanup_information">Uma \"taxa de limpeza de moedas\" é cobrada quando as moedas em sua posse não podem ser combinadas para completar uma transação. A limpeza permitirá que você continue enviando pagamentos.</string>
  <string name="PaymentsDetailsFragment__no_details_available">Não há detalhes adicionais sobre esta transação</string>
  <string name="PaymentsDetailsFragment__sent_payment">Pagamento enviado</string>
  <string name="PaymentsDetailsFragment__received_payment">Pagamento recebido</string>
  <string name="PaymentsDeatilsFragment__payment_completed_s">Pagamento concluído %1$s</string>
  <string name="PaymentsDetailsFragment__block_number">Bloquear número</string>
  <!--PaymentsTransferFragment-->
  <string name="PaymentsTransferFragment__transfer">Transferir</string>
  <string name="PaymentsTransferFragment__scan_qr_code">Escanear o código QR</string>
  <string name="PaymentsTransferFragment__to_scan_or_enter_wallet_address">Para: escaneie ou insira o endereço da carteira</string>
  <string name="PaymentsTransferFragment__you_can_transfer">Você pode transferir MobileCoin fazendo uma transferência para o endereço da carteira fornecido pela intermediação de troca. O endereço da carteira é a sequência de números e letras comumente encontrada abaixo do código QR.</string>
  <string name="PaymentsTransferFragment__next">Próximo</string>
  <string name="PaymentsTransferFragment__invalid_address">Endereço inválido</string>
  <string name="PaymentsTransferFragment__check_the_wallet_address">Verifique o endereço da carteira para o qual você está tentando transferir e tente novamente.</string>
  <string name="PaymentsTransferFragment__you_cant_transfer_to_your_own_signal_wallet_address">Você não pode transferir para o endereço da sua própria carteira Molly. Digite o endereço de uma carteira sua que esteja em uma intermediação de troca válida.</string>
  <string name="PaymentsTransferFragment__to_scan_a_qr_code_signal_needs">Para escanear um código QR, o Molly precisa de acesso à sua câmera.</string>
  <string name="PaymentsTransferFragment__signal_needs_the_camera_permission_to_capture_qr_code_go_to_settings">Molly precisa da permissão da Câmera para escanear um código QR. Vá para as configurações, selecione \"Permissões\", e habilite \"Câmera\".</string>
  <string name="PaymentsTransferFragment__to_scan_a_qr_code_signal_needs_access_to_the_camera">Para escanear um código QR, o Molly precisa de acesso à sua câmera.</string>
  <string name="PaymentsTransferFragment__settings">Configurações</string>
  <!--PaymentsTransferQrScanFragment-->
  <string name="PaymentsTransferQrScanFragment__scan_address_qr_code">Escanear o código QR do endereço</string>
  <string name="PaymentsTransferQrScanFragment__scan_the_address_qr_code_of_the_payee">Escaneie o código QR do endereço do destinatário</string>
  <!--CreatePaymentFragment-->
  <string name="CreatePaymentFragment__request">Pedido</string>
  <string name="CreatePaymentFragment__pay">Pagar</string>
  <string name="CreatePaymentFragment__available_balance_s">Saldo disponível: %1$s</string>
  <string name="CreatePaymentFragment__toggle_content_description">Alternar</string>
  <string name="CreatePaymentFragment__1">1</string>
  <string name="CreatePaymentFragment__2">2</string>
  <string name="CreatePaymentFragment__3">3</string>
  <string name="CreatePaymentFragment__4">4</string>
  <string name="CreatePaymentFragment__5">5</string>
  <string name="CreatePaymentFragment__6">6</string>
  <string name="CreatePaymentFragment__7">7</string>
  <string name="CreatePaymentFragment__8">8</string>
  <string name="CreatePaymentFragment__9">9</string>
  <string name="CreatePaymentFragment__decimal">,</string>
  <string name="CreatePaymentFragment__0">0</string>
  <string name="CreatePaymentFragment__lt">&lt;</string>
  <string name="CreatePaymentFragment__backspace">Apagar</string>
  <string name="CreatePaymentFragment__add_note">Adicionar nota</string>
  <string name="CreatePaymentFragment__conversions_are_just_estimates">Conversões são apenas estimativas e podem ser imprecisas.</string>
  <!--EditNoteFragment-->
  <string name="EditNoteFragment_note">Nota</string>
  <!--ConfirmPaymentFragment-->
  <string name="ConfirmPayment__confirm_payment">Confirmar pagamento</string>
  <string name="ConfirmPayment__network_fee">Taxa de transação</string>
  <string name="ConfirmPayment__error_getting_fee">Erro ao obter a taxa</string>
  <string name="ConfirmPayment__estimated_s">Estimada em %1$s</string>
  <string name="ConfirmPayment__to">Para</string>
  <string name="ConfirmPayment__total_amount">Valor total</string>
  <string name="ConfirmPayment__balance_s">Saldo: %1$s</string>
  <string name="ConfirmPayment__submitting_payment">Enviando o pagamento…</string>
  <string name="ConfirmPayment__processing_payment">Processando o pagamento…</string>
  <string name="ConfirmPayment__payment_complete">Pagamento concluído</string>
  <string name="ConfirmPayment__payment_failed">Falha ao pagar</string>
  <string name="ConfirmPayment__payment_will_continue_processing">O pagamento continuará processando</string>
  <string name="ConfirmPaymentFragment__invalid_recipient">Destinatário inválido</string>
  <!--Biometric/Device authentication prompt title which comes up before sending a payment-->
  <string name="ConfirmPaymentFragment__unlock_to_send_payment">Desbloquear para enviar pagamento</string>
  <!--Title of a dialog show when we were unable to present the user\'s screenlock before sending a payment-->
  <string name="ConfirmPaymentFragment__failed_to_show_payment_lock">Ocorreu um erro ao mostrar bloqueio de pagamento</string>
  <!--Body of a dialog show when we were unable to present the user\'s screenlock before sending a payment-->
  <string name="ConfirmPaymentFragment__you_enabled_payment_lock_in_the_settings">Você ativou o bloqueio de pagamento nas configurações, mas isso não pode ser mostrado no momento.</string>
  <!--Button in a dialog that will take the user to the privacy settings-->
  <string name="ConfirmPaymentFragment__go_to_settings">Acessar configurações</string>
  <string name="ConfirmPaymentFragment__this_person_has_not_activated_payments">Essa pessoa não ativou o módulo de pagamentos</string>
  <string name="ConfirmPaymentFragment__unable_to_request_a_network_fee">Não foi possível obter a taxa de transação. Para este pagamento prosseguir, toque em ok para tentar novamente.</string>
  <!--CurrencyAmountFormatter_s_at_s-->
  <string name="CurrencyAmountFormatter_s_at_s">%1$s a %2$s</string>
  <!--SetCurrencyFragment-->
  <string name="SetCurrencyFragment__set_currency">Definir a moeda</string>
  <string name="SetCurrencyFragment__all_currencies">Todas as moedas</string>
  <!--****************************************-->
  <!--menus-->
  <!--****************************************-->
  <!--contact_selection_list-->
  <string name="contact_selection_list__unknown_contact">Nova mensagem para…</string>
  <string name="contact_selection_list__unknown_contact_block">Bloquear esta pessoa</string>
  <string name="contact_selection_list__unknown_contact_add_to_group">Adicionar ao grupo</string>
  <!--conversation_callable_insecure-->
  <string name="conversation_callable_insecure__menu_call">Chamar</string>
  <!--conversation_callable_secure-->
  <string name="conversation_callable_secure__menu_call">Chamada do Signal</string>
  <string name="conversation_callable_secure__menu_video">Vídeo chamada do Signal</string>
  <!--conversation_context-->
  <!--Heading which shows how many messages are currently selected-->
  <plurals name="conversation_context__s_selected">
    <item quantity="one">%d selecionada</item>
    <item quantity="many">%d selecionadas</item>
    <item quantity="other">%d selecionadas</item>
  </plurals>
  <!--conversation_context_image-->
  <!--Button to save a message attachment (image, file etc.)-->
  <string name="conversation_context_image__save_attachment">Salvar</string>
  <!--conversation_expiring_off-->
  <string name="conversation_expiring_off__disappearing_messages">Mensagens efêmeras</string>
  <!--conversation_selection-->
  <!--Button to view detailed information for a message-->
  <string name="conversation_selection__menu_message_details">Info</string>
  <!--Button to copy a message\'s text to the clipboard-->
  <string name="conversation_selection__menu_copy">Copiar</string>
  <!--Button to delete a message-->
  <string name="conversation_selection__menu_delete">Excluir</string>
  <!--Button to forward a message to another person or group chat-->
  <string name="conversation_selection__menu_forward">Encaminhar</string>
  <!--Button to reply to a message-->
  <string name="conversation_selection__menu_reply">Responder</string>
  <!--Button to save a message attachment (image, file etc.)-->
  <string name="conversation_selection__menu_save">Salvar</string>
  <!--Button to retry sending a message-->
  <string name="conversation_selection__menu_resend_message">Reenviar</string>
  <!--Button to select a message and enter selection mode-->
  <string name="conversation_selection__menu_multi_select">Selecionar</string>
  <!--conversation_expiring_on-->
  <!--conversation_insecure-->
  <string name="conversation_insecure__invite">Convidar</string>
  <!--conversation_list_batch-->
  <string name="conversation_list_batch__menu_delete_selected">Excluir selecionadas</string>
  <string name="conversation_list_batch__menu_pin_selected">Fixar conversa</string>
  <string name="conversation_list_batch__menu_unpin_selected">Desafixar conversa</string>
  <string name="conversation_list_batch__menu_select_all">Selecionar todas</string>
  <string name="conversation_list_batch_archive__menu_archive_selected">Arquivar seleção</string>
  <string name="conversation_list_batch_unarchive__menu_unarchive_selected">Restaurar seleção</string>
  <string name="conversation_list_batch__menu_mark_as_read">Marcar como lida</string>
  <string name="conversation_list_batch__menu_mark_as_unread">Marcar como não lida</string>
  <!--conversation_list-->
  <string name="conversation_list_settings_shortcut">Atalho de configurações</string>
  <string name="conversation_list_search_description">Buscar</string>
  <string name="conversation_list__pinned">Fixadas</string>
  <string name="conversation_list__chats">Conversas</string>
  <string name="conversation_list__you_can_only_pin_up_to_d_chats">Você só pode fixar até %1$d conversas</string>
  <!--conversation_list_item_view-->
  <string name="conversation_list_item_view__contact_photo_image">Imagem do contato</string>
  <string name="conversation_list_item_view__archived">Arquivado</string>
  <!--conversation_list_fragment-->
  <string name="conversation_list_fragment__fab_content_description">Nova conversa</string>
  <string name="conversation_list_fragment__open_camera_description">Abrir câmera</string>
  <string name="conversation_list_fragment__no_chats_yet_get_started_by_messaging_a_friend">Nenhuma conversa ainda. \nPara começar, envie uma mensagem para alguém.</string>
  <!--conversation_secure_verified-->
  <string name="conversation_secure_verified__menu_reset_secure_session">Reiniciar sessão segura</string>
  <!--conversation_muted-->
  <string name="conversation_muted__unmute">Reativar som</string>
  <!--conversation_unmuted-->
  <string name="conversation_unmuted__mute_notifications">Silenciar notificações</string>
  <!--conversation-->
  <string name="conversation__menu_group_settings">Configurações de grupo</string>
  <string name="conversation__menu_leave_group">Sair do grupo</string>
  <string name="conversation__menu_view_all_media">Todas as mídias</string>
  <string name="conversation__menu_conversation_settings">Configurações de conversa</string>
  <string name="conversation__menu_add_shortcut">Adicionar à tela inicial</string>
  <string name="conversation__menu_create_bubble">Criar bolha</string>
  <!--conversation_popup-->
  <string name="conversation_popup__menu_expand_popup">Expandir popup</string>
  <!--conversation_callable_insecure-->
  <string name="conversation_add_to_contacts__menu_add_to_contacts">Adicionar aos contatos</string>
  <!--conversation_group_options-->
  <string name="convesation_group_options__recipients_list">Lista de destinatários</string>
  <string name="conversation_group_options__delivery">Entrega</string>
  <string name="conversation_group_options__conversation">Conversa</string>
  <string name="conversation_group_options__broadcast">Transmissão</string>
  <!--text_secure_normal-->
  <string name="text_secure_normal__menu_new_group">Novo grupo</string>
  <string name="text_secure_normal__menu_settings">Configurações</string>
  <string name="text_secure_normal__menu_clear_passphrase">Trancar</string>
  <string name="text_secure_normal__mark_all_as_read">Marcar todas como lidas</string>
  <string name="text_secure_normal__invite_friends">Convidar amigos</string>
  <!--verify_display_fragment-->
  <string name="verify_display_fragment_context_menu__copy_to_clipboard">Copiar para a área de transferência</string>
  <string name="verify_display_fragment_context_menu__compare_with_clipboard">Comparar com a área de transferência</string>
  <!--reminder_header-->
  <string name="reminder_header_sms_import_title">Importar SMS do sistema</string>
  <string name="reminder_header_sms_import_text">Toque para copiar as mensagens SMS do seu telefone para a base de dados criptografada do Signal.</string>
  <string name="reminder_header_push_title">Habilitar mensagens e ligações pelo Signal</string>
  <string name="reminder_header_push_text">Melhore sua experiência de comunicação.</string>
  <string name="reminder_header_service_outage_text">O Signal está com dificuldades técnicas. Estamos fazendo o máximo possível para restaurar o serviço o quanto antes.</string>
  <string name="reminder_header_progress">%1$d%%</string>
  <!--media_preview-->
  <string name="media_preview__save_title">Salvar</string>
  <string name="media_preview__forward_title">Encaminhar</string>
  <string name="media_preview__share_title">Compartilhar</string>
  <string name="media_preview__all_media_title">Todas as mídias</string>
  <!--media_preview_activity-->
  <string name="media_preview_activity__media_content_description">Pré-visualização de mídia</string>
  <!--new_conversation_activity-->
  <string name="new_conversation_activity__refresh">Atualizar</string>
  <!--redphone_audio_popup_menu-->
  <!--Insights-->
  <string name="Insights__percent">%</string>
  <string name="Insights__title">Insights</string>
  <string name="InsightsDashboardFragment__title">Insights</string>
  <string name="InsightsDashboardFragment__signal_protocol_automatically_protected">O Signal Protocol protegeu automaticamente %1$d %% de suas mensagens enviadas nos últimos %2$d dias. As conversas entre usuários do Signal são sempre criptografadas de ponta a ponta.</string>
  <string name="InsightsDashboardFragment__spread_the_word">Espalhe a notícia</string>
  <string name="InsightsDashboardFragment__not_enough_data">Não há dados suficientes</string>
  <string name="InsightsDashboardFragment__your_insights_percentage_is_calculated_based_on">O seu percentual do Insights é calculado com base nas mensagens enviadas nos últimos %1$d dias que não desapareceram ou foram excluídas.</string>
  <string name="InsightsDashboardFragment__start_a_conversation">Iniciar uma conversa</string>
  <string name="InsightsDashboardFragment__invite_your_contacts">Comece a se comunicar com segurança e habilite novos recursos que vão além das mensagens SMS não criptografadas convidando mais contatos para participar do Signal.</string>
  <string name="InsightsDashboardFragment__this_stat_was_generated_locally">Essas estatísticas foram geradas localmente no seu aparelho e só podem ser vistas por você. Elas nunca são transmitidas a terceiros.</string>
  <string name="InsightsDashboardFragment__encrypted_messages">Mensagens criptografadas</string>
  <string name="InsightsDashboardFragment__cancel">Cancelar</string>
  <string name="InsightsDashboardFragment__send">Enviar</string>
  <string name="InsightsModalFragment__title">Apresentando os Insights</string>
  <string name="InsightsModalFragment__description">Descubra quantas mensagens foram enviadas por você com segurança e convide de maneira rápida novos contatos para o Signal.</string>
  <string name="InsightsModalFragment__view_insights">Visualizar Insights</string>
  <string name="FirstInviteReminder__title">Convidar para o Signal</string>
  <string name="FirstInviteReminder__description">Você pode aumentar o número de mensagens criptografadas enviadas por %1$d %%</string>
  <string name="SecondInviteReminder__title">Turbine seu Signal</string>
  <string name="SecondInviteReminder__description">Convidar %1$s</string>
  <string name="InsightsReminder__view_insights">Visualizar Insights</string>
  <string name="InsightsReminder__invite">Convidar</string>
  <!--Edit KBS Pin-->
  <!--BaseKbsPinFragment-->
  <string name="BaseKbsPinFragment__next">Avançar</string>
  <string name="BaseKbsPinFragment__create_alphanumeric_pin">Criar um PIN alfanumérico</string>
  <string name="BaseKbsPinFragment__create_numeric_pin">Criar PIN numérico</string>
  <!--CreateKbsPinFragment-->
  <plurals name="CreateKbsPinFragment__pin_must_be_at_least_characters">
    <item quantity="one">O PIN deve conter pelo menos %1$d caractere</item>
    <item quantity="many">O PIN deve conter pelo menos %1$d caracteres</item>
    <item quantity="other">O PIN deve conter pelo menos %1$d caracteres</item>
  </plurals>
  <plurals name="CreateKbsPinFragment__pin_must_be_at_least_digits">
    <item quantity="one">O PIN deve conter pelo menos %1$d dígito</item>
    <item quantity="many">O PIN deve conter pelo menos %1$d dígitos</item>
    <item quantity="other">O PIN deve conter pelo menos %1$d dígitos</item>
  </plurals>
  <string name="CreateKbsPinFragment__create_a_new_pin">Criar um novo PIN</string>
  <string name="CreateKbsPinFragment__you_can_choose_a_new_pin_as_long_as_this_device_is_registered">Você pode modificar seu PIN enquanto este dispositivo estiver registrado.</string>
  <string name="CreateKbsPinFragment__create_your_pin">Criar seu PIN</string>
  <string name="CreateKbsPinFragment__pins_keep_information_stored_with_signal_encrypted">O PIN mantém criptografadas as informações armazenadas no Signal, de modo que somente você possa acessá-las. Seu perfil, configurações e contatos serão restaurados quando você reinstalar. Você não precisará do seu PIN para abrir o aplicativo.</string>
  <string name="CreateKbsPinFragment__choose_a_stronger_pin">Escolha um PIN mais forte</string>
  <!--ConfirmKbsPinFragment-->
  <string name="ConfirmKbsPinFragment__pins_dont_match">Os PINs não correspondem. Tente outra vez.</string>
  <string name="ConfirmKbsPinFragment__confirm_your_pin">Confirme seu PIN.</string>
  <string name="ConfirmKbsPinFragment__pin_creation_failed">A criação do PIN falhou</string>
  <string name="ConfirmKbsPinFragment__your_pin_was_not_saved">Seu PIN não foi salvo. Nós lembraremos você de criar um PIN depois.</string>
  <string name="ConfirmKbsPinFragment__pin_created">PIN criado.</string>
  <string name="ConfirmKbsPinFragment__re_enter_your_pin">Digite seu PIN de novo</string>
  <string name="ConfirmKbsPinFragment__creating_pin">Criando o PIN…</string>
  <!--KbsSplashFragment-->
  <string name="KbsSplashFragment__introducing_pins">Apresentando os PINs</string>
  <string name="KbsSplashFragment__pins_keep_information_stored_with_signal_encrypted">O PIN mantém criptografadas as informações armazenadas no Signal, de modo que somente você possa acessá-las. Seu perfil, configurações e contatos serão restaurados quando você reinstalar. Você não precisará do seu PIN para abrir o aplicativo.</string>
  <string name="KbsSplashFragment__learn_more">Saiba Mais</string>
  <string name="KbsSplashFragment__registration_lock_equals_pin">Desbloqueio de Registro = PIN</string>
  <string name="KbsSplashFragment__your_registration_lock_is_now_called_a_pin">Seu Desbloqueio de Registro agora é chamado de PIN e tem outras utilidades. Atualize-o agora.</string>
  <string name="KbsSplashFragment__update_pin">Atualizar PIN</string>
  <string name="KbsSplashFragment__create_your_pin">Criar seu PIN</string>
  <string name="KbsSplashFragment__learn_more_about_pins">Saiba mais sobre PINs</string>
  <string name="KbsSplashFragment__disable_pin">Desabilitar PIN</string>
  <!--KBS Reminder Dialog-->
  <string name="KbsReminderDialog__enter_your_signal_pin">Digitar seu PIN do Signal</string>
  <string name="KbsReminderDialog__to_help_you_memorize_your_pin">Para ajudar você a memorizar seu PIN, pediremos que você o insira periodicamente. Esses pedidos diminuirão com o passar do tempo.</string>
  <string name="KbsReminderDialog__skip">Pular</string>
  <string name="KbsReminderDialog__submit">Enviar</string>
  <string name="KbsReminderDialog__forgot_pin">Esqueceu seu PIN?</string>
  <string name="KbsReminderDialog__incorrect_pin_try_again">PIN incorreto. Tente novamente.</string>
  <!--AccountLockedFragment-->
  <string name="AccountLockedFragment__account_locked">Conta bloqueada</string>
  <string name="AccountLockedFragment__your_account_has_been_locked_to_protect_your_privacy">Sua conta foi bloqueada para proteger sua privacidade e segurança. Após %1$d dias de bloqueio, você poderá registrar novamente esse número de telefone com um novo PIN. Nesse caso, todo o conteúdo será excluído.</string>
  <string name="AccountLockedFragment__next">Avançar</string>
  <string name="AccountLockedFragment__learn_more">Saiba Mais</string>
  <!--KbsLockFragment-->
  <string name="RegistrationLockFragment__enter_your_pin">Digite seu PIN</string>
  <string name="RegistrationLockFragment__enter_the_pin_you_created">Digite o PIN que você criou para sua conta. Ele é diferente do seu código de verificação por SMS.</string>
  <string name="RegistrationLockFragment__enter_alphanumeric_pin">Digite o PIN alfanumérico</string>
  <string name="RegistrationLockFragment__enter_numeric_pin">Digite o PIN numérico</string>
  <string name="RegistrationLockFragment__incorrect_pin_try_again">PIN incorreto. Tente novamente.</string>
  <string name="RegistrationLockFragment__forgot_pin">Esqueceu seu PIN?</string>
  <string name="RegistrationLockFragment__incorrect_pin">PIN incorreto</string>
  <string name="RegistrationLockFragment__forgot_your_pin">Esqueceu seu PIN?</string>
  <string name="RegistrationLockFragment__not_many_tries_left">Restam poucas tentativas!</string>
  <string name="RegistrationLockFragment__signal_registration_need_help_with_pin_for_android_v1_pin">Registro no Signal - Preciso de ajuda com o PIN para Android (v1 PIN)</string>
  <string name="RegistrationLockFragment__signal_registration_need_help_with_pin_for_android_v2_pin">Registro no Signal - Preciso de ajuda com o PIN para Android (v2 PIN)</string>
  <plurals name="RegistrationLockFragment__for_your_privacy_and_security_there_is_no_way_to_recover">
    <item quantity="one">Para sua privacidade e segurança, não há como recuperar seu PIN. Se você não conseguir se lembrar do seu PIN, poderá re-registrar seu número de telefone após %1$d dias de inatividade. Nesse caso, sua conta será suprimida e todo o conteúdo excluído.</item>
    <item quantity="many">Para sua privacidade e segurança, não há como recuperar seu PIN. Se você não conseguir se lembrar do seu PIN, poderá re-registrar seu número de telefone após %1$d dias de inatividade. Nesse caso, sua conta será suprimida e todo o conteúdo excluído.</item>
    <item quantity="other">Para sua privacidade e segurança, não há como recuperar seu PIN. Se você não conseguir se lembrar do seu PIN, poderá re-registrar seu número de telefone após %1$d dias de inatividade. Nesse caso, sua conta será suprimida e todo o conteúdo excluído.</item>
  </plurals>
  <plurals name="RegistrationLockFragment__incorrect_pin_d_attempts_remaining">
    <item quantity="one">PIN incorreto. %1$d tentativa restante.</item>
    <item quantity="many">PIN incorreto. %1$d tentativas restantes.</item>
    <item quantity="other">PIN incorreto. %1$d tentativas restantes.</item>
  </plurals>
  <plurals name="RegistrationLockFragment__if_you_run_out_of_attempts_your_account_will_be_locked_for_d_days">
    <item quantity="one">Se você esgotar suas tentativas, sua conta será bloqueada por %1$d dia. Após %1$d dia de inatividade, você poderá se registrar novamente sem o seu PIN. O novo registro apagará sua conta e todo o conteúdo será excluído.</item>
    <item quantity="many">Se você esgotar suas tentativas, sua conta será bloqueada por %1$d dias. Após %1$d dias de inatividade, você poderá se registrar novamente sem o seu PIN. O novo registro apagará sua conta e todo o conteúdo será excluído.</item>
    <item quantity="other">Se você esgotar suas tentativas, sua conta será bloqueada por %1$d dias. Após %1$d dias de inatividade, você poderá se registrar novamente sem o seu PIN. O novo registro apagará sua conta e todo o conteúdo será excluído.</item>
  </plurals>
  <plurals name="RegistrationLockFragment__you_have_d_attempts_remaining">
    <item quantity="one">Você tem %1$d tentativa restante.</item>
    <item quantity="many">Você tem %1$d tentativas restantes</item>
    <item quantity="other">Você tem %1$d tentativas restantes</item>
  </plurals>
  <plurals name="RegistrationLockFragment__d_attempts_remaining">
    <item quantity="one">%1$d tentativa restante.</item>
    <item quantity="many">%1$d tentativas restantes.</item>
    <item quantity="other">%1$d tentativas restantes.</item>
  </plurals>
  <!--CalleeMustAcceptMessageRequestDialogFragment-->
  <string name="CalleeMustAcceptMessageRequestDialogFragment__s_will_get_a_message_request_from_you">%1$s receberá um pedido para conversar com você. Você poderá ligar assim que seu pedido for aceito.</string>
  <!--KBS Megaphone-->
  <string name="KbsMegaphone__create_a_pin">Crie um PIN</string>
  <string name="KbsMegaphone__pins_keep_information_thats_stored_with_signal_encrytped">O PIN mantém criptografadas as informações armazenadas no Signal.</string>
  <string name="KbsMegaphone__create_pin">Crie um PIN</string>
  <!--transport_selection_list_item-->
  <string name="transport_selection_list_item__transport_icon">Ícone do transporte</string>
  <string name="ConversationListFragment_loading">Carregando…</string>
  <string name="CallNotificationBuilder_connecting">Conectando…</string>
  <string name="Permissions_permission_required">Permissão necessária</string>
  <string name="ConversationActivity_signal_needs_sms_permission_in_order_to_send_an_sms">O Signal precisa da permissão SMS para enviar mensagens SMS, mas ela foi permanentemente negada. Favor ir no menu de configurações de aplicativos, selecionar \"Permissões\", e habilitar \"SMS\".</string>
  <string name="Permissions_continue">Continuar</string>
  <string name="Permissions_not_now">Agora não</string>
  <string name="conversation_activity__enable_signal_messages">HABILITAR MENSAGENS SIGNAL</string>
  <string name="SQLCipherMigrationHelper_migrating_signal_database">Migrando a base de dados do Signal</string>
  <string name="PushDecryptJob_new_locked_message">Nova mensagem bloqueada</string>
  <string name="PushDecryptJob_unlock_to_view_pending_messages">Desbloqueie para ver as mensagens pendentes</string>
  <string name="enter_backup_passphrase_dialog__backup_passphrase">Frase-chave de backup</string>
  <string name="backup_enable_dialog__backups_will_be_saved_to_external_storage_and_encrypted_with_the_passphrase_below_you_must_have_this_passphrase_in_order_to_restore_a_backup">Os backups serão salvos no armazenamento externo e criptografados com a frase-chave abaixo. Você precisa desta frase-chave para restaurar um backup.</string>
  <string name="backup_enable_dialog__you_must_have_this_passphrase">Você deve ter esta senha para restaurar um backup.</string>
  <string name="backup_enable_dialog__folder">Pasta</string>
  <string name="backup_enable_dialog__i_have_written_down_this_passphrase">Eu anotei esta frase-chave. Sem ela eu não conseguirei restaurar um backup.</string>
  <string name="registration_activity__restore_backup">Restaurar backup</string>
  <string name="registration_activity__transfer_or_restore_account">Transferir ou restaurar conta</string>
  <string name="registration_activity__transfer_account">Transferir conta</string>
  <string name="registration_activity__skip">Ignorar</string>
  <string name="preferences_chats__chat_backups">Backups de chat</string>
  <string name="preferences_chats__backup_chats_to_external_storage">Fazer backup de chats no armazenamento externo</string>
  <string name="preferences_chats__transfer_account">Transferir conta</string>
  <string name="preferences_chats__transfer_account_to_a_new_android_device">Transferir conta para um novo dispositivo Android</string>
  <string name="RegistrationActivity_enter_backup_passphrase">Digite a frase-chave de backup</string>
  <string name="RegistrationActivity_restore">Restaurar</string>
  <string name="RegistrationActivity_backup_failure_downgrade">Não é possível importar backups feitos com versões mais recentes do Signal</string>
  <string name="RegistrationActivity_incorrect_backup_passphrase">Frase-chave de backup incorreta</string>
  <string name="RegistrationActivity_checking">Checando…</string>
  <string name="RegistrationActivity_d_messages_so_far">%d mensagens até agora…</string>
  <string name="RegistrationActivity_restore_from_backup">Restaurar do backup?</string>
  <string name="RegistrationActivity_restore_your_messages_and_media_from_a_local_backup">Restaurar suas mensagens e mídias de um backup local. Se você não restaurar agora, não conseguirá restaurar depois.</string>
  <string name="RegistrationActivity_backup_size_s">Tamanho do backup: %s</string>
  <string name="RegistrationActivity_backup_timestamp_s">Registro de hora do backup: %s</string>
  <string name="BackupDialog_enable_local_backups">Habilitar backups locais?</string>
  <string name="BackupDialog_enable_backups">Habilitar backups</string>
  <string name="BackupDialog_please_acknowledge_your_understanding_by_marking_the_confirmation_check_box">Favor confirmar seu entendimento marcando a caixa de verificação.</string>
  <string name="BackupDialog_delete_backups">Excluir backups?</string>
  <string name="BackupDialog_disable_and_delete_all_local_backups">Desabilitar e excluir todos os backups locais?</string>
  <string name="BackupDialog_delete_backups_statement">Excluir backups</string>
  <string name="BackupDialog_to_enable_backups_choose_a_folder">Para ativar os backups, escolha uma pasta. Os backups serão salvos neste local.</string>
  <string name="BackupDialog_choose_folder">Escolher pasta</string>
  <string name="BackupDialog_copied_to_clipboard">Copiado para a área de transferência</string>
  <string name="BackupDialog_no_file_picker_available">Nenhum seletor de arquivos disponível.</string>
  <string name="BackupDialog_enter_backup_passphrase_to_verify">Digite sua senha de backup para verificação</string>
  <string name="BackupDialog_verify">Verificar</string>
  <string name="BackupDialog_you_successfully_entered_your_backup_passphrase">Você digitou com sucesso sua senha de backup</string>
  <string name="BackupDialog_passphrase_was_not_correct">A senha está incorreta</string>
<<<<<<< HEAD
  <string name="LocalBackupJob_creating_signal_backup">Criando backup do Molly…</string>
=======
  <string name="LocalBackupJob_creating_signal_backup">Criando backup do Signal…</string>
  <!--Title for progress notification shown in a system notification while verifying a recent backup.-->
  <string name="LocalBackupJob_verifying_signal_backup">Verificando backup do Signal…</string>
>>>>>>> e379cf61
  <string name="LocalBackupJobApi29_backup_failed">Backup falhou</string>
  <string name="LocalBackupJobApi29_your_backup_directory_has_been_deleted_or_moved">Sua pasta de backup foi excluída ou movida.</string>
  <string name="LocalBackupJobApi29_your_backup_file_is_too_large">Seu arquivo de backup é muito grande para ser armazenado neste local.</string>
  <string name="LocalBackupJobApi29_there_is_not_enough_space">Não há espaço suficiente para armazenar seu backup.</string>
  <!--Error message shown if a newly created backup could not be verified as accurate-->
  <string name="LocalBackupJobApi29_your_backup_could_not_be_verified">Não foi possível criar e verificar seu backup recente. Crie um novo.</string>
  <!--Error message shown if a very large attachment is encountered during the backup creation and causes the backup to fail-->
  <string name="LocalBackupJobApi29_your_backup_contains_a_very_large_file">Seu backup contém um arquivo muito grande não compatível com backup. Exclua e crie um backup novo.</string>
  <string name="LocalBackupJobApi29_tap_to_manage_backups">Toque para gerenciar os backups.</string>
  <string name="ProgressPreference_d_messages_so_far">%d mensagens até agora</string>
  <string name="RegistrationActivity_wrong_number">Número incorreto</string>
  <string name="RegistrationActivity_call_me_instead_available_in">Me ligue \n (Disponível em %1$02d:%2$02d)</string>
  <string name="RegistrationActivity_contact_signal_support">Entre em contato com o Suporte do Signal</string>
  <string name="RegistrationActivity_code_support_subject">Registro Signal - Código de verificação para Android</string>
  <string name="RegistrationActivity_incorrect_code">Código incorreto</string>
  <string name="BackupUtil_never">Nunca</string>
  <string name="BackupUtil_unknown">Desconhecida</string>
  <string name="preferences_app_protection__see_my_phone_number">Ver meu número de telefone</string>
  <string name="preferences_app_protection__find_me_by_phone_number">Podem me encontrar por número de telefone</string>
  <string name="PhoneNumberPrivacy_everyone">Todo mundo</string>
  <string name="PhoneNumberPrivacy_my_contacts">Meus contatos</string>
  <string name="PhoneNumberPrivacy_nobody">Ninguém</string>
  <string name="PhoneNumberPrivacy_everyone_see_description">Seu número de telefone estará visível para todas as pessoas e grupos dos quais você participa.</string>
  <string name="PhoneNumberPrivacy_everyone_find_description">Qualquer pessoa que tenha seu número de telefone em seus contatos o verá como um contato no Signal. Outros poderão encontrá-lo na busca.</string>
  <string name="preferences_app_protection__screen_lock">Bloqueio de tela</string>
  <string name="preferences_app_protection__lock_signal_access_with_android_screen_lock_or_fingerprint">Proteger acesso ao Signal com tela de bloqueio do Android ou impressão digital.</string>
  <string name="preferences_app_protection__screen_lock_inactivity_timeout">Tempo de espera para bloquear tela</string>
  <string name="preferences_app_protection__signal_pin">PIN do Signal</string>
  <string name="preferences_app_protection__create_a_pin">Crie um PIN</string>
  <string name="preferences_app_protection__change_your_pin">Troque o seu PIN</string>
  <string name="preferences_app_protection__pin_reminders">Lembretes do PIN</string>
  <string name="preferences_app_protection__pins_keep_information_stored_with_signal_encrypted">O PIN mantém criptografadas as informações armazenadas no Signal, de modo que somente você possa acessá-las. Seu perfil, configurações e contatos serão restaurados quando você reinstalar o Signal.</string>
  <string name="preferences_app_protection__add_extra_security_by_requiring_your_signal_pin_to_register">Adicione segurança extra exigindo o PIN do Signal para registrar seu número de telefone com o Signal outra vez.</string>
  <string name="preferences_app_protection__reminders_help_you_remember_your_pin">Os lembretes ajudam você a memorizar seu PIN, já que ele não pode ser recuperado. Você será solicitado com menos frequência ao longo do tempo.</string>
  <string name="preferences_app_protection__turn_off">Desativar</string>
  <string name="preferences_app_protection__confirm_pin">Confirme o PIN</string>
  <string name="preferences_app_protection__confirm_your_signal_pin">Confirme o seu PIN do Signal</string>
  <string name="preferences_app_protection__make_sure_you_memorize_or_securely_store_your_pin">Certifique-se de memorizar ou armazenar seu PIN com segurança, pois ele não pode ser recuperado. Se você esquecer seu PIN, poderá perder dados ao recadastrar sua conta do Signal.</string>
  <string name="preferences_app_protection__incorrect_pin_try_again">PIN incorreto. Tente novamente.</string>
  <string name="preferences_app_protection__failed_to_enable_registration_lock">Falha ao ativar o Desbloqueio de registro.</string>
  <string name="preferences_app_protection__failed_to_disable_registration_lock">Falha ao desativar o Desbloqueio de registro.</string>
  <string name="AppProtectionPreferenceFragment_none">Nenhuma</string>
  <string name="preferences_app_protection__registration_lock">Desbloqueio de Registro</string>
  <string name="RegistrationActivity_you_must_enter_your_registration_lock_PIN">Você deve inserir seu PIN de Desbloqueio de registro</string>
  <string name="RegistrationActivity_your_pin_has_at_least_d_digits_or_characters">Seu PIN tem pelo menos %d dígitos ou characteres</string>
  <string name="RegistrationActivity_too_many_attempts">Excesso de tentativas</string>
  <string name="RegistrationActivity_you_have_made_too_many_incorrect_registration_lock_pin_attempts_please_try_again_in_a_day">Você excedeu o número máximo de tentativas para acertar o PIN de Desbloqueio de registro. Por favor, tente novamente daqui a um dia.</string>
  <string name="RegistrationActivity_you_have_made_too_many_attempts_please_try_again_later">Você excedeu o número de tentativas permitido. Por favor, tente novamente mais tarde.</string>
  <string name="RegistrationActivity_error_connecting_to_service">Erro na conexão ao serviço</string>
  <string name="preferences_chats__backups">Backups</string>
  <string name="prompt_passphrase_activity__signal_is_locked">Molly está trancado</string>
  <string name="prompt_passphrase_activity__tap_to_unlock">TOQUE PARA DESTRANCAR</string>
  <string name="Recipient_unknown">Desconhecido</string>
  <!--TransferOrRestoreFragment-->
  <string name="TransferOrRestoreFragment__transfer_or_restore_account">Transferir ou restaurar conta</string>
  <string name="TransferOrRestoreFragment__if_you_have_previously_registered_a_signal_account">Se você já tem registrada uma conta no Signal, você pode transferi-la ou restaurar a sua conta e mensagens</string>
  <string name="TransferOrRestoreFragment__transfer_from_android_device">Transferir de aparelho Android</string>
  <string name="TransferOrRestoreFragment__transfer_your_account_and_messages_from_your_old_android_device">Transfira a sua conta e mensagens do seu aparelho Android antigo. Você precisa ter acesso ao seu aparelho antigo.</string>
  <string name="TransferOrRestoreFragment__you_need_access_to_your_old_device">Você precisa ter acesso ao seu aparelho antigo.</string>
  <string name="TransferOrRestoreFragment__restore_from_backup">Restaurar de backup</string>
  <string name="TransferOrRestoreFragment__restore_your_messages_from_a_local_backup">Restaure as suas mensagens de um backup local. Se você não restaurar agora, não será possível restaurar mais tarde.</string>
  <!--NewDeviceTransferInstructionsFragment-->
  <string name="NewDeviceTransferInstructions__open_signal_on_your_old_android_phone">Abra o Signal no seu aparelho Android antigo</string>
  <string name="NewDeviceTransferInstructions__continue">Continuar</string>
  <string name="NewDeviceTransferInstructions__first_bullet">1.</string>
  <string name="NewDeviceTransferInstructions__tap_on_your_profile_photo_in_the_top_left_to_open_settings">Toque na sua foto de perfil, no canto superior esquerdo, para abrir as Configurações</string>
  <string name="NewDeviceTransferInstructions__second_bullet">2.</string>
  <string name="NewDeviceTransferInstructions__tap_on_account">Toque em \"Conta\"</string>
  <string name="NewDeviceTransferInstructions__third_bullet">3.</string>
  <string name="NewDeviceTransferInstructions__tap_transfer_account_and_then_continue_on_both_devices">Toque em \"Transferir conta\" e depois em \"Continuar\", em ambos os aparelhos</string>
  <!--NewDeviceTransferSetupFragment-->
  <string name="NewDeviceTransferSetup__preparing_to_connect_to_old_android_device">Preparando a conexão com o aparelho Android antigo…</string>
  <string name="NewDeviceTransferSetup__take_a_moment_should_be_ready_soon">Está demorando um pouco, mas deve estar pronto em breve</string>
  <string name="NewDeviceTransferSetup__waiting_for_old_device_to_connect">Aguardando o aparelho Android antigo se conectar…</string>
  <string name="NewDeviceTransferSetup__signal_needs_the_location_permission_to_discover_and_connect_with_your_old_device">O Molly precisa de permissão de localização para encontrar e se conectar ao seu aparelho Android antigo.</string>
  <string name="NewDeviceTransferSetup__signal_needs_location_services_enabled_to_discover_and_connect_with_your_old_device">O Molly precisa que os serviços de localização estejam ativados para encontrar e se conectar ao seu aparelho Android antigo.</string>
  <string name="NewDeviceTransferSetup__signal_needs_wifi_on_to_discover_and_connect_with_your_old_device">O Molly precisa de Wi-Fi para encontrar e se conectar ao seu aparelho Android antigo. O Wi-Fi precisa estar ativado, mas o aparelho não precisa estar conectado a uma rede Wi-Fi.</string>
  <string name="NewDeviceTransferSetup__sorry_it_appears_your_device_does_not_support_wifi_direct">Parece que este aparelho não é compatível com Wi-Fi Direct. O Molly usa o Wi-Fi Direct para encontrar e se conectar ao seu aparelho Android antigo. Você ainda pode restaurar um backup para transferir a sua conta do seu aparelho Android antigo.</string>
  <string name="NewDeviceTransferSetup__restore_a_backup">Restaurar um backup</string>
  <string name="NewDeviceTransferSetup__an_unexpected_error_occurred_while_attempting_to_connect_to_your_old_device">Ocorreu um erro inesperado ao tentar se conectar ao seu aparelho Android antigo.</string>
  <!--OldDeviceTransferSetupFragment-->
  <string name="OldDeviceTransferSetup__searching_for_new_android_device">Procurando o novo aparelho Android…</string>
  <string name="OldDeviceTransferSetup__signal_needs_the_location_permission_to_discover_and_connect_with_your_new_device">O Molly precisa de permissão de localização para encontrar e se conectar ao seu novo aparelho Android.</string>
  <string name="OldDeviceTransferSetup__signal_needs_location_services_enabled_to_discover_and_connect_with_your_new_device">O Molly precisa de serviços de localização ativados para encontrar e se conectar ao seu novo aparelho Android.</string>
  <string name="OldDeviceTransferSetup__signal_needs_wifi_on_to_discover_and_connect_with_your_new_device">O Molly precisa de Wi-Fi para encontrar e se conectar ao seu novo aparelho Android. O Wi-Fi precisa estar ativado, mas o aparelho não precisa estar conectado a uma rede Wi-Fi.</string>
  <string name="OldDeviceTransferSetup__sorry_it_appears_your_device_does_not_support_wifi_direct">Parece que este aparelho não é compatível com Wi-Fi Direct. O Molly usa o Wi-Fi Direct para encontrar e se conectar ao seu aparelho Android antigo. Você ainda pode criar um backup para transferir a sua conta para o seu novo aparelho Android.</string>
  <string name="OldDeviceTransferSetup__create_a_backup">Criar um backup</string>
  <string name="OldDeviceTransferSetup__an_unexpected_error_occurred_while_attempting_to_connect_to_your_old_device">Ocorreu um erro inesperado ao tentar se conectar ao seu novo aparelho Android.</string>
  <!--DeviceTransferSetupFragment-->
  <string name="DeviceTransferSetup__unable_to_open_wifi_settings">Não foi possível abrir as configurações do Wi-Fi. Ative o Wi-Fi manualmente.</string>
  <string name="DeviceTransferSetup__grant_location_permission">Ativar o acesso à localização</string>
  <string name="DeviceTransferSetup__turn_on_location_services">Ativar os serviços de localização</string>
  <string name="DeviceTransferSetup__unable_to_open_location_settings">Não foi possível abrir as configurações de localização.</string>
  <string name="DeviceTransferSetup__turn_on_wifi">Ativar o Wi-Fi</string>
  <string name="DeviceTransferSetup__error_connecting">Erro ao se conectar</string>
  <string name="DeviceTransferSetup__retry">Tente novamente</string>
  <string name="DeviceTransferSetup__submit_debug_logs">Enviar registros de depuração</string>
  <string name="DeviceTransferSetup__verify_code">Verificar código</string>
  <string name="DeviceTransferSetup__verify_that_the_code_below_matches_on_both_of_your_devices">Verifique se o código abaixo corresponde em ambos os seus dispositivos. Em seguida, toque em continuar.</string>
  <string name="DeviceTransferSetup__the_numbers_do_not_match">Os números não correspondem</string>
  <string name="DeviceTransferSetup__continue">Continuar</string>
  <string name="DeviceTransferSetup__number_is_not_the_same">O número não é o mesmo</string>
  <string name="DeviceTransferSetup__if_the_numbers_on_your_devices_do_not_match_its_possible_you_connected_to_the_wrong_device">Se os números nos seus aparelhos não forem iguais, possivelmente você se conectou ao aparelho errado. Para corrigir isso, cancele a transferência e tente novamente, mantendo os dois aparelhos próximos um do outro.</string>
  <string name="DeviceTransferSetup__stop_transfer">Cancelar a transferência</string>
  <string name="DeviceTransferSetup__unable_to_discover_old_device">Não foi possível encontrar o aparelho antigo</string>
  <string name="DeviceTransferSetup__unable_to_discover_new_device">Não foi possível encontrar o novo aparelho</string>
  <string name="DeviceTransferSetup__make_sure_the_following_permissions_are_enabled">Certifique-se de que as seguintes permissões e serviços estejam ativados:</string>
  <string name="DeviceTransferSetup__location_permission">Permissão de localização</string>
  <string name="DeviceTransferSetup__location_services">Serviços de localização</string>
  <string name="DeviceTransferSetup__wifi">Wi-Fi</string>
  <string name="DeviceTransferSetup__on_the_wifi_direct_screen_remove_all_remembered_groups_and_unlink_any_invited_or_connected_devices">Na tela do Wi-Fi Direct, remova todos os grupos salvos e desvincule todos os aparelhos convidados ou conectados.</string>
  <string name="DeviceTransferSetup__wifi_direct_screen">Tela do Wi-Fi Direct</string>
  <string name="DeviceTransferSetup__try_turning_wifi_off_and_on_on_both_devices">Tente desativar o Wi-Fi e ativá-lo novamente em ambos os aparelhos.</string>
  <string name="DeviceTransferSetup__make_sure_both_devices_are_in_transfer_mode">Certifique-se de que ambos os aparelhos estejam no modo de transferência.</string>
  <string name="DeviceTransferSetup__go_to_support_page">Ir para a página de suporte</string>
  <string name="DeviceTransferSetup__try_again">Tentar novamente</string>
  <string name="DeviceTransferSetup__waiting_for_other_device">Aguardando o outro aparelho</string>
  <string name="DeviceTransferSetup__tap_continue_on_your_other_device_to_start_the_transfer">Toque em Continuar no seu outro aparelho para começar a transferência.</string>
  <string name="DeviceTransferSetup__tap_continue_on_your_other_device">Toque em Continuar no seu outro aparelho…</string>
  <!--NewDeviceTransferFragment-->
  <string name="NewDeviceTransfer__cannot_transfer_from_a_newer_version_of_signal">Não é possível transferir de uma versão mais recente do Signal</string>
  <!--DeviceTransferFragment-->
  <string name="DeviceTransfer__transferring_data">Transferindo dados</string>
  <string name="DeviceTransfer__keep_both_devices_near_each_other">Mantenha os dois aparelhos próximos um do outro. Não desligue os aparelhos e mantenha o Molly aberto. Transferências são criptografadas de ponta a ponta.</string>
  <string name="DeviceTransfer__d_messages_so_far">%1$d mensagens até agora…</string>
  <!--Filled in with total percentage of messages transferred-->
  <string name="DeviceTransfer__s_of_messages_so_far">%1$s%% das mensagens até agora…</string>
  <string name="DeviceTransfer__cancel">Cancelar</string>
  <string name="DeviceTransfer__try_again">Tentar novamente</string>
  <string name="DeviceTransfer__stop_transfer_question">Cancelar a transferência?</string>
  <string name="DeviceTransfer__stop_transfer">Cancelar a transferência</string>
  <string name="DeviceTransfer__all_transfer_progress_will_be_lost">Todo o progresso da transferência será perdido.</string>
  <string name="DeviceTransfer__transfer_failed">A transferência falhou</string>
  <string name="DeviceTransfer__unable_to_transfer">Não foi possível transferir</string>
  <!--OldDeviceTransferInstructionsFragment-->
  <string name="OldDeviceTransferInstructions__transfer_account">Transferir conta</string>
  <string name="OldDeviceTransferInstructions__you_can_transfer_your_signal_account_when_setting_up_signal_on_a_new_android_device">Você pode transferir a sua conta do Signal ao configurar o Signal em um novo aparelho Android. Antes de continuar:</string>
  <string name="OldDeviceTransferInstructions__first_bullet">1.</string>
  <string name="OldDeviceTransferInstructions__download_signal_on_your_new_android_device">Faça o download do Molly no seu novo dispositivo Android</string>
  <string name="OldDeviceTransferInstructions__second_bullet">2.</string>
  <string name="OldDeviceTransferInstructions__tap_on_transfer_or_restore_account">Toque em \"Transferir ou restaurar a conta\"</string>
  <string name="OldDeviceTransferInstructions__third_bullet">3.</string>
  <string name="OldDeviceTransferInstructions__select_transfer_from_android_device_when_prompted_and_then_continue">Selecione \"Transferir de um dispositivo Android\" quando solicitado, e toque em \"Continuar\". Mantenha os dois dispositivos próximos.</string>
  <string name="OldDeviceTransferInstructions__continue">Continuar</string>
  <!--OldDeviceTransferComplete-->
  <string name="OldDeviceTransferComplete__transfer_complete">Transferência concluída</string>
  <string name="OldDeviceTransferComplete__go_to_your_new_device">Vá para o seu novo aparelho</string>
  <string name="OldDeviceTransferComplete__your_signal_data_has_Been_transferred_to_your_new_device">Os seus dados do Signal foram transferidos para o seu novo aparelho. Para concluir o processo de transferência, você deve continuar o registro no seu novo aparelho.</string>
  <string name="OldDeviceTransferComplete__close">Fechar</string>
  <!--NewDeviceTransferComplete-->
  <string name="NewDeviceTransferComplete__transfer_successful">Transferência bem-sucedida</string>
  <string name="NewDeviceTransferComplete__transfer_complete">Transferência concluída</string>
  <string name="NewDeviceTransferComplete__to_complete_the_transfer_process_you_must_continue_registration">Para concluir o processo de transferência, você deve continuar o registro.</string>
  <string name="NewDeviceTransferComplete__continue_registration">Continuar o registro</string>
  <!--DeviceToDeviceTransferService-->
  <string name="DeviceToDeviceTransferService_content_title">Transferência de conta</string>
  <string name="DeviceToDeviceTransferService_status_ready">Preparando para se conectar ao seu outro aparelho Android…</string>
  <string name="DeviceToDeviceTransferService_status_starting_up">Preparando para se conectar ao seu outro aparelho Android…</string>
  <string name="DeviceToDeviceTransferService_status_discovery">Procurando o seu outro aparelho Android…</string>
  <string name="DeviceToDeviceTransferService_status_network_connected">Conectando-se ao seu outro aparelho Android…</string>
  <string name="DeviceToDeviceTransferService_status_verification_required">Verificação necessária</string>
  <string name="DeviceToDeviceTransferService_status_service_connected">Transferindo a conta…</string>
  <!--OldDeviceTransferLockedDialog-->
  <string name="OldDeviceTransferLockedDialog__complete_registration_on_your_new_device">Conclua o registro em seu novo aparelho</string>
  <string name="OldDeviceTransferLockedDialog__your_signal_account_has_been_transferred_to_your_new_device">Sua conta do Signal foi transferida para o seu novo aparelho, e você deve concluir o registro nele. A partir de agora, o Signal ficará inativo neste aparelho antigo.</string>
  <string name="OldDeviceTransferLockedDialog__done">Pronto</string>
  <string name="OldDeviceTransferLockedDialog__cancel_and_activate_this_device">Cancelar e ativar este aparelho</string>
  <!--AdvancedPreferenceFragment-->
  <string name="AdvancedPreferenceFragment__transfer_mob_balance">Transferir saldo de MOB?</string>
  <string name="AdvancedPreferenceFragment__you_have_a_balance_of_s">Você tem um saldo de %1$s. Se você não transferir essa quantia para o endereço de outra carteira antes de excluir a sua conta, você perderá o saldo para sempre.</string>
  <string name="AdvancedPreferenceFragment__dont_transfer">Não transferir</string>
  <string name="AdvancedPreferenceFragment__transfer">Transferir</string>
  <!--RecipientBottomSheet-->
  <string name="RecipientBottomSheet_block">Bloquear</string>
  <string name="RecipientBottomSheet_unblock">Desbloquear</string>
  <string name="RecipientBottomSheet_add_to_contacts">Adicionar aos contatos</string>
  <!--Error message that displays when a user tries to tap to view system contact details but has no app that supports it-->
  <string name="RecipientBottomSheet_unable_to_open_contacts">Não foi possível encontrar um aplicativo capaz de abrir contatos.</string>
  <string name="RecipientBottomSheet_add_to_a_group">Adicionar a um grupo</string>
  <string name="RecipientBottomSheet_add_to_another_group">Adicionar a outro grupo</string>
  <string name="RecipientBottomSheet_view_safety_number">Ver número de segurança</string>
  <string name="RecipientBottomSheet_make_admin">Promover a admin</string>
  <string name="RecipientBottomSheet_remove_as_admin">Remover da lista de admins</string>
  <string name="RecipientBottomSheet_remove_from_group">Remover do grupo</string>
  <string name="RecipientBottomSheet_message_description">Mensagem</string>
  <string name="RecipientBottomSheet_voice_call_description">Chamada de voz</string>
  <string name="RecipientBottomSheet_insecure_voice_call_description">Chamada de voz sem segurança </string>
  <string name="RecipientBottomSheet_video_call_description">Chamada de vídeo</string>
  <string name="RecipientBottomSheet_remove_s_as_group_admin">Remover %1$s da lista de admins do grupo?</string>
  <string name="RecipientBottomSheet_s_will_be_able_to_edit_group">\"%1$s\" poderá editar este grupo e os seus membros.</string>
  <string name="RecipientBottomSheet_remove_s_from_the_group">Remover %1$s do grupo?</string>
  <!--Dialog message shown when removing someone from a group with group link being active to indicate they will not be able to rejoin-->
  <string name="RecipientBottomSheet_remove_s_from_the_group_they_will_not_be_able_to_rejoin">Remover %1$s do grupo? Essa pessoa não poderá entrar novamente por meio do link do grupo.</string>
  <string name="RecipientBottomSheet_remove">Remover</string>
  <string name="RecipientBottomSheet_copied_to_clipboard">Copiado para a área de transferência</string>
  <string name="GroupRecipientListItem_admin">Admin</string>
  <string name="GroupRecipientListItem_approve_description">Aprovar</string>
  <string name="GroupRecipientListItem_deny_description">Recusar</string>
  <!--GroupsLearnMoreBottomSheetDialogFragment-->
  <string name="GroupsLearnMore_legacy_vs_new_groups">Legado vs Novos Grupos</string>
  <string name="GroupsLearnMore_what_are_legacy_groups">O que são Grupos Legados?</string>
  <string name="GroupsLearnMore_paragraph_1">Grupos Legados são grupos que não são compatíveis com recursos dos Novos Grupos como admins e atualizações de grupo mais descritivas.</string>
  <string name="GroupsLearnMore_can_i_upgrade_a_legacy_group">Posso atualizar um Grupo Legado?</string>
  <string name="GroupsLearnMore_paragraph_2">Os Grupos Legados ainda não podem ser atualizados para Novos Grupos, mas você pode criar um Novo Grupo com os mesmos membros se eles estiverem usando a última versão do Signal.</string>
  <string name="GroupsLearnMore_paragraph_3">O Signal oferecerá uma forma de atualizar os Grupos Legados no futuro.</string>
  <!--GroupLinkBottomSheetDialogFragment-->
  <string name="GroupLinkBottomSheet_share_hint_requiring_approval">Qualquer pessoa com este link pode ver o nome e a foto do grupo e pedir para participar. Compartilhe o link com pessoas que você confia.</string>
  <string name="GroupLinkBottomSheet_share_hint_not_requiring_approval">Qualquer pessoa com este link pode ver o nome, a foto do grupo e entrar nele. Compartilhe o link com pessoas que você confia.</string>
  <string name="GroupLinkBottomSheet_share_via_signal">Compartilhar via Molly</string>
  <string name="GroupLinkBottomSheet_copy">Copiar</string>
  <string name="GroupLinkBottomSheet_qr_code">Código QR</string>
  <string name="GroupLinkBottomSheet_share">Compartilhar</string>
  <string name="GroupLinkBottomSheet_copied_to_clipboard">Copiado para a área de transferência</string>
  <string name="GroupLinkBottomSheet_the_link_is_not_currently_active">O link não está ativo no momento</string>
  <!--VoiceNotePlaybackPreparer-->
  <string name="VoiceNotePlaybackPreparer__failed_to_play_voice_message">Falha ao reproduzir a mensagem de voz</string>
  <!--VoiceNoteMediaDescriptionCompatFactory-->
  <string name="VoiceNoteMediaItemFactory__voice_message">Mensagem de voz · %1$s</string>
  <string name="VoiceNoteMediaItemFactory__s_to_s">%1$s para %2$s</string>
  <!--StorageUtil-->
  <string name="StorageUtil__s_s">%1$s/%2$s</string>
  <string name="BlockedUsersActivity__s_has_been_blocked">\"%1$s\" foi bloqueado.</string>
  <string name="BlockedUsersActivity__failed_to_block_s">Falha ao bloquear \"%1$s\"</string>
  <string name="BlockedUsersActivity__s_has_been_unblocked">\"%1$s\" foi desbloqueado.</string>
  <!--ReviewCardDialogFragment-->
  <string name="ReviewCardDialogFragment__review_members">Revisar os membros</string>
  <string name="ReviewCardDialogFragment__review_request">Analisar o pedido</string>
  <string name="ReviewCardDialogFragment__d_group_members_have_the_same_name">%1$d membros do grupo têm o mesmo nome. Revise os membros abaixo e decida o que fazer.</string>
  <string name="ReviewCardDialogFragment__if_youre_not_sure">Se você não tiver certeza de quem é o pedido, revise os contatos abaixo e tome as providências.</string>
  <string name="ReviewCardDialogFragment__no_other_groups_in_common">Nenhum outro grupo em comum.</string>
  <string name="ReviewCardDialogFragment__no_groups_in_common">Não há grupos em comum.</string>
  <plurals name="ReviewCardDialogFragment__d_other_groups_in_common">
    <item quantity="one">%d grupo em comum</item>
    <item quantity="many">%d grupos em comum</item>
    <item quantity="other">%d grupos em comum</item>
  </plurals>
  <plurals name="ReviewCardDialogFragment__d_groups_in_common">
    <item quantity="one">%d grupo em comum</item>
    <item quantity="many">%d grupos em comum</item>
    <item quantity="other">%d grupos em comum</item>
  </plurals>
  <string name="ReviewCardDialogFragment__remove_s_from_group">Remover %1$s do grupo?</string>
  <string name="ReviewCardDialogFragment__remove">Remover</string>
  <string name="ReviewCardDialogFragment__failed_to_remove_group_member">Falha ao remover o membro do grupo.</string>
  <!--ReviewCard-->
  <string name="ReviewCard__member">Membro</string>
  <string name="ReviewCard__request">Pedido</string>
  <string name="ReviewCard__your_contact">Seu contato</string>
  <string name="ReviewCard__remove_from_group">Remover do grupo</string>
  <string name="ReviewCard__update_contact">Atualizar o contato</string>
  <string name="ReviewCard__block">Bloquear</string>
  <string name="ReviewCard__delete">Excluir</string>
  <string name="ReviewCard__recently_changed">Mudou recentemente o nome de perfil de %1$s para %2$s</string>
  <!--CallParticipantsListUpdatePopupWindow-->
  <string name="CallParticipantsListUpdatePopupWindow__s_joined">%1$s entrou</string>
  <string name="CallParticipantsListUpdatePopupWindow__s_and_s_joined">%1$s e %2$s entraram</string>
  <string name="CallParticipantsListUpdatePopupWindow__s_s_and_s_joined">%1$s, %2$s e %3$s entraram</string>
  <string name="CallParticipantsListUpdatePopupWindow__s_s_and_d_others_joined">%1$s, %2$s e %3$d outras pessoas entraram</string>
  <string name="CallParticipantsListUpdatePopupWindow__s_left">%1$s saiu</string>
  <string name="CallParticipantsListUpdatePopupWindow__s_and_s_left">%1$s e %2$s saíram</string>
  <string name="CallParticipantsListUpdatePopupWindow__s_s_and_s_left">%1$s, %2$s e %3$s saíram</string>
  <string name="CallParticipantsListUpdatePopupWindow__s_s_and_d_others_left">%1$s, %2$s e %3$d outras pessoas saíram</string>
  <string name="CallParticipant__you">Você</string>
  <string name="CallParticipant__you_on_another_device">Você (em outro aparelho)</string>
  <string name="CallParticipant__s_on_another_device">%1$s (em outro aparelho)</string>
  <!--WifiToCellularPopupWindow-->
  <!--Message shown during a call when the WiFi network is unusable, and cellular data starts to be used for the call instead.-->
  <string name="WifiToCellularPopupWindow__weak_wifi_switched_to_cellular">Sinal de Wi-Fi fraco - mudando para rede de celular.</string>
  <!--DeleteAccountFragment-->
  <string name="DeleteAccountFragment__deleting_your_account_will">Excluir sua conta vai:</string>
  <string name="DeleteAccountFragment__enter_your_phone_number">Digite o seu número de telefone</string>
  <string name="DeleteAccountFragment__delete_account">Excluir conta</string>
  <string name="DeleteAccountFragment__delete_your_account_info_and_profile_photo">Excluir suas informações da conta e foto de perfil</string>
  <string name="DeleteAccountFragment__delete_all_your_messages">Apagar todas as suas mensagens</string>
  <string name="DeleteAccountFragment__delete_s_in_your_payments_account">Remover %1$s da sua conta de pagamentos</string>
  <string name="DeleteAccountFragment__no_country_code">Nenhum código do país informado</string>
  <string name="DeleteAccountFragment__no_number">Nenhum número informado</string>
  <string name="DeleteAccountFragment__the_phone_number">O número de telefone que você inseriu não corresponde ao da sua conta.</string>
  <string name="DeleteAccountFragment__are_you_sure">Tem certeza que deseja excluir a sua conta?</string>
  <string name="DeleteAccountFragment__this_will_delete_your_signal_account">Essa ação excluirá a sua conta do Signal e apagará os dados do aplicativo. O aplicativo será fechado após a conclusão do processo.</string>
  <string name="DeleteAccountFragment__failed_to_delete_account">Falha ao excluir a conta. Você está conectado à internet?</string>
  <string name="DeleteAccountFragment__failed_to_delete_local_data">Falha ao excluir os dados locais. Você pode limpá-los manualmente nas configurações do aplicativo no sistema.</string>
  <string name="DeleteAccountFragment__launch_app_settings">Acessar as configurações do aplicativo</string>
  <!--Title of progress dialog shown when a user deletes their account and the process is leaving all groups-->
  <string name="DeleteAccountFragment__leaving_groups">Saindo dos grupos…</string>
  <!--Title of progress dialog shown when a user deletes their account and the process has left all groups-->
  <string name="DeleteAccountFragment__deleting_account">Excluindo a conta…</string>
  <!--Message of progress dialog shown when a user deletes their account and the process is canceling their subscription-->
  <string name="DeleteAccountFragment__canceling_your_subscription">Cancelando sua assinatura…</string>
  <!--Message of progress dialog shown when a user deletes their account and the process is leaving groups-->
  <string name="DeleteAccountFragment__depending_on_the_number_of_groups">Dependendo do número de grupos em que você participa, a exclusão pode demorar alguns minutos</string>
  <!--Message of progress dialog shown when a user deletes their account and the process has left all groups-->
  <string name="DeleteAccountFragment__deleting_all_user_data_and_resetting">Excluindo os seus dados e retornando o aplicativo ao estado original</string>
  <!--Title of error dialog shown when a network error occurs during account deletion-->
  <string name="DeleteAccountFragment__account_not_deleted">Conta não excluída</string>
  <!--Message of error dialog shown when a network error occurs during account deletion-->
  <string name="DeleteAccountFragment__there_was_a_problem">Ocorreu um problema ao concluir o processo de exclusão. Verifique a sua conexão à rede e tente novamente.</string>
  <!--DeleteAccountCountryPickerFragment-->
  <string name="DeleteAccountCountryPickerFragment__search_countries">Pesquisar países</string>
  <!--CreateGroupActivity-->
  <string name="CreateGroupActivity__skip">Ignorar</string>
  <plurals name="CreateGroupActivity__d_members">
    <item quantity="one">%1$d membro</item>
    <item quantity="many">%1$d membros</item>
    <item quantity="other">%1$d membros</item>
  </plurals>
  <!--ShareActivity-->
  <string name="ShareActivity__share">Compartilhar</string>
  <string name="ShareActivity__send">Enviar</string>
  <string name="ShareActivity__comma_s">, %1$s</string>
  <string name="ShareActivity__sharing_to_multiple_chats_is">Compartilhar com várias conversas só é compatível com contatos no Signal</string>
  <!--Toast when the incoming intent is invalid-->
  <string name="ShareActivity__could_not_get_share_data_from_intent">Não foi possível obter dados de compartilhamento desejados.</string>
  <!--MultiShareDialogs-->
  <string name="MultiShareDialogs__failed_to_send_to_some_users">Falha ao enviar para algumas pessoas</string>
  <string name="MultiShareDialogs__you_can_only_share_with_up_to">Você só pode compartilhar com até %1$d conversas</string>
  <!--ChatWallpaperActivity-->
  <string name="ChatWallpaperActivity__chat_wallpaper">Papel de parede da conversa</string>
  <!--ChatWallpaperFragment-->
  <string name="ChatWallpaperFragment__chat_color">Cor da conversa</string>
  <string name="ChatWallpaperFragment__reset_chat_colors">Redefinir as cores das conversas</string>
  <string name="ChatWallpaperFragment__reset_chat_color">Redefinir a cor da conversa</string>
  <string name="ChatWallpaperFragment__reset_chat_color_question">Redefinir a cor dessa conversa?</string>
  <string name="ChatWallpaperFragment__set_wallpaper">Escolher o papel de parede</string>
  <string name="ChatWallpaperFragment__dark_mode_dims_wallpaper">Escurecer o papel de parede no modo escuro</string>
  <string name="ChatWallpaperFragment__contact_name">Nome do contato</string>
  <string name="ChatWallpaperFragment__reset">Remover</string>
  <string name="ChatWallpaperFragment__clear">Limpar</string>
  <string name="ChatWallpaperFragment__wallpaper_preview_description">Visualização do papel de parede</string>
  <string name="ChatWallpaperFragment__would_you_like_to_override_all_chat_colors">Deseja redefinir as cores de todas as conversas?</string>
  <string name="ChatWallpaperFragment__would_you_like_to_override_all_wallpapers">Deseja remover todos os papéis de parede?</string>
  <string name="ChatWallpaperFragment__reset_default_colors">Redefinir a cor padrão</string>
  <string name="ChatWallpaperFragment__reset_all_colors">Redefinir a cor padrão e personalizadas</string>
  <string name="ChatWallpaperFragment__reset_default_wallpaper">Remover o papel de parede padrão</string>
  <string name="ChatWallpaperFragment__reset_all_wallpapers">Remover todos os papéis de parede</string>
  <string name="ChatWallpaperFragment__reset_wallpapers">Remover os papéis de parede</string>
  <string name="ChatWallpaperFragment__reset_wallpaper">Remover o papel de parede</string>
  <string name="ChatWallpaperFragment__reset_wallpaper_question">Remover o papel de parede?</string>
  <!--ChatWallpaperSelectionFragment-->
  <string name="ChatWallpaperSelectionFragment__choose_from_photos">Escolher uma foto</string>
  <string name="ChatWallpaperSelectionFragment__presets">Pré-definidos</string>
  <!--ChatWallpaperPreviewActivity-->
  <string name="ChatWallpaperPreviewActivity__preview">Pré-visualização</string>
  <string name="ChatWallpaperPreviewActivity__set_wallpaper">Definir papel de parede</string>
  <string name="ChatWallpaperPreviewActivity__swipe_to_preview_more_wallpapers">Deslize para ver mais papéis de parede</string>
  <string name="ChatWallpaperPreviewActivity__set_wallpaper_for_all_chats">Definir esse papel de parede para todas as conversas</string>
  <string name="ChatWallpaperPreviewActivity__set_wallpaper_for_s">Definir esse papel de parede para a conversa com %1$s</string>
  <string name="ChatWallpaperPreviewActivity__viewing_your_gallery_requires_the_storage_permission">A visualização da sua galeria requer a permissão de armazenamento.</string>
  <!--WallpaperImageSelectionActivity-->
  <string name="WallpaperImageSelectionActivity__choose_wallpaper_image">Escolher foto para o papel de parede</string>
  <!--WallpaperCropActivity-->
  <string name="WallpaperCropActivity__pinch_to_zoom_drag_to_adjust">Aproxime, afaste ou gire a imagem com dois dedos, e arraste-a com um dedo.</string>
  <string name="WallpaperCropActivity__set_wallpaper_for_all_chats">Definir esse papel de parede para todas as conversas.</string>
  <string name="WallpaperCropActivity__set_wallpaper_for_s">Definir esse papel de parede para a conversa com %s.</string>
  <string name="WallpaperCropActivity__error_setting_wallpaper">Erro ao definir o papel de parede.</string>
  <string name="WallpaperCropActivity__blur_photo">Borrar foto</string>
  <!--InfoCard-->
  <string name="payment_info_card_about_mobilecoin">Sobre a MobileCoin</string>
  <string name="payment_info_card_mobilecoin_is_a_new_privacy_focused_digital_currency">MobileCoin é uma nova moeda digital focada em privacidade.</string>
  <string name="payment_info_card_adding_funds">Adicionando fundos</string>
  <string name="payment_info_card_you_can_add_funds_for_use_in">Você pode enviar MobileCoin para o endereço da sua carteira, de modo a usá-lo no Molly.</string>
  <string name="payment_info_card_cashing_out">Sacar</string>
  <string name="payment_info_card_you_can_cash_out_mobilecoin">Você pode sacar MobileCoin a qualquer momento em uma intermediação de troca que aceite MobileCoin. Basta fazer uma transferência para a sua conta nessa intermediação de troca.</string>
  <string name="payment_info_card_hide_this_card">Esconder este cartão?</string>
  <string name="payment_info_card_hide">Ocultar</string>
  <string name="payment_info_card_record_recovery_phrase">Gravar senha de recuperação</string>
  <string name="payment_info_card_your_recovery_phrase_gives_you">Sua senha de recuperação oferece outra maneira de restaurar a sua conta de pagamentos.</string>
  <string name="payment_info_card_record_your_phrase">Gravar sua senha</string>
  <string name="payment_info_card_update_your_pin">Atualizar seu PIN</string>
  <string name="payment_info_card_with_a_high_balance">Com um saldo alto, será melhor você escolher um PIN alfanumérico para adicionar mais proteção à sua conta.</string>
  <string name="payment_info_card_update_pin">Atualizar PIN</string>
  <!--DeactivateWalletFragment-->
  <string name="DeactivateWalletFragment__deactivate_wallet">Desativar carteira</string>
  <string name="DeactivateWalletFragment__your_balance">Seu saldo</string>
  <string name="DeactivateWalletFragment__its_recommended_that_you">É recomendável que você transfira o seu saldo para outro endereço de carteira antes de desativar o módulo de pagamentos. Se você optar por não transferir o seu saldo agora, ele permanecerá em sua carteira vinculada à sua conta do Molly, mas estará suspenso para utilização até o momento em que você decida reativar o módulo de pagamentos.</string>
  <string name="DeactivateWalletFragment__transfer_remaining_balance">Transferir saldo remanescente</string>
  <string name="DeactivateWalletFragment__deactivate_without_transferring">Desativar sem transferir</string>
  <string name="DeactivateWalletFragment__deactivate">Desativar</string>
  <string name="DeactivateWalletFragment__deactivate_without_transferring_question">Desativar sem transferir?</string>
  <string name="DeactivateWalletFragment__your_balance_will_remain">Seu saldo permanecerá em sua carteira vinculada à sua conta do Molly, mas estará suspenso para utilização até o momento em que você decida reativar o módulo de pagamentos.</string>
  <string name="DeactivateWalletFragment__error_deactivating_wallet">Erro ao desativar a carteira.</string>
  <!--PaymentsRecoveryStartFragment-->
  <string name="PaymentsRecoveryStartFragment__recovery_phrase">Senha de recuperação</string>
  <string name="PaymentsRecoveryStartFragment__view_recovery_phrase">Ver senha de recuperação</string>
  <string name="PaymentsRecoveryStartFragment__enter_recovery_phrase">Digite a senha de recuperação</string>
  <string name="PaymentsRecoveryStartFragment__your_balance_will_automatically_restore">Seu saldo será restaurado automaticamente quando você reinstalar o Signal e confirmar o seu PIN no Signal. Você também pode restaurar o seu saldo usando uma senha de recuperação, que é uma senha de %1$d palavras exclusiva para você. Anote-a e guarde-a em um local seguro.</string>
  <string name="PaymentsRecoveryStartFragment__your_recovery_phrase_is_a">Sua senha de recuperação é uma senha de %1$d palavras exclusiva para você. Use-a para restaurar o seu saldo.</string>
  <string name="PaymentsRecoveryStartFragment__start">Começar</string>
  <string name="PaymentsRecoveryStartFragment__enter_manually">Inserir manualmente</string>
  <string name="PaymentsRecoveryStartFragment__paste_from_clipboard">Colar da área de transferência</string>
  <!--PaymentsRecoveryPasteFragment-->
  <string name="PaymentsRecoveryPasteFragment__paste_recovery_phrase">Colar senha de recuperação</string>
  <string name="PaymentsRecoveryPasteFragment__recovery_phrase">Senha de recuperação</string>
  <string name="PaymentsRecoveryPasteFragment__next">Próximo</string>
  <string name="PaymentsRecoveryPasteFragment__invalid_recovery_phrase">Senha de recuperação inválida</string>
  <string name="PaymentsRecoveryPasteFragment__make_sure">Certifique-se de inserir %1$d palavras e tente novamente.</string>
  <!--PaymentsRecoveryPhraseFragment-->
  <string name="PaymentsRecoveryPhraseFragment__next">Próximo</string>
  <string name="PaymentsRecoveryPhraseFragment__edit">Editar</string>
  <string name="PaymentsRecoveryPhraseFragment__previous">Anterior</string>
  <string name="PaymentsRecoveryPhraseFragment__your_recovery_phrase">Sua senha de recuperação</string>
  <string name="PaymentsRecoveryPhraseFragment__write_down_the_following_d_words">Anote as %1$d palavras seguintes em ordem. Guarde essa lista em um local seguro.</string>
  <string name="PaymentsRecoveryPhraseFragment__make_sure_youve_entered">Verifique se você digitou a sua senha corretamente.</string>
  <string name="PaymentsRecoveryPhraseFragment__do_not_screenshot_or_send_by_email">Não faça captura de tela nem envie por e-mail.</string>
  <string name="PaymentsRecoveryPhraseFragment__payments_account_restored">Conta de pagamentos restaurada.</string>
  <string name="PaymentsRecoveryPhraseFragment__invalid_recovery_phrase">Senha de recuperação inválida</string>
  <string name="PaymentsRecoveryPhraseFragment__make_sure_youve_entered_your_phrase_correctly_and_try_again">Verifique se você digitou a sua senha corretamente e tente novamente.</string>
  <string name="PaymentsRecoveryPhraseFragment__copy_to_clipboard">Copiar para a área de transferência?</string>
  <string name="PaymentsRecoveryPhraseFragment__if_you_choose_to_store">Se você optar por guardar a sua senha de recuperação digitalmente, certifique-se de que ela estará armazenada com segurança em um lugar de sua confiança.</string>
  <string name="PaymentsRecoveryPhraseFragment__copy">Copiar</string>
  <!--PaymentsRecoveryPhraseConfirmFragment-->
  <string name="PaymentRecoveryPhraseConfirmFragment__confirm_recovery_phrase">Confirmar senha de recuperação</string>
  <string name="PaymentRecoveryPhraseConfirmFragment__enter_the_following_words">Digite as seguintes palavras da sua senha de recuperação.</string>
  <string name="PaymentRecoveryPhraseConfirmFragment__word_d">Palavra %1$d</string>
  <string name="PaymentRecoveryPhraseConfirmFragment__see_phrase_again">Ver a senha novamente</string>
  <string name="PaymentRecoveryPhraseConfirmFragment__done">Pronto</string>
  <string name="PaymentRecoveryPhraseConfirmFragment__recovery_phrase_confirmed">Senha de recuperação confirmada</string>
  <!--PaymentsRecoveryEntryFragment-->
  <string name="PaymentsRecoveryEntryFragment__enter_recovery_phrase">Digite a senha de recuperação</string>
  <string name="PaymentsRecoveryEntryFragment__enter_word_d">Digite a palavra %1$d</string>
  <string name="PaymentsRecoveryEntryFragment__word_d">Palavra %1$d</string>
  <string name="PaymentsRecoveryEntryFragment__next">Próximo</string>
  <string name="PaymentsRecoveryEntryFragment__invalid_word">Palavra inválida</string>
  <!--ClearClipboardAlarmReceiver-->
  <string name="ClearClipboardAlarmReceiver__clipboard_cleared">Área de transferência limpa.</string>
  <!--PaymentNotificationsView-->
  <string name="PaymentNotificationsView__view">Exibir</string>
  <!--UnreadPayments-->
  <string name="UnreadPayments__s_sent_you_s">%1$s enviou %2$s para você</string>
  <string name="UnreadPayments__d_new_payment_notifications">%1$d novas notificações de pagamentos</string>
  <!--CanNotSendPaymentDialog-->
  <string name="CanNotSendPaymentDialog__cant_send_payment">Não é possível enviar o pagamento</string>
  <string name="CanNotSendPaymentDialog__to_send_a_payment_to_this_user">Para enviar um pagamento para esta pessoa, ela precisa aceitar conversar com você. Envie uma mensagem para criar uma solicitação de conversa.</string>
  <string name="CanNotSendPaymentDialog__send_a_message">Enviar uma mensagem</string>
  <!--GroupsInCommonMessageRequest-->
  <string name="GroupsInCommonMessageRequest__you_have_no_groups_in_common_with_this_person">Você não tem grupos em comum com esta pessoa. Analise a solicitação com cuidado antes de aceitá-la, para evitar o recebimento de mensagens indesejadas.</string>
  <string name="GroupsInCommonMessageRequest__none_of_your_contacts_or_people_you_chat_with_are_in_this_group">Nenhum dos seus contatos ou pessoas com quem você conversa estão neste grupo. Analise solicitações com cuidado antes de aceitá-las, para evitar o recebimento de mensagens indesejadas.</string>
  <string name="GroupsInCommonMessageRequest__about_message_requests">Sobre as solicitações de conversas</string>
  <string name="GroupsInCommonMessageRequest__okay">Ok</string>
  <string name="ChatColorSelectionFragment__heres_a_preview_of_the_chat_color">Aqui está uma prévia da cor da conversa.</string>
  <string name="ChatColorSelectionFragment__the_color_is_visible_to_only_you">Apenas você verá essa cor.</string>
  <!--GroupDescriptionDialog-->
  <string name="GroupDescriptionDialog__group_description">Descrição do grupo</string>
  <!--QualitySelectorBottomSheetDialog-->
  <string name="QualitySelectorBottomSheetDialog__standard">Padrão</string>
  <string name="QualitySelectorBottomSheetDialog__faster_less_data">Mais rápido, tamanho menor</string>
  <string name="QualitySelectorBottomSheetDialog__high">Alta</string>
  <string name="QualitySelectorBottomSheetDialog__slower_more_data">Mais lento, tamanho maior</string>
  <string name="QualitySelectorBottomSheetDialog__photo_quality">Qualidade da foto</string>
  <!--AppSettingsFragment-->
  <string name="AppSettingsFragment__invite_your_friends">Convide seus amigos</string>
  <string name="AppSettingsFragment__copied_subscriber_id_to_clipboard">Copiada a ID do assinante ao clipboard</string>
  <!--AccountSettingsFragment-->
  <string name="AccountSettingsFragment__account">Conta</string>
  <string name="AccountSettingsFragment__youll_be_asked_less_frequently">Você será questionado com menos frequência ao longo do tempo</string>
  <string name="AccountSettingsFragment__require_your_signal_pin">Exigir o seu PIN do Signal ao registrar o seu número de telefone novamente no Signal</string>
  <string name="AccountSettingsFragment__change_phone_number">Mudar número de telefone</string>
  <!--ChangeNumberFragment-->
  <string name="ChangeNumberFragment__use_this_to_change_your_current_phone_number_to_a_new_phone_number">Proceda para mudar o seu número de telefone atual para um novo número de telefone. Você não poderá desfazer esta mudança.\n\nAntes de continuar, certifique-se que o seu novo número está recebendo SMS ou ligações.</string>
  <string name="ChangeNumberFragment__continue">Continuar</string>
  <!--Message shown on dialog after your number has been changed successfully.-->
  <string name="ChangeNumber__your_phone_number_has_changed_to_s">O seu número de telefone foi alterado para %1$s</string>
  <!--Confirmation button to dismiss number changed dialog-->
  <string name="ChangeNumber__okay">Ok</string>
  <!--ChangeNumberEnterPhoneNumberFragment-->
  <string name="ChangeNumberEnterPhoneNumberFragment__change_number">Mudar número</string>
  <string name="ChangeNumberEnterPhoneNumberFragment__your_old_number">Seu número antigo</string>
  <string name="ChangeNumberEnterPhoneNumberFragment__old_phone_number">Número de telefone antigo</string>
  <string name="ChangeNumberEnterPhoneNumberFragment__your_new_number">Seu novo número</string>
  <string name="ChangeNumberEnterPhoneNumberFragment__new_phone_number">Novo número de telefone</string>
  <string name="ChangeNumberEnterPhoneNumberFragment__the_phone_number_you_entered_doesnt_match_your_accounts">O número de telefone que você inseriu não corresponde ao da sua conta.</string>
  <string name="ChangeNumberEnterPhoneNumberFragment__you_must_specify_your_old_number_country_code">Informe o código do país do seu número antigo</string>
  <string name="ChangeNumberEnterPhoneNumberFragment__you_must_specify_your_old_phone_number">Insira seu número de telefone antigo</string>
  <string name="ChangeNumberEnterPhoneNumberFragment__you_must_specify_your_new_number_country_code">Informe o código do país do seu novo número</string>
  <string name="ChangeNumberEnterPhoneNumberFragment__you_must_specify_your_new_phone_number">Insira seu novo número de telefone</string>
  <!--ChangeNumberVerifyFragment-->
  <string name="ChangeNumberVerifyFragment__change_number">Mudar número</string>
  <string name="ChangeNumberVerifyFragment__verifying_s">Verificando %1$s</string>
  <string name="ChangeNumberVerifyFragment__captcha_required">Captcha necessário</string>
  <!--ChangeNumberConfirmFragment-->
  <string name="ChangeNumberConfirmFragment__change_number">Mudar número</string>
  <string name="ChangeNumberConfirmFragment__you_are_about_to_change_your_phone_number_from_s_to_s">Você está prestes a alterar o seu número de telefone de %1$s para %2$s.\n\nAntes de continuar, confirme se o número abaixo está correto.</string>
  <string name="ChangeNumberConfirmFragment__edit_number">Editar número</string>
  <!--ChangeNumberRegistrationLockFragment-->
  <string name="ChangeNumberRegistrationLockFragment__signal_change_number_need_help_with_pin_for_android_v2_pin">Mudança de número no Signal - Preciso de ajuda com o PIN para Android (v2 PIN)</string>
  <!--ChangeNumberPinDiffersFragment-->
  <string name="ChangeNumberPinDiffersFragment__pins_do_not_match">Os PINs não correspondem</string>
  <string name="ChangeNumberPinDiffersFragment__the_pin_associated_with_your_new_number_is_different_from_the_pin_associated_with_your_old_one">O PIN associado ao seu novo número é diferente do PIN associado ao número antigo. Deseja manter o seu PIN antigo ou criar um novo PIN?</string>
  <string name="ChangeNumberPinDiffersFragment__keep_old_pin">Manter o PIN antigo</string>
  <string name="ChangeNumberPinDiffersFragment__update_pin">Atualizar PIN</string>
  <string name="ChangeNumberPinDiffersFragment__keep_old_pin_question">Manter o PIN antigo?</string>
  <!--ChangeNumberLockActivity-->
  <!--Info message shown to user if something crashed the app during the change number attempt and we were unable to confirm the change so we force them into this screen to check before letting them use the app-->
  <string name="ChangeNumberLockActivity__it_looks_like_you_tried_to_change_your_number_but_we_were_unable_to_determine_if_it_was_successful_rechecking_now">Parece que você tentou mudar o seu número. Aguardamos a confirmação de que a mudança foi bem-sucedida. \n\nVerificando agora…</string>
  <!--Dialog title shown if we were able to confirm your change number status (meaning we now know what the server thinks our number is) after a crash during the regular flow-->
  <string name="ChangeNumberLockActivity__change_status_confirmed">Mudança de número confirmada</string>
  <!--Dialog message shown if we were able to confirm your change number status (meaning we now know what the server thinks our number is) after a crash during the regular flow-->
  <string name="ChangeNumberLockActivity__your_number_has_been_confirmed_as_s">Seu número foi confirmado como %1$s. Se esse não for o seu novo número, refaça o processo de mudança de número, por favor.</string>
  <!--Dialog title shown if we were not able to confirm your phone number with the server and thus cannot let leave the change flow yet after a crash during the regular flow-->
  <string name="ChangeNumberLockActivity__change_status_unconfirmed">Mudança de número não confirmada</string>
  <!--Dialog message shown when we can\'t verify the phone number on the server, only shown if there was a network error communicating with the server after a crash during the regular flow-->
  <string name="ChangeNumberLockActivity__we_could_not_determine_the_status_of_your_change_number_request">Não foi possível determinar o progresso da sua solicitação de mudança de número.\n\n(Erro: %1$s)</string>
  <!--Dialog button to retry confirming the number on the server-->
  <string name="ChangeNumberLockActivity__retry">Tentar novamente</string>
  <!--Dialog button shown to leave the app when in the unconfirmed change status after a crash in the regular flow-->
  <string name="ChangeNumberLockActivity__leave">Sair</string>
  <string name="ChangeNumberLockActivity__submit_debug_log">Enviar registro de depuração</string>
  <!--ChatsSettingsFragment-->
  <string name="ChatsSettingsFragment__keyboard">Teclado</string>
  <string name="ChatsSettingsFragment__enter_key_sends">Tecla Enter envia</string>
  <!--SmsSettingsFragment-->
  <string name="SmsSettingsFragment__use_as_default_sms_app">Usar como aplicativo padrão de SMS</string>
  <!--NotificationsSettingsFragment-->
  <string name="NotificationsSettingsFragment__messages">Mensagens</string>
  <string name="NotificationsSettingsFragment__calls">Chamadas</string>
  <string name="NotificationsSettingsFragment__notify_when">Notifique-me quando…</string>
  <string name="NotificationsSettingsFragment__contact_joins_signal">O contato entrou no Signal</string>
  <!--Notification preference header-->
  <string name="NotificationsSettingsFragment__notification_profiles">Perfis de notificações</string>
  <!--Notification preference option header-->
  <string name="NotificationsSettingsFragment__profiles">Perfis</string>
  <!--Notification preference summary text-->
  <string name="NotificationsSettingsFragment__create_a_profile_to_receive_notifications_only_from_people_and_groups_you_choose">Crie um perfil para receber notificações apenas das pessoas e grupos que você escolher.</string>
  <!--NotificationProfilesFragment-->
  <!--Title for notification profiles screen that shows all existing profiles-->
  <string name="NotificationProfilesFragment__notification_profiles">Perfis de notificações</string>
  <!--Button text to create a notification profile-->
  <string name="NotificationProfilesFragment__create_profile">Criar perfil</string>
  <!--PrivacySettingsFragment-->
  <string name="PrivacySettingsFragment__blocked">Bloqueada</string>
  <string name="PrivacySettingsFragment__d_contacts">%1$d contatos</string>
  <string name="PrivacySettingsFragment__messaging">Mensagens</string>
  <string name="PrivacySettingsFragment__disappearing_messages">Mensagens efêmeras</string>
  <string name="PrivacySettingsFragment__app_security">Segurança do app</string>
  <string name="PrivacySettingsFragment__block_screenshots_in_the_recents_list_and_inside_the_app">Bloquear capturas de tela na lista de recentes e dentro do aplicativo</string>
  <string name="PrivacySettingsFragment__signal_message_and_calls">Mensagens e chamadas no Signal, redirecionar chamadas e remetente oculto</string>
  <string name="PrivacySettingsFragment__default_timer_for_new_changes">Cronômetro padrão para novas conversas</string>
  <string name="PrivacySettingsFragment__set_a_default_disappearing_message_timer_for_all_new_chats_started_by_you">Defina um cronômetro padrão para o desaparecimento de mensagens em todas as novas conversas iniciadas por você.</string>
  <!--Summary for stories preference to launch into story privacy settings-->
  <string name="PrivacySettingsFragment__manage_your_stories">Gerencie seus stories e quem pode visualizá-los</string>
  <string name="PrivacySettingsFragment__payment_lock_require_lock">Exigir bloqueio de tela ou impressão digital para transferir dinheiro</string>
  <!--Alert dialog title when payment lock cannot be enabled-->
  <string name="PrivacySettingsFragment__cant_enable_title">Não foi possível ativar o bloqueio de pagamento</string>
  <!--Alert dialog description to setup screen lock or fingerprint in phone settings-->
  <string name="PrivacySettingsFragment__cant_enable_description">Para usar o bloqueio de pagamento, você precisa ativar um bloqueio de tela ou identificação com impressão digital nas configurações do seu telefone.</string>
  <!--Shown in a toast when we can\'t navigate to the user\'s system fingerprint settings-->
  <string name="PrivacySettingsFragment__failed_to_navigate_to_system_settings">Ocorreu um erro ao acessar as configurações do sistema</string>
  <!--Alert dialog button to go to phone settings-->
  <string name="PrivacySettingsFragment__go_to_settings">Acessar configurações</string>
  <!--Alert dialog button to cancel the dialog-->
  <string name="PrivacySettingsFragment__cancel">Cancelar</string>
  <!--AdvancedPrivacySettingsFragment-->
  <string name="AdvancedPrivacySettingsFragment__show_status_icon">Exibir indicadores</string>
  <string name="AdvancedPrivacySettingsFragment__show_an_icon">Mostrar ícone de status em mensagens que foram entregues usando remetente oculto.</string>
  <!--ExpireTimerSettingsFragment-->
  <string name="ExpireTimerSettingsFragment__when_enabled_new_messages_sent_and_received_in_new_chats_started_by_you_will_disappear_after_they_have_been_seen">Quando habilitadas, novas mensagens enviadas e recebidas em novas conversas desaparecerão após terem sido lidas.</string>
  <string name="ExpireTimerSettingsFragment__when_enabled_new_messages_sent_and_received_in_this_chat_will_disappear_after_they_have_been_seen">Quando habilitadas, as mensagens enviadas e recebidas nesta conversa desaparecerão após terem sido lidas.</string>
  <string name="ExpireTimerSettingsFragment__off">Desligado</string>
  <string name="ExpireTimerSettingsFragment__4_weeks">4 semanas</string>
  <string name="ExpireTimerSettingsFragment__1_week">1 semana</string>
  <string name="ExpireTimerSettingsFragment__1_day">1 dia</string>
  <string name="ExpireTimerSettingsFragment__8_hours">8 horas</string>
  <string name="ExpireTimerSettingsFragment__1_hour">1 hora</string>
  <string name="ExpireTimerSettingsFragment__5_minutes">5 minutos</string>
  <string name="ExpireTimerSettingsFragment__30_seconds">30 segundos</string>
  <string name="ExpireTimerSettingsFragment__custom_time">Tempo personalizado</string>
  <string name="ExpireTimerSettingsFragment__set">Definir</string>
  <string name="ExpireTimerSettingsFragment__save">Salvar</string>
  <string name="CustomExpireTimerSelectorView__seconds">segundos</string>
  <string name="CustomExpireTimerSelectorView__minutes">minutos</string>
  <string name="CustomExpireTimerSelectorView__hours">horas</string>
  <string name="CustomExpireTimerSelectorView__days">dias</string>
  <string name="CustomExpireTimerSelectorView__weeks">semanas</string>
  <!--HelpSettingsFragment-->
  <string name="HelpSettingsFragment__support_center">Central de suporte</string>
  <string name="HelpSettingsFragment__contact_us">Entre em contato</string>
  <string name="HelpSettingsFragment__version">Versão</string>
  <string name="HelpSettingsFragment__debug_log">Registro de depuração </string>
  <string name="HelpSettingsFragment__terms_amp_privacy_policy">Termos e Política de Privacidade</string>
  <string name="HelpFragment__copyright_signal_messenger">Direitos autorais Molly Messenger</string>
  <string name="HelpFragment__licenced_under_the_gplv3">Licenciado nos termos da GPLv3</string>
  <!--DataAndStorageSettingsFragment-->
  <string name="DataAndStorageSettingsFragment__media_quality">Qualidade das fotos</string>
  <string name="DataAndStorageSettingsFragment__sent_media_quality">Qualidade da mídia enviada</string>
  <string name="DataAndStorageSettingsFragment__sending_high_quality_media_will_use_more_data">Enviar mídia com alta qualidade usará mais dados de internet.</string>
  <string name="DataAndStorageSettingsFragment__high">Alta</string>
  <string name="DataAndStorageSettingsFragment__standard">Padrão</string>
  <string name="DataAndStorageSettingsFragment__calls">Chamadas</string>
  <!--ChatColorSelectionFragment-->
  <string name="ChatColorSelectionFragment__auto">Auto</string>
  <string name="ChatColorSelectionFragment__use_custom_colors">Usar cores personalizadas</string>
  <string name="ChatColorSelectionFragment__chat_color">Cor da conversa</string>
  <string name="ChatColorSelectionFragment__edit">Editar</string>
  <string name="ChatColorSelectionFragment__duplicate">Duplicar</string>
  <string name="ChatColorSelectionFragment__delete">Excluir</string>
  <string name="ChatColorSelectionFragment__delete_color">Remover cor</string>
  <plurals name="ChatColorSelectionFragment__this_custom_color_is_used">
    <item quantity="one">Essa cor personalizada é usada em %1$d conversa. Deseja removê-la da conversa?</item>
    <item quantity="many">Essa cor personalizada é usada em %1$d conversas. Deseja removê-la de todas as conversas?</item>
    <item quantity="other">Essa cor personalizada é usada em %1$d conversas. Deseja removê-la de todas as conversas?</item>
  </plurals>
  <string name="ChatColorSelectionFragment__delete_chat_color">Remover a cor dessa conversa?</string>
  <!--CustomChatColorCreatorFragment-->
  <string name="CustomChatColorCreatorFragment__solid">Sólida</string>
  <string name="CustomChatColorCreatorFragment__gradient">Gradiente</string>
  <string name="CustomChatColorCreatorFragment__hue">Matiz</string>
  <string name="CustomChatColorCreatorFragment__saturation">Saturação</string>
  <!--CustomChatColorCreatorFragmentPage-->
  <string name="CustomChatColorCreatorFragmentPage__save">Salvar</string>
  <string name="CustomChatColorCreatorFragmentPage__edit_color">Editar cor</string>
  <plurals name="CustomChatColorCreatorFragmentPage__this_color_is_used">
    <item quantity="one">Essa cor é usada em %1$d conversa. Deseja salvar as alterações para todas as conversas?</item>
    <item quantity="many">Essa cor é usada em %1$d conversas. Deseja salvar as alterações para todas as conversas?</item>
    <item quantity="other">Essa cor é usada em %1$d conversas. Deseja salvar as alterações para todas as conversas?</item>
  </plurals>
  <!--ChatColorGradientTool-->
  <string name="ChatColorGradientTool_top_edge_selector">Selecionador da borda superior</string>
  <string name="ChatColorGradientTool_bottom_edge_selector">Selecionador da borda inferior</string>
  <!--Title text for prompt to donate. Shown in a popup at the bottom of the chat list.-->
  <string name="Donate2022Q2Megaphone_donate_to_signal">Doar para o Signal</string>
  <!--Body text for prompt to donate. Shown in a popup at the bottom of the chat list.-->
  <string name="Donate2022Q2Megaphone_signal_is_powered_by_people_like_you">O Signal é movido por pessoas como você. Doe todo mês e ganhe um selo.</string>
  <!--Button label that brings a user to the donate screen. Shown in a popup at the bottom of the chat list.-->
  <string name="Donate2022Q2Megaphone_donate">Doar</string>
  <!--Button label that dismissed a prompt to donate. Shown in a popup at the bottom of the chat list.-->
  <string name="Donate2022Q2Megaphone_not_now">Agora não</string>
  <!--EditReactionsFragment-->
  <string name="EditReactionsFragment__customize_reactions">Personalizar as reações</string>
  <string name="EditReactionsFragment__tap_to_replace_an_emoji">Toque para substituir um emoji</string>
  <string name="EditReactionsFragment__reset">Redefinir</string>
  <string name="EditReactionsFragment_save">Salvar</string>
  <string name="ChatColorSelectionFragment__auto_matches_the_color_to_the_wallpaper">Auto combina a cor com o papel de parede</string>
  <string name="CustomChatColorCreatorFragment__drag_to_change_the_direction_of_the_gradient">Arraste para mudar a direção do gradiente</string>
  <!--AddAProfilePhotoMegaphone-->
  <string name="AddAProfilePhotoMegaphone__add_a_profile_photo">Adicionar uma foto de perfil</string>
  <string name="AddAProfilePhotoMegaphone__choose_a_look_and_color">Escolha uma imagem e uma cor ou escreva suas iniciais.</string>
  <string name="AddAProfilePhotoMegaphone__not_now">Agora não</string>
  <string name="AddAProfilePhotoMegaphone__add_photo">Adicionar foto</string>
  <!--BecomeASustainerMegaphone-->
  <string name="BecomeASustainerMegaphone__become_a_sustainer">Torne-se um apoiador</string>
  <!--Displayed in the Become a Sustainer megaphone-->
  <string name="BecomeASustainerMegaphone__signal_is_powered_by">Signal é mantido por pessoas como você. Contribua e receba um selo.</string>
  <string name="BecomeASustainerMegaphone__not_now">Agora não</string>
  <string name="BecomeASustainerMegaphone__donate">Doar</string>
  <!--KeyboardPagerFragment-->
  <string name="KeyboardPagerFragment_emoji">Emojis</string>
  <string name="KeyboardPagerFragment_open_emoji_search">Fazer pesquisa de emoji</string>
  <string name="KeyboardPagerFragment_open_sticker_search">Fazer pesquisa de figurinha</string>
  <string name="KeyboardPagerFragment_open_gif_search">Fazer pesquisa de GIF</string>
  <string name="KeyboardPagerFragment_stickers">Figurinhas</string>
  <string name="KeyboardPagerFragment_backspace">Apagar</string>
  <string name="KeyboardPagerFragment_gifs">GIFs</string>
  <string name="KeyboardPagerFragment_search_emoji">Pesquisar emoji</string>
  <string name="KeyboardPagerfragment_back_to_emoji">Voltar para os emojis</string>
  <string name="KeyboardPagerfragment_clear_search_entry">Limpar texto no campo de pesquisa</string>
  <string name="KeyboardPagerFragment_search_giphy">Pesquisar via GIPHY</string>
  <!--StickerSearchDialogFragment-->
  <string name="StickerSearchDialogFragment_search_stickers">Pesquisar figurinha</string>
  <string name="StickerSearchDialogFragment_no_results_found">Nenhum resultado encontrado</string>
  <string name="EmojiSearchFragment__no_results_found">Nenhum resultado encontrado</string>
  <string name="NotificationsSettingsFragment__unknown_ringtone">Toque desconhecido</string>
  <!--ConversationSettingsFragment-->
  <!--Error toasted when no activity can handle the add contact intent-->
  <string name="ConversationSettingsFragment__contacts_app_not_found">Aplicativo de contatos não encontrado</string>
  <string name="ConversationSettingsFragment__send_message">Enviar mensagem</string>
  <string name="ConversationSettingsFragment__start_video_call">Iniciar uma chamada de vídeo</string>
  <string name="ConversationSettingsFragment__start_audio_call">Iniciar uma chamada de voz</string>
  <string name="ConversationSettingsFragment__message">Mensagem</string>
  <string name="ConversationSettingsFragment__video">Vídeo</string>
  <string name="ConversationSettingsFragment__audio">Ligar</string>
  <string name="ConversationSettingsFragment__call">Ligar</string>
  <string name="ConversationSettingsFragment__mute">Silenciar</string>
  <string name="ConversationSettingsFragment__muted">Silenciado/a</string>
  <string name="ConversationSettingsFragment__search">Pesquisar</string>
  <string name="ConversationSettingsFragment__disappearing_messages">Mensagens efêmeras</string>
  <string name="ConversationSettingsFragment__sounds_and_notifications">Sons e notificações</string>
  <string name="ConversationSettingsFragment__contact_details">Informações do contato</string>
  <string name="ConversationSettingsFragment__view_safety_number">Ver número de segurança</string>
  <string name="ConversationSettingsFragment__block">Bloquear</string>
  <string name="ConversationSettingsFragment__block_group">Bloquear o grupo</string>
  <string name="ConversationSettingsFragment__unblock">Desbloquear</string>
  <string name="ConversationSettingsFragment__unblock_group">Desbloquear o grupo</string>
  <string name="ConversationSettingsFragment__add_to_a_group">Adicionar a um grupo</string>
  <string name="ConversationSettingsFragment__see_all">Ver todos</string>
  <string name="ConversationSettingsFragment__add_members">Adicionar membros</string>
  <string name="ConversationSettingsFragment__permissions">Permissões</string>
  <string name="ConversationSettingsFragment__requests_and_invites">Pedidos e convites</string>
  <string name="ConversationSettingsFragment__group_link">Link do grupo</string>
  <string name="ConversationSettingsFragment__add_as_a_contact">Adicionar como contato</string>
  <string name="ConversationSettingsFragment__unmute">Reativar notificações</string>
  <string name="ConversationSettingsFragment__conversation_muted_until_s">Conversa silenciada até %1$s</string>
  <string name="ConversationSettingsFragment__conversation_muted_forever">Conversa silenciada para sempre</string>
  <string name="ConversationSettingsFragment__copied_phone_number_to_clipboard">Número de telefone copiado para a área de transferência.</string>
  <string name="ConversationSettingsFragment__phone_number">Número de telefone</string>
  <string name="ConversationSettingsFragment__get_badges">Obtenha selos para o seu perfil ao apoiar o Signal. Toque em um selo para saber mais.</string>
  <!--PermissionsSettingsFragment-->
  <string name="PermissionsSettingsFragment__add_members">Adicionar membros</string>
  <string name="PermissionsSettingsFragment__edit_group_info">Editar informações do grupo</string>
  <string name="PermissionsSettingsFragment__send_messages">Enviar mensagens</string>
  <string name="PermissionsSettingsFragment__all_members">Todos os membros</string>
  <string name="PermissionsSettingsFragment__only_admins">Somente admins</string>
  <string name="PermissionsSettingsFragment__who_can_add_new_members">Quem pode adicionar novos membros?</string>
  <string name="PermissionsSettingsFragment__who_can_edit_this_groups_info">Quem pode editar as informações deste grupo?</string>
  <string name="PermissionsSettingsFragment__who_can_send_messages">Quem pode enviar mensagens?</string>
  <!--SoundsAndNotificationsSettingsFragment-->
  <string name="SoundsAndNotificationsSettingsFragment__mute_notifications">Silenciar notificações</string>
  <string name="SoundsAndNotificationsSettingsFragment__not_muted">Não silenciadas</string>
  <string name="SoundsAndNotificationsSettingsFragment__muted_until_s">Silenciada até %1$s</string>
  <string name="SoundsAndNotificationsSettingsFragment__mentions">Menções</string>
  <string name="SoundsAndNotificationsSettingsFragment__always_notify">Sempre me notifique</string>
  <string name="SoundsAndNotificationsSettingsFragment__do_not_notify">Não me notifique</string>
  <string name="SoundsAndNotificationsSettingsFragment__custom_notifications">Personalizar notificações</string>
  <!--StickerKeyboard-->
  <string name="StickerKeyboard__recently_used">Utilizada recentemente</string>
  <!--PlaybackSpeedToggleTextView-->
  <string name="PlaybackSpeedToggleTextView__p5x">0,5x</string>
  <string name="PlaybackSpeedToggleTextView__1x">1x</string>
  <string name="PlaybackSpeedToggleTextView__1p5x">1,5x</string>
  <string name="PlaybackSpeedToggleTextView__2x">2x</string>
  <!--PaymentRecipientSelectionFragment-->
  <string name="PaymentRecipientSelectionFragment__new_payment">Novo pagamento</string>
  <!--NewConversationActivity-->
  <string name="NewConversationActivity__new_message">Nova mensagem</string>
  <!--ContactFilterView-->
  <string name="ContactFilterView__search_name_or_number">Pesquise o nome ou número</string>
  <!--VoiceNotePlayerView-->
  <string name="VoiceNotePlayerView__dot_s">· %1$s</string>
  <string name="VoiceNotePlayerView__stop_voice_message">Parar mensagem de voz</string>
  <string name="VoiceNotePlayerView__change_voice_message_speed">Alterar a velocidade da mensagem de voz</string>
  <string name="VoiceNotePlayerView__pause_voice_message">Pausar mensagem de voz</string>
  <string name="VoiceNotePlayerView__play_voice_message">Reproduzir mensagem de voz</string>
  <string name="VoiceNotePlayerView__navigate_to_voice_message">Ir para a mensagem de voz</string>
  <!--AvatarPickerFragment-->
  <string name="AvatarPickerFragment__avatar_preview">Pré-visualização da foto de perfil</string>
  <string name="AvatarPickerFragment__camera">Câmera</string>
  <string name="AvatarPickerFragment__take_a_picture">Tirar uma foto</string>
  <string name="AvatarPickerFragment__choose_a_photo">Escolher uma foto</string>
  <string name="AvatarPickerFragment__photo">Foto</string>
  <string name="AvatarPickerFragment__text">Texto</string>
  <string name="AvatarPickerFragment__save">Salvar</string>
  <string name="AvatarPickerFragment__select_an_avatar">Escolher uma foto</string>
  <string name="AvatarPickerFragment__clear_avatar">Remover foto</string>
  <string name="AvatarPickerFragment__edit">Editar</string>
  <string name="AvatarPickerRepository__failed_to_save_avatar">Falha ao salvar a foto</string>
  <!--TextAvatarCreationFragment-->
  <string name="TextAvatarCreationFragment__preview">Pré-visualização</string>
  <string name="TextAvatarCreationFragment__done">Pronto</string>
  <string name="TextAvatarCreationFragment__text">Texto</string>
  <string name="TextAvatarCreationFragment__color">Cor</string>
  <!--VectorAvatarCreationFragment-->
  <string name="VectorAvatarCreationFragment__select_a_color">Escolher uma cor</string>
  <!--ContactSelectionListItem-->
  <string name="ContactSelectionListItem__sms">SMS</string>
  <string name="ContactSelectionListItem__dot_s">· %1$s</string>
  <!--Displayed in the toolbar when externally sharing text to multiple recipients-->
  <string name="ShareInterstitialActivity__share">Compartilhar</string>
  <!--DSLSettingsToolbar-->
  <string name="DSLSettingsToolbar__navigate_up">Ir para cima</string>
  <string name="MultiselectForwardFragment__forward_to">Encaminhar para</string>
  <!--Displayed when sharing content via the fragment-->
  <string name="MultiselectForwardFragment__share_with">Encaminhar para</string>
  <string name="MultiselectForwardFragment__add_a_message">Adicionar uma mensagem</string>
  <string name="MultiselectForwardFragment__faster_forwards">Encaminhar mais rapidamente</string>
  <!--Displayed when user selects a video that will be clipped before sharing to a story-->
  <string name="MultiselectForwardFragment__videos_will_be_trimmed">Os vídeos serão reduzidos para clipes de 30 segundos e enviados como vários stories.</string>
  <!--Displayed when user selects a video that cannot be sent as a story-->
  <string name="MultiselectForwardFragment__videos_sent_to_stories_cant">Os vídeos enviados para o Stories não podem ter mais do que 30 segundos.</string>
  <string name="MultiselectForwardFragment__forwarded_messages_are_now">Mensagens encaminhadas agora são enviadas imediatamente.</string>
  <plurals name="MultiselectForwardFragment_send_d_messages">
    <item quantity="one">Enviar %1$d mensagem</item>
    <item quantity="many">Enviar %1$d mensagens</item>
    <item quantity="other">Enviar %1$d mensagens</item>
  </plurals>
  <plurals name="MultiselectForwardFragment_messages_sent">
    <item quantity="one">Mensagem enviada</item>
    <item quantity="many">Mensagens enviadas</item>
    <item quantity="other">Mensagens enviadas</item>
  </plurals>
  <plurals name="MultiselectForwardFragment_messages_failed_to_send">
    <item quantity="one">Falha ao enviar a mensagem</item>
    <item quantity="many">Falha ao enviar as mensagens</item>
    <item quantity="other">Falha ao enviar as mensagens</item>
  </plurals>
  <plurals name="MultiselectForwardFragment__couldnt_forward_messages">
    <item quantity="one">Não foi possível encaminhar a mensagem porque ela não está mais disponível.</item>
    <item quantity="many">Não foi possível encaminhar as mensagens porque elas não estão mais disponíveis.</item>
    <item quantity="other">Não foi possível encaminhar as mensagens porque elas não estão mais disponíveis.</item>
  </plurals>
  <!--Error message shown when attempting to select a group to forward/share but it\'s announcement only and you are not an admin-->
  <string name="MultiselectForwardFragment__only_admins_can_send_messages_to_this_group">Somente administradores podem enviar mensagens para esse grupo.</string>
  <string name="MultiselectForwardFragment__limit_reached">Limite alcançado</string>
  <!--Media V2-->
  <string name="MediaReviewFragment__add_a_message">Adicionar uma mensagem</string>
  <string name="MediaReviewFragment__add_a_reply">Responder</string>
  <string name="MediaReviewFragment__send_to">Enviar para</string>
  <string name="MediaReviewFragment__view_once_message">Mensagem efêmera</string>
  <string name="MediaReviewFragment__one_or_more_items_were_too_large">Um ou mais itens são muito grandes</string>
  <string name="MediaReviewFragment__one_or_more_items_were_invalid">Um ou mais itens são inválidos</string>
  <string name="MediaReviewFragment__too_many_items_selected">Muitos itens foram selecionados</string>
  <string name="ImageEditorHud__cancel">Cancelar</string>
  <string name="ImageEditorHud__draw">Desenhar</string>
  <string name="ImageEditorHud__write_text">Escrever texto</string>
  <string name="ImageEditorHud__add_a_sticker">Adicionar uma figurinha</string>
  <string name="ImageEditorHud__blur">Desfocar</string>
  <string name="ImageEditorHud__done_editing">Concluir a edição</string>
  <string name="ImageEditorHud__clear_all">Limpar tudo</string>
  <string name="ImageEditorHud__undo">Desfazer</string>
  <string name="ImageEditorHud__toggle_between_marker_and_highlighter">Alternar entre marcador e marca-texto</string>
  <string name="ImageEditorHud__delete">Remover</string>
  <string name="ImageEditorHud__toggle_between_text_styles">Alternar entre estilos de texto</string>
  <string name="MediaCountIndicatorButton__send">Enviar</string>
  <string name="MediaReviewSelectedItem__tap_to_remove">Toque para remover</string>
  <string name="MediaReviewSelectedItem__tap_to_select">Toque para selecionar</string>
  <string name="MediaReviewImagePageFragment__discard">Descartar</string>
  <string name="MediaReviewImagePageFragment__discard_changes">Descartar alterações?</string>
  <string name="MediaReviewImagePageFragment__youll_lose_any_changes">Você perderá todas as alterações feitas nessa foto.</string>
  <string name="CameraFragment__failed_to_open_camera">Falha ao abrir a câmera</string>
  <string name="BadgesOverviewFragment__my_badges">Meus selos</string>
  <string name="BadgesOverviewFragment__featured_badge">Selo em destaque</string>
  <string name="BadgesOverviewFragment__display_badges_on_profile">Mostrar selos no perfil</string>
  <string name="BadgesOverviewFragment__failed_to_update_profile">Falha ao atualizar o perfil</string>
  <string name="BadgeSelectionFragment__select_badges">Escolher selos</string>
  <string name="SelectFeaturedBadgeFragment__preview">Pré-visualização</string>
  <string name="SelectFeaturedBadgeFragment__select_a_badge">Escolher um selo</string>
  <string name="SelectFeaturedBadgeFragment__you_must_select_a_badge">Você precisa escolher um selo</string>
  <string name="SelectFeaturedBadgeFragment__failed_to_update_profile">Falha ao atualizar o perfil</string>
  <string name="ViewBadgeBottomSheetDialogFragment__become_a_sustainer">Torne-se um apoiador</string>
  <string name="ImageView__badge">Selo</string>
  <string name="SubscribeFragment__signal_is_powered_by_people_like_you">O Signal é mantido por pessoas como você.</string>
  <string name="SubscribeFragment__support_technology_that_is_built_for_you">Em vez de apoiar tecnologias desenvolvidas para terceiros lucrarem com seus dados privados, apoie tecnologias desenvolvidas para você, juntando-se à comunidade de pessoas que as sustentam financeiramente.</string>
  <string name="SubscribeFragment__support_technology_that_is_built_for_you_not">Em vez de apoiar tecnologias desenvolvidas para terceiros lucrarem com seus dados privados, apoie uma tecnologia desenvolvida para você, juntando-se à comunidade que sustenta o Signal financeiramente.</string>
  <string name="SubscribeFragment__make_a_recurring_monthly_donation">Faça uma doação mensal recorrente para o Signal a fim de apoiar a tecnologia desenvolvida pensando em você e não em seus dados.</string>
  <string name="SubscribeFragment__currency">Moeda</string>
  <string name="SubscribeFragment__more_payment_options">Mais opções de pagamento</string>
  <string name="SubscribeFragment__cancel_subscription">Cancelar doação</string>
  <string name="SubscribeFragment__confirm_cancellation">Cancelar a doação mensal?</string>
  <string name="SubscribeFragment__you_wont_be_charged_again">Você não será cobrado novamente. O seu selo será removido do seu perfil ao final do período do seu faturamento.</string>
  <string name="SubscribeFragment__not_now">Agora não</string>
  <string name="SubscribeFragment__confirm">Confirmar</string>
  <string name="SubscribeFragment__update_subscription">Atualizar doação</string>
  <string name="SubscribeFragment__your_subscription_has_been_cancelled">A sua doação mensal foi cancelada.</string>
  <string name="SubscribeFragment__update_subscription_question">Atualizar doação?</string>
  <string name="SubscribeFragment__update">Atualizar</string>
  <string name="SubscribeFragment__you_will_be_charged_the_full_amount_s_of">Será cobrado de você, hoje, o valor total (%1$s) do preço da nova doação. Sua doação será renovada mensalmente.</string>
  <string name="Subscription__s_per_month">%s/mês</string>
  <string name="Subscription__s_per_month_dot_renews_s">%1$s/mês · Renova em %2$s</string>
  <string name="Subscription__s_per_month_dot_expires_s">%1$s/mês · Expira em %2$s</string>
  <!--First small text blurb on learn more sheet-->
  <string name="SubscribeLearnMoreBottomSheetDialogFragment__signal_is_a_nonprofit_with_no">O Signal é uma entidade sem fins lucrativos, sem anunciantes ou investidores, apoiada apenas pelas pessoas que o usam e valorizam. Faça uma doação mensal recorrente e receba um selo no perfil para demonstrar o seu apoio.</string>
  <string name="SubscribeLearnMoreBottomSheetDialogFragment__why_donate">Por que doar?</string>
  <string name="SubscribeLearnMoreBottomSheetDialogFragment__signal_is_committed_to_developing">Signal está empenhado em desenvolver tecnologias focadas em privacidade e de código aberto que protegem a liberdade de expressão e permitem existir uma comunicação global segura.</string>
  <string name="SubscribeLearnMoreBottomSheetDialogFragment__your_donation">Sua doação incentiva esta causa e paga pelo desenvolvimento e funcionamento de um aplicativo usado por milhões de pessoas para comunicação privada. Sem anúncios. Sem rastreadores. Sem brincadeira.</string>
  <string name="SubscribeThanksForYourSupportBottomSheetDialogFragment__thanks_for_your_support">Agradecemos por seu apoio!</string>
  <string name="SubscribeThanksForYourSupportBottomSheetDialogFragment__thanks_for_the_boost">Agradecemos por sua doação única!</string>
  <string name="SubscribeThanksForYourSupportBottomSheetDialogFragment__youve_earned_s_badge_display">Você ganhou %s selo! Mostre este selo no seu perfil para promover a conscientização de doar para o Signal.</string>
  <string name="SubscribeThanksForYourSupportBottomSheetDialogFragment__youve_earned_a_boost_badge_display">Você ganhou um selo Boost! Mostre este selo no seu perfil para promover a conscientização de doar para o Signal.</string>
  <string name="SubscribeThanksForYourSupportBottomSheetDialogFragment__you_can_also">Você também pode</string>
  <string name="SubscribeThanksForYourSupportBottomSheetDialogFragment__become_a_montly_sustainer">se tornar um Apoiador mensal.</string>
  <string name="SubscribeThanksForYourSupportBottomSheetDialogFragment__display_on_profile">Exibir no perfil</string>
  <string name="SubscribeThanksForYourSupportBottomSheetDialogFragment__make_featured_badge">Definir como selo em destaque</string>
  <string name="SubscribeThanksForYourSupportBottomSheetDialogFragment__done">Pronto</string>
  <string name="ThanksForYourSupportBottomSheetFragment__when_you_have_more">Quando você tiver mais de um selo, você poderá escolher qual deles será apresentado em seu perfil para as outras pessoas verem.</string>
  <string name="BecomeASustainerFragment__get_badges">Obtenha selos para o seu perfil ao apoiar o Signal.</string>
  <string name="BecomeASustainerFragment__signal_is_a_non_profit">Signal é uma organização sem fins lucrativos, sem anunciantes ou investidores, sustentada apenas por pessoas como você.</string>
  <!--Button label for creating a monthly donation-->
  <string name="ManageDonationsFragment__make_a_monthly_donation">Faça uma doação mensal</string>
  <!--Heading for more area of manage subscriptions page-->
  <string name="ManageDonationsFragment__more">Mais</string>
  <!--Heading for receipts area of manage subscriptions page-->
  <string name="ManageDonationsFragment__receipts">Comprovantes</string>
  <!--Heading for my subscription area of manage subscriptions page-->
  <string name="ManageDonationsFragment__my_subscription">Minhas doações</string>
  <string name="ManageDonationsFragment__manage_subscription">Ajustar doação</string>
  <!--Label for Donation Receipts button-->
  <string name="ManageDonationsFragment__donation_receipts">Notas fiscais de doações</string>
  <string name="ManageDonationsFragment__badges">Selos</string>
  <string name="ManageDonationsFragment__subscription_faq">Perguntas frequentes sobre doação</string>
  <string name="ManageDonationsFragment__error_getting_subscription">Ocorreu um erro ao carregar informações sobre a doação mensal.</string>
  <!--Preference heading for other ways to donate-->
  <string name="ManageDonationsFragment__other_ways_to_give">Outros métodos de doar</string>
  <!--Preference label to launch badge gifting-->
  <string name="ManageDonationsFragment__gift_a_badge">Dê um selo</string>
  <string name="BoostFragment__give_signal_a_boost">Fazer uma doação ao Signal</string>
  <!--Description text in boost sheet-->
  <string name="BoostFragment__make_a_one_time">Faça uma doação única e ganhe um selo Boost por %1$d dias.</string>
  <string name="Boost__enter_custom_amount">Insira o valor</string>
  <string name="Boost__one_time_contribution">Doação única</string>
  <string name="MySupportPreference__add_a_signal_boost">Fazer uma doação ao Signal</string>
  <string name="MySupportPreference__s_per_month">%1$s/mês</string>
  <string name="MySupportPreference__renews_s">Renova em %1$s</string>
  <string name="MySupportPreference__processing_transaction">Efetuando a transação…</string>
  <!--Displayed on "My Support" screen when user badge failed to be added to their account-->
  <string name="MySupportPreference__couldnt_add_badge_s">Não foi possível adicionar o selo. %1$s</string>
  <string name="MySupportPreference__please_contact_support">Por favor, entre em contato com o suporte.</string>
  <!--Title of expiry sheet when boost badge falls off profile unexpectedly.-->
  <string name="ExpiredBadgeBottomSheetDialogFragment__boost_badge_expired">Selo Boost expirou</string>
  <!--Displayed in the bottom sheet if a monthly donation badge unexpectedly falls off the user\'s profile-->
  <string name="ExpiredBadgeBottomSheetDialogFragment__monthly_donation_cancelled">Doação Mensal cancelada</string>
  <!--Displayed in the bottom sheet when a boost badge expires-->
  <string name="ExpiredBadgeBottomSheetDialogFragment__your_boost_badge_has_expired_and">Seu selo Boost expirou e não é mais visível no seu perfil.</string>
  <string name="ExpiredBadgeBottomSheetDialogFragment__you_can_reactivate">Você pode reativar o seu selo Boost por mais 30 dias com uma doação única.</string>
  <!--Displayed when we do not think the user is a subscriber when their boost expires-->
  <string name="ExpiredBadgeBottomSheetDialogFragment__you_can_keep">Você pode continuar usando o Signal, mas para apoiar a tecnologia que é desenvolvida para você, considere tornar-se um apoiador através de uma doação mensal.</string>
  <string name="ExpiredBadgeBottomSheetDialogFragment__become_a_sustainer">Torne-se um apoiador</string>
  <string name="ExpiredBadgeBottomSheetDialogFragment__add_a_boost">Fazer uma doação</string>
  <string name="ExpiredBadgeBottomSheetDialogFragment__not_now">Agora não</string>
  <!--Copy displayed when badge expires after user inactivity-->
  <string name="ExpiredBadgeBottomSheetDialogFragment__your_recurring_monthly_donation_was_automatically">Sua doação mensal recorrente foi cancelada automaticamente porque você ficou sem usar o Signal por muito tempo. Seu selo %1$s não é mais visível no seu perfil.</string>
  <!--Copy displayed when badge expires after payment failure-->
  <string name="ExpiredBadgeBottomSheetDialogFragment__your_recurring_monthly_donation_was_canceled">Sua doação mensal recorrente foi cancelada porque não foi possível processar seu pagamento. Seu selo não é mais visível no seu perfil.</string>
  <!--Copy displayed when badge expires after a payment failure and we have a displayable charge failure reason-->
  <string name="ExpiredBadgeBottomSheetDialogFragment__your_recurring_monthly_donation_was_canceled_s">Sua doação mensal recorrente foi cancelada. %1$s O %2$s selo não está mais visível no seu perfil.</string>
  <string name="ExpiredBadgeBottomSheetDialogFragment__you_can">Você ainda pode usar o Signal, mas para apoiar o aplicativo e ter esse selo novamente, faça uma doação mensal.</string>
  <string name="ExpiredBadgeBottomSheetDialogFragment__renew_subscription">Fazer doação mensal</string>
  <!--Button label to send user to Google Pay website-->
  <string name="ExpiredBadgeBottomSheetDialogFragment__go_to_google_pay">Vá ao Google Pay</string>
  <string name="CantProcessSubscriptionPaymentBottomSheetDialogFragment__cant_process_subscription_payment">Não foi possível processar o pagamento da assinatura</string>
  <string name="CantProcessSubscriptionPaymentBottomSheetDialogFragment__were_having_trouble">Estamos tendo problemas para receber seu pagamento de Colaborador do Signal. Certifique-se de que seu método de pagamento esteja atualizado. Se não estiver, atualize-o no Google Pay. O Signal tentará processar o pagamento novamente dentro de alguns dias.</string>
  <string name="CantProcessSubscriptionPaymentBottomSheetDialogFragment__dont_show_this_again">Não mostrar novamente esta mensagem</string>
  <string name="Subscription__please_contact_support_for_more_information">Entre em contato com o suporte para obter mais informações, por favor.</string>
  <string name="Subscription__contact_support">Entre em contato com o suporte</string>
  <string name="Subscription__earn_a_s_badge">Ganhe um selo %1$s</string>
  <string name="SubscribeFragment__processing_payment">Efetuando o pagamento…</string>
  <!--Displayed in notification when user payment fails to process on Stripe-->
  <string name="DonationsErrors__error_processing_payment">Erro ao efetuar o pagamento</string>
  <!--Displayed on "My Support" screen when user subscription payment method failed.-->
  <string name="DonationsErrors__error_processing_payment_s">Erro ao efetuar o pagamento. %1$s</string>
  <string name="DonationsErrors__your_badge_could_not_be_added">Não foi possível adicionar seu selo à sua conta, mas você pode ter sido cobrado. Entre em contato com o suporte, por favor.</string>
  <string name="DonationsErrors__your_payment">Não foi possível efetuar o seu pagamento e você não foi cobrado. Por favor, tente novamente.</string>
  <string name="DonationsErrors__still_processing">Ainda em processamento</string>
  <string name="DonationsErrors__couldnt_add_badge">Não foi possível adicionar o selo</string>
  <!--Displayed when badge credential couldn\'t be verified-->
  <string name="DonationsErrors__failed_to_validate_badge">Falha na validação do selo</string>
  <!--Displayed when badge credential couldn\'t be verified-->
  <string name="DonationsErrors__could_not_validate">Não foi possível validar a resposta do servidor. Por favor, entre em contato com o suporte.</string>
  <!--Displayed as title when some generic error happens during gift badge sending-->
  <string name="DonationsErrors__failed_to_send_gift_badge">Falha ao enviar o selo de presente</string>
  <!--Displayed as message when some generic error happens during gift badge sending-->
  <string name="DonationsErrors__could_not_send_gift_badge">Não foi possível enviar o selo de presente. Por favor, entre em contato com o suporte.</string>
  <string name="DonationsErrors__your_badge_could_not">Não foi possível adicionar seu selo à sua conta, mas você pode ter sido cobrado. Entre em contato com o suporte, por favor.</string>
  <string name="DonationsErrors__your_payment_is_still">Seu pagamento ainda está sendo efetuado. Isso pode demorar alguns minutos, dependendo da sua conexão.</string>
  <string name="DonationsErrors__google_pay_unavailable">Google Pay indisponível</string>
  <string name="DonationsErrors__you_have_to_set_up_google_pay_to_donate_in_app">Você precisa configurar o Google Pay para doar dentro do aplicativo.</string>
  <string name="DonationsErrors__failed_to_cancel_subscription">Ocorreu um erro ao cancelar a doação mensal</string>
  <string name="DonationsErrors__subscription_cancellation_requires_an_internet_connection">O cancelamento da doação mensal requer uma conexão com a internet.</string>
  <string name="ViewBadgeBottomSheetDialogFragment__your_device_doesn_t_support_google_pay_so_you_can_t_subscribe_to_earn_a_badge_you_can_still_support_signal_by_making_a_donation_on_our_website">Seu aparelho não é compatível com Google Pay, portanto você não pode doar para ganhar um selo. Você ainda pode apoiar o Signal ao fazer uma doação em nosso site.</string>
  <string name="NetworkFailure__network_error_check_your_connection_and_try_again">Erro na rede. Verifique a sua conexão e tente novamente.</string>
  <string name="NetworkFailure__retry">Tentar novamente</string>
  <!--Displayed as a dialog title when the selected recipient for a gift doesn\'t support gifting-->
  <string name="DonationsErrors__cant_send_gift">Não foi possível enviar o presente</string>
  <!--Displayed as a dialog message when the selected recipient for a gift doesn\'t support gifting-->
  <string name="DonationsErrors__target_does_not_support_gifting">O destinatário está usando uma versão do Signal não compatível com selos de presente. Esta pessoa poderá receber presentes após instalar a versão mais recente do app.</string>
  <!--Displayed as a dialog title when the user\'s profile could not be fetched, likely due to lack of internet-->
  <string name="DonationsErrors__couldnt_send_gift">Não foi possível enviar o presente</string>
  <!--Displayed as a dialog message when the user\'s profile could not be fetched, likely due to lack of internet-->
  <string name="DonationsErrors__please_check_your_network_connection">Não foi possível enviar seu presente devido a um erro de rede. Confira sua conexão e tente novamente.</string>
  <!--Gift message view title-->
  <string name="GiftMessageView__gift_badge">Selo de presente</string>
  <!--Gift message view expiry information-->
  <plurals name="GiftMessageView__lasts_for_d_months">
    <item quantity="one">Válido por %1$d mês</item>
    <item quantity="many">Válido por %1$d meses</item>
    <item quantity="other">Válido por %1$d meses</item>
  </plurals>
  <!--Gift badge redeem action label-->
  <string name="GiftMessageView__redeem">Resgatar</string>
  <!--Gift badge view action label-->
  <string name="GiftMessageView__view">Exibir</string>
  <!--Gift badge redeeming action label-->
  <string name="GiftMessageView__redeeming">Resgatando…</string>
  <!--Gift badge redeemed label-->
  <string name="GiftMessageView__redeemed">Resgatado</string>
  <!--Stripe decline code generic_failure-->
  <string name="DeclineCode__try_another_payment_method_or_contact_your_bank">Tente outra forma de pagamento ou entre em contato com seu banco para obter informações sobre o erro.</string>
  <!--Stripe decline code verify on Google Pay and try again-->
  <string name="DeclineCode__verify_your_payment_method_is_up_to_date_in_google_pay_and_try_again">Verifique se seu método de pagamento está em dia no Google Pay e tente novamente.</string>
  <!--Stripe decline code learn more action label-->
  <string name="DeclineCode__learn_more">Saiba mais</string>
  <!--Stripe decline code contact issuer-->
  <string name="DeclineCode__verify_your_payment_method_is_up_to_date_in_google_pay_and_try_again_if_the_problem">Verifique se seu método de pagamento está em dia no Google Pay e tente novamente. Se o problema continuar, entre em contato com seu banco.</string>
  <!--Stripe decline code purchase not supported-->
  <string name="DeclineCode__your_card_does_not_support_this_type_of_purchase">Seu cartão não tem suporte para este tipo de compra. Tente outra forma de pagamento.</string>
  <!--Stripe decline code your card has expired-->
  <string name="DeclineCode__your_card_has_expired">Seu cartão expirou. Atualize seu método de pagamento no Google Pay e tente novamente.</string>
  <!--Stripe decline code go to google pay action label-->
  <string name="DeclineCode__go_to_google_pay">Vá ao Google Pay</string>
  <!--Stripe decline code incorrect card number-->
  <string name="DeclineCode__your_card_number_is_incorrect">O número do seu cartão está incorreto. Atualize-o no Google Pay e tente novamente.</string>
  <!--Stripe decline code incorrect cvc-->
  <string name="DeclineCode__your_cards_cvc_number_is_incorrect">O número de verificação CVC do seu cartão está incorreto. Atualize-o no Google Pay e tente novamente.</string>
  <!--Stripe decline code insufficient funds-->
  <string name="DeclineCode__your_card_does_not_have_sufficient_funds">Seu cartão não tem saldo suficiente para completar esta compra. Tente outra forma de pagamento.</string>
  <!--Stripe decline code incorrect expiration month-->
  <string name="DeclineCode__the_expiration_month">O mês da validade do seu método de pagamento está incorreto. Atualize-o no Google Pay e tente novamente.</string>
  <!--Stripe decline code incorrect expiration year-->
  <string name="DeclineCode__the_expiration_year">O ano da validade do seu método de pagamento está incorreto. Atualize-o no Google Pay e tente novamente.</string>
  <!--Stripe decline code issuer not available-->
  <string name="DeclineCode__try_completing_the_payment_again">Tente completar o pagamento novamente ou entre em contato com seu banco para mais detalhes.</string>
  <!--Stripe decline code processing error-->
  <string name="DeclineCode__try_again">Tente novamente ou entre em contato com seu banco para mais detalhes.</string>
  <!--Title of create notification profile screen-->
  <string name="EditNotificationProfileFragment__name_your_profile">Nomeie este perfil de notificações</string>
  <!--Hint text for create/edit notification profile name-->
  <string name="EditNotificationProfileFragment__profile_name">Nome do perfil</string>
  <!--Name has a max length, this shows how many characters are used out of the max-->
  <string name="EditNotificationProfileFragment__count">%1$d/%2$d</string>
  <!--Call to action button to continue to the next step-->
  <string name="EditNotificationProfileFragment__next">Próximo</string>
  <!--Call to action button once the profile is named to create the profile and continue to the customization steps-->
  <string name="EditNotificationProfileFragment__create">Criar</string>
  <!--Call to action button once the profile name is edited-->
  <string name="EditNotificationProfileFragment__save">Salvar</string>
  <!--Title of edit notification profile screen-->
  <string name="EditNotificationProfileFragment__edit_this_profile">Editar este perfil</string>
  <!--Error message shown when attempting to create or edit a profile name to an existing profile name-->
  <string name="EditNotificationProfileFragment__a_profile_with_this_name_already_exists">Já existe um perfil com este nome</string>
  <!--Preset selectable name for a profile name, shown as list in edit/create screen-->
  <string name="EditNotificationProfileFragment__work">Trabalho</string>
  <!--Preset selectable name for a profile name, shown as list in edit/create screen-->
  <string name="EditNotificationProfileFragment__sleep">Sono</string>
  <!--Preset selectable name for a profile name, shown as list in edit/create screen-->
  <string name="EditNotificationProfileFragment__driving">Dirigindo</string>
  <!--Preset selectable name for a profile name, shown as list in edit/create screen-->
  <string name="EditNotificationProfileFragment__downtime">Ausente</string>
  <!--Preset selectable name for a profile name, shown as list in edit/create screen-->
  <string name="EditNotificationProfileFragment__focus">Concentração</string>
  <!--Error message shown when attempting to next/save without a profile name-->
  <string name="EditNotificationProfileFragment__profile_must_have_a_name">Precisa ter um nome</string>
  <!--Title for add recipients to notification profile screen in create flow-->
  <string name="AddAllowedMembers__allowed_notifications">Notificações permitidas</string>
  <!--Description of what the user should be doing with this screen-->
  <string name="AddAllowedMembers__add_people_and_groups_you_want_notifications_and_calls_from_when_this_profile_is_on">Adicione pessoas e grupos dos quais você deseja receber notificações e ligações quando este perfil estiver ativado</string>
  <!--Button text that launches the contact picker to select from-->
  <string name="AddAllowedMembers__add_people_or_groups">Adicionar pessoas ou grupos</string>
  <!--Call to action button on contact picker for adding to profile-->
  <string name="SelectRecipientsFragment__add">Adicionar</string>
  <!--Notification profiles home fragment, shown when no profiles have been created yet-->
  <string name="NotificationProfilesFragment__create_a_profile_to_receive_notifications_and_calls_only_from_the_people_and_groups_you_want_to_hear_from">Crie um perfil para receber notificações e ligações apenas das pessoas e grupos que você escolher.</string>
  <!--Header shown above list of all notification profiles-->
  <string name="NotificationProfilesFragment__profiles">Perfis</string>
  <!--Button that starts the create new notification profile flow-->
  <string name="NotificationProfilesFragment__new_profile">Novo perfil</string>
  <!--Profile active status, indicating the current profile is on for an unknown amount of time-->
  <string name="NotificationProfilesFragment__on">Ligado</string>
  <!--Button use to permanently delete a notification profile-->
  <string name="NotificationProfileDetails__delete_profile">Excluir perfil</string>
  <!--Snakbar message shown when removing a recipient from a profile-->
  <string name="NotificationProfileDetails__s_removed">\"%1$s\" foi removida(o).</string>
  <!--Snackbar button text that will undo the recipient remove-->
  <string name="NotificationProfileDetails__undo">Desfazer</string>
  <!--Dialog message shown to confirm deleting a profile-->
  <string name="NotificationProfileDetails__permanently_delete_profile">Excluir permanentemente este perfil?</string>
  <!--Dialog button to delete profile-->
  <string name="NotificationProfileDetails__delete">Excluir</string>
  <!--Title/accessibility text for edit icon to edit profile emoji/name-->
  <string name="NotificationProfileDetails__edit_notification_profile">Editar perfil de notificação</string>
  <!--Schedule description if all days are selected-->
  <string name="NotificationProfileDetails__everyday">Diariamente</string>
  <!--Profile status on if it is the active profile-->
  <string name="NotificationProfileDetails__on">Ligado</string>
  <!--Profile status on if it is not the active profile-->
  <string name="NotificationProfileDetails__off">Desligado</string>
  <!--Description of hours for schedule (start to end) times-->
  <string name="NotificationProfileDetails__s_to_s">%1$s até %2$s</string>
  <!--Section header for exceptions to the notification profile-->
  <string name="NotificationProfileDetails__exceptions">Exceções</string>
  <!--Profile exception to allow all calls through the profile restrictions-->
  <string name="NotificationProfileDetails__allow_all_calls">Permitir todas as chamadas</string>
  <!--Profile exception to allow all @mentions through the profile restrictions-->
  <string name="NotificationProfileDetails__notify_for_all_mentions">Notifique-me quando eu for mencionada(o)</string>
  <!--Section header for showing schedule information-->
  <string name="NotificationProfileDetails__schedule">Agenda</string>
  <!--If member list is long, will truncate the list and show an option to then see all when tapped-->
  <string name="NotificationProfileDetails__see_all">Ver todos</string>
  <!--Title for add schedule to profile in create flow-->
  <string name="EditNotificationProfileSchedule__add_a_schedule">Adicionar uma agenda</string>
  <!--Descriptor text indicating what the user can do with this screen-->
  <string name="EditNotificationProfileSchedule__set_up_a_schedule_to_enable_this_notification_profile_automatically">Defina um horário para ativar automaticamente este perfil de notificação.</string>
  <!--Text shown next to toggle switch to enable/disable schedule-->
  <string name="EditNotificationProfileSchedule__schedule">Agenda</string>
  <!--Label for showing the start time for the schedule-->
  <string name="EditNotificationProfileSchedule__start">Início</string>
  <!--Label for showing the end time for the schedule-->
  <string name="EditNotificationProfileSchedule__end">Término</string>
  <!--First letter of Sunday-->
  <string name="EditNotificationProfileSchedule__sunday_first_letter">D</string>
  <!--First letter of Monday-->
  <string name="EditNotificationProfileSchedule__monday_first_letter">S</string>
  <!--First letter of Tuesday-->
  <string name="EditNotificationProfileSchedule__tuesday_first_letter">T</string>
  <!--First letter of Wednesday-->
  <string name="EditNotificationProfileSchedule__wednesday_first_letter">Q</string>
  <!--First letter of Thursday-->
  <string name="EditNotificationProfileSchedule__thursday_first_letter">Q</string>
  <!--First letter of Friday-->
  <string name="EditNotificationProfileSchedule__friday_first_letter">S</string>
  <!--First letter of Saturday-->
  <string name="EditNotificationProfileSchedule__saturday_first_letter">S</string>
  <!--Title of select time dialog shown when setting start time for schedule-->
  <string name="EditNotificationProfileSchedule__set_start_time">Definir a hora de início</string>
  <!--Title of select time dialog shown when setting end time for schedule-->
  <string name="EditNotificationProfileSchedule__set_end_time">Definir a hora de término</string>
  <!--If in edit mode, call to action button text show to save schedule to profile-->
  <string name="EditNotificationProfileSchedule__save">Salvar</string>
  <!--If in create mode, call to action button text to show to skip enabling a schedule-->
  <string name="EditNotificationProfileSchedule__skip">Ignorar</string>
  <!--If in create mode, call to action button text to show to use the enabled schedule and move to the next screen-->
  <string name="EditNotificationProfileSchedule__next">Próximo</string>
  <!--Error message shown if trying to save/use a schedule with no days selected-->
  <string name="EditNotificationProfileSchedule__schedule_must_have_at_least_one_day">A agenda deve ter pelo menos um dia</string>
  <!--Title for final screen shown after completing a profile creation-->
  <string name="NotificationProfileCreated__profile_created">Perfil criado</string>
  <!--Call to action button to press to close the created screen and move to the profile details screen-->
  <string name="NotificationProfileCreated__done">Pronto</string>
  <!--Descriptor text shown to indicate how to manually turn a profile on/off-->
  <string name="NotificationProfileCreated__you_can_turn_your_profile_on_or_off_manually_via_the_menu_on_the_chat_list">Você pode ativar ou desativar o seu perfil de notificação por meio do menu na lista de conversas.</string>
  <!--Descriptor text shown to indicate you can add a schedule later since you did not add one during create flow-->
  <string name="NotificationProfileCreated__add_a_schedule_in_settings_to_automate_your_profile">Adicione uma agenda em configurações para automatizar seu perfil.</string>
  <!--Descriptor text shown to indicate your profile will follow the schedule set during create flow-->
  <string name="NotificationProfileCreated__your_profile_will_turn_on_and_off_automatically_according_to_your_schedule">Seu perfil será automaticamente ligado e desligado de acordo com a sua agenda.</string>
  <!--Button text shown in profile selection bottom sheet to create a new profile-->
  <string name="NotificationProfileSelection__new_profile">Novo perfil</string>
  <!--Manual enable option to manually enable a profile for 1 hour-->
  <string name="NotificationProfileSelection__for_1_hour">Por 1 hora</string>
  <!--Manual enable option to manually enable a profile until a set time (currently 6pm or 8am depending on what is next)-->
  <string name="NotificationProfileSelection__until_s">Até %1$s</string>
  <!--Option to view profile details-->
  <string name="NotificationProfileSelection__view_settings">Mostrar configurações</string>
  <!--Descriptor text indicating how long a profile will be on when there is a time component associated with it-->
  <string name="NotificationProfileSelection__on_until_s">Ligado até %1$s</string>
  <!--Displayed in a toast when we fail to open the ringtone picker-->
  <string name="NotificationSettingsFragment__failed_to_open_picker">Falha ao abrir o selecionador de toques.</string>
  <!--Description shown for the Signal Release Notes channel-->
  <string name="ReleaseNotes__signal_release_notes_and_news">Notas de lançamento e notícias do Signal</string>
  <!--Donation receipts activity title-->
  <string name="DonationReceiptListFragment__all_activity">Todas as atividades</string>
  <!--Donation receipts all tab label-->
  <string name="DonationReceiptListFragment__all">Todos</string>
  <!--Donation receipts recurring tab label-->
  <string name="DonationReceiptListFragment__recurring">Recorrente</string>
  <!--Donation receipts one-time tab label-->
  <string name="DonationReceiptListFragment__one_time">Uma única vez</string>
  <!--Donation receipts gift tab label-->
  <string name="DonationReceiptListFragment__gift">Presente</string>
  <!--Donation receipts boost row label-->
  <string name="DonationReceiptListFragment__boost">Boost</string>
  <!--Donation receipts details title-->
  <string name="DonationReceiptDetailsFragment__details">Detalhes</string>
  <!--Donation receipts donation type heading-->
  <string name="DonationReceiptDetailsFragment__donation_type">Tipo de doação</string>
  <!--Donation receipts date paid heading-->
  <string name="DonationReceiptDetailsFragment__date_paid">Data de pagamento</string>
  <!--Donation receipts share PNG-->
  <string name="DonationReceiptDetailsFragment__share_receipt">Compartilhar nota fiscal</string>
  <!--Donation receipts list end note-->
  <string name="DonationReceiptListFragment__if_you_have">Se você reinstalou o Signal, as notas fiscais de doações anteriores não estarão disponíveis.</string>
  <!--Donation receipts document title-->
  <string name="DonationReceiptDetailsFragment__donation_receipt">Nota fiscal da doação</string>
  <!--Donation receipts amount title-->
  <string name="DonationReceiptDetailsFragment__amount">Valor</string>
  <!--Donation receipts thanks-->
  <string name="DonationReceiptDetailsFragment__thank_you_for_supporting">Obrigado por apoiar o Signal. Sua contribuição ajuda a incentivar a missão de desenvolver uma tecnologia de privacidade de software livre que protege a liberdade de expressão e permite a comunicação global segura para milhões de pessoas em todo o mundo. Se você for residente nos Estados Unidos, por favor, fique com este recibo para seus registros fiscais. A Signal Technology Foundation é uma organização sem fins lucrativos isenta de impostos nos Estados Unidos, sob a seção 501c3 do Código da Receita Federal. Nossa CNPJ é 82-4506840.</string>
  <!--Donation receipt type-->
  <string name="DonationReceiptDetailsFragment__s_dash_s">%1$s - %2$s</string>
  <!--Donation reciepts screen empty state title-->
  <string name="DonationReceiptListFragment__no_receipts">Nenhuma nota fiscal</string>
  <!--region "Stories Tab"-->
  <!--Label for Chats tab in home app screen-->
  <string name="ConversationListTabs__chats">Conversas</string>
  <!--Label for Stories tab in home app screen-->
  <string name="ConversationListTabs__stories">Stories</string>
  <!--String for counts above 99 in conversation list tabs-->
  <string name="ConversationListTabs__99p">99+</string>
  <!--Menu item on stories landing page-->
  <string name="StoriesLandingFragment__story_privacy">Privacidade do story</string>
  <!--Title for "My Stories" row item in Stories landing page-->
  <string name="StoriesLandingFragment__my_stories">Meus Stories</string>
  <!--Subtitle for "My Stories" row item when user has not added stories-->
  <string name="StoriesLandingFragment__tap_to_add_a_story">Toque para adicionar um story</string>
  <!--Displayed when there are no stories to display-->
  <string name="StoriesLandingFragment__no_recent_updates_to_show_right_now_tap_plus_to_add_to_your_story">Não há atualizações recentes para mostrar. Toque em + para adicionar algo ao seu Story.</string>
  <!--Context menu option to hide a story-->
  <string name="StoriesLandingItem__hide_story">Ocultar story</string>
  <!--Context menu option to unhide a story-->
  <string name="StoriesLandingItem__unhide_story">Reexibir story</string>
  <!--Context menu option to forward a story-->
  <string name="StoriesLandingItem__forward">Encaminhar</string>
  <!--Context menu option to share a story-->
  <string name="StoriesLandingItem__share">Compartilhar…</string>
  <!--Context menu option to go to story chat-->
  <string name="StoriesLandingItem__go_to_chat">Ir para a conversa</string>
  <!--Context menu option to go to story info-->
  <string name="StoriesLandingItem__info">Info</string>
  <!--Label when a story is pending sending-->
  <string name="StoriesLandingItem__sending">Enviando…</string>
  <!--Label when multiple stories are pending sending-->
  <string name="StoriesLandingItem__sending_d">Enviando %1$d…</string>
  <!--Label when a story fails to send due to networking-->
  <string name="StoriesLandingItem__send_failed">Falha no envio</string>
  <!--Label when a story fails to send due to identity mismatch-->
  <string name="StoriesLandingItem__partially_sent">Parcialmente enviado</string>
  <!--Status label when a story fails to send indicating user action to retry-->
  <string name="StoriesLandingItem__tap_to_retry">Toque para tentar novamente</string>
  <!--Title of dialog confirming decision to hide a story-->
  <string name="StoriesLandingFragment__hide_story">Ocultar esse story?</string>
  <!--Message of dialog confirming decision to hide a story-->
  <string name="StoriesLandingFragment__new_story_updates">Novos stories publicados por %1$s não aparecerão mais no topo da lista de stories.</string>
  <!--Positive action of dialog confirming decision to hide a story-->
  <string name="StoriesLandingFragment__hide">Ocultar</string>
  <!--Displayed in Snackbar after story is hidden-->
  <string name="StoriesLandingFragment__story_hidden">Story ocultado</string>
  <!--Section header for hidden stories-->
  <string name="StoriesLandingFragment__hidden_stories">Stories ocultados</string>
  <!--Displayed on each sent story under My Stories-->
  <plurals name="MyStories__d_views">
    <item quantity="one">%1$d visualização</item>
    <item quantity="many">%1$d visualizações</item>
    <item quantity="other">%1$d visualizações</item>
  </plurals>
  <!--Forward story label, displayed in My Stories context menu-->
  <string name="MyStories_forward">Encaminhar</string>
  <!--Label for stories for a single user. Format is {given name}\'s Story-->
  <string name="MyStories__ss_story">Story de %1$s</string>
  <!--Title of dialog to confirm deletion of story-->
  <string name="MyStories__delete_story">Excluir story?</string>
  <!--Message of dialog to confirm deletion of story-->
  <string name="MyStories__this_story_will_be_deleted">Esse story será excluído para você e para todos que o receberam.</string>
  <!--Toast shown when story media cannot be saved-->
  <string name="MyStories__unable_to_save">Não foi possível salvar</string>
  <!--Displayed at bottom of story viewer when current item has views-->
  <plurals name="StoryViewerFragment__d_views">
    <item quantity="one">%1$d visualização</item>
    <item quantity="many">%1$d visualizações</item>
    <item quantity="other">%1$d visualizações</item>
  </plurals>
  <!--Displayed at bottom of story viewer when current item has replies-->
  <plurals name="StoryViewerFragment__d_replies">
    <item quantity="one">%1$d resposta</item>
    <item quantity="many">%1$d respostas</item>
    <item quantity="other">%1$d respostas</item>
  </plurals>
  <!--Used when view receipts are disabled-->
  <string name="StoryViewerPageFragment__views_off">VIsualizações desativadas</string>
  <!--Used to join views and replies when both exist on a story item-->
  <string name="StoryViewerFragment__s_s">%1$s %2$s</string>
  <!--Displayed when viewing a post you sent-->
  <string name="StoryViewerPageFragment__you">Você</string>
  <!--Displayed when viewing a post displayed to a group-->
  <string name="StoryViewerPageFragment__s_to_s">%1$s em %2$s</string>
  <!--Displayed when viewing a post from another user with no replies-->
  <string name="StoryViewerPageFragment__reply">Responder</string>
  <!--Label for the reply button in story viewer, which will launch the group story replies bottom sheet.-->
  <string name="StoryViewerPageFragment__reply_to_group">Responder ao grupo</string>
  <!--Displayed when a story has no views-->
  <string name="StoryViewsFragment__no_views_yet">Ainda não há visualizações</string>
  <!--Displayed when user has disabled receipts-->
  <string name="StoryViewsFragment__enable_read_receipts_to_see_whos_viewed_your_story">Ative as confirmações de leitura para ver quem visualizou seus stories.</string>
  <!--Button label displayed when user has disabled receipts-->
  <string name="StoryViewsFragment__go_to_settings">Acessar configurações</string>
  <!--Dialog action to remove viewer from a story-->
  <string name="StoryViewsFragment__remove">Remover</string>
  <!--Dialog title when removing a viewer from a story-->
  <string name="StoryViewsFragment__remove_viewer">Remover visualizador?</string>
  <!--Dialog message when removing a viewer from a story-->
  <string name="StoryViewsFragment__s_will_still_be_able">%1$s ainda poderá ver esta publicação, mas não poderá ver as futuras publicações que você compartilhar no %2$s.</string>
  <!--Story View context menu action to remove them from a story-->
  <string name="StoryViewItem__remove_viewer">Remover visualizador</string>
  <!--Displayed when a story has no replies yet-->
  <string name="StoryGroupReplyFragment__no_replies_yet">Ainda não há respostas</string>
  <!--Displayed for each user that reacted to a story when viewing replies-->
  <string name="StoryGroupReactionReplyItem__reacted_to_the_story">Reagiu ao story</string>
  <!--Label for story views tab-->
  <string name="StoryViewsAndRepliesDialogFragment__views">Visualizações</string>
  <!--Label for story replies tab-->
  <string name="StoryViewsAndRepliesDialogFragment__replies">Respostas</string>
  <!--Description of action for reaction button-->
  <string name="StoryReplyComposer__react_to_this_story">Reagir ao story</string>
  <!--Displayed when the user is replying privately to someone who replied to one of their stories-->
  <string name="StoryReplyComposer__replying_privately_to_s">Resposta privada para %1$s</string>
  <!--Context menu item to privately reply to a story response-->
  <string name="StoryGroupReplyItem__private_reply">Resposta privada</string>
  <!--Context menu item to copy a story response-->
  <string name="StoryGroupReplyItem__copy">Copiar</string>
  <!--Context menu item to delete a story response-->
  <string name="StoryGroupReplyItem__delete">Excluir</string>
  <!--Page title for My Story options-->
  <string name="MyStorySettingsFragment__my_story">Meu Story</string>
  <!--Section heading for story visibility-->
  <string name="MyStorySettingsFragment__who_can_see_this_story">Quem pode ver esse story</string>
  <!--Clickable option for selecting people to hide your story from-->
  <string name="MyStorySettingsFragment__hide_story_from">Ocultar story de</string>
  <!--Privacy setting title for sending stories to all your signal connections-->
  <string name="MyStorySettingsFragment__all_signal_connections">Todos os contatos do Signal</string>
  <!--Privacy setting description for sending stories to all your signal connections-->
  <string name="MyStorySettingsFragment__share_with_all_connections">Compartilhar com todos os contatos</string>
  <!--Privacy setting title for sending stories to all except the specified connections-->
  <string name="MyStorySettingsFragment__all_signal_connections_except">Todos os contatos do Signal, exceto…</string>
  <!--Privacy setting description for sending stories to all except the specified connections-->
  <string name="MyStorySettingsFragment__hide_your_story_from_specific_people">Ocultar seu story de pessoas específicas</string>
  <!--Summary of clickable option displaying how many people you have excluded from your story-->
  <plurals name="MyStorySettingsFragment__d_people_excluded">
    <item quantity="one">%1$d pessoa excluída</item>
    <item quantity="many">%1$d pessoas excluídas</item>
    <item quantity="other">%1$d pessoas excluídas</item>
  </plurals>
  <!--Privacy setting title for only sharing your story with specified connections-->
  <string name="MyStorySettingsFragment__only_share_with">Compartilhar apenas com…</string>
  <!--Privacy setting description for only sharing your story with specified connections-->
  <string name="MyStorySettingsFragment__only_share_with_selected_people">Compartilhar apenas com pessoas selecionadas</string>
  <!--Summary of clickable option displaying how many people you have included to send to in your story-->
  <plurals name="MyStorySettingsFragment__d_people">
    <item quantity="one">%1$d pessoa</item>
    <item quantity="many">%1$d pessoas</item>
    <item quantity="other">%1$d pessoas</item>
  </plurals>
  <!--My story privacy fine print about what the privacy settings are for-->
  <string name="MyStorySettingsFragment__choose_who_can_view_your_story">Escolha quem pode ver seu story. As alterações não afetarão os stories que você já enviou.</string>
  <!--Section header for options related to replies and reactions-->
  <string name="MyStorySettingsFragment__replies_amp_reactions">Respostas &amp; reações</string>
  <!--Switchable option for allowing replies and reactions on your stories-->
  <string name="MyStorySettingsFragment__allow_replies_amp_reactions">Permitir respostas &amp; reações</string>
  <!--Summary for switchable option allowing replies and reactions on your story-->
  <string name="MyStorySettingsFragment__let_people_who_can_view_your_story_react_and_reply">Permitir que as pessoas capazes de ver o seu story possam reagir e responder</string>
  <!--Note about default sharing-->
  <string name="MyStorySettingsFragment__hide_your_story_from">Ocultar o seu story de pessoas específicas. Por padrão, seu story é compartilhado com os seus %1$s</string>
  <!--Signal connections bolded text in the Signal Connections sheet-->
  <string name="SignalConnectionsBottomSheet___signal_connections">Contatos do Signal</string>
  <!--Displayed at the top of the signal connections sheet. Please remember to insert strong tag as required.-->
  <string name="SignalConnectionsBottomSheet__signal_connections_are_people">Os contatos do Signal são pessoas nas quais você decidiu confiar, seja por:</string>
  <!--Signal connections sheet bullet point 1-->
  <string name="SignalConnectionsBottomSheet__starting_a_conversation">Iniciar uma conversa</string>
  <!--Signal connections sheet bullet point 2-->
  <string name="SignalConnectionsBottomSheet__accepting_a_message_request">Aceitar uma solicitação de conversa</string>
  <!--Signal connections sheet bullet point 3-->
  <string name="SignalConnectionsBottomSheet__having_them_in_your_system_contacts">Tê-los em seus contatos do sistema</string>
  <!--Note at the bottom of the Signal connections sheet-->
  <string name="SignalConnectionsBottomSheet__your_connections_can_see_your_name">Seus contatos conseguem ver: o seu nome, sua foto e seus conteúdos publicados no seu Story, a menos que você oculte o seu Story dessas pessoas.</string>
  <!--Clickable option to add a viewer to a private story-->
  <string name="PrivateStorySettingsFragment__add_viewer">Adicionar visualizador</string>
  <!--Clickable option to delete a custom story-->
  <string name="PrivateStorySettingsFragment__delete_private_story">Excluir story privado</string>
  <!--Dialog title when attempting to remove someone from a private story-->
  <string name="PrivateStorySettingsFragment__remove_s">Remover %1$s?</string>
  <!--Dialog message when attempting to remove someone from a private story-->
  <string name="PrivateStorySettingsFragment__this_person_will_no_longer">Essa pessoa não verá mais o seu story.</string>
  <!--Positive action label when attempting to remove someone from a private story-->
  <string name="PrivateStorySettingsFragment__remove">Remover</string>
  <!--Dialog title when deleting a private story-->
  <string name="PrivateStorySettingsFragment__are_you_sure">Tem certeza?</string>
  <!--Dialog message when deleting a private story-->
  <string name="PrivateStorySettingsFragment__this_action_cannot">Essa ação não poderá ser desfeita.</string>
  <!--Page title for editing a private story name-->
  <string name="EditPrivateStoryNameFragment__edit_story_name">Editar o nome do story</string>
  <!--Input field hint when editing a private story name-->
  <string name="EditPrivateStoryNameFragment__story_name">Nome do story</string>
  <!--Save button label when editing a private story name-->
  <string name="EditPrivateStoryNameFragment__save">Salvar</string>
  <!--Displayed in text post creator before user enters text-->
  <string name="TextStoryPostCreationFragment__tap_to_add_text">Toque para adicionar texto</string>
  <!--Button label for changing font when creating a text post-->
  <string name="TextStoryPostTextEntryFragment__aa">Aa</string>
  <!--Displayed in text post creator when prompting user to enter text-->
  <string name="TextStoryPostTextEntryFragment__add_text">Adicionar texto</string>
  <!--Content description for \'done\' button when adding text to a story post-->
  <string name="TextStoryPostTextEntryFragment__done_adding_text">Concluída a adição de texto</string>
  <!--Text label for media selection toggle-->
  <string name="MediaSelectionActivity__text">Texto</string>
  <!--Camera label for media selection toggle-->
  <string name="MediaSelectionActivity__camera">Câmera</string>
  <!--Hint for entering a URL for a text post-->
  <string name="TextStoryPostLinkEntryFragment__type_or_paste_a_url">Digite ou cole um link</string>
  <!--Displayed prior to the user entering a URL for a text post-->
  <string name="TextStoryPostLinkEntryFragment__share_a_link_with_viewers_of_your_story">Compartilhar um link com os visualizadores do seu story</string>
  <!--Hint text for searching for a story text post recipient.-->
  <string name="TextStoryPostSendFragment__search">Pesquisar</string>
  <!--Toast shown when an unexpected error occurs while sending a text story-->
  <string name="TextStoryPostSendFragment__an_unexpected_error_occurred_try_again">Ocorreu um erro inesperado</string>
  <!--Title for screen allowing user to exclude "My Story" entries from specific people-->
  <string name="ChangeMyStoryMembershipFragment__all_except">Todos, exceto…</string>
  <!--Title for screen allowing user to only share "My Story" entries with specific people-->
  <string name="ChangeMyStoryMembershipFragment__only_share_with">Compartilhar apenas com…</string>
  <!--Done button label for hide story from screen-->
  <string name="HideStoryFromFragment__done">Pronto</string>
  <!--Dialog title for first time adding something to a story-->
  <string name="StoryDialogs__add_to_story_q">Adicionar ao story?</string>
  <!--Dialog message for first time adding something to a story-->
  <string name="StoryDialogs__adding_content">Adicionar conteúdo ao seu story permitirá que os seus contatos do Signal o visualizem por 24 horas. Escolha nas Configurações quem é capaz de ver o seu story.</string>
  <!--First time share to story dialog: Positive action to go ahead and add to story-->
  <string name="StoryDialogs__add_to_story">Adicionar ao story</string>
  <!--First time share to story dialog: Neutral action to edit who can view "My Story"-->
  <string name="StoryDialogs__edit_viewers">Editar visualizadores</string>
  <!--Error message shown when a failure occurs during story send-->
  <string name="StoryDialogs__story_could_not_be_sent">O Story não pôde ser enviado. Verifique sua conexão e tente novamente.</string>
  <!--Error message dialog button to resend a previously failed story send-->
  <string name="StoryDialogs__send">Enviar</string>
  <!--Privacy Settings toggle title for stories-->
  <string name="PrivacySettingsFragment__share_and_view_stories">Compartilhar &amp; ver Stories</string>
  <!--Privacy Settings toggle summary for stories-->
  <string name="PrivacySettingsFragment__you_will_no_longer_be_able">Você não poderá compartilhar ou visualizar Stories quando essa opção estiver desabilitada.</string>
  <!--New story viewer selection screen title-->
  <string name="CreateStoryViewerSelectionFragment__choose_viewers">Escolher visualizadores</string>
  <!--New story viewer selection action button label-->
  <string name="CreateStoryViewerSelectionFragment__next">Próximo</string>
  <!--New story viewer selection screen title as recipients are selected-->
  <plurals name="SelectViewersFragment__d_viewers">
    <item quantity="one">%1$d visualizador</item>
    <item quantity="many">%1$d visualizadores</item>
    <item quantity="other">%1$d visualizadores</item>
  </plurals>
  <!--Name story screen title-->
  <string name="CreateStoryWithViewersFragment__name_story">Nome do story</string>
  <!--Name story screen label hint-->
  <string name="CreateStoryWithViewersFragment__story_name_required">Nome do story (obrigatório)</string>
  <!--Name story screen viewers subheading-->
  <string name="CreateStoryWithViewersFragment__viewers">Visualizadores</string>
  <!--Name story screen create button label-->
  <string name="CreateStoryWithViewersFragment__create">Criar</string>
  <!--Name story screen error when save attempted with no label-->
  <string name="CreateStoryWithViewersFragment__this_field_is_required">Este campo é obrigatório.</string>
  <!--Name story screen error when save attempted but label is duplicate-->
  <string name="CreateStoryWithViewersFragment__there_is_already_a_story_with_this_name">Já existe um story com este nome.</string>
  <!--Text for select all action when editing recipients for a story-->
  <string name="BaseStoryRecipientSelectionFragment__select_all">Selecionar todas</string>
  <!--Choose story type bottom sheet title-->
  <string name="ChooseStoryTypeBottomSheet__choose_your_story_type">Escolha o tipo do seu story</string>
  <!--Choose story type bottom sheet new story row title-->
  <string name="ChooseStoryTypeBottomSheet__new_private_story">Novo story privado</string>
  <!--Choose story type bottom sheet new story row summary-->
  <string name="ChooseStoryTypeBottomSheet__visible_only_to">Visível apenas para pessoas específicas</string>
  <!--Choose story type bottom sheet group story title-->
  <string name="ChooseStoryTypeBottomSheet__group_story">Story em grupo</string>
  <!--Choose story type bottom sheet group story summary-->
  <string name="ChooseStoryTypeBottomSheet__share_to_an_existing_group">Compartilhar em um grupo existente</string>
  <!--Choose groups bottom sheet title-->
  <string name="ChooseGroupStoryBottomSheet__choose_groups">Escolher grupos</string>
  <!--Displayed when copying group story reply text to clipboard-->
  <string name="StoryGroupReplyFragment__copied_to_clipboard">Copiado para a área de transferência</string>
  <!--Displayed in story caption when content is longer than 5 lines-->
  <string name="StoryViewerPageFragment__see_more">… Leia mais</string>
  <!--Displayed in toast after sending a direct reply-->
  <string name="StoryDirectReplyDialogFragment__sending_reply">Enviando resposta…</string>
  <!--Displayed in the viewer when a story is no longer available-->
  <string name="StorySlateView__this_story_is_no_longer_available">Esse story não está mais disponível.</string>
  <!--Displayed in the viewer when the network is not available-->
  <string name="StorySlateView__no_internet_connection">Sem conexão com a internet</string>
  <!--Displayed in the viewer when network is available but content could not be downloaded-->
  <string name="StorySlateView__couldnt_load_content">Não foi possível carregar o conteúdo</string>
  <!--Toasted when the user externally shares to a text story successfully-->
  <string name="TextStoryPostCreationFragment__sent_story">Story enviado</string>
  <!--Toasted when the user external share to a text story fails-->
  <string name="TextStoryPostCreationFragment__failed_to_send_story">Falha ao enviar o Story</string>
  <!--Displayed in a dialog to let the user select a given users story-->
  <string name="StoryDialogs__view_story">Ver o Story</string>
  <!--Displayed in a dialog to let the user select a given users profile photo-->
  <string name="StoryDialogs__view_profile_photo">Ver a foto do perfil</string>
  <!--Title for a notification at the bottom of the chat list suggesting that the user disable censorship circumvention because the service has become reachable-->
  <string name="TurnOffCircumventionMegaphone_turn_off_censorship_circumvention">Desligar a driblagem de censura?</string>
  <!--Body for a notification at the bottom of the chat list suggesting that the user disable censorship circumvention because the service has become reachable-->
  <string name="TurnOffCircumventionMegaphone_you_can_now_connect_to_the_signal_service_directly">A partir de agora, você pode se conectar ao serviço Signal diretamente, sem driblagem de censura, para receber uma melhor experiência.</string>
  <!--Label for a button to dismiss a notification at the bottom of the chat list suggesting that the user disable censorship circumvention because the service has become reachable-->
  <string name="TurnOffCircumventionMegaphone_no_thanks">Não, agradeço</string>
  <!--Label for a button in a notification at the bottom of the chat list to turn off censorship circumvention-->
  <string name="TurnOffCircumventionMegaphone_turn_off">Desativar</string>
  <!--Conversation Item label for when you react to someone else\'s story-->
  <string name="ConversationItem__you_reacted_to_s_story">Você reagiu ao story de %1$s</string>
  <!--Conversation Item label for reactions to your story-->
  <string name="ConversationItem__reacted_to_your_story">Reagiu ao seu story</string>
  <!--Conversation Item label for reactions to an unavailable story-->
  <string name="ConversationItem__reacted_to_a_story">Reagiu a um story</string>
  <!--endregion-->
  <!--Content description for expand contacts chevron-->
  <string name="ExpandModel__view_more">Veja mais</string>
  <string name="StoriesLinkPopup__visit_link">Abrir link</string>
  <!--Gift price and duration, formatted as: {price} dot {n} day duration-->
  <plurals name="GiftRowItem_s_dot_d_day_duration">
    <item quantity="one">%1$s · duração %2$d dia</item>
    <item quantity="many">%1$s · duração %2$d dias</item>
    <item quantity="other">%1$s · duração %2$d dias</item>
  </plurals>
  <!--Tagline for gift row items-->
  <string name="GiftRowItem__send_a_gift_badge">Enviar um selo de presente</string>
  <!--Headline text on start fragment for gifting a badge-->
  <string name="GiftFlowStartFragment__gift_a_badge">Dê um selo</string>
  <!--Description text on start fragment for gifting a badge-->
  <string name="GiftFlowStartFragment__gift_someone_a_badge">Dê para alguém um selo através da sua doação para o Signal. A pessoa receberá um selo que seja exibido ao lado da foto de perfil.</string>
  <!--Action button label for start fragment for gifting a badge-->
  <string name="GiftFlowStartFragment__next">Próximo</string>
  <!--Title text on choose recipient page for badge gifting-->
  <string name="GiftFlowRecipientSelectionFragment__choose_recipient">Escolha o favorecido</string>
  <!--Title text on confirm gift page-->
  <string name="GiftFlowConfirmationFragment__confirm_gift">Confirmar entrega do presente</string>
  <!--Heading text specifying who the gift will be sent to-->
  <string name="GiftFlowConfirmationFragment__send_to">Enviar para</string>
  <!--Text explaining that gift will be sent to the chosen recipient-->
  <string name="GiftFlowConfirmationFragment__your_gift_will_be_sent_in">Seu presente será enviado em uma mensagem particular para o destinatário. Adicione sua mensagem abaixo.</string>
  <!--Text explaining that this gift is a one time donation-->
  <string name="GiftFlowConfirmationFragment__one_time_donation">Doação única</string>
  <!--Hint for add message input-->
  <string name="GiftFlowConfirmationFragment__add_a_message">Adicionar uma mensagem</string>
  <!--Displayed in the dialog while verifying the chosen recipient-->
  <string name="GiftFlowConfirmationFragment__verifying_recipient">Verificando o destinatário…</string>
  <!--Title for sheet shown when opening a redeemed gift-->
  <string name="ViewReceivedGiftBottomSheet__s_sent_you_a_gift">%1$s lhe enviou um presente</string>
  <!--Title for sheet shown when opening a sent gift-->
  <string name="ViewSentGiftBottomSheet__thanks_for_your_support">Agradecemos por seu apoio!</string>
  <!--Description for sheet shown when opening a redeemed gift-->
  <string name="ViewReceivedGiftBottomSheet__youve_received_a_gift_badge">Você recebeu um selo de presente de %1$s! Ajude o Signal a promover a conscientização, exibindo este selo no seu perfil.</string>
  <!--Description for sheet shown when opening a sent gift-->
  <string name="ViewSentGiftBottomSheet__youve_gifted_a_badge">Você deu de presente um selo para %1$s. Quando será aceito, a pessoa terá a opção de mostrar ou esconder este selo.</string>
  <!--Primary action for pending gift sheet to redeem badge now-->
  <string name="ViewReceivedGiftSheet__redeem">Resgatar</string>
  <!--Primary action for pending gift sheet to redeem badge later-->
  <string name="ViewReceivedGiftSheet__not_now">Agora não</string>
  <!--Dialog text while redeeming a gift-->
  <string name="ViewReceivedGiftSheet__redeeming_gift">Resgatando o presente…</string>
  <!--Snackbar text when user presses "not now" on redemption sheet-->
  <string name="ConversationFragment__you_can_redeem_your_badge_later">Você pode resgatar seu selo mais tarde.</string>
  <!--Description text in gift thanks sheet-->
  <string name="GiftThanksSheet__youve_gifted_a_badge_to_s">Você deu de presente um selo para %1$s. Quando será aceito, a pessoa terá a opção de mostrar ou esconder este selo.</string>
  <!--Expired gift sheet title-->
  <string name="ExpiredGiftSheetConfiguration__your_gift_badge_has_expired">Seu selo de presente expirou</string>
  <!--Expired gift sheet top description text-->
  <string name="ExpiredGiftSheetConfiguration__your_gift_badge_has_expired_and_is">Seu selo de presente expirou e não pode ser visto por outros via seu perfil.</string>
  <!--Expired gift sheet bottom description text-->
  <string name="ExpiredGiftSheetConfiguration__to_continue">Para continuar a apoiar uma tecnologia desenvolvida para você, considere se tornar um Apoiador mensal.</string>
  <!--Expired gift sheet make a monthly donation button-->
  <string name="ExpiredGiftSheetConfiguration__make_a_monthly_donation">Faça uma doação mensal</string>
  <!--Expired gift sheet not now button-->
  <string name="ExpiredGiftSheetConfiguration__not_now">Agora não</string>
  <!--Label under name for private stories-->
  <!--Label under name for group stories-->
  <!--Label under name for my story-->
  <plurals name="ContactSearchItems__my_story_s_dot_d_viewers">
    <item quantity="one">%1$s · %2$d visualizador</item>
    <item quantity="many">%1$s · %2$d visualizadores</item>
    <item quantity="other"> %1$s · %2$d visualizadores</item>
  </plurals>
  <!--Label under name for My Story when first sending to my story-->
  <string name="ContactSearchItems__tap_to_choose_your_viewers">Toque para escolher quem pode ver</string>
  <!--Label for context menu item to open story settings-->
  <string name="ContactSearchItems__story_settings">Configurações do Story</string>
  <!--Label for context menu item to remove a group story from contact results-->
  <string name="ContactSearchItems__remove_story">Remover story</string>
  <!--Label for context menu item to delete a private story-->
  <string name="ContactSearchItems__delete_story">Excluir story</string>
  <!--Dialog title for removing a group story-->
  <string name="ContactSearchMediator__remove_group_story">Remover story do grupo?</string>
  <!--Dialog message for removing a group story-->
  <string name="ContactSearchMediator__this_will_remove">Esta ação removerá o story desta lista. Você ainda poderá ver stories desse grupo.</string>
  <!--Dialog action item for removing a group story-->
  <string name="ContactSearchMediator__remove">Remover</string>
  <!--Dialog title for deleting a private story-->
  <string name="ContactSearchMediator__delete_story">Excluir story?</string>
  <!--Dialog message for deleting a private story-->
  <string name="ContactSearchMediator__delete_the_private">Deseja excluir o story privado \"%1$s\"?</string>
  <!--Dialog action item for deleting a private story-->
  <string name="ContactSearchMediator__delete">Excluir</string>
  <!--Gift expiry days remaining-->
  <plurals name="Gifts__d_days_remaining">
    <item quantity="one">%1$d dia restante</item>
    <item quantity="many">%1$d dias restantes</item>
    <item quantity="other">%1$d dias restantes</item>
  </plurals>
  <!--Gift expiry hours remaining-->
  <plurals name="Gifts__d_hours_remaining">
    <item quantity="one">%1$d hora restante</item>
    <item quantity="many">%1$d horas restantes</item>
    <item quantity="other">%1$d horas restantes</item>
  </plurals>
  <!--Gift expiry minutes remaining-->
  <plurals name="Gifts__d_minutes_remaining">
    <item quantity="one">%1$d minuto restante</item>
    <item quantity="many">%1$d minutos restantes</item>
    <item quantity="other">%1$d minutos restantes</item>
  </plurals>
  <!--Gift expiry expired-->
  <string name="Gifts__expired">Perdeu a validade</string>
  <!--Label indicating that a user can tap to advance to the next post in a story-->
  <string name="StoryFirstTimeNavigationView__tap_to_advance">Toque para avançar</string>
  <!--Label indicating swipe direction to skip current story-->
  <string name="StoryFirstTimeNavigationView__swipe_up_to_skip">Deslize para cima para pular</string>
  <!--Label indicating swipe direction to exit story viewer-->
  <string name="StoryFirstTimeNavigationView__swipe_right_to_exit">Deslize para direita para sair</string>
  <!--Button label to confirm understanding of story navigation-->
  <string name="StoryFirstTimeNagivationView__got_it">Entendi</string>
  <!--Content description for vertical context menu button in safety number sheet rows-->
  <string name="SafetyNumberRecipientRowItem__open_context_menu">Abrir menu de contexto</string>
  <!--Sub-line when a user is verified.-->
  <string name="SafetyNumberRecipientRowItem__s_dot_verified">%1$s · verificado</string>
  <!--Sub-line when a user is verified.-->
  <string name="SafetyNumberRecipientRowItem__verified">Verificado</string>
  <!--Title of safety number changes bottom sheet when showing individual records-->
  <string name="SafetyNumberBottomSheetFragment__safety_number_changes">Alterações no número de segurança</string>
  <!--Message of safety number changes bottom sheet when showing individual records-->
  <string name="SafetyNumberBottomSheetFragment__the_following_people">As pessoas a seguir talvez tenham reinstalado o Signal ou trocado de aparelho. Toque em um destinatário para confirmar o novo número de segurança. Isso é opcional.</string>
  <!--Title of safety number changes bottom sheet when not showing individual records-->
  <string name="SafetyNumberBottomSheetFragment__safety_number_checkup">Check-up do número de segurança</string>
  <!--Title of safety number changes bottom sheet when not showing individual records and user has seen review screen-->
  <string name="SafetyNumberBottomSheetFragment__safety_number_checkup_complete">Check-up do número de segurança concluído</string>
  <!--Message of safety number changes bottom sheet when not showing individual records and user has seen review screen-->
  <string name="SafetyNumberBottomSheetFragment__all_connections_have_been_reviewed">Todos os contatos foram analisados, toque em enviar para continuar.</string>
  <!--Message of safety number changes bottom sheet when not showing individual records-->
  <string name="SafetyNumberBottomSheetFragment__you_have_d_connections">Você tem %1$d contatos que talvez tenham reinstalado o Signal ou trocado de aparelho. Antes de compartilhar o story com eles, verifique os números de segurança ou pense em removê-los do seu story.</string>
  <!--Menu action to launch safety number verification screen-->
  <string name="SafetyNumberBottomSheetFragment__verify_safety_number">Verificar número de segurança</string>
  <!--Menu action to remove user from story-->
  <string name="SafetyNumberBottomSheetFragment__remove_from_story">Remover do story</string>
  <!--Action button at bottom of SafetyNumberBottomSheetFragment to send anyway-->
  <string name="SafetyNumberBottomSheetFragment__send_anyway">Enviar mesmo assim</string>
  <!--Action button at bottom of SafetyNumberBottomSheetFragment to review connections-->
  <string name="SafetyNumberBottomSheetFragment__review_connections">Remover contatos</string>
  <!--Empty state copy for SafetyNumberBottomSheetFragment-->
  <string name="SafetyNumberBottomSheetFragment__no_more_recipients_to_show">Nenhum destinatário para mostrar</string>
  <!--Done button on safety number review fragment-->
  <string name="SafetyNumberReviewConnectionsFragment__done">Pronto</string>
  <!--Title of safety number review fragment-->
  <string name="SafetyNumberReviewConnectionsFragment__safety_number_changes">Alterações no número de segurança</string>
  <!--Message of safety number review fragment-->
  <plurals name="SafetyNumberReviewConnectionsFragment__d_recipients_may_have">
    <item quantity="one">%1$d destinatário talvez tenha reinstalado o Signal ou trocado de aparelho. Toque em um destinatário para confirmar o novo número de segurança. Isso é opcional.</item>
    <item quantity="many">%1$d destinatários talvez tenham reinstalado o Signal ou trocado de aparelho. Toque em um destinatário para confirmar o novo número de segurança. Isso é opcional.</item>
    <item quantity="other">%1$d destinatários podem ter reinstalado o Signal ou trocado de aparelho. Toque em um destinatário para confirmar o novo número de segurança. Essa ação é opcional.</item>
  </plurals>
  <!--Section header for 1:1 contacts in review fragment-->
  <string name="SafetyNumberBucketRowItem__contacts">Contatos</string>
  <!--Context menu label for distribution list headers in review fragment-->
  <string name="SafetyNumberReviewConnectionsFragment__remove_all">Remover todos</string>
  <!--Context menu label for 1:1 contacts to remove from send-->
  <string name="SafetyNumberReviewConnectionsFragment__remove">Remover</string>
  <!--Title of initial My Story settings configuration shown when sending to My Story for the first time-->
  <string name="ChooseInitialMyStoryMembershipFragment__my_story_privacy">Privacidade do meu story</string>
  <!--Subtitle of initial My Story settings configuration shown when sending to My Story for the first time-->
  <string name="ChooseInitialMyStoryMembershipFragment__choose_who_can_see_posts_to_my_story_you_can_always_make_changes_in_settings">Escolha quem pode ver publicações no Meu story. Você pode fazer alterações nas configurações.</string>
  <!--All connections option for initial My Story settings configuration shown when sending to My Story for the first time-->
  <string name="ChooseInitialMyStoryMembershipFragment__all_signal_connections">Todos os contatos do Signal</string>
  <!--All connections except option for initial My Story settings configuration shown when sending to My Story for the first time-->
  <string name="ChooseInitialMyStoryMembershipFragment__all_signal_connections_except">Todos os contatos do Signal, exceto…</string>
  <!--Only with selected connections option for initial My Story settings configuration shown when sending to My Story for the first time-->
  <string name="ChooseInitialMyStoryMembershipFragment__only_share_with">Compartilhar somente com…</string>
  <!--Story info header sent heading-->
  <string name="StoryInfoHeader__sent">Enviados</string>
  <!--Story info header received heading-->
  <string name="StoryInfoHeader__received">Recebidos</string>
  <!--Story info header file size heading-->
  <string name="StoryInfoHeader__file_size">Tamanho do arquivo</string>
  <!--Story info "Sent to" header-->
  <string name="StoryInfoBottomSheetDialogFragment__sent_to">Enviada para</string>
  <!--Story info "Sent from" header-->
  <string name="StoryInfoBottomSheetDialogFragment__sent_from">Enviada de</string>
  <!--Story Info context menu label-->
  <string name="StoryInfoBottomSheetDialogFragment__info">Info</string>
  <!--StoriesPrivacySettingsFragment-->
  <!--Explanation about how stories are deleted and managed-->
  <string name="StoriesPrivacySettingsFragment__stories_automatically_disappear">Os stories desaparecem automaticamente após 24 horas. Escolha quem pode ver seu story ou criar novos stories com visualizadores ou grupos específicos.</string>
  <!--Preference title to turn off stories-->
  <string name="StoriesPrivacySettingsFragment__turn_off_stories">Desativar stories</string>
  <!--Preference summary to turn off stories-->
  <string name="StoriesPrivacySettingsFragment__if_you_opt_out">Se você desativar os stories, não poderá mais compartilhar ou visualizar stories</string>
  <!--Preference title to turn on stories-->
  <string name="StoriesPrivacySettingsFragment__turn_on_stories">Ativar stories</string>
  <!--Preference summary to turn on stories-->
  <string name="StoriesPrivacySettingsFragment__share_and_view">Compartilhe e veja stories de outras pessoas. Os stories desaparecem automaticamente após 24 horas.</string>
  <!--Dialog title to turn off stories-->
  <string name="StoriesPrivacySettingsFragment__turn_off_stories_question">Deseja desativar os stories?</string>
  <!--Dialog message to turn off stories-->
  <string name="StoriesPrivacySettingsFragment__you_will_no_longer_be_able_to">Você não poderá mais compartilhar ou visualizar stories. Todos os stories que você enviou recentemente ainda estarão visíveis para outras pessoas até que expirem.</string>
  <!--Page title when launched from stories landing screen-->
  <string name="StoriesPrivacySettingsFragment__story_privacy">Privacidade do story</string>
  <!--GroupStorySettingsFragment-->
  <!--Section header for who can view a group story-->
  <string name="GroupStorySettingsFragment__who_can_view_this_story">Quem pode visualizar este story?</string>
  <!--Explanation of who can view a group story-->
  <string name="GroupStorySettingsFragment__members_of_the_group_s">Os membros do grupo \"%1$s\" podem visualizar e responder a esta story. Você pode atualizar os membros para este chat no grupo.</string>
  <!--Preference label for removing this group story-->
  <string name="GroupStorySettingsFragment__remove_group_story">Remover story de grupo</string>
  <!--Generic title for overflow menus-->
  <string name="OverflowMenu__overflow_menu">Menu flutuante</string>
  <!--EOF-->
</resources><|MERGE_RESOLUTION|>--- conflicted
+++ resolved
@@ -2492,10 +2492,7 @@
   <string name="PaymentsHomeFragment__you_can_use_signal_to_send">Você pode usar o Molly para enviar e receber MobileCoin. Todos os pagamentos estão sujeitos aos Termos de Uso de MobileCoins e de uma Carteira MobileCoin. Esse recurso está sendo testado, portanto você poderá encontrar alguns problemas. Pagamentos que você realizar ou saldos que você perder não podem ser recuperados.</string>
   <string name="PaymentsHomeFragment__activate">Ativar</string>
   <string name="PaymentsHomeFragment__view_mobile_coin_terms">Ver os termos da MobileCoin</string>
-<<<<<<< HEAD
   <string name="PaymentsHomeFragment__payments_not_available">O módulo de Pagamentos não está mais disponível no Molly. Você ainda pode transferir fundos para uma intermediação de troca, mas não pode mais enviar e receber pagamentos ou adicionar fundos.</string>
-=======
-  <string name="PaymentsHomeFragment__payments_not_available">O módulo de Pagamentos não está mais disponível no Signal. Você ainda pode transferir fundos para uma intermediação de troca, mas não pode mais enviar e receber pagamentos ou adicionar fundos.</string>
   <!--Alert dialog title which shows up after a payment to turn on payment lock-->
   <string name="PaymentsHomeFragment__turn_on">Quer ativar o bloqueio de pagamento para envios futuros?</string>
   <!--Alert dialog description for why payment lock should be enabled before sending payments-->
@@ -2504,7 +2501,6 @@
   <string name="PaymentsHomeFragment__enable">Ativar</string>
   <!--Alert dialog button to not enable payment lock for now-->
   <string name="PaymentsHomeFragment__not_now">Agora não</string>
->>>>>>> e379cf61
   <!--PaymentsAddMoneyFragment-->
   <string name="PaymentsAddMoneyFragment__add_funds">Adicionar fundos</string>
   <string name="PaymentsAddMoneyFragment__your_wallet_address">Endereço da sua carteira</string>
@@ -2880,13 +2876,9 @@
   <string name="BackupDialog_verify">Verificar</string>
   <string name="BackupDialog_you_successfully_entered_your_backup_passphrase">Você digitou com sucesso sua senha de backup</string>
   <string name="BackupDialog_passphrase_was_not_correct">A senha está incorreta</string>
-<<<<<<< HEAD
   <string name="LocalBackupJob_creating_signal_backup">Criando backup do Molly…</string>
-=======
-  <string name="LocalBackupJob_creating_signal_backup">Criando backup do Signal…</string>
   <!--Title for progress notification shown in a system notification while verifying a recent backup.-->
-  <string name="LocalBackupJob_verifying_signal_backup">Verificando backup do Signal…</string>
->>>>>>> e379cf61
+  <string name="LocalBackupJob_verifying_signal_backup">Verificando backup do Molly…</string>
   <string name="LocalBackupJobApi29_backup_failed">Backup falhou</string>
   <string name="LocalBackupJobApi29_your_backup_directory_has_been_deleted_or_moved">Sua pasta de backup foi excluída ou movida.</string>
   <string name="LocalBackupJobApi29_your_backup_file_is_too_large">Seu arquivo de backup é muito grande para ser armazenado neste local.</string>
