<?xml version='1.0' encoding='UTF-8'?>
<resources>
  <string name="yes">Evet</string>
  <string name="no">Hayır</string>
  <string name="delete">Sil</string>
  <string name="please_wait">Lütfen bekleyin…</string>
  <string name="save">Kaydet</string>
  <string name="note_to_self">Kendime Not</string>
  <!--AbstractNotificationBuilder-->
  <string name="AbstractNotificationBuilder_new_message">Yeni ileti</string>
  <!--AlbumThumbnailView-->
  <!--ApplicationMigrationActivity-->
  <string name="ApplicationMigrationActivity__signal_is_updating">Molly güncelleniyor…</string>
  <!--ApplicationPreferencesActivity-->
  <string name="ApplicationPreferencesActivity_currently_s">Şu anda: %s</string>
  <string name="ApplicationPreferenceActivity_you_havent_set_a_passphrase_yet">Henüz bir parola belirlemediniz!</string>
  <string name="ApplicationPreferencesActivity_disable_passphrase">Parolayı devre dışı bırak?</string>
  <string name="ApplicationPreferencesActivity_this_will_permanently_unlock_signal_and_message_notifications">Bu işlem Molly ve ileti bildirimlerinin kilidini kalıcı olarak açacaktır.</string>
  <string name="ApplicationPreferencesActivity_disable">Devre dışı bırak</string>
  <string name="ApplicationPreferencesActivity_unregistering">Kayıt siliniyor</string>
  <string name="ApplicationPreferencesActivity_unregistering_from_signal_messages_and_calls">Molly ileti ve aramalarından kaydınız siliniyor…</string>
  <string name="ApplicationPreferencesActivity_disable_signal_messages_and_calls">Molly iletilerini ve aramalarını devre dışı bırak?</string>
  <string name="ApplicationPreferencesActivity_disable_signal_messages_and_calls_by_unregistering">Sunucudaki kaydınızı silerek Molly iletilerini ve aramalarını devre dışı bırakın. Bu özellikleri gelecekte yeniden kullanabilmeniz için telefon numaranızı tekrar kaydetmeniz gerekir.</string>
  <string name="ApplicationPreferencesActivity_error_connecting_to_server">Sunucuya bağlanırken hata!</string>
  <string name="ApplicationPreferencesActivity_sms_enabled">SMS Etkin</string>
  <string name="ApplicationPreferencesActivity_touch_to_change_your_default_sms_app">Varsayılan SMS uygulamanızı değiştirmek için dokunun</string>
  <string name="ApplicationPreferencesActivity_sms_disabled">SMS Devre dışı</string>
  <string name="ApplicationPreferencesActivity_touch_to_make_signal_your_default_sms_app">Signal\'i varsayılan SMS uygulaması yapmak için dokunun</string>
  <string name="ApplicationPreferencesActivity_on">açık</string>
  <string name="ApplicationPreferencesActivity_On">Açık</string>
  <string name="ApplicationPreferencesActivity_off">kapalı</string>
  <string name="ApplicationPreferencesActivity_Off">Kapalı</string>
  <string name="ApplicationPreferencesActivity_sms_mms_summary">SMS %1$s, MMS %2$s</string>
  <string name="ApplicationPreferencesActivity_privacy_summary">Ekran kilidi %1$s, Kayıt kilidi %2$s</string>
  <string name="ApplicationPreferencesActivity_appearance_summary">Tema %1$s, Dil %2$s</string>
  <string name="ApplicationPreferencesActivity_pins_are_required_for_registration_lock">Kayıt kilidi için PIN gereklidir. PIN\'leri devre dışı bırakmak için, lütfen ilk önce kayıt kilidini devre dışı bırakın.</string>
  <string name="ApplicationPreferencesActivity_pin_created">PIN oluşturuldu.</string>
  <string name="ApplicationPreferencesActivity_pin_disabled">PIN devre dışı.</string>
  <string name="ApplicationPreferencesActivity_hide">Gizle</string>
  <string name="ApplicationPreferencesActivity_hide_reminder">Hatırlatıcıyı gizle?</string>
  <string name="ApplicationPreferencesActivity_record_payments_recovery_phrase">Ödemeler kurtarma parolasını kaydet</string>
  <string name="ApplicationPreferencesActivity_record_phrase">Parolayı kaydet</string>
  <string name="ApplicationPreferencesActivity_before_you_can_disable_your_pin">PIN\'inizi devre dışı bırakmadan önce, ödemeler hesabınızın kurtarılmasını güvence altına almak için ödemeler kurtarma parolanızı kaydetmeniz gerekiyor.</string>
  <!--AppProtectionPreferenceFragment-->
  <plurals name="AppProtectionPreferenceFragment_minutes">
    <item quantity="one">%d dakika</item>
    <item quantity="other">%d dakika</item>
  </plurals>
  <!--DraftDatabase-->
  <string name="DraftDatabase_Draft_image_snippet">(görüntü)</string>
  <string name="DraftDatabase_Draft_audio_snippet">(ses)</string>
  <string name="DraftDatabase_Draft_video_snippet">(video)</string>
  <string name="DraftDatabase_Draft_location_snippet">(konum)</string>
  <string name="DraftDatabase_Draft_quote_snippet">(yanıtla)</string>
  <string name="DraftDatabase_Draft_voice_note">(Sesli ileti)</string>
  <!--AttachmentKeyboard-->
  <string name="AttachmentKeyboard_gallery">Galeri</string>
  <string name="AttachmentKeyboard_file">Dosya</string>
  <string name="AttachmentKeyboard_contact">Kişi</string>
  <string name="AttachmentKeyboard_location">Konum</string>
  <string name="AttachmentKeyboard_Signal_needs_permission_to_show_your_photos_and_videos">Molly\'in fotoğraf ve videolarınızı göstermek için erişim iznine ihtiyacı var.</string>
  <string name="AttachmentKeyboard_give_access">İzin Ver</string>
  <string name="AttachmentKeyboard_payment">Ödeme</string>
  <!--AttachmentManager-->
  <string name="AttachmentManager_cant_open_media_selection">İçerik seçebilecek uygulama bulunamıyor.</string>
  <string name="AttachmentManager_signal_requires_the_external_storage_permission_in_order_to_attach_photos_videos_or_audio">Molly, fotoğraflar, videolar, veya ses ekleyebilmek için Depolama iznine ihtiyaç duyar, fakat bu izin kalıcı olarak reddedilmiş. Lütfen uygulama ayarları menüsüne girip \"İzinler\" kısmını seçin, ve \"Depolama\"yı etkinleştirin.</string>
  <string name="AttachmentManager_signal_requires_contacts_permission_in_order_to_attach_contact_information">Molly, iletişim bilgilerini eklemek için Kişiler iznine ihtiyaç duyar, fakat bu izin kalıcı olarak reddedilmiş. Lütfen uygulama ayarları menüsüne girip \"İzinler\" kısmını seçin, ve \"Kişiler\"i etkinleştirin.</string>
  <string name="AttachmentManager_signal_requires_location_information_in_order_to_attach_a_location">Molly, konum bilgisi eklemek için Konum iznine ihtiyaç duyar, fakat bu izin kalıcı olarak reddedilmiş. Lütfen uygulama ayarları menüsüne girip \"İzinler\" kısmını seçin, ve \"Konum\"u etkinleştirin.</string>
  <!--AttachmentUploadJob-->
  <string name="AttachmentUploadJob_uploading_media">İçerik yükleniyor…</string>
  <string name="AttachmentUploadJob_compressing_video_start">Video sıkıştırılıyor…</string>
  <!--BackgroundMessageRetriever-->
  <string name="BackgroundMessageRetriever_checking_for_messages">İletiler denetleniyor…</string>
  <!--BlockedUsersActivity-->
  <string name="BlockedUsersActivity__blocked_users">Engellenen kullanıcılar</string>
  <string name="BlockedUsersActivity__add_blocked_user">Engellenmiş kullanıcılara ekle</string>
  <string name="BlockedUsersActivity__blocked_users_will">Engellenen kullanıcılar sizi arayamaz veya size ileti gönderemez.</string>
  <string name="BlockedUsersActivity__no_blocked_users">Hiç engellenmiş kullanıcı yok</string>
  <string name="BlockedUsersActivity__block_user">Kişiyi engelle?</string>
  <string name="BlockedUserActivity__s_will_not_be_able_to">\"%1$s\" sizi arayamayacak veya size ileti gönderemeyecek.</string>
  <string name="BlockedUsersActivity__block">Engelle</string>
  <string name="BlockedUsersActivity__unblock_user">Kişinin engelini kaldır?</string>
  <string name="BlockedUsersActivity__do_you_want_to_unblock_s">\"%1$s\" kişisinin engelini kaldırmak istiyor musunuz?</string>
  <string name="BlockedUsersActivity__unblock">Engeli kaldır</string>
  <!--BlockUnblockDialog-->
  <string name="BlockUnblockDialog_block_and_leave_s">%1$s grubunu engelle ve ayrıl?</string>
  <string name="BlockUnblockDialog_block_s">%1$s engellensin mi?</string>
  <string name="BlockUnblockDialog_you_will_no_longer_receive_messages_or_updates">Bu grubun iletilerini veya güncellemelerini artık almayacaksınız, ve üyeleri sizi bu gruba tekrar ekleyemeyecekler.</string>
  <string name="BlockUnblockDialog_group_members_wont_be_able_to_add_you">Grup üyeleri sizi bu gruba ekleyemeyecekler.</string>
  <string name="BlockUnblockDialog_group_members_will_be_able_to_add_you">Grup üyeleri sizi bu gruba tekrar ekleyebilecekler.</string>
  <string name="BlockUnblockDialog_you_will_be_able_to_call_and_message_each_other">Birbirinizi arayıp ileti gönderebileceksiniz ve adınızla fotonuz onlarla paylaşılacak.</string>
  <string name="BlockUnblockDialog_blocked_people_wont_be_able_to_call_you_or_send_you_messages">Engellenen kişiler sizi arayamayacaklar veya ileti gönderemeyecekler.</string>
  <string name="BlockUnblockDialog_unblock_s">%1$s engeli kaldırılsın mı?</string>
  <string name="BlockUnblockDialog_block">Engelle</string>
  <string name="BlockUnblockDialog_block_and_leave">Engelle ve Ayrıl</string>
  <string name="BlockUnblockDialog_report_spam_and_block">Gereksiz olarak bildir ve engelle</string>
  <!--BucketedThreadMedia-->
  <string name="BucketedThreadMedia_Today">Bugün</string>
  <string name="BucketedThreadMedia_Yesterday">Dün</string>
  <string name="BucketedThreadMedia_This_week">Bu hafta</string>
  <string name="BucketedThreadMedia_This_month">Bu ay</string>
  <string name="BucketedThreadMedia_Large">Büyük</string>
  <string name="BucketedThreadMedia_Medium">Orta</string>
  <string name="BucketedThreadMedia_Small">Küçük</string>
  <!--CameraXFragment-->
  <string name="CameraXFragment_tap_for_photo_hold_for_video">Fotoğraf için dokunun, video için basılı tutun</string>
  <string name="CameraXFragment_capture_description">Yakala</string>
  <string name="CameraXFragment_change_camera_description">Kamerayı değiştir</string>
  <string name="CameraXFragment_open_gallery_description">Galeriyi aç</string>
  <!--CameraContacts-->
  <string name="CameraContacts_recent_contacts">Son kişiler</string>
  <string name="CameraContacts_signal_contacts">Signal kişileri</string>
  <string name="CameraContacts_signal_groups">Signal grupları</string>
  <string name="CameraContacts_you_can_share_with_a_maximum_of_n_conversations">En fazla %d konuşmayla paylaşabilirsiniz.</string>
  <string name="CameraContacts_select_signal_recipients">Signal alıcılarını seçin</string>
  <string name="CameraContacts_no_signal_contacts">Hiç Signal kişiniz yok</string>
  <string name="CameraContacts_you_can_only_use_the_camera_button">Kamera tuşunu yalnızca Signal kişilerine fotoğraf göndermek için kullanabilirsiniz.</string>
  <string name="CameraContacts_cant_find_who_youre_looking_for">Aradığınız kişiyi bulamadınız mı?</string>
  <string name="CameraContacts_invite_a_contact_to_join_signal">Molly\'e katılması için bir kişiyi davet edin</string>
  <string name="CameraContacts__menu_search">Ara</string>
  <!--ClearProfileActivity-->
  <string name="ClearProfileActivity_remove">Kaldır</string>
  <string name="ClearProfileActivity_remove_profile_photo">Profil fotoğrafı kaldırılsın mı?</string>
  <string name="ClearProfileActivity_remove_group_photo">Grup fotoğrafı kaldırılsın mı?</string>
  <!--ClientDeprecatedActivity-->
  <string name="ClientDeprecatedActivity_update_signal">Molly\'i Güncelle</string>
  <string name="ClientDeprecatedActivity_this_version_of_the_app_is_no_longer_supported">Uygulamanın bu sürümü artık desteklenmiyor. İleti göndermeye ve almaya devam etmek için en son sürüme güncelleyin.</string>
  <string name="ClientDeprecatedActivity_update">Güncelle</string>
  <string name="ClientDeprecatedActivity_dont_update">Güncelleme</string>
  <string name="ClientDeprecatedActivity_warning">Uyarı</string>
  <string name="ClientDeprecatedActivity_your_version_of_signal_has_expired_you_can_view_your_message_history">Sinyal sürümünüz kullanım dışı kaldı. İleti geçmişinizi görüntüleyebilirsiniz, ancak güncelleyene kadar ileti gönderemez veya alamazsınız.</string>
  <!--CommunicationActions-->
  <string name="CommunicationActions_no_browser_found">Hiçbir web tarayıcısı bulunamadı.</string>
  <string name="CommunicationActions_send_email">E-posta gönder</string>
  <string name="CommunicationActions_a_cellular_call_is_already_in_progress">Zaten bir hücresel arama sürmekte.</string>
  <string name="CommunicationActions_start_voice_call">Sesli arama başlat?</string>
  <string name="CommunicationActions_cancel">İptal</string>
  <string name="CommunicationActions_call">Ara</string>
  <string name="CommunicationActions_insecure_call">Güvenilmez arama</string>
  <string name="CommunicationActions_carrier_charges_may_apply">Operatör tarifelendirmesine tabii tutulabilir. Aramaya çalıştığınız numara Signal\'e kayıtlı değil. Bu arama internet üzerinden değil telefon operatörünüz tarafından gerçekleştirilecektir.</string>
  <!--ConfirmIdentityDialog-->
  <string name="ConfirmIdentityDialog_your_safety_number_with_s_has_changed">%1$s ile olan güvenlik numaranız değişti. Bu, birisinin iletişiminizi kesmeye çalıştığı ya da %2$s Signal\'i yeniden yüklemiş olduğu anlamına gelebilir.</string>
  <string name="ConfirmIdentityDialog_you_may_wish_to_verify_your_safety_number_with_this_contact">Bu kişiyle güvenlik numaranızı doğrulamak isteyebilirsiniz.</string>
  <string name="ConfirmIdentityDialog_accept">Kabul et</string>
  <!--ContactsCursorLoader-->
  <string name="ContactsCursorLoader_recent_chats">Son konuşmalar</string>
  <string name="ContactsCursorLoader_contacts">Kişiler</string>
  <string name="ContactsCursorLoader_groups">Gruplar</string>
  <string name="ContactsCursorLoader_phone_number_search">Telefon numarasıyla arama</string>
  <string name="ContactsCursorLoader_username_search">Kullanıcı adıyla arama</string>
  <!--ContactsDatabase-->
  <string name="ContactsDatabase_message_s">İleti %s</string>
  <string name="ContactsDatabase_signal_call_s">Signal Araması %s</string>
  <!--ContactNameEditActivity-->
  <string name="ContactNameEditActivity_given_name">Ad</string>
  <string name="ContactNameEditActivity_family_name">Soyad</string>
  <string name="ContactNameEditActivity_prefix">Önek</string>
  <string name="ContactNameEditActivity_suffix">Sonek</string>
  <string name="ContactNameEditActivity_middle_name">İkinci ad</string>
  <!--ContactShareEditActivity-->
  <string name="ContactShareEditActivity_type_home">Ev</string>
  <string name="ContactShareEditActivity_type_mobile">Telefon</string>
  <string name="ContactShareEditActivity_type_work">İş</string>
  <string name="ContactShareEditActivity_type_missing">Diğer</string>
  <string name="ContactShareEditActivity_invalid_contact">Seçilen kişi geçersiz</string>
  <!--ConversationItem-->
  <string name="ConversationItem_error_not_sent_tap_for_details">Gönderilemedi, ayrıntılar için dokunun</string>
  <string name="ConversationItem_error_partially_not_delivered">Kısmen gönderildi, ayrıntılar için dokunun</string>
  <string name="ConversationItem_error_network_not_delivered">Gönderme başarısız</string>
  <string name="ConversationItem_received_key_exchange_message_tap_to_process">Anahtar takas iletisi alındı, işlemek için dokunun.</string>
  <string name="ConversationItem_group_action_left">%1$s gruptan ayrıldı.</string>
  <string name="ConversationItem_send_paused">Gönderim duraklatıldı</string>
  <string name="ConversationItem_click_to_approve_unencrypted">Gönderme başarısız oldu, şifresiz göndermek için dokunun</string>
  <string name="ConversationItem_click_to_approve_unencrypted_sms_dialog_title">Şifrelenmemiş SMS\'e geri dönülsün mü?</string>
  <string name="ConversationItem_click_to_approve_unencrypted_mms_dialog_title">Şifrelenmemiş MMS\'e geri dönülsün mü?</string>
  <string name="ConversationItem_click_to_approve_unencrypted_dialog_message">Alıcı artık Signal kullanıcısı olmadığı için bu ileti <b>ŞİFRELENMEYECEKTİR</b>.\n\nŞifresiz olarak gönder?</string>
  <string name="ConversationItem_unable_to_open_media">Bu içeriği açabilen bir uygulama bulunamadı.</string>
  <string name="ConversationItem_copied_text">%s kopyalandı</string>
  <string name="ConversationItem_from_s">gönderen %s</string>
  <string name="ConversationItem_to_s">alıcı %s</string>
  <string name="ConversationItem_read_more">  Dahasını Okuyun</string>
  <string name="ConversationItem_download_more">  Dahasını İndirin</string>
  <string name="ConversationItem_pending">  Beklemede </string>
  <string name="ConversationItem_this_message_was_deleted">Bu ileti silindi.</string>
  <string name="ConversationItem_you_deleted_this_message">Bu iletiyi sildiniz.</string>
  <!--ConversationActivity-->
  <string name="ConversationActivity_reset_secure_session_question">Güvenli oturumu sıfırla?</string>
  <string name="ConversationActivity_this_may_help_if_youre_having_encryption_problems">Bu konuşmada şifreleme sorunları yaşıyorsanız bu işlem yardımcı olabilir. İletileriniz saklanacaktır.</string>
  <string name="ConversationActivity_reset">Sıfırla</string>
  <string name="ConversationActivity_add_attachment">Eklenti ekle</string>
  <string name="ConversationActivity_select_contact_info">Kişi bilgisi seç</string>
  <string name="ConversationActivity_compose_message">İleti oluştur</string>
  <string name="ConversationActivity_sorry_there_was_an_error_setting_your_attachment">Üzgünüz, eklentiniz ayarlanırken hata oluştu.</string>
  <string name="ConversationActivity_recipient_is_not_a_valid_sms_or_email_address_exclamation">Alıcı geçerli bir SMS veya e-posta adresi değil!</string>
  <string name="ConversationActivity_message_is_empty_exclamation">İleti boş!</string>
  <string name="ConversationActivity_group_members">Grup üyeleri</string>
  <string name="ConversationActivity__tap_here_to_start_a_group_call">Grup araması başlatmak için buraya dokunun</string>
  <string name="ConversationActivity_invalid_recipient">Geçersiz alıcı!</string>
  <string name="ConversationActivity_added_to_home_screen">Ana ekrana eklendi</string>
  <string name="ConversationActivity_calls_not_supported">Aramalar desteklenmiyor</string>
  <string name="ConversationActivity_this_device_does_not_appear_to_support_dial_actions">Bu cihaz arama işlemlerini destekliyor gibi görünmüyor.</string>
  <string name="ConversationActivity_transport_insecure_sms">Şifresiz SMS</string>
  <string name="ConversationActivity_transport_insecure_mms">Şifresiz MMS</string>
  <string name="ConversationActivity_transport_signal">Signal</string>
  <string name="ConversationActivity_lets_switch_to_signal">Molly uygulamasından konuşalım %1$s</string>
  <string name="ConversationActivity_specify_recipient">Lütfen bir kişi seçin</string>
  <string name="ConversationActivity_unblock">Engeli kaldır</string>
  <string name="ConversationActivity_attachment_exceeds_size_limits">Eklenti gönderdiğiniz ileti türü için olan boyut limitini aşıyor.</string>
  <string name="ConversationActivity_unable_to_record_audio">Ses kaydedilemedi!</string>
  <string name="ConversationActivity_you_cant_send_messages_to_this_group">Bu gruba ileti gönderemezsiniz çünkü artık bu gruba üye değilsiniz.</string>
  <string name="ConversationActivity_only_s_can_send_messages">Yalnızca %1$s ileti gönderebilir</string>
  <string name="ConversationActivity_admins">yöneticiler</string>
  <string name="ConversationActivity_message_an_admin">Bir yöneticiye yazın</string>
  <string name="ConversationActivity_cant_start_group_call">Grup araması başlatılamıyor</string>
  <string name="ConversationActivity_only_admins_of_this_group_can_start_a_call">Yalnızca bu grubun yöneticileri arama başlatabilir.</string>
  <string name="ConversationActivity_there_is_no_app_available_to_handle_this_link_on_your_device">Cihazınızda bu bağlantıyı işleyebilecek uygulama bulunmamaktadır.</string>
  <string name="ConversationActivity_your_request_to_join_has_been_sent_to_the_group_admin">Katılma isteğiniz grup yöneticisine gönderildi. İsteğiniz yanıtlandığı zaman haberdar edileceksiniz.</string>
  <string name="ConversationActivity_cancel_request">İsteği İptal Et</string>
  <string name="ConversationActivity_to_send_audio_messages_allow_signal_access_to_your_microphone">Sesli ileti göndermek için Molly\'in mikrofonunuza erişmesine izin verin.</string>
  <string name="ConversationActivity_signal_requires_the_microphone_permission_in_order_to_send_audio_messages">Molly, sesli iletiler göndermek için Mikrofon iznine ihtiyaç duyar, fakat bu izin kalıcı olarak reddedilmiş. Lütfen uygulama ayarları menüsüne girip \"İzinler\" kısmını seçin, ve \"Mikrofon\"u etkinleştirin.</string>
  <string name="ConversationActivity_signal_needs_the_microphone_and_camera_permissions_in_order_to_call_s">Molly, %s ile arama yapmanız için Mikrofon ve Kamera iznine ihtiyaç duyar, fakat bu izin kalıcı olarak reddedilmiş. Lütfen uygulama ayarları menüsüne girip \"İzinler\" kısmını seçin, \"Mikrofon\" ve \"Kamera\"yı etkinleştirin.</string>
  <string name="ConversationActivity_to_capture_photos_and_video_allow_signal_access_to_the_camera">Fotoğraf veya video çekmek için, Molly\'in kameraya erişmesine izin verin.</string>
  <string name="ConversationActivity_signal_needs_the_camera_permission_to_take_photos_or_video">Molly, fotoğraf veya video çekmek için Kamera iznine ihtiyaç duyar, fakat bu izin kalıcı olarak reddedilmiş. Lütfen uygulama ayarları menüsüne girip \"İzinler\" kısmını seçin, ve \"Kamera\"yı etkinleştirin.</string>
  <string name="ConversationActivity_signal_needs_camera_permissions_to_take_photos_or_video">Molly fotoğraf veya video çekebilmek için kamera erişimine ihtiyaç duyar</string>
  <string name="ConversationActivity_enable_the_microphone_permission_to_capture_videos_with_sound">Sesli videolar kaydedebilmek için mikrofon erişim iznini etkinleştirin.</string>
  <string name="ConversationActivity_signal_needs_the_recording_permissions_to_capture_video">Molly videolar kaydedebilmek için mikrofon erişimine ihtiyaç duyar, ama bu erişim reddedilmiş. Lütfen uygulama ayarlarına girip, \"İzinler\"i seçin, sonrasında \"Mikrofon\" ve \"Kamera\"yı etkinleştirin.</string>
  <string name="ConversationActivity_signal_needs_recording_permissions_to_capture_video">Molly video kaydedebilmek için mikrofon erişimine izin duyar.</string>
  <string name="ConversationActivity_quoted_contact_message">%1$s %2$s</string>
  <string name="ConversationActivity_signal_cannot_sent_sms_mms_messages_because_it_is_not_your_default_sms_app">Signal varsayılan SMS uygulaması olmadığı için SMS/MMS iletileri gönderemiyor. Bunu Android ayarlarınızdan değiştirmek ister misiniz?</string>
  <string name="ConversationActivity_yes">Evet</string>
  <string name="ConversationActivity_no">Hayır</string>
  <string name="ConversationActivity_search_position">%1$d / %2$d</string>
  <string name="ConversationActivity_no_results">Sonuç yok</string>
  <string name="ConversationActivity_sticker_pack_installed">Çıkartma paketi yüklendi</string>
  <string name="ConversationActivity_new_say_it_with_stickers">Yeni! Çıkartmalarınızı konuşturun</string>
  <string name="ConversationActivity_cancel">İptal</string>
  <string name="ConversationActivity_delete_conversation">Konuşma silinsin mi?</string>
  <string name="ConversationActivity_delete_and_leave_group">Grubu sil ve ayrıl?</string>
  <string name="ConversationActivity_this_conversation_will_be_deleted_from_all_of_your_devices">Bu konuşma tüm cihazlarınızdan silinecektir.</string>
  <string name="ConversationActivity_you_will_leave_this_group_and_it_will_be_deleted_from_all_of_your_devices">Bu gruptan ayrılacaksınız ve tüm cihazlarınızdan silinecek.</string>
  <string name="ConversationActivity_delete">Sil</string>
  <string name="ConversationActivity_delete_and_leave">Sil ve ayrıl</string>
  <string name="ConversationActivity__to_call_s_signal_needs_access_to_your_microphone">%1$s ile arama yapmanız için, Molly\'in mikrofonunuza erişime ihtiyacı var.</string>
  <string name="ConversationActivity__more_options_now_in_group_settings">\"Grup ayarları\" artık daha fazla seçeneğe sahip</string>
  <string name="ConversationActivity_join">Katıl</string>
  <string name="ConversationActivity_full">Dolu</string>
  <string name="ConversationActivity_error_sending_media">İçerik gönderilemedi</string>
  <string name="ConversationActivity__reported_as_spam_and_blocked">Gereksiz olarak bildirildi ve engellendi</string>
  <!--ConversationAdapter-->
  <plurals name="ConversationAdapter_n_unread_messages">
    <item quantity="one">%d okunmamış ileti</item>
    <item quantity="other">%d okunmamış ileti</item>
  </plurals>
  <!--ConversationFragment-->
  <plurals name="ConversationFragment_delete_selected_messages">
    <item quantity="one">Seçilen iletileri sil?</item>
    <item quantity="other">Seçilen iletileri sil?</item>
  </plurals>
  <string name="ConversationFragment_save_to_sd_card">Depolama alanına kaydedilsin mi?</string>
  <plurals name="ConversationFragment_saving_n_media_to_storage_warning">
    <item quantity="one">Bu medyayı depolama alanına kaydetmek, telefonunuzdaki diğer uygulamaların erişimine izin verecektir.\n\nDevam edilsin mi?</item>
    <item quantity="other">%1$d içeriğin tümünü depolama alanına kaydetmek, telefonunuzdaki diğer uygulamaların erişimine izin verecektir.\n\nDevam edilsin mi?</item>
  </plurals>
  <plurals name="ConversationFragment_error_while_saving_attachments_to_sd_card">
    <item quantity="one">Eklenti hafızaya kaydedilirken hata oluştu!</item>
    <item quantity="other">Eklentiler hafızaya kaydedilirken hata oluştu!</item>
  </plurals>
  <string name="ConversationFragment_unable_to_write_to_sd_card_exclamation">Depolama alanına yazılamıyor!</string>
  <plurals name="ConversationFragment_saving_n_attachments">
    <item quantity="one">Eklenti kaydediliyor</item>
    <item quantity="other">%1$d eklenti kaydediliyor</item>
  </plurals>
  <plurals name="ConversationFragment_saving_n_attachments_to_sd_card">
    <item quantity="one">Eklenti depolamaya kaydediliyor…</item>
    <item quantity="other">%1$d eklenti depolamaya kaydediliyor…</item>
  </plurals>
  <string name="ConversationFragment_pending">Bekleniyor…</string>
  <string name="ConversationFragment_push">Veri (Signal)</string>
  <string name="ConversationFragment_mms">MMS</string>
  <string name="ConversationFragment_sms">SMS</string>
  <string name="ConversationFragment_deleting">Siliniyor</string>
  <string name="ConversationFragment_deleting_messages">İletiler siliniyor…</string>
  <string name="ConversationFragment_delete_for_me">Benden sil</string>
  <string name="ConversationFragment_delete_for_everyone">Herkesten sil</string>
  <string name="ConversationFragment_this_message_will_be_deleted_for_everyone_in_the_conversation">Bu ileti konuşmadaki güncel bir Signal sürümü kullanan herkesten silinecektir. Üyeler bir ileti sildiğinizi göreceklerdir.</string>
  <string name="ConversationFragment_quoted_message_not_found">İletinin aslı bulunamadı</string>
  <string name="ConversationFragment_quoted_message_no_longer_available">İletinin aslı artık mevcut değil</string>
  <string name="ConversationFragment_failed_to_open_message">İleti açılamadı</string>
  <string name="ConversationFragment_you_can_swipe_to_the_right_reply">Herhangi bir iletiyi hızlıca yanıtlamak için sağa kaydırabilirsiniz</string>
  <string name="ConversationFragment_you_can_swipe_to_the_left_reply">Herhangi bir iletiyi hızlıca yanıtlamak için sola kaydırabilirsiniz</string>
  <string name="ConversationFragment_outgoing_view_once_media_files_are_automatically_removed">Gönderilen tek görümlük içerik dosyaları gönderim tamamlandıktan sonra kendiliğinden silinir</string>
  <string name="ConversationFragment_you_already_viewed_this_message">Bu iletiyi zaten görüntülediniz</string>
  <string name="ConversationFragment__you_can_add_notes_for_yourself_in_this_conversation">Bu konuşmada kendinize notlar ekleyebilirsiniz. \nEğer hesabınıza bağlı cihaz varsa, yeni notlar eşzamanlanacaktır.</string>
  <string name="ConversationFragment__d_group_members_have_the_same_name">%1$d grup üyesi aynı ada sahip.</string>
  <string name="ConversationFragment__tap_to_review">Gözden geçirmek için dokunun</string>
  <string name="ConversationFragment__review_requests_carefully">İstekleri dikkatlice inceleyin</string>
  <string name="ConversationFragment__signal_found_another_contact_with_the_same_name">Molly aynı ada sahip başka bir kişi buldu.</string>
  <string name="ConversationFragment_contact_us">Bizimle iletişime geçin</string>
  <string name="ConversationFragment_verify">Doğrula</string>
  <string name="ConversationFragment_not_now">Şimdi değil</string>
  <string name="ConversationFragment_your_safety_number_with_s_changed">%s ile olan güvenlik numaranız değişti</string>
  <string name="ConversationFragment_your_safety_number_with_s_changed_likey_because_they_reinstalled_signal">%s ile olan güvenlik numaranız değişti, bunun sebebi Signal\'i yeniden yüklemeleri veya cihaz değiştirmeleri olabilir. Yeni güvenlik numarasını onaylamak için Doğrula\'ya dokunun. Bu eylem isteğe bağlıdır.</string>
  <plurals name="ConversationListFragment_delete_selected_conversations">
    <item quantity="one">Seçilen konuşmayı sil?</item>
    <item quantity="other">Seçilen konuşmaları sil?</item>
  </plurals>
  <plurals name="ConversationListFragment_this_will_permanently_delete_all_n_selected_conversations">
    <item quantity="one">Bu işlem seçilmiş konuşmayı kalıcı olarak silecektir.</item>
    <item quantity="other">Bu işlem seçilmiş %1$d konuşmayı kalıcı olarak silecektir.</item>
  </plurals>
  <string name="ConversationListFragment_deleting">Siliniyor</string>
  <string name="ConversationListFragment_deleting_selected_conversations">Seçili konuşmalar siliniyor…</string>
  <plurals name="ConversationListFragment_conversations_archived">
    <item quantity="one">Konuşma arşivlendi</item>
    <item quantity="other">%d konuşma arşivlendi</item>
  </plurals>
  <string name="ConversationListFragment_undo">GERİ AL</string>
  <plurals name="ConversationListFragment_moved_conversations_to_inbox">
    <item quantity="one">Konuşma gelen kutusuna taşındı</item>
    <item quantity="other">%d konuşma gelen kutusuna taşındı</item>
  </plurals>
  <!--ConversationListItem-->
  <string name="ConversationListItem_key_exchange_message">Anahtar takas iletisi</string>
  <!--ConversationListItemAction-->
  <string name="ConversationListItemAction_archived_conversations_d">Arşivlenmiş konuşmalar (%d)</string>
  <!--ConversationTitleView-->
  <string name="ConversationTitleView_verified">Doğrulandı</string>
  <string name="ConversationTitleView_you">Siz</string>
  <!--ConversationTypingView-->
  <string name="ConversationTypingView__plus_d">+%1$d</string>
  <!--CreateGroupActivity-->
  <string name="CreateGroupActivity_some_contacts_cannot_be_in_legacy_groups">Bazı kişiler eski gruplarda bulunamaz.</string>
  <string name="CreateGroupActivity__select_members">Üyeleri seçin</string>
  <!--CreateProfileActivity-->
  <string name="CreateProfileActivity__profile">Profil</string>
  <string name="CreateProfileActivity_error_setting_profile_photo">Profil fotoğrafı kaydedilirken hata</string>
  <string name="CreateProfileActivity_problem_setting_profile">Profil ayarlanırken hata</string>
  <string name="CreateProfileActivity_set_up_your_profile">Profilinizi ayarlayın</string>
  <string name="CreateProfileActivity_signal_profiles_are_end_to_end_encrypted">Profiliniz uçtan uca şifrelidir. Profiliniz ve profildeki değişiklikler, yeni konuşmalar başlattığınızda veya kabul ettiğinizde ve yeni gruplara katıldığınızda kişileriniz tarafından görülebilir.</string>
  <string name="CreateProfileActivity_set_avatar_description">Avatar seçin</string>
  <!--ChooseBackupFragment-->
  <string name="ChooseBackupFragment__restore_from_backup">Yedekten geri yüklensin mi?</string>
  <string name="ChooseBackupFragment__restore_your_messages_and_media">İleti ve ileti içeriklerinizi yerel bir yedekten geri yükleyin. Eğer şimdi yüklemezseniz, daha sonra yükleyemezsiniz.</string>
  <string name="ChooseBackupFragment__icon_content_description">Yedekten geri yükle simgesi</string>
  <string name="ChooseBackupFragment__choose_backup">Yedeği seç</string>
  <string name="ChooseBackupFragment__learn_more">Dahasını öğrenin</string>
  <string name="ChooseBackupFragment__no_file_browser_available">Dosya tarayıcısı yok</string>
  <!--RestoreBackupFragment-->
  <string name="RestoreBackupFragment__restore_complete">Geri yükleme tamamlandı</string>
  <string name="RestoreBackupFragment__to_continue_using_backups_please_choose_a_folder">Yedekleri kullanmayı sürdürmek için, bir dizin seçin. Yeni yedekler bu seçilen konuma kaydedilecektir.</string>
  <string name="RestoreBackupFragment__choose_folder">Klasör seçin</string>
  <string name="RestoreBackupFragment__not_now">Şimdi değil</string>
  <!--BackupsPreferenceFragment-->
  <string name="BackupsPreferenceFragment__chat_backups">Konuşma yedekleri</string>
  <string name="BackupsPreferenceFragment__backups_are_encrypted_with_a_passphrase">Yedekler bir parolayla şifrelenip aygıtınızda saklanmaktadır.</string>
  <string name="BackupsPreferenceFragment__create_backup">Yedek oluştur</string>
  <string name="BackupsPreferenceFragment__last_backup">Son yedek: %1$s</string>
  <string name="BackupsPreferenceFragment__backup_folder">Yedekleme dizini</string>
  <string name="BackupsPreferenceFragment__verify_backup_passphrase">Yedek parolasını doğrula</string>
  <string name="BackupsPreferenceFragment__test_your_backup_passphrase">Yedek parolanızı deneyin ve eşleştiğinden emin olun</string>
  <string name="BackupsPreferenceFragment__turn_on">Aç</string>
  <string name="BackupsPreferenceFragment__turn_off">Kapat</string>
  <string name="BackupsPreferenceFragment__to_restore_a_backup">Bir yedeği geri yüklemek için, yeni bir Molly kopyası kurun ve \"Yedeği geri yükle\" dokunun ve yedek dosyasını seçin. %1$s</string>
  <string name="BackupsPreferenceFragment__learn_more">Dahasını öğrenin</string>
  <string name="BackupsPreferenceFragment__in_progress">Devam ediyor…</string>
  <string name="BackupsPreferenceFragment__d_so_far">Şu ana kadar %1$d…</string>
  <string name="BackupsPreferenceFragment_signal_requires_external_storage_permission_in_order_to_create_backups">Molly, yedek oluşturabilmek için Depolama iznine ihtiyaç duyar, fakat bu izin kalıcı olarak reddedilmiş. Lütfen uygulama ayarları menüsüne girip \"İzinler\" kısmını seçin, ve \"Depolama\"yı etkinleştirin.</string>
  <!--CustomDefaultPreference-->
  <string name="CustomDefaultPreference_using_custom">Özelleştirilmiş \'%s\' kullanılıyor</string>
  <string name="CustomDefaultPreference_using_default">Varsayılan \'%s\' kullanılıyor</string>
  <string name="CustomDefaultPreference_none">Hiçbiri</string>
  <!--AvatarSelectionBottomSheetDialogFragment-->
  <string name="AvatarSelectionBottomSheetDialogFragment__choose_photo">Fotoğraf seç</string>
  <string name="AvatarSelectionBottomSheetDialogFragment__take_photo">Fotoğraf çek</string>
  <string name="AvatarSelectionBottomSheetDialogFragment__choose_from_gallery">Galeriden seç</string>
  <string name="AvatarSelectionBottomSheetDialogFragment__remove_photo">Fotoğrafı kaldır</string>
  <string name="AvatarSelectionBottomSheetDialogFragment__taking_a_photo_requires_the_camera_permission">Fotoğraf çekmek kameraya erişim izni gerektirir.</string>
  <string name="AvatarSelectionBottomSheetDialogFragment__viewing_your_gallery_requires_the_storage_permission">Galerinizi görüntülemek için depolama izni gereklidir.</string>
  <!--DateUtils-->
  <string name="DateUtils_just_now">Şimdi</string>
  <string name="DateUtils_minutes_ago">%dd</string>
  <string name="DateUtils_today">Bugün</string>
  <string name="DateUtils_yesterday">Dün</string>
  <!--DecryptionFailedDialog-->
  <string name="DecryptionFailedDialog_chat_session_refreshed">Konuşma oturumu yenilendi</string>
  <string name="DecryptionFailedDialog_signal_uses_end_to_end_encryption">Signal uçtan uca şifreleme kullanır ve bazen konuşma oturumunu yenilemesi gerekebilir. Bu, konuşmanızın güvenliğini etkilemez, ancak bu kişiden gelen iletileri kaçırmış olabilirsiniz, bu durumda yeniden göndermelerini isteyebilirsiniz.</string>
  <!--DeviceListActivity-->
  <string name="DeviceListActivity_unlink_s">\'%s\' bağlantısını kaldır?</string>
  <string name="DeviceListActivity_by_unlinking_this_device_it_will_no_longer_be_able_to_send_or_receive">Bu cihazın bağlantısını kaldırarak, artık ileti alamayacak ya da gönderemeyeceksiniz.</string>
  <string name="DeviceListActivity_network_connection_failed">Ağ bağlantısı başarısız</string>
  <string name="DeviceListActivity_try_again">Tekrar dene</string>
  <string name="DeviceListActivity_unlinking_device">Cihaz bağlantısı kesiliyor…</string>
  <string name="DeviceListActivity_unlinking_device_no_ellipsis">Cihaz bağlantısı kaldırılıyor</string>
  <string name="DeviceListActivity_network_failed">Ağ bağlantısı başarısız oldu!</string>
  <!--DeviceListItem-->
  <string name="DeviceListItem_unnamed_device">İsimsiz cihaz</string>
  <string name="DeviceListItem_linked_s">%s bağlandı </string>
  <string name="DeviceListItem_last_active_s">Son görülme %s</string>
  <string name="DeviceListItem_today">Bugün</string>
  <!--DocumentView-->
  <string name="DocumentView_unnamed_file">İsimsiz dosya</string>
  <!--DonateMegaphone-->
  <string name="DonateMegaphone_donate_to_signal">Signal\'e Bağış Yap</string>
  <string name="DonateMegaphone_Signal_is_powered_by_people_like_you_show_your_support_today">Signal, sizin gibi insanlar tarafından desteklenmektedir. Desteğinizi bugün gösterin!</string>
  <string name="DonateMegaphone_donate">Bağış yapın</string>
  <string name="DonateMegaphone_no_thanks">Hayır teşekkürler</string>
  <!--GroupCallingMegaphone-->
  <string name="GroupCallingMegaphone__introducing_group_calls">Karşınızda Grup Aramaları</string>
  <string name="GroupCallingMegaphone__open_a_new_group_to_start">Ücretsiz ve şifreli grup araması başlatmak için yeni bir Grup açın.</string>
  <!--DozeReminder-->
  <string name="DozeReminder_optimize_for_missing_play_services">Eksik Google Play Hizmetleri için optimize et</string>
  <string name="DozeReminder_this_device_does_not_support_play_services_tap_to_disable_system_battery">Bu cihaz Play Hizmetlerini desteklemiyor. Molly etkin değilken ileti almasını engelleyebilecek pil iyileştirmelerini devre dışı bırakmak için dokunun.</string>
  <!--ExpiredBuildReminder-->
  <string name="ExpiredBuildReminder_this_version_of_signal_has_expired">Signal\'in bu sürümü kullanım dışı kaldı. İleti gönderip alabilmek için şimdi güncelleyin.</string>
  <string name="ExpiredBuildReminder_update_now">Şimdi güncelle</string>
  <!--PendingGroupJoinRequestsReminder-->
  <plurals name="PendingGroupJoinRequestsReminder_d_pending_member_requests">
    <item quantity="one">%d üye isteği beklemede.</item>
    <item quantity="other">%d üye isteği beklemede.</item>
  </plurals>
  <string name="PendingGroupJoinRequestsReminder_view">Görüntüle</string>
  <!--ShareActivity-->
  <string name="ShareActivity_share_with">Paylaşılacak kişi</string>
  <string name="ShareActivity_multiple_attachments_are_only_supported">Çoklu ekler sadece resim ve dosyalarda destekleniyor</string>
  <string name="ShareActivity_you_do_not_have_permission_to_send_to_this_group">Bu gruba gönderim izniniz yok</string>
  <!--GcmRefreshJob-->
  <string name="GcmRefreshJob_Permanent_Signal_communication_failure">Kalıcı Signal haberleşme hatası!</string>
  <string name="GcmRefreshJob_Signal_was_unable_to_register_with_Google_Play_Services">Molly Google Play Hizmetleri\'ne kaydolamadı. Molly iletileri ve aramaları devre dışı bırakıldı, lütfen Ayarlar &gt; Gelişmiş kısmından tekrar kaydolmayı deneyin.</string>
  <!--GiphyActivity-->
  <string name="GiphyActivity_error_while_retrieving_full_resolution_gif">Tam çözünürlüklü GIF alınırken hata</string>
  <!--GiphyFragmentPageAdapter-->
  <string name="GiphyFragmentPagerAdapter_gifs">GIFler</string>
  <string name="GiphyFragmentPagerAdapter_stickers">Çıkartmalar</string>
  <!--AddToGroupActivity-->
  <string name="AddToGroupActivity_add_member">Üye eklensin mi?</string>
  <string name="AddToGroupActivity_add_s_to_s">\"%1$s\" kişisi \"%2$s\" grubuna eklensin mi?</string>
  <string name="AddToGroupActivity_s_added_to_s">\"%1$s\", \"%2$s\" grubuna eklendi.</string>
  <string name="AddToGroupActivity_add_to_group">Gruba ekle</string>
  <string name="AddToGroupActivity_add_to_groups">Gruplara ekle</string>
  <string name="AddToGroupActivity_this_person_cant_be_added_to_legacy_groups">Bu kullanıcı eski bir gruba eklenemez.</string>
  <string name="AddToGroupActivity_add">Ekle</string>
  <string name="AddToGroupActivity_add_to_a_group">Bir gruba ekle</string>
  <!--ChooseNewAdminActivity-->
  <string name="ChooseNewAdminActivity_choose_new_admin">Yeni yönetici seç</string>
  <string name="ChooseNewAdminActivity_done">Tamam</string>
  <string name="ChooseNewAdminActivity_you_left">^\"%1$s\"  grubundan ayrıldınız.</string>
  <!--GroupMembersDialog-->
  <string name="GroupMembersDialog_you">Siz</string>
  <!--GV2 access levels-->
  <string name="GroupManagement_access_level_anyone">Herhangi biri</string>
  <string name="GroupManagement_access_level_all_members">Tüm üyeler</string>
  <string name="GroupManagement_access_level_only_admins">Yalnızca yöneticiler</string>
  <string name="GroupManagement_access_level_no_one">Hiç kimse</string>
  <!--GV2 invites sent-->
  <plurals name="GroupManagement_invitation_sent">
    <item quantity="one">Davet gönderildi</item>
    <item quantity="other">%d davet gönderildi</item>
  </plurals>
  <string name="GroupManagement_invite_single_user">\"%1$s\" sizin tarafınızdan bu gruba otomatik olarak eklenemez.\n\nKatılmaları için davet gönderildi ve daveti kabul edene kadar hiçbir grup iletisini görmeyecekler.</string>
  <string name="GroupManagement_invite_multiple_users">Bu kullanıcılar otomatik olarak bu gruba eklenemez.\n\nKatılmaları için davet gönderildi ve daveti kabul edene kadar hiçbir grup iletisini görmeyecekler.</string>
  <!--GroupsV1MigrationLearnMoreBottomSheetDialogFragment-->
  <string name="GroupsV1MigrationLearnMore_what_are_new_groups">Yeni Gruplar nedir?</string>
  <string name="GroupsV1MigrationLearnMore_new_groups_have_features_like_mentions">Yeni Gruplar @bahsetmeler ve grup yöneticileri gibi özellikleri içeriyor ve gelecekte daha fazla özellik destekleyecektir.</string>
  <string name="GroupsV1MigrationLearnMore_all_message_history_and_media_has_been_kept">Yükseltme öncesi tüm ileti geçmişi ve içerik saklandı.</string>
  <string name="GroupsV1MigrationLearnMore_you_will_need_to_accept_an_invite_to_join_this_group_again">Bu gruba tekrar katılmak için bir daveti kabul etmeniz gerekecek ve kabul edene kadar grup iletilerini almayacaksınız.</string>
  <plurals name="GroupsV1MigrationLearnMore_these_members_will_need_to_accept_an_invite">
    <item quantity="one">Bu üyenin bu gruba tekrar katılmak için bir daveti kabul etmesi gerekecek ve kabul edene kadar grup iletilerini alamayacak:</item>
    <item quantity="other">Bu üyelerin bu gruba tekrar katılmak için bir daveti kabul etmeleri gerekecek ve kabul edene kadar grup iletilerini almayacaklar:</item>
  </plurals>
  <plurals name="GroupsV1MigrationLearnMore_these_members_were_removed_from_the_group">
    <item quantity="one">Bu üyeler gruptan çıkarıldı ve yeni sürüme geçene kadar yeniden katılamayacaklar:</item>
    <item quantity="other">Bu üyeler gruptan çıkarıldı ve yeni sürüme geçene kadar yeniden gruba katılamayacaklar:</item>
  </plurals>
  <!--GroupsV1MigrationInitiationBottomSheetDialogFragment-->
  <string name="GroupsV1MigrationInitiation_upgrade_to_new_group">Yeni Gruba Yükselt</string>
  <string name="GroupsV1MigrationInitiation_upgrade_this_group">Bu grubu yükseltin</string>
  <string name="GroupsV1MigrationInitiation_new_groups_have_features_like_mentions">Yeni Gruplar @bahsetmeler ve grup yöneticileri gibi özellikleri içeriyor ve gelecekte daha fazla özellik destekleyecektir.</string>
  <string name="GroupsV1MigrationInitiation_all_message_history_and_media_will_be_kept">Yükseltme öncesi tüm ileti geçmişi ve içerik saklanacak.</string>
  <string name="GroupsV1MigrationInitiation_encountered_a_network_error">Bir ağ hatasıyla karşılaşıldı. Daha sonra tekrar deneyin.</string>
  <string name="GroupsV1MigrationInitiation_failed_to_upgrade">Yükseltme başarısız oldu.</string>
  <plurals name="GroupsV1MigrationInitiation_these_members_will_need_to_accept_an_invite">
    <item quantity="one">Bu üyenin bu gruba tekrar katılmak için bir daveti kabul etmesi gerekecek ve kabul edene kadar grup iletilerini alamayacak:</item>
    <item quantity="other">Bu üyelerin bu gruba tekrar katılmak için bir daveti kabul etmeleri gerekecek ve kabul edene kadar grup iletilerini almayacaklar:</item>
  </plurals>
  <plurals name="GroupsV1MigrationInitiation_these_members_are_not_capable_of_joining_new_groups">
    <item quantity="one">Bu üye Yeni Gruplara katılamaz ve gruptan kaldırılacaktır:</item>
    <item quantity="other">Bu üyeler Yeni Gruplara katılamazlar ve gruptan kaldırılacaklardır:</item>
  </plurals>
  <!--GroupsV1MigrationSuggestionsReminder-->
  <plurals name="GroupsV1MigrationSuggestionsReminder_members_couldnt_be_added_to_the_new_group">
    <item quantity="one">%1$d üye yeni gruba eklenemedi. Şimdi eklemek ister misiniz?</item>
    <item quantity="other">%1$d üye yeni gruba eklenemedi. Şimdi eklemek ister misiniz?</item>
  </plurals>
  <plurals name="GroupsV1MigrationSuggestionsReminder_add_members">
    <item quantity="one">Üye ekle</item>
    <item quantity="other">Üye ekle</item>
  </plurals>
  <string name="GroupsV1MigrationSuggestionsReminder_no_thanks">Hayır teşekkürler</string>
  <!--GroupsV1MigrationSuggestionsDialog-->
  <plurals name="GroupsV1MigrationSuggestionsDialog_add_members_question">
    <item quantity="one">Üye ekle?</item>
    <item quantity="other">Üyeleri ekle?</item>
  </plurals>
  <plurals name="GroupsV1MigrationSuggestionsDialog_these_members_couldnt_be_automatically_added">
    <item quantity="one">Bu üye yükseltme sırasında Yeni Gruba otomatik olarak eklenemedi:</item>
    <item quantity="other">Bu üyeler yükseltme sırasında Yeni Gruba otomatik olarak eklenemedi:</item>
  </plurals>
  <plurals name="GroupsV1MigrationSuggestionsDialog_add_members">
    <item quantity="one">Üye ekle</item>
    <item quantity="other">Üye ekle</item>
  </plurals>
  <plurals name="GroupsV1MigrationSuggestionsDialog_failed_to_add_members_try_again_later">
    <item quantity="one">Üye eklenemedi. Daha sonra tekrar deneyin.</item>
    <item quantity="other">Üyeler eklenemedi. Daha sonra tekrar deneyin.</item>
  </plurals>
  <plurals name="GroupsV1MigrationSuggestionsDialog_cannot_add_members">
    <item quantity="one">Üye eklenemedi.</item>
    <item quantity="other">Üyeler eklenemedi.</item>
  </plurals>
  <!--LeaveGroupDialog-->
  <string name="LeaveGroupDialog_leave_group">Gruptan ayrıl?</string>
  <string name="LeaveGroupDialog_you_will_no_longer_be_able_to_send_or_receive_messages_in_this_group">Bu gruptan artık ileti almayacak ve gönderemeyeceksiniz.</string>
  <string name="LeaveGroupDialog_leave">Ayrıl</string>
  <string name="LeaveGroupDialog_choose_new_admin">Yeni yönetici seç</string>
  <string name="LeaveGroupDialog_before_you_leave_you_must_choose_at_least_one_new_admin_for_this_group">Ayrılmadan önce, bu gruba yeni bir yönetici seçmek zorundasınız.</string>
  <string name="LeaveGroupDialog_choose_admin">Yönetici seçin</string>
  <!--LinkPreviewsMegaphone-->
  <string name="LinkPreviewsMegaphone_disable">Devre dışı bırak</string>
  <string name="LinkPreviewsMegaphone_preview_any_link">Tüm bağlantıları önizle</string>
  <string name="LinkPreviewsMegaphone_you_can_now_retrieve_link_previews_directly_from_any_website">Şimdi, gönderdiğiniz iletiler için doğrudan web sitelerinden bağlantı önizlemelerini alabilirsiniz.</string>
  <!--LinkPreviewView-->
  <string name="LinkPreviewView_no_link_preview_available">Bağlantı önizlemesi mevcut değil</string>
  <string name="LinkPreviewView_this_group_link_is_not_active">Grup bağlantısı etkin değil</string>
  <string name="LinkPreviewView_domain_date">%1$s · %2$s</string>
  <!--LinkPreviewRepository-->
  <plurals name="LinkPreviewRepository_d_members">
    <item quantity="one">%1$d üye</item>
    <item quantity="other">%1$d üye</item>
  </plurals>
  <!--PendingMembersActivity-->
  <string name="PendingMembersActivity_pending_group_invites">Beklemedeki grup davetleri</string>
  <string name="PendingMembersActivity_requests">İstekler</string>
  <string name="PendingMembersActivity_invites">Davetler</string>
  <string name="PendingMembersActivity_people_you_invited">Davet ettiğiniz kişiler</string>
  <string name="PendingMembersActivity_you_have_no_pending_invites">Beklemede olan davetiniz yok.</string>
  <string name="PendingMembersActivity_invites_by_other_group_members">Diğer grup üyelerinin davetleri</string>
  <string name="PendingMembersActivity_no_pending_invites_by_other_group_members">Diğer grup üyelerinin bekleyen davetleri yok.</string>
  <string name="PendingMembersActivity_missing_detail_explanation">Diğer grup üyeleri tarafından davet edilen kişilerin ayrıntıları gösterilmez. Davetliler katılmayı seçerse, bilgileri o zaman grupla paylaşılacaktır. Katılıncaya kadar grupta herhangi bir ileti görmezler.</string>
  <string name="PendingMembersActivity_revoke_invite">Daveti iptal et</string>
  <string name="PendingMembersActivity_revoke_invites">Davetleri iptal et</string>
  <plurals name="PendingMembersActivity_revoke_d_invites">
    <item quantity="one">Daveti iptal et</item>
    <item quantity="other">%1$d daveti iptal et</item>
  </plurals>
  <plurals name="PendingMembersActivity_error_revoking_invite">
    <item quantity="one">Davet iptal edilirken hata</item>
    <item quantity="other">Davetler iptal edilirken hata</item>
  </plurals>
  <!--RequestingMembersFragment-->
  <string name="RequestingMembersFragment_pending_member_requests">Beklemedeki üyelik istekleri</string>
  <string name="RequestingMembersFragment_no_member_requests_to_show">Gösterilecek üyelik isteği yok</string>
  <string name="RequestingMembersFragment_explanation">Bu listedeki kişiler grup bağlantısı aracılığıyla gruba katılmaya çalışıyor.</string>
  <string name="RequestingMembersFragment_added_s">\"%1$s\" eklendi</string>
  <string name="RequestingMembersFragment_denied_s">\"%1$s\" reddedildi</string>
  <!--AddMembersActivity-->
  <string name="AddMembersActivity__done">Tamam</string>
  <string name="AddMembersActivity__this_person_cant_be_added_to_legacy_groups">Bu kullanıcı eski bir gruba eklenemez.</string>
  <string name="AddMembersActivity__this_person_cant_be_added_to_announcement_groups">Bu kullanıcıyı duyuru gruplarına ekleyemezsiniz.</string>
  <plurals name="AddMembersActivity__add_d_members_to_s">
    <item quantity="one">\"%2$s\" grubuna \"%1$s\" eklensin mi?</item>
    <item quantity="other">\"%2$s\" grubuna %3$d üye eklensin mi?</item>
  </plurals>
  <string name="AddMembersActivity__add">Ekle</string>
  <string name="AddMembersActivity__add_members">Üye ekle</string>
  <!--AddGroupDetailsFragment-->
  <string name="AddGroupDetailsFragment__name_this_group">Bu grubu adlandır</string>
  <string name="AddGroupDetailsFragment__create_group">Grup oluştur</string>
  <string name="AddGroupDetailsFragment__create">Oluştur</string>
  <string name="AddGroupDetailsFragment__members">Üyeler</string>
  <string name="AddGroupDetailsFragment__you_can_add_or_invite_friends_after_creating_this_group">Bu grubu oluşturduktan sonra arkadaş ekleyebilir yada davet edebilirsin.</string>
  <string name="AddGroupDetailsFragment__group_name_required">Grup adı (gereklidir)</string>
  <string name="AddGroupDetailsFragment__group_name_optional">Grup adı (isteğe bağlı)</string>
  <string name="AddGroupDetailsFragment__this_field_is_required">Bu alanın doldurulması gereklidir.</string>
  <string name="AddGroupDetailsFragment__group_creation_failed">Grup yaratma başarısız oldu.</string>
  <string name="AddGroupDetailsFragment__try_again_later">Daha sonra tekrar dene.</string>
  <string name="AddGroupDetailsFragment__youve_selected_a_contact_that_doesnt">Signal gruplarını desteklemeyen bir kişiyi seçtiniz, bu nedenle bu grup MMS olacaktır. </string>
  <string name="AddGroupDetailsFragment_custom_mms_group_names_and_photos_will_only_be_visible_to_you">Özel MMS grup adı ve resimlerini yalnızca siz görebilirsiniz</string>
  <string name="AddGroupDetailsFragment__remove">Kaldır</string>
  <string name="AddGroupDetailsFragment__sms_contact">SMS kişisi</string>
  <string name="AddGroupDetailsFragment__remove_s_from_this_group">%1$s bu gruptan çıkartılsın mı?</string>
  <plurals name="AddGroupDetailsFragment__d_members_do_not_support_new_groups">
    <item quantity="one">%d üye Yeni Grupları desteklemiyor, bu yüzden bu grup Eski Grup olacaktır.</item>
    <item quantity="other">%d üye Yeni Grupları desteklemiyor, bu yüzden bu grup Eski Grup olacaktır.</item>
  </plurals>
  <plurals name="AddGroupDetailsFragment__d_members_do_not_support_new_groups_so_this_group_cannot_be_created">
    <item quantity="one">%d üye Yeni Grupları desteklemiyor, bu grup oluşturulamaz.</item>
    <item quantity="other">%d üye Yeni Grupları desteklemiyor, bu grup oluşturulamaz.</item>
  </plurals>
  <!--NonGv2MemberDialog-->
  <string name="NonGv2MemberDialog_single_users_are_non_gv2_capable">\"%1$s\" eski bir Signal sürümü kullandığı için bir Eski Grup oluşturulacaktır. Bu kişilerle Yeni Grup Türünü Signal sürümlerini güncelleyince veya grubu oluşturmadan önce kişiyi silerek oluşturabilirsiniz.</string>
  <plurals name="NonGv2MemberDialog_d_users_are_non_gv2_capable">
    <item quantity="one">%1$d üye Signal\'in eski bir sürümünü kullandığı için eski bir grup oluşturulacaktır. Signal\'i güncelledikten sonra üyeler ile yeni bir grup oluşturabilir veya grubu oluşturmadan önce üyeleri kaldırabilirsiniz.</item>
    <item quantity="other">%1$d üye Signal\'in eski bir sürümünü kullandığı için eski bir grup oluşturulacaktır. Signal\'i güncelledikten sonra üyeler ile yeni bir grup oluşturabilir veya grubu oluşturmadan önce üyeleri kaldırabilirsiniz.</item>
  </plurals>
  <string name="NonGv2MemberDialog_single_users_are_non_gv2_capable_forced_migration">Bu grup \"%1$s\" eski bir Signal sürümü kullandığı için oluşturulamaz. Grubu oluşturmadan önce kendisini çıkartmalısınız.</string>
  <plurals name="NonGv2MemberDialog_d_users_are_non_gv2_capable_forced_migration">
    <item quantity="one">Bu grup %1$d üyenin eski bir Signal sürümü kullandığı için oluşturulamaz. Grubu oluşturmadan önce kendisini çıkartmalısınız.</item>
    <item quantity="other">Bu grup %1$d üyenin eski bir Signal sürümü kullandığı için oluşturulamaz. Grubu oluşturmadan önce kendilerini çıkartmalısınız.</item>
  </plurals>
  <!--ManageGroupActivity-->
  <string name="ManageGroupActivity_member_requests_and_invites">Üyelik istekleri &amp; davetleri</string>
  <string name="ManageGroupActivity_add_members">Üye ekle</string>
  <string name="ManageGroupActivity_edit_group_info">Grup bilgisini düzenle</string>
  <string name="ManageGroupActivity_who_can_add_new_members">Kimler yeni üye ekleyebilir?</string>
  <string name="ManageGroupActivity_who_can_edit_this_groups_info">Kimler bu grubun bilgisini düzenleyebilir?</string>
  <string name="ManageGroupActivity_group_link">Grup bağlantısı</string>
  <string name="ManageGroupActivity_block_group">Grubu engelle</string>
  <string name="ManageGroupActivity_unblock_group">Grubun engelini kaldır</string>
  <string name="ManageGroupActivity_leave_group">Gruptan ayrıl</string>
  <string name="ManageGroupActivity_mute_notifications">Bildirimleri sessize al</string>
  <string name="ManageGroupActivity_custom_notifications">Özel bildirimler</string>
  <string name="ManageGroupActivity_mentions">Bahsedilmeler</string>
  <string name="ManageGroupActivity_chat_color_and_wallpaper">Konuşma rengi ve arkaplan</string>
  <string name="ManageGroupActivity_until_s">%1$s tarihine kadar</string>
  <string name="ManageGroupActivity_always">Her zaman</string>
  <string name="ManageGroupActivity_off">Kapalı</string>
  <string name="ManageGroupActivity_on">Açık</string>
  <string name="ManageGroupActivity_view_all_members">Tüm üyeleri görüntüle</string>
  <string name="ManageGroupActivity_see_all">Tümünü gör</string>
  <plurals name="ManageGroupActivity_added">
    <item quantity="one">%d üye eklendi.</item>
    <item quantity="other">%d üye eklendi.</item>
  </plurals>
  <string name="ManageGroupActivity_only_admins_can_enable_or_disable_the_sharable_group_link">Paylaşılabilir grup bağlantısını yalnızca grup yöneticileri etkinleştirebilir veya devre dışı bırakabilir.</string>
  <string name="ManageGroupActivity_only_admins_can_enable_or_disable_the_option_to_approve_new_members">Yeni üyeleri onaylama seçeneğini yalnızca yöneticiler etkinleştirebilir veya devre dışı bırakabilir.</string>
  <string name="ManageGroupActivity_only_admins_can_reset_the_sharable_group_link">Paylaşılabilir grup bağlantısını yalnızca yöneticiler sıfırlayabilir.</string>
  <string name="ManageGroupActivity_you_dont_have_the_rights_to_do_this">Bunu yapma için hakkınız yok</string>
  <string name="ManageGroupActivity_not_capable">Eklediğiniz biri yeni grupları desteklemiyor ve Signal\'i güncellemesi gerekiyor</string>
  <string name="ManageGroupActivity_not_announcement_capable">Eklediğiniz biri duyuru gruplarını desteklemiyor ve Signal\'i güncellemesi gerekiyor</string>
  <string name="ManageGroupActivity_failed_to_update_the_group">Grubu güncelleme başarısız oldu</string>
  <string name="ManageGroupActivity_youre_not_a_member_of_the_group">Grubun üyesi değilsiniz</string>
  <string name="ManageGroupActivity_failed_to_update_the_group_please_retry_later">Grubun güncellenmesi başarısız oldu, lütfen daha sonra tekrar deneyin</string>
  <string name="ManageGroupActivity_failed_to_update_the_group_due_to_a_network_error_please_retry_later">Bağlantı hatası nedeniyle grubun güncellenmesi başarısız oldu, lütfen daha sonra tekrar deneyin</string>
  <string name="ManageGroupActivity_edit_name_and_picture">Adı ve resmi düzenleyin</string>
  <string name="ManageGroupActivity_legacy_group">Eski Grup</string>
  <string name="ManageGroupActivity_legacy_group_learn_more">Bu bir Eski Gruptur. Grup yöneticisi gibi özellikler sadece Yeni Gruplarda mevcuttur.</string>
  <string name="ManageGroupActivity_legacy_group_upgrade">Bu bir Eski Gruptur. Bahsedilmeler ve yöneticiler gibi özelliklere erişmek için,</string>
  <string name="ManageGroupActivity_legacy_group_too_large">Bu eski grup, boyutu çok büyük olduğu için Yeni Gruba yükseltilemiyor. Azami grup boyutu %1$d.</string>
  <string name="ManageGroupActivity_upgrade_this_group">bu grubu yükseltin.</string>
  <string name="ManageGroupActivity_this_is_an_insecure_mms_group">Bu şifresiz MMS Grubudur. Özel olarak konuşmak için kişilerinizi Signal\'e davet edin.</string>
  <string name="ManageGroupActivity_invite_now">Şimdi davet et</string>
  <string name="ManageGroupActivity_more">dahası</string>
  <string name="ManageGroupActivity_add_group_description">Grup tanımı ekle…</string>
  <!--GroupMentionSettingDialog-->
  <string name="GroupMentionSettingDialog_notify_me_for_mentions">Bahsedilmeleri bana bildir</string>
  <string name="GroupMentionSettingDialog_receive_notifications_when_youre_mentioned_in_muted_chats">Sessize alınan konuşmalarda sizden bahsedildiğinde bildirim gönderilsin mi?</string>
  <string name="GroupMentionSettingDialog_always_notify_me">Her zaman bana bildir</string>
  <string name="GroupMentionSettingDialog_dont_notify_me">Bana bildirme</string>
  <!--ManageProfileFragment-->
  <string name="ManageProfileFragment_profile_name">Profil adı</string>
  <string name="ManageProfileFragment_username">Kullanıcı adı</string>
  <string name="ManageProfileFragment_about">Hakkında</string>
  <string name="ManageProfileFragment_write_a_few_words_about_yourself">Hakkınızda birkaç kelime yazın</string>
  <string name="ManageProfileFragment_your_name">Adınız</string>
  <string name="ManageProfileFragment_your_username">Kullanıcı adınız</string>
  <string name="ManageProfileFragment_failed_to_set_avatar">Avatar ayarlanamadı</string>
  <!--ManageRecipientActivity-->
  <string name="ManageRecipientActivity_no_groups_in_common">Ortak grubunuz yok</string>
  <plurals name="ManageRecipientActivity_d_groups_in_common">
    <item quantity="one">%d ortak grup</item>
    <item quantity="other">%d ortak grup</item>
  </plurals>
  <plurals name="GroupMemberList_invited">
    <item quantity="one">%1$s, 1 kişiyi davet etti</item>
    <item quantity="other">%1$s, %2$d kişiyi davet etti</item>
  </plurals>
  <!--CustomNotificationsDialogFragment-->
  <string name="CustomNotificationsDialogFragment__custom_notifications">Özel bildirimler</string>
  <string name="CustomNotificationsDialogFragment__messages">İletiler</string>
  <string name="CustomNotificationsDialogFragment__use_custom_notifications">Özel bildirimleri kullan</string>
  <string name="CustomNotificationsDialogFragment__notification_sound">Bildirim sesi</string>
  <string name="CustomNotificationsDialogFragment__vibrate">Titreşim</string>
  <string name="CustomNotificationsDialogFragment__call_settings">Arama ayarları</string>
  <string name="CustomNotificationsDialogFragment__ringtone">Zil sesi</string>
  <string name="CustomNotificationsDialogFragment__enabled">Etkin</string>
  <string name="CustomNotificationsDialogFragment__disabled">Devre dışı</string>
  <string name="CustomNotificationsDialogFragment__default">Varsayılan</string>
  <!--ShareableGroupLinkDialogFragment-->
  <string name="ShareableGroupLinkDialogFragment__shareable_group_link">Paylaşılabilir grup bağlantısı</string>
  <string name="ShareableGroupLinkDialogFragment__manage_and_share">Yönet ve paylaş</string>
  <string name="ShareableGroupLinkDialogFragment__group_link">Grup bağlantısı</string>
  <string name="ShareableGroupLinkDialogFragment__share">Paylaş</string>
  <string name="ShareableGroupLinkDialogFragment__reset_link">Bağlantıyı sıfırla</string>
  <string name="ShareableGroupLinkDialogFragment__member_requests">Üyelik istekleri</string>
  <string name="ShareableGroupLinkDialogFragment__approve_new_members">Yeni üyeleri onayla</string>
  <string name="ShareableGroupLinkDialogFragment__require_an_admin_to_approve_new_members_joining_via_the_group_link">Grup bağlantısı üzerinden katılan yeni üyelerin yönetici tarafından onaylanması gereksin.</string>
  <string name="ShareableGroupLinkDialogFragment__are_you_sure_you_want_to_reset_the_group_link">Grup bağlantısını sıfırlamak istediğinizden emin misiniz? İnsanlar artık geçerli bağlantıyı kullanarak gruba katılamazlar.</string>
  <!--GroupLinkShareQrDialogFragment-->
  <string name="GroupLinkShareQrDialogFragment__qr_code">Karekod</string>
  <string name="GroupLinkShareQrDialogFragment__people_who_scan_this_code_will">Bu kodu tarayan kişiler grubunuza katılabilir. Ayarı açıksa, yöneticilerin yeni üyeleri onaylaması gerekecektir.</string>
  <string name="GroupLinkShareQrDialogFragment__share_code">Kodu paylaş</string>
  <!--GV2 Invite Revoke confirmation dialog-->
  <string name="InviteRevokeConfirmationDialog_revoke_own_single_invite">%1$s kişisine gönderdiğiniz davet geri alınsın mı?</string>
  <plurals name="InviteRevokeConfirmationDialog_revoke_others_invites">
    <item quantity="one">%1$s tarafından gönderilen davet geri alınsın mı?</item>
    <item quantity="other">%1$s tarafından gönderilen %2$d davet geri alınsın mı?</item>
  </plurals>
  <!--GroupJoinBottomSheetDialogFragment-->
  <string name="GroupJoinBottomSheetDialogFragment_you_are_already_a_member">Zaten üyesiniz</string>
  <string name="GroupJoinBottomSheetDialogFragment_join">Katıl</string>
  <string name="GroupJoinBottomSheetDialogFragment_request_to_join">Katılma isteği gönder</string>
  <string name="GroupJoinBottomSheetDialogFragment_unable_to_join_group_please_try_again_later">Gruba katılma başarısız oldu, lütfen daha sonra tekrar deneyin</string>
  <string name="GroupJoinBottomSheetDialogFragment_encountered_a_network_error">Bir ağ hatası ile karşılaşıldı.</string>
  <string name="GroupJoinBottomSheetDialogFragment_this_group_link_is_not_active">Grup bağlantısı etkin değil</string>
  <string name="GroupJoinBottomSheetDialogFragment_unable_to_get_group_information_please_try_again_later">Grup bilgisi alınamadı, lütfen daha sonra tekrar deneyin</string>
  <string name="GroupJoinBottomSheetDialogFragment_direct_join">Bu gruba katılmak ve adınızı ve fotoğrafınızı üyeleriyle paylaşmak ister misiniz?</string>
  <string name="GroupJoinBottomSheetDialogFragment_admin_approval_needed">Gruba katılmadan önce bu grubun bir yöneticisinin isteğinizi onaylaması gerekiyor. Katılma isteğinde bulunduğunuzda, adınız ve fotoğrafınız üyeleriyle paylaşılacaktır.</string>
  <plurals name="GroupJoinBottomSheetDialogFragment_group_dot_d_members">
    <item quantity="one">Grup · %1$d üye</item>
    <item quantity="other">Grup · %1$d üye</item>
  </plurals>
  <!--GroupJoinUpdateRequiredBottomSheetDialogFragment-->
  <string name="GroupJoinUpdateRequiredBottomSheetDialogFragment_update_signal_to_use_group_links">Grup bağlantılarını kullanabilmek için Signal\'i güncelleyin</string>
  <string name="GroupJoinUpdateRequiredBottomSheetDialogFragment_update_message">Kullandığınız bu Signal sürümü bu grup bağlantısını desteklemiyor. Bu gruba bağlantı aracılığıyla katılmak için son sürüme güncelleyin.</string>
  <string name="GroupJoinUpdateRequiredBottomSheetDialogFragment_update_signal">Signal\'i Güncelle</string>
  <string name="GroupJoinUpdateRequiredBottomSheetDialogFragment_update_linked_device_message">Bağlı aygıtlarınızdan bir veya daha fazla grup bağlantılarını desteklemeyen Signal sürümü kullanıyor. Bu gruba katılabilmek için bağlı aygıtlarınızdaki Signal\'i güncelleyin.</string>
  <string name="GroupJoinUpdateRequiredBottomSheetDialogFragment_group_link_is_not_valid">Grup bağlantısı geçersiz</string>
  <!--GroupInviteLinkEnableAndShareBottomSheetDialogFragment-->
  <string name="GroupInviteLinkEnableAndShareBottomSheetDialogFragment_invite_friends">Arkadaşlarını davet et</string>
  <string name="GroupInviteLinkEnableAndShareBottomSheetDialogFragment_share_a_link_with_friends_to_let_them_quickly_join_this_group">Arkadaşlarınızın bu gruba hızlı bir şekilde katılmalarını sağlamak için onlarla grup bağlantısını paylaşın.</string>
  <string name="GroupInviteLinkEnableAndShareBottomSheetDialogFragment_enable_and_share_link">Bağlantıyı etkinleştir ve paylaş</string>
  <string name="GroupInviteLinkEnableAndShareBottomSheetDialogFragment_share_link">Bağlantıyı paylaş</string>
  <string name="GroupInviteLinkEnableAndShareBottomSheetDialogFragment_unable_to_enable_group_link_please_try_again_later">Grup bağlantısı etkinleştirilemiyor. Lütfen daha sonra tekrar deneyiniz</string>
  <string name="GroupInviteLinkEnableAndShareBottomSheetDialogFragment_encountered_a_network_error">Bir ağ hatası ile karşılaşıldı.</string>
  <string name="GroupInviteLinkEnableAndShareBottomSheetDialogFragment_you_dont_have_the_right_to_enable_group_link">Grup bağlantısını etkinleştirme izniniz yok. Lütfen bir yöneticiye sorun.</string>
  <string name="GroupInviteLinkEnableAndShareBottomSheetDialogFragment_you_are_not_currently_a_member_of_the_group">Şu anda grubun bir üyesi değilsiniz.</string>
  <!--GV2 Request confirmation dialog-->
  <string name="RequestConfirmationDialog_add_s_to_the_group">\"%1$s\" gruba eklensin mi?</string>
  <string name="RequestConfirmationDialog_deny_request_from_s">\"%1$s\" kişisinin isteği reddedilsin mi?</string>
  <string name="RequestConfirmationDialog_add">Ekle</string>
  <string name="RequestConfirmationDialog_deny">Reddet</string>
  <!--ImageEditorHud-->
  <string name="ImageEditorHud_blur_faces">Yüzleri bulanıklaştır</string>
  <string name="ImageEditorHud_new_blur_faces_or_draw_anywhere_to_blur">Yeni: Yüzleri bulanıklaştırın veya bulanıklaştırmak istediğiniz yerleri çizin</string>
  <string name="ImageEditorHud_draw_anywhere_to_blur">Bulanıklaştırmak için çizin</string>
  <string name="ImageEditorHud_draw_to_blur_additional_faces_or_areas">Diğer yüzleri veya bölgeleri bulanıklaştırmak için çizin</string>
  <!--InputPanel-->
  <string name="InputPanel_tap_and_hold_to_record_a_voice_message_release_to_send">Sesli ileti kaydetmek için dokunun ve basılı tutun, göndermek için bırakın</string>
  <!--InviteActivity-->
  <string name="InviteActivity_share">Paylaş</string>
  <string name="InviteActivity_share_with_contacts">Kişilerle paylaş</string>
  <string name="InviteActivity_share_via">Şununla paylaş…</string>
  <string name="InviteActivity_cancel">İptal</string>
  <string name="InviteActivity_sending">Gönderiliyor…</string>
  <string name="InviteActivity_invitations_sent">Davetler gönderildi!</string>
<<<<<<< HEAD
  <string name="InviteActivity_invite_to_signal">Molly\'e davet et</string>
  <plurals name="InviteActivity_send_sms_to_friends">
    <item quantity="one">%d ARKADAŞINA SMS GÖNDER</item>
    <item quantity="other">%d ARKADAŞINA SMS GÖNDER</item>
  </plurals>
=======
  <string name="InviteActivity_invite_to_signal">Signal\'e davet et</string>
  <string name="InviteActivity_send_sms">SMS gönder (%d)</string>
>>>>>>> 520fe481
  <plurals name="InviteActivity_send_sms_invites">
    <item quantity="one">%d SMS daveti gönderilsin mi?</item>
    <item quantity="other">%d SMS daveti gönderilsin mi?</item>
  </plurals>
  <string name="InviteActivity_lets_switch_to_signal">Hadi Molly\'e geçelim: %1$s</string>
  <string name="InviteActivity_no_app_to_share_to">Paylaşmak için herhangi bir uygulamanız yok gibi görünüyor.</string>
  <!--LearnMoreTextView-->
  <string name="LearnMoreTextView_learn_more">Dahasını öğrenin</string>
  <!--LongMessageActivity-->
  <string name="LongMessageActivity_unable_to_find_message">İleti bulunamadı </string>
  <string name="LongMessageActivity_message_from_s">%1$s kişisinden ileti</string>
  <string name="LongMessageActivity_your_message">İletiniz</string>
  <!--MessageRetrievalService-->
  <string name="MessageRetrievalService_signal">Molly</string>
  <string name="MessageRetrievalService_background_connection_enabled">Arkaplan bağlantısı etkinleştirildi</string>
  <!--MmsDownloader-->
  <string name="MmsDownloader_error_reading_mms_settings">Kablosuz MMS sağlayıcısı ayarları okunurken hata</string>
  <!--MediaOverviewActivity-->
  <string name="MediaOverviewActivity_Media">İçerik</string>
  <string name="MediaOverviewActivity_Files">Dosyalar</string>
  <string name="MediaOverviewActivity_Audio">Ses</string>
  <string name="MediaOverviewActivity_All">Tümü</string>
  <plurals name="MediaOverviewActivity_Media_delete_confirm_title">
    <item quantity="one">Seçili öğeyi sil?</item>
    <item quantity="other">Seçili öğeleri sil?</item>
  </plurals>
  <plurals name="MediaOverviewActivity_Media_delete_confirm_message">
    <item quantity="one">Bu eylem seçilen dosyayı kalıcı olarak silecektir. Bu öğeyle bağlantısı olan yazılar da ayrıca silinecektir.</item>
    <item quantity="other">Bu eylem seçilen %1$d dosyayı kalıcı olarak silecektir. Bu öğelerle bağlantısı olan yazılar da ayrıca silinecektir.</item>
  </plurals>
  <string name="MediaOverviewActivity_Media_delete_progress_title">Siliniyor</string>
  <string name="MediaOverviewActivity_Media_delete_progress_message">İletiler siliniyor…</string>
  <string name="MediaOverviewActivity_Select_all">Hepsini seç</string>
  <string name="MediaOverviewActivity_collecting_attachments">Eklentiler toplanıyor…</string>
  <string name="MediaOverviewActivity_Sort_by">Sıralama</string>
  <string name="MediaOverviewActivity_Newest">En yeni</string>
  <string name="MediaOverviewActivity_Oldest">En eski</string>
  <string name="MediaOverviewActivity_Storage_used">Kullanılan depolama</string>
  <string name="MediaOverviewActivity_All_storage_use">Depolama kullanımı</string>
  <string name="MediaOverviewActivity_Grid_view_description">Izgara görünümü</string>
  <string name="MediaOverviewActivity_List_view_description">Liste görünümü</string>
  <string name="MediaOverviewActivity_Selected_description">Seçilen</string>
  <plurals name="MediaOverviewActivity_d_items_s">
    <item quantity="one">%1$d öğe %2$s</item>
    <item quantity="other">%1$d öğe %2$s</item>
  </plurals>
  <plurals name="MediaOverviewActivity_d_items">
    <item quantity="one">%1$d öğe</item>
    <item quantity="other">%1$d öğe</item>
  </plurals>
  <string name="MediaOverviewActivity_file">Dosya</string>
  <string name="MediaOverviewActivity_audio">Ses</string>
  <string name="MediaOverviewActivity_video">Video</string>
  <string name="MediaOverviewActivity_image">Görüntü</string>
  <string name="MediaOverviewActivity_voice_message">Sesli ileti</string>
  <string name="MediaOverviewActivity_sent_by_s">%1$s tarafından gönderilen</string>
  <string name="MediaOverviewActivity_sent_by_you">Sizin gönderdikleriniz</string>
  <string name="MediaOverviewActivity_sent_by_s_to_s">%1$s tarafından --&gt; %2$s </string>
  <string name="MediaOverviewActivity_sent_by_you_to_s">%1$s kişisine gönderdikleriniz</string>
  <!--Megaphones-->
  <string name="Megaphones_introducing_reactions">Karşınızda Karşılıklar</string>
  <string name="Megaphones_tap_and_hold_any_message_to_quicky_share_how_you_feel">Nasıl hissettiğinizi hızlıca paylaşmak için herhangi bir iletinin üzerine dokunup basılı tutun.</string>
  <string name="Megaphones_remind_me_later">Daha sonra hatırlat</string>
  <string name="Megaphones_verify_your_signal_pin">Signal PIN\'inizi doğrulayın</string>
  <string name="Megaphones_well_occasionally_ask_you_to_verify_your_pin">PIN\'inizi hatırlamanız için arada sırada doğrulamanızı isteyeceğiz.</string>
  <string name="Megaphones_verify_pin">PIN\'i doğrula</string>
  <string name="Megaphones_get_started">Kullanmaya başla</string>
  <string name="Megaphones_new_group">Yeni grup</string>
  <string name="Megaphones_invite_friends">Arkadaşlarını davet et</string>
  <string name="Megaphones_use_sms">SMS kullan</string>
  <string name="Megaphones_appearance">Görünüm</string>
  <string name="Megaphones_add_photo">Fotoğraf ekleyin</string>
  <!--NotificationBarManager-->
  <string name="NotificationBarManager_signal_call_in_progress">Signal araması sürüyor</string>
  <string name="NotificationBarManager__establishing_signal_call">Signal araması kuruluyor</string>
  <string name="NotificationBarManager__incoming_signal_call">Gelen Signal araması</string>
  <string name="NotificationBarManager__incoming_signal_group_call">Gelen Signal grup araması</string>
  <string name="NotificationBarManager__stopping_signal_call_service">Signal\'in arama hizmeti durduruluyor</string>
  <string name="NotificationBarManager__decline_call">Aramayı reddet</string>
  <string name="NotificationBarManager__answer_call">Cevapla</string>
  <string name="NotificationBarManager__end_call">Aramayı sonlandır</string>
  <string name="NotificationBarManager__cancel_call">Aramayı iptal et</string>
  <string name="NotificationBarManager__join_call">Aramaya katıl</string>
  <!--NotificationsMegaphone-->
  <string name="NotificationsMegaphone_turn_on_notifications">Bildirimler açılsın mı?</string>
  <string name="NotificationsMegaphone_never_miss_a_message">Kişilerinizden ve gruplarınızdan asla herhangi bir ileti kaçırmayın.</string>
  <string name="NotificationsMegaphone_turn_on">Aç</string>
  <string name="NotificationsMegaphone_not_now">Şimdi değil</string>
  <!--NotificationMmsMessageRecord-->
  <string name="NotificationMmsMessageRecord_multimedia_message">Çoğulortam iletisi</string>
  <string name="NotificationMmsMessageRecord_downloading_mms_message">MMS iletisi indiriliyor</string>
  <string name="NotificationMmsMessageRecord_error_downloading_mms_message">MMS iletisi indirilirken hata, yeniden denemek için dokunun</string>
  <!--MediaPickerActivity-->
  <string name="MediaPickerActivity_send_to">%s alıcısına gönder</string>
  <string name="MediaPickerActivity__menu_open_camera">Kamerayı aç</string>
  <!--MediaSendActivity-->
  <string name="MediaSendActivity_add_a_caption">Bir başlık ekleyin…</string>
  <string name="MediaSendActivity_an_item_was_removed_because_it_exceeded_the_size_limit">Boyut sınırını aştığı için bir öğe kaldırıldı.</string>
  <string name="MediaSendActivity_an_item_was_removed_because_it_had_an_unknown_type">Bilinmeyen bir türe sahip olduğu için bir öğe kaldırıldı.</string>
  <string name="MediaSendActivity_an_item_was_removed_because_it_exceeded_the_size_limit_or_had_an_unknown_type">Bilinmeyen bir türe sahip olduğu veya boyut sınırı aştığı için bir öğe kaldırıldı.</string>
  <string name="MediaSendActivity_camera_unavailable">Kamera kullanılamıyor.</string>
  <string name="MediaSendActivity_message_to_s">%s kişisine ileti</string>
  <string name="MediaSendActivity_message">İleti</string>
  <string name="MediaSendActivity_select_recipients">Alıcıları seçin</string>
  <string name="MediaSendActivity_signal_needs_access_to_your_contacts">Molly\'in kişilerinizi gösterebilmek için erişime ihtiyacı var.</string>
  <string name="MediaSendActivity_signal_needs_contacts_permission_in_order_to_show_your_contacts_but_it_has_been_permanently_denied">Kişilerinizi göstermek için Molly\'in kişiler iznine ihtiyacı var fakat bu izin kalıcı olarak reddedilmiş. Lütfen uygulamanın ayarlarına girip \"İzinleri\" seçin ve \"Kişileri\" etkinleştirin.</string>
  <plurals name="MediaSendActivity_cant_share_more_than_n_items">
    <item quantity="one">%d öğeden daha fazlasını paylaşamazsınız.</item>
    <item quantity="other">%d öğeden daha fazlasını paylaşamazsınız.</item>
  </plurals>
  <string name="MediaSendActivity_select_recipients_description">Alıcıları seçin</string>
  <string name="MediaSendActivity_tap_here_to_make_this_message_disappear_after_it_is_viewed">Bu iletinin görüntülendikten sonra yok olması için buraya dokunun.</string>
  <!--MediaRepository-->
  <string name="MediaRepository_all_media">Tüm içerik</string>
  <string name="MediaRepository__camera">Kamera</string>
  <!--MessageDecryptionUtil-->
  <string name="MessageDecryptionUtil_failed_to_decrypt_message">İletinin şifresi çözülemedi</string>
  <string name="MessageDecryptionUtil_tap_to_send_a_debug_log">Hata günlüğünü göndermek için dokunun</string>
  <!--MessageRecord-->
  <string name="MessageRecord_unknown">Bilinmeyen</string>
  <string name="MessageRecord_message_encrypted_with_a_legacy_protocol_version_that_is_no_longer_supported">Artık desteklenmeyen eski bir Signal sürümü kullanılarak şifrelenmiş bir ileti alındı. Gönderen kişiden Signal\'i en son sürüme güncellemesini ve iletiyi yeniden göndermesini isteyin.</string>
  <string name="MessageRecord_left_group">Gruptan ayrıldınız.</string>
  <string name="MessageRecord_you_updated_group">Grubu güncellediniz.</string>
  <string name="MessageRecord_the_group_was_updated">Grup güncellendi</string>
  <string name="MessageRecord_you_called_date">Aradınız · %1$s</string>
  <string name="MessageRecord_missed_audio_call_date">Yanıtsız sesli arama · %1$s</string>
  <string name="MessageRecord_missed_video_call_date">Yanıtsız görüntülü arama · %1$s</string>
  <string name="MessageRecord_s_updated_group">%s grubu güncelledi.</string>
  <string name="MessageRecord_s_called_you_date">%1$s sizi aradı · %2$s</string>
  <string name="MessageRecord_s_joined_signal">%s Signal\'e katıldı!</string>
  <string name="MessageRecord_you_disabled_disappearing_messages">Kaybolan iletileri devre dışı bıraktınız.</string>
  <string name="MessageRecord_s_disabled_disappearing_messages">%1$s kaybolan iletileri devre dışı bıraktı.</string>
  <string name="MessageRecord_you_set_disappearing_message_time_to_s">Kaybolan ileti zamanlayıcısını %1$s olarak ayarladınız.</string>
  <string name="MessageRecord_s_set_disappearing_message_time_to_s">%1$s kaybolan ileti zamanlayıcısını %2$s olarak ayarladı.</string>
  <string name="MessageRecord_disappearing_message_time_set_to_s">Kaybolan ileti süresi %1$s olarak ayarlandı.</string>
  <string name="MessageRecord_this_group_was_updated_to_a_new_group">Bu grup Yeni Gruba yükseltildi.</string>
  <string name="MessageRecord_you_couldnt_be_added_to_the_new_group_and_have_been_invited_to_join">Yeni gruba eklenemediğiniz için davet edildiniz.</string>
  <string name="MessageRecord_chat_session_refreshed">Konuşma oturumu yenilendi</string>
  <plurals name="MessageRecord_members_couldnt_be_added_to_the_new_group_and_have_been_invited">
    <item quantity="one">Bir üye Yeni Gruba eklenemedi ve gruba katılmaya davet edildi.</item>
    <item quantity="other">%1$s üye Yeni Gruba eklenemedi ve gruba katılmaya davet edildi.</item>
  </plurals>
  <plurals name="MessageRecord_members_couldnt_be_added_to_the_new_group_and_have_been_removed">
    <item quantity="one">Bir üye Yeni Gruba eklenemedi ve gruptan çıkarıldı.</item>
    <item quantity="other">%1$s üye Yeni Gruba eklenemedi ve gruptan çıkarıldı.</item>
  </plurals>
  <!--Profile change updates-->
  <string name="MessageRecord_changed_their_profile_name_to">%1$s profil adını %2$s olarak değiştirdi.</string>
  <string name="MessageRecord_changed_their_profile_name_from_to">%1$s profil adını %2$s yerine %3$s olarak değiştirdi.</string>
  <string name="MessageRecord_changed_their_profile">%1$s profilini değiştirdi.</string>
  <!--GV2 specific-->
  <string name="MessageRecord_you_created_the_group">Grubu oluşturdunuz.</string>
  <string name="MessageRecord_group_updated">Grup güncellendi.</string>
  <string name="MessageRecord_invite_friends_to_this_group">Bu gruba grup bağlantısı yoluyla arkadaşlarını davet et.</string>
  <!--GV2 member additions-->
  <string name="MessageRecord_you_added_s">%1$s kişisini eklediniz.</string>
  <string name="MessageRecord_s_added_s">%1$s, %2$s kişisini ekledi.</string>
  <string name="MessageRecord_s_added_you">%1$s sizi gruba ekledi.</string>
  <string name="MessageRecord_you_joined_the_group">Gruba katıldınız.</string>
  <string name="MessageRecord_s_joined_the_group">%1$s gruba katıldı.</string>
  <!--GV2 member removals-->
  <string name="MessageRecord_you_removed_s">%1$s kişisini çıkarttınız.</string>
  <string name="MessageRecord_s_removed_s">%1$s, %2$skişisini çıkarttı.</string>
  <string name="MessageRecord_s_removed_you_from_the_group">%1$s sizi gruptan çıkarttı.</string>
  <string name="MessageRecord_you_left_the_group">Gruptan ayrıldınız.</string>
  <string name="MessageRecord_s_left_the_group">%1$s gruptan ayrıldı.</string>
  <string name="MessageRecord_you_are_no_longer_in_the_group">Artık grupta değilsiniz.</string>
  <string name="MessageRecord_s_is_no_longer_in_the_group">%1$s artık grupta değil.</string>
  <!--GV2 role change-->
  <string name="MessageRecord_you_made_s_an_admin">%1$s kişisini yönetici yaptınız.</string>
  <string name="MessageRecord_s_made_s_an_admin">%1$s, %2$s kişisini yönetici yaptı.</string>
  <string name="MessageRecord_s_made_you_an_admin">%1$s sizi yönetici yaptı.</string>
  <string name="MessageRecord_you_revoked_admin_privileges_from_s">%1$s kişisinin yönetici yetkilerini iptal ettiniz.</string>
  <string name="MessageRecord_s_revoked_your_admin_privileges">%1$s yönetici yetkilerinizi iptal etti.</string>
  <string name="MessageRecord_s_revoked_admin_privileges_from_s">%1$s, %2$s kişisinin yönetici yetkilerini iptal etti.</string>
  <string name="MessageRecord_s_is_now_an_admin">%1$s artık bir yönetici.</string>
  <string name="MessageRecord_you_are_now_an_admin">Artık yöneticisiniz.</string>
  <string name="MessageRecord_s_is_no_longer_an_admin">%1$s artık bir yönetici değil.</string>
  <string name="MessageRecord_you_are_no_longer_an_admin">Artık bir yönetici değilsiniz.</string>
  <!--GV2 invitations-->
  <string name="MessageRecord_you_invited_s_to_the_group">%1$s kişisini gruba davet ettiniz.</string>
  <string name="MessageRecord_s_invited_you_to_the_group">%1$s kişisi sizi gruba davet etti.</string>
  <plurals name="MessageRecord_s_invited_members">
    <item quantity="one">%1$s, 1 kişiyi gruba davet etti.</item>
    <item quantity="other">%1$s, %2$d kişiyi gruba davet etti.</item>
  </plurals>
  <string name="MessageRecord_you_were_invited_to_the_group">Gruba davet edildiniz.</string>
  <plurals name="MessageRecord_d_people_were_invited_to_the_group">
    <item quantity="one">Gruba 1 kişi davet edildi.</item>
    <item quantity="other">Gruba %1$d kişi davet edildi.</item>
  </plurals>
  <!--GV2 invitation revokes-->
  <plurals name="MessageRecord_you_revoked_invites">
    <item quantity="one">Bir grup davetiyesini iptal ettiniz.</item>
    <item quantity="other">%1$dgrup davetiyesini iptal ettiniz.</item>
  </plurals>
  <plurals name="MessageRecord_s_revoked_invites">
    <item quantity="one">%1$s, bir grup davetiyesini iptal etti.</item>
    <item quantity="other">%1$s %2$d grup davetiyesini iptal etti. </item>
  </plurals>
  <string name="MessageRecord_someone_declined_an_invitation_to_the_group">Biri grup davetiyesini reddetti.</string>
  <string name="MessageRecord_you_declined_the_invitation_to_the_group">Grup davetiyesini reddettiniz.</string>
  <string name="MessageRecord_s_revoked_your_invitation_to_the_group">%1$s gruba davetinizi geri aldı.</string>
  <string name="MessageRecord_an_admin_revoked_your_invitation_to_the_group">Bir yönetici gruba davetinizi geri aldı.</string>
  <plurals name="MessageRecord_d_invitations_were_revoked">
    <item quantity="one">Bir grup daveti geri alındı.</item>
    <item quantity="other">%1$d grup daveti geri alındı.</item>
  </plurals>
  <!--GV2 invitation acceptance-->
  <string name="MessageRecord_you_accepted_invite">Grup davetiyesini kabul ettiniz.</string>
  <string name="MessageRecord_s_accepted_invite">%1$s grup davetiyesini kabul etti.</string>
  <string name="MessageRecord_you_added_invited_member_s">Davet edilmiş %1$s üyesini eklediniz.</string>
  <string name="MessageRecord_s_added_invited_member_s">%1$s, davet edilmiş %2$s üyesini ekledi.</string>
  <!--GV2 title change-->
  <string name="MessageRecord_you_changed_the_group_name_to_s">Grup adını \"%1$s\" olarak değiştirdiniz.</string>
  <string name="MessageRecord_s_changed_the_group_name_to_s">%1$s grup adını \"%2$s\" olarak değiştirdi.</string>
  <string name="MessageRecord_the_group_name_has_changed_to_s">Grubun adı \"%1$s\" olarak değiştirildi.</string>
  <!--GV2 description change-->
  <string name="MessageRecord_you_changed_the_group_description">Grup tanımını değiştirdiniz.</string>
  <string name="MessageRecord_s_changed_the_group_description">%1$s grup tanımını değiştirdi.</string>
  <string name="MessageRecord_the_group_description_has_changed">Grup tanımı değişti.</string>
  <!--GV2 avatar change-->
  <string name="MessageRecord_you_changed_the_group_avatar">Grup resmini değiştirdiniz.</string>
  <string name="MessageRecord_s_changed_the_group_avatar">%1$s grup resmini değiştirdi.</string>
  <string name="MessageRecord_the_group_group_avatar_has_been_changed">Grup resmi değiştirildi.</string>
  <!--GV2 attribute access level change-->
  <string name="MessageRecord_you_changed_who_can_edit_group_info_to_s">Grup bilgisini kimlerin düzenleyebileceğini \"%1$s\" olarak değiştirdiniz.</string>
  <string name="MessageRecord_s_changed_who_can_edit_group_info_to_s">%1$s grup bilgisini kimlerin düzenleyebileceğini \"%2$s\" olarak değiştirdi.</string>
  <string name="MessageRecord_who_can_edit_group_info_has_been_changed_to_s">Grup bilgisini kimlerin düzenleyebileceği \"%1$s\" olarak değiştirildi.</string>
  <!--GV2 membership access level change-->
  <string name="MessageRecord_you_changed_who_can_edit_group_membership_to_s">Grup üyeliğini kimlerin düzenleyebileceğini \"%1$s\" olarak değiştirdiniz.</string>
  <string name="MessageRecord_s_changed_who_can_edit_group_membership_to_s">%1$s grup üyeliğini kimlerin düzenleyebileceğini \"%2$s\" olarak değiştirdi.</string>
  <string name="MessageRecord_who_can_edit_group_membership_has_been_changed_to_s">Grup üyelerini kimlerin düzenleyebileceği \"%1$s\" olarak değiştirildi.</string>
  <!--GV2 announcement group change-->
  <string name="MessageRecord_you_allow_all_members_to_send">Grup ayarlarını herkesin ileti gönderebileceği şekilde değiştirdiniz.</string>
  <string name="MessageRecord_you_allow_only_admins_to_send">Grup ayarlarını yalnızca yöneticilerin ileti gönderebileceği şekilde değiştirdiniz.</string>
  <string name="MessageRecord_s_allow_all_members_to_send">%1$s grup ayarlarını herkesin ileti gönderebileceği şekilde değiştirdi.</string>
  <string name="MessageRecord_s_allow_only_admins_to_send">%1$s grup ayarlarını yalnızca yöneticilerin ileti yollayabileceği şekilde değiştirdi.</string>
  <string name="MessageRecord_allow_all_members_to_send">Grup ayarları herkesin ileti gönderebileceği şekilde değiştirildi.</string>
  <string name="MessageRecord_allow_only_admins_to_send">Grup ayarları yalnızca yöneticilerin ileti gönderebileceği şekilde değiştirildi.</string>
  <!--GV2 group link invite access level change-->
  <string name="MessageRecord_you_turned_on_the_group_link_with_admin_approval_off">Grup bağlantısını, yönetici onayı kapalı şekilde etkinleştirdiniz.</string>
  <string name="MessageRecord_you_turned_on_the_group_link_with_admin_approval_on">Grup bağlantısını, yönetici onayı ile birlikte etkinleştirdiniz.</string>
  <string name="MessageRecord_you_turned_off_the_group_link">Grup bağlantısını devre dışı bıraktınız.</string>
  <string name="MessageRecord_s_turned_on_the_group_link_with_admin_approval_off">%1$s grup bağlantısını yönetici onayı kapalı şekilde etkinleştirdi.</string>
  <string name="MessageRecord_s_turned_on_the_group_link_with_admin_approval_on">%1$s grup bağlantısını yönetici onayı ile birlikte etkinleştirdi.</string>
  <string name="MessageRecord_s_turned_off_the_group_link">%1$s grup bağlantısını devre dışı bıraktı.</string>
  <string name="MessageRecord_the_group_link_has_been_turned_on_with_admin_approval_off">Grup bağlantısı, yönetici onayı kapalı şekilde etkinleştirildi.</string>
  <string name="MessageRecord_the_group_link_has_been_turned_on_with_admin_approval_on">Grup bağlantısı, yönetici onayı ile birlikte etkinleştirildi.</string>
  <string name="MessageRecord_the_group_link_has_been_turned_off">Grup bağlantısı devre dışı bırakıldı.</string>
  <string name="MessageRecord_you_turned_off_admin_approval_for_the_group_link">Grup bağlantısı için yönetici onayını devre dışı bıraktınız.</string>
  <string name="MessageRecord_s_turned_off_admin_approval_for_the_group_link">%1$s grup bağlantısı için yönetici onayını devre dışı bıraktı.</string>
  <string name="MessageRecord_the_admin_approval_for_the_group_link_has_been_turned_off">Grup bağlantısı için yönetici onayı kapatıldı.</string>
  <string name="MessageRecord_you_turned_on_admin_approval_for_the_group_link">Grup bağlantısı için yönetici onayını etkinleştirdiniz.</string>
  <string name="MessageRecord_s_turned_on_admin_approval_for_the_group_link">%1$s grup bağlantısı için yönetici onayını etkinleştirdi.</string>
  <string name="MessageRecord_the_admin_approval_for_the_group_link_has_been_turned_on">Grup bağlantısı için yönetici onayı açıldı.</string>
  <!--GV2 group link reset-->
  <string name="MessageRecord_you_reset_the_group_link">Grup bağlantısını sıfırladınız.</string>
  <string name="MessageRecord_s_reset_the_group_link">%1$s grup bağlantısını sıfırladı.</string>
  <string name="MessageRecord_the_group_link_has_been_reset">Grup bağlantısı sıfırlandı.</string>
  <!--GV2 group link joins-->
  <string name="MessageRecord_you_joined_the_group_via_the_group_link">Grup bağlantısı üzerinden gruba katıldınız.</string>
  <string name="MessageRecord_s_joined_the_group_via_the_group_link">%1$s grup bağlantısı aracılığıyla gruba katıldı.</string>
  <!--GV2 group link requests-->
  <string name="MessageRecord_you_sent_a_request_to_join_the_group">Gruba katılmak için bir istek gönderdiniz.</string>
  <string name="MessageRecord_s_requested_to_join_via_the_group_link">%1$s grup bağlantısı aracılığıyla gruba katılma isteği gönderdi.</string>
  <!--GV2 group link approvals-->
  <string name="MessageRecord_s_approved_your_request_to_join_the_group">%1$s gruba katılma isteğini onayladı.</string>
  <string name="MessageRecord_s_approved_a_request_to_join_the_group_from_s">%1$s, %2$s kişisinin gruba katılma isteğini onayladı.</string>
  <string name="MessageRecord_you_approved_a_request_to_join_the_group_from_s">%1$s kişisinin gruba katılma isteğini onayladınız.</string>
  <string name="MessageRecord_your_request_to_join_the_group_has_been_approved">Gruba katılma isteğiniz onaylandı.</string>
  <string name="MessageRecord_a_request_to_join_the_group_from_s_has_been_approved">%1$s kişisinin gruba katılma isteği onaylandı.</string>
  <!--GV2 group link deny-->
  <string name="MessageRecord_your_request_to_join_the_group_has_been_denied_by_an_admin">Gruba katılma isteğiniz bir yönetici tarafından reddedildi.</string>
  <string name="MessageRecord_s_denied_a_request_to_join_the_group_from_s">%1$s, %2$s kişisinin gruba katılma isteğini reddetti.</string>
  <string name="MessageRecord_a_request_to_join_the_group_from_s_has_been_denied">%1$s kişisinin gruba katılma isteği reddedildi.</string>
  <string name="MessageRecord_you_canceled_your_request_to_join_the_group">Gruba katılma isteğinizi iptal ettiniz</string>
  <string name="MessageRecord_s_canceled_their_request_to_join_the_group">%1$s gruba katılma isteğini iptal etti.</string>
  <!--End of GV2 specific update messages-->
  <string name="MessageRecord_your_safety_number_with_s_has_changed">%s ile güvenlik numaranız değişti.</string>
  <string name="MessageRecord_you_marked_your_safety_number_with_s_verified">%s ile olan güvenlik numaranızı doğrulanmış olarak işaretlediniz.</string>
  <string name="MessageRecord_you_marked_your_safety_number_with_s_verified_from_another_device">%s ile olan güvenlik numaranızı başka bir cihazdan doğrulanmış olarak işaretlediniz.</string>
  <string name="MessageRecord_you_marked_your_safety_number_with_s_unverified">%s ile olan güvenlik numaranızı doğrulanmamış olarak işaretlediniz.</string>
  <string name="MessageRecord_you_marked_your_safety_number_with_s_unverified_from_another_device">%s ile olan güvenlik numaranızı başka bir cihazdan doğrulanmamış olarak işaretlediniz. </string>
  <string name="MessageRecord_a_message_from_s_couldnt_be_delivered">%s tarafından gelen bir ileti teslim edilemedi</string>
  <!--Group Calling update messages-->
  <string name="MessageRecord_s_started_a_group_call_s">%1$s grup araması başlattı · %2$s</string>
  <string name="MessageRecord_s_is_in_the_group_call_s">%1$s grup görüşmesinde· %2$s</string>
  <string name="MessageRecord_you_are_in_the_group_call_s1">Grup görüşmesindesiniz · %1$s</string>
  <string name="MessageRecord_s_and_s_are_in_the_group_call_s1">%1$s ve %2$s grup görüşmesinde  · %3$s</string>
  <string name="MessageRecord_group_call_s">Grup araması · %1$s</string>
  <string name="MessageRecord_s_started_a_group_call">%1$s grup araması başlattı</string>
  <string name="MessageRecord_s_is_in_the_group_call">%1$s grup görüşmesinde</string>
  <string name="MessageRecord_you_are_in_the_group_call">Grup görüşmesindesiniz</string>
  <string name="MessageRecord_s_and_s_are_in_the_group_call">%1$s ve %2$s grup görüşmesinde</string>
  <string name="MessageRecord_group_call">Grup görüşmesi</string>
  <string name="MessageRecord_you">Siz</string>
  <plurals name="MessageRecord_s_s_and_d_others_are_in_the_group_call_s">
    <item quantity="one">%1$s, %2$s, ve %3$d diğer kişi grup görüşmesinde · %4$s</item>
    <item quantity="other">%1$s, %2$s, ve %3$d diğer kişi grup görüşmesinde · %4$s</item>
  </plurals>
  <plurals name="MessageRecord_s_s_and_d_others_are_in_the_group_call">
    <item quantity="one">%1$s, %2$s, ve %3$d diğer kişi grup görüşmesinde</item>
    <item quantity="other">%1$s, %2$s, ve %3$d diğer kişi grup görüşmesinde</item>
  </plurals>
  <!--MessageRequestBottomView-->
  <string name="MessageRequestBottomView_accept">Kabul et</string>
  <string name="MessageRequestBottomView_continue">Devam Et</string>
  <string name="MessageRequestBottomView_delete">Sil</string>
  <string name="MessageRequestBottomView_block">Engelle</string>
  <string name="MessageRequestBottomView_unblock">Engeli kaldır</string>
  <string name="MessageRequestBottomView_do_you_want_to_let_s_message_you_they_wont_know_youve_seen_their_messages_until_you_accept">%1$s kişisinin sizinle yazışmasına ve adınızla fotoğrafınızı görmesine izin vermek istiyor musunuz? Kabul edene kadar iletilerini gördüğünüzü bilmeyecekler.</string>
  <string name="MessageRequestBottomView_do_you_want_to_let_s_message_you_wont_receive_any_messages_until_you_unblock_them">%1$s kişisinin sizinle yazışmasına ve adınızla fotoğrafınızı görmesine izin vermek istiyor musunuz? Engeli kaldırana kadar hiçbir ileti almayacaksınız.</string>
  <string name="MessageRequestBottomView_continue_your_conversation_with_this_group_and_share_your_name_and_photo">Bu grupla konuşmaya devam etmek ve adınızı ve fotoğrafınızı üyeleriyle paylaşmak ister misiniz?</string>
  <string name="MessageRequestBottomView_upgrade_this_group_to_activate_new_features">Yöneticiler ve bahsedilmeler gibi yeni özellikleri etkinleştirmek için bu grubu yükseltin. Bu gruba resimlerini veya adlarını paylaşmayan kişilere gruba katılma daveti gönderilecektir.</string>
  <string name="MessageRequestBottomView_this_legacy_group_can_no_longer_be_used">Bu Eski Grup çok büyük olduğu için artık kullanılamaz. Azami grup boyutu %1$d.</string>
  <string name="MessageRequestBottomView_continue_your_conversation_with_s_and_share_your_name_and_photo">%1$s ile bu konuşmaya devam etmek ve adınızı ve fotoğrafınızı onunla paylaşmak ister misiniz?</string>
  <string name="MessageRequestBottomView_do_you_want_to_join_this_group_they_wont_know_youve_seen_their_messages_until_you_accept">Bu gruba katılmak ve adınızla fotonuzu üyeleri ile paylaşmak istiyor musunuz? Kabul edene kadar iletilerini gördüğünüzü bilmeyecekler.</string>
  <string name="MessageRequestBottomView_join_this_group_they_wont_know_youve_seen_their_messages_until_you_accept">Bu gruba katılınsın mı? Kabul edene kadar iletilerini gördüğünüzü bilmeyecekler.</string>
  <string name="MessageRequestBottomView_unblock_this_group_and_share_your_name_and_photo_with_its_members">Bu grubun engelini kaldırmak ve adınızla fotonuzu üyeleri ile paylaşmak istiyor musunuz? Engeli kaldırana kadar hiçbir ileti almayacaksınız.</string>
  <string name="MessageRequestProfileView_view">Görüntüle</string>
  <string name="MessageRequestProfileView_member_of_one_group">%1$s grubuna üye</string>
  <string name="MessageRequestProfileView_member_of_two_groups">%1$s ve %2$s grubuna üye</string>
  <string name="MessageRequestProfileView_member_of_many_groups">%1$s, %2$s ve %3$s grubuna üye</string>
  <plurals name="MessageRequestProfileView_members">
    <item quantity="one">%1$d üye</item>
    <item quantity="other">%1$d üye</item>
  </plurals>
  <plurals name="MessageRequestProfileView_members_and_invited">
    <item quantity="one">%1$d üye (+%2$d davetli)</item>
    <item quantity="other">%1$d üye (+%2$d davetli)</item>
  </plurals>
  <plurals name="MessageRequestProfileView_member_of_d_additional_groups">
    <item quantity="one">%d diğer grup</item>
    <item quantity="other">%d diğer grup</item>
  </plurals>
  <!--PassphraseChangeActivity-->
  <string name="PassphraseChangeActivity_passphrases_dont_match_exclamation">Parolalar uyuşmuyor!</string>
  <string name="PassphraseChangeActivity_incorrect_old_passphrase_exclamation">Yanlış eski parola!</string>
  <string name="PassphraseChangeActivity_enter_new_passphrase_exclamation">Yeni parola girin!</string>
  <!--DeviceProvisioningActivity-->
  <string name="DeviceProvisioningActivity_link_this_device">Bu cihazı bağla?</string>
  <string name="DeviceProvisioningActivity_continue">DEVAM ET</string>
  <string name="DeviceProvisioningActivity_content_intro">Aşağıdaki eylemleri gerçekleştirebilecek</string>
  <string name="DeviceProvisioningActivity_content_bullets">
        • Tüm iletileri okuma
        \n• Adınıza ileti gönderme
    </string>
  <string name="DeviceProvisioningActivity_content_progress_title">Cihaz bağlama</string>
  <string name="DeviceProvisioningActivity_content_progress_content">Yeni cihaz bağlanıyor…</string>
  <string name="DeviceProvisioningActivity_content_progress_success">Cihaz onaylandı!</string>
  <string name="DeviceProvisioningActivity_content_progress_no_device">Hiç cihaz bulanamadı.</string>
  <string name="DeviceProvisioningActivity_content_progress_network_error">Ağ hatası.</string>
  <string name="DeviceProvisioningActivity_content_progress_key_error">Geçersiz karekod.</string>
  <string name="DeviceProvisioningActivity_sorry_you_have_too_many_devices_linked_already">Üzgünüz, halihazırda bağlı olan çok fazla cihazınız var. Bazılarını kaldırmayı deneyin.</string>
  <string name="DeviceActivity_sorry_this_is_not_a_valid_device_link_qr_code">Üzgünüz, bu geçerli bir cihaz bağlama karekodu değil.</string>
  <string name="DeviceProvisioningActivity_link_a_signal_device">Bir Signal cihazı bağlansın mı?</string>
  <string name="DeviceProvisioningActivity_it_looks_like_youre_trying_to_link_a_signal_device_using_a_3rd_party_scanner">Üçüncül bir tarafın tarayıcısı ile taramaya çalışıyorsunuz gibi gözüküyor. Güvenliğiniz için, lütfen kodu Signal\'in içerisinden tekrar tarayın.</string>
  <string name="DeviceActivity_signal_needs_the_camera_permission_in_order_to_scan_a_qr_code">Molly, bir karekod taramak için Kamera iznine ihtiyaç duyar, fakat bu izin kalıcı olarak reddedilmiş. Lütfen uygulama ayarları menüsüne girip \"İzinler\" kısmını seçin, ve \"Kamera\"yı etkinleştirin.</string>
  <string name="DeviceActivity_unable_to_scan_a_qr_code_without_the_camera_permission">Kamera izni olmadan karekod taranamıyor.</string>
  <!--OutdatedBuildReminder-->
  <string name="OutdatedBuildReminder_update_now">Şimdi güncelle</string>
  <string name="OutdatedBuildReminder_your_version_of_signal_will_expire_today">Signal\'in bu sürümü bugün kullanım dışı kalacak. En yeni sürüme güncelleyin.</string>
  <plurals name="OutdatedBuildReminder_your_version_of_signal_will_expire_in_n_days">
    <item quantity="one">Signal\'in bu sürümü 1 gün içinde kullanım dışı kalacak. En yeni sürüme güncelleyin.</item>
    <item quantity="other">Signal\'in bu sürümü %d gün içinde kullanım dışı kalacak. En yeni sürüme güncelleyin.</item>
  </plurals>
  <!--PassphrasePromptActivity-->
  <string name="PassphrasePromptActivity_enter_passphrase">Parola girin</string>
  <string name="PassphrasePromptActivity_watermark_content_description">Molly simgesi</string>
  <string name="PassphrasePromptActivity_ok_button_content_description">Parola gir</string>
  <string name="PassphrasePromptActivity_invalid_passphrase_exclamation">Geçersiz parola!</string>
  <string name="PassphrasePromptActivity_unlock_signal">Molly\'in Kilidini Aç</string>
  <string name="PassphrasePromptActivity_signal_android_lock_screen">Signal Android - Kilit Ekranı</string>
  <!--PlacePickerActivity-->
  <string name="PlacePickerActivity_title">Harita</string>
  <string name="PlacePickerActivity_drop_pin">İşaretle</string>
  <string name="PlacePickerActivity_accept_address">Adresi onayla</string>
  <!--PlayServicesProblemFragment-->
  <string name="PlayServicesProblemFragment_the_version_of_google_play_services_you_have_installed_is_not_functioning">Kurulu Google Play Hizmetleri sürümü doğru çalışmıyor. Lütfen Google Play Hizmetleri\'ni tekrar yükleyin ve yeniden deneyin.</string>
  <!--PinRestoreEntryFragment-->
  <string name="PinRestoreEntryFragment_incorrect_pin">Yanlış PIN</string>
  <string name="PinRestoreEntryFragment_skip_pin_entry">PIN girişini atla?</string>
  <string name="PinRestoreEntryFragment_need_help">Yardıma mı ihtiyacınız var?</string>
  <string name="PinRestoreEntryFragment_your_pin_is_a_d_digit_code">PIN\'iniz sayısal veya alfanumerik olabilen %1$d+ haneli bir koddur.\n\nPIN\'inizi hatırlayamıyorsanız, yeni bir tane oluşturabilirsiniz. Hesabınızı kaydedebilir ve kullanabilirsiniz, ancak profil bilgileriniz gibi kaydedilmiş bazı ayarları kaybedersiniz.</string>
  <string name="PinRestoreEntryFragment_if_you_cant_remember_your_pin">PIN\'inizi hatırlayamıyorsanız, yeni bir tane oluşturabilirsiniz. Hesabınızı kaydedebilir ve kullanabilirsiniz, ancak profil bilgileriniz gibi kaydedilmiş bazı ayarları kaybedersiniz.</string>
  <string name="PinRestoreEntryFragment_create_new_pin">Yeni PIN Oluştur</string>
  <string name="PinRestoreEntryFragment_contact_support">Destekle İletişime Geçin</string>
  <string name="PinRestoreEntryFragment_cancel">İptal</string>
  <string name="PinRestoreEntryFragment_skip">Atla</string>
  <plurals name="PinRestoreEntryFragment_you_have_d_attempt_remaining">
    <item quantity="one">%1$d deneme hakkınız kaldı. Eğer hakkınız biterse, yeni bir tane oluşturabilirsiniz. Hesabınızı kaydedebilir ve kullanabilirsiniz, ancak profil bilgileriniz gibi kaydedilmiş bazı ayarları kaybedersiniz.</item>
    <item quantity="other">%1$d deneme hakkınız kaldı. Eğer hakkınız biterse, yeni bir tane oluşturabilirsiniz. Hesabınızı kaydedebilir ve kullanabilirsiniz, ancak profil bilgileriniz gibi kaydedilmiş bazı ayarları kaybedersiniz.</item>
  </plurals>
  <string name="PinRestoreEntryFragment_signal_registration_need_help_with_pin">Signal Kaydı - Android için PIN ile ilgili Yardıma İhtiyacınız Var mı</string>
  <string name="PinRestoreEntryFragment_enter_alphanumeric_pin">Alfanumerik PIN\'i Girin</string>
  <string name="PinRestoreEntryFragment_enter_numeric_pin">Sayısal PIN\'i Girin</string>
  <!--PinRestoreLockedFragment-->
  <string name="PinRestoreLockedFragment_create_your_pin">PIN\'inizi oluşturun</string>
  <string name="PinRestoreLockedFragment_youve_run_out_of_pin_guesses">PIN tahminleriniz bitti, fakat yeni bir PIN oluşturarak Signal hesabınıza erişebilirsiniz. Gizliliğiniz ve güvenliğiniz için hesabınız kaydedilmiş Profil bilgileri ve ayarları olmadan geri yüklenecektir.</string>
  <string name="PinRestoreLockedFragment_create_new_pin">Yeni PIN oluştur</string>
  <!--PinOptOutDialog-->
  <string name="PinOptOutDialog_warning">Uyarı</string>
  <string name="PinOptOutDialog_if_you_disable_the_pin_you_will_lose_all_data">PIN\'i devre dışı bırakırsanız, elle yedekleyip geri yüklemediğiniz sürece Signal\'i yeniden kaydettiğinizde tüm verilerinizi kaybedersiniz. PIN devre dışı iken Kayıt Kilidini açamazsınız.</string>
  <string name="PinOptOutDialog_disable_pin">PIN\'i devre dışı bırak</string>
  <!--RatingManager-->
  <string name="RatingManager_rate_this_app">Bu uygulamaya puan verin</string>
  <string name="RatingManager_if_you_enjoy_using_this_app_please_take_a_moment">Bu uygulamayı kullanmaktan hoşlanıyorsanız, lütfen bir dakikanızı ayırıp puan vererek bize yardımcı olun.</string>
  <string name="RatingManager_rate_now">Şimdi puan ver!</string>
  <string name="RatingManager_no_thanks">Hayır teşekkürler</string>
  <string name="RatingManager_later">Sonra</string>
  <!--ReactionsBottomSheetDialogFragment-->
  <string name="ReactionsBottomSheetDialogFragment_all">Tümü · %1$d</string>
  <!--ReactionsConversationView-->
  <string name="ReactionsConversationView_plus">+%1$d</string>
  <!--ReactionsRecipientAdapter-->
  <string name="ReactionsRecipientAdapter_you">Siz</string>
  <!--RecaptchaRequiredBottomSheetFragment-->
  <string name="RecaptchaRequiredBottomSheetFragment_verify_to_continue_messaging">İleti gönderimine devam etmek için doğrulayın</string>
  <string name="RecaptchaRequiredBottomSheetFragment_to_help_prevent_spam_on_signal">Molly\'de istenmeyen iletileri önlemek için, lütfen doğrulamayı tamamlayın.</string>
  <string name="RecaptchaRequiredBottomSheetFragment_after_verifying_you_can_continue_messaging">Doğrulamadan sonra, ileti göndermeye devam edebilirsiniz. Tüm duraklatılmış iletiler otomatik olarak gönderilecektir.</string>
  <!--Recipient-->
  <string name="Recipient_you">Siz</string>
  <!--RecipientPreferencesActivity-->
  <string name="RecipientPreferenceActivity_block">Engelle</string>
  <string name="RecipientPreferenceActivity_unblock">Engeli kaldır</string>
  <!--RecipientProvider-->
  <string name="RecipientProvider_unnamed_group">Adsız grup</string>
  <!--RedPhone-->
  <string name="RedPhone_answering">Yanıtlanıyor…</string>
  <string name="RedPhone_ending_call">Arama sonlandırılıyor…</string>
  <string name="RedPhone_ringing">Çalıyor…</string>
  <string name="RedPhone_busy">Meşgul</string>
  <string name="RedPhone_recipient_unavailable">Kişi müsait değil</string>
  <string name="RedPhone_network_failed">Ağ hatası!</string>
  <string name="RedPhone_number_not_registered">Numara kayıtlı değil!</string>
  <string name="RedPhone_the_number_you_dialed_does_not_support_secure_voice">Aradığınız numara güvenli ses sistemini desteklemiyor!</string>
  <string name="RedPhone_got_it">Anladım</string>
  <!--WebRtcCallActivity-->
  <string name="WebRtcCallActivity__tap_here_to_turn_on_your_video">Görüntünüzü açmak için buraya dokunun</string>
  <string name="WebRtcCallActivity__to_call_s_signal_needs_access_to_your_camera">%1$s ile arama yapmanız için, Molly\'in kameranıza erişime ihtiyacı var</string>
  <string name="WebRtcCallActivity__signal_s">Molly %1$s</string>
  <string name="WebRtcCallActivity__calling">Aranıyor…</string>
  <string name="WebRtcCallActivity__group_is_too_large_to_ring_the_participants">Grup, katılımcıların aranması için çok büyük.</string>
  <!--WebRtcCallView-->
  <string name="WebRtcCallView__signal_call">Signal Araması</string>
  <string name="WebRtcCallView__signal_video_call">Görüntülü Signal Araması</string>
  <string name="WebRtcCallView__start_call">Arama Başlat</string>
  <string name="WebRtcCallView__join_call">Çağrıya Katıl</string>
  <string name="WebRtcCallView__call_is_full">Arama dolu</string>
  <string name="WebRtcCallView__the_maximum_number_of_d_participants_has_been_Reached_for_this_call">Bu çağrı için maksimum %1$d katılımcı sayısına ulaşıldı. Daha sonra tekrar deneyin.</string>
  <string name="WebRtcCallView__view_participants_list">Katılımcıları Görüntüle</string>
  <string name="WebRtcCallView__your_video_is_off">Görüntünüz kapalı</string>
  <string name="WebRtcCallView__reconnecting">Yeniden bağlanıyor…</string>
  <string name="WebRtcCallView__joining">Katılınıyor…</string>
  <string name="WebRtcCallView__disconnected">Bağlantı yok</string>
  <string name="WebRtcCallView__signal_will_ring_s">Signal %1$s kişisini arayacak</string>
  <string name="WebRtcCallView__signal_will_ring_s_and_s">Signal %1$s ve %2$s kişilerini arayacak</string>
  <plurals name="WebRtcCallView__signal_will_ring_s_s_and_d_others">
    <item quantity="one">Signal %1$s, %2$s ve %3$d diğer kişiyi arayacak</item>
    <item quantity="other">Signal %1$s, %2$s ve %3$d diğer kişiyi arayacak</item>
  </plurals>
  <string name="WebRtcCallView__s_will_be_notified">%1$s bildirim alacak</string>
  <string name="WebRtcCallView__s_and_s_will_be_notified">%1$s ve %2$s bildirim alacak</string>
  <plurals name="WebRtcCallView__s_s_and_d_others_will_be_notified">
    <item quantity="one">%1$s, %2$s ve %3$d diğer kişi bildirim alacak</item>
    <item quantity="other">%1$s, %2$s ve %3$d diğer kişi bildirim alacak</item>
  </plurals>
  <string name="WebRtcCallView__ringing_s">%1$s aranıyor</string>
  <string name="WebRtcCallView__ringing_s_and_s">%1$s ve %2$s aranıyor</string>
  <plurals name="WebRtcCallView__ringing_s_s_and_d_others">
    <item quantity="one">%1$s, %2$s ve %3$d diğer kişi aranıyor</item>
    <item quantity="other">%1$s, %2$s ve %3$d diğer kişi aranıyor</item>
  </plurals>
  <string name="WebRtcCallView__s_is_calling_you">%1$s sizi arıyor</string>
  <string name="WebRtcCallView__s_is_calling_you_and_s">%1$s sizi ve %2$s kişisini arıyor</string>
  <string name="WebRtcCallView__s_is_calling_you_s_and_s">%1$s kişisi siz, %2$s ve %3$s kişilerini arıyor</string>
  <plurals name="WebRtcCallView__s_is_calling_you_s_s_and_d_others">
    <item quantity="one">%1$s, kişisi siz, %2$s, %3$s ve %4$d diğer kişiyi arıyor</item>
    <item quantity="other">%1$s, kişisi siz, %2$s, %3$s ve %4$d diğer kişiyi arıyor</item>
  </plurals>
  <string name="WebRtcCallView__no_one_else_is_here">Burada kimse yok</string>
  <string name="WebRtcCallView__s_is_in_this_call">%1$s bu aramada</string>
  <string name="WebRtcCallView__s_are_in_this_call">%1$s bu aramada</string>
  <string name="WebRtcCallView__s_and_s_are_in_this_call">%1$s ve %2$s bu aramada</string>
  <string name="WebRtcCallView__s_is_presenting">%1$s sunuyor</string>
  <plurals name="WebRtcCallView__s_s_and_d_others_are_in_this_call">
    <item quantity="one">%1$s, %2$s, ve %3$d diğer kişi bu aramada</item>
    <item quantity="other">%1$s, %2$s, ve %3$d diğer kişi bu aramada</item>
  </plurals>
  <string name="WebRtcCallView__flip">Döndür</string>
  <string name="WebRtcCallView__speaker">Hoparlör</string>
  <string name="WebRtcCallView__camera">Kamera</string>
  <string name="WebRtcCallView__mute">Sessiz</string>
  <string name="WebRtcCallView__ring">Ara</string>
  <string name="WebRtcCallView__end_call">Aramayı sonlandır</string>
  <!--CallParticipantsListDialog-->
  <plurals name="CallParticipantsListDialog_in_this_call_d_people">
    <item quantity="one">Bu aramada · %1$d kişi</item>
    <item quantity="other">Bu aramada · %1$d kişi</item>
  </plurals>
  <!--CallParticipantView-->
  <string name="CallParticipantView__s_is_blocked">%1$s engelli</string>
  <string name="CallParticipantView__more_info">Daha Fazla Bilgi</string>
  <string name="CallParticipantView__you_wont_receive_their_audio_or_video">Birbirinizin sesini veya görüntüsünü alamayacaksınız.</string>
  <string name="CallParticipantView__cant_receive_audio_video_from_s">%1$s kişisinden ses ve görüntü alınamıyor</string>
  <string name="CallParticipantView__cant_receive_audio_and_video_from_s">%1$s kişisinden ses ve görüntü alınamıyor</string>
  <string name="CallParticipantView__this_may_be_Because_they_have_not_verified_your_safety_number_change">Bunun sebebi, güvenlik numaranızın değişimini doğrulamamaları, cihazlarıyla ilgili bir sorun olması veya sizi engellemesi olabilir.</string>
  <!--CallToastPopupWindow-->
  <string name="CallToastPopupWindow__swipe_to_view_screen_share">Ekran paylaşımını görmek için kaydırın</string>
  <!--ProxyBottomSheetFragment-->
  <string name="ProxyBottomSheetFragment_proxy_server">Vekil sunucu</string>
  <string name="ProxyBottomSheetFragment_proxy_address">Vekil adresi</string>
  <string name="ProxyBottomSheetFragment_do_you_want_to_use_this_proxy_address">Bu vekil adresini kullanmak istiyor musunuz?</string>
  <string name="ProxyBottomSheetFragment_use_proxy">Vekil sunucu kullan</string>
  <string name="ProxyBottomSheetFragment_successfully_connected_to_proxy">Vekil sunucuya başarıyla bağlanıldı.</string>
  <!--RecaptchaProofActivity-->
  <string name="RecaptchaProofActivity_failed_to_submit">Gönderim başarısız oldu</string>
  <string name="RecaptchaProofActivity_complete_verification">Doğrulamayı tamamla</string>
  <!--RegistrationActivity-->
  <string name="RegistrationActivity_select_your_country">Ülkenizi seçin</string>
  <string name="RegistrationActivity_you_must_specify_your_country_code">Ülke kodunuzu
        girmelisiniz
    </string>
  <string name="RegistrationActivity_you_must_specify_your_phone_number">Telefon numaranızı
        girmelisiniz
    </string>
  <string name="RegistrationActivity_invalid_number">Geçersiz numara</string>
  <string name="RegistrationActivity_the_number_you_specified_s_is_invalid">Girdiğiniz numara
        (%s) geçersiz.
    </string>
  <string name="RegistrationActivity_a_verification_code_will_be_sent_to">Belirtilen numaraya doğrulama kodu gönderilecektir:</string>
  <string name="RegistrationActivity_you_will_receive_a_call_to_verify_this_number">Bu numarayı doğrulamak için bir arama alacaksınız.</string>
  <string name="RegistrationActivity_is_your_phone_number_above_correct">Yukarıdaki telefon numaranız doğru mu?</string>
  <string name="RegistrationActivity_edit_number">Numarayı düzenle</string>
  <string name="RegistrationActivity_missing_google_play_services">Google Play Hizmetleri eksik</string>
  <string name="RegistrationActivity_this_device_is_missing_google_play_services">Bu cihazda Google Play Hizmetleri bulunmamakta. Molly\'i kullanmaya devam edebilirsiniz ancak bu yapılandırma şekli azaltılmış güvenirlik veya performans gibi sonuçları doğurabilir. \n\nEğer ileri düzey kullanıcı değilseniz, alternatif Android ROM kullanmıyorsanız, veya bunu bir hata olarak görüyorsanız, lütfen sorun giderme konusunda yardım almak için support@molly.im adresinden iletişime geçiniz</string>
  <string name="RegistrationActivity_i_understand">Anladım</string>
  <string name="RegistrationActivity_play_services_error">Play Hizmetleri Hatası</string>
  <string name="RegistrationActivity_google_play_services_is_updating_or_unavailable">Google Play Hizmetleri güncelleniyor veya geçiçi olarak kullanılamaz durumda. Lütfen tekrar deneyiniz.</string>
  <string name="RegistrationActivity_terms_and_privacy">Koşullar ve Gizlilik İlkesi</string>
  <string name="RegistrationActivity_signal_needs_access_to_your_contacts_and_media_in_order_to_connect_with_friends">Kişilerinizle iletişim kurabilmeniz ve güvenli aramalar yapabilmeniz için Molly\'in Kişilerinize ve Depolamanıza erişime ihtiyacı var</string>
  <string name="RegistrationActivity_signal_needs_access_to_your_contacts_in_order_to_connect_with_friends">Kişilerinizle iletişim kurabilmeniz ve güvenli aramalar yapabilmeniz için Molly\'in Kişilerinize erişime ihtiyacı var</string>
  <string name="RegistrationActivity_rate_limited_to_service">Bu numarayı kaydettirmek için çok fazla deneme yaptınız. Lütfen daha sonra tekrar deneyiniz.</string>
  <string name="RegistrationActivity_unable_to_connect_to_service">Hizmete bağlanılamadı. Lütfen ağ bağlantınızı kontrol edip tekrar deneyin. </string>
  <plurals name="RegistrationActivity_debug_log_hint">
    <item quantity="one">Artık bir hata ayıklama günlüğü göndermekten %d adım uzaktasınız.</item>
    <item quantity="other">Artık bir hata ayıklama günlüğü göndermekten %d adım uzaktasınız.</item>
  </plurals>
  <string name="RegistrationActivity_we_need_to_verify_that_youre_human">İnsan olduğunuzu doğrulamamız gerekiyor.</string>
  <string name="RegistrationActivity_next">İleri</string>
  <string name="RegistrationActivity_continue">Devam Et</string>
  <string name="RegistrationActivity_take_privacy_with_you_be_yourself_in_every_message">Gizliliğinizi koruyun.\nHer iletide kendiniz olun.</string>
  <string name="RegistrationActivity_enter_your_phone_number_to_get_started">Başlamak için telefon numaranızı giriniz</string>
  <string name="RegistrationActivity_enter_your_phone_number">Telefon numaranızı girin</string>
  <string name="RegistrationActivity_you_will_receive_a_verification_code">Doğrulama kodu alacaksınız. Tarife ücreti uygulanabilir. </string>
  <string name="RegistrationActivity_enter_the_code_we_sent_to_s">%s numarasına gönderdiğimiz kodu girin</string>
  <string name="RegistrationActivity_make_sure_your_phone_has_a_cellular_signal">SMS ve çağrıları alabilmek için telefonununuz hücresel ağa bağlı olduğundan emin olunuz</string>
  <string name="RegistrationActivity_phone_number_description">Telefon numarası</string>
  <string name="RegistrationActivity_country_code_description">Ülke kodu</string>
  <string name="RegistrationActivity_call">Ara</string>
  <!--RegistrationLockV2Dialog-->
  <string name="RegistrationLockV2Dialog_turn_on_registration_lock">Kayıt Kilidi Açılsın mı?</string>
  <string name="RegistrationLockV2Dialog_turn_off_registration_lock">Kayıt Kilidi Kapatılsın mı?</string>
  <string name="RegistrationLockV2Dialog_if_you_forget_your_signal_pin_when_registering_again">Signal\'e tekrar kaydolurken Signal PIN\'inizi unutursanız, hesabınıza 7 gün boyunca erişemezsiniz. </string>
  <string name="RegistrationLockV2Dialog_turn_on">Aç</string>
  <string name="RegistrationLockV2Dialog_turn_off">Kapat</string>
  <!--RevealableMessageView-->
  <string name="RevealableMessageView_view_photo">Fotoğrafı Görüntüle</string>
  <string name="RevealableMessageView_view_video">Videoyu Görüntüle</string>
  <string name="RevealableMessageView_viewed">Görüldü</string>
  <string name="RevealableMessageView_media">İçerik</string>
  <!--Search-->
  <string name="SearchFragment_no_results">\'%s\' için hiç sonuç bulunamadı.</string>
  <string name="SearchFragment_header_conversations">Konuşmalar</string>
  <string name="SearchFragment_header_contacts">Kişiler</string>
  <string name="SearchFragment_header_messages">İletiler</string>
  <!--ShakeToReport-->
  <!--SharedContactDetailsActivity-->
  <string name="SharedContactDetailsActivity_add_to_contacts">Kişilere Ekle</string>
  <string name="SharedContactDetailsActivity_invite_to_signal">Molly\'e davet et</string>
  <string name="SharedContactDetailsActivity_signal_message">Signal İletisi</string>
  <string name="SharedContactDetailsActivity_signal_call">Signal Araması</string>
  <!--SharedContactView-->
  <string name="SharedContactView_add_to_contacts">Kişilere Ekle</string>
  <string name="SharedContactView_invite_to_signal">Molly\'e davet et</string>
  <string name="SharedContactView_message">Signal İletisi</string>
  <!--SignalPinReminders-->
  <string name="SignalPinReminders_well_remind_you_again_later">Size daha sonra hatırlatacağız</string>
  <string name="SignalPinReminders_well_remind_you_again_tomorrow">Size yarın hatırlatacağız.</string>
  <string name="SignalPinReminders_well_remind_you_again_in_a_few_days">Size birkaç gün içinde hatırlatacağız.</string>
  <string name="SignalPinReminders_well_remind_you_again_in_a_week">Size bir hafta içinde hatırlatacağız</string>
  <string name="SignalPinReminders_well_remind_you_again_in_a_couple_weeks">Size birkaç hafta içinde hatırlatacağız.</string>
  <string name="SignalPinReminders_well_remind_you_again_in_a_month">Bir ay sonra size yine hatırlatacağız.</string>
  <!--Slide-->
  <string name="Slide_image">Görüntü</string>
  <string name="Slide_sticker">Çıkartma</string>
  <string name="Slide_audio">Ses</string>
  <string name="Slide_video">Video</string>
  <!--SmsMessageRecord-->
  <string name="SmsMessageRecord_received_corrupted_key_exchange_message">Bozulmuş anahtar takas
iletisi alındı!</string>
  <string name="SmsMessageRecord_received_key_exchange_message_for_invalid_protocol_version">
Geçersiz protokol sürümünde anahtar değişim iletisi alındı.</string>
  <string name="SmsMessageRecord_received_message_with_new_safety_number_tap_to_process">Yeni güvenlik numarası ile ileti alındı. İşlemek ve görüntülemek için dokunun.</string>
  <string name="SmsMessageRecord_secure_session_reset">Güvenli oturumu sıfırladınız.</string>
  <string name="SmsMessageRecord_secure_session_reset_s">%s güvenli oturumu sıfırladı.</string>
  <string name="SmsMessageRecord_duplicate_message">Tekrarlanan ileti.</string>
  <string name="SmsMessageRecord_this_message_could_not_be_processed_because_it_was_sent_from_a_newer_version">Bu ileti Signal\'in yeni sürümünden gönderildiği için işlenemiyor. Güncelledikten sonra kişinizden bu iletiyi tekrar göndermelerini isteyebilirsiniz.</string>
  <string name="SmsMessageRecord_error_handling_incoming_message">Gelen ileti işlenirken hata oluştu.</string>
  <!--StickerManagementActivity-->
  <string name="StickerManagementActivity_stickers">Çıkartmalar</string>
  <!--StickerManagementAdapter-->
  <string name="StickerManagementAdapter_installed_stickers">Yüklü Çıkartmalar</string>
  <string name="StickerManagementAdapter_stickers_you_received">Aldığınız Çıkartmalar</string>
  <string name="StickerManagementAdapter_signal_artist_series">Signal Tarafından</string>
  <string name="StickerManagementAdapter_no_stickers_installed">Yüklü çıkartma yok</string>
  <string name="StickerManagementAdapter_stickers_from_incoming_messages_will_appear_here">Gelen iletilerden aldığınız çıkartmalar burada gözükecektir</string>
  <string name="StickerManagementAdapter_untitled">İsimsiz</string>
  <string name="StickerManagementAdapter_unknown">Bilinmeyen</string>
  <!--StickerPackPreviewActivity-->
  <string name="StickerPackPreviewActivity_untitled">İsimsiz</string>
  <string name="StickerPackPreviewActivity_unknown">Bilinmeyen</string>
  <string name="StickerPackPreviewActivity_install">Yükle</string>
  <string name="StickerPackPreviewActivity_remove">Kaldır</string>
  <string name="StickerPackPreviewActivity_stickers">Çıkartmalar</string>
  <string name="StickerPackPreviewActivity_failed_to_load_sticker_pack">Çıkartma paketi yüklenemedi</string>
  <!--SubmitDebugLogActivity-->
  <string name="SubmitDebugLogActivity_edit">Düzenle</string>
  <string name="SubmitDebugLogActivity_done">Tamam</string>
  <string name="SubmitDebugLogActivity_tap_a_line_to_delete_it">Silmek istediğiniz dizeye tıklayın</string>
  <string name="SubmitDebugLogActivity_submit">Gönder</string>
  <string name="SubmitDebugLogActivity_failed_to_submit_logs">Günlükler gönderilemedi</string>
  <string name="SubmitDebugLogActivity_success">Başarılı!</string>
  <string name="SubmitDebugLogActivity_copy_this_url_and_add_it_to_your_issue">Bu adresi kopyalayın ve sorun bildirinize veya destek epostasına ekleyin:\n\n<b>%1$s</b></string>
  <string name="SubmitDebugLogActivity_share">Paylaş</string>
  <string name="SubmitDebugLogActivity_this_log_will_be_posted_publicly_online_for_contributors">Bu günlük katkıda bulunanların görmesi için herkese açık bir şekilde paylaşılacaktır. Yüklemeden önce inceleyebilirsiniz.</string>
  <!--SupportEmailUtil-->
  <string name="SupportEmailUtil_filter">Filtre:</string>
  <string name="SupportEmailUtil_device_info">Cihaz bilgisi:</string>
  <string name="SupportEmailUtil_android_version">Android sürümü:</string>
  <string name="SupportEmailUtil_signal_version">Molly sürümü:</string>
  <string name="SupportEmailUtil_signal_package">Molly paketi:</string>
  <string name="SupportEmailUtil_registration_lock">Kayıt kilidi:</string>
  <string name="SupportEmailUtil_locale">Dil:</string>
  <!--ThreadRecord-->
  <string name="ThreadRecord_group_updated">Grup güncellendi</string>
  <string name="ThreadRecord_left_the_group">Gruptan ayrıldı</string>
  <string name="ThreadRecord_secure_session_reset">Güvenli oturumu sıfırla.</string>
  <string name="ThreadRecord_draft">Taslak:</string>
  <string name="ThreadRecord_called">Aradınız</string>
  <string name="ThreadRecord_called_you">Sizi aradı</string>
  <string name="ThreadRecord_missed_audio_call">Cevapsız sesli arama</string>
  <string name="ThreadRecord_missed_video_call">Cevapsız görüntülü arama</string>
  <string name="ThreadRecord_media_message">İçerik iletisi</string>
  <string name="ThreadRecord_sticker">Çıkartma</string>
  <string name="ThreadRecord_view_once_photo">Tek görümlük fotoğraf</string>
  <string name="ThreadRecord_view_once_video">Tek görümlük video</string>
  <string name="ThreadRecord_view_once_media">Tek görümlük içerik</string>
  <string name="ThreadRecord_this_message_was_deleted">Bu ileti silindi.</string>
  <string name="ThreadRecord_you_deleted_this_message">Bu iletiyi sildiniz.</string>
  <string name="ThreadRecord_s_is_on_signal">%s Signal\'e katıldı!</string>
  <string name="ThreadRecord_disappearing_messages_disabled">Kaybolan iletiler devre dışı</string>
  <string name="ThreadRecord_disappearing_message_time_updated_to_s">Kaybolan ileti süresi %s olarak ayarlandı</string>
  <string name="ThreadRecord_safety_number_changed">Güvenlik numarası değişti</string>
  <string name="ThreadRecord_your_safety_number_with_s_has_changed">%s ile güvenlik numaranız değişti.</string>
  <string name="ThreadRecord_you_marked_verified">Doğrulanmış olarak işaretlediniz.</string>
  <string name="ThreadRecord_you_marked_unverified">Doğrulanmamış olarak işaretlediniz.</string>
  <string name="ThreadRecord_message_could_not_be_processed">İleti işlenemedi</string>
  <string name="ThreadRecord_delivery_issue">Teslim sıkıntısı</string>
  <string name="ThreadRecord_message_request">İleti İsteği</string>
  <string name="ThreadRecord_photo">Fotoğraf</string>
  <string name="ThreadRecord_gif">GIF</string>
  <string name="ThreadRecord_voice_message">Sesli İleti</string>
  <string name="ThreadRecord_file">Dosya</string>
  <string name="ThreadRecord_video">Video</string>
  <string name="ThreadRecord_chat_session_refreshed">Konuşma oturumu yenilendi</string>
  <!--UpdateApkReadyListener-->
  <string name="UpdateApkReadyListener_Signal_update">Molly güncellemesi</string>
  <string name="UpdateApkReadyListener_a_new_version_of_signal_is_available_tap_to_update">Molly\'in yeni sürümü mevcut, güncellemek için dokunun</string>
  <!--UntrustedSendDialog-->
  <string name="UntrustedSendDialog_send_message">İleti gönderilsin mi?</string>
  <string name="UntrustedSendDialog_send">Gönder</string>
  <!--UnverifiedSendDialog-->
  <string name="UnverifiedSendDialog_send_message">İleti gönderilsin mi?</string>
  <string name="UnverifiedSendDialog_send">Gönder</string>
  <!--UsernameEditFragment-->
  <string name="UsernameEditFragment_username">Kullanıcı adı</string>
  <string name="UsernameEditFragment_delete">Sil</string>
  <string name="UsernameEditFragment_successfully_set_username">Kullanıcı adı başarıyla ayarlandı.</string>
  <string name="UsernameEditFragment_successfully_removed_username">Kullanıcı adı başarıyla kaldırıldı.</string>
  <string name="UsernameEditFragment_encountered_a_network_error">Bir ağ hatası ile karşılaşıldı.</string>
  <string name="UsernameEditFragment_this_username_is_taken">Bu kullanıcı adı alınmış.</string>
  <string name="UsernameEditFragment_this_username_is_available">Bu kullanıcı adı uygun.</string>
  <string name="UsernameEditFragment_usernames_can_only_include">Kullanıcı adları yalnızca a-Z, 0-9 ve alt çizgi içerebilir.</string>
  <string name="UsernameEditFragment_usernames_cannot_begin_with_a_number">Kullanıcı adları rakam ile başlayamaz.</string>
  <string name="UsernameEditFragment_username_is_invalid">Kullanıcı adı geçersiz.</string>
  <string name="UsernameEditFragment_usernames_must_be_between_a_and_b_characters">Kullanıcı adları %1$d ve %2$d karakter aralığında olmalıdır.</string>
  <string name="UsernameEditFragment_usernames_on_signal_are_optional">Signal\'de kullanıcı adları tamamen isteğe bağlıdır. Eğer kullanıcı adı oluşturursanız diğer Signal kullanıcıları bu kullanıcı adı ile sizi bulup telefon numaranızı bilmeden size ulaşabileceklerdir.</string>
  <plurals name="UserNotificationMigrationJob_d_contacts_are_on_signal">
    <item quantity="one">%d kişi Signal\'e katıldı!</item>
    <item quantity="other">%d kişi Signal\'e katıldı!</item>
  </plurals>
  <!--VerifyIdentityActivity-->
  <string name="VerifyIdentityActivity_your_contact_is_running_an_old_version_of_signal">Kişiniz Signal\'in eski bir sürümünü kullanmakta. Güvenlik numaranızı doğrulamadan önce uygulamayı güncellemelerini rica edin.</string>
  <string name="VerifyIdentityActivity_your_contact_is_running_a_newer_version_of_Signal">Kişiniz Signal\'in uyumsuz karekod formatına sahip yeni bir sürümünü kullanıyor. Karşılaştırmak için lütfen güncelleyin.</string>
  <string name="VerifyIdentityActivity_the_scanned_qr_code_is_not_a_correctly_formatted_safety_number">Taranan karekod düzgün biçimlendirilmiş bir güvenlik numarası doğrulama kodu değil. Lütfen tekrar taramayı deneyin.</string>
  <string name="VerifyIdentityActivity_share_safety_number_via">Güvenlik numarasını şununla paylaş…</string>
  <string name="VerifyIdentityActivity_our_signal_safety_number">Signal güvenlik numaramız:</string>
  <string name="VerifyIdentityActivity_no_app_to_share_to">Paylaşmak için herhangi bir uygulamanız yok gibi görünüyor. </string>
  <string name="VerifyIdentityActivity_no_safety_number_to_compare_was_found_in_the_clipboard">Panoda karşılaştırılacak bir güvenlik numarası bulunamadı</string>
  <string name="VerifyIdentityActivity_signal_needs_the_camera_permission_in_order_to_scan_a_qr_code_but_it_has_been_permanently_denied">Molly, bir karekod taramak için Kamera iznine ihtiyaç duyar, fakat bu izin kalıcı olarak reddedilmiş. Lütfen uygulama ayarları menüsüne girip \"İzinler\" kısmını seçin, ve \"Kamera\"yı etkinleştirin.</string>
  <string name="VerifyIdentityActivity_unable_to_scan_qr_code_without_camera_permission">Kamera izni olmadan karekod taranamıyor.</string>
  <string name="VerifyIdentityActivity_you_must_first_exchange_messages_in_order_to_view">%1$s\'in güvenli numarasını görmek için önce ona ileti gönderip almanız gerekiyor.</string>
  <!--ViewOnceMessageActivity-->
  <!--AudioView-->
  <!--MessageDisplayHelper-->
  <string name="MessageDisplayHelper_message_encrypted_for_non_existing_session">İleti var olmayan bir oturum için şifrelenmiş</string>
  <!--MmsMessageRecord-->
  <string name="MmsMessageRecord_bad_encrypted_mms_message">Bozuk şifrelenmiş MMS iletisi</string>
  <string name="MmsMessageRecord_mms_message_encrypted_for_non_existing_session">MMS iletisi var olmayan bir oturum için şifrelenmiş</string>
  <!--MuteDialog-->
  <string name="MuteDialog_mute_notifications">Bildirimleri sessize al</string>
  <!--ApplicationMigrationService-->
  <string name="ApplicationMigrationService_import_in_progress">İçe aktarma sürüyor</string>
  <string name="ApplicationMigrationService_importing_text_messages">İletiler içe aktarılıyor</string>
  <string name="ApplicationMigrationService_import_complete">İçe aktarma tamamlandı</string>
  <string name="ApplicationMigrationService_system_database_import_is_complete">Sistem veritabanı aktarması tamamlandı.</string>
  <!--KeyCachingService-->
  <string name="KeyCachingService_signal_passphrase_cached">Açmak için dokunun.</string>
  <string name="KeyCachingService_passphrase_cached">Molly kilidi açık</string>
  <string name="KeyCachingService_lock">Molly\'i Kilitle</string>
  <!--MediaPreviewActivity-->
  <string name="MediaPreviewActivity_you">Siz</string>
  <string name="MediaPreviewActivity_unssuported_media_type">Desteklenmeyen içerik türü</string>
  <string name="MediaPreviewActivity_draft">Taslak</string>
  <string name="MediaPreviewActivity_signal_needs_the_storage_permission_in_order_to_write_to_external_storage_but_it_has_been_permanently_denied">Molly, harici depolamaya kaydedebilmek için Depolama iznine ihtiyaç duyar, fakat bu izin kalıcı olarak reddedilmiş. Lütfen uygulama ayarları menüsüne girip \"İzinler\" kısmını seçin, ve \"Depolama\"yı etkinleştirin.</string>
  <string name="MediaPreviewActivity_unable_to_write_to_external_storage_without_permission">İzinler olmadan harici depolamaya kaydedilemiyor</string>
  <string name="MediaPreviewActivity_media_delete_confirmation_title">İletiyi sil?</string>
  <string name="MediaPreviewActivity_media_delete_confirmation_message">Bu eylem bu iletiyi kalıcı olarak silecektir.</string>
  <string name="MediaPreviewActivity_s_to_s">%1$s --&gt; %2$s</string>
  <string name="MediaPreviewActivity_media_no_longer_available">İçerik artık mevcut değil.</string>
  <string name="MediaPreviewActivity_cant_find_an_app_able_to_share_this_media">Bu içeriği paylaşabilen bir uygulama bulunamadı.</string>
  <!--MessageNotifier-->
  <string name="MessageNotifier_d_new_messages_in_d_conversations">%2$d konuşmadan %1$d yeni ileti</string>
  <string name="MessageNotifier_most_recent_from_s">En yeni ileti: %1$s</string>
  <string name="MessageNotifier_locked_message">Kilitli ileti</string>
  <string name="MessageNotifier_message_delivery_failed">İleti teslimi başarısız oldu.</string>
  <string name="MessageNotifier_failed_to_deliver_message">İleti teslim edilemedi.</string>
  <string name="MessageNotifier_error_delivering_message">İleti tesliminde hata.</string>
  <string name="MessageNotifier_message_delivery_paused">İleti gönderimi duraklatıldı</string>
  <string name="MessageNotifier_verify_to_continue_messaging_on_signal">Molly\'de ileti göndermeye devam etmek için doğrulamayı tamamlayın</string>
  <string name="MessageNotifier_mark_all_as_read">Tümünü okundu işaretle</string>
  <string name="MessageNotifier_mark_read">Okundu işaretle</string>
  <string name="MessageNotifier_turn_off_these_notifications">Bu bildirimleri kapat</string>
  <string name="MessageNotifier_view_once_photo">Tek görümlük görüntü</string>
  <string name="MessageNotifier_view_once_video">Tek görümlük video</string>
  <string name="MessageNotifier_reply">Cevapla</string>
  <string name="MessageNotifier_signal_message">Signal İletisi</string>
  <string name="MessageNotifier_unsecured_sms">Şifresiz SMS</string>
  <string name="MessageNotifier_you_may_have_new_messages">Yeni iletileriniz olabilir</string>
  <string name="MessageNotifier_open_signal_to_check_for_recent_notifications">Yakın zamandaki bildirimler için Molly\'i açın.</string>
  <string name="MessageNotifier_contact_message">%1$s %2$s</string>
  <string name="MessageNotifier_unknown_contact_message">Kişi</string>
  <string name="MessageNotifier_reacted_s_to_s">\"%2$s\" iletisine karşılık verdi: %1$s</string>
  <string name="MessageNotifier_reacted_s_to_your_video">Videonuza karşılık verdi: %1$s</string>
  <string name="MessageNotifier_reacted_s_to_your_image">Görüntünüze karşılık verdi: %1$s</string>
  <string name="MessageNotifier_reacted_s_to_your_file">Dosyanıza karşılık verdi: %1$s</string>
  <string name="MessageNotifier_reacted_s_to_your_audio">Sesinize karşılık verdi: %1$s</string>
  <string name="MessageNotifier_reacted_s_to_your_view_once_media">Tek görümlük içeriğinize karşılık verdi: %1$s</string>
  <string name="MessageNotifier_reacted_s_to_your_sticker">Çıkartmanıza karşılık verdi: %1$s</string>
  <string name="MessageNotifier_this_message_was_deleted">Bu ileti silindi.</string>
  <string name="TurnOffContactJoinedNotificationsActivity__turn_off_contact_joined_signal">Kişi katıldı Signal bildirimlerini kapatmak mı istiyorsunuz? Signal &gt; Ayarlar &gt; Bildirimler kısmında tekrar açabilirsiniz.</string>
  <!--Notification Channels-->
  <string name="NotificationChannel_channel_messages">İletiler</string>
  <string name="NotificationChannel_calls">Aramalar</string>
  <string name="NotificationChannel_failures">Hatalar</string>
  <string name="NotificationChannel_backups">Yedekler</string>
  <string name="NotificationChannel_locked_status">Kilit durumu</string>
  <string name="NotificationChannel_app_updates">Uygulama güncellemeleri</string>
  <string name="NotificationChannel_other">Diğer</string>
  <string name="NotificationChannel_group_chats">Konuşmalar</string>
  <string name="NotificationChannel_missing_display_name">Bilinmeyen</string>
  <string name="NotificationChannel_voice_notes">Sesli Notlar</string>
  <string name="NotificationChannel_contact_joined_signal">Kişi Signal\'e katıldı</string>
  <string name="NotificationChannels__no_activity_available_to_open_notification_channel_settings">Bildirim kanal ayarlarını açmak için mevcut bir faaliyet yok</string>
  <!--ProfileEditNameFragment-->
  <!--QuickResponseService-->
  <string name="QuickResponseService_quick_response_unavailable_when_Signal_is_locked">Molly kilitliyken hızlı cevap kullanılamaz!</string>
  <string name="QuickResponseService_problem_sending_message">İleti gönderilirken hata!</string>
  <!--SaveAttachmentTask-->
  <string name="SaveAttachmentTask_saved_to">%s konumuna kaydedildi</string>
  <string name="SaveAttachmentTask_saved">Kaydedildi</string>
  <!--SearchToolbar-->
  <string name="SearchToolbar_search">Ara</string>
  <string name="SearchToolbar_search_for_conversations_contacts_and_messages">Konuşmaları, kişileri ve iletileri ara</string>
  <!--ShortcutLauncherActivity-->
  <string name="ShortcutLauncherActivity_invalid_shortcut">Geçersiz kısayol</string>
  <!--SingleRecipientNotificationBuilder-->
  <string name="SingleRecipientNotificationBuilder_signal">Molly</string>
  <string name="SingleRecipientNotificationBuilder_new_message">Yeni ileti</string>
  <string name="SingleRecipientNotificationBuilder_message_request">İleti isteği</string>
  <string name="SingleRecipientNotificationBuilder_you">Siz</string>
  <!--ThumbnailView-->
  <string name="ThumbnailView_Play_video_description">Videoyu oynat</string>
  <string name="ThumbnailView_Has_a_caption_description">Başlığı var</string>
  <!--TransferControlView-->
  <plurals name="TransferControlView_n_items">
    <item quantity="one">%d Öğe</item>
    <item quantity="other">%d Öğe</item>
  </plurals>
  <!--UnauthorizedReminder-->
  <string name="UnauthorizedReminder_device_no_longer_registered">Cihaz artık kayıtlı değil</string>
  <string name="UnauthorizedReminder_this_is_likely_because_you_registered_your_phone_number_with_Signal_on_a_different_device">Bunun nedeni büyük olasılıkla telefon numaranızın farklı bir cihazda Signal\'e kaydedilmiş olmasıdır. Tekrar kaydetmek için dokunun.</string>
  <!--WebRtcCallActivity-->
  <string name="WebRtcCallActivity_to_answer_the_call_from_s_give_signal_access_to_your_microphone">%s tarafından gelen aramayı yanıtlamak için, Molly\'in mikrofonunuza erişmesine izin verin.</string>
  <string name="WebRtcCallActivity_signal_requires_microphone_and_camera_permissions_in_order_to_make_or_receive_calls">Molly, arama yapmak ve almak için Mikrofon ve Kamera iznine ihtiyaç duyar, fakat bu izin kalıcı olarak reddedilmiş. Lütfen uygulama ayarları menüsüne girip \"İzinler\" kısmını seçin, \"Mikrofon\" ve \"Kamera\"yı etkinleştirin.</string>
  <string name="WebRtcCallActivity__answered_on_a_linked_device">Bağlı cihazdan yanıtlandı.</string>
  <string name="WebRtcCallActivity__declined_on_a_linked_device">Bağlı cihazdan reddedildi.</string>
  <string name="WebRtcCallActivity__busy_on_a_linked_device">Bağlı cihazda meşgul.</string>
  <string name="GroupCallSafetyNumberChangeNotification__someone_has_joined_this_call_with_a_safety_number_that_has_changed">Güvenlik numarası değişen biri bu aramaya katıldı.</string>
  <!--WebRtcCallScreen-->
  <string name="WebRtcCallScreen_swipe_up_to_change_views">Görünümü değiştirmek için yukarı kaydırın</string>
  <!--WebRtcCallScreen V2-->
  <string name="WebRtcCallScreen__decline">Reddet</string>
  <string name="WebRtcCallScreen__answer">Yanıtla</string>
  <string name="WebRtcCallScreen__answer_without_video">Videosuz yanıtla</string>
  <!--WebRtcAudioOutputToggle-->
  <string name="WebRtcAudioOutputToggle__audio_output">Ses çıkışı</string>
  <string name="WebRtcAudioOutputToggle__phone_earpiece">Telefon kulaklığı</string>
  <string name="WebRtcAudioOutputToggle__speaker">Hoparlör</string>
  <string name="WebRtcAudioOutputToggle__bluetooth">Bluetooth</string>
  <string name="WebRtcCallControls_answer_call_description">Aramayı yanıtla</string>
  <string name="WebRtcCallControls_reject_call_description">Aramayı reddet</string>
  <!--change_passphrase_activity-->
  <string name="change_passphrase_activity__old_passphrase">Eski parola</string>
  <string name="change_passphrase_activity__new_passphrase">Yeni parola</string>
  <string name="change_passphrase_activity__repeat_new_passphrase">Yeni parolayı tekrarlayın</string>
  <!--contact_selection_activity-->
  <string name="contact_selection_activity__enter_name_or_number">İsim veya numara girin</string>
  <string name="contact_selection_activity__invite_to_signal">Molly\'e davet et</string>
  <string name="contact_selection_activity__new_group">Yeni grup</string>
  <!--contact_filter_toolbar-->
  <string name="contact_filter_toolbar__clear_entered_text_description">Yazılı metni temizle</string>
  <string name="contact_filter_toolbar__show_keyboard_description">Klavyeyi göster</string>
  <string name="contact_filter_toolbar__show_dial_pad_description">Arama tuşlarını göster</string>
  <!--contact_selection_group_activity-->
  <string name="contact_selection_group_activity__no_contacts">Kişi yok.</string>
  <string name="contact_selection_group_activity__finding_contacts">Kişiler yükleniyor…</string>
  <!--single_contact_selection_activity-->
  <string name="SingleContactSelectionActivity_contact_photo">Kişi Fotoğrafı</string>
  <!--ContactSelectionListFragment-->
  <string name="ContactSelectionListFragment_signal_requires_the_contacts_permission_in_order_to_display_your_contacts">Molly, kişileriniz gösterebilmek için Kişiler iznine ihtiyaç duyar, fakat bu izin kalıcı olarak reddedilmiş. Lütfen uygulama ayarları menüsüne girip \"İzinler\" kısmını seçin, ve \"Kişiler\"i etkinleştirin.</string>
  <string name="ContactSelectionListFragment_error_retrieving_contacts_check_your_network_connection">Kişiler alınırken hata oluştu, ağ bağlantınızı kontrol edin</string>
  <string name="ContactSelectionListFragment_username_not_found">Kullanıcı adı bulunamadı</string>
  <string name="ContactSelectionListFragment_s_is_not_a_signal_user">\"%1$s\" bir Signal kullanıcısı değil. Lütfen kullanıcı adını kontrol edin ve tekrar deneyin.</string>
  <string name="ContactSelectionListFragment_you_do_not_need_to_add_yourself_to_the_group">Kendinizi gruba eklemenize gerek yok</string>
  <string name="ContactSelectionListFragment_maximum_group_size_reached">Grup üye sınırına ulaşıldı</string>
  <string name="ContactSelectionListFragment_signal_groups_can_have_a_maximum_of_d_members">Signal grupları en fazla %1$d üyeye sahip olabilir.</string>
  <string name="ContactSelectionListFragment_recommended_member_limit_reached">Önerilen üye sınırına ulaşıldı.</string>
  <string name="ContactSelectionListFragment_signal_groups_perform_best_with_d_members_or_fewer">Signal grupları en iyi %1$d veya daha az üyeyle çalışır. Daha fazla üye eklenmesi ileti alımı ve gönderiminde gecikmelere yol açabilir.</string>
  <plurals name="ContactSelectionListFragment_d_members">
    <item quantity="one">%1$d üye</item>
    <item quantity="other">%1$d üye</item>
  </plurals>
  <!--contact_selection_list_fragment-->
  <string name="contact_selection_list_fragment__signal_needs_access_to_your_contacts_in_order_to_display_them">Molly\'in kişilerinizi gösterebilmek için erişime ihtiyacı var.</string>
  <string name="contact_selection_list_fragment__show_contacts">Kişileri Görüntüle</string>
  <!--contact_selection_list_item-->
  <plurals name="contact_selection_list_item__number_of_members">
    <item quantity="one">%1$d üye</item>
    <item quantity="other">%1$d üye</item>
  </plurals>
  <!--conversation_activity-->
  <string name="conversation_activity__type_message_push">Signal iletisi</string>
  <string name="conversation_activity__type_message_sms_insecure">Şifresiz SMS</string>
  <string name="conversation_activity__type_message_mms_insecure">Şifresiz MMS</string>
  <string name="conversation_activity__from_sim_name">Gönderen %1$s</string>
  <string name="conversation_activity__sim_n">SIM %1$d</string>
  <string name="conversation_activity__send">Gönder</string>
  <string name="conversation_activity__compose_description">İleti oluştur</string>
  <string name="conversation_activity__emoji_toggle_description">Emoji klavyesini göster/gizle</string>
  <string name="conversation_activity__attachment_thumbnail">Eklenti Önizlemesi</string>
  <string name="conversation_activity__quick_attachment_drawer_toggle_camera_description">Hızlı kamera eki çekmecesini göster/gizle</string>
  <string name="conversation_activity__quick_attachment_drawer_record_and_send_audio_description">Ses eki kaydet ve gönder</string>
  <string name="conversation_activity__quick_attachment_drawer_lock_record_description">Ses eklentisi kaydını kilitle</string>
  <string name="conversation_activity__enable_signal_for_sms">SMS için Signal\'i etkinleştir</string>
  <string name="conversation_activity__message_could_not_be_sent">İleti gönderilemedi. Bağlantınızı kontrol edip tekrar deneyiniz.</string>
  <!--conversation_input_panel-->
  <string name="conversation_input_panel__slide_to_cancel">İptal etmek için kaydırın</string>
  <string name="conversation_input_panel__cancel">İptal</string>
  <!--conversation_item-->
  <string name="conversation_item__mms_image_description">İçerik iletisi</string>
  <string name="conversation_item__secure_message_description">Güvenli ileti</string>
  <!--conversation_item_sent-->
  <string name="conversation_item_sent__send_failed_indicator_description">Gönderme başarısız</string>
  <string name="conversation_item_sent__pending_approval_description">Bekleyen Onaylama</string>
  <string name="conversation_item_sent__delivered_description">İletildi</string>
  <string name="conversation_item_sent__message_read">İleti okundu</string>
  <!--conversation_item_received-->
  <string name="conversation_item_received__contact_photo_description">Kişi fotoğrafı</string>
  <!--ConversationUpdateItem-->
  <string name="ConversationUpdateItem_loading">Yükleniyor</string>
  <string name="ConversationUpdateItem_learn_more">Dahasını öğrenin</string>
  <string name="ConversationUpdateItem_join_call">Aramaya katıl</string>
  <string name="ConversationUpdateItem_return_to_call">Aramaya dön</string>
  <string name="ConversationUpdateItem_call_is_full">Arama dolu</string>
  <string name="ConversationUpdateItem_invite_friends">Arkadaşlarını davet et</string>
  <string name="ConversationUpdateItem_enable_call_notifications">Arama Bildirimlerini Etkinleştir</string>
  <string name="ConversationUpdateItem_update_contact">Kişiyi güncelle</string>
  <string name="ConversationUpdateItem_no_groups_in_common_review_requests_carefully">Ortak bir grup yok. İstekleri dikkatlice gözden geçirin.</string>
  <string name="ConversationUpdateItem_no_contacts_in_this_group_review_requests_carefully">Bu grupta kişilerinizden kimse yok. İstekleri dikkatlice gözden geçirin.</string>
  <string name="ConversationUpdateItem_view">Görüntüle</string>
  <string name="ConversationUpdateItem_the_disappearing_message_time_will_be_set_to_s_when_you_message_them">Kişiye ileti gönderdiğinizde kaybolan ileti süresi %1$s olarak ayarlanacaktır.</string>
  <!--audio_view-->
  <string name="audio_view__play_pause_accessibility_description">Oynat … Durdur</string>
  <string name="audio_view__download_accessibility_description">İndir</string>
  <!--QuoteView-->
  <string name="QuoteView_audio">Ses</string>
  <string name="QuoteView_video">Video</string>
  <string name="QuoteView_photo">Fotoğraf</string>
  <string name="QuoteView_view_once_media">Tek görümlük içerik</string>
  <string name="QuoteView_sticker">Çıkartma</string>
  <string name="QuoteView_you">Siz</string>
  <string name="QuoteView_original_missing">İletinin aslı bulunamadı</string>
  <!--conversation_fragment-->
  <string name="conversation_fragment__scroll_to_the_bottom_content_description">En alta kaydır</string>
  <!--safety_number_change_dialog-->
  <string name="safety_number_change_dialog__safety_number_changes">Güvenlik Numarası Değişiklikleri</string>
  <string name="safety_number_change_dialog__accept">Kabul et</string>
  <string name="safety_number_change_dialog__send_anyway">Yine de gönder</string>
  <string name="safety_number_change_dialog__call_anyway">Yine de ara</string>
  <string name="safety_number_change_dialog__join_call">Aramaya katıl</string>
  <string name="safety_number_change_dialog__continue_call">Aramaya devam et</string>
  <string name="safety_number_change_dialog__leave_call">Aramadan ayrıl</string>
  <string name="safety_number_change_dialog__the_following_people_may_have_reinstalled_or_changed_devices">Aşağıdaki kişiler cihazd değiştirmiş veya yeniden yükleme yapmış olabilir. Gizliliğinizden emin olmak için güvenlik numaranızı doğrulayın.</string>
  <string name="safety_number_change_dialog__view">Görüntüle</string>
  <string name="safety_number_change_dialog__previous_verified">Daha önce doğrulandı</string>
  <!--EnableCallNotificationSettingsDialog__call_notifications_checklist-->
  <string name="EnableCallNotificationSettingsDialog__call_notifications_enabled">Arama bildirimleri etkinleştirildi.</string>
  <string name="EnableCallNotificationSettingsDialog__enable_call_notifications">Arama bildirimlerini etkinleştir</string>
  <string name="EnableCallNotificationSettingsDialog__enable_background_activity">Arka plan faaliyetini etkinleştir.</string>
  <string name="EnableCallNotificationSettingsDialog__everything_looks_good_now">Şimdi her şey iyi gözüküyor!</string>
  <string name="EnableCallNotificationSettingsDialog__to_receive_call_notifications_tap_here_and_turn_on_show_notifications">Arama bildirimlerini almak için, buraya dokunun ve \"Bildirimleri göster\" seçeneğini açın.</string>
  <string name="EnableCallNotificationSettingsDialog__to_receive_call_notifications_tap_here_and_turn_on_notifications">Arama bildirimlerini almak için, buraya dokunun ve bildirimleri açın ve Ses ve Açılır Pencere\'nin etkin olduğundan emin olun.</string>
  <string name="EnableCallNotificationSettingsDialog__to_receive_call_notifications_tap_here_and_enable_background_activity_in_battery_settings">Arama bildirimlerini almak için, buraya dokunun ve \"Batarya\" ayarlarında arka plan faaliyetini etkinleştirin.</string>
  <string name="EnableCallNotificationSettingsDialog__settings">Ayarlar</string>
  <string name="EnableCallNotificationSettingsDialog__to_receive_call_notifications_tap_settings_and_turn_on_show_notifications">Arama bildirimlerini almak için, Ayarlar seçeneğine dokunun ve \"Bildirimleri göster\" seçeneğini açın.</string>
  <string name="EnableCallNotificationSettingsDialog__to_receive_call_notifications_tap_settings_and_turn_on_notifications">Arama bildirimlerini almak için, Ayarlar seçeneğine dokunun ve bildirimleri açın ve Ses ve Açılır Pencere\'nin etkin olduğundan emin olun.</string>
  <string name="EnableCallNotificationSettingsDialog__to_receive_call_notifications_tap_settings_and_enable_background_activity_in_battery_settings">Arama bildirimlerini almak için, Ayarlar seçeneğine dokunun ve \"Batarya\" ayarlarında arka plan faaliyetini etkinleştirin.</string>
  <!--country_selection_fragment-->
  <string name="country_selection_fragment__loading_countries">Ülkeler yükleniyor…</string>
  <string name="country_selection_fragment__search">Ara</string>
  <string name="country_selection_fragment__no_matching_countries">Eşleşen ülke yok</string>
  <!--device_add_fragment-->
  <string name="device_add_fragment__scan_the_qr_code_displayed_on_the_device_to_link">Bağlamak için cihazda gösterilen QR kodunu tarayın</string>
  <!--device_link_fragment-->
  <string name="device_link_fragment__link_device">Cihaz bağla</string>
  <!--device_list_fragment-->
  <string name="device_list_fragment__no_devices_linked">Bağlı cihaz yok</string>
  <string name="device_list_fragment__link_new_device">Yeni cihaz bağla</string>
  <!--expiration-->
  <string name="expiration_off">Kapalı</string>
  <plurals name="expiration_seconds">
    <item quantity="one">%d saniye</item>
    <item quantity="other">%d saniye</item>
  </plurals>
  <string name="expiration_seconds_abbreviated">%ds</string>
  <plurals name="expiration_minutes">
    <item quantity="one">%d dakika</item>
    <item quantity="other">%d dakika</item>
  </plurals>
  <string name="expiration_minutes_abbreviated">%dd</string>
  <plurals name="expiration_hours">
    <item quantity="one">%d saat</item>
    <item quantity="other">%d saat</item>
  </plurals>
  <string name="expiration_hours_abbreviated">%ds</string>
  <plurals name="expiration_days">
    <item quantity="one">%d gün</item>
    <item quantity="other">%d gün</item>
  </plurals>
  <string name="expiration_days_abbreviated">%dg</string>
  <plurals name="expiration_weeks">
    <item quantity="one">%d hafta</item>
    <item quantity="other">%d hafta</item>
  </plurals>
  <string name="expiration_weeks_abbreviated">%dh</string>
  <string name="expiration_combined">%1$s %2$s</string>
  <!--unverified safety numbers-->
  <string name="IdentityUtil_unverified_banner_one">%s ile olan güvenlik numaranız değişti ve henüz doğrulanmadı.</string>
  <string name="IdentityUtil_unverified_banner_two">%1$s ve %2$s ile olan güvenlik numaralarınız değişti ve henüz doğrulanmadı.</string>
  <string name="IdentityUtil_unverified_banner_many">%1$s, %2$s ve %3$s ile olan güvenlik numaralarınız değişti ve henüz doğrulanmadı.</string>
  <string name="IdentityUtil_unverified_dialog_one">%1$s ile olan güvenlik numaranız değişti ve henüz doğrulanmadı. Bu, birisinin iletişiminizi kesmeye çalıştığı ya da %1$s Signal\'i yeniden yüklemiş olduğu anlamına gelebilir.</string>
  <string name="IdentityUtil_unverified_dialog_two">%1$s ve %2$s ile olan güvenlik numaralarınız değişti ve henüz doğrulanmadı. Bu, birisinin iletişiminizi kesmeye çalıştığı ya da Signal\'i yeniden yüklemiş oldukları anlamına gelebilir.</string>
  <string name="IdentityUtil_unverified_dialog_many">%1$s, %2$s ve %3$s ile olan güvenlik numaralarınız değişti ve henüz doğrulanmadı. Bu, birisinin iletişiminizi kesmeye çalıştığı ya da Signal\'i yeniden yüklemiş oldukları anlamına gelebilir.</string>
  <string name="IdentityUtil_untrusted_dialog_one">%s ile olan güvenlik numaranız az önce değişti.</string>
  <string name="IdentityUtil_untrusted_dialog_two">%1$s ve %2$s ile olan güvenlik numaralarınız az önce değişti.</string>
  <string name="IdentityUtil_untrusted_dialog_many">%1$s, %2$s ve %3$s ile olan güvenlik numaralarınız az önce değişti.</string>
  <plurals name="identity_others">
    <item quantity="one">%d diğer</item>
    <item quantity="other">%d diğer</item>
  </plurals>
  <!--giphy_activity-->
  <string name="giphy_activity_toolbar__search_gifs">GIF Arama</string>
  <!--giphy_fragment-->
  <string name="giphy_fragment__nothing_found">Hiçbir şey bulunamadı</string>
  <!--database_migration_activity-->
  <string name="database_migration_activity__would_you_like_to_import_your_existing_text_messages">Mevcut metin iletilerinizi Signal\'in şifreli veritabanına almak ister misiniz?</string>
  <string name="database_migration_activity__the_default_system_database_will_not_be_modified">Varsayılan sistem veritabanı hiçbir şekilde değiştirilemez veya dönüştürülemez.</string>
  <string name="database_migration_activity__skip">Atla</string>
  <string name="database_migration_activity__import">İçe Aktar</string>
  <string name="database_migration_activity__this_could_take_a_moment_please_be_patient">Bu biraz zaman alabilir. Lütfen bekleyiniz. İçe aktarım tamamlandığında bilgilendirileceksiniz.</string>
  <string name="database_migration_activity__importing">İÇE AKTARILIYOR</string>
  <!--load_more_header-->
  <string name="load_more_header__see_full_conversation">Tüm konuşmayı gör</string>
  <string name="load_more_header__loading">Yükleniyor</string>
  <!--media_overview_activity-->
  <string name="media_overview_activity__no_media">İçerik yok</string>
  <!--message_recipients_list_item-->
  <string name="message_recipients_list_item__view">GÖRÜNTÜLE</string>
  <string name="message_recipients_list_item__resend">YENİDEN GÖNDER</string>
  <!--GroupUtil-->
  <plurals name="GroupUtil_joined_the_group">
    <item quantity="one">%1$s gruba katıldı.</item>
    <item quantity="other">%1$s gruba katıldı.</item>
  </plurals>
  <string name="GroupUtil_group_name_is_now">Grup adı artık \'%1$s\'.</string>
  <!--prompt_passphrase_activity-->
  <string name="prompt_passphrase_activity__unlock">Kilidi aç</string>
  <!--prompt_mms_activity-->
  <string name="prompt_mms_activity__signal_requires_mms_settings_to_deliver_media_and_group_messages">Signal içerik ve grup iletilerini kablosuz operatörünüz aracılığıyla taşıyabilmesi için MMS ayarlarının yapılmasını gerektirir. Cihazınız bu bilgiyi sağlamamaktadır. Bu durum bazen kilitli veya diğer kısıtlı yapılandırılmış cihazlar için geçerli olabilmektedir.</string>
  <string name="prompt_mms_activity__to_send_media_and_group_messages_tap_ok">İçerik veya grup iletileri gönderebilmek için \'Tamam\' seçeneğine dokunup istenen ayarları tamamlayınız. Operatörünüzün MMS ayarları genellikle \'operatörünüz MMS\' araştırılarak bulunabilir. Bunu bir kez yapmanız gerekecektir.</string>
  <!--BadDecryptLearnMoreDialog-->
  <string name="BadDecryptLearnMoreDialog_delivery_issue">Teslim Sıkıntısı</string>
  <string name="BadDecryptLearnMoreDialog_couldnt_be_delivered_individual">%s tarafından gönderilen bir ileti, çıkartma, tepki veya okundu bilgisi size teslim edilemedi. Size ayrı olarak veya grup içerisinden göndermeye çalışmış olabilirler.</string>
  <string name="BadDecryptLearnMoreDialog_couldnt_be_delivered_group">%s tarafından gönderilen bir ileti, çıkartma, tepki veya okundu bilgisi size teslim edilemedi.</string>
  <!--profile_create_activity-->
  <string name="CreateProfileActivity_first_name_required">Ad (gerekli)</string>
  <string name="CreateProfileActivity_last_name_optional">Soyad (isteğe bağlı)</string>
  <string name="CreateProfileActivity_next">İleri</string>
  <string name="CreateProfileActivity__username">Kullanıcı adı</string>
  <string name="CreateProfileActivity__create_a_username">Bir kullanıcı adı oluşturun</string>
  <string name="CreateProfileActivity_custom_mms_group_names_and_photos_will_only_be_visible_to_you">Özel MMS grup adı ve resimlerini yalnızca siz görebilirsiniz</string>
  <string name="CreateProfileActivity_group_descriptions_will_be_visible_to_members_of_this_group_and_people_who_have_been_invited">Grup tanımları bu grubun üyeleri ve davetli kişiler tarafından görülebilecektir.</string>
  <!--EditAboutFragment-->
  <string name="EditAboutFragment_about">Hakkında</string>
  <string name="EditAboutFragment_write_a_few_words_about_yourself">Hakkınızda bir kaç kelime yazın…</string>
  <string name="EditAboutFragment_count">%1$d/%2$d</string>
  <string name="EditAboutFragment_speak_freely">Özgürce konuşun</string>
  <string name="EditAboutFragment_encrypted">Şifreli</string>
  <string name="EditAboutFragment_be_kind">Nazik ol</string>
  <string name="EditAboutFragment_coffee_lover">Kahve sevdalısı</string>
  <string name="EditAboutFragment_free_to_chat">Konuşmaya açık</string>
  <string name="EditAboutFragment_taking_a_break">Dinleniyor</string>
  <string name="EditAboutFragment_working_on_something_new">Yeni bir şeyler üzerine çalışıyor</string>
  <!--EditProfileFragment-->
  <string name="EditProfileFragment__edit_group">Grubu düzenle</string>
  <string name="EditProfileFragment__group_name">Grup adı</string>
  <string name="EditProfileFragment__group_description">Grup tanımı</string>
  <!--EditProfileNameFragment-->
  <string name="EditProfileNameFragment_your_name">Adınız</string>
  <string name="EditProfileNameFragment_first_name">Ad</string>
  <string name="EditProfileNameFragment_last_name_optional">Soyad (isteğe bağlı)</string>
  <string name="EditProfileNameFragment_save">Kaydet</string>
  <string name="EditProfileNameFragment_failed_to_save_due_to_network_issues_try_again_later">Ağ sorunları nedeniyle kaydetme başarısız oldu. Daha sonra tekrar deneyin.</string>
  <!--recipient_preferences_activity-->
  <string name="recipient_preference_activity__shared_media">Paylaşılan içerik</string>
  <!--recipients_panel-->
  <string name="recipients_panel__to"><small>Bir ad veya numara girin</small></string>
  <!--verify_display_fragment-->
  <string name="verify_display_fragment__tap_to_scan">Taramak için dokunun</string>
  <string name="verify_display_fragment__loading">Yükleniyor…</string>
  <string name="verify_display_fragment__mark_as_verified">Doğrulanmış olarak işaretle</string>
  <!--verify_identity-->
  <string name="verify_identity__share_safety_number">Güvenlik numarasını paylaş</string>
  <!--verity_scan_fragment-->
  <!--webrtc_answer_decline_button-->
  <string name="webrtc_answer_decline_button__swipe_up_to_answer">Yanıtlamak için yukarı kaydırın</string>
  <string name="webrtc_answer_decline_button__swipe_down_to_reject">Reddetmek için aşağı kaydırın</string>
  <!--message_details_header-->
  <string name="message_details_header__issues_need_your_attention">İlgilenmenizi gerektiren sorunlar var.</string>
  <!--message_details_recipient_header-->
  <string name="message_details_recipient_header__pending_send">Beklemede</string>
  <string name="message_details_recipient_header__sent_to">Gönderilen</string>
  <string name="message_details_recipient_header__sent_from">Gönderen</string>
  <string name="message_details_recipient_header__delivered_to">İletilen</string>
  <string name="message_details_recipient_header__read_by">Okuyan</string>
  <string name="message_details_recipient_header__not_sent">Gönderilemedi</string>
  <string name="message_details_recipient_header__viewed">Görenler</string>
  <!--message_Details_recipient-->
  <string name="message_details_recipient__failed_to_send">Gönderilemedi</string>
  <string name="message_details_recipient__new_safety_number">Yeni güvenlik numarası</string>
  <!--AndroidManifest.xml-->
  <string name="AndroidManifest__create_passphrase">Parola oluşturun</string>
  <string name="AndroidManifest__select_contacts">Kişileri seç</string>
  <string name="AndroidManifest__change_passphrase">Parolayı değiştir</string>
  <string name="AndroidManifest__verify_safety_number">Güvenlik numarasını doğrulayın</string>
  <string name="AndroidManifest__log_submit">Hata ayıklama günlüğünü gönder</string>
  <string name="AndroidManifest__media_preview">İçerik önizlemesi</string>
  <string name="AndroidManifest__message_details">İleti ayrıntıları</string>
  <string name="AndroidManifest__linked_devices">Bağlı cihazlar</string>
  <string name="AndroidManifest__invite_friends">Arkadaşlarını davet et</string>
  <string name="AndroidManifest_archived_conversations">Arşivlenmiş konuşmalar</string>
  <string name="AndroidManifest_remove_photo">Fotoğrafı kaldır</string>
  <!--Message Requests Megaphone-->
  <string name="MessageRequestsMegaphone__message_requests">İleti istekleri</string>
  <string name="MessageRequestsMegaphone__users_can_now_choose_to_accept">Artık yeni konuşmaları kabul etme seçeneğine sahipsiniz. Profil adları kimin kime yazdığını anlamanıza yardımcı olur.</string>
  <string name="MessageRequestsMegaphone__add_profile_name">Profil adı ekleyin</string>
  <!--HelpFragment-->
  <string name="HelpFragment__have_you_read_our_faq_yet">SSS sayfamızı okudunuz mu?</string>
  <string name="HelpFragment__next">İleri</string>
  <string name="HelpFragment__contact_us">Bizimle iletişime geçin</string>
  <string name="HelpFragment__tell_us_whats_going_on">Neler olduğunu anlatın</string>
  <string name="HelpFragment__include_debug_log">Hata ayıklama günlüğünü ekleyin</string>
  <string name="HelpFragment__whats_this">Bu nedir?</string>
  <string name="HelpFragment__how_do_you_feel">Nasıl hissediyorsunuz?</string>
  <string name="HelpFragment__tell_us_why_youre_reaching_out">Neden bize ulaştığınızı söyleyin.</string>
  <string name="HelpFragment__support_info">Destek Bilgisi</string>
  <string name="HelpFragment__signal_android_support_request">Signal Android Destek İsteği</string>
  <string name="HelpFragment__debug_log">Hata Ayıklama Günlüğü:</string>
  <string name="HelpFragment__could_not_upload_logs">Günlükler karşıya yüklenemedi</string>
  <string name="HelpFragment__please_be_as_descriptive_as_possible">Lütfen sorunu anlamamıza yardımcı olabilecek şekilde açıklayın.</string>
  <string-array name="HelpFragment__categories">
    <item>-- Lütfen bir seçenek seçin --</item>
    <item>Bir şey çalışmıyor</item>
    <item>Özellik isteği</item>
    <item>Soru</item>
    <item>Geribildirim</item>
    <item>Diğer</item>
    <item>Ödemeler</item>
  </string-array>
  <!--ReactWithAnyEmojiBottomSheetDialogFragment-->
  <string name="ReactWithAnyEmojiBottomSheetDialogFragment__this_message">Bu İleti</string>
  <string name="ReactWithAnyEmojiBottomSheetDialogFragment__recently_used">Yakınlarda Kullanılmış</string>
  <string name="ReactWithAnyEmojiBottomSheetDialogFragment__smileys_and_people">Gülenyüz &amp; Kişiler</string>
  <string name="ReactWithAnyEmojiBottomSheetDialogFragment__nature">Doğa</string>
  <string name="ReactWithAnyEmojiBottomSheetDialogFragment__food">Gıda</string>
  <string name="ReactWithAnyEmojiBottomSheetDialogFragment__activities">Etkinlikler</string>
  <string name="ReactWithAnyEmojiBottomSheetDialogFragment__places">Mekanlar</string>
  <string name="ReactWithAnyEmojiBottomSheetDialogFragment__objects">Nesneler</string>
  <string name="ReactWithAnyEmojiBottomSheetDialogFragment__symbols">Semboller</string>
  <string name="ReactWithAnyEmojiBottomSheetDialogFragment__flags">Bayraklar</string>
  <string name="ReactWithAnyEmojiBottomSheetDialogFragment__emoticons">His simgeleri</string>
  <string name="ReactWithAnyEmojiBottomSheetDialogFragment__no_results_found">Sonuç bulunamadı</string>
  <!--arrays.xml-->
  <string name="arrays__use_default">Varsayılanı kullan</string>
  <string name="arrays__use_custom">Özelleştirilmiş kullan</string>
  <string name="arrays__mute_for_one_hour">1 saatliğine sustur</string>
  <string name="arrays__mute_for_eight_hours">8 saat sustur</string>
  <string name="arrays__mute_for_one_day">1 günlüğüne sustur</string>
  <string name="arrays__mute_for_seven_days">7 günlüğüne sustur</string>
  <string name="arrays__always">Her zaman</string>
  <string name="arrays__settings_default">Varsayılan ayarlar</string>
  <string name="arrays__enabled">Etkin</string>
  <string name="arrays__disabled">Devre dışı</string>
  <string name="arrays__name_and_message">İsim ve ileti</string>
  <string name="arrays__name_only">Yalnızca ad</string>
  <string name="arrays__no_name_or_message">İsim veya ileti yok</string>
  <string name="arrays__images">Görüntüler</string>
  <string name="arrays__audio">Ses</string>
  <string name="arrays__video">Video</string>
  <string name="arrays__documents">Belgeler</string>
  <string name="arrays__small">Küçük</string>
  <string name="arrays__normal">Normal</string>
  <string name="arrays__large">Büyük</string>
  <string name="arrays__extra_large">Çok büyük</string>
  <string name="arrays__default">Varsayılan</string>
  <string name="arrays__high">Yüksek</string>
  <string name="arrays__max">En Yüksek</string>
  <!--plurals.xml-->
  <plurals name="hours_ago">
    <item quantity="one">%ds</item>
    <item quantity="other">%ds</item>
  </plurals>
  <!--preferences.xml-->
  <string name="preferences_beta">Beta</string>
  <string name="preferences__sms_mms">SMS ve MMS</string>
  <string name="preferences__pref_all_sms_title">Tüm SMS\'leri al</string>
  <string name="preferences__pref_all_mms_title">Tüm MMS\'leri al</string>
  <string name="preferences__use_signal_for_viewing_and_storing_all_incoming_text_messages">Gelen tüm metin iletileri için Signal kullanın</string>
  <string name="preferences__use_signal_for_viewing_and_storing_all_incoming_multimedia_messages">Gelen tüm içerik iletileri için Signal kullanın</string>
  <string name="preferences__pref_enter_sends_title">Enter tuşu ile gönder</string>
  <string name="preferences__pressing_the_enter_key_will_send_text_messages">Enter tuşuna basmak metin iletilerini gönderecektir</string>
  <string name="preferences__pref_use_address_book_photos">Rehber fotoğraflarını kullan</string>
  <string name="preferences__display_contact_photos_from_your_address_book_if_available">Eğer varsa rehberdeki kişi fotoğraflarını göster</string>
  <string name="preferences__generate_link_previews">Bağlantı önizlemelerini oluştur</string>
  <string name="preferences__retrieve_link_previews_from_websites_for_messages">Gönderdiğiniz iletiler için doğrudan web sitelerinden bağlantı önizlemelerini al.</string>
  <string name="preferences__choose_identity">Kimlik seçin</string>
  <string name="preferences__choose_your_contact_entry_from_the_contacts_list">Kişi girdinizi kişi listesinden seçin.</string>
  <string name="preferences__change_passphrase">Parola değiştir</string>
  <string name="preferences__change_your_passphrase">Parolanı değiştir</string>
  <string name="preferences__enable_passphrase">Ekran kilidi parolasını etkinleştirin</string>
  <string name="preferences__lock_signal_and_message_notifications_with_a_passphrase">Ekranı ve bildirimleri bir parola ile kilitleyin.</string>
  <string name="preferences__screen_security">Ekran güvenliği</string>
  <string name="preferences__disable_screen_security_to_allow_screen_shots">Son uygulamalar görünümünde ve uygulama içinde ekran görüntüsü alınmasını engelle</string>
  <string name="preferences__auto_lock_signal_after_a_specified_time_interval_of_inactivity">Signal\'i belirli bir zaman aralığından sonra otomatik kilitle</string>
  <string name="preferences__inactivity_timeout_passphrase">Zaman aşımı parolası</string>
  <string name="preferences__inactivity_timeout_interval">Zaman aşımı süresi</string>
  <string name="preferences__notifications">Bildirimler</string>
  <string name="preferences__led_color">LED rengi</string>
  <string name="preferences__led_color_unknown">Bilinmeyen</string>
  <string name="preferences__pref_led_blink_title">LED yanıp sönme şekli</string>
  <string name="preferences__sound">Zil Sesi</string>
  <string name="preferences__silent">Sessiz</string>
  <string name="preferences__default">Varsayılan</string>
  <string name="preferences__repeat_alerts">Uyarıları tekrarla</string>
  <string name="preferences__never">Asla</string>
  <string name="preferences__one_time">Bir kez</string>
  <string name="preferences__two_times">İki kez</string>
  <string name="preferences__three_times">Üç kez</string>
  <string name="preferences__five_times">Beş kez</string>
  <string name="preferences__ten_times">On kez</string>
  <string name="preferences__vibrate">Titreşim</string>
  <string name="preferences__green">Yeşil</string>
  <string name="preferences__red">Kırmızı</string>
  <string name="preferences__blue">Mavi</string>
  <string name="preferences__orange">Turuncu</string>
  <string name="preferences__cyan">Cam Göbeği</string>
  <string name="preferences__magenta">Magenta</string>
  <string name="preferences__white">Beyaz</string>
  <string name="preferences__none">Hiçbiri</string>
  <string name="preferences__fast">Hızlı</string>
  <string name="preferences__normal">Normal</string>
  <string name="preferences__slow">Yavaş</string>
  <string name="preferences__help">Yardım</string>
  <string name="preferences__advanced">Gelişmiş</string>
  <string name="preferences__donate_to_signal">Molly\'e Bağış Yap</string>
  <string name="preferences__privacy">Gizlilik</string>
  <string name="preferences__mms_user_agent">MMS Kullanıcı Aracı</string>
  <string name="preferences__advanced_mms_access_point_names">Manuel MMS ayarları</string>
  <string name="preferences__mmsc_url">MMSC URL</string>
  <string name="preferences__mms_proxy_host">MMS Vekil Sunucu</string>
  <string name="preferences__mms_proxy_port">MMS Vekil Bağlantı Noktası</string>
  <string name="preferences__mmsc_username">MMSC Kullanıcı Adı</string>
  <string name="preferences__mmsc_password">MMSC Parolası</string>
  <string name="preferences__sms_delivery_reports">SMS iletim raporları</string>
  <string name="preferences__request_a_delivery_report_for_each_sms_message_you_send">Gönderdiğiniz her SMS için iletim raporu istensin</string>
  <string name="preferences__data_and_storage">Veri ve depolama</string>
  <string name="preferences__storage">Depolama</string>
  <string name="preferences__payments">Ödemeler</string>
  <string name="preferences__payments_beta">Ödemeler (Beta)</string>
  <string name="preferences__conversation_length_limit">Konuşma uzunluk sınırı</string>
  <string name="preferences__keep_messages">İletileri sakla</string>
  <string name="preferences__clear_message_history">İleti geçmişini temizle</string>
  <string name="preferences__linked_devices">Bağlı cihazlar</string>
  <string name="preferences__light_theme">Aydınlık</string>
  <string name="preferences__dark_theme">Karanlık</string>
  <string name="preferences__appearance">Görünüm</string>
  <string name="preferences__theme">Tema</string>
  <string name="preferences__chat_wallpaper">Konuşma duvar kağıdı</string>
  <string name="preferences__chat_color_and_wallpaper">Sohbet rengi ve arkaplan</string>
  <string name="preferences__disable_pin">PIN\'i devre dışı bırak</string>
  <string name="preferences__enable_pin">PIN\'i etkinleştir</string>
  <string name="preferences__if_you_disable_the_pin_you_will_lose_all_data">PIN\'i devre dışı bırakırsanız, elle yedekleyip geri yüklemediğiniz sürece Signal\'i yeniden kaydettiğinizde tüm verilerinizi kaybedersiniz. PIN devre dışı iken Kayıt Kilidini açamazsınız.</string>
  <string name="preferences__pins_keep_information_stored_with_signal_encrypted_so_only_you_can_access_it">PIN\'ler Signal\'de depolanan verileri şifreli olarak tutar böylelikle yalnızca siz erişebilirsiniz. Profiliniz, ayarlarınız ve kişileriniz Signal\'i yeniden yüklediğinizde geri yüklenecektir. Uygulamayı açmak için PIN\'inize ihtiyacınız yoktur.</string>
  <string name="preferences__system_default">Sistem varsayılanı</string>
  <string name="preferences__language">Dil</string>
  <string name="preferences__signal_messages_and_calls">Signal iletileri ve aramaları</string>
  <string name="preferences__advanced_pin_settings">Gelişmiş PIN ayarları</string>
  <string name="preferences__free_private_messages_and_calls">Signal kullanıcılarına ücretsiz özel iletiler ve aramalar</string>
  <string name="preferences__submit_debug_log">Hata ayıklama günlüğünü gönder</string>
  <string name="preferences__delete_account">Hesabı sil</string>
  <string name="preferences__support_wifi_calling">\'Kablosuz Ağ Üzerinden Arama\' uyumluluk kipi</string>
  <string name="preferences__enable_if_your_device_supports_sms_mms_delivery_over_wifi">Cihazınız kablosuz ağ üzerinden SMS/MMS iletebiliyorsa etkinleştirin (sadece cihazınızda \'Kablosuz Ağ Üzerinden Arama\' seçeneği etkin ise etkinleştirin)</string>
  <string name="preferences__incognito_keyboard">Gizli klavye</string>
  <string name="preferences__read_receipts">Okundu bilgisi</string>
  <string name="preferences__if_read_receipts_are_disabled_you_wont_be_able_to_see_read_receipts">Okundu bilgisi etkin değilse, başkalarının okundu bilgilerini göremeyeceksiniz.</string>
  <string name="preferences__typing_indicators">Yazma göstergeleri</string>
  <string name="preferences__if_typing_indicators_are_disabled_you_wont_be_able_to_see_typing_indicators">Yazma göstergeleri etkin değilse, başkalarının yazma göstergelerini göremeyeceksiniz.</string>
  <string name="preferences__request_keyboard_to_disable">Klavyenin kişiselleştirilmiş öğrenmeyi devre dışı bırakmasını iste.</string>
  <string name="preferences__this_setting_is_not_a_guarantee">Bu ayar garantili değildir ve klavyeniz bu ayarı dikkate almayabilir.</string>
  <string name="preferences_app_protection__blocked_users">Engellenen kullanıcılar</string>
  <string name="preferences_chats__when_using_mobile_data">Mobil veri kullanırken</string>
  <string name="preferences_chats__when_using_wifi">Kablosuz ağ kullanırken</string>
  <string name="preferences_chats__when_roaming">Dolaşımdayken</string>
  <string name="preferences_chats__media_auto_download">Otomatik içerik indirme</string>
  <string name="preferences_chats__message_history">İleti geçmişi</string>
  <string name="preferences_storage__storage_usage">Depolama kullanımı</string>
  <string name="preferences_storage__photos">Fotoğraflar</string>
  <string name="preferences_storage__videos">Videolar</string>
  <string name="preferences_storage__files">Dosyalar</string>
  <string name="preferences_storage__audio">Ses</string>
  <string name="preferences_storage__review_storage">Depolamayı incele</string>
  <string name="preferences_storage__delete_older_messages">Daha eski iletiler silinsin mi?</string>
  <string name="preferences_storage__clear_message_history">İleti geçmişi temizlensin mi?</string>
  <string name="preferences_storage__this_will_permanently_delete_all_message_history_and_media">Bu işlem %1$s tarihinden daha eski tüm geçmişi ve ortamı aygıtınızdan kalıcı olarak silecektir.</string>
  <string name="preferences_storage__this_will_permanently_trim_all_conversations_to_the_d_most_recent_messages">Bu işlem tüm konuşmaları en yeni %1$s iletiye kadar kırpacaktır.</string>
  <string name="preferences_storage__this_will_delete_all_message_history_and_media_from_your_device">Bu işlem tüm ileti geçmişini ve ortamı aygıtınızdan kalıcı olarak silecektir.</string>
  <string name="preferences_storage__are_you_sure_you_want_to_delete_all_message_history">Tüm ileti geçmişini silmek istediğinizden emin misiniz?</string>
  <string name="preferences_storage__all_message_history_will_be_permanently_removed_this_action_cannot_be_undone">Tüm ileti geçmişi kalıcı olarak kaldırılacaktır. Bu işlem geri alınamaz.</string>
  <string name="preferences_storage__delete_all_now">Tümünü hemen sil</string>
  <string name="preferences_storage__forever">Daima</string>
  <string name="preferences_storage__one_year">1 yıl</string>
  <string name="preferences_storage__six_months">6 ay</string>
  <string name="preferences_storage__thirty_days">30 gün</string>
  <string name="preferences_storage__none">Hiçbiri</string>
  <string name="preferences_storage__s_messages">%1$s ileti</string>
  <string name="preferences_storage__custom">Özel</string>
  <string name="preferences_advanced__use_system_emoji">Sistem emojilerini kullan</string>
  <string name="preferences_advanced__disable_signal_built_in_emoji_support">Signal\'in dahili emoji desteğini devre dışı bırak</string>
  <string name="preferences_advanced__relay_all_calls_through_the_signal_server_to_avoid_revealing_your_ip_address">IP adresinizi kişinize göstermekten kaçınmak için tüm aramaları Signal sunucusundan aktarın. Etkinleştirildiğinde arama kalitesi düşecektir.</string>
  <string name="preferences_advanced__always_relay_calls">Aramaları her zaman aktar</string>
  <string name="preferences_app_protection__who_can">Kim…</string>
  <string name="preferences_app_protection__app_access">Uygulama erişimi</string>
  <string name="preferences_app_protection__communication">İletişim</string>
  <string name="preferences_chats__chats">Konuşmalar</string>
  <string name="preferences_data_and_storage__manage_storage">Depolamayı yönet</string>
  <string name="preferences_data_and_storage__calls">Aramalar</string>
  <string name="preferences_data_and_storage__use_less_data_for_calls">Aramalarda daha az veri kullan</string>
  <string name="preferences_data_and_storage__never">Asla</string>
  <string name="preferences_data_and_storage__wifi_and_mobile_data">Kablosuz ve mobil veri</string>
  <string name="preferences_data_and_storage__mobile_data_only">Yalnızca mobil veri</string>
  <string name="preference_data_and_storage__using_less_data_may_improve_calls_on_bad_networks">Kötü ağ koşullarında daha az veri kullanmak arama kalitesini arttırabilir</string>
  <string name="preferences_notifications__messages">İletiler</string>
  <string name="preferences_notifications__events">Etkinlikler</string>
  <string name="preferences_notifications__in_chat_sounds">Konuşma içi sesler</string>
  <string name="preferences_notifications__show">Göster</string>
  <string name="preferences_notifications__calls">Aramalar</string>
  <string name="preferences_notifications__ringtone">Zil sesi</string>
  <string name="preferences_chats__show_invitation_prompts">Davetiye istemlerini göster</string>
  <string name="preferences_chats__display_invitation_prompts_for_contacts_without_signal">Signal kullanmayan kişiler için davetiye istemlerini görüntüle</string>
  <string name="preferences_chats__message_text_size">İleti yazı tipi boyutu</string>
  <string name="preferences_events__contact_joined_signal">Kişi Signal\'e katıldı</string>
  <string name="preferences_notifications__priority">Öncelik</string>
  <string name="preferences_communication__category_sealed_sender">Gizli Gönderici</string>
  <string name="preferences_communication__sealed_sender_display_indicators">Ekran göstergeleri</string>
  <string name="preferences_communication__sealed_sender_display_indicators_description">Gizli gönderici olan iletilerde \"İleti ayrıntıları\" seçildiğinde durum simgesini göster.</string>
  <string name="preferences_communication__sealed_sender_allow_from_anyone">Herkesten al</string>
  <string name="preferences_communication__sealed_sender_allow_from_anyone_description">Kişileriniz arasında bulunmayan ve profilinizi paylaşmadığınız kişilerden göndereninin gizli olduğu iletilerin alınmasını etkinleştir.</string>
  <string name="preferences_communication__sealed_sender_learn_more">Dahasını öğrenin</string>
  <string name="preferences_setup_a_username">Bir kullanıcı adı oluştur</string>
  <string name="preferences_proxy">Vekil sunucu</string>
  <string name="preferences_use_proxy">Vekil sunucu kullan</string>
  <string name="preferences_off">Kapalı</string>
  <string name="preferences_on">Açık</string>
  <string name="preferences_proxy_address">Vekil adres</string>
  <string name="preferences_only_use_a_proxy_if">Vekil sunucuyu yalnızca mobil veri veya kablosuz üzerinden Signal\'e bağlanamıyorsanız kullanın.</string>
  <string name="preferences_share">Paylaş</string>
  <string name="preferences_save">Kaydet</string>
  <string name="preferences_connecting_to_proxy">Vekil sunucuya bağlanılıyor…</string>
  <string name="preferences_connected_to_proxy">Vekil sunucuya bağlanıldı</string>
  <string name="preferences_connection_failed">Bağlantı başarısız</string>
  <string name="preferences_couldnt_connect_to_the_proxy">Vekil sunucuya bağlanılamadı. Vekil adresinizi kontrol edin ve tekrar deneyin.</string>
  <string name="preferences_you_are_connected_to_the_proxy">Vekil sunucuya bağlandınız. Vekil sunucuyu istediğiniz zaman Ayarlar\'dan kapatabilirsiniz.</string>
  <string name="preferences_success">Başarılı</string>
  <string name="preferences_failed_to_connect">Bağlanılamadı</string>
  <string name="preferences_enter_proxy_address">Vekil sunucu adresi girin</string>
  <string name="configurable_single_select__customize_option">Seçeneği düzenle</string>
  <!--Internal only preferences-->
  <!--Payments-->
  <string name="PaymentsActivityFragment__all_activity">Tüm faaliyet</string>
  <string name="PaymentsAllActivityFragment__all">Tümü</string>
  <string name="PaymentsAllActivityFragment__sent">Gönderildi</string>
  <string name="PaymentsAllActivityFragment__received">Alındı</string>
  <string name="PaymentsHomeFragment__introducing_payments">Ödemeler tanıtımı (Beta)</string>
  <string name="PaymentsHomeFragment__use_signal_to_send_and_receive">Yeni gizlilik odaklı dijital para birimi MobileCoin alıp göndermek için Molly kullanın. Başlamak için etkinleştirin.</string>
  <string name="PaymentsHomeFragment__activate_payments">Ödemeleri Etkinleştir</string>
  <string name="PaymentsHomeFragment__activating_payments">Ödemeler etkinleştiriliyor…</string>
  <string name="PaymentsHomeFragment__restore_payments_account">Ödemeler hesabını geri getir</string>
  <string name="PaymentsHomeFragment__no_recent_activity_yet">Henüz geçmiş bir faaliyet yok</string>
  <string name="PaymentsHomeFragment__pending_requests">Bekleyen istekler</string>
  <string name="PaymentsHomeFragment__recent_activity">Son faaliyetler</string>
  <string name="PaymentsHomeFragment__see_all">Tümünü gör</string>
  <string name="PaymentsHomeFragment__add_funds">Para ekle</string>
  <string name="PaymentsHomeFragment__send">Gönder</string>
  <string name="PaymentsHomeFragment__sent_s">%1$s gönderildi</string>
  <string name="PaymentsHomeFragment__received_s">%1$s alındı</string>
  <string name="PaymentsHomeFragment__transfer_to_exchange">Kambiyo için aktar</string>
  <string name="PaymentsHomeFragment__currency_conversion">Para birimi dönüşümü</string>
  <string name="PaymentsHomeFragment__deactivate_payments">Ödemeleri devre dışı bırak</string>
  <string name="PaymentsHomeFragment__recovery_phrase">Kurtarma parolası</string>
  <string name="PaymentsHomeFragment__help">Yardım</string>
  <string name="PaymentsHomeFragment__coin_cleanup_fee">Bozukluk temizleme ücreti</string>
  <string name="PaymentsHomeFragment__sent_payment">Gönderilen ödeme</string>
  <string name="PaymentsHomeFragment__received_payment">Alınan ödeme</string>
  <string name="PaymentsHomeFragment__processing_payment">Ödeme işleniyor</string>
  <string name="PaymentsHomeFragment__unknown_amount">---</string>
  <string name="PaymentsHomeFragment__currency_conversion_not_available">Para birimi dönüşümü mevcut değil</string>
  <string name="PaymentsHomeFragment__cant_display_currency_conversion">Para birimi dönüşümü görüntülenemiyor. Telefonunuzun bağlantısını denetleyin ve tekrar deneyin.</string>
  <string name="PaymentsHomeFragment__payments_is_not_available_in_your_region">Ödemeler bölgenizde mevcut değil.</string>
  <string name="PaymentsHomeFragment__could_not_enable_payments">Ödemeler etkinleştirilemiyor. Lütfen daha sonra tekrar deneyin.</string>
  <string name="PaymentsHomeFragment__deactivate_payments_question">Ödemeler devre dışı bırakılsın mı?</string>
  <string name="PaymentsHomeFragment__you_will_not_be_able_to_send">Eğer ödemeleri devre dışı bırakırsanız MobileCoin alıp gönderemeyeceksiniz.</string>
  <string name="PaymentsHomeFragment__deactivate">Devre dışı bırak</string>
  <string name="PaymentsHomeFragment__continue">Devam Et</string>
  <string name="PaymentsHomeFragment__balance_is_not_currently_available">Bakiye şu an mevcut değil.</string>
  <string name="PaymentsHomeFragment__payments_deactivated">Ödemeler devre dışı bırakıldı.</string>
  <string name="PaymentsHomeFragment__payment_failed">Ödeme başarısız oldu</string>
  <string name="PaymentsHomeFragment__details">Detaylar</string>
  <string name="PaymentsHomeFragment__you_can_use_signal_to_send">Molly\'i MobileCoin alıp göndermek için kullanabilirsiniz. Tüm ödemeler MobileCoin ve MobileCoin Wallet Kullanım Koşullarına tabidir. Bu beta bir özelliktir, bu nedenle kimi sorunlarla karşılabilirsiniz ve kaybettiğiniz ödemeleri veya bakiyeyi kurtaramayabilirsiniz.</string>
  <string name="PaymentsHomeFragment__activate">Etkinleştir</string>
  <string name="PaymentsHomeFragment__view_mobile_coin_terms">MobileCoin şartlarını görüntüle</string>
  <string name="PaymentsHomeFragment__payments_not_available">Molly\'de Ödemeler artık mevcut değil. Yine de kambiyoya para aktarabilirsiniz ancak ödeme alıp gönderemez veya para ekleyemezsiniz.</string>
  <!--PaymentsAddMoneyFragment-->
  <string name="PaymentsAddMoneyFragment__add_funds">Para ekle</string>
  <string name="PaymentsAddMoneyFragment__your_wallet_address">Cüzdan Adresiniz</string>
  <string name="PaymentsAddMoneyFragment__copy">Kopyala</string>
  <string name="PaymentsAddMoneyFragment__copied_to_clipboard">Panoya kopyalandı</string>
  <string name="PaymentsAddMoneyFragment__to_add_funds">Para eklemek için, cüzdan adresinize MobileCoin gönderin. MobileCoin destekleyen bir kambiyodaki hesabınızdan bir işlem başlatın, daha sonra Karekodu okutun veya cüzdan adresinizi girin.</string>
  <!--PaymentsDetailsFragment-->
  <string name="PaymentsDetailsFragment__details">Detaylar</string>
  <string name="PaymentsDetailsFragment__status">Durum</string>
  <string name="PaymentsDetailsFragment__submitting_payment">Ödeme gönderiliyor…</string>
  <string name="PaymentsDetailsFragment__processing_payment">Ödeme işleniyor…</string>
  <string name="PaymentsDetailsFragment__payment_complete">Ödeme tamamlandı</string>
  <string name="PaymentsDetailsFragment__payment_failed">Ödeme başarısız oldu</string>
  <string name="PaymentsDetailsFragment__network_fee">Ağ ücreti</string>
  <string name="PaymentsDetailsFragment__sent_by">Gönderen</string>
  <string name="PaymentsDetailsFragment__sent_to_s">%1$s\'ye gönderildi</string>
  <string name="PaymentsDetailsFragment__you_on_s_at_s">Siz %1$s tarihinde saat %2$s \'de</string>
  <string name="PaymentsDetailsFragment__s_on_s_at_s">%2$starihinde saat %3$s\'te %1$s</string>
  <string name="PaymentsDetailsFragment__to">Alıcı</string>
  <string name="PaymentsDetailsFragment__from">Gönderen</string>
  <string name="PaymentsDetailsFragment__information">Ödeme miktarı ve işlem zamanını da içeren işlem ayrıntıları MobileCoin hesap defterinin bir parçasıdır.</string>
  <string name="PaymentsDetailsFragment__coin_cleanup_fee">Bozukluk temizleme ücreti</string>
  <string name="PaymentsDetailsFragment__coin_cleanup_information">“Bozukluk temizleme ücreti” sahip olduğunuz paralar bir işlemi tamamlamaya yetecek şekilde birleştirilemediğinde alınıyor. Temizleme ödeme göndermeye devam etmenizi sağlıyor.</string>
  <string name="PaymentsDetailsFragment__no_details_available">Bu işlem için daha fazla ayrıntı yok</string>
  <string name="PaymentsDetailsFragment__sent_payment">Gönderilen ödeme</string>
  <string name="PaymentsDetailsFragment__received_payment">Ödeme alındı</string>
  <string name="PaymentsDeatilsFragment__payment_completed_s">Ödeme tamamlandı %1$s </string>
  <string name="PaymentsDetailsFragment__block_number">Blok numarası</string>
  <!--PaymentsTransferFragment-->
  <string name="PaymentsTransferFragment__transfer">Aktar</string>
  <string name="PaymentsTransferFragment__scan_qr_code">Karekodu Tara</string>
  <string name="PaymentsTransferFragment__to_scan_or_enter_wallet_address">Kime: Cüzdan adresini taratın veya girin</string>
  <string name="PaymentsTransferFragment__you_can_transfer">Kambiyo tarafından sağlanan cüzdan adresine bir aktarım tamamlayarak MobileCoin aktarabilirsiniz. Cüzdan adresi, sıklıkla Karekodun altındaki sayı ve harflerden oluşan bir karakter dizisidir.</string>
  <string name="PaymentsTransferFragment__next">İleri</string>
  <string name="PaymentsTransferFragment__invalid_address">Geçersiz adres</string>
  <string name="PaymentsTransferFragment__check_the_wallet_address">Aktarmaya çalıştığınız cüzdan adresini denetleyin ve tekrar deneyin.</string>
  <string name="PaymentsTransferFragment__you_cant_transfer_to_your_own_signal_wallet_address">Kendi Molly cüzdan adresinize aktarma yapamazsınız. Desteklenen bir kambiyodaki hesabınızdaki cüzdan adresini girin.</string>
  <string name="PaymentsTransferFragment__to_scan_a_qr_code_signal_needs">Karekod taramak için Molly\'in kameranıza erişime ihtiyacı var.</string>
  <string name="PaymentsTransferFragment__signal_needs_the_camera_permission_to_capture_qr_code_go_to_settings">Karekod okumak için Molly Kamera izninie ihtiyaç duyuyor. Ayarlara gidin, \"İzinler\"i seçin ve \"Kamera\"yı etkinleştirin.</string>
  <string name="PaymentsTransferFragment__to_scan_a_qr_code_signal_needs_access_to_the_camera">Karekod taramak için Molly\'in kameranıza erişime ihtiyacı var.</string>
  <string name="PaymentsTransferFragment__settings">Ayarlar</string>
  <!--PaymentsTransferQrScanFragment-->
  <string name="PaymentsTransferQrScanFragment__scan_address_qr_code">Adres Kare Kodunu Tara</string>
  <string name="PaymentsTransferQrScanFragment__scan_the_address_qr_code_of_the_payee">Alacaklının adres kare kodunu tara</string>
  <!--CreatePaymentFragment-->
  <string name="CreatePaymentFragment__request">İstek</string>
  <string name="CreatePaymentFragment__pay">Öde</string>
  <string name="CreatePaymentFragment__available_balance_s">Mevcut bakiye: %1$s</string>
  <string name="CreatePaymentFragment__toggle_content_description">Değiştir</string>
  <string name="CreatePaymentFragment__1">1</string>
  <string name="CreatePaymentFragment__2">2</string>
  <string name="CreatePaymentFragment__3">3</string>
  <string name="CreatePaymentFragment__4">4</string>
  <string name="CreatePaymentFragment__5">5</string>
  <string name="CreatePaymentFragment__6">6</string>
  <string name="CreatePaymentFragment__7">7</string>
  <string name="CreatePaymentFragment__8">8</string>
  <string name="CreatePaymentFragment__9">9</string>
  <string name="CreatePaymentFragment__decimal">.</string>
  <string name="CreatePaymentFragment__0">0</string>
  <string name="CreatePaymentFragment__lt">&lt;</string>
  <string name="CreatePaymentFragment__backspace">Geri silme</string>
  <string name="CreatePaymentFragment__add_note">Not ekle</string>
  <string name="CreatePaymentFragment__conversions_are_just_estimates">Dönüşümler sadece tahmindir ve kesin olmayabilir.</string>
  <!--EditNoteFragment-->
  <string name="EditNoteFragment_note">Not</string>
  <!--ConfirmPaymentFragment-->
  <string name="ConfirmPayment__confirm_payment">Ödemeyi onayla</string>
  <string name="ConfirmPayment__network_fee">Ağ ücreti</string>
  <string name="ConfirmPayment__error_getting_fee">Ücret alma hatası</string>
  <string name="ConfirmPayment__estimated_s">Tahmini %1$s</string>
  <string name="ConfirmPayment__to">Alıcı</string>
  <string name="ConfirmPayment__total_amount">Toplam tutar</string>
  <string name="ConfirmPayment__balance_s">Bakiye: %1$s</string>
  <string name="ConfirmPayment__submitting_payment">Ödeme gönderiliyor…</string>
  <string name="ConfirmPayment__processing_payment">Ödeme işleniyor…</string>
  <string name="ConfirmPayment__payment_complete">Ödeme tamamlandı</string>
  <string name="ConfirmPayment__payment_failed">Ödeme başarısız oldu</string>
  <string name="ConfirmPayment__payment_will_continue_processing">Ödeme işlemi devam edecek</string>
  <string name="ConfirmPaymentFragment__invalid_recipient">Geçersiz alıcı</string>
  <string name="ConfirmPaymentFragment__this_person_has_not_activated_payments">Bu kişi ödemeleri etkinleştirmedi</string>
  <string name="ConfirmPaymentFragment__unable_to_request_a_network_fee">Ağ ücreti alınamıyor. Bu ödemeye devam etmek için tamama dokunun ve tekrar deneyin.</string>
  <!--CurrencyAmountFormatter_s_at_s-->
  <string name="CurrencyAmountFormatter_s_at_s">%2$s\'de %1$s</string>
  <!--SetCurrencyFragment-->
  <string name="SetCurrencyFragment__set_currency">Para Birimini Ayarla</string>
  <string name="SetCurrencyFragment__all_currencies">Tüm Para Birimleri</string>
  <!--****************************************-->
  <!--menus-->
  <!--****************************************-->
  <!--contact_selection_list-->
  <string name="contact_selection_list__unknown_contact">Yeni ileti…</string>
  <string name="contact_selection_list__unknown_contact_block">Kullanıcıyı engelle</string>
  <string name="contact_selection_list__unknown_contact_add_to_group">Gruba ekle</string>
  <!--conversation_callable_insecure-->
  <string name="conversation_callable_insecure__menu_call">Arama</string>
  <!--conversation_callable_secure-->
  <string name="conversation_callable_secure__menu_call">Signal araması</string>
  <string name="conversation_callable_secure__menu_video">Görüntülü Signal araması</string>
  <!--conversation_context-->
  <string name="conversation_context__menu_message_details">İleti ayrıntıları</string>
  <string name="conversation_context__menu_copy_text">Metni kopyala</string>
  <string name="conversation_context__menu_delete_message">İletiyi sil</string>
  <string name="conversation_context__menu_forward_message">İletiyi yönlendir</string>
  <string name="conversation_context__menu_resend_message">İletiyi tekrar gönder</string>
  <string name="conversation_context__menu_reply_to_message">İletiyi yanıtla</string>
  <!--conversation_context_reacction-->
  <string name="conversation_context__reaction_multi_select">Çoklu seçim</string>
  <!--conversation_context_image-->
  <string name="conversation_context_image__save_attachment">Eklentiyi kaydet</string>
  <!--conversation_expiring_off-->
  <string name="conversation_expiring_off__disappearing_messages">Kaybolan iletiler</string>
  <!--conversation_expiring_on-->
  <!--conversation_insecure-->
  <string name="conversation_insecure__invite">Davet et</string>
  <!--conversation_list_batch-->
  <string name="conversation_list_batch__menu_delete_selected">Seçilenleri sil</string>
  <string name="conversation_list_batch__menu_pin_selected">Seçili olanı tuttur</string>
  <string name="conversation_list_batch__menu_unpin_selected">Seçili olanı serbet bırak</string>
  <string name="conversation_list_batch__menu_select_all">Hepsini seç</string>
  <string name="conversation_list_batch_archive__menu_archive_selected">Seçilenleri arşivle</string>
  <string name="conversation_list_batch_unarchive__menu_unarchive_selected">Seçilenleri arşivden çıkar</string>
  <string name="conversation_list_batch__menu_mark_as_read">Okundu olarak işaretle</string>
  <string name="conversation_list_batch__menu_mark_as_unread">Okunmadı olarak işaretle</string>
  <!--conversation_list-->
  <string name="conversation_list_settings_shortcut">Ayarlar kısayolu</string>
  <string name="conversation_list_search_description">Konuşmada Ara</string>
  <string name="conversation_list__pinned">Sabitlendi</string>
  <string name="conversation_list__chats">Konuşmalar</string>
  <string name="conversation_list__you_can_only_pin_up_to_d_chats">Yalnızca %1$d konuşmayı sabitleyebilirsiniz</string>
  <!--conversation_list_item_view-->
  <string name="conversation_list_item_view__contact_photo_image">Kişi Fotoğrafı</string>
  <string name="conversation_list_item_view__archived">Arşivlendi</string>
  <!--conversation_list_fragment-->
  <string name="conversation_list_fragment__fab_content_description">Yeni konuşma</string>
  <string name="conversation_list_fragment__open_camera_description">Kamerayı Aç</string>
  <string name="conversation_list_fragment__no_chats_yet_get_started_by_messaging_a_friend">Henüz konuşma yok. Bir arkadaşına ileti göndererek başlayabilirsin.</string>
  <!--conversation_secure_verified-->
  <string name="conversation_secure_verified__menu_reset_secure_session">Güvenli oturumu sıfırla</string>
  <!--conversation_muted-->
  <string name="conversation_muted__unmute">Sesi aç</string>
  <!--conversation_unmuted-->
  <string name="conversation_unmuted__mute_notifications">Bildirimleri sessize al</string>
  <!--conversation-->
  <string name="conversation__menu_group_settings">Grup ayarları</string>
  <string name="conversation__menu_leave_group">Gruptan ayrıl</string>
  <string name="conversation__menu_view_all_media">Tüm içerik</string>
  <string name="conversation__menu_conversation_settings">Konuşma ayarları</string>
  <string name="conversation__menu_add_shortcut">Ana ekrana ekle</string>
  <string name="conversation__menu_create_bubble">Balon oluştur</string>
  <!--conversation_popup-->
  <string name="conversation_popup__menu_expand_popup">Açılır pencereyi genişlet</string>
  <!--conversation_callable_insecure-->
  <string name="conversation_add_to_contacts__menu_add_to_contacts">Kişilere ekle</string>
  <!--conversation_group_options-->
  <string name="convesation_group_options__recipients_list">Alıcı listesi</string>
  <string name="conversation_group_options__delivery">İletim</string>
  <string name="conversation_group_options__conversation">Konuşma</string>
  <string name="conversation_group_options__broadcast">Yayın</string>
  <!--text_secure_normal-->
  <string name="text_secure_normal__menu_new_group">Yeni grup</string>
  <string name="text_secure_normal__menu_settings">Ayarlar</string>
  <string name="text_secure_normal__menu_clear_passphrase">Kilitle</string>
  <string name="text_secure_normal__mark_all_as_read">Tümünü okundu olarak işaretle</string>
  <string name="text_secure_normal__invite_friends">Arkadaşlarını davet et</string>
  <!--verify_display_fragment-->
  <string name="verify_display_fragment_context_menu__copy_to_clipboard">Panoya kopyala</string>
  <string name="verify_display_fragment_context_menu__compare_with_clipboard">Pano ile karşılaştır</string>
  <!--reminder_header-->
  <string name="reminder_header_sms_import_title">Sistem SMS\'lerini içe aktar</string>
  <string name="reminder_header_sms_import_text">Telefonunuzda bulunan SMS iletilerini Signal\'in şifrelenmiş veritabanına kopyalamak için dokunun.</string>
  <string name="reminder_header_push_title">Signal iletilerini ve aramalarını etkinleştir</string>
  <string name="reminder_header_push_text">İletişim deneyiminizi yükseltin.</string>
  <string name="reminder_header_service_outage_text">Signal teknik sorunlar yaşıyor. Hizmeti olabildiğince çabuk düzeltmek için sıkı çalışıyoruz.</string>
  <string name="reminder_header_progress">%%%1$d</string>
  <!--media_preview-->
  <string name="media_preview__save_title">Kaydet</string>
  <string name="media_preview__forward_title">Yönlendir</string>
  <string name="media_preview__share_title">Paylaş</string>
  <string name="media_preview__all_media_title">Tüm içerik</string>
  <!--media_preview_activity-->
  <string name="media_preview_activity__media_content_description">İçerik önizlemesi</string>
  <!--new_conversation_activity-->
  <string name="new_conversation_activity__refresh">Yenile</string>
  <!--redphone_audio_popup_menu-->
  <!--Insights-->
  <string name="Insights__percent">%</string>
  <string name="Insights__title">İçgörüler</string>
  <string name="InsightsDashboardFragment__title">İçgörüler</string>
  <string name="InsightsDashboardFragment__signal_protocol_automatically_protected">Signal Protokolü son %2$d gündeki iletilerinizin %%%1$d kadarını otomatik olarak korudu. Signal kullanıcıları arasındaki konuşmalar her zaman uçtan uca şifrelidir.</string>
  <string name="InsightsDashboardFragment__boost_your_signal">Signal\'i güçlendir</string>
  <string name="InsightsDashboardFragment__not_enough_data">Yetersiz veri</string>
  <string name="InsightsDashboardFragment__your_insights_percentage_is_calculated_based_on">İçgörü yüzdeniz son %1$d gün içerisinde gönderdiğiniz kaybolmamış veya silinmemiş iletilere göre hesaplanır.</string>
  <string name="InsightsDashboardFragment__start_a_conversation">Konuşma başlat</string>
  <string name="InsightsDashboardFragment__invite_your_contacts">Kişilerinizi Signal\'e davet ederek şifresiz SMS iletilerinin sınırlarını aşan yeni özelliklerle güvenli konuşmaya başlayın.</string>
  <string name="InsightsDashboardFragment__this_stat_was_generated_locally">Bu istatistikler yalnızca cihazınızda oluşturulup sizin tarafınızdan görüntülenebilir. Asla hiçbir yere aktarılmaz.</string>
  <string name="InsightsDashboardFragment__encrypted_messages">Şifreli iletiler</string>
  <string name="InsightsDashboardFragment__cancel">İptal</string>
  <string name="InsightsDashboardFragment__send">Gönder</string>
  <string name="InsightsModalFragment__title">Karşınızda İçgörüler</string>
  <string name="InsightsModalFragment__description">İletilerinizin ne kadarının güvenle gönderildiğini öğrenin ve Signal yüzdenizi arttırmak için yeni kişileri davet edin.</string>
  <string name="InsightsModalFragment__view_insights">İçgörüleri Görüntüle</string>
  <string name="FirstInviteReminder__title">Signal\'e davet et</string>
  <string name="FirstInviteReminder__description">Gönderilen şifreli iletilerinizi %%%1$d oranında arttırabilirsiniz</string>
  <string name="SecondInviteReminder__title">Signal\'inizi güçlendirin</string>
  <string name="SecondInviteReminder__description">%1$s kişisini davet et</string>
  <string name="InsightsReminder__view_insights">İçgörüleri Görüntüle</string>
  <string name="InsightsReminder__invite">Davet et</string>
  <!--Edit KBS Pin-->
  <!--BaseKbsPinFragment-->
  <string name="BaseKbsPinFragment__next">İleri</string>
  <string name="BaseKbsPinFragment__create_alphanumeric_pin">Alfanumerik PIN oluştur</string>
  <string name="BaseKbsPinFragment__create_numeric_pin">Sayısal PIN oluştur</string>
  <!--CreateKbsPinFragment-->
  <plurals name="CreateKbsPinFragment__pin_must_be_at_least_characters">
    <item quantity="one">PIN en az %1$d karakterden oluşmalıdır</item>
    <item quantity="other">PIN en az %1$d karakterden oluşmalıdır</item>
  </plurals>
  <plurals name="CreateKbsPinFragment__pin_must_be_at_least_digits">
    <item quantity="one">PIN en az %1$d haneli olmalıdır</item>
    <item quantity="other">PIN en az %1$d haneli olmalıdır</item>
  </plurals>
  <string name="CreateKbsPinFragment__create_a_new_pin">Yeni PIN oluştur</string>
  <string name="CreateKbsPinFragment__you_can_choose_a_new_pin_as_long_as_this_device_is_registered">Bu cihaz kayıtlı olduğu sürece PIN\'inizi değiştirebilirsiniz.</string>
  <string name="CreateKbsPinFragment__create_your_pin">PIN\'inizi oluşturun</string>
  <string name="CreateKbsPinFragment__pins_keep_information_stored_with_signal_encrypted">PIN\'ler Signal\'de saklanan bilgiyi şifreler, böylece sadece siz erişebilirsiniz. Profiliniz, ayarlarınız ve kişileriniz yeniden yüklediğinizde geri yüklenecektir. Uygulamayı açmak için PIN\'e ihtiyaç yoktur.</string>
  <string name="CreateKbsPinFragment__choose_a_stronger_pin">Daha güçlü bir PIN seçin</string>
  <!--ConfirmKbsPinFragment-->
  <string name="ConfirmKbsPinFragment__pins_dont_match">PIN\'ler eşleşmiyor. Tekrar deneyin.</string>
  <string name="ConfirmKbsPinFragment__confirm_your_pin">PIN kodunuzu doğrulayın.</string>
  <string name="ConfirmKbsPinFragment__pin_creation_failed">PIN oluşturma başarısız oldu</string>
  <string name="ConfirmKbsPinFragment__your_pin_was_not_saved">PIN\'iniz kaydedilmedi. PIN oluşturmanız için daha sonra hatırlatacağız.</string>
  <string name="ConfirmKbsPinFragment__pin_created">PIN oluşturuldu.</string>
  <string name="ConfirmKbsPinFragment__re_enter_your_pin">PIN\'inizi tekrar girin</string>
  <string name="ConfirmKbsPinFragment__creating_pin">PIN oluşturuluyor…</string>
  <!--KbsSplashFragment-->
  <string name="KbsSplashFragment__introducing_pins">Karşınızda PIN\'ler</string>
  <string name="KbsSplashFragment__pins_keep_information_stored_with_signal_encrypted">PIN\'ler Signal\'de saklanan bilgiyi şifreler, böylece sadece siz erişebilirsiniz. Profiliniz, ayarlarınız ve kişileriniz yeniden yüklediğinizde geri yüklenecektir. Uygulamayı açmak için PIN\'e ihtiyaç yoktur.</string>
  <string name="KbsSplashFragment__learn_more">Dahasını Öğrenin</string>
  <string name="KbsSplashFragment__registration_lock_equals_pin">Kayıt Kilidi = PIN</string>
  <string name="KbsSplashFragment__your_registration_lock_is_now_called_a_pin">Kayıt Kilidi yerine artık PIN kullanılıyor. Şimdi güncelleyin.</string>
  <string name="KbsSplashFragment__update_pin">PIN\'i güncelle</string>
  <string name="KbsSplashFragment__create_your_pin">PIN\'inizi oluşturun</string>
  <string name="KbsSplashFragment__learn_more_about_pins">PIN\'ler hakkında dahasını öğrenin</string>
  <string name="KbsSplashFragment__disable_pin">PIN\'i devre dışı bırak</string>
  <!--KBS Reminder Dialog-->
  <string name="KbsReminderDialog__enter_your_signal_pin">Signal PIN\'inizi girin</string>
  <string name="KbsReminderDialog__to_help_you_memorize_your_pin">PIN\'inizi hatırlamanıza yardımcı olmak için, arada sırada girmenizi isteyeceğiz. Zaman geçtikçe daha az soracağız.</string>
  <string name="KbsReminderDialog__skip">Atla</string>
  <string name="KbsReminderDialog__submit">Gönder</string>
  <string name="KbsReminderDialog__forgot_pin">PIN\'inizi mi unuttunuz?</string>
  <string name="KbsReminderDialog__incorrect_pin_try_again">Yanlış PIN. Tekrar deneyin.</string>
  <!--AccountLockedFragment-->
  <string name="AccountLockedFragment__account_locked">Hesap kilitlendi</string>
  <string name="AccountLockedFragment__your_account_has_been_locked_to_protect_your_privacy">Gizlilik ve güvenliğiniz için hesabınız kilitlendi. Hesabınızda %1$d gün boyunca hareketsizlik olduğunda, PIN olmadan bu telefon numarası ile yeniden kaydolabilirsiniz. Tüm içerik silinecektir. </string>
  <string name="AccountLockedFragment__next">İleri</string>
  <string name="AccountLockedFragment__learn_more">Dahasını Öğrenin</string>
  <!--KbsLockFragment-->
  <string name="RegistrationLockFragment__enter_your_pin">PIN\'inizi girin</string>
  <string name="RegistrationLockFragment__enter_the_pin_you_created">Bu hesap için oluşturduğunuz PIN kodunu girin. Bu kod, SMS doğrulama kodunuzdan farklıdır.</string>
  <string name="RegistrationLockFragment__enter_alphanumeric_pin">Alfanumerik PIN\'i Girin</string>
  <string name="RegistrationLockFragment__enter_numeric_pin">Sayısal PIN\'i Girin</string>
  <string name="RegistrationLockFragment__incorrect_pin_try_again">Yanlış PIN. Tekrar deneyin.</string>
  <string name="RegistrationLockFragment__forgot_pin">PIN\'inizi mi unuttunuz?</string>
  <string name="RegistrationLockFragment__incorrect_pin">Yanlış PIN</string>
  <string name="RegistrationLockFragment__forgot_your_pin">PIN\'inizi mi unuttunuz?</string>
  <string name="RegistrationLockFragment__not_many_tries_left">Deneme hakkınız azaldı!</string>
  <string name="RegistrationLockFragment__signal_registration_need_help_with_pin_for_android_v1_pin">Signal Kaydı -  Android için PIN ile ilgili Yardıma mı İhtiyacınız Var (v1 PIN)</string>
  <string name="RegistrationLockFragment__signal_registration_need_help_with_pin_for_android_v2_pin">Signal Kaydı -  Android için PIN ile ilgili Yardıma mı İhtiyacınız Var (v2 PIN)</string>
  <plurals name="RegistrationLockFragment__for_your_privacy_and_security_there_is_no_way_to_recover">
    <item quantity="one">Gizlilik ve güvenliğiniz için PIN\'inizi kurtarmanın yolu yoktur. Eğer PIN\'inizi hatırlayamıyorsanız, %1$d gün eylemsizlik sonrasında SMS ile tekrar doğrulayabilirsiniz. Bu durumda hesabınız ve tüm içeriğiniz silinecektir.</item>
    <item quantity="other">Gizlilik ve güvenliğiniz için PIN\'inizi kurtarmanın yolu yoktur. Eğer PIN\'inizi hatırlayamıyorsanız, %1$d gün eylemsizlik sonrasında SMS ile tekrar doğrulayabilirsiniz. Bu durumda hesabınız ve tüm içeriğiniz silinecektir.</item>
  </plurals>
  <plurals name="RegistrationLockFragment__incorrect_pin_d_attempts_remaining">
    <item quantity="one">Yanlış PIN. %1$d deneme hakkınız kaldı.</item>
    <item quantity="other">Yanlış PIN. %1$d deneme hakkınız kaldı.</item>
  </plurals>
  <plurals name="RegistrationLockFragment__if_you_run_out_of_attempts_your_account_will_be_locked_for_d_days">
    <item quantity="one"> Hakkınız biterse hesabınız %1$d günlüğüne kilitlenecektir. %1$d gün eylemsizlikten sonra, PIN\'iniz olmadan tekrar kaydolabileceksiniz. Hesabınız ve tüm içeriğiniz silinecektir.</item>
    <item quantity="other"> Hakkınız biterse hesabınız %1$d günlüğüne kilitlenecektir. %1$d gün eylemsizlikten sonra, PIN\'iniz olmadan tekrar kaydolabileceksiniz. Hesabınız ve tüm içeriğiniz silinecektir.</item>
  </plurals>
  <plurals name="RegistrationLockFragment__you_have_d_attempts_remaining">
    <item quantity="one">%1$d deneme hakkınız kaldı.</item>
    <item quantity="other">%1$d deneme hakkınız kaldı.</item>
  </plurals>
  <plurals name="RegistrationLockFragment__d_attempts_remaining">
    <item quantity="one">%1$d deneme hakkınız kaldı.</item>
    <item quantity="other">%1$d deneme hakkınız kaldı.</item>
  </plurals>
  <!--CalleeMustAcceptMessageRequestDialogFragment-->
  <string name="CalleeMustAcceptMessageRequestDialogFragment__s_will_get_a_message_request_from_you">%1$s sizden bir ileti isteği alacak. İleti isteğiniz kabul edildiğinde arayabilirsiniz.</string>
  <!--KBS Megaphone-->
  <string name="KbsMegaphone__create_a_pin">PIN oluştur</string>
  <string name="KbsMegaphone__pins_keep_information_thats_stored_with_signal_encrytped">PIN\'ler Signal\'de depolanan verileri şifreli olarak tutar.</string>
  <string name="KbsMegaphone__create_pin">PIN oluştur</string>
  <!--Research Megaphone-->
  <string name="ResearchMegaphone_tell_signal_what_you_think">Signal\'e ne düşündüğünüzü söyleyin</string>
  <string name="ResearchMegaphone_to_make_signal_the_best_messaging_app_on_the_planet">Signal\'i gezegendeki en iyi ileti uygulaması yapmak için geri bildiriminizi duymaktan memnuniyet duyarız.</string>
  <string name="ResearchMegaphone_learn_more">Dahasını öğrenin</string>
  <string name="ResearchMegaphone_dismiss">Kapat</string>
  <string name="ResearchMegaphoneDialog_signal_research">Signal Araştırması</string>
  <string name="ResearchMegaphoneDialog_we_believe_in_privacy"><![CDATA[<p><b>Gizliliğe inanıyoruz.</b></p><p>Signal sizi takip etmez veya verilerinizi toplamaz. Signal\'i herkes için geliştirmek için, kullanıcı geri bildirimlerine güveniyoruz, <b>ve sizinkini çok isteriz.</b></p><p>Signal\'i nasıl kullandığınızı anlamak için bir anket yapıyoruz.  Anketimiz sizi tanımlayacak herhangi bir veri toplamaz. Daha fazla geri bildirim paylaşmakla ilgileniyorsanız, iletişim bilgilerinizi sağlama seçeneğiniz vardır.</p><p>Birkaç dakikanız ve geri bildiriminiz varsa, sizden haber almaktan memnuniyet duyarız.</p>]]></string>
  <string name="ResearchMegaphoneDialog_take_the_survey">Anketi doldur</string>
  <string name="ResearchMegaphoneDialog_no_thanks">Hayır teşekkürler</string>
  <string name="ResearchMegaphoneDialog_the_survey_is_hosted_by_alchemer_at_the_secure_domain">Anket, Alchemer tarafından güvenli bir alan adı olan surveys.signalusers.org adresinde barındırılmaktadır.</string>
  <!--transport_selection_list_item-->
  <string name="transport_selection_list_item__transport_icon">Ulaştırma simgesi</string>
  <string name="ConversationListFragment_loading">Yükleniyor…</string>
  <string name="CallNotificationBuilder_connecting">Bağlanıyor…</string>
  <string name="Permissions_permission_required">İzin gerekli</string>
  <string name="ConversationActivity_signal_needs_sms_permission_in_order_to_send_an_sms">Signal, SMS göndermek için SMS iznine ihtiyaç duyar, fakat bu izin kalıcı olarak reddedilmiş. Lütfen uygulama ayarları menüsüne girip \"İzinler\" kısmını seçin, ve \"SMS\"i etkinleştirin.</string>
  <string name="Permissions_continue">Devam Et</string>
  <string name="Permissions_not_now">Şimdi değil</string>
  <string name="conversation_activity__enable_signal_messages">SİGNAL İLETİLERİNİ ETKİNLEŞTİRİN</string>
  <string name="SQLCipherMigrationHelper_migrating_signal_database">Signal veritabanı taşınıyor</string>
  <string name="PushDecryptJob_new_locked_message">Yeni kilitli ileti</string>
  <string name="PushDecryptJob_unlock_to_view_pending_messages">Bekleyen iletileri görüntülemek için kilidi açın</string>
  <string name="enter_backup_passphrase_dialog__backup_passphrase">Yedek parolası</string>
  <string name="backup_enable_dialog__backups_will_be_saved_to_external_storage_and_encrypted_with_the_passphrase_below_you_must_have_this_passphrase_in_order_to_restore_a_backup">Yedekler harici depolama alanına kaydedilecek ve aşağıdaki parola ile şifrelenecektir. Yedeği geri yüklemek için bu parolaya sahip olmanız gereklidir.</string>
  <string name="backup_enable_dialog__you_must_have_this_passphrase">Bir yedeği geri yüklemek için bu parolaya ihtiyacınız var.</string>
  <string name="backup_enable_dialog__folder">Dizin</string>
  <string name="backup_enable_dialog__i_have_written_down_this_passphrase">Bu parolayı kaydettim. Parola olmadan yedeği geri yükleyemem.</string>
  <string name="registration_activity__restore_backup">Yedeği geri yükle</string>
  <string name="registration_activity__transfer_or_restore_account">Hesabı aktar veya geri yükle</string>
  <string name="registration_activity__transfer_account">Hesabı aktar</string>
  <string name="registration_activity__skip">Atla</string>
  <string name="preferences_chats__chat_backups">Konuşma yedekleri</string>
  <string name="preferences_chats__backup_chats_to_external_storage">Konuşmaları harici depolamaya yedekle</string>
  <string name="preferences_chats__transfer_account">Hesabı aktar</string>
  <string name="preferences_chats__transfer_account_to_a_new_android_device">Hesabı yeni bir Android cihaza aktar</string>
  <string name="RegistrationActivity_enter_backup_passphrase">Yedek parolasını giriniz</string>
  <string name="RegistrationActivity_restore">Geri yükle</string>
  <string name="RegistrationActivity_backup_failure_downgrade">Signal\'in daha yeni sürümlerinden yedek alınamaz</string>
  <string name="RegistrationActivity_incorrect_backup_passphrase">Yedek parolası yanlış</string>
  <string name="RegistrationActivity_checking">Kontrol ediliyor…</string>
  <string name="RegistrationActivity_d_messages_so_far">Şu ana kadar %d ileti…</string>
  <string name="RegistrationActivity_restore_from_backup">Yedekten geri yüklensin mi?</string>
  <string name="RegistrationActivity_restore_your_messages_and_media_from_a_local_backup">İleti ve ileti içeriklerinizi yerel bir yedekten geri yükleyin. Eğer şimdi yüklemezseniz, daha sonra yükleyemezsiniz.</string>
  <string name="RegistrationActivity_backup_size_s">Yedek boyutu: %s</string>
  <string name="RegistrationActivity_backup_timestamp_s">Yedekleme zamanı: %s</string>
  <string name="BackupDialog_enable_local_backups">Yerel yedekler etkinleştirilsin mi?</string>
  <string name="BackupDialog_enable_backups">Yedekleri etkinleştir</string>
  <string name="BackupDialog_please_acknowledge_your_understanding_by_marking_the_confirmation_check_box">Lütfen onay kutusunu işaretleyerek anladığınızı onaylayın.</string>
  <string name="BackupDialog_delete_backups">Yedekleri sil?</string>
  <string name="BackupDialog_disable_and_delete_all_local_backups">Tüm yerel yedekler devre dışı bırakılıp silinsin mi?</string>
  <string name="BackupDialog_delete_backups_statement">Yedekleri sil</string>
  <string name="BackupDialog_to_enable_backups_choose_a_folder">Yedekleri etkinleştirmek için, bir dizin seçin. Yedekler bu konuma kaydedilecektir.</string>
  <string name="BackupDialog_choose_folder">Klasör seçin</string>
  <string name="BackupDialog_copied_to_clipboard">Panoya kopyalandı</string>
  <string name="BackupDialog_no_file_picker_available">Herhangi bir dosya seçicisi yok</string>
  <string name="BackupDialog_enter_backup_passphrase_to_verify">Doğrulamak için yedek parolanızı girin</string>
  <string name="BackupDialog_verify">Doğrula</string>
  <string name="BackupDialog_you_successfully_entered_your_backup_passphrase">Yedek parolanızı doğru girdiniz</string>
  <string name="BackupDialog_passphrase_was_not_correct">Parolanız doğru değil</string>
  <string name="LocalBackupJob_creating_backup">Yedek oluşturuluyor…</string>
  <string name="LocalBackupJobApi29_backup_failed">Yedekleme başarısız oldu</string>
  <string name="LocalBackupJobApi29_your_backup_directory_has_been_deleted_or_moved">Yedekleme dizininiz silindi veya taşındı.</string>
  <string name="LocalBackupJobApi29_your_backup_file_is_too_large">Yedek dosyası bu sürücüde saklanmak için çok büyük.</string>
  <string name="LocalBackupJobApi29_there_is_not_enough_space">Yedeğinizi kaydetmek için yereli disk alanı yok.</string>
  <string name="LocalBackupJobApi29_tap_to_manage_backups">Yedekleri yönetmek için dokunun.</string>
  <string name="ProgressPreference_d_messages_so_far">Şimdiye kadar %d ileti</string>
  <string name="RegistrationActivity_wrong_number">Yanlış numara</string>
  <string name="RegistrationActivity_call_me_instead_available_in">Bunun yerine beni ara \n (Kullanılabilir olmasına %1$02d:%2$02d)</string>
  <string name="RegistrationActivity_contact_signal_support">Signal Destek Ekibiyle İletişime Geç</string>
  <string name="RegistrationActivity_code_support_subject">Signal Kaydı - Android için Doğrulama Kodu</string>
  <string name="BackupUtil_never">Asla</string>
  <string name="BackupUtil_unknown">Bilinmiyor</string>
  <string name="preferences_app_protection__see_my_phone_number">Telefon numaramı görebilir</string>
  <string name="preferences_app_protection__find_me_by_phone_number">Telefon numaramla beni bulabilir</string>
  <string name="PhoneNumberPrivacy_everyone">Herkes</string>
  <string name="PhoneNumberPrivacy_my_contacts">Kişilerim</string>
  <string name="PhoneNumberPrivacy_nobody">Hiçkimse</string>
  <string name="PhoneNumberPrivacy_everyone_see_description">Telefon numaranız ileti gönderdiğiniz tüm kişilere ve gruplara görünür olacaktır.</string>
  <string name="PhoneNumberPrivacy_everyone_find_description">Kişileri içerisinde telefon numaranıza sahip olan herkes sizi Signal\'de bir kişi olarak görecektir. Diğerleri sizi arama kısmında bulabilecektir.</string>
  <string name="preferences_app_protection__screen_lock">Ekran kilidi</string>
  <string name="preferences_app_protection__lock_signal_access_with_android_screen_lock_or_fingerprint">Signal erişimini Android kilit ekranı ile veya parmak izi ile kilitleyin</string>
  <string name="preferences_app_protection__screen_lock_inactivity_timeout">Ekran kilidi zaman aşımı</string>
  <string name="preferences_app_protection__signal_pin">Signal PIN\'i</string>
  <string name="preferences_app_protection__create_a_pin">PIN oluştur</string>
  <string name="preferences_app_protection__change_your_pin">PIN\'inizi değiştirin</string>
  <string name="preferences_app_protection__pin_reminders">PIN hatırlatıcıları</string>
  <string name="preferences_app_protection__pins_keep_information_stored_with_signal_encrypted">PIN\'ler Signal\'de depolanan verileri şifreli olarak tutar böylelikle yalnızca siz erişebilirsiniz. Profiliniz, ayarlarınız ve kişileriniz Signal\'i yeniden yüklediğinizde geri yüklenecektir.</string>
  <string name="preferences_app_protection__add_extra_security_by_requiring_your_signal_pin_to_register">Daha fazla güvenlik için, Signal\'i telefon numaranızla tekrar kaydetmek için Signal PIN\'i zorunlu kılın.</string>
  <string name="preferences_app_protection__reminders_help_you_remember_your_pin">Hatırlatıcılar PIN\'iniz kurtarılamaz olduğu için onu ezberlemenize yardımcı olur. Zaman geçtikçe daha az sorulacaktır.</string>
  <string name="preferences_app_protection__turn_off">Kapat</string>
  <string name="preferences_app_protection__confirm_pin">PIN\'i onaylayınız</string>
  <string name="preferences_app_protection__confirm_your_signal_pin">Signal PIN\'inizi onaylayın</string>
  <string name="preferences_app_protection__make_sure_you_memorize_or_securely_store_your_pin">PIN\'iniz kurtarılamayacağı için ezberlediğinizden veya güvenli bir şekilde sakladığınızdan emin olun. Eğer PIN\'inizi unutursanız, Signal hesabınızı tekrar kaydederken veri kaybı yaşayabilirsiniz.</string>
  <string name="preferences_app_protection__incorrect_pin_try_again">Yanlış PIN. Tekrar deneyin.</string>
  <string name="preferences_app_protection__failed_to_enable_registration_lock">Kayıt kilidi etkinleştirme başarısız oldu</string>
  <string name="preferences_app_protection__failed_to_disable_registration_lock">Kayıt kilidi devredışı bırakma başarısız oldu</string>
  <string name="AppProtectionPreferenceFragment_none">Hiçbiri</string>
  <string name="preferences_app_protection__registration_lock">Kaydolma Kilidi</string>
  <string name="RegistrationActivity_you_must_enter_your_registration_lock_PIN">Kaydolma Kilidi PIN\'inizi girmek zorundasınız</string>
  <string name="RegistrationActivity_your_pin_has_at_least_d_digits_or_characters">PIN\'iniz en az %d haneli veya karakterli</string>
  <string name="RegistrationActivity_too_many_attempts">Çok fazla deneme yapıldı</string>
  <string name="RegistrationActivity_you_have_made_too_many_incorrect_registration_lock_pin_attempts_please_try_again_in_a_day">Çok fazla Kaydolma Kilidi PIN denemesi yaptınız. Lütfen bir gün içerisinde tekrar deneyin.</string>
  <string name="RegistrationActivity_you_have_made_too_many_attempts_please_try_again_later">Çok fazla deneme yaptınız. Lütfen daha sonra tekrar deneyiniz.</string>
  <string name="RegistrationActivity_error_connecting_to_service">Hizmete bağlanırken hata</string>
  <string name="preferences_chats__backups">Yedekler</string>
  <string name="prompt_passphrase_activity__signal_is_locked">Molly kilitli</string>
  <string name="prompt_passphrase_activity__tap_to_unlock">AÇMAK İÇİN DOKUNUN</string>
  <string name="Recipient_unknown">Bilinmeyen</string>
  <!--TransferOrRestoreFragment-->
  <string name="TransferOrRestoreFragment__transfer_or_restore_account">Hesabı aktar veya geri yükle</string>
  <string name="TransferOrRestoreFragment__if_you_have_previously_registered_a_signal_account">Eğer önceden Signal hesabı oluşturduysanız, hesabınızı ve iletilerinizi aktarabilir veya geri yükleyebilirsiniz</string>
  <string name="TransferOrRestoreFragment__transfer_from_android_device">Android cihazdan aktar</string>
  <string name="TransferOrRestoreFragment__transfer_your_account_and_messages_from_your_old_android_device">Eski Android cihazınızdan hesabınızı ve iletilerinizi aktarın. Eski cihazınıza erişiminiz olmalıdır.</string>
  <string name="TransferOrRestoreFragment__you_need_access_to_your_old_device">Eski cihazınıza erişiminiz olmalıdır.</string>
  <string name="TransferOrRestoreFragment__restore_from_backup">Yedekten geri yükle</string>
  <string name="TransferOrRestoreFragment__restore_your_messages_from_a_local_backup">İletilerinizi yerel bir yedekten geri yükleyin. Eğer şimdi yüklemezseniz, daha sonra yükleyemezsiniz.</string>
  <!--NewDeviceTransferInstructionsFragment-->
  <string name="NewDeviceTransferInstructions__open_signal_on_your_old_android_phone">Eski Android cihazınızda Signal\'i açın</string>
  <string name="NewDeviceTransferInstructions__continue">Devam Et</string>
  <string name="NewDeviceTransferInstructions__first_bullet">1.</string>
  <string name="NewDeviceTransferInstructions__tap_on_your_profile_photo_in_the_top_left_to_open_settings">Ayarları açmak için sol üstteki profil fotoğrafınıza dokunun</string>
  <string name="NewDeviceTransferInstructions__second_bullet">2.</string>
  <string name="NewDeviceTransferInstructions__tap_on_account">\"Hesap\" seçeneğine tıklayın</string>
  <string name="NewDeviceTransferInstructions__third_bullet">3.</string>
  <string name="NewDeviceTransferInstructions__tap_transfer_account_and_then_continue_on_both_devices">Öncelikle \"Hesabı Aktar\" seçeneğine, ardından iki cihazda da \"Devam Et\" seçeneğine dokunun</string>
  <!--NewDeviceTransferSetupFragment-->
  <string name="NewDeviceTransferSetup__preparing_to_connect_to_old_android_device">Eski Android cihaza bağlanmaya hazırlanılıyor…</string>
  <string name="NewDeviceTransferSetup__take_a_moment_should_be_ready_soon">Biraz bekleyin, yakında hazır olacak</string>
  <string name="NewDeviceTransferSetup__waiting_for_old_device_to_connect">Eski Android cihazın bağlanması bekleniyor…</string>
  <string name="NewDeviceTransferSetup__signal_needs_the_location_permission_to_discover_and_connect_with_your_old_device">Molly eski Android cihazınızı keşfetmek ve bağlamak için konum erişimine ihtiyaç duyar</string>
  <string name="NewDeviceTransferSetup__signal_needs_location_services_enabled_to_discover_and_connect_with_your_old_device">Molly eski Android cihazınızı keşfetmek ve bağlamak için konum hizmetlerinin etkinleştirilmesine ihtiyaç duyar</string>
  <string name="NewDeviceTransferSetup__signal_needs_wifi_on_to_discover_and_connect_with_your_old_device">Molly eski Android cihazınızı keşfetmek ve bağlamak için kablosuzun etkinleştirilmesine ihtiyaç duyar. Kablosuzun açık olması gereklidir fakat herhangi bir kablosuz ağa bağlı olması gerekli değildir.</string>
  <string name="NewDeviceTransferSetup__sorry_it_appears_your_device_does_not_support_wifi_direct">Üzgünüz, görünüşe göre bu cihaz Wi-Fi Direct desteklemiyor. Molly eski Android cihazınızı keşfetmek ve bağlamak için Wi-Fi Direct kullanır. Eski Android cihazınızdaki hesabınızı geri yüklemek için yedek kullanabilirsiniz.</string>
  <string name="NewDeviceTransferSetup__restore_a_backup">Yedeği geri yükle</string>
  <string name="NewDeviceTransferSetup__an_unexpected_error_occurred_while_attempting_to_connect_to_your_old_device">Eski Android cihazınıza bağlanmaya çalışılırken beklenmedik bir hata oluştu.</string>
  <!--OldDeviceTransferSetupFragment-->
  <string name="OldDeviceTransferSetup__searching_for_new_android_device">Yeni Android cihaz aranıyor…</string>
  <string name="OldDeviceTransferSetup__signal_needs_the_location_permission_to_discover_and_connect_with_your_new_device">Molly yeni Android cihazınızı keşfetmek ve bağlamak için konum erişimine ihtiyaç duyar</string>
  <string name="OldDeviceTransferSetup__signal_needs_location_services_enabled_to_discover_and_connect_with_your_new_device">Molly yeni Android cihazınızı keşfetmek ve bağlamak için konum hizmetlerinin etkinleştirilmesine ihtiyaç duyar</string>
  <string name="OldDeviceTransferSetup__signal_needs_wifi_on_to_discover_and_connect_with_your_new_device">Molly yeni Android cihazınızı keşfetmek ve bağlamak için kablosuzun etkinleştirilmesine ihtiyaç duyar. Kablosuzun açık olması gereklidir fakat herhangi bir kablosuz ağa bağlı olması gerekli değildir.</string>
  <string name="OldDeviceTransferSetup__sorry_it_appears_your_device_does_not_support_wifi_direct">Üzgünüz, görünüşe göre bu cihaz Wi-Fi Direct desteklemiyor. Molly yeni Android cihazınızı keşfetmek ve bağlamak için Wi-Fi Direct kullanır. Yeni Android cihazınıza hesabınızı geri yüklemek için yedek kullanabilirsiniz.</string>
  <string name="OldDeviceTransferSetup__create_a_backup">Yedek oluştur</string>
  <string name="OldDeviceTransferSetup__an_unexpected_error_occurred_while_attempting_to_connect_to_your_old_device">Yeni Android cihazınıza bağlanmaya çalışılırken beklenmedik bir hata oluştu.</string>
  <!--DeviceTransferSetupFragment-->
  <string name="DeviceTransferSetup__unable_to_open_wifi_settings">Kablosuz ayarları açılamadı. Lütfen kablosuzu açın.</string>
  <string name="DeviceTransferSetup__grant_location_permission">Konum izni ver</string>
  <string name="DeviceTransferSetup__turn_on_location_services">Konum hizmetlerini aç</string>
  <string name="DeviceTransferSetup__unable_to_open_location_settings">Konum ayarları açılamadı.</string>
  <string name="DeviceTransferSetup__turn_on_wifi">Kablosuzu aç</string>
  <string name="DeviceTransferSetup__error_connecting">Bağlanırken Hata</string>
  <string name="DeviceTransferSetup__retry">Tekrar dene</string>
  <string name="DeviceTransferSetup__submit_debug_logs">Hata ayıklama günlüklerini gönder</string>
  <string name="DeviceTransferSetup__verify_code">Kodu doğrula</string>
  <string name="DeviceTransferSetup__verify_that_the_code_below_matches_on_both_of_your_devices">Aşağıdaki kodun iki cihazınızda da aynı olduğunu doğrulayın. Sonrasında devam et seçeneğine dokunun.</string>
  <string name="DeviceTransferSetup__the_numbers_do_not_match">Numaralar eşleşmiyor</string>
  <string name="DeviceTransferSetup__continue">Devam Et</string>
  <string name="DeviceTransferSetup__number_is_not_the_same">Numara aynı değil</string>
  <string name="DeviceTransferSetup__if_the_numbers_on_your_devices_do_not_match_its_possible_you_connected_to_the_wrong_device">Eğer cihazlarınızdaki numaralar eşleşmiyorsa, yanlış bir cihazı bağlamış olabilirsiniz. Bunu düzeltmek için aktarmayı durdurun ve tekrar deneyin, ve işlem sırasında cihazlarınızı yakın tutun.</string>
  <string name="DeviceTransferSetup__stop_transfer">Aktarmayı durdur</string>
  <string name="DeviceTransferSetup__unable_to_discover_old_device">Eski cihaz keşfedilemedi</string>
  <string name="DeviceTransferSetup__unable_to_discover_new_device">Yeni cihaz keşfedilemedi</string>
  <string name="DeviceTransferSetup__make_sure_the_following_permissions_are_enabled">Aşağıdaki izin ve hizmetlerin etkin olduğundan emin olun:</string>
  <string name="DeviceTransferSetup__location_permission">Konum izni</string>
  <string name="DeviceTransferSetup__location_services">Konum hizmetleri</string>
  <string name="DeviceTransferSetup__wifi">Kablosuz Ağ</string>
  <string name="DeviceTransferSetup__on_the_wifi_direct_screen_remove_all_remembered_groups_and_unlink_any_invited_or_connected_devices">WiFi Direct ekranında, tüm hatırlanan grupları kaldırın ve herhangi bir davetli veya bağlantılı aygıtı kaldırın.</string>
  <string name="DeviceTransferSetup__wifi_direct_screen">WiFi Direct ekranı</string>
  <string name="DeviceTransferSetup__try_turning_wifi_off_and_on_on_both_devices">Wi-Fi\'yi her iki aygıtta kapatıp açmayı deneyin</string>
  <string name="DeviceTransferSetup__make_sure_both_devices_are_in_transfer_mode">Her iki aygıtın aktarım kipinde olduğundan emin olun.</string>
  <string name="DeviceTransferSetup__go_to_support_page">Destek sayfasına git</string>
  <string name="DeviceTransferSetup__try_again">Tekrar dene</string>
  <string name="DeviceTransferSetup__waiting_for_other_device">Diğer cihaz bekleniyor</string>
  <string name="DeviceTransferSetup__tap_continue_on_your_other_device_to_start_the_transfer">Aktarmayı başlatmak için diğer cihazınızda Devam seçeneğine dokunun.</string>
  <string name="DeviceTransferSetup__tap_continue_on_your_other_device">Diğer cihazınızda Devam seçeneğine dokunun…</string>
  <!--NewDeviceTransferFragment-->
  <string name="NewDeviceTransfer__cannot_transfer_from_a_newer_version_of_signal">Daha yeni bir Signal sürümünden aktarım yapılamaz</string>
  <!--DeviceTransferFragment-->
  <string name="DeviceTransfer__transferring_data">Veri aktarılıyor</string>
  <string name="DeviceTransfer__keep_both_devices_near_each_other">Her iki aygıtı birbirine yakın tutun. Aygıtları kapatmayın ve Molly\'i açık tutun. Aktarımlar uçtan uça şifrelidir.</string>
  <string name="DeviceTransfer__d_messages_so_far">Şimdiye kadar %1$d ileti…</string>
  <string name="DeviceTransfer__cancel">İptal</string>
  <string name="DeviceTransfer__try_again">Tekrar dene</string>
  <string name="DeviceTransfer__stop_transfer_question">Aktarımı durdur?</string>
  <string name="DeviceTransfer__stop_transfer">Aktarmayı durdur</string>
  <string name="DeviceTransfer__all_transfer_progress_will_be_lost">Tüm aktarım süreci kaybolacaktır.</string>
  <string name="DeviceTransfer__transfer_failed">Aktarım başarısız oldu</string>
  <string name="DeviceTransfer__unable_to_transfer">Aktarım yapılamıyor</string>
  <!--OldDeviceTransferInstructionsFragment-->
  <string name="OldDeviceTransferInstructions__transfer_account">Hesabı Aktar</string>
  <string name="OldDeviceTransferInstructions__you_can_transfer_your_signal_account_when_setting_up_signal_on_a_new_android_device">Signal\'i yeni bir Android aygıtına kurarken, Signal hesabınızı aktarabilirsiniz. Devam etmeden önce:</string>
  <string name="OldDeviceTransferInstructions__first_bullet">1.</string>
  <string name="OldDeviceTransferInstructions__download_signal_on_your_new_android_device">Molly\'i yeni Android aygıtınıza indirin</string>
  <string name="OldDeviceTransferInstructions__second_bullet">2.</string>
  <string name="OldDeviceTransferInstructions__tap_on_transfer_or_restore_account">\"Hesabı aktar veya geri yükle\"ye dokunun</string>
  <string name="OldDeviceTransferInstructions__third_bullet">3.</string>
  <string name="OldDeviceTransferInstructions__select_transfer_from_android_device_when_prompted_and_then_continue">Sorulduğunda önce \"Android aygıtından aktar\", daha sonra \"Devam\" deyin. Her iki aygıtı birbirine yakın tutun.</string>
  <string name="OldDeviceTransferInstructions__continue">Devam Et</string>
  <!--OldDeviceTransferComplete-->
  <string name="OldDeviceTransferComplete__transfer_complete">Aktarım tamamlandı</string>
  <string name="OldDeviceTransferComplete__go_to_your_new_device">Yeni aygıtınıza gidin</string>
  <string name="OldDeviceTransferComplete__your_signal_data_has_Been_transferred_to_your_new_device">Signal verinin yeni aygıtınıza aktarıldı. Aktarım sürecini tamamlamak için, yeni aygıtınızda kayıt sürecine devam etmeniz gerekiyor.</string>
  <string name="OldDeviceTransferComplete__close">Kapat</string>
  <!--NewDeviceTransferComplete-->
  <string name="NewDeviceTransferComplete__transfer_successful">Aktarım başarılı</string>
  <string name="NewDeviceTransferComplete__transfer_complete">Aktarım tamamlandı</string>
  <string name="NewDeviceTransferComplete__to_complete_the_transfer_process_you_must_continue_registration">Aktarım sürecini tamamlamak için, kayda devam etmeniz gerekiyor.</string>
  <string name="NewDeviceTransferComplete__continue_registration">Kayda devam et</string>
  <!--DeviceToDeviceTransferService-->
  <string name="DeviceToDeviceTransferService_content_title">Hesap aktarımı</string>
  <string name="DeviceToDeviceTransferService_status_ready">Diğer Android aygıtına bağlanmaya hazırlanılıyor…</string>
  <string name="DeviceToDeviceTransferService_status_starting_up">Diğer Android aygıtına bağlanmaya hazırlanılıyor…</string>
  <string name="DeviceToDeviceTransferService_status_discovery">Diğer Android aygıtınız aranıyor…</string>
  <string name="DeviceToDeviceTransferService_status_network_connected">Diğer Android aygıtınıza bağlanılıyor…</string>
  <string name="DeviceToDeviceTransferService_status_verification_required">Doğrulama gerekli</string>
  <string name="DeviceToDeviceTransferService_status_service_connected">Hesap aktarılıyor…</string>
  <!--OldDeviceTransferLockedDialog-->
  <string name="OldDeviceTransferLockedDialog__complete_registration_on_your_new_device">Yeni cihazınızda kayodlma işlemini tamamlayın</string>
  <string name="OldDeviceTransferLockedDialog__your_signal_account_has_been_transferred_to_your_new_device">Signal hesabınız yeni cihaza aktarıldı, fakat devam etmek için yeni cihazdan kaydı tamamlamanız gerekiyor. Signal bu cihazda etkin olmayacaktır.</string>
  <string name="OldDeviceTransferLockedDialog__done">Tamam</string>
  <string name="OldDeviceTransferLockedDialog__cancel_and_activate_this_device">İptal et ve bu cihazı etkinleştir</string>
  <!--AdvancedPreferenceFragment-->
  <string name="AdvancedPreferenceFragment__transfer_mob_balance">MOB bakiyesini aktar?</string>
  <string name="AdvancedPreferenceFragment__you_have_a_balance_of_s">Bakiyeniz %1$s. Hesabınızı silmeden önce bakiyeyi başka bir cüzdan adresine aktarmazsanız, sonsuza kadar kaybedeceksiniz.</string>
  <string name="AdvancedPreferenceFragment__dont_transfer">Aktarma</string>
  <string name="AdvancedPreferenceFragment__transfer">Aktar</string>
  <!--RecipientBottomSheet-->
  <string name="RecipientBottomSheet_block">Engelle</string>
  <string name="RecipientBottomSheet_unblock">Engeli kaldır</string>
  <string name="RecipientBottomSheet_add_to_contacts">Kişilere ekle</string>
  <string name="RecipientBottomSheet_add_to_a_group">Bir gruba ekle</string>
  <string name="RecipientBottomSheet_add_to_another_group">Başka bir gruba ekle</string>
  <string name="RecipientBottomSheet_view_safety_number">Güvenlik numarasını görüntüle</string>
  <string name="RecipientBottomSheet_make_admin">Yönetici Yap</string>
  <string name="RecipientBottomSheet_remove_as_admin">Grup yöneticiliğinden çıkart</string>
  <string name="RecipientBottomSheet_remove_from_group">Gruptan çıkart</string>
  <string name="RecipientBottomSheet_message_description">İleti</string>
  <string name="RecipientBottomSheet_voice_call_description">Sesli arama</string>
  <string name="RecipientBottomSheet_insecure_voice_call_description">Şifresiz sesli arama</string>
  <string name="RecipientBottomSheet_video_call_description">Görüntülü arama</string>
  <string name="RecipientBottomSheet_remove_s_as_group_admin">%1$s grup yöneticiliğinden çıkartılsın mı?</string>
  <string name="RecipientBottomSheet_s_will_be_able_to_edit_group">\"%1$s\" bu grubu ve üyelerini düzenleyebilecektir.</string>
  <string name="RecipientBottomSheet_remove_s_from_the_group">%1$s gruptan çıkarılsın mı?</string>
  <string name="RecipientBottomSheet_remove">Kaldır</string>
  <string name="RecipientBottomSheet_copied_to_clipboard">Panoya kopyalandı</string>
  <string name="GroupRecipientListItem_admin">Yönetici</string>
  <string name="GroupRecipientListItem_approve_description">Onayla</string>
  <string name="GroupRecipientListItem_deny_description">Reddet</string>
  <!--GroupsLearnMoreBottomSheetDialogFragment-->
  <string name="GroupsLearnMore_legacy_vs_new_groups">Eski ve Yeni Grup karşılaştırması</string>
  <string name="GroupsLearnMore_what_are_legacy_groups">Eski Gruplar nelerdir?</string>
  <string name="GroupsLearnMore_paragraph_1">Eski gruplar, yöneticiler ve daha açıklayıcı grup güncellemeleri gibi yeni grup özellikleriyle uyumlu olmayan gruplardır.</string>
  <string name="GroupsLearnMore_can_i_upgrade_a_legacy_group">Eski bir Grubu yükseltebilir miyim?</string>
  <string name="GroupsLearnMore_paragraph_2">Eski Gruplar henüz Yeni Gruplara yükseltilemez, ancak eğer hepsi Signal\'in son sürümünü kullanıyorsa aynı üyelerle bir Yeni Grup oluşturabilirsiniz.</string>
  <string name="GroupsLearnMore_paragraph_3">Signal gelecekte Eski Grupları yükseltmek için bir yöntem sunacaktır.</string>
  <!--GroupLinkBottomSheetDialogFragment-->
  <string name="GroupLinkBottomSheet_share_hint_requiring_approval">Bu bağlantıya sahip herkes grubun ismini ve fotoğrafını görebilir, katılma isteğinde bulunabilir. Güvendiğiniz kişilerle paylaşın.</string>
  <string name="GroupLinkBottomSheet_share_hint_not_requiring_approval">Bu bağlantıya sahip herkes grubun ismini ve fotoğrafını görebilir, katılabilir Güvendiğiniz kişilerle paylaşın.</string>
  <string name="GroupLinkBottomSheet_share_via_signal">Molly ile Paylaş</string>
  <string name="GroupLinkBottomSheet_copy">Kopyala</string>
  <string name="GroupLinkBottomSheet_qr_code">Karekod</string>
  <string name="GroupLinkBottomSheet_share">Paylaş</string>
  <string name="GroupLinkBottomSheet_copied_to_clipboard">Panoya kopyalandı</string>
  <string name="GroupLinkBottomSheet_the_link_is_not_currently_active">Bu bağlantı şu an etkin değil</string>
  <!--VoiceNotePlaybackPreparer-->
  <string name="VoiceNotePlaybackPreparer__failed_to_play_voice_message">Sesli ileti oynatılamadı</string>
  <!--VoiceNoteMediaDescriptionCompatFactory-->
  <string name="VoiceNoteMediaItemFactory__voice_message">Sesli ileti · %1$s</string>
  <string name="VoiceNoteMediaItemFactory__s_to_s">%1$s --&gt; %2$s</string>
  <!--StorageUtil-->
  <string name="StorageUtil__s_s">%1$s/%2$s</string>
  <string name="BlockedUsersActivity__s_has_been_blocked">\"%1$s\" engellendi.</string>
  <string name="BlockedUsersActivity__failed_to_block_s">\"%1$s\" engellenemedi.</string>
  <string name="BlockedUsersActivity__s_has_been_unblocked">\"%1$s\" kişisinin engeli kaldırıldı.</string>
  <!--ReviewCardDialogFragment-->
  <string name="ReviewCardDialogFragment__review_members">Üyeleri İncelle</string>
  <string name="ReviewCardDialogFragment__review_request">İsteği İncele</string>
  <string name="ReviewCardDialogFragment__d_group_members_have_the_same_name">%1$d grup üyesi aynı ada sahip, aşağıdan inceleyerek tercih yapabilirsiniz.</string>
  <string name="ReviewCardDialogFragment__if_youre_not_sure">İsteğin kimden geldiğinden emin değilseniz, aşağıdaki kişileri inceleyerek tercih yapabilirsiniz.</string>
  <string name="ReviewCardDialogFragment__no_other_groups_in_common">Başka ortak grup yok.</string>
  <string name="ReviewCardDialogFragment__no_groups_in_common">Ortak grup yok.</string>
  <plurals name="ReviewCardDialogFragment__d_other_groups_in_common">
    <item quantity="one">%d ortak grup</item>
    <item quantity="other">%d ortak grup</item>
  </plurals>
  <plurals name="ReviewCardDialogFragment__d_groups_in_common">
    <item quantity="one">%d ortak grup</item>
    <item quantity="other">%d ortak grup</item>
  </plurals>
  <string name="ReviewCardDialogFragment__remove_s_from_group">%1$s gruptan çıkarılsın mı?</string>
  <string name="ReviewCardDialogFragment__remove">Kaldır</string>
  <string name="ReviewCardDialogFragment__failed_to_remove_group_member">Grup üyesi çıkarılamadı.</string>
  <!--ReviewCard-->
  <string name="ReviewCard__member">Üye</string>
  <string name="ReviewCard__request">İstek</string>
  <string name="ReviewCard__your_contact">Kişiniz</string>
  <string name="ReviewCard__remove_from_group">Gruptan çıkart</string>
  <string name="ReviewCard__update_contact">Kişiyi güncelle</string>
  <string name="ReviewCard__block">Engelle</string>
  <string name="ReviewCard__delete">Sil</string>
  <string name="ReviewCard__recently_changed">Yakın zamanda profil adı %1$s iken %2$s olarak değiştirdi</string>
  <!--CallParticipantsListUpdatePopupWindow-->
  <string name="CallParticipantsListUpdatePopupWindow__s_joined">%1$s katıldı</string>
  <string name="CallParticipantsListUpdatePopupWindow__s_and_s_joined">%1$s ve %2$s katıldı</string>
  <string name="CallParticipantsListUpdatePopupWindow__s_s_and_s_joined">%1$s, %2$s ve %3$s katıldı</string>
  <string name="CallParticipantsListUpdatePopupWindow__s_s_and_d_others_joined">%1$s, %2$s ve %3$d diğer kişi katıldı</string>
  <string name="CallParticipantsListUpdatePopupWindow__s_left">%1$s ayrıldı</string>
  <string name="CallParticipantsListUpdatePopupWindow__s_and_s_left">%1$s ve %2$s ayrıldı</string>
  <string name="CallParticipantsListUpdatePopupWindow__s_s_and_s_left">%1$s, %2$s ve %3$s ayrıldı</string>
  <string name="CallParticipantsListUpdatePopupWindow__s_s_and_d_others_left">%1$s, %2$s ve %3$d diğer kişi ayrıldı</string>
  <string name="CallParticipant__you">Siz</string>
  <string name="CallParticipant__you_on_another_device">Siz (başka bir cihazda)</string>
  <string name="CallParticipant__s_on_another_device">%1$s (diğer cihazda)</string>
  <!--DeleteAccountFragment-->
  <string name="DeleteAccountFragment__deleting_your_account_will">Hesabınızı silmek:</string>
  <string name="DeleteAccountFragment__enter_your_phone_number">Telefon numaranızı girin</string>
  <string name="DeleteAccountFragment__delete_account">Hesabı sil</string>
  <string name="DeleteAccountFragment__delete_your_account_info_and_profile_photo">Hesap bilgilerinizi ve profil resminizi silecektir</string>
  <string name="DeleteAccountFragment__delete_all_your_messages">Tüm iletilerinizi silin</string>
  <string name="DeleteAccountFragment__delete_s_in_your_payments_account">Ödemeler hesabından %1$s\'i sil</string>
  <string name="DeleteAccountFragment__no_country_code">Ülke kodu belirtilmedi</string>
  <string name="DeleteAccountFragment__no_number">Telefon numarası belirtilmedi</string>
  <string name="DeleteAccountFragment__the_phone_number">Girmiş olduğunuz numara hesabınızla uyuşmuyor.</string>
  <string name="DeleteAccountFragment__are_you_sure">Hesabınızı silmek istediğinizden emin misiniz?</string>
  <string name="DeleteAccountFragment__this_will_delete_your_signal_account">Bu Signal hesabınızı silecek ve uygulamayı sıfırlayacaktır. İşlem tamamlandıktan sonra uygulama kapanacaktır.</string>
  <string name="DeleteAccountFragment__failed_to_delete_account">Hesap silinemedi. İnternet bağlantınız mevcut mu?</string>
  <string name="DeleteAccountFragment__failed_to_delete_local_data">Yerel veri silinemedi. Sisteminizdeki uygulama ayarlarından kendiniz silebilirsiniz.</string>
  <string name="DeleteAccountFragment__launch_app_settings">Uygulama Ayarlarını Aç</string>
  <!--DeleteAccountCountryPickerFragment-->
  <string name="DeleteAccountCountryPickerFragment__search_countries">Ülke Ara</string>
  <!--CreateGroupActivity-->
  <string name="CreateGroupActivity__skip">Atla</string>
  <plurals name="CreateGroupActivity__d_members">
    <item quantity="one">%1$d üye</item>
    <item quantity="other">%1$d üye</item>
  </plurals>
  <!--ShareActivity-->
  <string name="ShareActivity__share">Paylaş</string>
  <string name="ShareActivity__send">Gönder</string>
  <string name="ShareActivity__comma_s">, %1$s</string>
  <string name="ShareActivity__sharing_to_multiple_chats_is">Birden fazla konuşmayla paylaşım sadece Signal iletileri için destekleniyor.</string>
  <!--MultiShareDialogs-->
  <string name="MultiShareDialogs__failed_to_send_to_some_users">Bazı kullanıcılara gönderilemedi</string>
  <string name="MultiShareDialogs__you_can_only_share_with_up_to">En fazla %1$d konuşmayı paylaşabilirsiniz</string>
  <!--ShareInterstitialActivity-->
  <string name="ShareInterstitialActivity__forward_message">İletiyi yönlendir</string>
  <!--ChatWallpaperActivity-->
  <string name="ChatWallpaperActivity__chat_wallpaper">Konuşma duvar kağıdı</string>
  <!--ChatWallpaperFragment-->
  <string name="ChatWallpaperFragment__chat_color">Konuşma rengi</string>
  <string name="ChatWallpaperFragment__reset_chat_colors">Sohbet renklerini sıfırla</string>
  <string name="ChatWallpaperFragment__reset_chat_color">Sohbet rengini sıfırla</string>
  <string name="ChatWallpaperFragment__reset_chat_color_question">Sohbet rengi sıfırlansın mı?</string>
  <string name="ChatWallpaperFragment__set_wallpaper">Duvar kağıdı ayarla</string>
  <string name="ChatWallpaperFragment__dark_mode_dims_wallpaper">Karanlık görünüm arkaplanı karartsın</string>
  <string name="ChatWallpaperFragment__contact_name">Kişi adı</string>
  <string name="ChatWallpaperFragment__reset">Sıfırla</string>
  <string name="ChatWallpaperFragment__clear">Kaldır</string>
  <string name="ChatWallpaperFragment__wallpaper_preview_description">Duvar kağıdı önizlemesi</string>
  <string name="ChatWallpaperFragment__would_you_like_to_override_all_chat_colors">Tüm sohbet renklerini değiştirmek ister misiniz?</string>
  <string name="ChatWallpaperFragment__would_you_like_to_override_all_wallpapers">Tüm arkaplanları değiştirmek ister misiniz?</string>
  <string name="ChatWallpaperFragment__reset_default_colors">Varsayılan renkleri sıfırla</string>
  <string name="ChatWallpaperFragment__reset_all_colors">Tüm renkleri sıfırla</string>
  <string name="ChatWallpaperFragment__reset_default_wallpaper">Varsayılan arkaplanı sıfırla</string>
  <string name="ChatWallpaperFragment__reset_all_wallpapers">Tüm duvar kağıtlarını sıfırla</string>
  <string name="ChatWallpaperFragment__reset_wallpapers">Arkaplanları sıfırla</string>
  <string name="ChatWallpaperFragment__reset_wallpaper">Arkaplanı sıfırla</string>
  <string name="ChatWallpaperFragment__reset_wallpaper_question">Arkaplan sıfırlansın mı?</string>
  <!--ChatWallpaperSelectionFragment-->
  <string name="ChatWallpaperSelectionFragment__choose_from_photos">Fotoğraflardan seç</string>
  <string name="ChatWallpaperSelectionFragment__presets">Ön ayarlar</string>
  <!--ChatWallpaperPreviewActivity-->
  <string name="ChatWallpaperPreviewActivity__preview">Ön izleme</string>
  <string name="ChatWallpaperPreviewActivity__set_wallpaper">Duvar kağıdı ayarla</string>
  <string name="ChatWallpaperPreviewActivity__swipe_to_preview_more_wallpapers">Daha fazla duvar kağıdını önizlemek için kaydırın</string>
  <string name="ChatWallpaperPreviewActivity__set_wallpaper_for_all_chats">Tüm konuşmalar için duvar kağıdını ayarlayın</string>
  <string name="ChatWallpaperPreviewActivity__set_wallpaper_for_s">%1$s için duvar kağıdını ayarlayın</string>
  <string name="ChatWallpaperPreviewActivity__viewing_your_gallery_requires_the_storage_permission">Galerinizi görüntülemek için depolama izni gereklidir.</string>
  <!--WallpaperImageSelectionActivity-->
  <string name="WallpaperImageSelectionActivity__choose_wallpaper_image">Duvar kağıdı resmini seçin</string>
  <!--WallpaperCropActivity-->
  <string name="WallpaperCropActivity__pinch_to_zoom_drag_to_adjust">Yakınlaştırmak için parmaklarınızı birbirine yakınlaştırın, ayarlamak için sürükleyin.</string>
  <string name="WallpaperCropActivity__set_wallpaper_for_all_chats">Tüm konuşmalar için duvar kağıdını ayarlayın.</string>
  <string name="WallpaperCropActivity__set_wallpaper_for_s">%s için duvar kağıdını ayarlayın.</string>
  <string name="WallpaperCropActivity__error_setting_wallpaper">Duvar kağıdı ayarlanırken hata oluştu.</string>
  <string name="WallpaperCropActivity__blur_photo">Fotoğrafı bulanıklaştır</string>
  <!--InfoCard-->
  <string name="payment_info_card_about_mobilecoin">MobileCoin Hakkında</string>
  <string name="payment_info_card_mobilecoin_is_a_new_privacy_focused_digital_currency">MobileCoin, gizlilik odaklı yeni bir dijital para birimidir.</string>
  <string name="payment_info_card_adding_funds">Para ekleme</string>
  <string name="payment_info_card_you_can_add_funds_for_use_in">Cüzdan adresinize MobileCoin göndererek Molly\'de kullanmak için para ekleyebilirsiniz.</string>
  <string name="payment_info_card_cashing_out">Nakit çıkışı</string>
  <string name="payment_info_card_you_can_cash_out_mobilecoin">İstediğiniz zaman MobileCoin destekleyen herhangi bir kambiyoda nakde çevirebilirsiniz. Sadece bu kambiyodaki hesabınıza aktarım yapmanız gerektiğini unutmayın.</string>
  <string name="payment_info_card_hide_this_card">Bu kartı sakla?</string>
  <string name="payment_info_card_hide">Gizle</string>
  <string name="payment_info_card_record_recovery_phrase">Kurtarma parolasını kaydet</string>
  <string name="payment_info_card_your_recovery_phrase_gives_you">Kurtarma parolanız size ödemeler hesabınızı kurtarmak için başka bir yol sunar.</string>
  <string name="payment_info_card_record_your_phrase">Parolanızı kaydedin</string>
  <string name="payment_info_card_update_your_pin">PIN\'inizi güncelleyin</string>
  <string name="payment_info_card_with_a_high_balance">Yüksek bakiyeniz varsa, hesabınıza daha iyi bir koruma sağlamak için alfanümerik bir PIN ile güncellemek isteyebilirsiniz.</string>
  <string name="payment_info_card_update_pin">PIN\'i güncelle</string>
  <!--DeactivateWalletFragment-->
  <string name="DeactivateWalletFragment__deactivate_wallet">Cüzdanı Devre Dışı Bırak</string>
  <string name="DeactivateWalletFragment__your_balance">Bakiyeniz</string>
  <string name="DeactivateWalletFragment__its_recommended_that_you">Ödemeleri devre dışı bırakmadan önce mevcut bakiyenizi başka bir cüzdana aktarmanızı öneriyoruz. Eğer paranızı şimdi aktarmamayı seçerseniz, ödemeleri devre dışı bıraktığınızda Molly\'e bağlı cüzdanınızda kalacaktır.</string>
  <string name="DeactivateWalletFragment__transfer_remaining_balance">Kalan bakiyeyi aktar</string>
  <string name="DeactivateWalletFragment__deactivate_without_transferring">Aktarmadan devre dışı bırak</string>
  <string name="DeactivateWalletFragment__deactivate">Devre dışı bırak</string>
  <string name="DeactivateWalletFragment__deactivate_without_transferring_question">Aktarmadan devre dışı bırakılsın mı?</string>
  <string name="DeactivateWalletFragment__your_balance_will_remain">Ödemeleri tekrar etkinleştirmeyi seçerseniz, bakiyeniz Molly\'e bağlı cüzdanınızda kalacaktır.</string>
  <string name="DeactivateWalletFragment__error_deactivating_wallet">Cüzdanı devre dışı bırakırken bir hata oldu.</string>
  <!--PaymentsRecoveryStartFragment-->
  <string name="PaymentsRecoveryStartFragment__recovery_phrase">Kurtarma parolası</string>
  <string name="PaymentsRecoveryStartFragment__view_recovery_phrase">Kurtarma parolasını görüntüle</string>
  <string name="PaymentsRecoveryStartFragment__enter_recovery_phrase">Kurtarma parolasını girin</string>
  <string name="PaymentsRecoveryStartFragment__your_balance_will_automatically_restore">Signal\'i yeniden kurduğunuzda Signal PIN\'ini doğruladığınızda bakiyeniz otomatik olarak kurtarılacaktır. Bakiyenizi ayrıca bir kurtarma parolası ile de geri alabilirsiniz. Kurtarma parolası %1$d kelimelik ve size özgü bir ifadedir. Bir yere yazın ve güvenli bir şekilde saklayın.</string>
  <string name="PaymentsRecoveryStartFragment__your_recovery_phrase_is_a">Kurtarma parolası %1$d kelimelik ve size özgü bir ifadedir. Bakiyenizi kurtarmak için bu parolayı kullanın.</string>
  <string name="PaymentsRecoveryStartFragment__start">Başlat</string>
  <string name="PaymentsRecoveryStartFragment__enter_manually">Elle Girin</string>
  <string name="PaymentsRecoveryStartFragment__paste_from_clipboard">Panodan yapıştır</string>
  <!--PaymentsRecoveryPasteFragment-->
  <string name="PaymentsRecoveryPasteFragment__paste_recovery_phrase">Kurtarma parolasını yapıştır</string>
  <string name="PaymentsRecoveryPasteFragment__recovery_phrase">Kurtarma parolası</string>
  <string name="PaymentsRecoveryPasteFragment__next">İleri</string>
  <string name="PaymentsRecoveryPasteFragment__invalid_recovery_phrase">Geçersiz kurtarma parolası</string>
  <string name="PaymentsRecoveryPasteFragment__make_sure">%1$d kelime girdiğinizden emin olun ve tekrar deneyin.</string>
  <!--PaymentsRecoveryPhraseFragment-->
  <string name="PaymentsRecoveryPhraseFragment__next">İleri</string>
  <string name="PaymentsRecoveryPhraseFragment__edit">Düzenle</string>
  <string name="PaymentsRecoveryPhraseFragment__previous">Önceki</string>
  <string name="PaymentsRecoveryPhraseFragment__your_recovery_phrase">Kurtarma parolanız</string>
  <string name="PaymentsRecoveryPhraseFragment__write_down_the_following_d_words">Aşağıdaki %1$d kelimeyi oldukları sırada kaydedin. Bu listeyi güvenli bir yerde saklayın.</string>
  <string name="PaymentsRecoveryPhraseFragment__make_sure_youve_entered">Parolanızı doğru girdiğinizden emin olun.</string>
  <string name="PaymentsRecoveryPhraseFragment__do_not_screenshot_or_send_by_email">Ekran görüntüsü almayın veya e-posta ile göndermeyin.</string>
  <string name="PaymentsRecoveryPhraseFragment__payments_account_restored">Ödemeler hesabı geri getirildi.</string>
  <string name="PaymentsRecoveryPhraseFragment__invalid_recovery_phrase">Geçersiz kurtarma parolası</string>
  <string name="PaymentsRecoveryPhraseFragment__make_sure_youve_entered_your_phrase_correctly_and_try_again">Parolanızı doğru girdiğinizden emin olun ve tekrar deneyin.</string>
  <string name="PaymentsRecoveryPhraseFragment__copy_to_clipboard">Panoya kopyalansın mı?</string>
  <string name="PaymentsRecoveryPhraseFragment__if_you_choose_to_store">Eğer kurtarma parolanızı dijital olarak saklamak isterseniz, güvendiğiniz bir yerde güvenli bir şekilde saklandığından emin olun.</string>
  <string name="PaymentsRecoveryPhraseFragment__copy">Kopyala</string>
  <!--PaymentsRecoveryPhraseConfirmFragment-->
  <string name="PaymentRecoveryPhraseConfirmFragment__confirm_recovery_phrase">Kurtarma parolasını doğrula</string>
  <string name="PaymentRecoveryPhraseConfirmFragment__enter_the_following_words">Kurtarma parolanızdan aşağıdaki kelimeleri girin.</string>
  <string name="PaymentRecoveryPhraseConfirmFragment__word_d">%1$d. kelime</string>
  <string name="PaymentRecoveryPhraseConfirmFragment__see_phrase_again">Parolayı tekrar gör</string>
  <string name="PaymentRecoveryPhraseConfirmFragment__done">Tamam</string>
  <string name="PaymentRecoveryPhraseConfirmFragment__recovery_phrase_confirmed">Kurtarma parolası doğrulandı</string>
  <!--PaymentsRecoveryEntryFragment-->
  <string name="PaymentsRecoveryEntryFragment__enter_recovery_phrase">Kurtarma parolasını girin</string>
  <string name="PaymentsRecoveryEntryFragment__enter_word_d">%1$d kelimesini girin</string>
  <string name="PaymentsRecoveryEntryFragment__word_d">%1$d. kelime</string>
  <string name="PaymentsRecoveryEntryFragment__next">İleri</string>
  <string name="PaymentsRecoveryEntryFragment__invalid_word">Geçersiz kelime</string>
  <!--ClearClipboardAlarmReceiver-->
  <string name="ClearClipboardAlarmReceiver__clipboard_cleared">Pano temizlendi</string>
  <!--PaymentNotificationsView-->
  <string name="PaymentNotificationsView__view">Görüntüle</string>
  <!--UnreadPayments-->
  <string name="UnreadPayments__s_sent_you_s">%1$s size %2$s gönderdi</string>
  <string name="UnreadPayments__d_new_payment_notifications">%1$d yeni ödeme bildirimi</string>
  <!--CanNotSendPaymentDialog-->
  <string name="CanNotSendPaymentDialog__cant_send_payment">Ödeme gönderilemiyor</string>
  <string name="CanNotSendPaymentDialog__to_send_a_payment_to_this_user">Bu kullanıcıya ödeme göndermek için sizden gelen bir ileti isteğini kabul etmesi gerekiyor. Kendisine bir ileti göndererek ileti isteği oluşturun.</string>
  <string name="CanNotSendPaymentDialog__send_a_message">Bir ileti gönderin</string>
  <!--GroupsInCommonMessageRequest-->
  <string name="GroupsInCommonMessageRequest__you_have_no_groups_in_common_with_this_person">Bu kişiyle ortak bir grubunuz yok. İstenmeyen iletileri önlemek için kabul etmeden önce istekleri dikkatlice gözden geçirin.</string>
  <string name="GroupsInCommonMessageRequest__none_of_your_contacts_or_people_you_chat_with_are_in_this_group">Kişilerinizin veya sohbet ettiğiniz kişilerin hiçbiri bu grupta değil İstenmeyen iletileri önlemek için kabul etmeden önce istekleri dikkatlice gözden geçirin.</string>
  <string name="GroupsInCommonMessageRequest__about_message_requests">İleti istekleri hakkında</string>
  <string name="GroupsInCommonMessageRequest__okay">Tamam</string>
  <string name="ChatColorSelectionFragment__heres_a_preview_of_the_chat_color">Sohbet renginin önizlemesi</string>
  <string name="ChatColorSelectionFragment__the_color_is_visible_to_only_you">Renk yalnızca size gözükür.</string>
  <!--GroupDescriptionDialog-->
  <string name="GroupDescriptionDialog__group_description">Grup tanımı</string>
  <!--QualitySelectorBottomSheetDialog-->
  <string name="QualitySelectorBottomSheetDialog__standard">Standart</string>
  <string name="QualitySelectorBottomSheetDialog__faster_less_data">Daha hızlı, az veri</string>
  <string name="QualitySelectorBottomSheetDialog__high">Yüksek</string>
  <string name="QualitySelectorBottomSheetDialog__slower_more_data">Daha yavaş, daha çok veri</string>
  <string name="QualitySelectorBottomSheetDialog__photo_quality">Fotoğraf kalitesi</string>
  <!--AppSettingsFragment-->
  <string name="AppSettingsFragment__invite_your_friends">Arkadaşlarınızı davet edin</string>
  <!--AccountSettingsFragment-->
  <string name="AccountSettingsFragment__account">Hesap</string>
  <string name="AccountSettingsFragment__youll_be_asked_less_frequently">Zaman geçtikçe daha az sorulacaktır</string>
  <string name="AccountSettingsFragment__require_your_signal_pin">Telefon numaranız Signal\'e tekrar kaydedilirken Signal PIN\'i istensin.</string>
  <!--ChangeNumberFragment-->
  <string name="ChangeNumberFragment__continue">Devam Et</string>
  <!--ChangeNumberEnterPhoneNumberFragment-->
  <string name="ChangeNumberEnterPhoneNumberFragment__the_phone_number_you_entered_doesnt_match_your_accounts">Girmiş olduğunuz numara hesabınızla uyuşmuyor.</string>
  <!--ChangeNumberVerifyFragment-->
  <!--ChangeNumberConfirmFragment-->
  <string name="ChangeNumberConfirmFragment__edit_number">Numarayı düzenle</string>
  <!--ChangeNumberRegistrationLockFragment-->
  <!--ChangeNumberPinDiffersFragment-->
  <string name="ChangeNumberPinDiffersFragment__update_pin">PIN\'i güncelle</string>
  <!--ChangeNumberLockActivity-->
  <string name="ChangeNumberLockActivity__retry">Tekrar dene</string>
  <string name="ChangeNumberLockActivity__leave">Ayrıl</string>
  <string name="ChangeNumberLockActivity__submit_debug_log">Hata ayıklama günlüğünü gönder</string>
  <!--ChatsSettingsFragment-->
  <string name="ChatsSettingsFragment__keyboard">Klavye</string>
  <string name="ChatsSettingsFragment__enter_key_sends">Enter tuşu ile gönder</string>
  <!--SmsSettingsFragment-->
  <string name="SmsSettingsFragment__use_as_default_sms_app">Varsayılan SMS uygulaması olarak ayarla</string>
  <!--NotificationsSettingsFragment-->
  <string name="NotificationsSettingsFragment__messages">İletiler</string>
  <string name="NotificationsSettingsFragment__calls">Aramalar</string>
  <string name="NotificationsSettingsFragment__notify_when">Şu durumlarda bildir…</string>
  <string name="NotificationsSettingsFragment__contact_joins_signal">Kişi Signal\'e katılınca</string>
  <!--PrivacySettingsFragment-->
  <string name="PrivacySettingsFragment__blocked">Engellendi</string>
  <string name="PrivacySettingsFragment__d_contacts">%1$d kişi</string>
  <string name="PrivacySettingsFragment__messaging">Yazışma</string>
  <string name="PrivacySettingsFragment__disappearing_messages">Kaybolan iletiler</string>
  <string name="PrivacySettingsFragment__app_security">Uygulama güvenliği</string>
  <string name="PrivacySettingsFragment__block_screenshots_in_the_recents_list_and_inside_the_app">Son uygulamalar görünümünde ve uygulama içinde ekran görüntüsü alınmasını engelle</string>
  <string name="PrivacySettingsFragment__signal_message_and_calls">Signal iletileri ve aramaları, arama aktarma ve gizli gönderici</string>
  <string name="PrivacySettingsFragment__default_timer_for_new_changes">Yeni sohbetler için varsayılan zamanlayıcı</string>
  <string name="PrivacySettingsFragment__set_a_default_disappearing_message_timer_for_all_new_chats_started_by_you">Tarafınızca başlatılan tüm yeni iletiler için varsayılan kaybolan ileti zamanlayıcısı ayarlayın.</string>
  <!--AdvancedPrivacySettingsFragment-->
  <string name="AdvancedPrivacySettingsFragment__show_status_icon">Durum simgesi göster</string>
  <string name="AdvancedPrivacySettingsFragment__show_an_icon">İletiler gizli gönderici kullanılarak gönderildiğinde ileti detaylarında simge göster.</string>
  <!--ExpireTimerSettingsFragment-->
  <string name="ExpireTimerSettingsFragment__when_enabled_new_messages_sent_and_received_in_new_chats_started_by_you_will_disappear_after_they_have_been_seen">Etkinleştirildiğinde, sizin tarafınızdan başlatılan yeni sohbetlerde gönderilen ve alınan yeni iletiler görüldükten sonra kaybolur.</string>
  <string name="ExpireTimerSettingsFragment__when_enabled_new_messages_sent_and_received_in_this_chat_will_disappear_after_they_have_been_seen">Etkinleştirildiğinde, bu sohbette gönderilen ve alınan yeni iletiler görüldükten sonra kaybolur.</string>
  <string name="ExpireTimerSettingsFragment__off">Kapalı</string>
  <string name="ExpireTimerSettingsFragment__4_weeks">4 hafta</string>
  <string name="ExpireTimerSettingsFragment__1_week">1 hafta</string>
  <string name="ExpireTimerSettingsFragment__1_day">1 gün</string>
  <string name="ExpireTimerSettingsFragment__8_hours">8 saat</string>
  <string name="ExpireTimerSettingsFragment__1_hour">1 saat</string>
  <string name="ExpireTimerSettingsFragment__5_minutes">5 dakika</string>
  <string name="ExpireTimerSettingsFragment__30_seconds">30 saniye</string>
  <string name="ExpireTimerSettingsFragment__custom_time">Özel zaman</string>
  <string name="ExpireTimerSettingsFragment__set">Ayarla</string>
  <string name="ExpireTimerSettingsFragment__save">Kaydet</string>
  <string name="CustomExpireTimerSelectorView__seconds">saniye</string>
  <string name="CustomExpireTimerSelectorView__minutes">dakika</string>
  <string name="CustomExpireTimerSelectorView__hours">saat</string>
  <string name="CustomExpireTimerSelectorView__days">gün</string>
  <string name="CustomExpireTimerSelectorView__weeks">hafta</string>
  <!--HelpSettingsFragment-->
  <string name="HelpSettingsFragment__support_center">Destek merkezi</string>
  <string name="HelpSettingsFragment__contact_us">Bizimle iletişime geçin</string>
  <string name="HelpSettingsFragment__version">Sürüm</string>
  <string name="HelpSettingsFragment__debug_log">Hata ayıklama günlüğü</string>
  <string name="HelpSettingsFragment__terms_amp_privacy_policy">Koşullar ve Gizlilik İlkesi</string>
  <string name="HelpFragment__copyright_signal_messenger">Telif hakkı Molly Messenger</string>
  <string name="HelpFragment__licenced_under_the_gplv3">GPLv3\'e göre lisanslanmıştır</string>
  <!--DataAndStorageSettingsFragment-->
  <string name="DataAndStorageSettingsFragment__calls">Aramalar</string>
  <!--ChatColorSelectionFragment-->
  <string name="ChatColorSelectionFragment__auto">Otomatik</string>
  <string name="ChatColorSelectionFragment__use_custom_colors">Özel renkleri kullan</string>
  <string name="ChatColorSelectionFragment__chat_color">Konuşma rengi</string>
  <string name="ChatColorSelectionFragment__edit">Düzenle</string>
  <string name="ChatColorSelectionFragment__duplicate">Kopyala</string>
  <string name="ChatColorSelectionFragment__delete">Sil</string>
  <string name="ChatColorSelectionFragment__delete_color">Rengi sil</string>
  <plurals name="ChatColorSelectionFragment__this_custom_color_is_used">
    <item quantity="one">Bu özel renk %1$d sohbette kullanılıyor. Silmek istiyor musunuz?</item>
    <item quantity="other">Bu özel renk %1$d sohbette kullanılıyor. Tüm sohbetler için silmek istiyor musunuz?</item>
  </plurals>
  <string name="ChatColorSelectionFragment__delete_chat_color">Sohbet rengi silinsin mi?</string>
  <!--CustomChatColorCreatorFragment-->
  <string name="CustomChatColorCreatorFragment__solid">Düz</string>
  <string name="CustomChatColorCreatorFragment__gradient">Karışım</string>
  <string name="CustomChatColorCreatorFragment__hue">Ton</string>
  <string name="CustomChatColorCreatorFragment__saturation">Doygunluk</string>
  <!--CustomChatColorCreatorFragmentPage-->
  <string name="CustomChatColorCreatorFragmentPage__save">Kaydet</string>
  <string name="CustomChatColorCreatorFragmentPage__edit_color">Rengi düzenle</string>
  <plurals name="CustomChatColorCreatorFragmentPage__this_color_is_used">
    <item quantity="one">Bu renk %1$d sohbette kullanılıyor. Değişiklikleri kaydetmek istiyor musunuz?</item>
    <item quantity="other">Bu renk %1$d sohbette kullanılıyor. Tüm sohbetler için değişiklikleri kaydetmek istiyor musunuz?</item>
  </plurals>
  <!--ChatColorGradientTool-->
  <string name="ChatColorGradientTool_top_edge_selector">Üst kenar seçici</string>
  <string name="ChatColorGradientTool_bottom_edge_selector">Alt kenar seçici</string>
  <!--EditReactionsFragment-->
  <string name="EditReactionsFragment__customize_reactions">Tepkileri özelleştir</string>
  <string name="EditReactionsFragment__tap_to_replace_an_emoji">Emojiyi değiştirmek için dokunun</string>
  <string name="EditReactionsFragment__reset">Sıfırla</string>
  <string name="EditReactionsFragment_save">Kaydet</string>
  <string name="ChatColorSelectionFragment__auto_matches_the_color_to_the_wallpaper">Arkaplana bağlı otomatik olarak renk eşleştirir</string>
  <string name="CustomChatColorCreatorFragment__drag_to_change_the_direction_of_the_gradient">Renk karışımının yönünü değiştirmek için sürükleyin</string>
  <!--ChatColorsMegaphone-->
  <string name="ChatColorsMegaphone__new_chat_colors">Yeni Sohbet Renkleri</string>
  <string name="ChatColorsMegaphone__we_switched_up_chat_colors">Sohbet renklerini size daha fazla seçenek vermek ve daha kolay okunması için değiştirdik.</string>
  <string name="ChatColorsMegaphone__appearance">Görünüm</string>
  <string name="ChatColorsMegaphone__not_now">Şimdi değil</string>
  <!--AddAProfilePhotoMegaphone-->
  <string name="AddAProfilePhotoMegaphone__add_a_profile_photo">Profil fotoğrafı ekleyin</string>
  <string name="AddAProfilePhotoMegaphone__choose_a_look_and_color">Görünüm ve renk seçimi yapın veya baş harflerinizi düzenleyin.</string>
  <string name="AddAProfilePhotoMegaphone__not_now">Şimdi değil</string>
  <string name="AddAProfilePhotoMegaphone__add_photo">Fotoğraf ekleyin</string>
  <!--KeyboardPagerFragment-->
  <string name="KeyboardPagerFragment_emoji">Emoji</string>
  <string name="KeyboardPagerFragment_open_emoji_search">Emoji arayıcıyı aç</string>
  <string name="KeyboardPagerFragment_open_sticker_search">Çıkartma arayıcıyı aç</string>
  <string name="KeyboardPagerFragment_open_gif_search">GIF arayıcıyı aç</string>
  <string name="KeyboardPagerFragment_stickers">Çıkartmalar</string>
  <string name="KeyboardPagerFragment_backspace">Geri silme</string>
  <string name="KeyboardPagerFragment_gifs">GIF\'ler</string>
  <string name="KeyboardPagerFragment_search_emoji">Emoji ara</string>
  <string name="KeyboardPagerfragment_back_to_emoji">Emojiye dön</string>
  <string name="KeyboardPagerfragment_clear_search_entry">Arama girdisini temizle</string>
  <string name="KeyboardPagerFragment_search_giphy">GIPHY\'de ara</string>
  <!--StickerSearchDialogFragment-->
  <string name="StickerSearchDialogFragment_search_stickers">Çıkartma ara</string>
  <string name="StickerSearchDialogFragment_no_results_found">Sonuç bulunamadı</string>
  <string name="EmojiSearchFragment__no_results_found">Sonuç bulunamadı</string>
  <string name="NotificationsSettingsFragment__unknown_ringtone">Bilinmeyen zil sesi</string>
  <!--ConversationSettingsFragment-->
  <string name="ConversationSettingsFragment__send_message">İleti gönder</string>
  <string name="ConversationSettingsFragment__start_video_call">Görüntülü arama başlat</string>
  <string name="ConversationSettingsFragment__start_audio_call">Sesli arama başlat</string>
  <string name="ConversationSettingsFragment__message">İleti</string>
  <string name="ConversationSettingsFragment__video">Video</string>
  <string name="ConversationSettingsFragment__audio">Ses</string>
  <string name="ConversationSettingsFragment__call">Ara</string>
  <string name="ConversationSettingsFragment__mute">Sessiz</string>
  <string name="ConversationSettingsFragment__muted">Sessize Alındı</string>
  <string name="ConversationSettingsFragment__search">Konuşmada Ara</string>
  <string name="ConversationSettingsFragment__disappearing_messages">Kaybolan iletiler</string>
  <string name="ConversationSettingsFragment__sounds_and_notifications">Sesler ve bildirimler</string>
  <string name="ConversationSettingsFragment__contact_details">Kişi ayrıntıları</string>
  <string name="ConversationSettingsFragment__view_safety_number">Güvenlik numarasını görüntüle</string>
  <string name="ConversationSettingsFragment__block">Engelle</string>
  <string name="ConversationSettingsFragment__block_group">Grubu engelle</string>
  <string name="ConversationSettingsFragment__unblock">Engeli kaldır</string>
  <string name="ConversationSettingsFragment__unblock_group">Grubun engelini kaldır</string>
  <string name="ConversationSettingsFragment__add_to_a_group">Bir gruba ekle</string>
  <string name="ConversationSettingsFragment__see_all">Tümünü gör</string>
  <string name="ConversationSettingsFragment__add_members">Üye ekle</string>
  <string name="ConversationSettingsFragment__permissions">İzinler</string>
  <string name="ConversationSettingsFragment__requests_and_invites">İstekler ve davetler</string>
  <string name="ConversationSettingsFragment__group_link">Grup bağlantısı</string>
  <string name="ConversationSettingsFragment__add_as_a_contact">Kişi olarak ekle</string>
  <string name="ConversationSettingsFragment__unmute">Sesi aç</string>
  <string name="ConversationSettingsFragment__conversation_muted_until_s">Konuşma %1$s tarihine kadar sessiz yapıldı</string>
  <string name="ConversationSettingsFragment__conversation_muted_forever">Konuşma sonsuza kadar sessiz yapıldı</string>
  <string name="ConversationSettingsFragment__copied_phone_number_to_clipboard">Telefon numarası panoya kopyalandı</string>
  <string name="ConversationSettingsFragment__phone_number">Telefon numarası</string>
  <!--PermissionsSettingsFragment-->
  <string name="PermissionsSettingsFragment__add_members">Üye ekle</string>
  <string name="PermissionsSettingsFragment__edit_group_info">Grup bilgisini düzenle</string>
  <string name="PermissionsSettingsFragment__send_messages">İleti gönderme</string>
  <string name="PermissionsSettingsFragment__all_members">Tüm üyeler</string>
  <string name="PermissionsSettingsFragment__only_admins">Yalnızca yöneticiler</string>
  <string name="PermissionsSettingsFragment__who_can_add_new_members">Kimler yeni üye ekleyebilir?</string>
  <string name="PermissionsSettingsFragment__who_can_edit_this_groups_info">Kimler bu grubun bilgisini düzenleyebilir?</string>
  <string name="PermissionsSettingsFragment__who_can_send_messages">Kimler ileti gönderebilir?</string>
  <!--SoundsAndNotificationsSettingsFragment-->
  <string name="SoundsAndNotificationsSettingsFragment__mute_notifications">Bildirimleri sessize al</string>
  <string name="SoundsAndNotificationsSettingsFragment__not_muted">Sessizleştirilmedi</string>
  <string name="SoundsAndNotificationsSettingsFragment__muted_until_s">%1$s tarihine kadar sessiz</string>
  <string name="SoundsAndNotificationsSettingsFragment__mentions">Bahsedilmeler</string>
  <string name="SoundsAndNotificationsSettingsFragment__always_notify">Her zaman bildir</string>
  <string name="SoundsAndNotificationsSettingsFragment__do_not_notify">Bildirme</string>
  <string name="SoundsAndNotificationsSettingsFragment__custom_notifications">Özel bildirimler</string>
  <!--StickerKeyboard-->
  <string name="StickerKeyboard__recently_used">Yakında kullanılmış</string>
  <!--PlaybackSpeedToggleTextView-->
  <string name="PlaybackSpeedToggleTextView__p5x">.5x</string>
  <string name="PlaybackSpeedToggleTextView__1x">1x</string>
  <string name="PlaybackSpeedToggleTextView__2x">2x</string>
  <!--PaymentRecipientSelectionFragment-->
  <string name="PaymentRecipientSelectionFragment__new_payment">Yeni ödeme</string>
  <!--NewConversationActivity-->
  <string name="NewConversationActivity__new_message">Yeni ileti</string>
  <!--ContactFilterView-->
  <string name="ContactFilterView__search_name_or_number">İsim veya numara bul</string>
  <!--VoiceNotePlayerView-->
  <string name="VoiceNotePlayerView__s_dot_s">%1$s · %2$s</string>
  <string name="VoiceNotePlayerView__stop_voice_message">Sesli iletiyi durdur</string>
  <string name="VoiceNotePlayerView__change_voice_message_speed">Sesli ileti hızını değiştir</string>
  <string name="VoiceNotePlayerView__pause_voice_message">Sesli iletiyi duraklat</string>
  <string name="VoiceNotePlayerView__play_voice_message">Sesli iletiyi oynat</string>
  <string name="VoiceNotePlayerView__navigate_to_voice_message">Sesli iletiye git</string>
  <!--AvatarPickerFragment-->
  <string name="AvatarPickerFragment__avatar_preview">Avatar önizlemesi</string>
  <string name="AvatarPickerFragment__camera">Kamera</string>
  <string name="AvatarPickerFragment__take_a_picture">Fotoğraf çekin</string>
  <string name="AvatarPickerFragment__choose_a_photo">Fotoğraf seçin</string>
  <string name="AvatarPickerFragment__photo">Fotoğraf</string>
  <string name="AvatarPickerFragment__text">Yazı</string>
  <string name="AvatarPickerFragment__save">Kaydet</string>
  <string name="AvatarPickerFragment__select_an_avatar">Avatar seçin</string>
  <string name="AvatarPickerFragment__clear_avatar">Avatarı sil</string>
  <string name="AvatarPickerFragment__edit">Düzenle</string>
  <string name="AvatarPickerRepository__failed_to_save_avatar">Avatar kaydedilemedi</string>
  <!--TextAvatarCreationFragment-->
  <string name="TextAvatarCreationFragment__preview">Ön izleme</string>
  <string name="TextAvatarCreationFragment__done">Tamam</string>
  <string name="TextAvatarCreationFragment__text">Yazı</string>
  <string name="TextAvatarCreationFragment__color">Renk</string>
  <!--VectorAvatarCreationFragment-->
  <string name="VectorAvatarCreationFragment__select_a_color">Renk seçin</string>
  <!--ContactSelectionListItem-->
  <string name="ContactSelectionListItem__sms">SMS</string>
  <string name="ContactSelectionListItem__dot_s">· %1$s</string>
  <!--DSLSettingsToolbar-->
  <string name="DSLSettingsToolbar__navigate_up">Yukarı git</string>
  <string name="MultiselectForwardFragment__forward_to">Yönlendir</string>
  <string name="MultiselectForwardFragment__add_a_message">İleti ekle</string>
  <string name="MultiselectForwardFragment__faster_forwards">Hızlı yönlendirmeler</string>
  <string name="MultiselectForwardFragment__forwarded_messages_are_now">Yönlendirilen iletiler artık anında gidiyor.</string>
  <plurals name="MultiselectForwardFragment_send_d_messages">
    <item quantity="one">%1$d ileti gönder</item>
    <item quantity="other">%1$d ileti gönder</item>
  </plurals>
  <plurals name="MultiselectForwardFragment_messages_sent">
    <item quantity="one">İleti gönderildi</item>
    <item quantity="other">İletiler gönderildi</item>
  </plurals>
  <plurals name="MultiselectForwardFragment_messages_failed_to_send">
    <item quantity="one">İleti gönderilemedi</item>
    <item quantity="other">İletiler gönderilemedi</item>
  </plurals>
  <plurals name="MultiselectForwardFragment__couldnt_forward_messages">
    <item quantity="one">İleti artık mevcut olmadığı için yönlendirilemedi.</item>
    <item quantity="other">İletiler artık mevcut olmadığı için yönlendirilemedi.</item>
  </plurals>
  <string name="MultiselectForwardFragment__limit_reached">Sınıra ulaşıldı</string>
  <!--Media V2-->
  <string name="MediaReviewFragment__add_a_message">İleti ekle</string>
  <string name="ImageEditorHud__cancel">İptal</string>
  <string name="ImageEditorHud__blur">Bulanıklaştır</string>
  <string name="ImageEditorHud__undo">Geri al</string>
  <string name="MediaCountIndicatorButton__send">Gönder</string>
  <string name="MediaReviewSelectedItem__tap_to_select">Seçmek için dokunun</string>
  <string name="MediaReviewImagePageFragment__discard">Vazgeç</string>
  <string name="ImageEditorHud__delete">Sil</string>
  <!--EOF-->
</resources><|MERGE_RESOLUTION|>--- conflicted
+++ resolved
@@ -753,16 +753,8 @@
   <string name="InviteActivity_cancel">İptal</string>
   <string name="InviteActivity_sending">Gönderiliyor…</string>
   <string name="InviteActivity_invitations_sent">Davetler gönderildi!</string>
-<<<<<<< HEAD
   <string name="InviteActivity_invite_to_signal">Molly\'e davet et</string>
-  <plurals name="InviteActivity_send_sms_to_friends">
-    <item quantity="one">%d ARKADAŞINA SMS GÖNDER</item>
-    <item quantity="other">%d ARKADAŞINA SMS GÖNDER</item>
-  </plurals>
-=======
-  <string name="InviteActivity_invite_to_signal">Signal\'e davet et</string>
   <string name="InviteActivity_send_sms">SMS gönder (%d)</string>
->>>>>>> 520fe481
   <plurals name="InviteActivity_send_sms_invites">
     <item quantity="one">%d SMS daveti gönderilsin mi?</item>
     <item quantity="other">%d SMS daveti gönderilsin mi?</item>
