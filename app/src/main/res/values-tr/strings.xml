--- conflicted
+++ resolved
@@ -1804,12 +1804,8 @@
     <string name="RegistrationActivity_unable_to_connect_to_service">Hizmete bağlanılamadı. Lütfen ağ bağlantınızı kontrol edip tekrar deneyin.</string>
     <string name="RegistrationActivity_non_standard_number_format">Standart olmayan numara formatı</string>
     <string name="RegistrationActivity_the_number_you_entered_appears_to_be_a_non_standard">Girdiğin numara (%1$s) standart olmayan bir formatta gibi görünüyor.\n\n%2$s mi demek istedin?</string>
-<<<<<<< HEAD
     <string name="RegistrationActivity_signal_android_phone_number_format">Molly Android - Telefon Numarası Formatı</string>
-=======
-    <string name="RegistrationActivity_signal_android_phone_number_format">Signal Android - Telefon Numarası Formatı</string>
     <!--    Small "toast" notification to the user confirming that they have requested a new code via voice call.-->
->>>>>>> f3c6f2e3
     <string name="RegistrationActivity_call_requested">Arama istendi</string>
     <!--    Small "toast" notification to the user confirming that they have requested a new code via SMS.-->
     <string name="RegistrationActivity_sms_requested">SMS istendi</string>
@@ -3473,15 +3469,15 @@
     <!-- Phone number heading displayed as a screen title -->
     <string name="preferences_app_protection__phone_number">Telefon numarası</string>
     <!-- Subtext below option to launch into phone number privacy settings screen -->
-    <string name="preferences_app_protection__choose_who_can_see">Telefon numaranı kimlerin görebileceğini ve seninle kimlerin Signal üzerinden iletişim kurabileceğini seç.</string>
+    <string name="preferences_app_protection__choose_who_can_see">Telefon numaranı kimlerin görebileceğini ve seninle kimlerin Molly üzerinden iletişim kurabileceğini seç.</string>
     <!-- Section title above two radio buttons for enabling and disabling phone number display -->
     <string name="PhoneNumberPrivacySettingsFragment__who_can_see_my_number">Numaramı kimler görebilir?</string>
     <!-- Subtext below radio buttons when who can see my number is set to nobody -->
-    <string name="PhoneNumberPrivacySettingsFragment__nobody_will_see">Hiç kimse telefon numaranı Signal\'de göremeyecek</string>
+    <string name="PhoneNumberPrivacySettingsFragment__nobody_will_see">Hiç kimse telefon numaranı Molly\'de göremeyecek</string>
     <!-- Section title above two radio buttons for enabling and disabling whether users can find me by my phone number  -->
     <string name="PhoneNumberPrivacySettingsFragment__who_can_find_me_by_number">Kimler beni numaram ile bulabilir?</string>
     <!-- Subtext below radio buttons when who can see my number is set to everyone -->
-    <string name="PhoneNumberPrivacySettingsFragment__your_phone_number">Telefon numaran, ileti gönderdiğin kişiler ve gruplar tarafından görülür. Numaranı kişilerine ekleyen insanlar da seni Signal\'de görebilir.</string>
+    <string name="PhoneNumberPrivacySettingsFragment__your_phone_number">Telefon numaran, ileti gönderdiğin kişiler ve gruplar tarafından görülür. Numaranı kişilerine ekleyen insanlar da seni Molly\'de görebilir.</string>
     <string name="PhoneNumberPrivacy_everyone">Herkes</string>
     <string name="PhoneNumberPrivacy_my_contacts">Kişilerim</string>
     <string name="PhoneNumberPrivacy_nobody">Hiç kimse</string>
@@ -3860,20 +3856,12 @@
     <!-- DeactivateWalletFragment -->
     <string name="DeactivateWalletFragment__deactivate_wallet">Cüzdanı Devre Dışı Bırak</string>
     <string name="DeactivateWalletFragment__your_balance">Bakiyeniz</string>
-<<<<<<< HEAD
-    <string name="DeactivateWalletFragment__its_recommended_that_you">Ödemeleri devre dışı bırakmadan önce mevcut bakiyenizi başka bir cüzdana aktarmanızı öneriyoruz. Eğer paranızı şimdi aktarmamayı seçerseniz, ödemeleri devre dışı bıraktığınızda Molly\'e bağlı cüzdanınızda kalacaktır.</string>
-=======
-    <string name="DeactivateWalletFragment__its_recommended_that_you">Ödemeleri devre dışı bırakmadan önce mevcut bakiyeni başka bir cüzdana aktarmanı öneriyoruz. Eğer paranı şimdi aktarmamayı seçersen ödemeleri tekrar etkinleştirmeyi seçersen Signal\'e bağlı cüzdanında kalacaktır.</string>
->>>>>>> f3c6f2e3
+    <string name="DeactivateWalletFragment__its_recommended_that_you">Ödemeleri devre dışı bırakmadan önce mevcut bakiyeni başka bir cüzdana aktarmanı öneriyoruz. Eğer paranı şimdi aktarmamayı seçersen ödemeleri tekrar etkinleştirmeyi seçersen Molly\'e bağlı cüzdanında kalacaktır.</string>
     <string name="DeactivateWalletFragment__transfer_remaining_balance">Kalan bakiyeyi aktar</string>
     <string name="DeactivateWalletFragment__deactivate_without_transferring">Aktarmadan devre dışı bırak</string>
     <string name="DeactivateWalletFragment__deactivate">Devre dışı bırak</string>
     <string name="DeactivateWalletFragment__deactivate_without_transferring_question">Aktarmadan devre dışı bırakılsın mı?</string>
-<<<<<<< HEAD
-    <string name="DeactivateWalletFragment__your_balance_will_remain">Ödemeleri tekrar etkinleştirmeyi seçerseniz, bakiyeniz Molly\'e bağlı cüzdanınızda kalacaktır.</string>
-=======
-    <string name="DeactivateWalletFragment__your_balance_will_remain">Ödemeleri tekrar etkinleştirmeyi seçersen bakiyen Signal\'e bağlı cüzdanında kalacaktır.</string>
->>>>>>> f3c6f2e3
+    <string name="DeactivateWalletFragment__your_balance_will_remain">Ödemeleri tekrar etkinleştirmeyi seçersen bakiyen Molly\'e bağlı cüzdanında kalacaktır.</string>
     <string name="DeactivateWalletFragment__error_deactivating_wallet">Cüzdanı devre dışı bırakırken bir hata oldu.</string>
   <!-- Removed by excludeNonTranslatables <string name="DeactivateWalletFragment__learn_more__we_recommend_transferring_your_funds" translatable="false">https://support.signal.org/hc/articles/360057625692#payments_deactivate</string> -->
 
