--- conflicted
+++ resolved
@@ -102,14 +102,9 @@
 
     <!-- AttachmentManager -->
     <string name="AttachmentManager_cant_open_media_selection">İçerik seçebilecek uygulama bulunamıyor.</string>
-<<<<<<< HEAD
     <string name="AttachmentManager_signal_requires_the_external_storage_permission_in_order_to_attach_photos_videos_or_audio">Molly, fotoğraflar, videolar, veya ses ekleyebilmek için Depolama iznine ihtiyaç duyar, fakat bu izin kalıcı olarak reddedilmiş. Lütfen uygulama ayarları menüsüne girip \"İzinler\" kısmını seçin, ve \"Depolama\"yı etkinleştirin.</string>
     <string name="AttachmentManager_signal_requires_contacts_permission_in_order_to_attach_contact_information">Molly, iletişim bilgilerini eklemek için Kişiler iznine ihtiyaç duyar, fakat bu izin kalıcı olarak reddedilmiş. Lütfen uygulama ayarları menüsüne girip \"İzinler\" kısmını seçin, ve \"Kişiler\"i etkinleştirin.</string>
     <string name="AttachmentManager_signal_requires_location_information_in_order_to_attach_a_location">Molly, konum bilgisi eklemek için Konum iznine ihtiyaç duyar, fakat bu izin kalıcı olarak reddedilmiş. Lütfen uygulama ayarları menüsüne girip \"İzinler\" kısmını seçin, ve \"Konum\"u etkinleştirin.</string>
-=======
-    <string name="AttachmentManager_signal_requires_the_external_storage_permission_in_order_to_attach_photos_videos_or_audio">Signal, fotoğraflar, videolar, veya ses ekleyebilmek için Depolama iznine ihtiyaç duyar, fakat bu izin kalıcı olarak reddedilmiş. Lütfen uygulama ayarları menüsüne girip \"İzinler\" kısmını seçin, ve \"Depolama\"yı etkinleştirin.</string>
-    <string name="AttachmentManager_signal_requires_contacts_permission_in_order_to_attach_contact_information">Signal, iletişim bilgilerini eklemek için Kişiler iznine ihtiyaç duyar, fakat bu izin kalıcı olarak reddedilmiş. Lütfen uygulama ayarları menüsüne girip \"İzinler\" kısmını seçin, ve \"Kişiler\"i etkinleştirin.</string>
-    <string name="AttachmentManager_signal_requires_location_information_in_order_to_attach_a_location">Signal, konum bilgisi eklemek için Konum iznine ihtiyaç duyar, fakat bu izin kalıcı olarak reddedilmiş. Lütfen uygulama ayarları menüsüne girip \"İzinler\" kısmını seçin, ve \"Konum\"u etkinleştirin.</string>
     <!-- Alert dialog title to show the recipient has not activated payments -->
     <string name="AttachmentManager__not_activated_payments">%1$s hasn\'t activated Payments </string>
     <!-- Alert dialog description to send the recipient a request to activate payments -->
@@ -118,7 +113,6 @@
     <string name="AttachmentManager__send_request">Send request</string>
     <!-- Alert dialog button to cancel dialog -->
     <string name="AttachmentManager__cancel">İptal</string>
->>>>>>> fc3db538
 
     <!-- AttachmentUploadJob -->
     <string name="AttachmentUploadJob_uploading_media">İçerik yükleniyor…</string>
@@ -1462,7 +1456,7 @@
     <!-- In-conversation update message to indicate that the current contact is sms only and will need to migrate to signal to continue the conversation in signal. -->
     <string name="MessageRecord__you_will_no_longer_be_able_to_send_sms_messages_from_signal_soon">Yakında Signal\'dan SMS mesajları gönderemeyeceksin. Sohbete burada devam etmek için %1$s adlı kişiyi Signal\'a davet et.</string>
     <!-- In-conversation update message to indicate that the current contact is sms only and will need to migrate to signal to continue the conversation in signal. -->
-    <string name="MessageRecord__you_can_no_longer_send_sms_messages_in_signal">Artık Signal\'da SMS mesajları gönderemezsin. Sohbete burada devam etmek için %1$s adlı kişiyi Signal\'e davet edin.</string>
+    <string name="MessageRecord__you_can_no_longer_send_sms_messages_in_signal">Artık Molly\'da SMS mesajları gönderemezsin. Sohbete burada devam etmek için %1$s adlı kişiyi Molly\'e davet edin.</string>
 
     <!-- MessageRequestBottomView -->
     <string name="MessageRequestBottomView_accept">Kabul et</string>
