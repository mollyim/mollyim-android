<?xml version="1.0" encoding="UTF-8"?>
<!-- smartling.instruction_comments_enabled = on -->
<resources>
  <!-- Removed by excludeNonTranslatables <string name="app_name" translatable="false">Signal</string> -->

  <!-- Removed by excludeNonTranslatables <string name="install_url" translatable="false">https://signal.org/install</string> -->
  <!-- Removed by excludeNonTranslatables <string name="donate_url" translatable="false">https://signal.org/donate</string> -->
  <!-- Removed by excludeNonTranslatables <string name="backup_support_url" translatable="false">https://support.signal.org/hc/articles/360007059752</string> -->
  <!-- Removed by excludeNonTranslatables <string name="transfer_support_url" translatable="false">https://support.signal.org/hc/articles/360007059752</string> -->
  <!-- Removed by excludeNonTranslatables <string name="support_center_url" translatable="false">https://support.signal.org/</string> -->
  <!-- Removed by excludeNonTranslatables <string name="terms_and_privacy_policy_url" translatable="false">https://signal.org/legal</string> -->
  <!-- Removed by excludeNonTranslatables <string name="google_pay_url" translatable="false">https://pay.google.com</string> -->
  <!-- Removed by excludeNonTranslatables <string name="donation_decline_code_error_url" translatable="false">https://support.signal.org/hc/articles/4408365318426#errors</string> -->
  <!-- Removed by excludeNonTranslatables <string name="sms_export_url" translatable="false">https://support.signal.org/hc/articles/360007321171</string> -->
  <!-- Removed by excludeNonTranslatables <string name="signal_me_username_url" translatable="false">https://signal.me/#u/%1$s</string> -->
  <!-- Removed by excludeNonTranslatables <string name="signal_me_username_url_no_scheme" translatable="false">signal.me/#u/%1$s</string> -->
  <!-- Removed by excludeNonTranslatables <string name="username_support_url" translatable="false">https://support.signal.org/hc/articles/5389476324250</string> -->

    <string name="yes">Kyllä</string>
    <string name="no">Ei</string>
    <string name="delete">Poista</string>
    <string name="please_wait">Odota hetki…</string>
    <string name="save">Tallenna</string>
    <string name="note_to_self">Viestit itselleni</string>

    <!-- AlbumThumbnailView -->
  <!-- Removed by excludeNonTranslatables <string name="AlbumThumbnailView_plus" translatable="false">\+%d</string> -->

    <!-- ApplicationMigrationActivity -->
    <string name="ApplicationMigrationActivity__signal_is_updating">Molly päivittyy…</string>

    <!-- ApplicationPreferencesActivity -->
    <string name="ApplicationPreferenceActivity_you_havent_set_a_passphrase_yet">Et ole vielä määritellyt salalausetta!</string>
    <string name="ApplicationPreferencesActivity_disable_passphrase">Poista salalause käytöstä?</string>
    <string name="ApplicationPreferencesActivity_this_will_permanently_unlock_signal_and_message_notifications">Tämä avaa Mollyin ja viesti-ilmoitusten lukituksen pysyvästi.</string>
    <string name="ApplicationPreferencesActivity_disable">Poista käytöstä</string>
    <string name="ApplicationPreferencesActivity_disable_signal_messages_and_calls">Otetaanko Molly-viestit ja -puhelut pois käytöstä?</string>
    <string name="ApplicationPreferencesActivity_disable_signal_messages_and_calls_by_unregistering">Tämä ottaa Molly-viestit ja -puhelut pois käytöstä purkamalla rekisteröitymisesi palvelimelta. Jos haluat käyttää niitä jatkossa, sinun täytyy rekisteröityä puhelinnumerollasi uudelleen.</string>
    <string name="ApplicationPreferencesActivity_error_connecting_to_server">Virhe yhdistettäessä palvelimeen!</string>
    <string name="ApplicationPreferencesActivity_pins_are_required_for_registration_lock">Rekisteröintiesto vaatii tunnusluvun. Poista rekisteröintiesto käytöstä ennen tunnusluvun poistamista.</string>
    <string name="ApplicationPreferencesActivity_pin_created">Tunnusluku on luotu.</string>
    <string name="ApplicationPreferencesActivity_pin_disabled">Tunnusluku on poistettu käytöstä.</string>
    <string name="ApplicationPreferencesActivity_record_payments_recovery_phrase">Tallenna maksujen palautuslause</string>
    <string name="ApplicationPreferencesActivity_record_phrase">Tallenna lause</string>
    <string name="ApplicationPreferencesActivity_before_you_can_disable_your_pin">Ennen tunnusluvun ottamista pois käytöstä tallenna palautuslause. Sitä tarvitaan maksutilin palauttamiseen.</string>

    <!-- NumericKeyboardView -->
  <!-- Removed by excludeNonTranslatables <string name="NumericKeyboardView__1" translatable="false">1</string> -->
  <!-- Removed by excludeNonTranslatables <string name="NumericKeyboardView__2" translatable="false">2</string> -->
  <!-- Removed by excludeNonTranslatables <string name="NumericKeyboardView__3" translatable="false">3</string> -->
  <!-- Removed by excludeNonTranslatables <string name="NumericKeyboardView__4" translatable="false">4</string> -->
  <!-- Removed by excludeNonTranslatables <string name="NumericKeyboardView__5" translatable="false">5</string> -->
  <!-- Removed by excludeNonTranslatables <string name="NumericKeyboardView__6" translatable="false">6</string> -->
  <!-- Removed by excludeNonTranslatables <string name="NumericKeyboardView__7" translatable="false">7</string> -->
  <!-- Removed by excludeNonTranslatables <string name="NumericKeyboardView__8" translatable="false">8</string> -->
  <!-- Removed by excludeNonTranslatables <string name="NumericKeyboardView__9" translatable="false">9</string> -->
  <!-- Removed by excludeNonTranslatables <string name="NumericKeyboardView__0" translatable="false">0</string> -->
    <!-- Back button on numeric keyboard -->
    <string name="NumericKeyboardView__backspace">Askelpalautin</string>

    <!-- DraftDatabase -->
    <string name="DraftDatabase_Draft_image_snippet">(kuva)</string>
    <string name="DraftDatabase_Draft_audio_snippet">(äänitallenne)</string>
    <string name="DraftDatabase_Draft_video_snippet">(video)</string>
    <string name="DraftDatabase_Draft_location_snippet">(sijainti)</string>
    <string name="DraftDatabase_Draft_quote_snippet">(vastaus)</string>
    <string name="DraftDatabase_Draft_voice_note">(Ääniviesti)</string>

    <!-- AttachmentKeyboard -->
    <string name="AttachmentKeyboard_gallery">Galleria</string>
    <string name="AttachmentKeyboard_file">Tiedosto</string>
    <string name="AttachmentKeyboard_contact">Yhteystieto</string>
    <string name="AttachmentKeyboard_location">Sijainti</string>
    <string name="AttachmentKeyboard_Signal_needs_permission_to_show_your_photos_and_videos">Molly tarvitsee käyttöoikeuden kuvien ja videoiden näyttämiseksi.</string>
    <string name="AttachmentKeyboard_give_access">Myönnä käyttöoikeus</string>
    <string name="AttachmentKeyboard_payment">Maksu</string>

    <!-- AttachmentManager -->
    <string name="AttachmentManager_cant_open_media_selection">Median valintaan ei löytynyt sovellusta.</string>
    <string name="AttachmentManager_signal_requires_the_external_storage_permission_in_order_to_attach_photos_videos_or_audio">Molly tarvitsee luvan käyttää laitteesi tallennustilaa kuvien, videoiden tai äänitiedostojen liittämistä varten, mutta tämä käyttöoikeus on pysyvästi evätty Mollyilta. Voit muuttaa tätä menemällä sovellusten asetuksiin, valitsemalla \"Sovelluksen käyttöoikeudet\" ja laittamalla päälle \"Tallennustila\".</string>
    <string name="AttachmentManager_signal_requires_contacts_permission_in_order_to_attach_contact_information">Molly tarvitsee luvan käyttää laitteesi yhteystietoja oman yhteystietolistansa käsittelyä varten, mutta tämä käyttöoikeus on pysyvästi evätty Mollyilta. Voit muuttaa tätä menemällä sovellusten asetuksiin, valitsemalla \"Sovelluksen käyttöoikeudet\" ja laittamalla päälle \"Yhteystiedot\".</string>
    <string name="AttachmentManager_signal_requires_location_information_in_order_to_attach_a_location">Molly tarvitsee luvan käyttää sijaintitietoja sijainnin liittämistä varten, mutta tämä käyttöoikeus on pysyvästi evätty Mollyilta. Voit muuttaa tätä menemällä sovellusten asetuksiin, valitsemalla \"Sovelluksen käyttöoikeudet\" ja laittamalla päälle \"Sijainti\".</string>
    <!-- Alert dialog title to show the recipient has not activated payments -->
    <string name="AttachmentManager__not_activated_payments">%1$s ei ole aktivoinut Signal-maksuja </string>
    <!-- Alert dialog description to send the recipient a request to activate payments -->
    <string name="AttachmentManager__request_to_activate_payments">Haluatko lähettää vastaanottajalle Signal-maksujen aktivointipyynnön?</string>
    <!-- Alert dialog button to send request -->
    <string name="AttachmentManager__send_request">Lähetä pyyntö</string>
    <!-- Alert dialog button to cancel dialog -->
    <string name="AttachmentManager__cancel">Peruuta</string>

    <!-- AttachmentUploadJob -->
    <string name="AttachmentUploadJob_uploading_media">Lähetetään mediaa…</string>
    <string name="AttachmentUploadJob_compressing_video_start">Pakataan videota…</string>

    <!-- BackgroundMessageRetriever -->
    <string name="BackgroundMessageRetriever_checking_for_messages">Tarkistetaan viestejä…</string>

    <!-- BlockedUsersActivity -->
    <string name="BlockedUsersActivity__blocked_users">Estetyt käyttäjät</string>
    <string name="BlockedUsersActivity__add_blocked_user">Lisää estetty käyttäjä</string>
    <string name="BlockedUsersActivity__blocked_users_will">Estetyt käyttäjät eivät voi soittaa sinulle tai lähettää sinulle viestejä.</string>
    <string name="BlockedUsersActivity__no_blocked_users">Ei estettyjä käyttäjiä</string>
    <string name="BlockedUsersActivity__block_user">Estetäänkö käyttäjä?</string>
    <string name="BlockedUserActivity__s_will_not_be_able_to">%1$s ei voi soittaa sinulle tai lähettää sinulle viestejä.</string>
    <string name="BlockedUsersActivity__block">Estä</string>

    <!-- CreditCardFragment -->
    <!-- Title of fragment detailing the donation amount for one-time donation, displayed above the credit card text fields -->
    <string name="CreditCardFragment__donation_amount_s">Lahjoitussumma: %1$s</string>
    <!-- Title of fragment detailing the donation amount for monthly donation, displayed above the credit card text fields -->
    <string name="CreditCardFragment__donation_amount_s_per_month">Lahjoitussumma: %1$s/kk</string>
    <!-- Explanation of how to fill in the form, displayed above the credit card text fields -->
    <!-- Explanation of how to fill in the form and a note about pii, displayed above the credit card text fields -->
    <string name="CreditCardFragment__enter_your_card_details">Anna kortin tiedot. Signal ei kerää tai tallenna henkilötietojasi.</string>
    <!-- Displayed as a hint in the card number text field -->
    <string name="CreditCardFragment__card_number">Kortin numero</string>
    <!-- Displayed as a hint in the card expiry text field -->
    <string name="CreditCardFragment__mm_yy">KK/VV</string>
    <!-- Displayed as a hint in the card cvv text field -->
    <string name="CreditCardFragment__cvv">CVV</string>
    <!-- Error displayed under the card number text field when there is an invalid card number entered -->
    <string name="CreditCardFragment__invalid_card_number">Virheellinen kortin numero</string>
    <!-- Error displayed under the card expiry text field when the card is expired -->
    <string name="CreditCardFragment__card_has_expired">Kortti on vanhentunut</string>
    <!-- Error displayed under the card cvv text field when the cvv is too short -->
    <string name="CreditCardFragment__code_is_too_short">Koodi on liian lyhyt</string>
    <!-- Error displayed under the card cvv text field when the cvv is too long -->
    <string name="CreditCardFragment__code_is_too_long">Koodi on liian pitkä</string>
    <!-- Error displayed under the card cvv text field when the cvv is invalid -->
    <string name="CreditCardFragment__invalid_code">Virheellinen koodi</string>
    <!-- Error displayed under the card expiry text field when the expiry month is invalid -->
    <string name="CreditCardFragment__invalid_month">Virheellinen kuukausi</string>
    <!-- Error displayed under the card expiry text field when the expiry is missing the year -->
    <string name="CreditCardFragment__year_required">Vuosi vaaditaan</string>
    <!-- Error displayed under the card expiry text field when the expiry year is invalid -->
    <string name="CreditCardFragment__invalid_year">Virheellinen vuosi</string>
    <!-- Button label to confirm credit card input and proceed with payment -->
    <string name="CreditCardFragment__continue">Jatka</string>

    <!-- BlockUnblockDialog -->
    <string name="BlockUnblockDialog_block_and_leave_s">Estetäänkö ja poistutaanko ryhmästä %1$s?</string>
    <string name="BlockUnblockDialog_block_s">Estetäänkö %1$s?</string>
    <string name="BlockUnblockDialog_you_will_no_longer_receive_messages_or_updates">Et enää saa viestejä tai päivityksiä tältä ryhmältä, eivätkä ryhmän jäsenet voi lisätä sinua takaisin ryhmään.</string>
    <string name="BlockUnblockDialog_group_members_wont_be_able_to_add_you">Ryhmän jäsenet eivät enää voi lisätä sinua takaisin tähän ryhmään.</string>
    <string name="BlockUnblockDialog_group_members_will_be_able_to_add_you">Ryhmän jäsenet voivat lisätä sinut takaisin tähän ryhmään.</string>
    <!-- Text that is shown when unblocking a Signal contact -->
    <string name="BlockUnblockDialog_you_will_be_able_to_call_and_message_each_other">Voitte jatkossa lähettää viestejä ja soittaa toisillenne, ja nimesi ja kuvasi jaetaan heidän kanssaan.</string>
    <!-- Text that is shown when unblocking an SMS contact -->
    <string name="BlockUnblockDialog_you_will_be_able_to_message_each_other">Voitte lähettää viestejä toisillenne.</string>
    <string name="BlockUnblockDialog_blocked_people_wont_be_able_to_call_you_or_send_you_messages">Estetyt henkilöt eivät voi soittaa sinulle tai lähettää sinulle viestejä.</string>
    <string name="BlockUnblockDialog_blocked_people_wont_be_able_to_send_you_messages">Estetyt henkilöt eivät voi lähettää sinulle viestejä.</string>
    <!-- Message shown on block dialog when blocking the Signal release notes recipient -->
    <string name="BlockUnblockDialog_block_getting_signal_updates_and_news">Estä Signalin päivitysten ja uutisten vastaanotto.</string>
    <!-- Message shown on unblock dialog when unblocking the Signal release notes recipient -->
    <string name="BlockUnblockDialog_resume_getting_signal_updates_and_news">Jatka Signalin päivitysten ja uutisten vastaanottoa.</string>
    <string name="BlockUnblockDialog_unblock_s">Poistetaanko käyttäjän %1$s esto?</string>
    <string name="BlockUnblockDialog_block">Estä</string>
    <string name="BlockUnblockDialog_block_and_leave">Estä ja poistu</string>
    <string name="BlockUnblockDialog_report_spam_and_block">Ilmoita roskapostista ja estä</string>

    <!-- BucketedThreadMedia -->
    <string name="BucketedThreadMedia_Today">tänään</string>
    <string name="BucketedThreadMedia_Yesterday">eilen</string>
    <string name="BucketedThreadMedia_This_week">tällä viikolla</string>
    <string name="BucketedThreadMedia_This_month">tässä kuussa</string>
    <string name="BucketedThreadMedia_Large">Suuri</string>
    <string name="BucketedThreadMedia_Medium">Keskikokoinen</string>
    <string name="BucketedThreadMedia_Small">Pieni</string>

    <!-- CameraXFragment -->
    <string name="CameraXFragment_tap_for_photo_hold_for_video">Ota kuva napauttamalla tai video painamalla pitkään</string>
    <string name="CameraXFragment_capture_description">Ota kuva</string>
    <string name="CameraXFragment_change_camera_description">Vaihda kamera</string>
    <string name="CameraXFragment_open_gallery_description">Avaa galleria</string>

    <!-- CameraContacts -->
    <string name="CameraContacts_recent_contacts">Viimeisimmät yhteystiedot</string>
    <string name="CameraContacts_signal_contacts">Signal-yhteystiedot</string>
    <string name="CameraContacts_signal_groups">Signal-ryhmät</string>
    <string name="CameraContacts_you_can_share_with_a_maximum_of_n_conversations">Voit jakaa sisältöä enintään %1$d keskusteluun.</string>
    <string name="CameraContacts_select_signal_recipients">Valitse Signal-vastaanottajat</string>
    <string name="CameraContacts_no_signal_contacts">Ei Signal-yhteystietoja</string>
    <string name="CameraContacts_you_can_only_use_the_camera_button">Voit lähettää valokuvia Signal-yhteystiedoillesi vain kamerapainikkeella. </string>
    <string name="CameraContacts_cant_find_who_youre_looking_for">Etkö löydä etsimääsi?</string>
    <string name="CameraContacts_invite_a_contact_to_join_signal">Kutsu kavereita Mollyiin</string>
    <string name="CameraContacts__menu_search">Haku</string>

    <!-- Censorship Circumvention Megaphone -->
    <!-- Title for an alert that shows at the bottom of the chat list letting people know that circumvention is no longer needed -->
    <string name="CensorshipCircumventionMegaphone_turn_off_censorship_circumvention">Kytketäänkö sensuurin kiertäminen pois päältä?</string>
    <!-- Body for an alert that shows at the bottom of the chat list letting people know that circumvention is no longer needed -->
    <string name="CensorshipCircumventionMegaphone_you_can_now_connect_to_the_signal_service">Voit nyt yhdistää suoraan Signalin palvelimiin. Tämä parantaa käyttökokemusta.</string>
    <!-- Action to prompt the user to disable circumvention since it is no longer needed -->
    <string name="CensorshipCircumventionMegaphone_turn_off">Poista käytöstä</string>
    <!-- Action to prompt the user to dismiss the alert at the bottom of the chat list -->
    <string name="CensorshipCircumventionMegaphone_no_thanks">Ei kiitos</string>

    <!-- ClearProfileActivity -->
    <string name="ClearProfileActivity_remove">Poista</string>
    <string name="ClearProfileActivity_remove_profile_photo">Poistetaanko profiilikuva?</string>
    <string name="ClearProfileActivity_remove_group_photo">Poistetaanko ryhmän kuva?</string>

    <!-- ClientDeprecatedActivity -->
    <string name="ClientDeprecatedActivity_update_signal">Päivitä Molly</string>
    <string name="ClientDeprecatedActivity_this_version_of_the_app_is_no_longer_supported">Tätä sovelluksen versiota ei enää tueta. Voit lähettää ja vastaanottaa viestejä päivittämällä uusimpaan versioon.</string>
    <string name="ClientDeprecatedActivity_update">Päivitä</string>
    <string name="ClientDeprecatedActivity_dont_update">Älä päivitä</string>
    <string name="ClientDeprecatedActivity_warning">Varoitus</string>
    <string name="ClientDeprecatedActivity_your_version_of_signal_has_expired_you_can_view_your_message_history">Signal-versiosi on vanhentunut. Voit tarkastella viestihistoriaasi, mutta et voi lähettää tai vastaanottaa viestejä ennen sovelluksen päivittämistä.</string>

    <!-- CommunicationActions -->
    <string name="CommunicationActions_no_browser_found">Verkkoselainta ei löytynyt.</string>
    <string name="CommunicationActions_send_email">Lähetä sähköposti</string>
    <string name="CommunicationActions_a_cellular_call_is_already_in_progress">Puhelu matkapuhelinverkossa on jo käynnissä.</string>
    <string name="CommunicationActions_start_voice_call">Soitetaanko äänipuhelu?</string>
    <string name="CommunicationActions_cancel">Peruuta</string>
    <string name="CommunicationActions_call">Soita</string>
    <string name="CommunicationActions_insecure_call">Salaamaton puhelu</string>
    <string name="CommunicationActions_carrier_charges_may_apply">Operaattori saattaa veloittaa palvelusta. Valitsemaasi numeroa ei ole rekisteröity Signaliin. Tämä puhelu tehdään matkapuhelinoperaattorisi kautta, ei internetin kautta.</string>

    <!-- ConfirmIdentityDialog -->

    <!-- ContactsCursorLoader -->
    <string name="ContactsCursorLoader_recent_chats">Viimeisimmät keskustelut</string>
    <string name="ContactsCursorLoader_contacts">Yhteystiedot</string>
    <string name="ContactsCursorLoader_groups">Ryhmät</string>
    <!-- Contact search header for individuals who the user has not started a conversation with but is in a group with -->
    <string name="ContactsCursorLoader_group_members">Ryhmän jäsenet</string>
    <string name="ContactsCursorLoader_phone_number_search">Puhelinnumerohaku</string>
    <!-- Header for username search -->
    <string name="ContactsCursorLoader_find_by_username">Etsi käyttäjätunnuksella</string>
    <!-- Label for my stories when selecting who to send media to -->
    <string name="ContactsCursorLoader_my_stories">Omat tarinat</string>
    <!-- Text for a button that brings up a bottom sheet to create a new story. -->
    <string name="ContactsCursorLoader_new">Uusi</string>
    <!-- Header for conversation search section labeled "Chats" -->
    <string name="ContactsCursorLoader__chats">Keskustelut</string>
    <!-- Header for conversation search section labeled "Messages" -->
    <string name="ContactsCursorLoader__messages">Viestit</string>

    <!-- ContactsDatabase -->
    <string name="ContactsDatabase_message_s">Viesti: %1$s</string>
    <string name="ContactsDatabase_signal_call_s">Signal-puhelu: %1$s</string>

    <!-- ContactNameEditActivity -->
    <!-- Toolbar title for contact name edit activity -->
    <string name="ContactNameEditActivity_given_name">Etunimi</string>
    <string name="ContactNameEditActivity_family_name">Sukunimi</string>
    <string name="ContactNameEditActivity_prefix">Etuliite</string>
    <string name="ContactNameEditActivity_suffix">Jälkiliite</string>
    <string name="ContactNameEditActivity_middle_name">Muut nimet</string>

    <!-- ContactShareEditActivity -->
    <!-- ContactShareEditActivity toolbar title -->
    <string name="ContactShareEditActivity__send_contact">Lähetä yhteystieto</string>
    <string name="ContactShareEditActivity_type_home">Koti</string>
    <string name="ContactShareEditActivity_type_mobile">Matkapuhelin</string>
    <string name="ContactShareEditActivity_type_work">Työ</string>
    <string name="ContactShareEditActivity_type_missing">Muu</string>
    <string name="ContactShareEditActivity_invalid_contact">Valittu yhteystieto ei ole kelvollinen</string>
    <!-- Content descrption for name edit button on contact share edit activity -->
    <string name="ContactShareEditActivity__edit_name">Muokkaa nimeä</string>
    <!-- Content description for user avatar in edit activity -->
    <string name="ContactShareEditActivity__avatar">Kuvake</string>

    <!-- ConversationItem -->
    <string name="ConversationItem_error_not_sent_tap_for_details">Ei lähetetty, napauta nähdäksesi lisätietoja</string>
    <string name="ConversationItem_error_partially_not_delivered">Osittain lähetetty, napauta nähdäksesi lisätietoja</string>
    <string name="ConversationItem_error_network_not_delivered">Lähetys epäonnistui</string>
    <string name="ConversationItem_received_key_exchange_message_tap_to_process">Avaintenvaihtoviesti vastaanotettu. Aloita käsittely napauttamalla.</string>
    <string name="ConversationItem_group_action_left">%1$s on poistunut ryhmästä.</string>
    <string name="ConversationItem_send_paused">Lähetys keskeytetty</string>
    <string name="ConversationItem_click_to_approve_unencrypted">Lähetys epäonnistui, lähetä suojaamattomana napauttamalla</string>
    <string name="ConversationItem_click_to_approve_unencrypted_sms_dialog_title">Käytetäänkö salaamattomia tekstiviestejä?</string>
    <string name="ConversationItem_click_to_approve_unencrypted_mms_dialog_title">Käytetäänkö salaamattomia MMS-viestejä?</string>
    <string name="ConversationItem_click_to_approve_unencrypted_dialog_message">Tätä viestiä <b>ei</b> voida salata, koska vastaanottaja ei enää käytä Signalia.\n\nLähetetäänkö salaamattomana?</string>
    <string name="ConversationItem_unable_to_open_media">Median avaamiseen ei löytynyt sovellusta.</string>
    <string name="ConversationItem_copied_text">Kopioitu: %1$s</string>
    <string name="ConversationItem_from_s">SIM-kortilta %1$s</string>
    <string name="ConversationItem_to_s">vastaanotettu SIM-kortille %1$s</string>
    <string name="ConversationItem_read_more">  Lue lisää</string>
    <string name="ConversationItem_download_more">  Lataa lisää</string>
    <string name="ConversationItem_pending">  Käsiteltävänä</string>
    <string name="ConversationItem_this_message_was_deleted">Viesti poistettiin.</string>
    <string name="ConversationItem_you_deleted_this_message">Poistit tämän viestin.</string>
    <!-- Dialog error message shown when user can\'t download a message from someone else due to a permanent failure (e.g., unable to decrypt), placeholder is other\'s name -->
    <string name="ConversationItem_cant_download_message_s_will_need_to_send_it_again">Viestiä ei voi ladata. Käyttäjän %1$s on lähetettävä se uudelleen.</string>
    <!-- Dialog error message shown when user can\'t download an image message from someone else due to a permanent failure (e.g., unable to decrypt), placeholder is other\'s name -->
    <string name="ConversationItem_cant_download_image_s_will_need_to_send_it_again">Kuvaa ei voi ladata. Käyttäjän %1$s on lähetettävä se uudelleen.</string>
    <!-- Dialog error message shown when user can\'t download a video message from someone else due to a permanent failure (e.g., unable to decrypt), placeholder is other\'s name -->
    <string name="ConversationItem_cant_download_video_s_will_need_to_send_it_again">Videota ei voi ladata. Käyttäjän %1$s on lähetettävä se uudelleen.</string>
    <!-- Dialog error message shown when user can\'t download a their own message via a linked device due to a permanent failure (e.g., unable to decrypt) -->
    <string name="ConversationItem_cant_download_message_you_will_need_to_send_it_again">Viestiä ei voi ladata. Sinun on lähetettävä se uudelleen.</string>
    <!-- Dialog error message shown when user can\'t download a their own image message via a linked device due to a permanent failure (e.g., unable to decrypt) -->
    <string name="ConversationItem_cant_download_image_you_will_need_to_send_it_again">Kuvaa ei voi ladata. Sinun on lähetettävä se uudelleen.</string>
    <!-- Dialog error message shown when user can\'t download a their own video message via a linked device due to a permanent failure (e.g., unable to decrypt) -->
    <string name="ConversationItem_cant_download_video_you_will_need_to_send_it_again">Videota ei voi ladata. Sinun on lähetettävä se uudelleen.</string>

    <!-- ConversationActivity -->
    <string name="ConversationActivity_add_attachment">Lisää liite</string>
    <string name="ConversationActivity_select_contact_info">Valitse yhteystieto</string>
    <string name="ConversationActivity_compose_message">Kirjoita viesti</string>
    <string name="ConversationActivity_sorry_there_was_an_error_setting_your_attachment">Virhe liitteen lisäämisessä</string>
    <string name="ConversationActivity_recipient_is_not_a_valid_sms_or_email_address_exclamation">Annettu numero tai sähköpostiosoite ei ole kelvollinen!</string>
    <string name="ConversationActivity_message_is_empty_exclamation">Viesti on tyhjä!</string>
    <string name="ConversationActivity_group_members">Ryhmän jäsenet</string>
    <string name="ConversationActivity__tap_here_to_start_a_group_call">Aloita ryhmäpuhelu napauttamalla tästä</string>

    <string name="ConversationActivity_invalid_recipient">Virheellinen vastaanottaja!</string>
    <string name="ConversationActivity_added_to_home_screen">Lisätty kotinäytölle</string>
    <string name="ConversationActivity_calls_not_supported">Puheluita ei tueta</string>
    <string name="ConversationActivity_this_device_does_not_appear_to_support_dial_actions">Tämä laite ei näytä tukevan valintanäppäintoimintoja.</string>
    <string name="ConversationActivity_transport_insecure_sms">Salaamaton tekstiviesti</string>
    <!-- A title for the option to send an SMS with a placeholder to put the name of their SIM card -->
    <string name="ConversationActivity_transport_insecure_sms_with_sim">Suojaamaton tekstiviesti (%1$s)</string>
    <string name="ConversationActivity_transport_insecure_mms">Salaamaton MMS-viesti</string>
    <!-- A title for the option to send an SMS with a placeholder to put the name of their SIM card -->
    <string name="ConversationActivity_transport_signal">Signal-viesti</string>
    <string name="ConversationActivity_lets_switch_to_signal">Hei, vaihdetaan Mollyiin %1$s</string>
    <string name="ConversationActivity_specify_recipient">Valitse yhteystieto</string>
    <string name="ConversationActivity_unblock">Poista esto</string>
    <string name="ConversationActivity_attachment_exceeds_size_limits">Liitetiedosto ylittää lähettämäsi viestityypin kokorajoituksen.</string>
    <string name="ConversationActivity_unable_to_record_audio">Äänen tallennus ei onnistunut!</string>
    <string name="ConversationActivity_you_cant_send_messages_to_this_group">Et voi lähettää viestejä tälle ryhmälle, koska et enää ole sen jäsen.</string>
    <string name="ConversationActivity_only_s_can_send_messages">Vain %1$s voi(vat) lähettää viestejä.</string>
    <string name="ConversationActivity_admins">ylläpitäjät</string>
    <string name="ConversationActivity_message_an_admin">Lähetä viesti ylläpitäjälle</string>
    <string name="ConversationActivity_cant_start_group_call">Ryhmäpuhelua ei voi aloittaa</string>
    <string name="ConversationActivity_only_admins_of_this_group_can_start_a_call">Vain ryhmän ylläpitäjä voi aloittaa puhelun.</string>
    <string name="ConversationActivity_there_is_no_app_available_to_handle_this_link_on_your_device">Laitteessasi ei ole sovellusta, jolla linkki voidaan avata.</string>
    <string name="ConversationActivity_your_request_to_join_has_been_sent_to_the_group_admin">Liittymispyyntösi on lähetetty ryhmän ylläpitäjälle. Saat ilmoituksen, kun he tekevät päätöksen.</string>
    <string name="ConversationActivity_cancel_request">Peruuta pyyntö</string>

    <string name="ConversationActivity_to_send_audio_messages_allow_signal_access_to_your_microphone">Ääniviestin lähettäminen edellyttää mikrofonin käyttöoikeuden myöntämistä Mollyille.</string>
    <string name="ConversationActivity_signal_requires_the_microphone_permission_in_order_to_send_audio_messages">Molly tarvitsee luvan käyttää mikrofonia äänitiedostojen lähettämistä varten, mutta tämä käyttöoikeus on pysyvästi evätty Mollyilta. Voit muuttaa tätä menemällä sovellusten asetuksiin, valitsemalla \"Sovelluksen käyttöoikeudet\" ja laittamalla päälle \"Mikrofoni\".</string>
    <string name="ConversationActivity_signal_needs_the_microphone_and_camera_permissions_in_order_to_call_s">Molly tarvitsee luvan käyttää laitteesi mikrofonia ja kameraa yhteystiedolle %1$s soittamista varten, mutta tämä käyttöoikeus on pysyvästi evätty Mollyilta. Voit muuttaa tätä menemällä sovellusten asetuksiin, valitsemalla \"Sovelluksen käyttöoikeudet\" ja laittamalla päälle \"Mikrofoni\" ja \"Kamera\".</string>
    <string name="ConversationActivity_to_capture_photos_and_video_allow_signal_access_to_the_camera">Kuvien ja videoiden ottaminen edellyttää, että annat Mollyille kameran käyttöoikeuden.</string>
    <string name="ConversationActivity_signal_needs_the_camera_permission_to_take_photos_or_video">Molly tarvitsee luvan käyttää laitteesi kameraa kuvien ja videoiden ottamista varten, mutta tämä käyttöoikeus on pysyvästi evätty Mollyilta. Voit muuttaa tätä menemällä sovellusten asetuksiin, valitsemalla \"Sovelluksen käyttöoikeudet\" ja laittamalla päälle \"Kamera\".</string>
    <string name="ConversationActivity_signal_needs_camera_permissions_to_take_photos_or_video">Molly tarvitsee käyttöoikeuden kuvien ja videoiden ottamiseksi.</string>
    <string name="ConversationActivity_enable_the_microphone_permission_to_capture_videos_with_sound">Myönnä mikrofonin käyttöoikeus, jotta voit tallentaa videoita, joissa on ääni.</string>
    <string name="ConversationActivity_signal_needs_the_recording_permissions_to_capture_video">Molly tarvitsee mikrofonin käyttöoikeuden videoiden tallennusta varten, mutta se on evätty. Jatka sovellusasetuksiin, valitse \"käyttöoikeudet\" ja ota käyttöön \"mikrofoni\" ja \"kamera\".</string>
    <string name="ConversationActivity_signal_needs_recording_permissions_to_capture_video">Molly tarvitsee mikrofonin käyttöoikeuden videoiden tallennusta varten.</string>

    <string name="ConversationActivity_quoted_contact_message">%1$s %2$s</string>
    <string name="ConversationActivity_signal_cannot_sent_sms_mms_messages_because_it_is_not_your_default_sms_app">Signal ei voi lähettää SMS/MMS-viestejä, koska sitä ei ole määritelty oletussovellukseksi näille viesteille. Haluatko muuttaa tätä Androidin asetuksissa?</string>
    <string name="ConversationActivity_yes">Kyllä</string>
    <string name="ConversationActivity_no">Ei</string>
    <string name="ConversationActivity_search_position">%1$d / %2$d</string>
    <string name="ConversationActivity_no_results">Ei hakutuloksia</string>

    <string name="ConversationActivity_sticker_pack_installed">Tarrapaketti asennettu</string>
    <string name="ConversationActivity_new_say_it_with_stickers">Uutta! Sano se tarroilla</string>

    <string name="ConversationActivity_cancel">Peruuta</string>
    <string name="ConversationActivity_delete_conversation">Poistetaanko keskustelu?</string>
    <string name="ConversationActivity_delete_and_leave_group">Poistetaanko ja poistutaanko ryhmästä?</string>
    <string name="ConversationActivity_this_conversation_will_be_deleted_from_all_of_your_devices">Tämä keskustelu poistetaan kaikilta laitteiltasi.</string>
    <string name="ConversationActivity_you_will_leave_this_group_and_it_will_be_deleted_from_all_of_your_devices">Poistut tästä ryhmästä ja se poistetaan kaikilta laitteiltasi.</string>
    <string name="ConversationActivity_delete">Poista</string>
    <string name="ConversationActivity_delete_and_leave">Poista ja poistu ryhmästä</string>
    <string name="ConversationActivity__to_call_s_signal_needs_access_to_your_microphone">Jotta voit soittaa käyttäjälle %1$s, Molly tarvitsee luvan käyttää mikrofonia.</string>


    <string name="ConversationActivity_join">Liity</string>
    <string name="ConversationActivity_full">Täynnä</string>

    <string name="ConversationActivity_error_sending_media">Virhe median lähettämisessä</string>

    <string name="ConversationActivity__reported_as_spam_and_blocked">Ilmoitettu roskapostista ja estetty.</string>

    <!-- Message shown when opening an SMS conversation with SMS disabled and they have unexported sms messages -->
    <string name="ConversationActivity__sms_messaging_is_currently_disabled_you_can_export_your_messages_to_another_app_on_your_phone">Tekstiviestit on tällä hetkellä poistettu käytöstä. Voit viedä viestit toiseen puhelimessasi olevaan sovellukseen.</string>
    <!-- Message shown when opening an SMS conversation with SMS disabled and they have unexported sms messages -->
    <string name="ConversationActivity__sms_messaging_is_no_longer_supported_in_signal_you_can_export_your_messages_to_another_app_on_your_phone">Signal ei enää tue tekstiviestejä. Voit viedä viestit toiseen puhelimessasi olevaan sovellukseen.</string>
    <!-- Action button shown when in sms conversation, sms is disabled, and unexported sms messages are present -->
    <string name="ConversationActivity__export_sms_messages">Vie tekstiviestejä</string>
    <!-- Message shown when opening an SMS conversation with SMS disabled and there are no exported messages -->
    <string name="ConversationActivity__sms_messaging_is_currently_disabled_invite_s_to_to_signal_to_keep_the_conversation_here">Tekstiviestit on tällä hetkellä poistettu käytöstä. Kutsu %1$s Signaliin, niin voit jatkaa keskustelua täällä.</string>
    <!-- Message shown when opening an SMS conversation with SMS disabled and there are no exported messages -->
    <string name="ConversationActivity__sms_messaging_is_no_longer_supported_in_signal_invite_s_to_to_signal_to_keep_the_conversation_here">Signal ei enää tue tekstiviestejä. Kutsu %1$s Signaliin, niin voit jatkaa keskustelua täällä.</string>
    <!-- Action button shown when opening an SMS conversation with SMS disabled and there are no exported messages -->
    <string name="ConversationActivity__invite_to_signal">Kutsu Signaliin</string>
    <!-- Snackbar message shown after dismissing the full screen sms export megaphone indicating we\'ll do it again soon -->
    <string name="ConversationActivity__you_will_be_reminded_again_soon">Saat pian uuden muistutuksen.</string>

    <!-- ConversationAdapter -->
    <plurals name="ConversationAdapter_n_unread_messages">
        <item quantity="one">%1$d lukematon viesti</item>
        <item quantity="other">%1$d lukematonta viestiä</item>
    </plurals>

    <!-- ConversationFragment -->
    <!-- Toast text when contacts activity is not found -->
    <string name="ConversationFragment__contacts_app_not_found">Yhteystiedot-sovellusta ei löydy.</string>
    <plurals name="ConversationFragment_delete_selected_messages">
        <item quantity="one">Poistetaanko valittu viesti?</item>
        <item quantity="other">Poistetaanko valitut viestit?</item>
    </plurals>
    <string name="ConversationFragment_save_to_sd_card">Kopioi tallennustilaan?</string>
    <plurals name="ConversationFragment_saving_n_media_to_storage_warning">
        <item quantity="one">Jos tallennat tämän tiedoston laitteen tallennustilaan, muutkin laitteella olevat sovellukset voivat käyttää sitä.\n\nHaluatko jatkaa?</item>
        <item quantity="other">Jos tallennat kaikki %1$d tiedostoa laitteen tallennustilaan, muutkin laitteella olevat sovellukset voivat käyttää niitä.\n\nHaluatko jatkaa?</item>
    </plurals>
    <plurals name="ConversationFragment_error_while_saving_attachments_to_sd_card">
        <item quantity="one">Virhe tallennettaessa liitetiedostoa laitteesi tallennustilaan!</item>
        <item quantity="other">Virhe tallennettaessa liitetiedostoja laitteesi tallennustilaan!</item>
    </plurals>
    <string name="ConversationFragment_unable_to_write_to_sd_card_exclamation">Tallennustilaan kirjoitus epäonnistui!</string>
    <plurals name="ConversationFragment_saving_n_attachments">
        <item quantity="one">Tallennetaan liitetiedostoa</item>
        <item quantity="other">Tallennetaan %1$d liitetiedostoa</item>
    </plurals>
    <plurals name="ConversationFragment_saving_n_attachments_to_sd_card">
        <item quantity="one">Tallennetaan liitetiedostoa tallennustilaan…</item>
        <item quantity="other">Tallennetaan %1$d liitetiedostoa tallennustilaan…</item>
    </plurals>
    <string name="ConversationFragment_pending">Käsiteltävänä…</string>
    <string name="ConversationFragment_push">Data (Signal)</string>
    <string name="ConversationFragment_mms">MMS</string>
    <string name="ConversationFragment_sms">SMS</string>
    <string name="ConversationFragment_deleting">Poistetaan</string>
    <string name="ConversationFragment_deleting_messages">Viestejä poistetaan…</string>
    <string name="ConversationFragment_delete_for_me">Poista minulta</string>
    <string name="ConversationFragment_delete_for_everyone">Poista kaikilta</string>
    <!-- Dialog button for deleting one or more note-to-self messages only on this device, leaving that same message intact on other devices. -->
    <string name="ConversationFragment_delete_on_this_device">Poista tältä laitteelta</string>
    <!-- Dialog button for deleting one or more note-to-self messages on all linked devices. -->
    <string name="ConversationFragment_delete_everywhere">Poista kaikkialta</string>
    <string name="ConversationFragment_this_message_will_be_deleted_for_everyone_in_the_conversation">Tämä viesti poistetaan kaikilta keskustelussa olevilta, jos he käyttävät Signalin uusinta versiota. He näkevät, että poistit viestin.</string>
    <string name="ConversationFragment_quoted_message_not_found">Alkuperäistä viestiä ei löytynyt</string>
    <string name="ConversationFragment_quoted_message_no_longer_available">Alkuperäinen viesti ei ole enää saatavilla</string>
    <string name="ConversationFragment_failed_to_open_message">Viestin avaaminen epäonnistui</string>
    <string name="ConversationFragment_you_can_swipe_to_the_right_reply">Vastaa viestiin nopeasti pyyhkäisemällä oikealle</string>
    <string name="ConversationFragment_you_can_swipe_to_the_left_reply">Vastaa viestiin nopeasti pyyhkäisemällä vasemmalle</string>
    <string name="ConversationFragment_outgoing_view_once_media_files_are_automatically_removed">Lähtevät, kerran katsottavat mediatiedostot poistetaan automaattisesti lähettämisen jälkeen</string>
    <string name="ConversationFragment_you_already_viewed_this_message">Olet jo katsonut tämän viestin</string>
    <string name="ConversationFragment__you_can_add_notes_for_yourself_in_this_conversation">Voit lisätä itsellesi muistiinpanoja tähän keskusteluun.\nJos tililläsi on linkitettyjä laitteita, uudet muistiinpanot synkronoidaan.</string>
    <string name="ConversationFragment__d_group_members_have_the_same_name">%1$d ryhmän jäsenellä on sama nimi.</string>
    <string name="ConversationFragment__tap_to_review">Tarkista napauttamalla</string>
    <string name="ConversationFragment__review_requests_carefully">Tarkista pyynnöt huolellisesti</string>
    <string name="ConversationFragment__signal_found_another_contact_with_the_same_name">Molly löysi toisen yhteystiedon samalla nimellä.</string>
    <string name="ConversationFragment_contact_us">Ota yhteyttä</string>
    <string name="ConversationFragment_verify">Vahvista</string>
    <string name="ConversationFragment_not_now">Ei nyt</string>
    <string name="ConversationFragment_your_safety_number_with_s_changed">Turvanumerosi yhteystiedon %1$s kanssa on vaihtunut</string>
    <string name="ConversationFragment_your_safety_number_with_s_changed_likey_because_they_reinstalled_signal">Turvanumerosi yhteystiedon %1$s kanssa on vaihtunut, luultavasti koska hän on uudelleenasentanut Signalin tai vaihtanut käyttämäänsä laitetta. Vahvista uusi turvanumero napauttamalla Vahvista. Toiminto on valinnainen.</string>
    <!-- Message shown to indicate which notification profile is on/active -->
    <string name="ConversationFragment__s_on">%1$s käytössä</string>
    <!-- Dialog title for block group link join requests -->
    <string name="ConversationFragment__block_request">Estetäänkö pyyntö?</string>
    <!-- Dialog message for block group link join requests -->
    <string name="ConversationFragment__s_will_not_be_able_to_join_or_request_to_join_this_group_via_the_group_link">%1$s ei voi liittyä ryhmään ryhmälinkin avulla. Hänet voidaan silti lisätä ryhmään manuaalisesti.</string>
    <!-- Dialog confirm block request button -->
    <string name="ConversationFragment__block_request_button">Estä pyyntö</string>
    <!-- Dialog cancel block request button -->
    <string name="ConversationFragment__cancel">Peruuta</string>
    <!-- Message shown after successfully blocking join requests for a user -->
    <string name="ConversationFragment__blocked">Estetty</string>
    <!-- Label for a button displayed in conversation list to clear the chat filter -->
    <string name="ConversationListFragment__clear_filter">Tyhjennä suodatin</string>
    <!-- Notice on chat list when no unread chats are available, centered on display -->
    <string name="ConversationListFragment__no_unread_chats">Ei lukemattomia keskusteluja</string>
    <plurals name="ConversationListFragment_delete_selected_conversations">
        <item quantity="one">Poistetaanko valittu keskustelu?</item>
        <item quantity="other">Poistetaanko valitut keskustelut?</item>
    </plurals>
    <plurals name="ConversationListFragment_this_will_permanently_delete_all_n_selected_conversations">
        <item quantity="one">Tämä poistaa valitun keskustelun pysyvästi.</item>
        <item quantity="other">Tämä poistaa kaikki %1$d valittua keskustelua pysyvästi.</item>
    </plurals>
    <string name="ConversationListFragment_deleting">Poistetaan</string>
    <string name="ConversationListFragment_deleting_selected_conversations">Poistetaan valittuja keskusteluja…</string>
    <plurals name="ConversationListFragment_conversations_archived">
        <item quantity="one">Keskustelu arkistoitu</item>
        <item quantity="other">%1$d keskustelua arkistoitu</item>
    </plurals>
    <string name="ConversationListFragment_undo">Kumoa</string>
    <plurals name="ConversationListFragment_moved_conversations_to_inbox">
        <item quantity="one">Keskustelu siirretty Saapuneet-kansioon</item>
        <item quantity="other">%1$d keskustelua siirretty Saapuneet-kansioon</item>
    </plurals>
    <plurals name="ConversationListFragment_read_plural">
        <item quantity="one">Luettu</item>
        <item quantity="other">Luettu</item>
    </plurals>
    <plurals name="ConversationListFragment_unread_plural">
        <item quantity="one">Lukematon</item>
        <item quantity="other">Lukematon</item>
    </plurals>
    <plurals name="ConversationListFragment_pin_plural">
        <item quantity="one">Kiinnitä</item>
        <item quantity="other">Kiinnitä</item>
    </plurals>
    <plurals name="ConversationListFragment_unpin_plural">
        <item quantity="one">Irrota</item>
        <item quantity="other">Irrota</item>
    </plurals>
    <plurals name="ConversationListFragment_mute_plural">
        <item quantity="one">Mykistä</item>
        <item quantity="other">Mykistä</item>
    </plurals>
    <plurals name="ConversationListFragment_unmute_plural">
        <item quantity="one">Poista mykistys</item>
        <item quantity="other">Poista mykistys</item>
    </plurals>
    <string name="ConversationListFragment_select">Valitse</string>
    <plurals name="ConversationListFragment_archive_plural">
        <item quantity="one">Arkistoi</item>
        <item quantity="other">Arkistoi</item>
    </plurals>
    <plurals name="ConversationListFragment_unarchive_plural">
        <item quantity="one">Pal. arkistosta</item>
        <item quantity="other">Pal. arkistosta</item>
    </plurals>
    <plurals name="ConversationListFragment_delete_plural">
        <item quantity="one">Poista</item>
        <item quantity="other">Poista</item>
    </plurals>
    <string name="ConversationListFragment_select_all">Valitse kaikki</string>
    <plurals name="ConversationListFragment_s_selected">
        <item quantity="one">%1$d valittu</item>
        <item quantity="other">%1$d valittu</item>
    </plurals>

    <!-- Show in conversation list overflow menu to open selection bottom sheet -->
    <string name="ConversationListFragment__notification_profile">Ilmoitusprofiili</string>
    <!-- Tooltip shown after you have created your first notification profile -->
    <string name="ConversationListFragment__turn_your_notification_profile_on_or_off_here">Kytke ilmoitusprofiilisi käyttöön/pois käytöstä täältä.</string>
    <!-- Message shown in top toast to indicate the named profile is on -->
    <string name="ConversationListFragment__s_on">%1$s käytössä</string>

    <!-- ConversationListItem -->
    <string name="ConversationListItem_key_exchange_message">Avaintenvaihtoviesti</string>

    <!-- ConversationListItemAction -->
    <string name="ConversationListItemAction_archived_conversations_d">Arkistoidut keskustelut (%1$d)</string>

    <!-- ConversationTitleView -->
    <string name="ConversationTitleView_verified">Vahvistettu</string>
    <string name="ConversationTitleView_you">Sinä</string>

    <!-- ConversationTypingView -->
    <string name="ConversationTypingView__plus_d">+%1$d</string>

    <!-- Title for a reminder bottom sheet to users who have re-registered that they need to go back to re-link their devices. -->
    <string name="RelinkDevicesReminderFragment__relink_your_devices">Linkitä laitteet uudelleen</string>
    <!-- Description for a reminder bottom sheet to users who have re-registered that they need to go back to re-link their devices. -->
    <string name="RelinkDevicesReminderFragment__the_devices_you_added_were_unlinked">Lisäämiesi laitteiden linkitys poistettiin, kun laitteesi rekisteröinti poistettiin. Siirry asetuksiin linkittääksesi laitteita.</string>
    <!-- Button label for the re-link devices bottom sheet reminder to navigate to the Devices page in the settings. -->
    <string name="RelinkDevicesReminderFragment__open_settings">Avaa asetukset</string>
    <!-- Button label for the re-link devices bottom sheet reminder to dismiss the pop up. -->
    <string name="RelinkDevicesReminderFragment__later">Myöhemmin</string>

    <!-- CreateGroupActivity -->
    <string name="CreateGroupActivity__select_members">Valitse jäsenet</string>

    <!-- ConversationListFilterPullView -->
    <!-- Note in revealable view before fully revealed -->
    <string name="ConversationListFilterPullView__pull_down_to_filter">Suodata vetämällä alaspäin</string>
    <!-- Note in revealable view after fully revealed -->
    <string name="ConversationListFilterPullView__release_to_filter">Suodata vapauttamalla</string>

    <!-- CreateProfileActivity -->
    <string name="CreateProfileActivity__profile">Profiili</string>
    <string name="CreateProfileActivity_error_setting_profile_photo">Virhe profiilikuvan asettamisessa</string>
    <string name="CreateProfileActivity_problem_setting_profile">Virhe profiilin asettamisessa</string>
    <string name="CreateProfileActivity_set_up_your_profile">Määritä profiilisi</string>
    <string name="CreateProfileActivity_signal_profiles_are_end_to_end_encrypted">Profiilisi ja siihen tekemäsi muutokset näkyvät henkilöille, joille lähetät viestejä, yhteystiedoille ja ryhmille.</string>
    <string name="CreateProfileActivity_set_avatar_description">Aseta avatar</string>

    <!-- ProfileCreateFragment -->
    <!-- Displayed at the top of the screen and explains how profiles can be viewed. -->
    <string name="ProfileCreateFragment__profiles_are_visible_to_contacts_and_people_you_message">Profiilit näkyvät henkilöille, joille lähetät viestejä, yhteystiedoille ja ryhmille.</string>
    <!-- Title of clickable row to select phone number privacy settings -->
    <string name="ProfileCreateFragment__who_can_find_me">Kuka voi löytää minut puhelinnumeron avulla?</string>

    <!-- WhoCanSeeMyPhoneNumberFragment -->
    <!-- Toolbar title for this screen -->
    <string name="WhoCanSeeMyPhoneNumberFragment__who_can_find_me_by_number">Kuka voi löytää minut puhelinnumeron avulla?</string>
    <!-- Description for radio item stating anyone can see your phone number -->
    <string name="WhoCanSeeMyPhoneNumberFragment__anyone_who_has">Kuka tahansa, jolla on puhelinnumerosi yhteystiedoissaan, näkee sinut yhteystietona Signalissa. Muut voivat löytää sinut puhelinnumerollasi haun kautta.</string>
    <!-- Description for radio item stating no one will be able to see your phone number -->
    <string name="WhoCanSeeMyPhoneNumberFragment__nobody_on_signal">Kukaan Signalissa ei voi löytää sinua puhelinnumerosi avulla.</string>

    <!-- ChooseBackupFragment -->
    <string name="ChooseBackupFragment__restore_from_backup">Palautetaanko varmuuskopiosta?</string>
    <string name="ChooseBackupFragment__restore_your_messages_and_media">Palauta viestit ja mediasisältö laitteeseen tallennetusta varmuuskopiosta. Palauttaminen ei ole mahdollista myöhemmin.</string>
    <string name="ChooseBackupFragment__icon_content_description">Palauta varmuuskopio -kuvake</string>
    <string name="ChooseBackupFragment__choose_backup">Valitse varmuuskopio</string>
    <string name="ChooseBackupFragment__learn_more">Lue lisää</string>
    <string name="ChooseBackupFragment__no_file_browser_available">Tiedostoselainta ei ole</string>

    <!-- RestoreBackupFragment -->
    <string name="RestoreBackupFragment__restore_complete">Palautus suoritettu</string>
    <string name="RestoreBackupFragment__to_continue_using_backups_please_choose_a_folder">Valitse kansio jatkaaksesi varmuuskopioiden käyttöä. Uudet varmuuskopiot tallennetaan tähän paikkaan.</string>
    <string name="RestoreBackupFragment__choose_folder">Valitse kansio</string>
    <string name="RestoreBackupFragment__not_now">Ei nyt</string>
    <!-- Couldn\'t find the selected backup -->
    <string name="RestoreBackupFragment__backup_not_found">Varmuuskopiota ei löydy.</string>
    <!-- Couldn\'t read the selected backup -->
    <string name="RestoreBackupFragment__backup_could_not_be_read">Varmuuskopiota ei saatu luettua.</string>
    <!-- Backup has an unsupported file extension -->
    <string name="RestoreBackupFragment__backup_has_a_bad_extension">Varmuuskopiolla on väärä tiedostopääte.</string>

    <!-- BackupsPreferenceFragment -->
    <string name="BackupsPreferenceFragment__chat_backups">Keskustelujen varmuuskopiot</string>
    <string name="BackupsPreferenceFragment__backups_are_encrypted_with_a_passphrase">Varmuuskopio salataan salalauseella ja tallennetaan laitteeseen.</string>
    <string name="BackupsPreferenceFragment__create_backup">Luo varmuuskopio</string>
    <string name="BackupsPreferenceFragment__last_backup">Varmuuskopioitu viimeksi: %1$s</string>
    <string name="BackupsPreferenceFragment__backup_folder">Varmuuskopiokansio</string>
    <!-- Title for a preference item allowing the user to selected the hour of the day when their chats are backed up. -->
    <string name="BackupsPreferenceFragment__backup_time">Varmuuskopiointiaika</string>
    <string name="BackupsPreferenceFragment__verify_backup_passphrase">Varmenna varmuuskopion salalause</string>
    <string name="BackupsPreferenceFragment__test_your_backup_passphrase">Tarkista varmuuskopion salalause ja varmista että se täsmää</string>
    <string name="BackupsPreferenceFragment__turn_on">Ota käyttöön</string>
    <string name="BackupsPreferenceFragment__turn_off">Poista käytöstä</string>
    <string name="BackupsPreferenceFragment__to_restore_a_backup">"Palauta varmuuskopio asentamalla Molly uudelleen tai uuteen laitteeseen. Avaa sovellus, napauta Palauta varmuuskopio ja etsi sitten varmuuskopiotiedosto. %1$s"</string>
    <string name="BackupsPreferenceFragment__learn_more">Lue lisää</string>
    <string name="BackupsPreferenceFragment__in_progress">Käsitellään…</string>
    <!-- Status text shown in backup preferences when verifying a backup -->
    <string name="BackupsPreferenceFragment__verifying_backup">Vahvistetaan varmuuskopiota…</string>
    <string name="BackupsPreferenceFragment__d_so_far">%1$d tähän mennessä…</string>
    <!-- Show percentage of completion of backup -->
    <string name="BackupsPreferenceFragment__s_so_far">%1$s%% tähän mennessä…</string>
    <string name="BackupsPreferenceFragment_signal_requires_external_storage_permission_in_order_to_create_backups">Molly tarvitsee luvan käyttää laitteesi tallennustilaa varmuuskopioiden luomista varten, mutta tämä käyttöoikeus on pysyvästi evätty Mollyilta. Voit muuttaa tätä menemällä sovellusten asetuksiin, valitsemalla \"Sovelluksen käyttöoikeudet\" ja laittamalla päälle \"Tallennustila\".</string>


    <!-- CustomDefaultPreference -->
    <string name="CustomDefaultPreference_using_custom">Käytä mukautettua: %1$s</string>
    <string name="CustomDefaultPreference_using_default">Käytä oletusta: %1$s</string>
    <string name="CustomDefaultPreference_none">Ei asetettu</string>

    <!-- AvatarSelectionBottomSheetDialogFragment -->
    <string name="AvatarSelectionBottomSheetDialogFragment__taking_a_photo_requires_the_camera_permission">Valokuvan ottaminen vaatii kameran käyttöoikeuden.</string>
    <string name="AvatarSelectionBottomSheetDialogFragment__viewing_your_gallery_requires_the_storage_permission">Galleriasi katsomiseen tarvitaan lupa käyttää laitteesi tallennustilaa.</string>

    <!-- DateUtils -->
    <string name="DateUtils_just_now">Nyt</string>
    <string name="DateUtils_minutes_ago">%1$d min</string>
    <string name="DateUtils_today">tänään</string>
    <string name="DateUtils_yesterday">eilen</string>
    <!-- When scheduling a message, %1$s replaced with either today, tonight, or tomorrow. %2$s replaced with the time. e.g. Tonight at 9:00pm -->
    <string name="DateUtils_schedule_at">%1$s klo %2$s</string>
    <!-- Used when getting a time in the future. For example, Tomorrow at 9:00pm -->
    <string name="DateUtils_tomorrow">Huomenna</string>
    <!-- Used in the context: Tonight at 9:00pm for example. Specifically this is after 7pm -->
    <string name="DateUtils_tonight">Tänä iltana</string>

    <!-- Scheduled Messages -->
    <!-- Title for dialog that shows all the users scheduled messages for a chat -->
    <string name="ScheduledMessagesBottomSheet__schedules_messages">Ajoitetut viestit</string>
    <!-- Option when scheduling a message to select a specific date and time to send a message -->
    <string name="ScheduledMessages_pick_time">Valitse päivämäärä ja aika</string>
    <!-- Title for dialog explaining to users how the scheduled messages work -->
    <string name="ScheduleMessageFTUXBottomSheet__title">Ajoitetut viestit</string>
    <!-- Disclaimer text for scheduled messages explaining to users that the scheduled messages will only send if connected to the internet -->
    <string name="ScheduleMessageFTUXBottomSheet__disclaimer">Kun lähetät ajoitetun viestin, varmista, että laitteesi on päällä ja yhteydessä internetiin viestin lähetysaikana. Muussa tapauksessa viesti lähetetään, kun laite on jälleen yhteydessä verkkoon.</string>
    <!-- Confirmation button text acknowledging the user understands the disclaimer -->
    <string name="ScheduleMessageFTUXBottomSheet__okay">Selvä</string>
    <!-- Title for section asking users to allow alarm permissions for scheduled messages -->
    <string name="ScheduleMessageFTUXBottomSheet_enable_title">Ota viestien ajoitus käyttöön:</string>
    <!-- Title for dialog asking users to allow alarm permissions for scheduled messages -->
    <string name="ReenableScheduleMessagesDialogFragment_reenable_title">Ota viestien ajoitus uudelleen käyttöön:</string>
    <!-- Title of dialog with a calendar to select the date the user wants to schedule a message. -->
    <string name="ScheduleMessageTimePickerBottomSheet__select_date_title">Valitse päivämäärä</string>
    <!-- Title of dialog with a clock to select the time at which the user wants to schedule a message. -->
    <string name="ScheduleMessageTimePickerBottomSheet__select_time_title">Valitse aika</string>
    <!-- Title of dialog that allows user to set the time and day that their message will be sent -->
    <string name="ScheduleMessageTimePickerBottomSheet__dialog_title">Ajoita viesti</string>
    <!-- Text for confirmation button when scheduling messages that allows the user to confirm and schedule the sending time -->
    <string name="ScheduleMessageTimePickerBottomSheet__schedule_send">Ajoita viesti</string>
    <!-- Disclaimer in message scheduling dialog. %1$s replaced with a GMT offset (e.g. GMT-05:00), and %2$s is replaced with the time zone name (e.g. Eastern Standard Time) -->
    <string name="ScheduleMessageTimePickerBottomSheet__timezone_disclaimer">Kaikki ajat (%1$s) %2$s</string>
    <!-- Warning dialog message text shown when select time for scheduled send is in the past resulting in an immediate send if scheduled. -->
    <string name="ScheduleMessageTimePickerBottomSheet__select_time_in_past_dialog_warning">Valittu aika on menneisyydessä. Viesti lähetetään välittömästi.</string>
    <!-- Positive button text for warning dialog shown when scheduled send is in the past -->
    <string name="ScheduleMessageTimePickerBottomSheet__select_time_in_past_dialog_positive_button">Lähetä välittömästi</string>

    <!-- Context menu option to send a scheduled message now -->
    <string name="ScheduledMessagesBottomSheet_menu_send_now">Lähetä nyt</string>
    <!-- Context menu option to reschedule a selected message -->
    <string name="ScheduledMessagesBottomSheet_menu_reschedule">Ajoita uudelleen</string>
    <!-- Button in dialog asking user if they are sure they want to delete the selected scheduled message -->
    <string name="ScheduledMessagesBottomSheet_delete_dialog_action">Poista</string>
    <!-- Button in dialog asking user if they are sure they want to delete the selected scheduled message -->
    <string name="ScheduledMessagesBottomSheet_delete_dialog_message">Poistetaanko valittu ajoitettu viesti?</string>
    <!-- Progress message shown while deleting selected scheduled message -->
    <string name="ScheduledMessagesBottomSheet_deleting_progress_message">Poistetaan ajoitettua viestiä…</string>

    <!-- DecryptionFailedDialog -->
    <string name="DecryptionFailedDialog_chat_session_refreshed">Keskustelu on päivitetty</string>
    <string name="DecryptionFailedDialog_signal_uses_end_to_end_encryption">Signalin sisältö salataan päästä päähän. Tästä syystä keskustelu täytyy joskus päivittää. Tämä ei vaikuta tietoturvaan. Tämän yhteyshenkilön viimeisin viesti ei välttämättä näy. Voit pyytää häntä lähettämään sen uudelleen.</string>

    <!-- DeviceListActivity -->
    <string name="DeviceListActivity_unlink_s">Poista \'%1$s\'?</string>
    <string name="DeviceListActivity_by_unlinking_this_device_it_will_no_longer_be_able_to_send_or_receive">Jos poistat tämän laitteen, sillä ei voi enää lähettää eikä vastaanottaa viestejä.</string>
    <string name="DeviceListActivity_network_connection_failed">Verkkoyhteyden muodostus epäonnistui</string>
    <string name="DeviceListActivity_try_again">Yritä uudelleen</string>
    <string name="DeviceListActivity_unlinking_device">Poistetaan laitetta</string>
    <string name="DeviceListActivity_unlinking_device_no_ellipsis">Poistetaan laitetta</string>
    <string name="DeviceListActivity_network_failed">Verkkoyhteysvirhe!</string>

    <!-- DeviceListItem -->
    <string name="DeviceListItem_unnamed_device">Nimeämätön laite</string>
    <string name="DeviceListItem_linked_s">Yhdistetty %1$s</string>
    <string name="DeviceListItem_last_active_s">Viimeksi käytetty %1$s</string>
    <string name="DeviceListItem_today">tänään</string>

    <!-- DocumentView -->
    <string name="DocumentView_unnamed_file">Nimeämätön tiedosto</string>

    <!-- DozeReminder -->
    <string name="DozeReminder_optimize_for_missing_play_services">Korjaa Play-palvelujen puuttuminen</string>
    <string name="DozeReminder_this_device_does_not_support_play_services_tap_to_disable_system_battery">Laite ei tue Play-palveluita. Virransäästöominaisuudet estävät viestien hakemisen taustalla. Ota toiminto pois käytöstä napauttamalla.</string>

    <!-- ExpiredBuildReminder -->
    <string name="ExpiredBuildReminder_this_version_of_signal_has_expired">Tämä Signal-versio on vanhentunut. Päivitä nyt lähettääksesi ja vastaanottaaksesi viestejä.</string>
    <string name="ExpiredBuildReminder_update_now">Päivitä nyt</string>

    <!-- PendingGroupJoinRequestsReminder -->
    <plurals name="PendingGroupJoinRequestsReminder_d_pending_member_requests">
        <item quantity="one">%1$d odottava ryhmäänliittymispyyntö.</item>
        <item quantity="other">%1$d odottavaa liittymispyyntöä.</item>
    </plurals>
    <string name="PendingGroupJoinRequestsReminder_view">Näytä</string>

    <!-- GcmRefreshJob -->
    <string name="GcmRefreshJob_Permanent_Signal_communication_failure">Pysyvä Signal-yhteysvirhe!</string>
    <string name="GcmRefreshJob_Signal_was_unable_to_register_with_Google_Play_Services">Molly ei voinut rekisteröityä Google Play Services -palveluun. Tästä syystä Molly-viestit ja puhelut ovat pois käytöstä. Yritä rekisteröityä uudelleen Mollyin lisäasetuksista.</string>


    <!-- GiphyActivity -->
    <string name="GiphyActivity_error_while_retrieving_full_resolution_gif">Täysikokoisen GIF:n lataaminen epäonnistui</string>

    <!-- GiphyFragmentPageAdapter -->

    <!-- AddToGroupActivity -->
    <string name="AddToGroupActivity_add_member">Lisätäänkö jäsen?</string>
    <string name="AddToGroupActivity_add_s_to_s">Lisätäänkö %1$s ryhmään %2$s?</string>
    <string name="AddToGroupActivity_s_added_to_s">%1$s lisätty ryhmään %2$s.</string>
    <string name="AddToGroupActivity_add_to_group">Lisää ryhmään</string>
    <string name="AddToGroupActivity_add_to_groups">Lisää ryhmiin</string>
    <string name="AddToGroupActivity_this_person_cant_be_added_to_legacy_groups">Tätä henkilöä ei voida lisätä vanhan tyyppisiin ryhmiin.</string>
    <string name="AddToGroupActivity_add">Lisää</string>
    <string name="AddToGroupActivity_add_to_a_group">Lisää ryhmään</string>

    <!-- ChooseNewAdminActivity -->
    <string name="ChooseNewAdminActivity_choose_new_admin">Valitse uusi ylläpitäjä</string>
    <string name="ChooseNewAdminActivity_done">Valmis</string>
    <string name="ChooseNewAdminActivity_you_left">Poistuit ryhmästä %1$s.</string>

    <!-- GroupMembersDialog -->
    <string name="GroupMembersDialog_you">Sinä</string>

    <!-- GV2 access levels -->
    <string name="GroupManagement_access_level_anyone">Kuka vain</string>
    <string name="GroupManagement_access_level_all_members">Kaikki jäsenet</string>
    <string name="GroupManagement_access_level_only_admins">Vain ylläpitäjät</string>
    <string name="GroupManagement_access_level_no_one">Ei kukaan</string>
  <!-- Removed by excludeNonTranslatables <string name="GroupManagement_access_level_unknown" translatable="false">Unknown</string> -->
    <array name="GroupManagement_edit_group_membership_choices">
        <item>@string/GroupManagement_access_level_all_members</item>
        <item>@string/GroupManagement_access_level_only_admins</item>
    </array>
    <array name="GroupManagement_edit_group_info_choices">
        <item>@string/GroupManagement_access_level_all_members</item>
        <item>@string/GroupManagement_access_level_only_admins</item>
    </array>

    <!-- GV2 invites sent -->
    <plurals name="GroupManagement_invitation_sent">
        <item quantity="one">Kutsu lähetetty</item>
        <item quantity="other">%1$d kutsua lähetetty</item>
    </plurals>
    <string name="GroupManagement_invite_single_user">Et voi lisätä käyttäjää %1$s automaattisesti tähän ryhmään.\n\nHänet on kutsuttu liittymään ryhmään, ja hän näkee ryhmäviestit vasta hyväksyttyään kutsun.</string>
    <string name="GroupManagement_invite_multiple_users">Et voi lisätä näitä käyttäjiä automaattisesti tähän ryhmään.\n\nHeidät on kutsuttu liittymään ryhmään, ja he näkee ryhmäviestit vasta hyväksyttyään kutsun.</string>

    <!-- GroupsV1MigrationLearnMoreBottomSheetDialogFragment -->
    <string name="GroupsV1MigrationLearnMore_what_are_new_groups">Mitä uudet ryhmät ovat?</string>
    <string name="GroupsV1MigrationLearnMore_new_groups_have_features_like_mentions">Uuden tyylin ryhmät tukevat nyt @mainintoja ja ylläpitäjiä, sekä muita ominaisuuksia tulevaisuudessa.</string>
    <string name="GroupsV1MigrationLearnMore_all_message_history_and_media_has_been_kept">Kaikki päivitystä edeltävä viestihistoria ja media on säilytetty.</string>
    <string name="GroupsV1MigrationLearnMore_you_will_need_to_accept_an_invite_to_join_this_group_again">Sinun on hyväksyttävä kutsu liittyä tähän ryhmään uudelleen. Saat ryhmäviestit vasta hyväksyttyäsi kutsun.</string>
    <plurals name="GroupsV1MigrationLearnMore_these_members_will_need_to_accept_an_invite">
        <item quantity="one">Tämän jäsenen on hyväksyttävä kutsu liittyä tähän ryhmään uudelleen, eikä saa ryhmäviestejä ennen kuin on hyväksynyt:</item>
        <item quantity="other">Näiden jäsenten on hyväksyttävä kutsu liittyä tähän ryhmään uudelleen. He saavat ryhmäviestit vasta hyväksyttyään kutsun.</item>
    </plurals>
    <plurals name="GroupsV1MigrationLearnMore_these_members_were_removed_from_the_group">
        <item quantity="one">Tämä jäsen poistettiin ryhmästä, eikä voi liittyä uudelleen, ennen kuin hän on päivittänyt:</item>
        <item quantity="other">Nämä jäsenet poistettiin ryhmästä. He eivät voi liittyä uudelleen, ennen kuin he ovat päivittäneet:</item>
    </plurals>

    <!-- GroupsV1MigrationInitiationBottomSheetDialogFragment -->
    <string name="GroupsV1MigrationInitiation_upgrade_to_new_group">Päivitä uuden tyylin ryhmään</string>
    <string name="GroupsV1MigrationInitiation_upgrade_this_group">Päivitä tämä ryhmä</string>
    <string name="GroupsV1MigrationInitiation_new_groups_have_features_like_mentions">Uuden tyylin ryhmät tukevat nyt @mainintoja ja ylläpitäjiä, sekä muita ominaisuuksia tulevaisuudessa.</string>
    <string name="GroupsV1MigrationInitiation_all_message_history_and_media_will_be_kept">Kaikki päivitystä edeltävä viestihistoria ja media säilyy.</string>
    <string name="GroupsV1MigrationInitiation_encountered_a_network_error">Tapahtui verkkovirhe. Yritä myöhemmin uudelleen.</string>
    <string name="GroupsV1MigrationInitiation_failed_to_upgrade">Päivitys epäonnistui.</string>
    <plurals name="GroupsV1MigrationInitiation_these_members_will_need_to_accept_an_invite">
        <item quantity="one">Tämän jäsenen tarvitsee hyväksyä kutsu tähän ryhmään uudestaan, eikä hän saa ryhmän viestejä ennen kuin hyväksyy kutsun:</item>
        <item quantity="other">Näiden jäsenten on hyväksyttävä kutsu liittyä tähän ryhmään uudelleen. He saavat ryhmäviestit vasta hyväksyttyään kutsun.</item>
    </plurals>
    <plurals name="GroupsV1MigrationInitiation_these_members_are_not_capable_of_joining_new_groups">
        <item quantity="one">Tämä jäsen ei pysty liittymään uusiin ryhmiin, ja hänet poistetaan tästä ryhmästä:</item>
        <item quantity="other">Nämä jäsenet eivät pysty liittymään uusiin ryhmiin, ja heidät poistetaan tästä ryhmästä:</item>
    </plurals>

    <!-- GroupsV1MigrationSuggestionsReminder -->
    <plurals name="GroupsV1MigrationSuggestionsReminder_members_couldnt_be_added_to_the_new_group">
        <item quantity="one">%1$d jäsen jäi lisäämättä uuteen ryhmään. Haluatko nyt lisätä hänet?</item>
        <item quantity="other">%1$d jäsentä jäi lisäämättä uuteen ryhmään. Haluatko nyt lisätä heidät?</item>
    </plurals>
    <plurals name="GroupsV1MigrationSuggestionsReminder_add_members">
        <item quantity="one">Lisää jäsen</item>
        <item quantity="other">Lisää jäseniä</item>
    </plurals>
    <string name="GroupsV1MigrationSuggestionsReminder_no_thanks">Ei kiitos</string>

    <!-- GroupsV1MigrationSuggestionsDialog -->
    <plurals name="GroupsV1MigrationSuggestionsDialog_add_members_question">
        <item quantity="one">Lisää jäsen?</item>
        <item quantity="other">Lisätäänkö jäsenet?</item>
    </plurals>
    <plurals name="GroupsV1MigrationSuggestionsDialog_these_members_couldnt_be_automatically_added">
        <item quantity="one">Tätä jäsentä ei voitu lisätä automaattisesti uuteen ryhmään, kun se päivitettiin:</item>
        <item quantity="other">Näitä jäseniä ei voitu lisätä automaattisesti uuteen ryhmään, kun se päivitettiin:</item>
    </plurals>
    <plurals name="GroupsV1MigrationSuggestionsDialog_add_members">
        <item quantity="one">Lisää jäsen</item>
        <item quantity="other">Lisää jäseniä</item>
    </plurals>
    <plurals name="GroupsV1MigrationSuggestionsDialog_failed_to_add_members_try_again_later">
        <item quantity="one">Jäsenen lisääminen epäonnistui. Yritä myöhemmin uudelleen.</item>
        <item quantity="other">Jäsenten lisääminen epäonnistui. Yritä myöhemmin uudelleen.</item>
    </plurals>
    <plurals name="GroupsV1MigrationSuggestionsDialog_cannot_add_members">
        <item quantity="one">Jäsentä ei voi lisätä.</item>
        <item quantity="other">Jäseniä ei voi lisätä.</item>
    </plurals>

    <!-- LeaveGroupDialog -->
    <string name="LeaveGroupDialog_leave_group">Poistutaanko ryhmästä?</string>
    <string name="LeaveGroupDialog_you_will_no_longer_be_able_to_send_or_receive_messages_in_this_group">Et voi enää lähettää tai vastaanottaa viestejä tässä ryhmässä.</string>
    <string name="LeaveGroupDialog_leave">Poistu</string>
    <string name="LeaveGroupDialog_choose_new_admin">Valitse uusi ylläpitäjä</string>
    <string name="LeaveGroupDialog_before_you_leave_you_must_choose_at_least_one_new_admin_for_this_group">Ennen kuin lähdet, sinun on valittava vähintään yksi uusi ylläpitäjä tälle ryhmälle.</string>
    <string name="LeaveGroupDialog_choose_admin">Valitse ylläpitäjä</string>

    <!-- LinkPreviewView -->
    <string name="LinkPreviewView_no_link_preview_available">Linkin esikatselu ei ole saatavilla</string>
    <string name="LinkPreviewView_this_group_link_is_not_active">Tämä ryhmälinkki ei ole aktiivinen</string>
    <string name="LinkPreviewView_domain_date">%1$s · %2$s</string>

    <!-- LinkPreviewRepository -->
    <plurals name="LinkPreviewRepository_d_members">
        <item quantity="one">%1$d jäsen</item>
        <item quantity="other">%1$d jäsentä</item>
    </plurals>

    <!-- PendingMembersActivity -->
    <string name="PendingMembersActivity_pending_group_invites">Odottavat ryhmäkutsut</string>
    <string name="PendingMembersActivity_requests">Pyynnöt</string>
    <string name="PendingMembersActivity_invites">Kutsut</string>
    <string name="PendingMembersActivity_people_you_invited">Kutsumasi henkilöt</string>
    <string name="PendingMembersActivity_you_have_no_pending_invites">Sinulla ei ole odottavia kutsuja.</string>
    <string name="PendingMembersActivity_invites_by_other_group_members">Muiden kutsumat henkilöt</string>
    <string name="PendingMembersActivity_no_pending_invites_by_other_group_members">Muilla jäsenillä ei ole odottavia ryhmäkutsuja.</string>
    <string name="PendingMembersActivity_missing_detail_explanation">Muiden ryhmän jäsenten kutsumien henkilöiden tiedot näytetään vasta, kun he liittyvät ryhmään. He eivät näe ryhmän viestejä ennen liittymistä.</string>

    <string name="PendingMembersActivity_revoke_invite">Peruuta kutsu</string>
    <string name="PendingMembersActivity_revoke_invites">Peruuta kutsut</string>
    <plurals name="PendingMembersActivity_revoke_d_invites">
        <item quantity="one">Peruuta kutsu</item>
        <item quantity="other">Peruuta %1$d kutsua</item>
    </plurals>
    <plurals name="PendingMembersActivity_error_revoking_invite">
        <item quantity="one">Virhe kutsun peruuttamisessa</item>
        <item quantity="other">Kutsujen peruuttaminen epäonnistui</item>
    </plurals>

    <!-- RequestingMembersFragment -->
    <string name="RequestingMembersFragment_pending_member_requests">Odottavat liittymispyynnöt</string>
    <string name="RequestingMembersFragment_no_member_requests_to_show">Ei odottavia liittymispyyntöjä.</string>
    <string name="RequestingMembersFragment_explanation">Tässä luettelossa olevat henkilöt yrittävät liittyä ryhmään ryhmälinkin kautta.</string>
    <string name="RequestingMembersFragment_added_s">"Käyttäjä %1$s lisätty"</string>
    <string name="RequestingMembersFragment_denied_s">"Käyttäjä %1$s hylätty"</string>

    <!-- AddMembersActivity -->
    <string name="AddMembersActivity__done">Valmis</string>
    <string name="AddMembersActivity__this_person_cant_be_added_to_legacy_groups">Tätä henkilöä ei voida lisätä vanhan tyyppisiin ryhmiin.</string>
    <plurals name="AddMembersActivity__add_d_members_to_s">
        <item quantity="one">Lisätäänkö %1$s ryhmään %2$s?</item>
        <item quantity="other">Lisätäänkö %3$d jäsentä ryhmään %2$s?</item>
    </plurals>
    <string name="AddMembersActivity__add">Lisää</string>
    <string name="AddMembersActivity__add_members">Lisää jäseniä</string>

    <!-- AddGroupDetailsFragment -->
    <string name="AddGroupDetailsFragment__name_this_group">Nimeä tämä ryhmä</string>
    <string name="AddGroupDetailsFragment__create_group">Luo ryhmä</string>
    <string name="AddGroupDetailsFragment__create">Luo</string>
    <string name="AddGroupDetailsFragment__members">Jäsenet</string>
    <string name="AddGroupDetailsFragment__you_can_add_or_invite_friends_after_creating_this_group">Voit lisätä tai kutsua kavereitasi ryhmän luomisen jälkeen.</string>
    <string name="AddGroupDetailsFragment__group_name_required">Ryhmän nimi (pakollinen)</string>
    <string name="AddGroupDetailsFragment__group_name_optional">Ryhmän nimi (valinnainen)</string>
    <string name="AddGroupDetailsFragment__this_field_is_required">Tämä kenttä on pakollinen.</string>
    <string name="AddGroupDetailsFragment__group_creation_failed">Ryhmän luominen epäonnistui.</string>
    <string name="AddGroupDetailsFragment__try_again_later">Yritä myöhemmin uudelleen.</string>
    <string name="AddGroupDetailsFragment__remove">Poista</string>
    <string name="AddGroupDetailsFragment__sms_contact">Tekstiviestiyhteyshenkilö</string>
    <string name="AddGroupDetailsFragment__remove_s_from_this_group">Poistetaanko %1$s tästä ryhmästä?</string>
    <!-- Info message shown in the middle of the screen, displayed when adding group details to an MMS Group -->
    <string name="AddGroupDetailsFragment__youve_selected_a_contact_that_doesnt_support">Valitsemasi yhteystieto ei tue Signal-ryhmiä, joten tämän ryhmän viestit lähetetään multimediaviesteinä. Mukautettujen multimediaviestiryhmien nimet ja kuvat näkyvät vain sinulle.</string>
    <!-- Info message shown in the middle of the screen, displayed when adding group details to an MMS Group after SMS Phase 0 -->
    <string name="AddGroupDetailsFragment__youve_selected_a_contact_that_doesnt_support_signal_groups_mms_removal">Olet valinnut yhteystiedon, jonka laite ei tue Signalin ryhmäkeskusteluja. Tämä ryhmä tulee olemaan MMS-pohjainen. Multimediaviestiryhmien mukautetut nimet ja kuvat näkyvät vain sinulle. MMS-ryhmien tuki päättyy pian palvelun keskittyessä viestien salaukseen.</string>

    <!-- ManageGroupActivity -->
    <string name="ManageGroupActivity_who_can_add_new_members">Kuka voi lisätä uusia jäseniä?</string>
    <string name="ManageGroupActivity_who_can_edit_this_groups_info">Kuka voi muokata tämän ryhmän tietoja?</string>

    <plurals name="ManageGroupActivity_added">
        <item quantity="one">%1$d jäsen lisätty.</item>
        <item quantity="other">%1$d jäsentä lisätty.</item>
    </plurals>

    <string name="ManageGroupActivity_you_dont_have_the_rights_to_do_this">Sinulla ei ole oikeuksia tähän</string>
    <string name="ManageGroupActivity_not_capable">Joku lisäämistäsi käyttäjistä ei tue uusia ryhmiä. Hänen on päivitettävä Signal</string>
    <string name="ManageGroupActivity_not_announcement_capable">Joku lisäämistäsi käyttäjistä ei tue ilmoitusryhmiä. Hänen on päivitettävä Signal</string>
    <string name="ManageGroupActivity_failed_to_update_the_group">Ryhmän päivitys epäonnistui</string>
    <string name="ManageGroupActivity_youre_not_a_member_of_the_group">Et ole ryhmän jäsen</string>
    <string name="ManageGroupActivity_failed_to_update_the_group_please_retry_later">Ryhmän päivitys epäonnistui, yritä myöhemmin uudelleen</string>
    <string name="ManageGroupActivity_failed_to_update_the_group_due_to_a_network_error_please_retry_later">Ryhmän päivitys epäonnistui verkkovirheen vuoksi, yritä myöhemmin uudelleen</string>

    <string name="ManageGroupActivity_edit_name_and_picture">Muokkaa nimeä ja kuvaa</string>
    <string name="ManageGroupActivity_legacy_group">Vanhan tyyppinen ryhmä</string>
    <string name="ManageGroupActivity_legacy_group_learn_more">Tämä on vanhan tyyppinen ryhmä. Ylläpitäjätoiminnot ja uudet ominaisuudet ovat käytettävissä vain uusissa ryhmissä.</string>
    <string name="ManageGroupActivity_legacy_group_upgrade">Tämä on vanhan tyyppinen ryhmä. Käyttääksesi uusia ominaisuuksia, kuten @mainintoja ja ylläpitäjyyttä,</string>
    <string name="ManageGroupActivity_legacy_group_too_large">Tätä vanhan tyyppistä ryhmää ei voida päivittää uuden tyyppiseksi, koska se on liian suuri. Ryhmässä voi olla enintään %1$d jäsentä.</string>
    <string name="ManageGroupActivity_upgrade_this_group">päivitä tämä ryhmä.</string>
    <string name="ManageGroupActivity_this_is_an_insecure_mms_group">Tämä on salaamaton multimediaviestiryhmä. Jos haluat keskustella yksityisesti, kutsu kontaktisi Signaliin.</string>
    <string name="ManageGroupActivity_invite_now">Kutsu nyt</string>
    <string name="ManageGroupActivity_more">lisää</string>
    <string name="ManageGroupActivity_add_group_description">Lisää ryhmän kuvaus…</string>

    <!-- GroupMentionSettingDialog -->
    <string name="GroupMentionSettingDialog_notify_me_for_mentions">Ilmoita minulle maininnoista</string>
    <string name="GroupMentionSettingDialog_receive_notifications_when_youre_mentioned_in_muted_chats">Haluatko vastaanottaa ilmoituksia, kun sinut mainitaan mykistetyissä keskusteluissa?</string>
    <string name="GroupMentionSettingDialog_always_notify_me">Ilmoita aina</string>
    <string name="GroupMentionSettingDialog_dont_notify_me">Älä ilmoita</string>

    <!-- ManageProfileFragment -->
    <string name="ManageProfileFragment_profile_name">Profiilin nimi</string>
    <string name="ManageProfileFragment_username">Käyttäjätunnus</string>
    <string name="ManageProfileFragment_about">Tiedot</string>
    <string name="ManageProfileFragment_write_a_few_words_about_yourself">Kirjoita muutama sana itsestäsi</string>
    <string name="ManageProfileFragment_your_name">Nimesi</string>
    <string name="ManageProfileFragment_your_username">Käyttäjätunnuksesi</string>
    <string name="ManageProfileFragment_failed_to_set_avatar">Avatarin asettaminen epäonnistui</string>
    <string name="ManageProfileFragment_badges">Merkit</string>
    <string name="ManageProfileFragment__edit_photo">Muokkaa kuvaa</string>
    <!-- Snackbar message after creating username -->
    <string name="ManageProfileFragment__username_created">Käyttäjänimi luotu</string>
    <!-- Snackbar message after copying username -->
    <string name="ManageProfileFragment__username_copied">Käyttäjänimi kopioitu</string>
    <!-- Snackbar message after network failure while trying to delete username -->
    <string name="ManageProfileFragment__couldnt_delete_username">Käyttäjänimeä ei voitu poistaa. Yritä myöhemmin uudelleen.</string>
    <!-- Snackbar message after successful deletion of username -->
    <string name="ManageProfileFragment__username_deleted">Käyttäjänimi poistettu</string>

    <!-- UsernameOutOfSyncReminder -->
    <!-- Displayed above the conversation list when a user needs to address an issue with their username -->
    <string name="UsernameOutOfSyncReminder__something_went_wrong">Jokin meni vikaan käyttäjänimessä. Se ei ole enää liitetty tiliisi. Voit yrittää asettaa sen uudelleen tai valita uuden käyttäjänimen.</string>
    <!-- Action text to navigate user to manually fix the issue with their username -->
    <string name="UsernameOutOfSyncReminder__fix_now">Korjaa nyt</string>


    <!-- ManageRecipientActivity -->
    <string name="ManageRecipientActivity_no_groups_in_common">Ei yhteisiä ryhmiä</string>
    <plurals name="ManageRecipientActivity_d_groups_in_common">
        <item quantity="one">%1$d yhteinen ryhmä</item>
        <item quantity="other">%1$d yhteistä ryhmää</item>
    </plurals>

    <plurals name="GroupMemberList_invited">
        <item quantity="one">%1$s kutsui 1 henkilön</item>
        <item quantity="other">%1$s kutsui %2$d henkilöä</item>
    </plurals>

    <!-- CustomNotificationsDialogFragment -->
    <string name="CustomNotificationsDialogFragment__custom_notifications">Mukautetut ilmoitukset</string>
    <string name="CustomNotificationsDialogFragment__messages">Viestit</string>
    <string name="CustomNotificationsDialogFragment__use_custom_notifications">Käytä mukautettuja ilmoituksia</string>
    <string name="CustomNotificationsDialogFragment__notification_sound">Ilmoitusääni</string>
    <string name="CustomNotificationsDialogFragment__vibrate">Värinä</string>
    <!-- Button text for customizing notification options -->
    <string name="CustomNotificationsDialogFragment__customize">Mukauta</string>
    <string name="CustomNotificationsDialogFragment__change_sound_and_vibration">Muuta ääni- ja värinäasetuksia</string>
    <string name="CustomNotificationsDialogFragment__call_settings">Puheluasetukset</string>
    <string name="CustomNotificationsDialogFragment__ringtone">Soittoääni</string>
    <string name="CustomNotificationsDialogFragment__default">Oletus</string>
    <string name="CustomNotificationsDialogFragment__unknown">Tuntematon</string>

    <!-- ShareableGroupLinkDialogFragment -->
    <string name="ShareableGroupLinkDialogFragment__group_link">Ryhmälinkki</string>
    <string name="ShareableGroupLinkDialogFragment__share">Jaa</string>
    <string name="ShareableGroupLinkDialogFragment__reset_link">Uudelleenaseta linkki</string>
    <string name="ShareableGroupLinkDialogFragment__approve_new_members">Hyväksy uudet jäsenet</string>
    <string name="ShareableGroupLinkDialogFragment__require_an_admin_to_approve_new_members_joining_via_the_group_link">Ylläpitäjän on hyväksyttävä ryhmälinkin kautta liittyvät uudet jäsenet.</string>
    <string name="ShareableGroupLinkDialogFragment__are_you_sure_you_want_to_reset_the_group_link">Haluatko varmasti asettaa ryhmälinkin uudelleen? Ryhmään ei voi enää liittyä nykyistä linkkiä käyttäen.</string>

    <!-- GroupLinkShareQrDialogFragment -->
    <string name="GroupLinkShareQrDialogFragment__qr_code">QR-koodi</string>
    <string name="GroupLinkShareQrDialogFragment__people_who_scan_this_code_will">Liity ryhmään skannaamalla koodi. Ylläpitäjän on edelleen hyväksyttävä uudet jäsenet, jos kyseinen asetus on käytössä.</string>
    <string name="GroupLinkShareQrDialogFragment__share_code">Jaa koodi</string>

    <!-- GV2 Invite Revoke confirmation dialog -->
    <string name="InviteRevokeConfirmationDialog_revoke_own_single_invite">Haluatko peruuttaa henkilölle %1$s lähettämäsi ryhmäkutsun?</string>
    <plurals name="InviteRevokeConfirmationDialog_revoke_others_invites">
        <item quantity="one">Haluatko peruuttaa henkilön %1$s lähettämän kutsun?</item>
        <item quantity="other">Haluatko peruuttaa henkilön %1$s lähettämät %2$d kutsua?</item>
    </plurals>

    <!-- GroupJoinBottomSheetDialogFragment -->
    <string name="GroupJoinBottomSheetDialogFragment_you_are_already_a_member">Olet jo jäsen</string>
    <string name="GroupJoinBottomSheetDialogFragment_join">Liity</string>
    <string name="GroupJoinBottomSheetDialogFragment_request_to_join">Pyydä lupaa liittyä</string>
    <string name="GroupJoinBottomSheetDialogFragment_unable_to_join_group_please_try_again_later">Ryhmään liittyminen ei onnistunut. Yritä myöhemmin uudelleen.</string>
    <string name="GroupJoinBottomSheetDialogFragment_encountered_a_network_error">Verkkovirhe.</string>
    <string name="GroupJoinBottomSheetDialogFragment_this_group_link_is_not_active">Tämä ryhmälinkki ei ole aktiivinen</string>
    <!-- Title shown when there was an known issue getting group information from a group link -->
    <string name="GroupJoinBottomSheetDialogFragment_cant_join_group">Ryhmään liittyminen ei onnistu</string>
    <!-- Message shown when you try to get information for a group via link but an admin has removed you -->
    <string name="GroupJoinBottomSheetDialogFragment_you_cant_join_this_group_via_the_group_link_because_an_admin_removed_you">Et voi liittyä ryhmään ryhmälinkin avulla, koska ylläpitäjä poisti sinut ryhmästä.</string>
    <!-- Message shown when you try to get information for a group via link but the link is no longer valid -->
    <string name="GroupJoinBottomSheetDialogFragment_this_group_link_is_no_longer_valid">Tämä ryhmälinkki ei ole enää kelvollinen.</string>
    <!-- Title shown when there was an unknown issue getting group information from a group link -->
    <string name="GroupJoinBottomSheetDialogFragment_link_error">Linkkivirhe</string>
    <!-- Message shown when you try to get information for a group via link but an unknown issue occurred -->
    <string name="GroupJoinBottomSheetDialogFragment_joining_via_this_link_failed_try_joining_again_later">Liittyminen tämän linkin kautta epäonnistui. Yritä littyä myöhemmin uudelleen.</string>

    <string name="GroupJoinBottomSheetDialogFragment_direct_join">Haluatko liittyä tähän ryhmään ja jakaa nimesi ja profiilikuvasi sen jäsenille?</string>
    <string name="GroupJoinBottomSheetDialogFragment_admin_approval_needed">Ryhmän ylläpitäjän on hyväksyttävä liittymispyyntö ennen ryhmään liittymistä. Liittymispyynnön yhteydessä nimesi ja kuvasi näkyvät ryhmän jäsenille.</string>
    <plurals name="GroupJoinBottomSheetDialogFragment_group_dot_d_members">
        <item quantity="one">Ryhmä · %1$d jäsen</item>
        <item quantity="other">Ryhmä · %1$d jäsentä</item>
    </plurals>

    <!-- GroupJoinUpdateRequiredBottomSheetDialogFragment -->
    <string name="GroupJoinUpdateRequiredBottomSheetDialogFragment_update_signal_to_use_group_links">Päivitä Signal käyttääksesi ryhmälinkkejä</string>
    <string name="GroupJoinUpdateRequiredBottomSheetDialogFragment_update_message">Käyttämäsi versio Signalista ei tue ryhmälinkkiä. Päivitä viimeisimpään versioon liittyäksesi tähän ryhmään linkin kautta.</string>
    <string name="GroupJoinUpdateRequiredBottomSheetDialogFragment_update_signal">Päivitä Signal</string>
    <string name="GroupJoinUpdateRequiredBottomSheetDialogFragment_group_link_is_not_valid">Ryhmälinkki ei ole kelvollinen</string>

    <!-- GroupInviteLinkEnableAndShareBottomSheetDialogFragment -->
    <string name="GroupInviteLinkEnableAndShareBottomSheetDialogFragment_invite_friends">Kutsu ystäviä</string>
    <string name="GroupInviteLinkEnableAndShareBottomSheetDialogFragment_share_a_link_with_friends_to_let_them_quickly_join_this_group">Jaa kavereille linkki, jolla he voivat liittyä helposti tähän ryhmään.</string>

    <string name="GroupInviteLinkEnableAndShareBottomSheetDialogFragment_enable_and_share_link">Ota käyttöön ja jaa linkki</string>
    <string name="GroupInviteLinkEnableAndShareBottomSheetDialogFragment_share_link">Jaa linkki</string>

    <string name="GroupInviteLinkEnableAndShareBottomSheetDialogFragment_unable_to_enable_group_link_please_try_again_later">Ryhmälinkkiä ei voida ottaa käyttöön. Ole hyvä ja yritä uudelleen myöhemmin.</string>
    <string name="GroupInviteLinkEnableAndShareBottomSheetDialogFragment_encountered_a_network_error">Verkkovirhe.</string>
    <string name="GroupInviteLinkEnableAndShareBottomSheetDialogFragment_you_dont_have_the_right_to_enable_group_link">Sinulla ei ole oikeuksia ryhmälinkin luomiseen. Pyydä apua ylläpitäjältä.</string>
    <string name="GroupInviteLinkEnableAndShareBottomSheetDialogFragment_you_are_not_currently_a_member_of_the_group">Et ole tällä hetkellä ryhmän jäsen.</string>

    <!-- GV2 Request confirmation dialog -->
    <string name="RequestConfirmationDialog_add_s_to_the_group">Lisätäänkö %1$s ryhmään?</string>
    <string name="RequestConfirmationDialog_deny_request_from_s">Hylätäänkö pyyntö käyttäjältä %1$s?</string>
    <!-- Confirm dialog message shown when deny a group link join request and group link is enabled. -->
    <string name="RequestConfirmationDialog_deny_request_from_s_they_will_not_be_able_to_request">Hylätäänkö pyyntö käyttäjältä %1$s? Tämän jälkeen hän ei voi enää pyytää liittymistä ryhmälinkin kautta.</string>
    <string name="RequestConfirmationDialog_add">Lisää</string>
    <string name="RequestConfirmationDialog_deny">Hylkää</string>

    <!-- ImageEditorHud -->
    <string name="ImageEditorHud_blur_faces">Sumenna kasvot</string>
    <string name="ImageEditorHud_new_blur_faces_or_draw_anywhere_to_blur">Uutta: sumenna kasvot tai sumenna mitä vain piirtämällä</string>
    <string name="ImageEditorHud_draw_anywhere_to_blur">Sumenna piirtämällä kohdan päällä</string>
    <string name="ImageEditorHud_draw_to_blur_additional_faces_or_areas">Sumenna kasvoja tai alueita piirtämällä</string>

    <!-- InputPanel -->
    <string name="InputPanel_tap_and_hold_to_record_a_voice_message_release_to_send">Nauhoita ääniviesti napauttamalla pitkään, lähetä päästämällä irti</string>
    <!-- Message shown if the user tries to switch a conversation from Signal to SMS -->
    <string name="InputPanel__sms_messaging_is_no_longer_supported_in_signal">Signal ei enää tue tekstiviestejä.</string>

    <!-- InviteActivity -->
    <string name="InviteActivity_share">Jaa</string>
    <string name="InviteActivity_share_with_contacts">Jaa kontaktien kanssa</string>
    <string name="InviteActivity_share_via">Jaa…</string>

    <string name="InviteActivity_cancel">Peruuta</string>
    <string name="InviteActivity_sending">Lähetetään…</string>
    <string name="InviteActivity_invitations_sent">Kutsut lähetetty!</string>
    <string name="InviteActivity_invite_to_signal">Kutsu Mollyiin</string>
    <string name="InviteActivity_send_sms">Lähetä SMS (%1$d)</string>
    <plurals name="InviteActivity_send_sms_invites">
        <item quantity="one">Lähetetäänkö %1$d tekstiviestikutsu?</item>
        <item quantity="other">Lähetetäänkö %1$d tekstiviestikutsua?</item>
    </plurals>
    <string name="InviteActivity_lets_switch_to_signal">Hei, vaihdetaan Mollyiin: %1$s</string>
    <string name="InviteActivity_no_app_to_share_to">Sinulla ole yhtään sovellusta, joihin voi jakaa sisältöä.</string>

    <!-- LearnMoreTextView -->
    <string name="LearnMoreTextView_learn_more">Lue lisää</string>

    <string name="SpanUtil__read_more">Lue lisää</string>

    <!-- LongMessageActivity -->
    <string name="LongMessageActivity_unable_to_find_message">Viestiä ei löydy</string>
    <string name="LongMessageActivity_message_from_s">Viesti lähettäjältä: %1$s</string>
    <string name="LongMessageActivity_your_message">Sinun viestisi</string>

    <!-- MessageRetrievalService -->
    <string name="MessageRetrievalService_signal">Molly</string>
    <string name="MessageRetrievalService_background_connection_enabled">Taustayhteys päällä</string>

    <!-- MmsDownloader -->
    <string name="MmsDownloader_error_reading_mms_settings">Operaattorin multimediaviestiasetusten lukuvirhe</string>

    <!-- MediaOverviewActivity -->
    <string name="MediaOverviewActivity_Media">Media</string>
    <string name="MediaOverviewActivity_Files">Tiedostot</string>
    <string name="MediaOverviewActivity_Audio">Ääni</string>
    <string name="MediaOverviewActivity_All">Kaikki</string>
    <plurals name="MediaOverviewActivity_Media_delete_confirm_title">
        <item quantity="one">Poistetaanko valittu?</item>
        <item quantity="other">Poistetaanko valitut?</item>
    </plurals>
    <plurals name="MediaOverviewActivity_Media_delete_confirm_message">
        <item quantity="one">Tämä poistaa valitun tiedoston pysyvästi. Myös kaikki tähän kohteeseen liitetyt viestitekstit poistetaan.</item>
        <item quantity="other">Tämä poistaa kaikki %1$d valittua tiedostoa pysyvästi. Myös kaikki näihin kohteisiin liitetyt viestitekstit poistetaan.</item>
    </plurals>
    <string name="MediaOverviewActivity_Media_delete_progress_title">Poistetaan</string>
    <string name="MediaOverviewActivity_Media_delete_progress_message">Viestejä poistetaan…</string>
    <string name="MediaOverviewActivity_collecting_attachments">Kerätään liitetiedostoja…</string>
    <string name="MediaOverviewActivity_Sort_by">Järjestä</string>
    <string name="MediaOverviewActivity_Newest">Uusin</string>
    <string name="MediaOverviewActivity_Oldest">Vanhin</string>
    <string name="MediaOverviewActivity_Storage_used">Käytetty tallennustila</string>
    <string name="MediaOverviewActivity_All_storage_use">Kaikki tallennustilan käyttö</string>
    <string name="MediaOverviewActivity_Grid_view_description">Ruudukkonäkymä</string>
    <string name="MediaOverviewActivity_List_view_description">Luettelonäkymä</string>
    <string name="MediaOverviewActivity_Selected_description">Valittu</string>
    <string name="MediaOverviewActivity_select_all">Valitse kaikki</string>
    <plurals name="MediaOverviewActivity_save_plural">
        <item quantity="one">Tallenna</item>
        <item quantity="other">Tallenna</item>
    </plurals>
    <plurals name="MediaOverviewActivity_delete_plural">
        <item quantity="one">Poista</item>
        <item quantity="other">Poista</item>
    </plurals>

    <plurals name="MediaOverviewActivity_d_selected_s">
        <item quantity="one">%1$d valittu (%2$s)</item>
        <item quantity="other">%1$d valittu (%2$s)</item>
    </plurals>
    <string name="MediaOverviewActivity_file">Tiedosto</string>
    <string name="MediaOverviewActivity_audio">Ääni</string>
    <string name="MediaOverviewActivity_video">Video</string>
    <string name="MediaOverviewActivity_image">Kuva</string>
  <!-- Removed by excludeNonTranslatables <string name="MediaOverviewActivity_detail_line_2_part" translatable="false">%1$s · %2$s</string> -->
  <!-- Removed by excludeNonTranslatables <string name="MediaOverviewActivity_detail_line_3_part" translatable="false">%1$s · %2$s · %3$s</string> -->

    <string name="MediaOverviewActivity_sent_by_s">Lähettäjä %1$s</string>
    <string name="MediaOverviewActivity_sent_by_you">Sinun lähettämäsi</string>
    <string name="MediaOverviewActivity_sent_by_s_to_s">Lähettäjä %1$s, vastaanottaja %2$s</string>
    <string name="MediaOverviewActivity_sent_by_you_to_s">Sinun lähettämäsi, vastaanottaja %1$s</string>

    <!-- Megaphones -->
    <string name="Megaphones_remind_me_later">Muistuta minua myöhemmin</string>
    <string name="Megaphones_verify_your_signal_pin">Varmenna Signalin tunnusluku</string>
    <string name="Megaphones_well_occasionally_ask_you_to_verify_your_pin">Tulemme toisinaan pyytämään sinua varmentamaan tunnuslukusi, jotta muistat sen.</string>
    <string name="Megaphones_verify_pin">Varmenna tunnusluku</string>
    <string name="Megaphones_get_started">Aloita</string>
    <string name="Megaphones_new_group">Uusi ryhmä</string>
    <string name="Megaphones_invite_friends">Kutsu ystäviä</string>
    <string name="Megaphones_use_sms">Käytä tekstiviestiä</string>
    <string name="Megaphones_chat_colors">Keskustelun värit</string>
    <string name="Megaphones_add_a_profile_photo">Lisää profiilikuva</string>

    <!-- Title of a bottom sheet to render messages that all quote a specific message -->
    <string name="MessageQuotesBottomSheet_replies">Vastaukset</string>

    <!-- NotificationBarManager -->
    <string name="NotificationBarManager_signal_call_in_progress">Signal-puhelu käynnissä</string>
    <string name="NotificationBarManager__establishing_signal_call">Muodostetaan Signal-puhelua</string>
    <string name="NotificationBarManager__incoming_signal_call">Saapuva Signal-puhelu</string>
    <string name="NotificationBarManager__incoming_signal_group_call">Saapuva Signal-ryhmäpuhelu</string>
    <!-- Temporary notification shown when starting the calling service -->
    <string name="NotificationBarManager__starting_signal_call_service">Käynnistetään Mollyin puhelupalvelu</string>
    <string name="NotificationBarManager__stopping_signal_call_service">Pysäytetään Mollyin puhelupalvelua</string>
    <string name="NotificationBarManager__decline_call">Hylkää puhelu</string>
    <string name="NotificationBarManager__answer_call">Vastaa puheluun</string>
    <string name="NotificationBarManager__end_call">Lopeta puhelu</string>
    <string name="NotificationBarManager__cancel_call">Peru puhelu</string>
    <string name="NotificationBarManager__join_call">Liity puheluun</string>

    <!-- NotificationsMegaphone -->
    <string name="NotificationsMegaphone_turn_on_notifications">Otetaanko Ilmoitukset käyttöön?</string>
    <string name="NotificationsMegaphone_never_miss_a_message">Älä koskaan jää vaille viestiä yhteystiedoilta tai ryhmiltä.</string>
    <string name="NotificationsMegaphone_turn_on">Ota käyttöön</string>
    <string name="NotificationsMegaphone_not_now">Ei nyt</string>

    <!-- NotificationMmsMessageRecord -->
    <string name="NotificationMmsMessageRecord_multimedia_message">Multimediaviesti</string>
    <string name="NotificationMmsMessageRecord_downloading_mms_message">Ladataan multimediaviestiä</string>
    <string name="NotificationMmsMessageRecord_error_downloading_mms_message">Multimediaviestin lataaminen epäonnistui. Yritä uudelleen napauttamalla.</string>

    <!-- MediaPickerActivity -->
    <string name="MediaPickerActivity__menu_open_camera">Avaa kamera</string>

    <!-- MediaSendActivity -->
    <string name="MediaSendActivity_camera_unavailable">Kamera ei käytettävissä</string>

    <!-- MediaRepository -->
    <string name="MediaRepository_all_media">Kaikki media</string>
    <string name="MediaRepository__camera">Kamera</string>

    <!-- MessageDecryptionUtil -->
    <string name="MessageDecryptionUtil_failed_to_decrypt_message">Viestin purku epäonnistui</string>
    <string name="MessageDecryptionUtil_tap_to_send_a_debug_log">Lähetä virheenkorjausloki napauttamalla</string>

    <!-- MessageRecord -->
    <string name="MessageRecord_unknown">Tuntematon</string>
    <string name="MessageRecord_message_encrypted_with_a_legacy_protocol_version_that_is_no_longer_supported">Vastaanotettu viesti on salattu Signalin vanhalla versiolla, jota ei enää tueta. Pyydä lähettäjää päivittämään uusimpaan versioon ja lähettämään viesti uudelleen.</string>
    <string name="MessageRecord_left_group">Olet poistunut ryhmästä.</string>
    <string name="MessageRecord_you_updated_group">Päivitit ryhmää.</string>
    <string name="MessageRecord_the_group_was_updated">Ryhmä päivitettiin.</string>
    <!-- Update message shown when placing an outgoing 1:1 voice/audio call and it\'s answered by the other party -->
    <string name="MessageRecord_outgoing_voice_call">Lähtevä äänipuhelu</string>
    <!-- Update message shown when placing an outgoing 1:1 video call and it\'s answered by the other party -->
    <string name="MessageRecord_outgoing_video_call">Lähtevä videopuhelu</string>
    <!-- Update message shown when placing an outgoing 1:1 voice/audio call and it\'s not answered by the other party -->
    <string name="MessageRecord_unanswered_voice_call">Vastaamaton äänipuhelu</string>
    <!-- Update message shown when placing an outgoing 1:1 video call and it\'s not answered by the other party -->
    <string name="MessageRecord_unanswered_video_call">Vastaamaton videopuhelu</string>
    <!-- Update message shown when receiving an incoming 1:1 voice/audio call and it\'s answered -->
    <string name="MessageRecord_incoming_voice_call">Saapuva äänipuhelu</string>
    <!-- Update message shown when receiving an incoming 1:1 video call and answered -->
    <string name="MessageRecord_incoming_video_call">Saapuva videopuhelu</string>
    <!-- Update message shown when receiving an incoming 1:1 voice/audio call and not answered -->
    <string name="MessageRecord_missed_voice_call">Vastaamaton äänipuhelu</string>
    <!-- Update message shown when receiving an incoming 1:1 video call and not answered -->
    <string name="MessageRecord_missed_video_call">Vastaamaton videopuhelu</string>
    <!-- Update message shown when receiving an incoming 1:1 voice/audio call and explicitly declined -->
    <string name="MessageRecord_you_declined_a_voice_call">Hylkäsit äänipuhelun</string>
    <!-- Update message shown when receiving an incoming 1:1 video call and explicitly declined -->
    <string name="MessageRecord_you_declined_a_video_call">Hylkäsit videopuhelun</string>
    <!-- Call update formatter string to place the update message next to a time stamp. e.g., \'Incoming voice call · 11:11am\' -->
    <string name="MessageRecord_call_message_with_date">%1$s · %2$s</string>
    <string name="MessageRecord_s_updated_group">%1$s päivitti ryhmää.</string>
    <string name="MessageRecord_s_joined_signal">%1$s käyttää Signalia!</string>
    <string name="MessageRecord_you_disabled_disappearing_messages">Asetit katoavat viestit pois päältä.</string>
    <string name="MessageRecord_s_disabled_disappearing_messages">%1$s asetti katoavat viestit pois päältä.</string>
    <string name="MessageRecord_you_set_disappearing_message_time_to_s">Asetit viestien katoamisajaksi %1$s.</string>
    <string name="MessageRecord_s_set_disappearing_message_time_to_s">%1$s asetti viestien katoamisajaksi %2$s.</string>
    <string name="MessageRecord_disappearing_message_time_set_to_s">Katoavien viestien ajaksi asetettiin %1$s.</string>
    <string name="MessageRecord_this_group_was_updated_to_a_new_group">Tämä ryhmä päivitettiin uudeksi ryhmäksi.</string>
    <string name="MessageRecord_you_couldnt_be_added_to_the_new_group_and_have_been_invited_to_join">Sinua ei pystytty lisäämään uuteen ryhmään ja sait siihen kutsun.</string>
    <string name="MessageRecord_chat_session_refreshed">Keskustelu on päivitetty</string>
    <plurals name="MessageRecord_members_couldnt_be_added_to_the_new_group_and_have_been_invited">
        <item quantity="one">Jäsentä ei voitu lisätä uuteen ryhmään, ja hänelle on lähetetty kutsu.</item>
        <item quantity="other">%1$s jäsentä ei voitu lisätä uuteen ryhmään, ja heille on lähetetty kutsu.</item>
    </plurals>

    <plurals name="MessageRecord_members_couldnt_be_added_to_the_new_group_and_have_been_removed">
        <item quantity="one">Jäsentä ei voitu lisätä uuteen ryhmään, ja hänet on poistettu.</item>
        <item quantity="other">%1$s jäsentä ei voitu lisätä uuteen ryhmään, ja heidät on poistettu.</item>
    </plurals>

    <!-- Profile change updates -->
    <string name="MessageRecord_changed_their_profile_name_to">%1$s muutti profiilinimekseen %2$s.</string>
    <string name="MessageRecord_changed_their_profile_name_from_to">%1$s muutti profiilinimensä %2$s nimeksi %3$s.</string>
    <string name="MessageRecord_changed_their_profile">%1$s muutti profiiliaan.</string>

    <!-- GV2 specific -->
    <string name="MessageRecord_you_created_the_group">Loit ryhmän.</string>
    <string name="MessageRecord_group_updated">Ryhmä päivitetty.</string>
    <string name="MessageRecord_invite_friends_to_this_group">Kutsu kavereitasi tähän ryhmään ryhmälinkillä</string>

    <!-- GV2 member additions -->
    <string name="MessageRecord_you_added_s">Lisäsit käyttäjän %1$s.</string>
    <string name="MessageRecord_s_added_s">%1$s lisäsi käyttäjän %2$s.</string>
    <string name="MessageRecord_s_added_you">%1$s lisäsi sinut ryhmään.</string>
    <string name="MessageRecord_you_joined_the_group">Liityit ryhmään.</string>
    <string name="MessageRecord_s_joined_the_group">%1$s liittyi ryhmään.</string>

    <!-- GV2 member removals -->
    <string name="MessageRecord_you_removed_s">Poistit käyttäjän %1$s.</string>
    <string name="MessageRecord_s_removed_s">%1$s poisti käyttäjän %2$s.</string>
    <string name="MessageRecord_s_removed_you_from_the_group">%1$s poisti sinut ryhmästä.</string>
    <string name="MessageRecord_you_left_the_group">Poistuit ryhmästä.</string>
    <string name="MessageRecord_s_left_the_group">%1$s poistui ryhmästä.</string>
    <string name="MessageRecord_you_are_no_longer_in_the_group">Et ole enää ryhmässä.</string>
    <string name="MessageRecord_s_is_no_longer_in_the_group">%1$s ei ole enää ryhmässä.</string>

    <!-- GV2 role change -->
    <string name="MessageRecord_you_made_s_an_admin">Nimitit käyttäjän %1$s ylläpitäjäksi.</string>
    <string name="MessageRecord_s_made_s_an_admin">%1$s nimitti käyttäjän %2$s ylläpitäjäksi.</string>
    <string name="MessageRecord_s_made_you_an_admin">%1$s nimitti sinut ylläpitäjäksi.</string>
    <string name="MessageRecord_you_revoked_admin_privileges_from_s">Poistit käyttäjän %1$s ylläpito-oikeudet.</string>
    <string name="MessageRecord_s_revoked_your_admin_privileges">%1$s poisti ylläpito-oikeutesi.</string>
    <string name="MessageRecord_s_revoked_admin_privileges_from_s">%1$s poisti ylläpito-oikeudet käyttäjältä %2$s.</string>
    <string name="MessageRecord_s_is_now_an_admin">%1$s on nyt ylläpitäjä.</string>
    <string name="MessageRecord_you_are_now_an_admin">Olet nyt ylläpitäjä.</string>
    <string name="MessageRecord_s_is_no_longer_an_admin">%1$s ei ole enää ylläpitäjä.</string>
    <string name="MessageRecord_you_are_no_longer_an_admin">Et ole enää ylläpitäjä.</string>

    <!-- GV2 invitations -->
    <string name="MessageRecord_you_invited_s_to_the_group">Kutsuit käyttäjän %1$s ryhmään.</string>
    <string name="MessageRecord_s_invited_you_to_the_group">%1$s kutsui sinut liittymään ryhmään.</string>
    <plurals name="MessageRecord_s_invited_members">
        <item quantity="one">%1$s kutsui 1 henkilön ryhmään.</item>
        <item quantity="other">%1$s kutsui %2$d henkilöä ryhmään.</item>
    </plurals>
    <string name="MessageRecord_you_were_invited_to_the_group">Sinut kutsuttiin liittymään ryhmään.</string>
    <plurals name="MessageRecord_d_people_were_invited_to_the_group">
        <item quantity="one">1 henkilö kutsuttiin ryhmään.</item>
        <item quantity="other">%1$d henkilöä kutsuttiin ryhmään.</item>
    </plurals>

    <!-- GV2 invitation revokes -->
    <plurals name="MessageRecord_you_revoked_invites">
        <item quantity="one">Peruutit kutsun ryhmään.</item>
        <item quantity="other">Peruutit %1$d kutsua ryhmään.</item>
    </plurals>
    <plurals name="MessageRecord_s_revoked_invites">
        <item quantity="one">%1$s peruutti kutsun ryhmään.</item>
        <item quantity="other">%1$s peruutti %2$d kutsua ryhmään.</item>
    </plurals>
    <string name="MessageRecord_someone_declined_an_invitation_to_the_group">Joku hylkäsi kutsun ryhmään.</string>
    <string name="MessageRecord_you_declined_the_invitation_to_the_group">Hylkäsit kutsun ryhmään.</string>
    <string name="MessageRecord_s_revoked_your_invitation_to_the_group">%1$s peruutti kutsusi ryhmään.</string>
    <string name="MessageRecord_an_admin_revoked_your_invitation_to_the_group">Ylläpitäjä peruutti kutsusi ryhmään.</string>
    <plurals name="MessageRecord_d_invitations_were_revoked">
        <item quantity="one">Kutsu ryhmään peruttiin.</item>
        <item quantity="other">%1$d kutsua ryhmään peruttiin.</item>
    </plurals>

    <!-- GV2 invitation acceptance -->
    <string name="MessageRecord_you_accepted_invite">Hyväksyit kutsun ryhmään.</string>
    <string name="MessageRecord_s_accepted_invite">%1$s hyväksyi kutsun ryhmään.</string>
    <string name="MessageRecord_you_added_invited_member_s">Lisäsit kutsutun käyttäjän %1$s.</string>
    <string name="MessageRecord_s_added_invited_member_s">%1$s lisäsi kutsutun käyttäjän %2$s.</string>

    <!-- GV2 title change -->
    <string name="MessageRecord_you_changed_the_group_name_to_s">Muutit ryhmän nimeksi \"%1$s\".</string>
    <string name="MessageRecord_s_changed_the_group_name_to_s">%1$s muutti ryhmän nimeksi \"%2$s\".</string>
    <string name="MessageRecord_the_group_name_has_changed_to_s">Ryhmän nimeksi asetettiin \"%1$s\".</string>

    <!-- GV2 description change -->
    <string name="MessageRecord_you_changed_the_group_description">Vaihdoit ryhmän kuvauksen.</string>
    <string name="MessageRecord_s_changed_the_group_description">%1$s muutti ryhmän kuvausta.</string>
    <string name="MessageRecord_the_group_description_has_changed">Ryhmän kuvaus on muuttunut.</string>

    <!-- GV2 avatar change -->
    <string name="MessageRecord_you_changed_the_group_avatar">Muutit ryhmän kuvakkeen.</string>
    <string name="MessageRecord_s_changed_the_group_avatar">%1$s muutti ryhmän kuvakkeen.</string>
    <string name="MessageRecord_the_group_group_avatar_has_been_changed">Ryhmän kuvake on vaihdettu.</string>

    <!-- GV2 attribute access level change -->
    <string name="MessageRecord_you_changed_who_can_edit_group_info_to_s">Muutit ryhmän tietojen muokkaajaksi käyttäjän %1$s.</string>
    <string name="MessageRecord_s_changed_who_can_edit_group_info_to_s">%1$s muutti ryhmän tietojen muokkaajaksi käyttäjän %2$s.</string>
    <string name="MessageRecord_who_can_edit_group_info_has_been_changed_to_s">Ryhmän tietojen muokkaajaksi on nyt muutettu käyttäjä %1$s.</string>

    <!-- GV2 membership access level change -->
    <string name="MessageRecord_you_changed_who_can_edit_group_membership_to_s">Muutit ryhmän jäsenyyden muokkaajaksi käyttäjän %1$s.</string>
    <string name="MessageRecord_s_changed_who_can_edit_group_membership_to_s">%1$s muutti ryhmän jäsenyyden muokkaajaksi käyttäjän %2$s.</string>
    <string name="MessageRecord_who_can_edit_group_membership_has_been_changed_to_s">Ryhmän jäsenyyden muokkaajaksi on nyt muutettu käyttäjä %1$s.</string>

    <!-- GV2 announcement group change -->
    <string name="MessageRecord_you_allow_all_members_to_send">Muutit ryhmän asetuksia ja nyt kaikki ryhmän jäsenet voivat lähettää viestejä.</string>
    <string name="MessageRecord_you_allow_only_admins_to_send">Muutit ryhmän asetuksia ja nyt vain ylläpitäjät voivat lähettää viestejä.</string>
    <string name="MessageRecord_s_allow_all_members_to_send">%1$s muutti ryhmän asetuksia ja nyt kaikki jäsenet voivat lähettää viestejä.</string>
    <string name="MessageRecord_s_allow_only_admins_to_send">%1$s muutti ryhmän asetuksia ja nyt vain ylläpitäjät voivat lähettää viestejä.</string>
    <string name="MessageRecord_allow_all_members_to_send">Ryhmän asetuksia muutettiin ja nyt kaikki jäsenet voivat lähettää viestejä.</string>
    <string name="MessageRecord_allow_only_admins_to_send">Ryhmän asetuksia muutettiin ja nyt vain ylläpitäjät voivat lähettää viestejä.</string>

    <!-- GV2 group link invite access level change -->
    <string name="MessageRecord_you_turned_on_the_group_link_with_admin_approval_off">Otit ryhmälinkin käyttöön. Ylläpitäjä ei tarkista liittymispyyntöjä.</string>
    <string name="MessageRecord_you_turned_on_the_group_link_with_admin_approval_on">Otit ryhmälinkin käyttöön. Ylläpitäjä tarkistaa liittymispyynnöt.</string>
    <string name="MessageRecord_you_turned_off_the_group_link">Poistit ryhmälinkin käytöstä.</string>
    <string name="MessageRecord_s_turned_on_the_group_link_with_admin_approval_off">%1$s otti ryhmälinkin käyttöön. Ylläpitäjä ei tarkista liittymispyyntöjä.</string>
    <string name="MessageRecord_s_turned_on_the_group_link_with_admin_approval_on">%1$s otti ryhmälinkin käyttöön. Ylläpitäjä tarkistaa liittymispyynnöt.</string>
    <string name="MessageRecord_s_turned_off_the_group_link">%1$s poisti ryhmälinkin käytöstä.</string>
    <string name="MessageRecord_the_group_link_has_been_turned_on_with_admin_approval_off">Ryhmälinkki on otettu käyttöön. Ylläpitäjä ei tarkista liittymispyyntöjä.</string>
    <string name="MessageRecord_the_group_link_has_been_turned_on_with_admin_approval_on">Ryhmälinkki on otettu käyttöön. Ylläpitäjä tarkistaa liittymispyynnöt.</string>
    <string name="MessageRecord_the_group_link_has_been_turned_off">Ryhmälinkki on poistettu käytöstä.</string>
    <string name="MessageRecord_you_turned_off_admin_approval_for_the_group_link">Poistit ylläpitäjän hyväksynnän ryhmälinkillä liittyttäessä.</string>
    <string name="MessageRecord_s_turned_off_admin_approval_for_the_group_link">%1$s poisti ylläpitäjän hyväksynnän ryhmälinkillä liittyttäessä.</string>
    <string name="MessageRecord_the_admin_approval_for_the_group_link_has_been_turned_off">Ylläpitäjän hyväksyntä ryhmälinkillä liittyttäessä on poistettu.</string>
    <string name="MessageRecord_you_turned_on_admin_approval_for_the_group_link">Otit käyttöön ylläpitäjän hyväksynnän ryhmälinkillä liittyttäessä.</string>
    <string name="MessageRecord_s_turned_on_admin_approval_for_the_group_link">%1$s otti käyttöön ylläpitäjän hyväksynnän ryhmälinkillä liittyttäessä.</string>
    <string name="MessageRecord_the_admin_approval_for_the_group_link_has_been_turned_on">Ylläpitäjän hyväksyntä ryhmälinkillä liittyttäessä on otettu käyttöön.</string>

    <!-- GV2 group link reset -->
    <string name="MessageRecord_you_reset_the_group_link">Loit ryhmälinkin uudelleen.</string>
    <string name="MessageRecord_s_reset_the_group_link">%1$s loi ryhmälinkin uudelleen.</string>
    <string name="MessageRecord_the_group_link_has_been_reset">Ryhmälinkki on luotu uudelleen.</string>

    <!-- GV2 group link joins -->
    <string name="MessageRecord_you_joined_the_group_via_the_group_link">Liityit ryhmään ryhmälinkin kautta.</string>
    <string name="MessageRecord_s_joined_the_group_via_the_group_link">%1$s liittyi ryhmään ryhmälinkin kautta.</string>

    <!-- GV2 group link requests -->
    <string name="MessageRecord_you_sent_a_request_to_join_the_group">Lähetit pyynnön liittyä ryhmään.</string>
    <string name="MessageRecord_s_requested_to_join_via_the_group_link">%1$s pyytää liittyä ryhmään ryhmälinkin kautta.</string>
    <!-- Update message shown when someone requests to join via group link and cancels the request back to back -->
    <plurals name="MessageRecord_s_requested_and_cancelled_their_request_to_join_via_the_group_link">
        <item quantity="one">%1$s pyysi ja peruutti liittymispyyntönsä ryhmälinkin kautta.</item>
        <item quantity="other">%1$s pyysi ja peruutti %2$d liittymispyyntöä ryhmälinkin kautta.</item>
    </plurals>

    <!-- GV2 group link approvals -->
    <string name="MessageRecord_s_approved_your_request_to_join_the_group">%1$s hyväksyi pyyntösi liittyä ryhmään.</string>
    <string name="MessageRecord_s_approved_a_request_to_join_the_group_from_s">%1$s hyväksyi käyttäjän %2$s pyynnön liittyä ryhmään.</string>
    <string name="MessageRecord_you_approved_a_request_to_join_the_group_from_s">Hyväksyit käyttäjän %1$s pyynnön liittyä ryhmään.</string>
    <string name="MessageRecord_your_request_to_join_the_group_has_been_approved">Pyyntösi liittyä ryhmään on hyväksytty.</string>
    <string name="MessageRecord_a_request_to_join_the_group_from_s_has_been_approved">Käyttäjän %1$s pyyntö liittyä ryhmään on hyväksytty.</string>

    <!-- GV2 group link deny -->
    <string name="MessageRecord_your_request_to_join_the_group_has_been_denied_by_an_admin">Ylläpitäjä on hylännyt pyyntösi liittyä ryhmään.</string>
    <string name="MessageRecord_s_denied_a_request_to_join_the_group_from_s">%1$s hylkäsi käyttäjän %2$s pyynnön liittyä ryhmään.</string>
    <string name="MessageRecord_a_request_to_join_the_group_from_s_has_been_denied">Käyttäjän %1$s pyyntö liittyä ryhmään on hylätty.</string>
    <string name="MessageRecord_you_canceled_your_request_to_join_the_group">Peruutit pyyntösi liittyä ryhmään.</string>
    <string name="MessageRecord_s_canceled_their_request_to_join_the_group">%1$s peruutti pyyntönsä liittyä ryhmään.</string>

    <!-- End of GV2 specific update messages -->

    <string name="MessageRecord_your_safety_number_with_s_has_changed">Turvanumerosi käyttäjän %1$s kanssa on vaihtunut.</string>
    <string name="MessageRecord_you_marked_your_safety_number_with_s_verified">Merkitsit turvanumerosi käyttäjän %1$s kanssa varmennetuksi.</string>
    <string name="MessageRecord_you_marked_your_safety_number_with_s_verified_from_another_device">Merkitsit turvanumerosi käyttäjän %1$s kanssa varmennetuksi toisella laitteellasi.</string>
    <string name="MessageRecord_you_marked_your_safety_number_with_s_unverified">Merkitsit turvanumerosi käyttäjän %1$s kanssa varmentamattomaksi.</string>
    <string name="MessageRecord_you_marked_your_safety_number_with_s_unverified_from_another_device">Merkitsit turvanumerosi käyttäjän %1$s kanssa varmentamattomaksi toisella laitteellasi.</string>
    <string name="MessageRecord_a_message_from_s_couldnt_be_delivered">Viestiä lähettäjältä %1$s ei voitu toimittaa</string>
    <string name="MessageRecord_s_changed_their_phone_number">%1$s vaihtoi puhelinnumeroaan.</string>
    <!-- Update item message shown in the release channel when someone is already a sustainer so we ask them if they want to boost. -->
    <string name="MessageRecord_like_this_new_feature_help_support_signal_with_a_one_time_donation">Pidätkö tästä uudesta ominaisuudesta? Tue Signalia kertalahjoituksella.</string>
    <!-- Update item message shown when we merge two threads together. First placeholder is a name, second placeholder is a phone number. -->
    <string name="MessageRecord_your_message_history_with_s_and_their_number_s_has_been_merged">Viestihistoriasi yhteystiedon %1$s kanssa ja numero %2$s on yhdistetty.</string>
    <!-- Update item message shown when we merge two threads together and we don\'t know the phone number of the other thread. The placeholder is a person\'s name. -->
    <string name="MessageRecord_your_message_history_with_s_and_another_chat_has_been_merged">Viestihistoriasi yhteystiedon %1$s kanssa ja toinen siihen kuulunut keskustelu on yhdistetty.</string>
    <!-- Update item message shown when you find out a phone number belongs to a person you had a conversation with. First placeholder is a phone number, second placeholder is a name. -->
    <string name="MessageRecord_s_belongs_to_s">%1$s kuuluu henkilölle %2$s</string>
    <!-- Message to notify sender that activate payments request has been sent to the recipient -->
    <string name="MessageRecord_you_sent_request">Lähetit käyttäjälle %1$s Signal-maksujen aktivointipyynnön</string>
    <!-- Request message from recipient to activate payments -->
    <string name="MessageRecord_wants_you_to_activate_payments">%1$s haluaa sinun aktivoivan Signal-maksut. Lähetä maksuja vain henkilöille, joihin luotat.</string>
    <!-- Message to inform user that payments was activated-->
    <string name="MessageRecord_you_activated_payments">Olet aktivoinut Signal-maksut</string>
    <!-- Message to inform sender that recipient can now accept payments -->
    <string name="MessageRecord_can_accept_payments">%1$s voi nyt hyväksyä maksuja</string>

    <!-- Group Calling update messages -->
    <string name="MessageRecord_s_started_a_group_call_s">%1$s aloitti ryhmäpuhelun · %2$s</string>
    <string name="MessageRecord_s_is_in_the_group_call_s">%1$s on ryhmäpuhelussa · %2$s</string>
    <string name="MessageRecord_you_are_in_the_group_call_s1">Olet ryhmäpuhelussa · %1$s</string>
    <string name="MessageRecord_s_and_s_are_in_the_group_call_s1">%1$s ja %2$s ovat ryhmäpuhelussa · %3$s</string>
    <string name="MessageRecord_group_call_s">Ryhmäpuhelu · %1$s</string>

    <string name="MessageRecord_s_started_a_group_call">%1$s aloitti ryhmäpuhelun</string>
    <string name="MessageRecord_s_is_in_the_group_call">%1$s on ryhmäpuhelussa</string>
    <string name="MessageRecord_you_are_in_the_group_call">Olet ryhmäpuhelussa</string>
    <string name="MessageRecord_s_and_s_are_in_the_group_call">%1$s ja %2$s ovat ryhmäpuhelussa</string>
    <string name="MessageRecord_group_call">Ryhmäpuhelu</string>

    <string name="MessageRecord_you">Sinä</string>

    <plurals name="MessageRecord_s_s_and_d_others_are_in_the_group_call_s">
        <item quantity="one">%1$s, %2$s ja %3$d muu ovat ryhmäpuhelussa · %4$s</item>
        <item quantity="other">%1$s, %2$s ja %3$d muuta ovat ryhmäpuhelussa · %4$s</item>
    </plurals>

    <plurals name="MessageRecord_s_s_and_d_others_are_in_the_group_call">
        <item quantity="one">%1$s, %2$s ja %3$d muu ovat ryhmäpuhelussa</item>
        <item quantity="other">%1$s, %2$s ja %3$d muuta ovat ryhmäpuhelussa</item>
    </plurals>

    <!-- In-conversation update message to indicate that the current contact is sms only and will need to migrate to signal to continue the conversation in signal. -->
    <string name="MessageRecord__you_will_no_longer_be_able_to_send_sms_messages_from_signal_soon">Pian et voi enää lähettää tekstiviestejä Signalista. Kutsu %1$s Signaliin, niin voit jatkaa keskustelua täällä.</string>
    <!-- In-conversation update message to indicate that the current contact is sms only and will need to migrate to signal to continue the conversation in signal. -->
    <string name="MessageRecord__you_can_no_longer_send_sms_messages_in_signal">Et voi enää lähettää tekstiviestejä Mollyissa. Kutsu %1$s Mollyiin, niin voit jatkaa keskustelua täällä.</string>
    <!-- Body for quote when message being quoted is an in-app payment message -->
    <string name="MessageRecord__payment_s">Maksu: %1$s</string>

    <!-- MessageRequestBottomView -->
    <string name="MessageRequestBottomView_accept">Hyväksy</string>
    <string name="MessageRequestBottomView_continue">Jatka</string>
    <string name="MessageRequestBottomView_delete">Poista</string>
    <string name="MessageRequestBottomView_block">Estä</string>
    <string name="MessageRequestBottomView_unblock">Poista esto</string>
    <string name="MessageRequestBottomView_do_you_want_to_let_s_message_you_they_wont_know_youve_seen_their_messages_until_you_accept">Sallitaanko henkilön %1$s lähettää sinulle viestejä ja nähdä nimesi ja profiilikuvasi? Hän ei tiedä, että olet nähnyt hänen viestinsä ennen hyväksymistäsi.</string>
    <!-- Shown in message request flow. Describes what will happen if you unblock a Signal user -->
    <string name="MessageRequestBottomView_do_you_want_to_let_s_message_you_wont_receive_any_messages_until_you_unblock_them">Sallitaanko henkilön %1$s lähettää sinulle viestejä ja nähdä nimesi ja profiilikuvasi? Et saa viestejä, ennen kuin poistat eston.</string>
    <!-- Shown in message request flow. Describes what will happen if you unblock an SMS user -->
    <string name="MessageRequestBottomView_do_you_want_to_let_s_message_you_wont_receive_any_messages_until_you_unblock_them_SMS">Sallitaanko henkilön %1$s lähettää sinulle viestejä? Et saa viestejä, ennen kuin poistat eston.</string>
    <string name="MessageRequestBottomView_get_updates_and_news_from_s_you_wont_receive_any_updates_until_you_unblock_them">Haluatko päivityksiä ja uutisia henkilöltä %1$s? Et saa päivityksiä, ennen kuin poistat eston.</string>
    <string name="MessageRequestBottomView_continue_your_conversation_with_this_group_and_share_your_name_and_photo">Jatketaanko keskustelua tämän ryhmän kanssa ja näytetäänkö nimesi ja kuvasi sen jäsenille?</string>
    <string name="MessageRequestBottomView_upgrade_this_group_to_activate_new_features">Päivitä tämä ryhmä ottaaksesi käyttöön uudet ominaisuudet kuten @maininnat ja ylläpitäjät. Jäsenille, jotka eivät ole jakaneet nimeään tai kuvaansa tässä ryhmässä, lähetetään kutsu.</string>
    <string name="MessageRequestBottomView_this_legacy_group_can_no_longer_be_used">Tätä vanhan tyyppistä ryhmää ei voi enää käyttää, koska se on liian suuri. Ryhmässä voi olla enintään %1$d jäsentä.</string>
    <string name="MessageRequestBottomView_continue_your_conversation_with_s_and_share_your_name_and_photo">Jatketaanko keskustelua käyttäjän %1$s kanssa ja näytetäänkö nimesi ja kuvasi hänelle?</string>
    <string name="MessageRequestBottomView_do_you_want_to_join_this_group_they_wont_know_youve_seen_their_messages_until_you_accept">Liitytäänkö tähän ryhmään ja näytetäänkö nimesi ja profiilikuvasi sen jäsenille? He eivät tiedä, että olet nähnyt heidän viestinsä ennen hyväksymistä.</string>
    <string name="MessageRequestBottomView_do_you_want_to_join_this_group_you_wont_see_their_messages">Haluatko liittyä ryhmään ja jakaa nimesi ja profiilikuvasi ryhmän jäsenten kanssa? Et näe ryhmän viestejä, ennen kuin hyväksyt liittymisen.</string>
    <string name="MessageRequestBottomView_join_this_group_they_wont_know_youve_seen_their_messages_until_you_accept">Haluatko liittyä tähän ryhmään? He eivät tiedä, että olet nähnyt heidän viestinsä ennen hyväksymistä.</string>
    <string name="MessageRequestBottomView_unblock_this_group_and_share_your_name_and_photo_with_its_members">Poistetaanko tämän ryhmän esto ja näytetäänkö nimesi ja profiilikuvasi sen jäsenille? Et saa viestejä, ennen kuin poistat eston.</string>
  <!-- Removed by excludeNonTranslatables <string name="MessageRequestBottomView_legacy_learn_more_url" translatable="false">https://support.signal.org/hc/articles/360007459591</string> -->
    <string name="MessageRequestProfileView_view">Näytä</string>
    <string name="MessageRequestProfileView_member_of_one_group">Jäsen ryhmässä %1$s</string>
    <string name="MessageRequestProfileView_member_of_two_groups">Jäsen ryhmissä %1$s ja %2$s</string>
    <string name="MessageRequestProfileView_member_of_many_groups">Jäsen ryhmissä %1$s, %2$s ja %3$s</string>
    <plurals name="MessageRequestProfileView_members">
        <item quantity="one">%1$d jäsen</item>
        <item quantity="other">%1$d jäsentä</item>
    </plurals>
    <!-- Describes the number of members in a group. The string MessageRequestProfileView_invited is nested in the parentheses. -->
    <plurals name="MessageRequestProfileView_members_and_invited">
        <item quantity="one">%1$d jäsentä (%2$s)</item>
        <item quantity="other">%1$d jäsentä (%2$s)</item>
    </plurals>
    <!-- Describes the number of people invited to a group. Nested inside of the string MessageRequestProfileView_members_and_invited -->
    <plurals name="MessageRequestProfileView_invited">
        <item quantity="one">+%1$d kutsuttu</item>
        <item quantity="other">+%1$d kutsuttu</item>
    </plurals>
    <plurals name="MessageRequestProfileView_member_of_d_additional_groups">
        <item quantity="one">%1$d toinen ryhmä</item>
        <item quantity="other">%1$d muuta ryhmää</item>
    </plurals>

    <!-- PassphraseChangeActivity -->
    <string name="PassphraseChangeActivity_passphrases_dont_match_exclamation">Salalauseet eivät täsmää!</string>
    <string name="PassphraseChangeActivity_incorrect_old_passphrase_exclamation">Vanha salalause on väärin!</string>
    <string name="PassphraseChangeActivity_enter_new_passphrase_exclamation">Syötä uusi salalause!</string>

    <!-- DeviceProvisioningActivity -->
    <string name="DeviceProvisioningActivity_link_this_device">Yhdistetäänkö tämä laite?</string>
    <string name="DeviceProvisioningActivity_continue">JATKA</string>

    <string name="DeviceProvisioningActivity_content_intro">Se saa luvan</string>
    <string name="DeviceProvisioningActivity_content_bullets">
        • lukea kaikki viestisi \n• lähettää viestejä sinun nimelläsi
    </string>
    <string name="DeviceProvisioningActivity_content_progress_title">Yhdistetään laitetta</string>
    <string name="DeviceProvisioningActivity_content_progress_content">Yhdistetään uutta laitetta…</string>
    <string name="DeviceProvisioningActivity_content_progress_success">Laite hyväksytty!</string>
    <string name="DeviceProvisioningActivity_content_progress_no_device">Laitetta ei löytynyt.</string>
    <string name="DeviceProvisioningActivity_content_progress_network_error">Verkkovirhe.</string>
    <string name="DeviceProvisioningActivity_content_progress_key_error">Virheellinen QR-koodi.</string>
    <string name="DeviceProvisioningActivity_sorry_you_have_too_many_devices_linked_already">Valitettavasti sinulla on jo liian monta laitetta yhdistettynä. Kokeile poistaa joitakin.</string>
    <string name="DeviceActivity_sorry_this_is_not_a_valid_device_link_qr_code">Valitettavasti tämä ei ole laitteen yhdistämiseksi tarkoitettu QR-koodi.</string>
    <string name="DeviceProvisioningActivity_link_a_signal_device">Yhdistetäänkö Signal-laite?</string>
    <string name="DeviceProvisioningActivity_it_looks_like_youre_trying_to_link_a_signal_device_using_a_3rd_party_scanner">Vaikuttaa siltä, että yrität yhdistää laitetta käyttämällä Signalin ulkopuolista skannaussovellusta. Oman turvallisuutesi vuoksi skannaa QR-koodi uudelleen Signalilla itsellään.</string>

    <string name="DeviceActivity_signal_needs_the_camera_permission_in_order_to_scan_a_qr_code">Molly tarvitsee luvan käyttää kameraa QR-koodien skannaamista varten, mutta tämä käyttöoikeus on pysyvästi evätty Mollyilta. Voit muuttaa tätä menemällä sovellusten asetuksiin, valitsemalla \"Sovelluksen käyttöoikeudet\" ja laittamalla päälle \"Kamera\".</string>
    <string name="DeviceActivity_unable_to_scan_a_qr_code_without_the_camera_permission">QR-koodin skannaus ei onnistu ilman kameran käyttöoikeutta.</string>

    <!-- OutdatedBuildReminder -->
    <string name="OutdatedBuildReminder_update_now">Päivitä nyt</string>
    <string name="OutdatedBuildReminder_your_version_of_signal_will_expire_today">Tämä Signal-versio vanhenee tänään. Päivitä viimeisimpään versioon.</string>
    <plurals name="OutdatedBuildReminder_your_version_of_signal_will_expire_in_n_days">
        <item quantity="one">Tämä Signal-versio vanhenee huomenna. Päivitä viimeisimpään versioon.</item>
        <item quantity="other">Tämä Signal-versio vanhenee %1$d päivän kuluttua. Päivitä viimeisimpään versioon.</item>
    </plurals>

    <!-- PassphrasePromptActivity -->
    <string name="PassphrasePromptActivity_enter_passphrase">Syötä salalause</string>
    <string name="PassphrasePromptActivity_watermark_content_description">Molly-kuvake</string>
    <string name="PassphrasePromptActivity_ok_button_content_description">Syötä salalause</string>
    <string name="PassphrasePromptActivity_invalid_passphrase_exclamation">Salalause ei kelpaa!</string>
    <string name="PassphrasePromptActivity_unlock_signal">Avaa Mollyin lukitus</string>
    <string name="PassphrasePromptActivity_signal_android_lock_screen">Molly Android - Lukitusnäyttö</string>

    <!-- PlacePickerActivity -->
    <string name="PlacePickerActivity_title">Kartta</string>

    <string name="PlacePickerActivity_drop_pin">Tee karttamerkintä</string>
    <string name="PlacePickerActivity_accept_address">Hyväksy osoite</string>

    <!-- PlayServicesProblemFragment -->
    <string name="PlayServicesProblemFragment_the_version_of_google_play_services_you_have_installed_is_not_functioning">Käyttämäsi versio Google Play Servicestä ei toimi kunnolla. Asenna Google Play Services uudelleen ja yritä uudestaan.</string>

    <!-- PinRestoreEntryFragment -->
    <string name="PinRestoreEntryFragment_incorrect_pin">Väärä tunnusluku</string>
    <string name="PinRestoreEntryFragment_skip_pin_entry">Ohitetaanko tunnusluvun syöttö?</string>
    <string name="PinRestoreEntryFragment_need_help">Tarvitsetko apua?</string>
    <string name="PinRestoreEntryFragment_your_pin_is_a_d_digit_code">Tunnusluku on vähintään %1$d-numeroinen koodi, joka voi sisältää pelkkiä numeroita tai numeroita ja kirjaimia.\n\nJos et muista tunnuslukua, voit luoda uuden. Voit rekisteröidä ja käyttää tiliäsi, mutta menetät tallennetut asetukset, kuten profiilitietosi.</string>
    <string name="PinRestoreEntryFragment_if_you_cant_remember_your_pin">Jos et muista tunnuslukuasi, voit luoda uuden. Voit rekisteröidä ja käyttää tiliäsi, mutta menetät tallennetut asetukset, kuten profiilitietosi.</string>
    <string name="PinRestoreEntryFragment_create_new_pin">Luo uusi tunnusluku</string>
    <string name="PinRestoreEntryFragment_contact_support">Ota yhteyttä tukeen</string>
    <string name="PinRestoreEntryFragment_cancel">Peruuta</string>
    <string name="PinRestoreEntryFragment_skip">Ohita</string>
    <plurals name="PinRestoreEntryFragment_you_have_d_attempt_remaining">
        <item quantity="one">Sinulla on %1$d yritys jäljellä. Jos yritykset loppuvat, voit luoda uuden PIN-koodin. Voit rekisteröidä ja käyttää tiliäsi, mutta menetät tallennetut asetukset, kuten profiilitietosi.</item>
        <item quantity="other">Sinulla on %1$d yritystä jäljellä. Jos yritykset loppuvat, voit luoda uuden tunnusluvun. Voit rekisteröidä ja käyttää tiliäsi, mutta menetät tallennetut asetukset, kuten profiilitietosi.</item>
    </plurals>
    <string name="PinRestoreEntryFragment_signal_registration_need_help_with_pin">Signalin rekisteröinti - Tarvitsen apua tunnusluvun kanssa Androidilla</string>
    <string name="PinRestoreEntryFragment_enter_alphanumeric_pin">Syötä aakkosnumeerinen tunnusluku</string>
    <string name="PinRestoreEntryFragment_enter_numeric_pin">Syötä numeerinen tunnusluku</string>

    <!-- PinRestoreLockedFragment -->
    <string name="PinRestoreLockedFragment_create_your_pin">Valitse tunnusluku</string>
    <string name="PinRestoreLockedFragment_youve_run_out_of_pin_guesses">Tunnuslukuyritykset ovat loppuneet, mutta voit silti käyttää Signal-tiliäsi luomalla uuden tunnusluvun. Yksityisyys- ja tietoturvasyistä tili palautetaan ilman tallennettuja profiilitietoja tai asetuksia.</string>
    <string name="PinRestoreLockedFragment_create_new_pin">Luo uusi tunnusluku</string>
  <!-- Removed by excludeNonTranslatables <string name="PinRestoreLockedFragment_learn_more_url" translatable="false">https://support.signal.org/hc/articles/360007059792</string> -->

    <!-- Dialog button text indicating user wishes to send an sms code isntead of skipping it -->
    <string name="ReRegisterWithPinFragment_send_sms_code">Lähetä tekstiviestikoodi</string>
    <!-- Email subject used when user contacts support about an issue with the reregister flow. -->
    <string name="ReRegisterWithPinFragment_support_email_subject">Signalin rekisteröinti – Tarvitsen apua PIN-koodin uudelleenrekisteröintiin Android-laitteella</string>
    <!-- Dialog message shown in reregister flow when tapping a informational button to to learn about pins or contact support for help -->
    <string name="ReRegisterWithPinFragment_need_help_local">Luomasi PIN-koodi on vähintään %1$d-numeroinen koodi, ja se voi olla numeerinen tai aakkosnumeerinen.\n\nJos olet unohtanut PIN-koodin, voit luoda uuden.</string>
    <!-- Dialog message shown in reregister flow when user requests to skip this flow and return to the normal flow -->
    <string name="ReRegisterWithPinFragment_skip_local">Jos olet unohtanut PIN-koodin, voit luoda uuden.</string>
    <!-- Dialog message shown in reregister flow when user uses up all of their guesses for their pin and we are going to move on -->
    <string name="ReRegisterWithPinFragment_out_of_guesses_local">Olet syöttänyt PIN-koodin liian monta kertaa väärin, mutta voit edelleen käyttää Signal-tiliäsi luomalla uuden PIN-koodin.</string>

    <!-- PinOptOutDialog -->
    <string name="PinOptOutDialog_warning">Varoitus</string>
    <string name="PinOptOutDialog_if_you_disable_the_pin_you_will_lose_all_data">Jos poistat PIN-koodin käytöstä, menetät kaikki tietosi rekisteröityessäsi Signaliin uudelleen, ellet varmuuskopioi ja palauta tietojasi manuaalisesti. Et voi myöskään ottaa rekisteröintiestoa käyttöön, jos PIN-koodi on poistettu käytöstä.</string>
    <string name="PinOptOutDialog_disable_pin">Poista tunnusluku käytöstä</string>

    <!-- RatingManager -->
    <string name="RatingManager_rate_this_app">Arvostele tämä sovellus</string>
    <string name="RatingManager_if_you_enjoy_using_this_app_please_take_a_moment">Jos pidät Signalista, voit auttaa meitä arvostelemalla sen.</string>
    <string name="RatingManager_rate_now">Arvostele nyt!</string>
    <string name="RatingManager_no_thanks">Ei kiitos</string>
    <string name="RatingManager_later">Myöhemmin</string>

    <!-- ReactionsBottomSheetDialogFragment -->
    <string name="ReactionsBottomSheetDialogFragment_all">Kaikki · %1$d</string>

    <!-- ReactionsConversationView -->
    <string name="ReactionsConversationView_plus">+%1$d</string>

    <!-- ReactionsRecipientAdapter -->
    <string name="ReactionsRecipientAdapter_you">Sinä</string>

    <!-- RecaptchaRequiredBottomSheetFragment -->
    <string name="RecaptchaRequiredBottomSheetFragment_verify_to_continue_messaging">Vahvista jatkaaksesi viestintää</string>
    <string name="RecaptchaRequiredBottomSheetFragment_to_help_prevent_spam_on_signal">Auta vähentämään roskapostia Mollyissa ja suorita vahvistaminen.</string>
    <string name="RecaptchaRequiredBottomSheetFragment_after_verifying_you_can_continue_messaging">Voit jatkaa viestintää vahvistamisen jälkeen. Kaikki odottavat viestit lähetetään automaattisesti.</string>

    <!-- Recipient -->
    <string name="Recipient_you">Sinä</string>
    <!-- Name of recipient representing user\'s \'My Story\' -->
    <string name="Recipient_my_story">Oma tarina</string>

    <!-- RecipientPreferencesActivity -->
    <string name="RecipientPreferenceActivity_block">Estä</string>
    <string name="RecipientPreferenceActivity_unblock">Poista esto</string>

    <!-- RecipientProvider -->

    <!-- RedPhone -->
    <string name="RedPhone_answering">Vastataan…</string>
    <string name="RedPhone_ending_call">Katkaistaan…</string>
    <string name="RedPhone_ringing">Soitetaan…</string>
    <string name="RedPhone_busy">Varattu</string>
    <string name="RedPhone_recipient_unavailable">Vastaanottaja ei ole tavoitettavissa</string>
    <string name="RedPhone_network_failed">Verkkoyhteysvirhe!</string>
    <string name="RedPhone_number_not_registered">Numeroa ei rekisteröity!</string>
    <string name="RedPhone_the_number_you_dialed_does_not_support_secure_voice">Numero, johon yritit soittaa, ei tue salattuja puheluita!</string>
    <string name="RedPhone_got_it">Selvä</string>

    <!-- Valentine\'s Day Megaphone -->
    <!-- Title text for the Valentine\'s Day donation megaphone. The placeholder will always be a heart emoji. Needs to be a placeholder for Android reasons. -->
    <!-- Body text for the Valentine\'s Day donation megaphone. -->

    <!-- WebRtcCallActivity -->
    <string name="WebRtcCallActivity__tap_here_to_turn_on_your_video">Ota video käyttöön napauttamalla tästä</string>
    <string name="WebRtcCallActivity__to_call_s_signal_needs_access_to_your_camera">Jotta voit soittaa yhteystiedolle %1$s, Molly tarvitsee luvan käyttää kameraa.</string>
    <string name="WebRtcCallActivity__signal_s">Molly %1$s</string>
    <string name="WebRtcCallActivity__calling">Soitetaan…</string>
    <string name="WebRtcCallActivity__group_is_too_large_to_ring_the_participants">Ryhmä on liian suuri soittaaksesi osallistujille.</string>
    <!-- Call status shown when an active call was disconnected (e.g., network hiccup) and is trying to reconnect -->
    <string name="WebRtcCallActivity__reconnecting">Yhdistetään uudelleen…</string>
    <!-- Title for dialog warning about lacking bluetooth permissions during a call -->
    <string name="WebRtcCallActivity__bluetooth_permission_denied">Bluetooth-käyttöoikeus on estetty</string>
    <!-- Message for dialog warning about lacking bluetooth permissions during a call and references the permission needed by name -->
    <string name="WebRtcCallActivity__please_enable_the_nearby_devices_permission_to_use_bluetooth_during_a_call">Salli \"Lähellä olevat laitteet\" -asetus käyttääksesi bluetoothia puhelun aikana.</string>
    <!-- Positive action for bluetooth warning dialog to open settings -->
    <string name="WebRtcCallActivity__open_settings">Avaa asetukset</string>
    <!-- Negative aciton for bluetooth warning dialog to dismiss dialog -->
    <string name="WebRtcCallActivity__not_now">Ei nyt</string>

    <!-- WebRtcCallView -->
    <string name="WebRtcCallView__signal_call">Signal -puhelu</string>
    <string name="WebRtcCallView__signal_video_call">Signal-videopuhelu</string>
    <string name="WebRtcCallView__start_call">Aloita puhelu</string>
    <string name="WebRtcCallView__join_call">Liity puheluun</string>
    <string name="WebRtcCallView__call_is_full">Puhelu on täynnä</string>
    <string name="WebRtcCallView__the_maximum_number_of_d_participants_has_been_Reached_for_this_call">Tämän puhelun enimmäismäärä %1$d on täyttynyt. Yritä uudelleen myöhemmin.</string>
    <string name="WebRtcCallView__your_video_is_off">Videosi on pois päältä</string>
    <string name="WebRtcCallView__reconnecting">Yhdistetään uudelleen…</string>
    <string name="WebRtcCallView__joining">Liitytään…</string>
    <string name="WebRtcCallView__disconnected">Ei yhteyttä</string>

    <string name="WebRtcCallView__signal_will_ring_s">Signal soittaa käyttäjälle %1$s</string>
    <string name="WebRtcCallView__signal_will_ring_s_and_s">Signal soittaa käyttäjille %1$s ja %2$s</string>
    <plurals name="WebRtcCallView__signal_will_ring_s_s_and_d_others">
        <item quantity="one">Signal soittaa %1$s:lle, %2$s:lle sekä %3$d:lle muulle</item>
        <item quantity="other">Signal soittaa käyttäjille %1$s, %2$s sekä %3$d muulle</item>
    </plurals>

    <string name="WebRtcCallView__s_will_be_notified">Käyttäjälle %1$s ilmoitetaan</string>
    <string name="WebRtcCallView__s_and_s_will_be_notified">Käyttäjille %1$s ja %2$s ilmoitetaan</string>
    <plurals name="WebRtcCallView__s_s_and_d_others_will_be_notified">
        <item quantity="one">%1$s:lle, %2$s:lle sekä %3$d:lle muulle ilmoitetaan</item>
        <item quantity="other">Käyttäjille %1$s, %2$s sekä %3$d muulle ilmoitetaan</item>
    </plurals>

    <string name="WebRtcCallView__ringing_s">Soitetaan käyttäjälle %1$s</string>
    <string name="WebRtcCallView__ringing_s_and_s">Soitetaan käyttäjille %1$s ja %2$s</string>
    <plurals name="WebRtcCallView__ringing_s_s_and_d_others">
        <item quantity="one">Soitetaan %1$s:lle, %2$s:lle sekä %3$d:lle muulle</item>
        <item quantity="other">Soitetaan käyttäjille %1$s, %2$s sekä %3$d:lle muulle</item>
    </plurals>

    <string name="WebRtcCallView__s_is_calling_you">%1$s soittaa sinulle</string>
    <string name="WebRtcCallView__s_is_calling_you_and_s">%1$s soittaa sinulle ja käyttäjälle %2$s</string>
    <string name="WebRtcCallView__s_is_calling_you_s_and_s">%1$s soittaa sinulle ja käyttäjille %2$s ja %3$s</string>
    <plurals name="WebRtcCallView__s_is_calling_you_s_s_and_d_others">
        <item quantity="one">%1$s soittaa sinulle, %2$s:lle, %3$s:lle sekä %4$d:lle muulle</item>
        <item quantity="other">%1$s soittaa sinulle, käyttäjille %2$s, %3$s sekä %4$d muulle</item>
    </plurals>

    <string name="WebRtcCallView__no_one_else_is_here">Kukaan muu ei ole täällä</string>
    <string name="WebRtcCallView__s_is_in_this_call">%1$s on tässä puhelussa</string>
    <string name="WebRtcCallView__s_are_in_this_call">%1$s ovat tässä puhelussa</string>
    <string name="WebRtcCallView__s_and_s_are_in_this_call">%1$s ja %2$s ovat tässä puhelussa</string>

    <plurals name="WebRtcCallView__s_s_and_d_others_are_in_this_call">
        <item quantity="one">%1$s, %2$s ja %3$d muu ovat tässä puhelussa</item>
        <item quantity="other">%1$s, %2$s ja %3$d muuta ovat tässä puhelussa</item>
    </plurals>

    <!-- Toggle label with hyphenation. Translation can use soft hyphen - Unicode U+00AD -->
    <string name="WebRtcCallView__flip">Käännä</string>
    <!-- Toggle label with hyphenation. Translation can use soft hyphen - Unicode U+00AD -->
    <string name="WebRtcCallView__speaker">Kaiutin</string>
    <!-- Toggle label with hyphenation. Translation can use soft hyphen - Unicode U+00AD -->
    <string name="WebRtcCallView__camera">Kamera</string>
    <!-- Toggle label with hyphenation. Translation can use soft hyphen - Unicode U+00AD -->
    <string name="WebRtcCallView__unmute">Poista mykistys</string>
    <!-- Toggle label with hyphenation. Translation can use soft hyphen - Unicode U+00AD -->
    <string name="WebRtcCallView__mute">Mykistä</string>
    <!-- Toggle label with hyphenation. Translation can use soft hyphen - Unicode U+00AD -->
    <string name="WebRtcCallView__ring">Soita</string>
    <!-- Label with hyphenation. Translation can use soft hyphen - Unicode U+00AD -->
    <string name="WebRtcCallView__end_call">Lopeta puhelu</string>

    <!-- CallParticipantsListDialog -->
    <plurals name="CallParticipantsListDialog_in_this_call_d_people">
        <item quantity="one">Tässä puhelussa · %1$d henkilö</item>
        <item quantity="other">Tässä puhelussa · %1$d henkilöä</item>
    </plurals>

    <!-- CallParticipantView -->
    <string name="CallParticipantView__s_is_blocked">%1$s on estetty</string>
    <string name="CallParticipantView__more_info">Lisätietoja</string>
    <string name="CallParticipantView__you_wont_receive_their_audio_or_video">Et voi enää käydä ääni- tai videoviestinvaihtoa henkilön kanssa.</string>
    <string name="CallParticipantView__cant_receive_audio_video_from_s">Ääni- ja videoviestin vastaanottaminen käyttäjältä %1$sepäonnistui</string>
    <string name="CallParticipantView__cant_receive_audio_and_video_from_s">Ääni- ja videoviestin vastaanottaminen käyttäjältä %1$sepäonnistui</string>
    <string name="CallParticipantView__this_may_be_Because_they_have_not_verified_your_safety_number_change">Tämä saattaa johtua siitä, että he eivät ole vahvistaneet uutta turvanumeroasi, laitteiden teknisistä ongelmista, tai siitä, että sinut on estetty.</string>

    <!-- CallToastPopupWindow -->
    <string name="CallToastPopupWindow__swipe_to_view_screen_share">Pyyhkäise nähdäksesi näytönjaon</string>

    <!-- ProxyBottomSheetFragment -->
    <string name="ProxyBottomSheetFragment_proxy_server">Välityspalvelin</string>
    <string name="ProxyBottomSheetFragment_proxy_address">Välityspalvelimen osoite</string>
    <string name="ProxyBottomSheetFragment_do_you_want_to_use_this_proxy_address">Haluatko käyttää tätä välityspalvelimen osoitetta?</string>
    <string name="ProxyBottomSheetFragment_use_proxy">Käytä välityspalvelinta</string>
    <string name="ProxyBottomSheetFragment_successfully_connected_to_proxy">Yhteyden muodostaminen välityspalvelimeen onnistui.</string>

    <!-- RecaptchaProofActivity -->
    <string name="RecaptchaProofActivity_failed_to_submit">Lähetys epäonnistui</string>
    <string name="RecaptchaProofActivity_complete_verification">Tee vahvistus loppuun</string>

    <!-- RegistrationActivity -->
    <string name="RegistrationActivity_select_your_country">Valitse maa</string>
    <string name="RegistrationActivity_you_must_specify_your_country_code">Suuntanumero täytyy määritellä
    </string>
    <string name="RegistrationActivity_please_enter_a_valid_phone_number_to_register">Syötä kelvollinen puhelinnumero, jotta voit rekisteröityä.</string>
    <string name="RegistrationActivity_invalid_number">Virheellinen numero</string>
    <string name="RegistrationActivity_the_number_you_specified_s_is_invalid">Antamasi puhelinnumero (%1$s) on virheellinen.
    </string>
    <string name="RegistrationActivity_a_verification_code_will_be_sent_to">Vahvistuskoodin vastaanottaja:</string>
    <string name="RegistrationActivity_you_will_receive_a_call_to_verify_this_number">Saat puhelun, jolla voit vahvistaa tämän puhelinnumeron.</string>
    <string name="RegistrationActivity_is_your_phone_number_above_correct">Onko yllä oleva puhelinnumero oikea?</string>
    <string name="RegistrationActivity_edit_number">Muokkaa numeroa</string>
    <string name="RegistrationActivity_missing_google_play_services">Google Play -palvelut puuttuvat</string>
    <string name="RegistrationActivity_this_device_is_missing_google_play_services">Google Play -palvelut puuttuvat tästä laitteesta. Molly toimii myös ilman niitä, mutta kaikki ominaisuudet eivät välttämättä toimi yhtä hyvin.\n\nJos et ole edistyneempi käyttäjä, et käytä epävirallista Android-versiota tai tämä viesti on mielestäsi aiheeton, pyydä apua osoitteesta support@molly.im.</string>
    <string name="RegistrationActivity_i_understand">Selvä</string>
    <string name="RegistrationActivity_play_services_error">Play-palvelujen virhe</string>
    <string name="RegistrationActivity_google_play_services_is_updating_or_unavailable">Google Play -palveluita päivitetään tai ne eivät ole käytettävissä. Yritä myöhemmin uudelleen.</string>
    <string name="RegistrationActivity_terms_and_privacy">Käyttöehdot ja yksityisyydensuoja</string>
    <string name="RegistrationActivity_signal_needs_access_to_your_contacts_and_media_in_order_to_connect_with_friends">Signal tarvitsee yhteystietojen ja median käyttöoikeudet, jotta voit olla yhteydessä kavereihisi ja lähettää viestejä. Yhteystietosi lähetetään käyttäen Signalin yksityistä yhteystietohakua ja ne on suojattu päästä päähän -salauksella. Ne eivät missään vaiheessa paljastu Signal-palvelulle.</string>
    <string name="RegistrationActivity_signal_needs_access_to_your_contacts_in_order_to_connect_with_friends">Signal tarvitsee yhteystietojen käyttöoikeuden, jotta voit olla yhteydessä kavereihisi. Yhteystietosi lähetetään käyttäen Signalin yksityistä yhteystietohakua ja ne on suojattu päästä päähän -salauksella. Ne eivät missään vaiheessa paljastu Signal-palvelulle.</string>
    <string name="RegistrationActivity_rate_limited_to_service">Olet yrittänyt rekisteröidä tämän numeron liian monta kertaa. Yritä myöhemmin uudelleen.</string>
    <!--    During registration, if the user attempts (and fails) to register, we display this error message with a number of minutes timer they are allowed to try again.-->
    <string name="RegistrationActivity_rate_limited_to_try_again">Olet yrittänyt rekisteröidä tämän numeron liian monta kertaa. Yritä uudelleen, kun on kulunut %1$s.</string>
    <string name="RegistrationActivity_unable_to_connect_to_service">Yhteyttä ei voitu muodostaa palveluun. Tarkista verkkoyhteytesi ja yritä uudelleen.</string>
    <string name="RegistrationActivity_non_standard_number_format">Epästandardi numeron muoto</string>
    <string name="RegistrationActivity_the_number_you_entered_appears_to_be_a_non_standard">Syöttämäsi numero (%1$s) ei näytä olevan vakiomuotoinen.\n\nTarkoititko %2$s?</string>
<<<<<<< HEAD
    <string name="RegistrationActivity_signal_android_phone_number_format">Molly Androidille - Puhelinnumeron muoto</string>
=======
    <string name="RegistrationActivity_signal_android_phone_number_format">Signal Androidille - Puhelinnumeron muoto</string>
    <!--    Small "toast" notification to the user confirming that they have requested a new code via voice call.-->
>>>>>>> f3c6f2e3
    <string name="RegistrationActivity_call_requested">Puhelu pyydetty</string>
    <!--    Small "toast" notification to the user confirming that they have requested a new code via SMS.-->
    <string name="RegistrationActivity_sms_requested">Tekstiviesti pyydetty</string>
    <!--    Small "toast" notification to the user confirming that they have requested a new code (through an unspecified channel).-->
    <string name="RegistrationActivity_code_requested">Vahvistuskoodi pyydetty</string>
    <plurals name="RegistrationActivity_debug_log_hint">
        <item quantity="one">Olet tällä hetkellä %1$d askeleen päässä virheenkorjauslokin lähettämisestä.</item>
        <item quantity="other">Vielä %1$d vaihetta virheenkorjauslokin lähettämiseen.</item>
    </plurals>
    <string name="RegistrationActivity_we_need_to_verify_that_youre_human">Meidän on varmistettava, että olet ihminen.</string>
    <string name="RegistrationActivity_next">Seuraava</string>
    <string name="RegistrationActivity_continue">Jatka</string>
    <string name="RegistrationActivity_take_privacy_with_you_be_yourself_in_every_message">Yksityisyys aina mukana.\nOle itsesi jokaisessa viestissä.</string>
    <string name="RegistrationActivity_enter_your_phone_number">Syötä puhelinnumerosi</string>
    <string name="RegistrationActivity_you_will_receive_a_verification_code">Saat vahvistuskoodin.\nMatkapuhelinoperaattorisi saattaa veloittaa palvelusta.</string>
    <string name="RegistrationActivity_enter_the_code_we_sent_to_s">Syötä koodi, jonka lähetimme numeroon %1$s</string>
    <string name="RegistrationActivity_make_sure_your_phone_has_a_cellular_signal">Varmista että puhelimesi on matkapuhelinverkossa, jotta tekstiviesti tai puhelu voidaan vastaanottaa.</string>

    <string name="RegistrationActivity_phone_number_description">Puhelinnumero</string>
    <string name="RegistrationActivity_country_code_description">Maatunnus</string>
    <string name="RegistrationActivity_country_code_hint">Maa</string>
    <string name="RegistrationActivity_call">Soita</string>
    <string name="RegistrationActivity_verification_code">Vahvistuskoodi</string>
    <string name="RegistrationActivity_resend_code">Lähetä koodi uudelleen</string>
    <!--    A title for a bottom sheet dialog offering to help a user having trouble entering their verification code.-->
    <string name="RegistrationActivity_support_bottom_sheet_title">Onko sinulla ongelmia rekisteröitymisessä?</string>
    <!--    A list of suggestions to try for a user having trouble entering their verification code.-->
    <string name="RegistrationActivity_support_bottom_sheet_body_suggestions">• Varmista, että puhelimesi on yhteydessä matkapuhelinverkkoon ja voi vastaanottaa tekstiviestin tai puhelun\n • Varmista, että voit vastaanottaa puhelun numeroon\n • Tarkista, että olet syöttänyt puhelinnumerosi oikein.</string>
    <!--    A call to action for a user having trouble entering the verification to seek further help. -->
    <string name="RegistrationActivity_support_bottom_sheet_body_call_to_action">Jos haluat lisätietoja, noudata näitä vianmääritysvaiheita tai ota yhteyttä tukeen</string>
    <!--    A clickable piece of text that will take the user to our website with additional suggestions.-->
    <string name="RegistrationActivity_support_bottom_sheet_cta_troubleshooting_steps_substring">näitä vianmääritysvaiheita</string>
    <!--    A clickable piece of text that will pre-fill a request for support email in the user\'s email app.-->
    <string name="RegistrationActivity_support_bottom_sheet_cta_contact_support_substring">Ota yhteyttä tukeen</string>

    <!-- RegistrationLockV2Dialog -->
    <string name="RegistrationLockV2Dialog_turn_on_registration_lock">Otetaanko rekisteröintiesto käyttöön?</string>
    <string name="RegistrationLockV2Dialog_turn_off_registration_lock">Poistetaanko rekisteröintiesto käytöstä?</string>
    <string name="RegistrationLockV2Dialog_if_you_forget_your_signal_pin_when_registering_again">Jos et muista Signal-tunnuslukua, kun rekisteröit Signalin uudelleen, tili lukitaan 7 päiväksi.</string>
    <string name="RegistrationLockV2Dialog_turn_on">Ota käyttöön</string>
    <string name="RegistrationLockV2Dialog_turn_off">Poista käytöstä</string>

    <!-- RevealableMessageView -->
    <string name="RevealableMessageView_view_photo">Näytä kuva</string>
    <string name="RevealableMessageView_view_video">Näytä video</string>
    <string name="RevealableMessageView_viewed">Katsottu</string>
    <string name="RevealableMessageView_media">Media</string>

    <!-- Search -->
    <string name="SearchFragment_no_results">Ei tuloksia haulle %1$s</string>
    <string name="SearchFragment_header_conversations">Keskustelut</string>
    <string name="SearchFragment_header_contacts">Yhteystiedot</string>
    <string name="SearchFragment_header_messages">Viestit</string>

    <!-- ShakeToReport -->
  <!-- Removed by excludeNonTranslatables <string name="ShakeToReport_shake_detected" translatable="false">Shake detected</string> -->
  <!-- Removed by excludeNonTranslatables <string name="ShakeToReport_submit_debug_log" translatable="false">Submit debug log?</string> -->
  <!-- Removed by excludeNonTranslatables <string name="ShakeToReport_submit" translatable="false">Submit</string> -->
  <!-- Removed by excludeNonTranslatables <string name="ShakeToReport_failed_to_submit" translatable="false">Failed to submit :(</string> -->
  <!-- Removed by excludeNonTranslatables <string name="ShakeToReport_success" translatable="false">Success!</string> -->
  <!-- Removed by excludeNonTranslatables <string name="ShakeToReport_share" translatable="false">Share</string> -->

    <!-- SharedContactDetailsActivity -->
    <string name="SharedContactDetailsActivity_add_to_contacts">Lisää yhteystietoihin</string>
    <string name="SharedContactDetailsActivity_invite_to_signal">Kutsu Mollyiin</string>
    <string name="SharedContactDetailsActivity_signal_message">Signal-viesti</string>
    <string name="SharedContactDetailsActivity_signal_call">Signal-puhelu</string>

    <!-- SharedContactView -->
    <string name="SharedContactView_add_to_contacts">Lisää yhteystietoihin</string>
    <string name="SharedContactView_invite_to_signal">Kutsu Mollyiin</string>
    <string name="SharedContactView_message">Signal-viesti</string>

    <!-- SignalBottomActionBar -->
    <string name="SignalBottomActionBar_more">Lisää</string>

    <!-- SignalPinReminders -->
    <string name="SignalPinReminders_well_remind_you_again_later">Tunnusluvun vahvistus onnistui. Muistutamme sinua myöhemmin uudelleen.</string>
    <string name="SignalPinReminders_well_remind_you_again_tomorrow">Tunnusluvun vahvistus onnistui. Muistutamme sinua huomenna.</string>
    <string name="SignalPinReminders_well_remind_you_again_in_a_few_days">Tunnusluvun vahvistus onnistui. Muistutamme sinua uudelleen muutaman päivän kuluttua.</string>
    <string name="SignalPinReminders_well_remind_you_again_in_a_week">Tunnusluvun vahvistus onnistui. Muistutamme sinua uudelleen viikon kuluttua.</string>
    <string name="SignalPinReminders_well_remind_you_again_in_a_couple_weeks">Tunnusluvun vahvistus onnistui. Muistutamme sinua uudelleen parin viikon kuluttua.</string>
    <string name="SignalPinReminders_well_remind_you_again_in_a_month">Tunnusluvun vahvistus onnistui. Muistutamme sinua uudelleen kuukauden kuluttua.</string>

    <!-- Slide -->
    <string name="Slide_image">Kuva</string>
    <string name="Slide_sticker">Tarra</string>
    <string name="Slide_audio">Ääni</string>
    <string name="Slide_video">Video</string>

    <!-- SmsMessageRecord -->
    <string name="SmsMessageRecord_received_corrupted_key_exchange_message">Vastaanotettu avaintenvaihtoviesti on viallinen!
    </string>
    <string name="SmsMessageRecord_received_key_exchange_message_for_invalid_protocol_version">
        Vastaanotetiin avaintenvaihtoviesti, joka kuuluu väärälle protokollaversiolle.
    </string>
    <string name="SmsMessageRecord_received_message_with_new_safety_number_tap_to_process">Viesti vastaanotettu uudella turvanumerolla. Näytä lisätietoja napauttamalla.</string>
    <string name="SmsMessageRecord_secure_session_reset">Alustit suojatun istunnon.</string>
    <string name="SmsMessageRecord_secure_session_reset_s">%1$s alusti suojatun istunnon.</string>
    <string name="SmsMessageRecord_duplicate_message">Viestin kaksoiskappale.</string>
    <string name="SmsMessageRecord_this_message_could_not_be_processed_because_it_was_sent_from_a_newer_version">Tätä viestiä ei voitu käsitellä, koska se lähetettiin uudemmasta Signal-versiosta. Voit pyytää yhteystietoasi lähettämään viestin uudelleen sen jälkeen kun olet päivittänyt sovelluksen.</string>
    <string name="SmsMessageRecord_error_handling_incoming_message">Virhe saapuvan viestin käsittelyssä.</string>

    <!-- StickerManagementActivity -->
    <string name="StickerManagementActivity_stickers">Tarrat</string>

    <!-- StickerManagementAdapter -->
    <string name="StickerManagementAdapter_installed_stickers">Asennetut tarrat</string>
    <string name="StickerManagementAdapter_stickers_you_received">Vastaanotetut tarrat</string>
    <string name="StickerManagementAdapter_signal_artist_series">Signal Artist -sarja</string>
    <string name="StickerManagementAdapter_no_stickers_installed">Tarroja ei ole asennettu</string>
    <string name="StickerManagementAdapter_stickers_from_incoming_messages_will_appear_here">Vastaanotetut tarrat näytetään tässä</string>
    <string name="StickerManagementAdapter_untitled">Nimetön</string>
    <string name="StickerManagementAdapter_unknown">Tuntematon</string>

    <!-- StickerPackPreviewActivity -->
    <string name="StickerPackPreviewActivity_untitled">Nimetön</string>
    <string name="StickerPackPreviewActivity_unknown">Tuntematon</string>
    <string name="StickerPackPreviewActivity_install">Asenna</string>
    <string name="StickerPackPreviewActivity_remove">Poista</string>
    <string name="StickerPackPreviewActivity_stickers">Tarrat</string>
    <string name="StickerPackPreviewActivity_failed_to_load_sticker_pack">Tarrapaketin lataaminen epäonnistui</string>

    <!-- SubmitDebugLogActivity -->
    <string name="SubmitDebugLogActivity_edit">Muokkaa</string>
    <string name="SubmitDebugLogActivity_done">Valmis</string>
    <!-- Menu option to save a debug log file to disk. -->
    <string name="SubmitDebugLogActivity_save">Tallenna</string>
    <!-- Error that is show in a toast when we fail to save a debug log file to disk. -->
    <string name="SubmitDebugLogActivity_failed_to_save">Tallennus epäonnistui</string>
    <!-- Toast that is show to notify that we have saved the debug log file to disk. -->
    <string name="SubmitDebugLogActivity_save_complete">Tallennus valmis</string>
    <string name="SubmitDebugLogActivity_tap_a_line_to_delete_it">Poista rivi napauttamalla sitä</string>
    <string name="SubmitDebugLogActivity_submit">Lähetä</string>
    <string name="SubmitDebugLogActivity_failed_to_submit_logs">Lokin lähettäminen epäonnistui</string>
    <string name="SubmitDebugLogActivity_success">Onnistui!</string>
    <string name="SubmitDebugLogActivity_copy_this_url_and_add_it_to_your_issue">Kopioi tämä URL ja lisää se virheraporttiin tai tuen sähköpostiviestiin:\n\n<b>%1$s</b></string>
    <string name="SubmitDebugLogActivity_share">Jaa</string>
    <string name="SubmitDebugLogActivity_this_log_will_be_posted_publicly_online_for_contributors">Loki julkaistaan intermetissä, jossa se on kehittäjien nähtävissä. Voit tutkia sitä ennen lähettämistä.</string>

    <!-- SupportEmailUtil -->
  <!-- Removed by excludeNonTranslatables <string name="SupportEmailUtil_support_email" translatable="false">support@molly.im</string> -->
    <string name="SupportEmailUtil_filter">Suodatin:</string>
    <string name="SupportEmailUtil_device_info">Laitetiedot:</string>
    <string name="SupportEmailUtil_android_version">Android-versio:</string>
    <string name="SupportEmailUtil_signal_version">Molly-versio:</string>
    <string name="SupportEmailUtil_signal_package">Molly-ohjelmistopaketti:</string>
    <string name="SupportEmailUtil_registration_lock">Rekisteröintiesto:</string>
    <string name="SupportEmailUtil_locale">Sijainti:</string>

    <!-- ThreadRecord -->
    <string name="ThreadRecord_group_updated">Ryhmä päivitetty</string>
    <string name="ThreadRecord_left_the_group">Poistui ryhmästä</string>
    <string name="ThreadRecord_secure_session_reset">Suojattu istunto alustettu</string>
    <string name="ThreadRecord_draft">Luonnos:</string>
    <string name="ThreadRecord_media_message">Mediaviesti</string>
    <string name="ThreadRecord_sticker">Tarra</string>
    <string name="ThreadRecord_view_once_photo">Kerran katsottava kuva</string>
    <string name="ThreadRecord_view_once_video">Kerran katsottava video</string>
    <string name="ThreadRecord_view_once_media">Kerran katsottava media</string>
    <string name="ThreadRecord_this_message_was_deleted">Tämä viesti poistettiin.</string>
    <string name="ThreadRecord_you_deleted_this_message">Poistit tämän viestin.</string>
    <!-- Displayed in the notification when the user sends a request to activate payments -->
    <string name="ThreadRecord_you_sent_request">Lähetit Signal-maksujen aktivointipyynnön</string>
    <!-- Displayed in the notification when the recipient wants to activate payments -->
    <string name="ThreadRecord_wants_you_to_activate_payments">%1$s haluaa sinun aktivoivan Signal-maksut</string>
    <!-- Displayed in the notification when the user activates payments -->
    <string name="ThreadRecord_you_activated_payments">Olet aktivoinut Signal-maksut</string>
    <!-- Displayed in the notification when the recipient can accept payments -->
    <string name="ThreadRecord_can_accept_payments">%1$s voi nyt hyväksyä maksuja</string>
    <string name="ThreadRecord_s_is_on_signal">%1$s käyttää Signalia!</string>
    <string name="ThreadRecord_disappearing_messages_disabled">Katoavat viestit poistettu käytöstä</string>
    <string name="ThreadRecord_disappearing_message_time_updated_to_s">Katoavien viestien ajaksi asetettu %1$s</string>
    <string name="ThreadRecord_safety_number_changed">Turvanumero vaihtunut</string>
    <string name="ThreadRecord_your_safety_number_with_s_has_changed">Sinun ja kontaktin %1$s välinen turvanumero on vaihtunut.</string>
    <string name="ThreadRecord_you_marked_verified">Merkitsit varmennetuksi.</string>
    <string name="ThreadRecord_you_marked_unverified">Merkitsit varmentamattomaksi.</string>
    <string name="ThreadRecord_message_could_not_be_processed">Viestin käsittely epäonnistui</string>
    <string name="ThreadRecord_delivery_issue">Ongelma viestin toimituksessa</string>
    <string name="ThreadRecord_message_request">Viestipyyntö</string>
    <string name="ThreadRecord_photo">Kuva</string>
    <string name="ThreadRecord_gif">GIF</string>
    <string name="ThreadRecord_voice_message">Ääniviesti</string>
    <string name="ThreadRecord_file">Tiedosto</string>
    <string name="ThreadRecord_video">Video</string>
    <string name="ThreadRecord_chat_session_refreshed">Keskustelu on päivitetty</string>
    <!-- Displayed in the notification when the user is sent a gift -->
    <string name="ThreadRecord__s_donated_for_you">%1$s lahjoitti puolestasi</string>
    <!-- Displayed in the notification when the user sends a gift -->
    <string name="ThreadRecord__you_donated_for_s">Lahjoitit henkilön %1$s puolesta</string>
    <!-- Displayed in the notification when the user has opened a received gift -->
    <string name="ThreadRecord__you_redeemed_a_badge">Lunastit merkin</string>
    <!-- Displayed in the conversation list when someone reacted to your story -->
    <string name="ThreadRecord__reacted_s_to_your_story">Lähetti reaktion %1$s tarinaasi</string>
    <!-- Displayed in the conversation list when you reacted to someone\'s story -->
    <string name="ThreadRecord__reacted_s_to_their_story">Lähetit reaktion %1$s tarinaan</string>
    <!-- Displayed in the conversation list when your most recent message is a payment to or from the person the conversation is with -->
    <string name="ThreadRecord_payment">Maksu</string>
    <!-- Displayed in the conversation list when your only message in a conversation is a scheduled send. -->
    <string name="ThreadRecord_scheduled_message">Ajoitettu viesti</string>
    <!--  Displayed in the conversation list when your message history has been merged -->
    <string name="ThreadRecord_message_history_has_been_merged">Viestihistoriasi on yhdistetty</string>
    <!--  Displayed in the conversation list when identities have been merged. The first placeholder is a phone number, and the second is a person\'s name -->
    <string name="ThreadRecord_s_belongs_to_s">%1$s kuuluu henkilölle %2$s</string>

    <!-- UpdateApkReadyListener -->
    <string name="UpdateApkReadyListener_Signal_update">Molly-päivitys</string>
    <string name="UpdateApkReadyListener_a_new_version_of_signal_is_available_tap_to_update">Uusi versio Mollyista on saatavilla. Päivitä napauttamalla.</string>

    <!-- UntrustedSendDialog -->
    <string name="UntrustedSendDialog_send_message">Lähetetäänkö viesti?</string>
    <string name="UntrustedSendDialog_send">Lähetä</string>

    <!-- UnverifiedSendDialog -->
    <string name="UnverifiedSendDialog_send_message">Lähetetäänkö viesti?</string>
    <string name="UnverifiedSendDialog_send">Lähetä</string>

    <!-- UsernameEditFragment -->
    <!-- Toolbar title when entering from registration -->
    <string name="UsernameEditFragment__add_a_username">Lisää käyttäjänimi</string>
    <!-- Instructional text at the top of the username edit screen -->
    <string name="UsernameEditFragment__choose_your_username">Valitse käyttäjänimi</string>
    <string name="UsernameEditFragment_username">Käyttäjätunnus</string>
    <string name="UsernameEditFragment_delete">Poista</string>
    <string name="UsernameEditFragment_successfully_removed_username">Käyttäjätunnuksen poisto onnistui.</string>
    <string name="UsernameEditFragment_encountered_a_network_error">Verkkovirhe.</string>
    <string name="UsernameEditFragment_this_username_is_taken">Tämä käyttäjätunnus on varattu.</string>
    <string name="UsernameEditFragment_usernames_can_only_include">Käyttäjätunnukset voivat sisältää vain merkkejä a–z, 0–9 ja alaviivoja.</string>
    <string name="UsernameEditFragment_usernames_cannot_begin_with_a_number">Käyttäjätunnus ei voi alkaa numerolla.</string>
    <string name="UsernameEditFragment_username_is_invalid">Käyttäjätunnus on virheellinen.</string>
    <string name="UsernameEditFragment_usernames_must_be_between_a_and_b_characters">Käyttäjätunnuksen on oltava %1$d–%2$d merkkiä pitkä.</string>
    <!-- Explanation about what usernames provide -->
    <string name="UsernameEditFragment__usernames_let_others_message">Käyttäjänimien avulla muut voivat lähettää sinulle viestejä ilman puhelinnumeroasi. Käyttäjänimi on liitetty numerosarjaan osoitteesi yksityisyyden suojaamiseksi.</string>
    <!-- Dialog title for explanation about numbers at the end of the username -->
    <string name="UsernameEditFragment__what_is_this_number">Mikä tämä numero on?</string>
    <string name="UsernameEditFragment__these_digits_help_keep">Nämä numerot auttavat suojaamaan käyttäjänimesi yksityisyyttä, jotta voit välttää ei-toivottuja viestejä. Jaa käyttäjänimesi vain niille henkilöille ja ryhmille, joiden kanssa haluat keskustella. Jos vaihdat käyttäjänimeä, saat uuden numerosarjan.</string>
    <!-- Button to allow user to skip -->
    <string name="UsernameEditFragment__skip">Ohita</string>
    <!-- Content description for done button -->
    <string name="UsernameEditFragment__done">Valmis</string>

    <plurals name="UserNotificationMigrationJob_d_contacts_are_on_signal">
        <item quantity="one">Signalissa on %1$d kontakti!</item>
        <item quantity="other">Signalissa on %1$d yhteystietoasi!</item>
    </plurals>

    <!-- UsernameShareBottomSheet -->
    <!-- Explanation of what the sheet enables the user to do -->
    <string name="UsernameShareBottomSheet__copy_or_share_a_username_link">Kopioi tai jaa käyttäjänimen linkki</string>

    <!-- VerifyIdentityActivity -->
    <string name="VerifyIdentityActivity_your_contact_is_running_an_old_version_of_signal">Yhteystietosi käyttää vanhaa Signal-versiota. Pyydä häntä päivittämään sovellus, jotta voit varmentaa turvanumeron.</string>
    <string name="VerifyIdentityActivity_your_contact_is_running_a_newer_version_of_Signal">Yhteystietosi käyttää uudempaa versiota Signalista. Sen QR-koodi ei toimi oman sovellusversiosi kanssa. Päivitä Signal uusimpaan versioon.</string>
    <string name="VerifyIdentityActivity_the_scanned_qr_code_is_not_a_correctly_formatted_safety_number">Skannaamasi QR-koodi ei ole kelvollinen turvanumerokoodi. Yritä skannata uudelleen.</string>
    <string name="VerifyIdentityActivity_share_safety_number_via">Jaa turvanumero…</string>
    <string name="VerifyIdentityActivity_our_signal_safety_number">Signal-turvanumeromme:</string>
    <string name="VerifyIdentityActivity_no_app_to_share_to">Sinulla ole yhtään sovellusta, joihin voi jakaa sisältöä.</string>
    <string name="VerifyIdentityActivity_no_safety_number_to_compare_was_found_in_the_clipboard">Leikepöydältä ei löytynyt turvanumeroa, johon verrata</string>
    <string name="VerifyIdentityActivity_signal_needs_the_camera_permission_in_order_to_scan_a_qr_code_but_it_has_been_permanently_denied">Molly tarvitsee luvan käyttää kameraa QR-koodien skannaamista varten, mutta tämä käyttöoikeus on pysyvästi evätty Mollyilta. Voit muuttaa tätä menemällä sovellusten asetuksiin, valitsemalla Sovelluksen käyttöoikeudet ja laittamalla päälle Kamera.</string>
    <string name="VerifyIdentityActivity_unable_to_scan_qr_code_without_camera_permission">QR-koodin skannaus ei onnistu ilman kameran käyttöoikeutta.</string>
    <string name="VerifyIdentityActivity_you_must_first_exchange_messages_in_order_to_view">Voit nähdä käyttäjän %1$s turvanumeron viestimällä hänen kanssaan.</string>

    <!-- ViewOnceMessageActivity -->
  <!-- Removed by excludeNonTranslatables <string name="ViewOnceMessageActivity_video_duration" translatable="false">%1$02d:%2$02d</string> -->

    <!-- AudioView -->
  <!-- Removed by excludeNonTranslatables <string name="AudioView_duration" translatable="false">%1$d:%2$02d</string> -->

    <!-- MessageDisplayHelper -->
    <string name="MessageDisplayHelper_message_encrypted_for_non_existing_session">Viesti salattu istunnolle, jota ei ole olemassa</string>

    <!-- MmsMessageRecord -->
    <string name="MmsMessageRecord_bad_encrypted_mms_message">Multimediaviestin salaus ei kelpaa</string>
    <string name="MmsMessageRecord_mms_message_encrypted_for_non_existing_session">Multimediaviesti salattu istunnolle, jota ei ole olemassa</string>

    <!-- MuteDialog -->
    <string name="MuteDialog_mute_notifications">Mykistä ilmoitukset</string>

    <!-- ApplicationMigrationService -->
    <string name="ApplicationMigrationService_import_in_progress">Tuonti käynnissä</string>
    <string name="ApplicationMigrationService_importing_text_messages">Tuo tekstiviestejä</string>
    <string name="ApplicationMigrationService_import_complete">Tuonti valmis</string>
    <string name="ApplicationMigrationService_system_database_import_is_complete">Järjestelmän tietokannan tuonti Signaliin on valmis.</string>

    <!-- KeyCachingService -->
    <string name="KeyCachingService_signal_passphrase_cached">Siirry takaisin sovellukseen koskettamalla tästä.</string>
    <string name="KeyCachingService_passphrase_cached">Mollyin lukitus on avattu</string>
    <string name="KeyCachingService_lock">Lukitse Molly</string>

    <!-- MediaPreviewActivity -->
    <string name="MediaPreviewActivity_you">Sinä</string>
    <string name="MediaPreviewActivity_unssuported_media_type">Median tyyppiä ei tueta</string>
    <string name="MediaPreviewActivity_draft">Luonnos</string>
    <string name="MediaPreviewActivity_signal_needs_the_storage_permission_in_order_to_write_to_external_storage_but_it_has_been_permanently_denied">Molly tarvitsee luvan käyttää laitteesi tallennustilaa tallentaakseen sinne, mutta tämä käyttöoikeus on pysyvästi evätty Mollyilta. Voit muuttaa tätä menemällä sovellusten asetuksiin, valitsemalla \"Sovelluksen käyttöoikeudet\" ja laittamalla päälle \"Tallennustila\".</string>
    <string name="MediaPreviewActivity_unable_to_write_to_external_storage_without_permission">Tallennus ulkoiseen tallennustilaan ei onnistu ilman käyttöoikeutta.</string>
    <string name="MediaPreviewActivity_media_delete_confirmation_title">Poistetaanko viesti?</string>
    <string name="MediaPreviewActivity_media_delete_confirmation_message">Viesti poistetaan pysyvästi.</string>
    <string name="MediaPreviewActivity_s_to_s">%1$s käyttäjälle %2$s</string>
    <!-- All media preview title when viewing media send by you to another recipient (allows changing of \'You\' based on context) -->
    <string name="MediaPreviewActivity_you_to_s">Sinulta käyttäjälle %1$s</string>
    <!-- All media preview title when viewing media sent by another recipient to you (allows changing of \'You\' based on context) -->
    <string name="MediaPreviewActivity_s_to_you">%1$s sinulle</string>
    <string name="MediaPreviewActivity_media_no_longer_available">Media ei ole enää saatavilla.</string>
    <!-- Notifying the user that the device has encountered a technical issue and is unable to render a video. -->
    <string name="MediaPreviewActivity_unable_to_play_media">Mediasisältöä ei voi toistaa.</string>
    <string name="MediaPreviewActivity_error_finding_message">Virhe etsittäessä viestiä.</string>
    <string name="MediaPreviewActivity_cant_find_an_app_able_to_share_this_media">Mikään sovellus ei tue tämän median jakamista.</string>
    <string name="MediaPreviewActivity_dismiss_due_to_error">Sulje</string>
    <string name="MediaPreviewFragment_edit_media_error">Mediavirhe</string>
    <!-- This is displayed as a toast notification when we encounter an error deleting a message, including potentially on other people\'s devices -->
    <string name="MediaPreviewFragment_media_delete_error">Virhe poistettaessa viestiä, viesti voi edelleen olla olemassa</string>
    <!-- A suffix to be attached to truncated captions that the user may tap onto to view the entire text caption -->
    <string name="MediaPreviewFragment_see_more">%1$s… <b>Lue lisää</b></string>

    <!-- MessageNotifier -->
    <string name="MessageNotifier_d_new_messages_in_d_conversations">%1$d uutta viestiä %2$d keskustelussa</string>
    <string name="MessageNotifier_most_recent_from_s">Uusin lähettäjältä: %1$s</string>
    <string name="MessageNotifier_locked_message">Lukittu viesti</string>
    <string name="MessageNotifier_message_delivery_failed">Viestin toimitus epäonnistui.</string>
    <string name="MessageNotifier_failed_to_deliver_message">Viestin lähetys ei onnistunut.</string>
    <string name="MessageNotifier_error_delivering_message">Virhe viestiä toimitettaessa.</string>
    <string name="MessageNotifier_message_delivery_paused">Viestin toimitus keskeytetty.</string>
    <string name="MessageNotifier_verify_to_continue_messaging_on_signal">Vahvista jatkaaksesi viestintää Mollyissa.</string>
    <string name="MessageNotifier_mark_all_as_read">Merkitse kaikki luetuiksi</string>
    <string name="MessageNotifier_mark_read">Luettu</string>
    <string name="MessageNotifier_turn_off_these_notifications">Poista nämä ilmoitukset käytöstä</string>
    <string name="MessageNotifier_view_once_photo">Kerran katsottava kuva</string>
    <string name="MessageNotifier_view_once_video">Kerran katsottava video</string>
    <string name="MessageNotifier_reply">Vastaa</string>
    <string name="MessageNotifier_signal_message">Signal-viesti</string>
    <string name="MessageNotifier_unsecured_sms">Salaamaton tekstiviesti</string>
    <string name="MessageNotifier_contact_message">%1$s %2$s</string>
    <string name="MessageNotifier_unknown_contact_message">Yhteystieto</string>
    <string name="MessageNotifier_reacted_s_to_s">Lähetti reaktion %1$s viestiin: %2$s.</string>
    <string name="MessageNotifier_reacted_s_to_your_video">Lähetti reaktion %1$s videoosi.</string>
    <string name="MessageNotifier_reacted_s_to_your_image">Lähetti reaktion %1$s kuvaasi.</string>
    <string name="MessageNotifier_reacted_s_to_your_gif">Lähetti reaktion %1$s GIF:iisi.</string>
    <string name="MessageNotifier_reacted_s_to_your_file">Lähetti reaktion %1$s tiedostoosi.</string>
    <string name="MessageNotifier_reacted_s_to_your_audio">Lähetti reaktion %1$s ääniviestiisi.</string>
    <string name="MessageNotifier_reacted_s_to_your_view_once_media">Lähetti reaktion %1$s kerran katsottavaan mediaasi.</string>
    <!-- Body of notification shown to user when someone they sent a payment to reacts to it. Placeholder is the emoji used in the reaction. -->
    <string name="MessageNotifier_reacted_s_to_your_payment">Reacted %1$s to your payment.</string>
    <string name="MessageNotifier_reacted_s_to_your_sticker">Lähetti reaktion %1$s tarraasi.</string>
    <string name="MessageNotifier_this_message_was_deleted">Viesti poistettiin.</string>

    <string name="TurnOffContactJoinedNotificationsActivity__turn_off_contact_joined_signal">Poistetaanko Yhteystietosi liittyi Signaliin -ilmoitukset käytöstä? Voit ottaa ne uudelleen käyttöön avaamalla Signal &gt; Asetukset &gt; Ilmoitukset.</string>

    <!-- Notification Channels -->
    <string name="NotificationChannel_channel_messages">Viestit</string>
    <string name="NotificationChannel_calls">Puhelut</string>
    <string name="NotificationChannel_failures">Viat</string>
    <string name="NotificationChannel_backups">Varmuuskopiot</string>
    <string name="NotificationChannel_locked_status">Lukituksen tila</string>
    <string name="NotificationChannel_app_updates">Sovellusten päivitykset</string>
    <string name="NotificationChannel_other">Muu</string>
    <string name="NotificationChannel_group_chats">Keskustelut</string>
    <string name="NotificationChannel_missing_display_name">Tuntematon</string>
    <string name="NotificationChannel_voice_notes">Ääniviestit</string>
    <string name="NotificationChannel_contact_joined_signal">Yhteystieto liittyi Signaliin</string>
    <string name="NotificationChannels__no_activity_available_to_open_notification_channel_settings">Ilmoituskanavan asetuksen avaavaa toimintaa ei ole saatavana.</string>
    <!-- Notification channel name for showing persistent background connection on devices without push notifications -->
    <string name="NotificationChannel_background_connection">Taustayhteys</string>
    <!-- Notification channel name for showing call status information (like connection, ongoing, etc.) Not ringing. -->
    <string name="NotificationChannel_call_status">Puhelun tila</string>
    <!-- Notification channel name for occasional alerts to the user. Will appear in the system notification settings as the title of this notification channel. -->
    <string name="NotificationChannel_critical_app_alerts">Kriittiset sovellushälytykset</string>

    <!-- ProfileEditNameFragment -->

    <!-- QuickResponseService -->
    <string name="QuickResponseService_quick_response_unavailable_when_Signal_is_locked">Pikavastaus ei toimi, kun Molly on lukittu!</string>
    <string name="QuickResponseService_problem_sending_message">Ongelma viestin lähettämisessä!</string>

    <!-- SaveAttachmentTask -->
    <string name="SaveAttachmentTask_saved_to">Tallennettu: %1$s</string>
    <string name="SaveAttachmentTask_saved">Tallennettu</string>

    <!-- SearchToolbar -->
    <string name="SearchToolbar_search">Hae</string>
    <!-- Hint when searching filtered chat content -->
    <string name="SearchToolbar_search_unread_chats">Hae lukemattomia keskusteluja</string>
    <string name="SearchToolbar_search_for_conversations_contacts_and_messages">Etsi keskusteluja, yhteystietoja ja viestejä</string>

    <!-- Material3 Search Toolbar -->
    <string name="Material3SearchToolbar__close">Sulje</string>
    <string name="Material3SearchToolbar__clear">Tyhjennä</string>

    <!-- ShortcutLauncherActivity -->
    <string name="ShortcutLauncherActivity_invalid_shortcut">Virheellinen pikakuvake</string>

    <!-- SingleRecipientNotificationBuilder -->
    <string name="SingleRecipientNotificationBuilder_signal">Molly</string>
    <string name="SingleRecipientNotificationBuilder_new_message">Uusi viesti</string>
    <string name="SingleRecipientNotificationBuilder_message_request">Viestipyyntö</string>
    <string name="SingleRecipientNotificationBuilder_you">Sinä</string>
    <!-- Notification subtext for group stories -->
    <string name="SingleRecipientNotificationBuilder__s_dot_story">%1$s • Tarina</string>

    <!-- ThumbnailView -->
    <string name="ThumbnailView_Play_video_description">Toista video</string>
    <string name="ThumbnailView_Has_a_caption_description">Sisältää kuvatekstin</string>

    <!-- TransferControlView -->
    <plurals name="TransferControlView_n_items">
        <item quantity="one">%1$d kappale</item>
        <item quantity="other">%1$d kohdetta</item>
    </plurals>

    <!-- UnauthorizedReminder -->
    <string name="UnauthorizedReminder_device_no_longer_registered">Tämä laite ei ole enää rekisteröity</string>
    <string name="UnauthorizedReminder_this_is_likely_because_you_registered_your_phone_number_with_Signal_on_a_different_device">Todennäköisesti olet rekisteröitynyt Signaliin toisella laitteella. Rekisteröidy uudelleen napauttamalla.</string>

    <!-- Push notification when the app is forcibly logged out by the server. -->
    <string name="LoggedOutNotification_you_have_been_logged_out">Olet kirjautunut ulos Signalista tällä laitteella.</string>

    <!-- EnclaveFailureReminder -->
    <!-- Banner message to update app to use payments -->
    <string name="EnclaveFailureReminder_update_signal">Maksut-toiminto edellyttää Signalin uusinta versiota. Saldosi ei ehkä ole ajan tasalla.</string>
    <!-- Banner button to update now -->

    <!-- WebRtcCallActivity -->
    <string name="WebRtcCallActivity_to_answer_the_call_give_signal_access_to_your_microphone">Jotta voit vastata puheluun, anna Mollyille lupa käyttää mikrofonia.</string>
    <string name="WebRtcCallActivity_to_answer_the_call_from_s_give_signal_access_to_your_microphone">Jotta voit vastata yhteystiedon %1$s puheluun, anna Mollyille lupa käyttää mikrofonia.</string>
    <string name="WebRtcCallActivity_signal_requires_microphone_and_camera_permissions_in_order_to_make_or_receive_calls">Molly tarvitsee luvan käyttää mikrofonia ja kameraa puheluiden soittamista ja vastaanottamista varten, mutta nämä käyttöoikeudet ovat pysyvästi evätty Mollyilta. Voit muuttaa tätä menemällä sovellusten asetuksiin, valitsemalla \"Sovelluksen käyttöoikeudet\" ja laittamalla päälle \"Mikrofoni\" ja \"Kamera\".</string>
    <string name="WebRtcCallActivity__answered_on_a_linked_device">Vastattu yhdistetyllä laitteella.</string>
    <string name="WebRtcCallActivity__declined_on_a_linked_device">Hylätty yhdistetyllä laitteella.</string>
    <string name="WebRtcCallActivity__busy_on_a_linked_device">Varattu yhdistetyllä laitteella.</string>

    <string name="GroupCallSafetyNumberChangeNotification__someone_has_joined_this_call_with_a_safety_number_that_has_changed">Joku on liittynyt tähän puheluun vaihtuneen turvanumeron kanssa.</string>

    <!-- WebRtcCallScreen -->
    <string name="WebRtcCallScreen_swipe_up_to_change_views">Vaihda näkymää pyyhkäisemällä ylös</string>

    <!-- WebRtcCallScreen V2 -->
    <!-- Label with hyphenation. Translation can use soft hyphen - Unicode U+00AD -->
    <string name="WebRtcCallScreen__decline">Hylkää</string>
    <!-- Label with hyphenation. Translation can use soft hyphen - Unicode U+00AD -->
    <string name="WebRtcCallScreen__answer">Vastaa</string>
    <!-- Label with hyphenation. Translation can use soft hyphen - Unicode U+00AD -->
    <string name="WebRtcCallScreen__answer_without_video">Vastaa ilman videota</string>

    <!-- WebRtcAudioOutputToggle -->
    <string name="WebRtcAudioOutputToggle__audio_output">Toistolaite</string>
    <string name="WebRtcAudioOutputToggle__phone_earpiece">Puhelimen kuuloke</string>
    <string name="WebRtcAudioOutputToggle__speaker">Kaiutin</string>
    <string name="WebRtcAudioOutputToggle__bluetooth">Bluetooth</string>

    <string name="WebRtcCallControls_answer_call_description">Vastaa puheluun</string>
    <string name="WebRtcCallControls_reject_call_description">Hylkää puhelu</string>

    <!-- change_passphrase_activity -->
    <string name="change_passphrase_activity__old_passphrase">Vanha salalause</string>
    <string name="change_passphrase_activity__new_passphrase">Uusi salalause</string>
    <string name="change_passphrase_activity__repeat_new_passphrase">Toista uusi salalause</string>

    <!-- contact_selection_activity -->
    <string name="contact_selection_activity__invite_to_signal">Kutsu Mollyiin</string>
    <string name="contact_selection_activity__new_group">Uusi ryhmä</string>

    <!-- contact_filter_toolbar -->
    <string name="contact_filter_toolbar__clear_entered_text_description">Tyhjennä syötetty teksti</string>
    <string name="contact_filter_toolbar__show_keyboard_description">Näytä näppäimistö</string>
    <string name="contact_filter_toolbar__show_dial_pad_description">Näytä numeronäppäimistö</string>

    <!-- contact_selection_group_activity -->
    <string name="contact_selection_group_activity__no_contacts">Ei yhteystietoja.</string>
    <string name="contact_selection_group_activity__finding_contacts">Ladataan yhteystietoja…</string>

    <!-- single_contact_selection_activity -->
    <string name="SingleContactSelectionActivity_contact_photo">Yhteystiedon kuva</string>

    <!-- ContactSelectionListFragment-->
    <string name="ContactSelectionListFragment_signal_requires_the_contacts_permission_in_order_to_display_your_contacts">Molly tarvitsee luvan käyttää laitteesi yhteystietoja voidakseen näyttää ne, mutta tämä käyttöoikeus on pysyvästi evätty Mollyilta. Voit muuttaa tätä menemällä sovellusten asetuksiin, valitsemalla \"Sovelluksen käyttöoikeudet\" ja laittamalla päälle \"Yhteystiedot\".</string>
    <string name="ContactSelectionListFragment_error_retrieving_contacts_check_your_network_connection">Yhteystietojen haussa tapahtui virhe. Tarkista verkkoyhteytesi.</string>
    <string name="ContactSelectionListFragment_username_not_found">Käyttäjätunnusta ei löydy</string>
    <string name="ContactSelectionListFragment_s_is_not_a_signal_user">"%1$s ei käytä Signalia. Tarkista käyttäjätunnus ja yritä uudelleen."</string>
    <string name="ContactSelectionListFragment_you_do_not_need_to_add_yourself_to_the_group">Sinun ei tarvitse lisätä itseäsi ryhmään</string>
    <string name="ContactSelectionListFragment_maximum_group_size_reached">Ryhmän enimmäiskoko saavutettu</string>
    <string name="ContactSelectionListFragment_signal_groups_can_have_a_maximum_of_d_members">Signal-ryhmissä voi olla enintään %1$d jäsentä.</string>
    <string name="ContactSelectionListFragment_recommended_member_limit_reached">Suositeltu jäsenmäärä saavutettu</string>
    <string name="ContactSelectionListFragment_signal_groups_perform_best_with_d_members_or_fewer">Signal-ryhmät toimivat parhaiten jos niissä on %1$d jäsentä tai vähemmän. Jäsenten lisääminen aiheuttaa viiveitä viestien kulussa.</string>
    <plurals name="ContactSelectionListFragment_d_members">
        <item quantity="one">%1$d jäsen</item>
        <item quantity="other">%1$d jäsentä</item>
    </plurals>

    <!-- contact_selection_list_fragment -->
    <string name="contact_selection_list_fragment__signal_needs_access_to_your_contacts_in_order_to_display_them">Molly tarvitsee luvan käyttää yhteystietojasi, jotta se voi näyttää ne.</string>
    <string name="contact_selection_list_fragment__show_contacts">Näytä yhteystiedot</string>

    <!-- contact_selection_list_item -->
    <plurals name="contact_selection_list_item__number_of_members">
        <item quantity="one">%1$d jäsen</item>
        <item quantity="other">%1$d jäsentä</item>
    </plurals>
    <!-- Displays number of viewers for a story -->
    <plurals name="contact_selection_list_item__number_of_viewers">
        <item quantity="one">%1$d katselijaa</item>
        <item quantity="other">%1$d katsojaa</item>
    </plurals>

    <!-- conversation_activity -->
    <string name="conversation_activity__type_message_push">Signal-viesti</string>
    <string name="conversation_activity__type_message_sms_insecure">Salaamaton tekstiviesti</string>
    <string name="conversation_activity__type_message_mms_insecure">Salaamaton multimediaviesti</string>
    <!-- Option in send button context menu to schedule the message instead of sending it directly -->
    <string name="conversation_activity__option_schedule_message">Ajoita viesti</string>
    <string name="conversation_activity__from_sim_name">SIM-kortilta %1$s</string>
    <string name="conversation_activity__sim_n">SIM %1$d</string>
    <string name="conversation_activity__send">Lähetä</string>
    <string name="conversation_activity__compose_description">Viestin kirjoitus</string>
    <string name="conversation_activity__emoji_toggle_description">Avaa tai sulje emoji-näppäimistö</string>
    <string name="conversation_activity__attachment_thumbnail">Liitteen esikatselu</string>
    <string name="conversation_activity__quick_attachment_drawer_toggle_camera_description">Avaa tai sulje pikakamera</string>
    <string name="conversation_activity__quick_attachment_drawer_record_and_send_audio_description">Nauhoita ja lähetä ääniviesti</string>
    <string name="conversation_activity__quick_attachment_drawer_lock_record_description">Lukitse ääniviestin tallennus</string>
    <string name="conversation_activity__enable_signal_for_sms">Käytä Signalia tekstiviesteille</string>
    <string name="conversation_activity__message_could_not_be_sent">Viestin lähetys ei onnistunut. Tarkista verkkoyhteytesi ja yritä uudelleen.</string>

    <!-- conversation_input_panel -->
    <string name="conversation_input_panel__slide_to_cancel">Hylkää pyyhkäisemällä</string>
    <string name="conversation_input_panel__cancel">Peruuta</string>

    <!-- conversation_item -->
    <string name="conversation_item__mms_image_description">Mediaviesti</string>
    <string name="conversation_item__secure_message_description">Salattu viesti</string>

    <!-- conversation_item_sent -->
    <string name="conversation_item_sent__send_failed_indicator_description">Lähetys epäonnistui</string>
    <string name="conversation_item_sent__pending_approval_description">Odottaa hyväksyntää</string>
    <string name="conversation_item_sent__delivered_description">Toimitettu</string>
    <string name="conversation_item_sent__message_read">Viesti luettu</string>

    <!-- conversation_item_received -->
    <string name="conversation_item_received__contact_photo_description">Yhteystiedon kuva</string>

    <!-- ConversationUpdateItem -->
    <string name="ConversationUpdateItem_loading">Ladataan</string>
    <string name="ConversationUpdateItem_learn_more">Lue lisää</string>
    <string name="ConversationUpdateItem_join_call">Liity puheluun</string>
    <string name="ConversationUpdateItem_return_to_call">Palaa puheluun</string>
    <string name="ConversationUpdateItem_call_is_full">Puhelu on täynnä</string>
    <string name="ConversationUpdateItem_invite_friends">Kutsu ystäviä</string>
    <string name="ConversationUpdateItem_enable_call_notifications">Näytä ilmoitukset puheluista</string>
    <string name="ConversationUpdateItem_update_contact">Päivitä yhteystieto</string>
    <!-- Update item button text to show to block a recipient from requesting to join via group link -->
    <string name="ConversationUpdateItem_block_request">Estä pyyntö</string>
    <string name="ConversationUpdateItem_no_groups_in_common_review_requests_carefully">Ei yhteisiä ryhmiä. Tarkista pyynnöt huolellisesti.</string>
    <string name="ConversationUpdateItem_no_contacts_in_this_group_review_requests_carefully">Ei yhteystietoja tässä ryhmässä. Tarkista pyynnöt huolellisesti.</string>
    <string name="ConversationUpdateItem_view">Näytä</string>
    <string name="ConversationUpdateItem_the_disappearing_message_time_will_be_set_to_s_when_you_message_them">Viestien katoamisaika on asetettu arvoon %1$s, kun lähetät viestin.</string>
    <!-- Update item button text to show to boost a feature -->
    <string name="ConversationUpdateItem_donate">Lahjoita</string>
    <!-- Update item button text to send payment -->
    <string name="ConversationUpdateItem_send_payment">Lähetä maksu</string>
    <!-- Update item button text to activate payments -->
    <string name="ConversationUpdateItem_activate_payments">Aktivoi maksut</string>


    <!-- audio_view -->
    <string name="audio_view__play_pause_accessibility_description">Soita … keskeytä</string>
    <string name="audio_view__download_accessibility_description">Lataa</string>

    <!-- QuoteView -->
    <string name="QuoteView_audio">Äänitallenne</string>
    <string name="QuoteView_video">Video</string>
    <string name="QuoteView_photo">Kuva</string>
    <string name="QuoteView_gif">GIF</string>
    <string name="QuoteView_view_once_media">Kerran katsottava media</string>
    <string name="QuoteView_sticker">Tarra</string>
    <string name="QuoteView_you">Sinä</string>
    <string name="QuoteView_original_missing">Alkuperäistä viestiä ei löytynyt</string>
    <!-- Author formatting for group stories -->
    <string name="QuoteView_s_story">%1$s · Tarina</string>
    <!-- Label indicating that a quote is for a reply to a story you created -->
    <string name="QuoteView_your_story">Sinä · Tarina</string>
    <!-- Label indicating that the story being replied to no longer exists -->
    <string name="QuoteView_no_longer_available">Ei enää saatavilla</string>
    <!-- Label for quoted gift -->
    <string name="QuoteView__donation_for_a_friend">Lahjoitus ystävän puolesta</string>

    <!-- conversation_fragment -->
    <string name="conversation_fragment__scroll_to_the_bottom_content_description">Vieritä alas</string>

    <!-- BubbleOptOutTooltip -->
    <!-- Message to inform the user of what Android chat bubbles are -->
    <string name="BubbleOptOutTooltip__description">Kuplat on Android-ominaisuus, jonka voit poistaa käytöstä Mollyin keskusteluista.</string>
    <!-- Button to dismiss the tooltip for opting out of using Android bubbles -->
    <string name="BubbleOptOutTooltip__not_now">Ei nyt</string>
    <!-- Button to move to the system settings to control the use of Android bubbles -->
    <string name="BubbleOptOutTooltip__turn_off">Poista käytöstä</string>

    <!-- safety_number_change_dialog -->
    <string name="safety_number_change_dialog__safety_number_changes">Turvanumeroiden vaihdot</string>
    <string name="safety_number_change_dialog__accept">Hyväksy</string>
    <string name="safety_number_change_dialog__call_anyway">Soita silti</string>
    <string name="safety_number_change_dialog__join_call">Liity puheluun</string>
    <string name="safety_number_change_dialog__continue_call">Jatka puhelua</string>
    <string name="safety_number_change_dialog__leave_call">Poistu puhelusta</string>
    <string name="safety_number_change_dialog__the_following_people_may_have_reinstalled_or_changed_devices">Seuraavat henkilöt ovat saattaneet asentaa sovelluksen uudelleen tai vaihtaa laitetta. Varmenna turvanumerosi heidän kanssaan yksityisyyden takaamiseksi.</string>
    <string name="safety_number_change_dialog__view">Näytä</string>
    <string name="safety_number_change_dialog__previous_verified">Aikaisemmin varmennettu</string>

    <!-- EnableCallNotificationSettingsDialog__call_notifications_checklist -->
    <string name="EnableCallNotificationSettingsDialog__call_notifications_enabled">Näytetään ilmoitukset puheluista.</string>
    <string name="EnableCallNotificationSettingsDialog__enable_call_notifications">Näytä ilmoitukset puheluista</string>
    <string name="EnableCallNotificationSettingsDialog__enable_background_activity">Salli toiminta taustalla</string>
    <string name="EnableCallNotificationSettingsDialog__everything_looks_good_now">Kaikki näyttää nyt hyvältä!</string>
    <string name="EnableCallNotificationSettingsDialog__to_receive_call_notifications_tap_here_and_turn_on_show_notifications">Nähdäksesi ilmoitukset puheluista, napauta tästä ja valitse Näytä ilmoitukset</string>
    <string name="EnableCallNotificationSettingsDialog__to_receive_call_notifications_tap_here_and_turn_on_notifications">Nähdäksesi ilmoitukset puheluista, napauta tästä, laita ilmoitukset päälle ja varmista että ääni ja ponnahdusikkuna ovat päällä.</string>
    <string name="EnableCallNotificationSettingsDialog__to_receive_call_notifications_tap_here_and_enable_background_activity_in_battery_settings">Nähdäksesi ilmoitukset puheluista, napauta asetuksia ja salli toiminta taustalla. </string>
    <string name="EnableCallNotificationSettingsDialog__settings">Asetukset</string>
    <string name="EnableCallNotificationSettingsDialog__to_receive_call_notifications_tap_settings_and_turn_on_show_notifications">Nähdäksesi ilmoitukset puheluista, napauta Asetukset ja valitse Näytä ilmoitukset</string>
    <string name="EnableCallNotificationSettingsDialog__to_receive_call_notifications_tap_settings_and_turn_on_notifications">Nähdäksesi ilmoitukset puheluista, napauta Asetukset, laita ilmoitukset päälle ja varmista että ääni ja ponnahdusikkuna ovat päällä.</string>
    <string name="EnableCallNotificationSettingsDialog__to_receive_call_notifications_tap_settings_and_enable_background_activity_in_battery_settings">Nähdäksesi ilmoitukset puheluista, napauta asetuksia ja salli tausta-aktiivisuus.</string>

    <!-- country_selection_fragment -->
    <string name="country_selection_fragment__loading_countries">Ladataan maita…</string>
    <string name="country_selection_fragment__search">Hae</string>
    <string name="country_selection_fragment__no_matching_countries">Ei vastaavia maita</string>

    <!-- device_add_fragment -->
    <string name="device_add_fragment__scan_the_qr_code_displayed_on_the_device_to_link">Skannaa yhdistettävän laitteen ruudulla näkyvä QR-koodi</string>

    <!-- device_link_fragment -->
    <string name="device_link_fragment__link_device">Yhdistä laite</string>

    <!-- device_list_fragment -->
    <string name="device_list_fragment__no_devices_linked">Ei yhdistettyjä laitteita</string>
    <string name="device_list_fragment__link_new_device">Yhdistä uusi laite</string>

    <!-- expiration -->
    <string name="expiration_off">pois päältä</string>

    <plurals name="expiration_seconds">
        <item quantity="one">%1$d sekunti</item>
        <item quantity="other">%1$d sekuntia</item>
    </plurals>

    <string name="expiration_seconds_abbreviated">%1$d s</string>

    <plurals name="expiration_minutes">
        <item quantity="one">%1$d minuutti</item>
        <item quantity="other">%1$d minuuttia</item>
    </plurals>

    <string name="expiration_minutes_abbreviated">%1$d min</string>

    <plurals name="expiration_hours">
        <item quantity="one">%1$d tunti</item>
        <item quantity="other">%1$d tuntia</item>
    </plurals>

    <string name="expiration_hours_abbreviated">%1$d t</string>

    <plurals name="expiration_days">
        <item quantity="one">%1$d päivä</item>
        <item quantity="other">%1$d päivää</item>
    </plurals>

    <string name="expiration_days_abbreviated">%1$d pv</string>

    <plurals name="expiration_weeks">
        <item quantity="one">%1$d viikko</item>
        <item quantity="other">%1$d viikkoa</item>
    </plurals>

    <string name="expiration_weeks_abbreviated">%1$d vk</string>
    <string name="expiration_combined">%1$s %2$s</string>

    <!-- unverified safety numbers -->
    <string name="IdentityUtil_unverified_banner_one">Turvanumerosi käyttäjän %1$s kanssa on vaihtunut eikä se ole enää varmennettu.</string>
    <string name="IdentityUtil_unverified_banner_two">Turvanumerosi käyttäjien%1$s ja %2$s kanssa eivät ole enää varmennettuja.</string>
    <string name="IdentityUtil_unverified_banner_many">Turvanumerosi käyttäjien %1$s, %2$s ja %3$s kanssa eivät ole enää varmennettuja.</string>

    <string name="IdentityUtil_unverified_dialog_one">Turvanumerosi käyttäjän %1$s kanssa on vaihtunut. Tämä voi tarkoittaa joko sitä, että joku yrittää kaapata viestiliikennettänne, tai sitä, että %1$s on asentanut Signalin uudelleen.</string>
    <string name="IdentityUtil_unverified_dialog_two">Turvanumerosi käyttäjien %1$s ja %2$s kanssa ovat vaihtuneet. Tämä voi tarkoittaa joko sitä, että joku yrittää kaapata viestiliikennettänne, tai sitä, että he ovat asentaneet Signalin uudelleen.</string>
    <string name="IdentityUtil_unverified_dialog_many">Turvanumerosi käyttäjien %1$s, %2$s ja %3$s kanssa ovat vaihtuneet. Tämä voi tarkoittaa joko sitä, että joku yrittää kaapata viestiliikennettänne, tai sitä, että he ovat asentaneet Signalin uudelleen.</string>

    <string name="IdentityUtil_untrusted_dialog_one">Turvanumerosi käyttäjän %1$s kanssa on vaihtunut.</string>
    <string name="IdentityUtil_untrusted_dialog_two">Turvanumerosi käyttäjien %1$s ja %2$s kanssa ovat vaihtuneet.</string>
    <string name="IdentityUtil_untrusted_dialog_many">Turvanumerosi käyttäjien %1$s, %2$s ja %3$s kanssa ovat vaihtuneet.</string>

    <plurals name="identity_others">
        <item quantity="one">%1$d muu</item>
        <item quantity="other">%1$d muuta</item>
    </plurals>

    <!-- giphy_activity -->
    <string name="giphy_activity_toolbar__search_gifs">Hae GIFfejä</string>

    <!-- giphy_fragment -->
    <string name="giphy_fragment__nothing_found">Ei hakutuloksia</string>

    <!-- database_migration_activity -->
    <string name="database_migration_activity__would_you_like_to_import_your_existing_text_messages">Haluatko tuoda puhelimesi tekstiviestit Signalin salattuun tietokantaan?</string>
    <string name="database_migration_activity__the_default_system_database_will_not_be_modified">Järjestelmän oletustietokantaa ei tulla muuttamaan millään tavalla.</string>
    <string name="database_migration_activity__skip">Ohita</string>
    <string name="database_migration_activity__import">Tuo</string>
    <string name="database_migration_activity__this_could_take_a_moment_please_be_patient">Tämä voi kestää hetken. Ole kärsivällinen — ilmoitamme, kun tuonti on valmis.</string>
    <string name="database_migration_activity__importing">TUODAAN</string>


    <!-- load_more_header -->
    <string name="load_more_header__see_full_conversation">Näytä koko keskustelu</string>
    <string name="load_more_header__loading">Ladataan</string>

    <!-- media_overview_activity -->
    <string name="media_overview_activity__no_media">Ei mediatiedostoja</string>

    <!-- message_recipients_list_item -->
    <string name="message_recipients_list_item__view">Näytä</string>
    <string name="message_recipients_list_item__resend">Lähetä uudelleen</string>

    <!-- Displayed in a toast when user long presses an item in MyStories -->
    <string name="MyStoriesFragment__copied_sent_timestamp_to_clipboard">Lähetetyn viestin aikaleima on kopioitu leikepöydälle.</string>
    <!-- Displayed when there are no outgoing stories -->
    <string name="MyStoriesFragment__updates_to_your_story_will_show_up_here">Tarinasi päivitykset näkyvät täällä.</string>

    <!-- GroupUtil -->
    <plurals name="GroupUtil_joined_the_group">
        <item quantity="one">%1$s liittyi ryhmään</item>
        <item quantity="other">%1$s liittyivät ryhmään</item>
    </plurals>
    <string name="GroupUtil_group_name_is_now">Ryhmän nimi on nyt %1$s.</string>

    <!-- prompt_passphrase_activity -->
    <string name="prompt_passphrase_activity__unlock">Avaa</string>

    <!-- prompt_mms_activity -->
    <string name="prompt_mms_activity__signal_requires_mms_settings_to_deliver_media_and_group_messages">Signal tarvitsee multimediaviestien asetukset, jotta se voi lähettää mediatiedostoja ja ryhmäviestejä puhelinoperaattorisi kautta. Asetukset eivät ole saatavilla laitteessasi, mikä voi johtua laitteen operaattorilukituksesta tai muista rajoittavista asetuksista.</string>
    <string name="prompt_mms_activity__to_send_media_and_group_messages_tap_ok">Jotta voit lähettää mediatiedostoja ja ryhmäviestejä, napauta OK ja täydennä pyydetyt asetukset. Puhelinoperaattorisi multimediaviestien asetukset löytyvät usein hakemalla internetistä hakulauseella \"operaattorisi nimi ja APN\". Tämä asetus tarvitsee tehdä vain kerran.</string>

    <!-- BadDecryptLearnMoreDialog -->
    <string name="BadDecryptLearnMoreDialog_delivery_issue">Ongelma viestin toimituksessa</string>
    <string name="BadDecryptLearnMoreDialog_couldnt_be_delivered_individual">Lähettäjän %1$s viestiä, tarraa, reaktiota tai lukukuittausta ei voitu toimittaa sinulle. Se on ehkä yritetty lähettää sinulle suoraan tai ryhmässä.</string>
    <string name="BadDecryptLearnMoreDialog_couldnt_be_delivered_group">Lähettäjän %1$s viestiä, tarraa, reaktiota tai lukukuittausta ei voitu toimittaa sinulle.</string>

    <!-- profile_create_activity -->
    <string name="CreateProfileActivity_first_name_required">Etunimi (pakollinen)</string>
    <string name="CreateProfileActivity_last_name_optional">Sukunimi (valinnainen)</string>
    <string name="CreateProfileActivity_next">Seuraava</string>
    <string name="CreateProfileActivity_custom_mms_group_names_and_photos_will_only_be_visible_to_you">Multimediaviestiryhmien mukautetut nimet ja kuvat näkyvät vain sinulle.</string>
    <string name="CreateProfileActivity_group_descriptions_will_be_visible_to_members_of_this_group_and_people_who_have_been_invited">Ryhmän kuvaus näkyy ryhmän jäsenille ja siihen kutsutuille henkilöille.</string>

    <!-- EditAboutFragment -->
    <string name="EditAboutFragment_about">Tiedot</string>
    <string name="EditAboutFragment_write_a_few_words_about_yourself">Kuvaile itseäsi muutamalla sanalla…</string>
    <string name="EditAboutFragment_count">%1$d/%2$d</string>
    <string name="EditAboutFragment_speak_freely">Puhu vapaasti</string>
    <string name="EditAboutFragment_encrypted">Salattu</string>
    <string name="EditAboutFragment_be_kind">Ole ystävällinen</string>
    <string name="EditAboutFragment_coffee_lover">Kahvinystävä</string>
    <string name="EditAboutFragment_free_to_chat">Juttutuulella</string>
    <string name="EditAboutFragment_taking_a_break">Tauolla</string>
    <string name="EditAboutFragment_working_on_something_new">Luomassa uutta</string>

    <!-- EditProfileFragment -->
    <string name="EditProfileFragment__edit_group">Muokkaa ryhmää</string>
    <string name="EditProfileFragment__group_name">Ryhmän nimi</string>
    <string name="EditProfileFragment__group_description">Ryhmän kuvaus</string>
  <!-- Removed by excludeNonTranslatables <string name="EditProfileFragment__support_link" translatable="false">https://support.signal.org/hc/articles/360007459591</string> -->

    <!-- EditProfileNameFragment -->
    <string name="EditProfileNameFragment_your_name">Nimesi</string>
    <string name="EditProfileNameFragment_first_name">Etunimi</string>
    <string name="EditProfileNameFragment_last_name_optional">Sukunimi (valinnainen)</string>
    <string name="EditProfileNameFragment_save">Tallenna</string>
    <string name="EditProfileNameFragment_failed_to_save_due_to_network_issues_try_again_later">Tallennus epäonnistui verkko-ongelmien takia. Yritä myöhemmin uudelleen.</string>

    <!-- recipient_preferences_activity -->
    <string name="recipient_preference_activity__shared_media">Jaettu media</string>

    <!-- recipients_panel -->

    <!-- verify_display_fragment -->
    <string name="verify_display_fragment__to_verify_the_security_of_your_end_to_end_encryption_with_s"><![CDATA[Varmentaaksesi viestinnän päästä päähän -salauksen käyttäjän %1$s kanssa, vertaa yllä näkyviä numeroita vastapuolen laitteen kanssa. Voit myös skannata koodin vastapuolen puhelimesta. <a href=\"https://signal.org/redirect/safety-numbers\">Lue lisää.</a>]]></string>
    <string name="verify_display_fragment__tap_to_scan">Skannaa napauttamalla</string>
    <string name="verify_display_fragment__successful_match">Vastaavuus varmistettu</string>
    <string name="verify_display_fragment__failed_to_verify_safety_number">Turvanumeron varmentaminen epäonnistui</string>
    <string name="verify_display_fragment__loading">Ladataan…</string>
    <string name="verify_display_fragment__mark_as_verified">Merkitse varmennetuksi</string>
    <string name="verify_display_fragment__clear_verification">Poista varmennus</string>

    <!-- verify_identity -->
    <string name="verify_identity__share_safety_number">Jaa turvanumero</string>

    <!-- verity_scan_fragment -->
    <string name="verify_scan_fragment__scan_the_qr_code_on_your_contact">Skannaa yhteystietosi laitteessa näkyvä QR-koodi.</string>

    <!-- webrtc_answer_decline_button -->
    <string name="webrtc_answer_decline_button__swipe_up_to_answer">Vastaa pyyhkäisemällä ylös</string>
    <string name="webrtc_answer_decline_button__swipe_down_to_reject">Hylkää pyyhkäisemällä alas</string>

    <!-- message_details_header -->
    <string name="message_details_header__issues_need_your_attention">Jotkin asiat kaipaavat huomiotasi.</string>
    <string name="message_details_header_sent">Lähetetty</string>
    <string name="message_details_header_received">Vastaanotettu</string>
    <string name="message_details_header_disappears">Katoamisaika</string>
    <string name="message_details_header_via">Lähetystapa:</string>

    <!-- message_details_recipient_header -->
    <string name="message_details_recipient_header__pending_send">Käsiteltävänä</string>
    <string name="message_details_recipient_header__sent_to">Lähetetty seuraaville:</string>
    <string name="message_details_recipient_header__sent_from">Lähettäjä</string>
    <string name="message_details_recipient_header__delivered_to">Toimitettu käyttäjälle</string>
    <string name="message_details_recipient_header__read_by">Luettu</string>
    <string name="message_details_recipient_header__not_sent">Ei lähetetty</string>
    <string name="message_details_recipient_header__viewed">Nähnyt</string>
    <string name="message_details_recipient_header__skipped">Ohitettu</string>

    <!-- message_Details_recipient -->
    <string name="message_details_recipient__failed_to_send">Lähetys epäonnistui</string>
    <string name="message_details_recipient__new_safety_number">Uusi turvanumero</string>

    <!-- AndroidManifest.xml -->
    <string name="AndroidManifest__create_passphrase">Luo salalause</string>
    <string name="AndroidManifest__select_contacts">Valitse yhteystiedot</string>
    <string name="AndroidManifest__change_passphrase">Vaihda salalause</string>
    <string name="AndroidManifest__verify_safety_number">Varmenna turvanumero</string>
    <string name="AndroidManifest__media_preview">Liitteen esikatselu</string>
    <string name="AndroidManifest__message_details">Viestin tiedot</string>
    <string name="AndroidManifest__linked_devices">Yhdistetyt laitteet</string>
    <string name="AndroidManifest__invite_friends">Kutsu ystäviä</string>
    <string name="AndroidManifest_archived_conversations">Arkistoidut keskustelut</string>
    <string name="AndroidManifest_remove_photo">Poista kuva</string>

    <!-- Message Requests Megaphone -->
    <string name="MessageRequestsMegaphone__message_requests">Viestipyynnöt</string>
    <string name="MessageRequestsMegaphone__users_can_now_choose_to_accept">Käyttäjät voivat nyt valita, hyväksyvätkö uuden keskustelun. Profiilinimi kertoo, kuka on viestin lähettäjä.</string>
    <string name="MessageRequestsMegaphone__add_profile_name">Lisää profiilinimi</string>

    <!-- HelpFragment -->
    <string name="HelpFragment__have_you_read_our_faq_yet">Oletko tutustunut usein kysyttyihin kysymyksiin?</string>
    <string name="HelpFragment__next">Seuraava</string>
    <string name="HelpFragment__contact_us">Ota yhteyttä</string>
    <string name="HelpFragment__tell_us_whats_going_on">Kerro asiasi</string>
    <string name="HelpFragment__include_debug_log">Liitä virheenkorjausloki.</string>
    <string name="HelpFragment__whats_this">Mikä tämä on?</string>
    <string name="HelpFragment__how_do_you_feel">Mitä mieltä olet? (valinnainen)</string>
    <string name="HelpFragment__tell_us_why_youre_reaching_out">Kerro, miksi otat yhteyttä.</string>
  <!-- Removed by excludeNonTranslatables <string name="HelpFragment__emoji_5" translatable="false">emoji_5</string> -->
  <!-- Removed by excludeNonTranslatables <string name="HelpFragment__emoji_4" translatable="false">emoji_4</string> -->
  <!-- Removed by excludeNonTranslatables <string name="HelpFragment__emoji_3" translatable="false">emoji_3</string> -->
  <!-- Removed by excludeNonTranslatables <string name="HelpFragment__emoji_2" translatable="false">emoji_2</string> -->
  <!-- Removed by excludeNonTranslatables <string name="HelpFragment__emoji_1" translatable="false">emoji_1</string> -->
  <!-- Removed by excludeNonTranslatables <string name="HelpFragment__link__debug_info" translatable="false">https://support.signal.org/hc/articles/360007318591</string> -->
  <!-- Removed by excludeNonTranslatables <string name="HelpFragment__link__faq" translatable="false">https://support.signal.org</string> -->
    <string name="HelpFragment__support_info">Tukitiedot</string>
    <string name="HelpFragment__signal_android_support_request">Signal Android -tukipyyntö</string>
    <string name="HelpFragment__debug_log">Virheenkorjausloki:</string>
    <string name="HelpFragment__could_not_upload_logs">Lokien lähettäminen ei onnistunut</string>
    <string name="HelpFragment__please_be_as_descriptive_as_possible">Auta meitä ymmärtämään ongelma kuvailemalla se mahdollisimman tarkasti.</string>
    <string-array name="HelpFragment__categories_5">
        <item>\\-\\- Valitse vaihtoehto \\-\\-</item>
        <item>Jokin ei toimi</item>
        <item>Ominaisuuspyyntö</item>
        <item>Kysymys</item>
        <item>Palaute</item>
        <item>Muu</item>
        <item>Maksut (MobileCoin)</item>
        <item>Lahjoitukset ja merkit</item>
        <item>Tekstiviestien vienti</item>
    </string-array>

    <!-- ReactWithAnyEmojiBottomSheetDialogFragment -->
    <string name="ReactWithAnyEmojiBottomSheetDialogFragment__this_message">Tämä viesti</string>
    <string name="ReactWithAnyEmojiBottomSheetDialogFragment__recently_used">Äskettäin käytetyt</string>
    <string name="ReactWithAnyEmojiBottomSheetDialogFragment__smileys_and_people">Hymiöt ja ihmiset</string>
    <string name="ReactWithAnyEmojiBottomSheetDialogFragment__nature">Luonto</string>
    <string name="ReactWithAnyEmojiBottomSheetDialogFragment__food">Ruoka</string>
    <string name="ReactWithAnyEmojiBottomSheetDialogFragment__activities">Toiminta</string>
    <string name="ReactWithAnyEmojiBottomSheetDialogFragment__places">Paikat</string>
    <string name="ReactWithAnyEmojiBottomSheetDialogFragment__objects">Esineet</string>
    <string name="ReactWithAnyEmojiBottomSheetDialogFragment__symbols">Symbolit</string>
    <string name="ReactWithAnyEmojiBottomSheetDialogFragment__flags">Liput</string>
    <string name="ReactWithAnyEmojiBottomSheetDialogFragment__emoticons">Hymiöt</string>
    <string name="ReactWithAnyEmojiBottomSheetDialogFragment__no_results_found">Ei tuloksia</string>

    <!-- arrays.xml -->
    <string name="arrays__use_default">Käytä oletusta</string>
    <string name="arrays__use_custom">Käytä mukautettua</string>

    <string name="arrays__mute_for_one_hour">Mykistä 1 tunniksi</string>
    <string name="arrays__mute_for_eight_hours">Mykistä 8 tunniksi</string>
    <string name="arrays__mute_for_one_day">Mykistä 1 päiväksi</string>
    <string name="arrays__mute_for_seven_days">Mykistä 7 päiväksi</string>
    <string name="arrays__always">Aina</string>

    <string name="arrays__settings_default">Oletus</string>
    <string name="arrays__enabled">Päällä</string>
    <string name="arrays__disabled">Pois päältä</string>

    <string name="arrays__name_and_message">Nimi ja viesti</string>
    <string name="arrays__name_only">Vain nimi</string>
    <string name="arrays__no_name_or_message">Ei nimeä eikä viestiä</string>

    <string name="arrays__images">Kuvat</string>
    <string name="arrays__audio">Äänitallenteet</string>
    <string name="arrays__video">Videot</string>
    <string name="arrays__documents">Dokumentit</string>

    <string name="arrays__small">Pieni</string>
    <string name="arrays__normal">Normaali</string>
    <string name="arrays__large">Suuri</string>
    <string name="arrays__extra_large">Erittäin suuri</string>

    <string name="arrays__default">Oletus</string>
    <string name="arrays__high">Korkea</string>
    <string name="arrays__max">Maksimi</string>

    <!-- plurals.xml -->
    <plurals name="hours_ago">
        <item quantity="one">%1$dh</item>
        <item quantity="other">%1$d t</item>
    </plurals>

    <!-- preferences.xml -->
    <string name="preferences_beta">Beta</string>
    <string name="preferences__sms_mms">Teksti- ja multimediaviestit</string>
    <string name="preferences__pref_use_address_book_photos">Käytä osoitekirjan valokuvia</string>
    <string name="preferences__display_contact_photos_from_your_address_book_if_available">Näytä yhteystietojen valokuvat osoitekirjasta, mikäli saatavilla</string>
    <!-- Preference menu item title for a toggle switch for preserving the archived state of muted chats. -->
    <string name="preferences__pref_keep_muted_chats_archived">Pidä mykistetyt keskustelut arkistoituina</string>
    <!-- Preference menu item description for a toggle switch for preserving the archived state of muted chats. -->
    <string name="preferences__muted_chats_that_are_archived_will_remain_archived">Arkistoidut mykistetyt keskustelut pysyvät arkistoituina, kun uusi viesti saapuu.</string>
    <string name="preferences__generate_link_previews">Luo esikatselukuvia linkeistä</string>
    <string name="preferences__retrieve_link_previews_from_websites_for_messages">Näytä lähettämiesi linkkien esikatselu verkkosivustoilta.</string>
    <string name="preferences__change_passphrase">Salalauseen vaihto</string>
    <string name="preferences__change_your_passphrase">Vaihda salalauseesi</string>
    <string name="preferences__enable_passphrase">Ota käyttöön näytön lukitus salalauseella</string>
    <string name="preferences__lock_signal_and_message_notifications_with_a_passphrase">Lukitse näyttö ja ilmoitukset salalauseella</string>
    <string name="preferences__screen_security">Näytön suojaus</string>
    <string name="preferences__auto_lock_signal_after_a_specified_time_interval_of_inactivity">Lukitse automaattisesti salalauseella, jos Signalia ei ole käytetty määriteltynä aikavälinä</string>
    <string name="preferences__inactivity_timeout_passphrase">Ajasta lukitus</string>
    <string name="preferences__inactivity_timeout_interval">Automaattisen lukituksen aikaväli</string>
    <string name="preferences__notifications">Ilmoitukset</string>
    <string name="preferences__led_color">LED:in väri</string>
    <string name="preferences__led_color_unknown">Tuntematon</string>
    <string name="preferences__pref_led_blink_title">LED:in vilkkumistahti</string>
    <string name="preferences__customize">Mukauta</string>
    <string name="preferences__change_sound_and_vibration">Muuta ääni- ja värinäasetuksia</string>
    <string name="preferences__sound">Ääni</string>
    <string name="preferences__silent">Ei ääntä</string>
    <string name="preferences__default">Oletus</string>
    <string name="preferences__repeat_alerts">Hälytysten toisto</string>
    <string name="preferences__never">Älä toista</string>
    <string name="preferences__one_time">Kerran</string>
    <string name="preferences__two_times">Kahdesti</string>
    <string name="preferences__three_times">Kolmesti</string>
    <string name="preferences__five_times">Neljästi</string>
    <string name="preferences__ten_times">10 kertaa</string>
    <string name="preferences__vibrate">Värinä</string>
    <string name="preferences__green">Vihreä</string>
    <string name="preferences__red">Punainen</string>
    <string name="preferences__blue">Sininen</string>
    <string name="preferences__orange">Oranssi</string>
    <string name="preferences__cyan">Syaani</string>
    <string name="preferences__magenta">Magenta</string>
    <string name="preferences__white">Valkoinen</string>
    <string name="preferences__none">Ei mitään</string>
    <string name="preferences__fast">Nopea</string>
    <string name="preferences__normal">Normaali</string>
    <string name="preferences__slow">Hidas</string>
    <string name="preferences__help">Tuki</string>
    <string name="preferences__advanced">Lisäasetukset</string>
    <string name="preferences__donate_to_signal">Lahjoita Mollyille</string>
    <!-- Preference label for making one-time donations to Signal -->
    <string name="preferences__privacy">Yksityisyys</string>
    <!-- Preference label for stories -->
    <string name="preferences__stories">Tarinat</string>
    <string name="preferences__mms_user_agent">MMS User Agent</string>
    <string name="preferences__advanced_mms_access_point_names">Manuaaliset multimediaviestiasetukset</string>
    <string name="preferences__mmsc_url">MMSC URL</string>
    <string name="preferences__mms_proxy_host">MMS-välityspalvelin</string>
    <string name="preferences__mms_proxy_port">MMS-välityspalvelimen portti</string>
    <string name="preferences__mmsc_username">MMSC-käyttäjätunnus</string>
    <string name="preferences__mmsc_password">MMSC-salasana</string>
    <string name="preferences__sms_delivery_reports">Tekstiviestien toimitusvahvistukset</string>
    <string name="preferences__request_a_delivery_report_for_each_sms_message_you_send">Pyydä vahvistus jokaisen lähetetyn tekstiviestin toimituksesta</string>
    <string name="preferences__data_and_storage">Data ja tallennustila</string>
    <string name="preferences__storage">Tallennustila</string>
    <string name="preferences__payments">Maksut</string>
    <!-- Privacy settings payments section description -->
    <string name="preferences__payment_lock">Maksun lukitus</string>
    <string name="preferences__payments_beta">Maksut (Beta)</string>
    <string name="preferences__conversation_length_limit">Keskustelun pituusraja</string>
    <string name="preferences__keep_messages">Säilytä viestit</string>
    <string name="preferences__clear_message_history">Tyhjennä viestihistoria</string>
    <string name="preferences__linked_devices">Yhdistetyt laitteet</string>
    <string name="preferences__light_theme">Vaalea</string>
    <string name="preferences__dark_theme">Tumma</string>
    <string name="preferences__appearance">Ulkonäkö</string>
    <string name="preferences__theme">Teema</string>
    <string name="preferences__chat_color_and_wallpaper">Keskustelun väri ja taustakuva</string>
    <string name="preferences__disable_pin">Poista tunnusluku käytöstä</string>
    <string name="preferences__enable_pin">Ota tunnusluku käyttöön</string>
    <string name="preferences__if_you_disable_the_pin_you_will_lose_all_data">Jos poistat tunnusluvun käytöstä, menetät kaikki tietosi rekisteröityessäsi Signaliin uudelleen, ellet varmuuskopioi tietojasi käsin. Et voi myöskään ottaa rekisteröintiestoa käyttöön, jos tunnusluku on pois päältä.</string>
    <string name="preferences__pins_keep_information_stored_with_signal_encrypted_so_only_you_can_access_it">Tunnusluvulla salataan Signaliin tallentamasi tiedot, jotta vain sinä pääset niihin käsiksi. Profiilisi, asetuksesi ja yhteystietosi palautetaan, kun asennat Signalin uudelleen. Tunnuslukua ei tarvita sovelluksen avaamiseen.</string>
    <string name="preferences__system_default">Järjestelmän oletus</string>
    <string name="preferences__language">Kieli</string>
    <string name="preferences__signal_messages_and_calls">Signal-viestit ja -puhelut</string>
    <string name="preferences__advanced_pin_settings">Tunnusluvun lisäasetukset</string>
    <string name="preferences__free_private_messages_and_calls">Ilmaiset ja yksityiset viestit sekä puhelut Signalin käyttäjille</string>
    <string name="preferences__submit_debug_log">Lähetä virheenkorjausloki</string>
    <string name="preferences__delete_account">Poista tili</string>
    <string name="preferences__support_wifi_calling">WiFi-puhelu-yhteensopivuus</string>
    <string name="preferences__enable_if_your_device_supports_sms_mms_delivery_over_wifi">Ota käyttöön, jos laitteesi lähettää teksti- ja multimediaviestit WiFi-yhteydellä. (Ota käyttöön vain, kun WiFi-puhelut on käytössä laitteessasi.)</string>
    <string name="preferences__incognito_keyboard">Yksityinen näppäimistö</string>
    <string name="preferences__read_receipts">Lukukuittaukset</string>
    <string name="preferences__if_read_receipts_are_disabled_you_wont_be_able_to_see_read_receipts">Jos lukukuittaukset ovat pois käytöstä, et näe muiden käyttäjien lukukuittauksia.</string>
    <string name="preferences__typing_indicators">Kirjoittamisen ilmaisin</string>
    <string name="preferences__if_typing_indicators_are_disabled_you_wont_be_able_to_see_typing_indicators">Jos kirjoittamisen ilmaisin ei ole käytössä, et näe muiden käyttäjien kirjoittamisen ilmaisinta.</string>
    <string name="preferences__request_keyboard_to_disable">Pyydä näppäimistöä kytkemään sanakirjan automaattinen päivittäminen pois päältä</string>
    <string name="preferences__this_setting_is_not_a_guarantee">Asetus ei välttämättä toimi, näppäimistösi saattaa olla tottelematta sitä.</string>
  <!-- Removed by excludeNonTranslatables <string name="preferences__incognito_keyboard_learn_more" translatable="false">https://support.signal.org/hc/articles/360055276112</string> -->
    <string name="preferences_chats__when_using_mobile_data">Mobiiliverkossa</string>
    <string name="preferences_chats__when_using_wifi">Wi-Fi-verkossa</string>
    <string name="preferences_chats__when_roaming">Roaming-tilassa</string>
    <string name="preferences_chats__media_auto_download">Liitetiedostojen automaattinen lataus</string>
    <string name="preferences_chats__message_history">Viestihistoria</string>
    <string name="preferences_storage__storage_usage">Tallennustilan käyttö</string>
    <string name="preferences_storage__photos">Kuvat</string>
    <string name="preferences_storage__videos">Videot</string>
    <string name="preferences_storage__files">Tiedostot</string>
    <string name="preferences_storage__audio">Äänitiedosto</string>
    <string name="preferences_storage__review_storage">Tarkista tallennustila</string>
    <string name="preferences_storage__delete_older_messages">Poistetaanko vanhemmat viestit?</string>
    <string name="preferences_storage__clear_message_history">Tyhjennetäänkö viestihistoria?</string>
    <string name="preferences_storage__this_will_permanently_delete_all_message_history_and_media">Tämä poistaa pysyvästi koko viestihistorian ja mediatiedostot laitteeltasi. Tämä koskee viestejä ja tiedostoja, jotka ovat vanhempia kuin %1$s.</string>
    <string name="preferences_storage__this_will_permanently_trim_all_conversations_to_the_d_most_recent_messages">Keskustelut rajataan pysyvästi %1$s viimeisimpään viestiin.</string>
    <string name="preferences_storage__this_will_delete_all_message_history_and_media_from_your_device">Koko viestihistoria ja kaikki mediatiedostot poistetaan laitteesta.</string>
    <string name="preferences_storage__are_you_sure_you_want_to_delete_all_message_history">Haluatko varmasti poistaa koko viestihistorian?</string>
    <string name="preferences_storage__all_message_history_will_be_permanently_removed_this_action_cannot_be_undone">Koko viestihistoria poistetaan pysyvästi. Toimintoa ei voi kumota.</string>
    <string name="preferences_storage__delete_all_now">Poista kaikki nyt</string>
    <string name="preferences_storage__forever">Pysyvästi</string>
    <string name="preferences_storage__one_year">1 vuosi</string>
    <string name="preferences_storage__six_months">6 kuukautta</string>
    <string name="preferences_storage__thirty_days">30 päivää</string>
    <string name="preferences_storage__none">Ei mitään</string>
    <string name="preferences_storage__s_messages">%1$s viestiä</string>
    <string name="preferences_storage__custom">Mukautettu</string>
    <string name="preferences_advanced__use_system_emoji">Käytä järjestelmän hymiöitä</string>
    <string name="preferences_advanced__relay_all_calls_through_the_signal_server_to_avoid_revealing_your_ip_address">Kaikki puhelut välitetään Signalin palvelimen kautta, jotta IP-osoitteesi ei paljastu yhteystiedollesi. Heikentää puhelun laatua.</string>
    <string name="preferences_advanced__always_relay_calls">Välitä aina kaikki puhelut</string>
    <string name="preferences_app_protection__who_can">Kuka voi…</string>
    <!-- Privacy settings payments section title -->
    <string name="preferences_app_protection__payments">Maksut</string>
    <string name="preferences_chats__chats">Keskustelut</string>
    <string name="preferences_data_and_storage__manage_storage">Tallennustilan hallinta</string>
    <string name="preferences_data_and_storage__use_less_data_for_calls">Vähennä puhelujen datankäyttöä</string>
    <string name="preferences_data_and_storage__never">ei koskaan</string>
    <string name="preferences_data_and_storage__wifi_and_mobile_data">WiFi ja mobiilidata</string>
    <string name="preferences_data_and_storage__mobile_data_only">Vain mobiilidata</string>
    <string name="preference_data_and_storage__using_less_data_may_improve_calls_on_bad_networks">Pienempi datankäyttö voi parantaa puheluja heikolla verkkoyhteydellä</string>
    <string name="preferences_notifications__in_chat_sounds">Äänet keskusteluissa</string>
    <string name="preferences_notifications__show">Näytä</string>
    <string name="preferences_notifications__ringtone">Soittoääni</string>
    <string name="preferences_chats__message_text_size">Viestien tekstin koko</string>
    <string name="preferences_notifications__priority">Prioriteetti</string>
    <!-- Heading for the \'censorship circumvention\' section of privacy preferences -->
    <string name="preferences_communication__category_censorship_circumvention">Sensuurin kiertäminen</string>
    <!-- Title of the \'censorship circumvention\' toggle switch -->
    <string name="preferences_communication__censorship_circumvention">Sensuurin kiertäminen</string>
    <string name="preferences_communication__censorship_circumvention_if_enabled_signal_will_attempt_to_circumvent_censorship">Molly yrittää kiertää sensuuria toiminnon ollessa käytössä. Käytä toimintoa vain paikassa, jossa Molly on sensuroitu.</string>
    <!-- Summary text for \'censorship circumvention\' toggle. Indicates that we automatically enabled it because we believe you\'re in a censored country -->
    <string name="preferences_communication__censorship_circumvention_has_been_activated_based_on_your_accounts_phone_number">Puhelinnumerosi sijaintiin perustuva sensuurin kiertäminen otettu käyttöön.</string>
    <!-- Summary text for \'censorship circumvention\' toggle. Indicates that you disabled it even though we believe you\'re in a censored country -->
    <string name="preferences_communication__censorship_circumvention_you_have_manually_disabled">Olet manuaalisesti poistanut käytöstä sensuurin kiertämisen.</string>
    <!-- Summary text for \'censorship circumvention\' toggle. Indicates that you cannot use it because you\'re already connected to the Signal service -->
    <string name="preferences_communication__censorship_circumvention_is_not_necessary_you_are_already_connected">Sensuurin kiertäminen ei ole tarpeellista, sillä laite on jo yhdistetty Signal-palvelimeen.</string>
    <!-- Summary text for \'censorship circumvention\' toggle. Indicates that you cannot use it because you\'re not connected to the internet -->
    <string name="preferences_communication__censorship_circumvention_can_only_be_activated_when_connected_to_the_internet">Sensuurin kiertäminen toimii ainoastaan laitteen ollessa Internet-yhteydessä.</string>
    <string name="preferences_communication__category_sealed_sender">Lähettäjäsinetti</string>
    <string name="preferences_communication__sealed_sender_allow_from_anyone">Hyväksy kaikilta</string>
    <string name="preferences_communication__sealed_sender_allow_from_anyone_description">Ota lähettäjäsinetti käyttöön saapuville viesteille henkilöiltä, jotka eivät ole yhteystiedoissasi tai joiden kanssa et ole jakanut profiiliasi.</string>
    <string name="preferences_communication__sealed_sender_learn_more">Lue lisää</string>
    <string name="preferences_setup_a_username">Aseta käyttäjätunnus</string>
    <string name="preferences_proxy">Välityspalvelin</string>
    <string name="preferences_use_proxy">Käytä välityspalvelinta</string>
    <string name="preferences_off">Ei käytössä</string>
    <string name="preferences_on">Käytössä</string>
    <string name="preferences_proxy_address">Välityspalvelimen osoite</string>
    <string name="preferences_only_use_a_proxy_if">Käytä välityspalvelinta vain, jos et saa yhteyttä Signaliin mobiiliverkolla tai Wi-Fi:llä.</string>
    <string name="preferences_share">Jaa</string>
    <string name="preferences_save">Tallenna</string>
    <string name="preferences_connecting_to_proxy">Muodostetaan yhteyttä välityspalvelimeen…</string>
    <string name="preferences_connected_to_proxy">Yhteys välityspalvelimeen muodostettu</string>
    <string name="preferences_connection_failed">Yhteyden muodostaminen epäonnistui</string>
    <string name="preferences_couldnt_connect_to_the_proxy">Yhteyden muodostaminen välityspalvelimeen ei onnistunut. Tarkista välityspalvelimen osoite ja yritä uudelleen.</string>
    <string name="preferences_you_are_connected_to_the_proxy">Yhteys välityspalvelimeen muodostettu. Voit kytkeä välityspalvelimen pois päältä milloin tahansa asetuksista.</string>
    <string name="preferences_success">Onnistui</string>
    <string name="preferences_failed_to_connect">Yhteyden muodostaminen epäonnistui</string>
    <string name="preferences_enter_proxy_address">Syötä välityspalvelimen osoite</string>


    <string name="configurable_single_select__customize_option">Mukautettu vaihtoehto</string>

    <!-- Internal only preferences -->
  <!-- Removed by excludeNonTranslatables <string name="preferences__internal_preferences" translatable="false">Internal Preferences</string> -->
  <!-- Removed by excludeNonTranslatables <string name="preferences__internal_details" translatable="false">Internal Details</string> -->
  <!-- Removed by excludeNonTranslatables <string name="preferences__internal_stories_dialog_launcher" translatable="false">Stories dialog launcher</string> -->


    <!-- Payments -->
    <string name="PaymentsActivityFragment__all_activity">Kaikki toiminta</string>
    <string name="PaymentsAllActivityFragment__all">Kaikki</string>
    <string name="PaymentsAllActivityFragment__sent">Lähetetty</string>
    <string name="PaymentsAllActivityFragment__received">Vastaanotettu</string>

    <string name="PaymentsHomeFragment__introducing_payments">Esittelyssä maksut (Beta)</string>
    <string name="PaymentsHomeFragment__use_signal_to_send_and_receive">MobileCoin on uusi yksityisyyden suojaan keskittyvä digitaalinen valuutta, jota voit lähettää ja vastaanottaa Mollyissa. Aloita ottamalla se käyttöön.</string>
    <string name="PaymentsHomeFragment__activate_payments">Aktivoi maksut</string>
    <string name="PaymentsHomeFragment__activating_payments">Aktivoidaan maksut…</string>
    <string name="PaymentsHomeFragment__restore_payments_account">Palauta maksutili</string>
    <string name="PaymentsHomeFragment__no_recent_activity_yet">Ei viimeikaista toimintaa</string>
    <string name="PaymentsHomeFragment__recent_activity">Viimeaikainen toiminta</string>
    <string name="PaymentsHomeFragment__see_all">Näytä kaikki</string>
    <string name="PaymentsHomeFragment__add_funds">Lisää varoja</string>
    <string name="PaymentsHomeFragment__send">Lähetä</string>
    <string name="PaymentsHomeFragment__sent_s">Lähetettiin %1$s</string>
    <string name="PaymentsHomeFragment__received_s">Vastaanotettiin %1$s</string>
    <string name="PaymentsHomeFragment__transfer_to_exchange">Siirrä kauppapaikkaan</string>
    <string name="PaymentsHomeFragment__currency_conversion">Valuuttamuunnos</string>
    <string name="PaymentsHomeFragment__deactivate_payments">Poista maksut käytöstä</string>
    <string name="PaymentsHomeFragment__recovery_phrase">Palautuslause</string>
    <string name="PaymentsHomeFragment__help">Tuki</string>
    <string name="PaymentsHomeFragment__coin_cleanup_fee">Kolikoiden siivousmaksu</string>
    <string name="PaymentsHomeFragment__sent_payment">Maksu lähetetty</string>
    <string name="PaymentsHomeFragment__received_payment">Maksu vastaanotettu</string>
    <string name="PaymentsHomeFragment__processing_payment">Käsitellään maksua</string>
    <string name="PaymentsHomeFragment__unknown_amount">---</string>
    <string name="PaymentsHomeFragment__currency_conversion_not_available">Valuuttamuunnos ei saatavilla</string>
    <string name="PaymentsHomeFragment__cant_display_currency_conversion">Valuuttamuunnosta ei voida näyttää. Tarkista puhelimen verkkoyhteys ja yritä uudelleen.</string>
    <string name="PaymentsHomeFragment__payments_is_not_available_in_your_region">Maksutoiminto ei ole saatavilla alueellasi.</string>
    <string name="PaymentsHomeFragment__could_not_enable_payments">Maksutoiminnon käyttöönotto epäonnistui. Yritä myöhemmin uudelleen.</string>
    <string name="PaymentsHomeFragment__deactivate_payments_question">Poistetaanko maksut käytöstä?</string>
    <string name="PaymentsHomeFragment__you_will_not_be_able_to_send">MobileCoin-maksuja ei voi lähettää tai vastaanottaa Mollyissa, jos maksut poistetaan käytöstä.</string>
    <string name="PaymentsHomeFragment__deactivate">Poista käytöstä</string>
    <string name="PaymentsHomeFragment__continue">Jatka</string>
    <string name="PaymentsHomeFragment__balance_is_not_currently_available">Saldo ei ole saatavilla tällä hetkellä.</string>
    <string name="PaymentsHomeFragment__payments_deactivated">Maksutoiminto otettu pois käytöstä</string>
    <string name="PaymentsHomeFragment__payment_failed">Maksu epäonnistui</string>
    <string name="PaymentsHomeFragment__details">Lisätietoja</string>
  <!-- Removed by excludeNonTranslatables <string name="PaymentsHomeFragment__learn_more__activate_payments" translatable="false">https://support.signal.org/hc/articles/360057625692#payments_activate </string>
    <string name="PaymentsHomeFragment__you_can_use_signal_to_send">Mollyissa voi lähettää tai vastaanottaa MobileCoineja MobileCoinsin ja MobileCoin Walletin käyttöehtojen mukaisesti. Toiminto on yhä kehitysvaiheessa, joten teknisten ongelmien takia keskeytyneitä siirtoja tai katemenetyksiä ei korvata. </string> -->
    <string name="PaymentsHomeFragment__activate">Aktivoi</string>
    <string name="PaymentsHomeFragment__view_mobile_coin_terms">Näytä MobileCoinin ehdot</string>
    <string name="PaymentsHomeFragment__payments_not_available">Mollyin maksutoiminto ei ole enää käytettävissä. Varat voi yhä siirtää toiseen kauppapaikkaan, mutta varojen lisääminen tai maksujen lähettäminen ja vastaanottaminen ei ole enää mahdollista.</string>

  <!-- Removed by excludeNonTranslatables <string name="PaymentsHomeFragment__mobile_coin_terms_url" translatable="false">https://www.mobilecoin.com/terms-of-use.html</string> -->
    <!-- Alert dialog title which shows up after a payment to turn on payment lock -->
    <string name="PaymentsHomeFragment__turn_on">Otetaanko maksun lukitus käyttöön tuleville maksuille?</string>
    <!-- Alert dialog description for why payment lock should be enabled before sending payments -->
    <string name="PaymentsHomeFragment__add_an_additional_layer">Lisää ylimääräinen suojakerros, jolloin Android vaatii vahvistamaan varojen siirron näytön lukituksen tai sormenjäljen avulla.</string>
    <!-- Alert dialog button to enable payment lock -->
    <string name="PaymentsHomeFragment__enable">Ota käyttöön</string>
    <!-- Alert dialog button to not enable payment lock for now -->
    <string name="PaymentsHomeFragment__not_now">Ei nyt</string>
    <!-- Alert dialog title which shows up to update app to send payments -->
    <string name="PaymentsHomeFragment__update_required">Päivitys vaaditaan</string>
    <!-- Alert dialog description that app update is required to send payments-->
    <string name="PaymentsHomeFragment__an_update_is_required">Sovellus on päivitettävä, jotta voit jatkossakin lähettää ja vastaanottaa maksuja ja nähdä ajantasaiset saldotiedot.</string>
    <!-- Alert dialog button to cancel -->
    <string name="PaymentsHomeFragment__cancel">Peruuta</string>
    <!-- Alert dialog button to update now -->
    <string name="PaymentsHomeFragment__update_now">Päivitä nyt</string>

    <!-- PaymentsSecuritySetupFragment -->
    <!-- Toolbar title -->
    <string name="PaymentsSecuritySetupFragment__security_setup">Suojausasetukset</string>
    <!-- Title to enable payment lock -->
    <string name="PaymentsSecuritySetupFragment__protect_your_funds">Varojen suojaaminen</string>
    <!-- Description as to why payment lock is required -->
    <string name="PaymentsSecuritySetupFragment__help_prevent">Ota käyttöön lisäsuojaus, joka estää puhelinta käyttävää henkilöä käyttämästä varojasi luvattomasti. Voit poistaa tämän asetuksen käytöstä asetuksissa.</string>
    <!-- Option to enable payment lock -->
    <string name="PaymentsSecuritySetupFragment__enable_payment_lock">Ota maksun lukitus käyttöön</string>
    <!-- Option to cancel -->
    <string name="PaymentsSecuritySetupFragment__not_now">Ei nyt</string>
    <!-- Dialog title to confirm skipping the step -->
    <string name="PaymentsSecuritySetupFragment__skip_this_step">Ohitetaanko tämä vaihe?</string>
    <!-- Dialog description to let users know why payment lock is required -->
    <string name="PaymentsSecuritySetupFragment__skipping_this_step">Jos ohitat tämän vaiheen, kuka tahansa puhelintasi käyttävä henkilö voi siirtää varoja tai nähdä palautuslauseesi.</string>
    <!-- Dialog option to cancel -->
    <string name="PaymentsSecuritySetupFragment__cancel">Peruuta</string>
    <!-- Dialog option to skip -->
    <string name="PaymentsSecuritySetupFragment__skip">Ohita</string>

    <!-- PaymentsAddMoneyFragment -->
    <string name="PaymentsAddMoneyFragment__add_funds">Lisää varoja</string>
    <string name="PaymentsAddMoneyFragment__your_wallet_address">Lompakko-osoite</string>
    <string name="PaymentsAddMoneyFragment__copy">Kopioi</string>
    <string name="PaymentsAddMoneyFragment__copied_to_clipboard">Kopioitu leikepöydälle</string>
    <string name="PaymentsAddMoneyFragment__to_add_funds">Lisää varoja lähettämällä MobileCoineja lompakko-osoitteeseesi. Aloita siirto tililtäsi MobileCoin-yhteensopivan kauppapaikan kautta ja sitten skannaamalla QR-koodi tai kopioimalla lompakko-osoite.</string>
  <!-- Removed by excludeNonTranslatables <string name="PaymentsAddMoneyFragment__learn_more__information" translatable="false">https://support.signal.org/hc/articles/360057625692#payments_transfer_from_exchange</string> -->

    <!-- PaymentsDetailsFragment -->
    <string name="PaymentsDetailsFragment__details">Lisätietoja</string>
    <string name="PaymentsDetailsFragment__status">Tila</string>
    <string name="PaymentsDetailsFragment__submitting_payment">Lähetetään maksua…</string>
    <string name="PaymentsDetailsFragment__processing_payment">Käsitellään maksua…</string>
    <string name="PaymentsDetailsFragment__payment_complete">Maksu valmis</string>
    <string name="PaymentsDetailsFragment__payment_failed">Maksu epäonnistui</string>
    <string name="PaymentsDetailsFragment__network_fee">Verkkomaksu</string>
    <string name="PaymentsDetailsFragment__sent_by">Lähettänyt</string>
    <string name="PaymentsDetailsFragment__sent_to_s">Lähetetty henkilölle %1$s</string>
    <string name="PaymentsDetailsFragment__you_on_s_at_s">Sinä %1$s klo %2$s</string>
    <string name="PaymentsDetailsFragment__s_on_s_at_s">%1$s %2$s klo %3$s</string>
    <string name="PaymentsDetailsFragment__to">Vastaanottajat</string>
    <string name="PaymentsDetailsFragment__from">Lähettäjä</string>
    <string name="PaymentsDetailsFragment__information">Tapahtuman tiedot, mukaan lukien maksun summa ja aika, tallennetaan MobileCoiniin.</string>
    <string name="PaymentsDetailsFragment__coin_cleanup_fee">Kolikoiden siivousmaksu</string>
    <string name="PaymentsDetailsFragment__coin_cleanup_information">Jos siirtoon vaadittavat kolikot eivät mene tasan, summasta peritään kolikoiden siivousmaksu. Siivouksen jälkeen maksujen lähettäminen on jälleen mahdollista.</string>
    <string name="PaymentsDetailsFragment__no_details_available">Siirrosta ei ole saatavilla lisätietoja</string>
  <!-- Removed by excludeNonTranslatables <string name="PaymentsDetailsFragment__learn_more__information" translatable="false">https://support.signal.org/hc/articles/360057625692#payments_details</string> -->
  <!-- Removed by excludeNonTranslatables <string name="PaymentsDetailsFragment__learn_more__cleanup_fee" translatable="false">https://support.signal.org/hc/articles/360057625692#payments_details_fees</string> -->
    <string name="PaymentsDetailsFragment__sent_payment">Maksu lähetetty</string>
    <string name="PaymentsDetailsFragment__received_payment">Maksu vastaanotettu</string>
    <string name="PaymentsDeatilsFragment__payment_completed_s">Maksu on suoritettu %1$s</string>
    <string name="PaymentsDetailsFragment__block_number">Estä numero</string>

    <!-- PaymentsTransferFragment -->
    <string name="PaymentsTransferFragment__transfer">Siirrä</string>
    <string name="PaymentsTransferFragment__scan_qr_code">Skannaa QR-koodi</string>
    <string name="PaymentsTransferFragment__to_scan_or_enter_wallet_address">Vastaanottaja: skannaa tai syötä lompakko-osoite</string>
    <string name="PaymentsTransferFragment__you_can_transfer">MobileCoin-siirron voi tehdä yhteensopivan kauppapaikan lompakko-osoitteeseen, joka on tyypillisesti kirjaimista ja numeroista koostuva merkkisarja QR-koodin alapuolella.</string>
    <string name="PaymentsTransferFragment__next">Seuraava</string>
    <string name="PaymentsTransferFragment__invalid_address">Virheellinen osoite</string>
    <string name="PaymentsTransferFragment__check_the_wallet_address">Tarkista vastaanottajan lompakko-osoite ja yritä uudelleen.</string>
    <string name="PaymentsTransferFragment__you_cant_transfer_to_your_own_signal_wallet_address">Siirtoa ei voi tehdä Mollyin lompakko-osoitteeseen. Syötä yhteensopivan kauppapaikan tilin lompakko-osoite.</string>
    <string name="PaymentsTransferFragment__to_scan_a_qr_code_signal_needs">Jotta voit skannata QR-koodin, Molly tarvitsee luvan käyttää kameraa.</string>
    <string name="PaymentsTransferFragment__signal_needs_the_camera_permission_to_capture_qr_code_go_to_settings">Molly tarvitsee luvan käyttää laitteesi kameraa QR-koodin lukemiseen. Siirry kohtaan Asetukset, valitse Sovelluksen käyttöoikeudet ja salli kameran käyttö.</string>
    <string name="PaymentsTransferFragment__to_scan_a_qr_code_signal_needs_access_to_the_camera">Jotta voit skannata QR-koodin, Molly tarvitsee luvan käyttää kameraa.</string>
    <string name="PaymentsTransferFragment__settings">Asetukset</string>

    <!-- PaymentsTransferQrScanFragment -->
    <string name="PaymentsTransferQrScanFragment__scan_address_qr_code">Skannaa osoitteen QR-koodi</string>
    <string name="PaymentsTransferQrScanFragment__scan_the_address_qr_code_of_the_payee">Skannaa maksun saajan QR-koodi</string>

    <!-- CreatePaymentFragment -->
    <string name="CreatePaymentFragment__request">Pyyntö</string>
    <string name="CreatePaymentFragment__pay">Maksa</string>
    <string name="CreatePaymentFragment__available_balance_s">Käytettävissä oleva saldo: %1$s</string>
    <string name="CreatePaymentFragment__toggle_content_description">Ota käyttöön</string>
    <string name="CreatePaymentFragment__1">1</string>
    <string name="CreatePaymentFragment__2">2</string>
    <string name="CreatePaymentFragment__3">3</string>
    <string name="CreatePaymentFragment__4">4</string>
    <string name="CreatePaymentFragment__5">5</string>
    <string name="CreatePaymentFragment__6">6</string>
    <string name="CreatePaymentFragment__7">7</string>
    <string name="CreatePaymentFragment__8">8</string>
    <string name="CreatePaymentFragment__9">9</string>
    <string name="CreatePaymentFragment__decimal">,</string>
    <string name="CreatePaymentFragment__0">0</string>
    <string name="CreatePaymentFragment__lt">&lt;</string>
    <string name="CreatePaymentFragment__backspace">Askelpalautin</string>
    <string name="CreatePaymentFragment__add_note">Lisää viesti</string>
    <string name="CreatePaymentFragment__conversions_are_just_estimates">Muunnokset ovat vain arvioita ja saattavat olla epätarkkoja.</string>
  <!-- Removed by excludeNonTranslatables <string name="CreatePaymentFragment__learn_more__conversions" translatable="false">https://support.signal.org/hc/articles/360057625692#payments_currency_conversion</string> -->

    <!-- EditNoteFragment -->
    <string name="EditNoteFragment_note">Huomautus</string>

    <!-- ConfirmPaymentFragment -->
    <string name="ConfirmPayment__confirm_payment">Vahvista maksu</string>
    <string name="ConfirmPayment__network_fee">Verkkomaksu</string>
    <string name="ConfirmPayment__estimated_s">Arvio %1$s</string>
    <string name="ConfirmPayment__to">Vastaanottaja:</string>
    <string name="ConfirmPayment__total_amount">Kokonaissumma</string>
    <string name="ConfirmPayment__balance_s">Saldo: %1$s</string>
    <string name="ConfirmPayment__submitting_payment">Lähetetään maksua…</string>
    <string name="ConfirmPayment__processing_payment">Käsitellään maksua…</string>
    <string name="ConfirmPayment__payment_complete">Maksu valmis</string>
    <string name="ConfirmPayment__payment_failed">Maksu epäonnistui</string>
    <string name="ConfirmPayment__payment_will_continue_processing">Maksun käsittelyä jatketaan</string>
    <string name="ConfirmPaymentFragment__invalid_recipient">Virheellinen vastaanottaja</string>
    <!-- Title of a dialog show when we were unable to present the user\'s screenlock before sending a payment -->
    <string name="ConfirmPaymentFragment__failed_to_show_payment_lock">Maksun lukituksen näyttäminen epäonnistui</string>
    <!-- Body of a dialog show when we were unable to present the user\'s screenlock before sending a payment -->
    <string name="ConfirmPaymentFragment__you_enabled_payment_lock_in_the_settings">Otit maksun lukituksen käyttöön asetuksissa, mutta sitä ei voida näyttää.</string>
    <!-- Button in a dialog that will take the user to the privacy settings -->
    <string name="ConfirmPaymentFragment__go_to_settings">Siirry asetuksiin</string>
    <string name="ConfirmPaymentFragment__this_person_has_not_activated_payments">Käyttäjä ei ole ottanut maksuja käyttöön.</string>
    <string name="ConfirmPaymentFragment__unable_to_request_a_network_fee">Verkkomaksua ei voitu pyytää. Yritä maksua uudelleen napauttamalla OK.</string>

    <!-- BiometricDeviceAuthentication -->
    <!-- Biometric/Device authentication prompt title -->
    <string name="BiometricDeviceAuthentication__signal">Signal</string>


    <!-- CurrencyAmountFormatter_s_at_s -->
    <string name="CurrencyAmountFormatter_s_at_s">%1$s kurssilla %2$s</string>

    <!-- SetCurrencyFragment -->
    <string name="SetCurrencyFragment__set_currency">Aseta valuutta</string>
    <string name="SetCurrencyFragment__all_currencies">Kaikki valuutat</string>

    <!-- **************************************** -->
    <!-- menus -->
    <!-- **************************************** -->

    <!-- contact_selection_list -->
    <string name="contact_selection_list__unknown_contact">Uusi viesti henkilölle…</string>
    <string name="contact_selection_list__unknown_contact_block">Estä käyttäjä</string>
    <string name="contact_selection_list__unknown_contact_add_to_group">Lisää ryhmään</string>

    <!-- conversation_callable_insecure -->
    <string name="conversation_callable_insecure__menu_call">Soita</string>

    <!-- conversation_callable_secure -->
    <string name="conversation_callable_secure__menu_call">Signal-puhelu</string>
    <string name="conversation_callable_secure__menu_video">Signal-videopuhelu</string>

    <!-- conversation_context -->

    <!-- Heading which shows how many messages are currently selected -->
    <plurals name="conversation_context__s_selected">
        <item quantity="one">%1$d valittu</item>
        <item quantity="other">%1$d valittu</item>
    </plurals>

    <!-- conversation_context_image -->
    <!-- Button to save a message attachment (image, file etc.) -->

    <!-- conversation_expiring_off -->
    <string name="conversation_expiring_off__disappearing_messages">Katoavat viestit</string>

    <!-- conversation_selection -->
    <!-- Button to view detailed information for a message; Action item with hyphenation. Translation can use soft hyphen - Unicode U+00AD  -->
    <string name="conversation_selection__menu_message_details">Tietoja</string>
    <!-- Button to copy a message\'s text to the clipboard; Action item with hyphenation. Translation can use soft hyphen - Unicode U+00AD  -->
    <string name="conversation_selection__menu_copy">Kopioi</string>
    <!-- Button to delete a message; Action item with hyphenation. Translation can use soft hyphen - Unicode U+00AD  -->
    <string name="conversation_selection__menu_delete">Poista</string>
    <!-- Button to forward a message to another person or group chat; Action item with hyphenation. Translation can use soft hyphen - Unicode U+00AD  -->
    <string name="conversation_selection__menu_forward">Välitä</string>
    <!-- Button to reply to a message; Action item with hyphenation. Translation can use soft hyphen - Unicode U+00AD -->
    <string name="conversation_selection__menu_reply">Vastaa</string>
    <!-- Button to save a message attachment (image, file etc.); Action item with hyphenation. Translation can use soft hyphen - Unicode U+00AD  -->
    <string name="conversation_selection__menu_save">Tallenna</string>
    <!-- Button to retry sending a message; Action item with hyphenation. Translation can use soft hyphen - Unicode U+00AD  -->
    <string name="conversation_selection__menu_resend_message">Lähetä uudelleen</string>
    <!-- Button to select a message and enter selection mode; Action item with hyphenation. Translation can use soft hyphen - Unicode U+00AD  -->
    <string name="conversation_selection__menu_multi_select">Valitse</string>
    <!-- Button to view a in-chat payment message\'s full payment details; Action item with hyphenation. Translation can use soft hyphen - Unicode U+00AD  -->
    <string name="conversation_selection__menu_payment_details">Maksun tiedot</string>

    <!-- conversation_expiring_on -->

    <!-- conversation_insecure -->
    <string name="conversation_insecure__invite">Kutsu</string>

    <!-- conversation_list_batch -->

    <!-- conversation_list -->
    <string name="conversation_list_settings_shortcut">Asetukset-pikakuvake</string>
    <string name="conversation_list_search_description">Hae</string>
    <string name="conversation_list__pinned">Kiinnitetty</string>
    <string name="conversation_list__chats">Keskustelut</string>
    <string name="conversation_list__you_can_only_pin_up_to_d_chats">Voit kiinnittää enintään %1$d keskustelua</string>

    <!-- conversation_list_item_view -->
    <string name="conversation_list_item_view__contact_photo_image">Yhteystiedon kuva</string>
    <string name="conversation_list_item_view__archived">Arkistoitu</string>


    <!-- conversation_list_fragment -->
    <string name="conversation_list_fragment__fab_content_description">Uusi keskustelu</string>
    <string name="conversation_list_fragment__open_camera_description">Avaa kamera</string>
    <string name="conversation_list_fragment__no_chats_yet_get_started_by_messaging_a_friend">Keskusteluita ei vielä ole.\nAloita lähettämällä viesti kaverillesi.</string>


    <!-- conversation_secure_verified -->

    <!-- conversation_muted -->
    <string name="conversation_muted__unmute">Poista mykistys</string>

    <!-- conversation_unmuted -->
    <string name="conversation_unmuted__mute_notifications">Mykistä ilmoitukset</string>

    <!-- conversation -->
    <string name="conversation__menu_group_settings">Ryhmän asetukset</string>
    <string name="conversation__menu_leave_group">Poistu ryhmästä</string>
    <string name="conversation__menu_view_all_media">Kaikki media</string>
    <string name="conversation__menu_conversation_settings">Keskustelun asetukset</string>
    <string name="conversation__menu_add_shortcut">Lisätty kotinäytölle</string>
    <string name="conversation__menu_create_bubble">Luo kupla</string>

    <!-- conversation_popup -->
    <string name="conversation_popup__menu_expand_popup">Suurenna ponnahdusikkuna</string>

    <!-- conversation_callable_insecure -->
    <string name="conversation_add_to_contacts__menu_add_to_contacts">Lisää yhteystietoihin</string>

    <!-- conversation scheduled messages bar -->

    <!-- Label for button in a banner to show all messages currently scheduled -->
    <string name="conversation_scheduled_messages_bar__see_all">Näytä kaikki</string>
    <!-- Body text for banner to show all scheduled messages for the chat that tells the user how many scheduled messages there are -->
    <plurals name="conversation_scheduled_messages_bar__number_of_messages">
        <item quantity="one">%1$d ajoitettu viesti</item>
        <item quantity="other">%1$d ajoitettua viestiä</item>
    </plurals>

    <!-- conversation_group_options -->
    <string name="convesation_group_options__recipients_list">Vastaanottajalista</string>
    <string name="conversation_group_options__delivery">Toimitus</string>
    <string name="conversation_group_options__conversation">Keskustelu</string>
    <string name="conversation_group_options__broadcast">Lähetä</string>

    <!-- text_secure_normal -->
    <string name="text_secure_normal__menu_new_group">Uusi ryhmä</string>
    <string name="text_secure_normal__menu_settings">Asetukset</string>
    <string name="text_secure_normal__menu_clear_passphrase">Lukitse</string>
    <string name="text_secure_normal__mark_all_as_read">Merkitse kaikki luetuiksi</string>
    <string name="text_secure_normal__invite_friends">Kutsu ystäviä</string>
    <!-- Overflow menu entry to filter unread chats -->
    <string name="text_secure_normal__filter_unread_chats">Suodata lukemattomat keskustelut</string>
    <!-- Overflow menu entry to disable unread chats filter -->
    <string name="text_secure_normal__clear_unread_filter">Tyhjennä Lukemattomat-suodatin</string>

    <!-- verify_display_fragment -->
    <string name="verify_display_fragment_context_menu__copy_to_clipboard">Kopioi leikepöydälle</string>
    <string name="verify_display_fragment_context_menu__compare_with_clipboard">Vertaa leikepöytään</string>

    <!-- reminder_header -->
    <string name="reminder_header_sms_import_title">Tuo järjestelmän tekstiviestit</string>
    <string name="reminder_header_sms_import_text">Napauta, jos haluat kopioida puhelimesi tekstiviestit Signalin salattuun tietokantaan.</string>
    <string name="reminder_header_push_title">Ota käyttöön Signal-viestit ja -puhelut</string>
    <string name="reminder_header_push_text">Päivitä keskustelukokemuksesi</string>
    <string name="reminder_header_service_outage_text">Signalissa on tällä hetkellä teknisiä ongelmia. Pyrimme korjaamaan ongelman mahdollisimman pian.</string>
    <string name="reminder_header_progress">%1$d %%</string>
    <!-- Body text of a banner that will show at the top of the chat list when we temporarily cannot process the user\'s contacts -->
    <string name="reminder_cds_warning_body">Signalin yksityisten yhteystietojen hakupalvelu ei tällä hetkellä voi käsitellä puhelimesi yhteystietoja.</string>
    <!-- Label for a button in a banner to learn more about why we temporarily can\'t process the user\'s contacts -->
    <string name="reminder_cds_warning_learn_more">Lue lisää</string>
    <!-- Body text of a banner that will show at the top of the chat list when the user has so many contacts that we cannot ever process them -->
    <string name="reminder_cds_permanent_error_body">Signalin yksityisten yhteystietojen hakupalvelu ei voi käsitellä puhelimesi yhteystietoja.</string>
    <!-- Label for a button in a banner to learn more about why we cannot process the user\'s contacts -->
    <string name="reminder_cds_permanent_error_learn_more">Lue lisää</string>

    <!-- media_preview -->
    <string name="media_preview__save_title">Tallenna</string>
    <string name="media_preview__edit_title">Muokkaa</string>


    <!-- media_preview_activity -->
    <string name="media_preview_activity__media_content_description">Median esikatselu</string>

    <!-- new_conversation_activity -->
    <string name="new_conversation_activity__refresh">Päivitä</string>
    <!-- redphone_audio_popup_menu -->

    <!-- Insights -->
    <string name="Insights__percent">%</string>
    <string name="Insights__title">Tilastot</string>
    <string name="InsightsDashboardFragment__title">Tilastot</string>
    <string name="InsightsDashboardFragment__signal_protocol_automatically_protected">Signal-protokolla suojasi automaattisesti %1$d/%% lähtevistä viesteistäsi viimeisten %2$d päivän aikana. Signalin käyttäjien väliset keskustelut ovat aina salattuja päästä päähän.</string>
    <string name="InsightsDashboardFragment__spread_the_word">Levitä tietoisuutta</string>
    <string name="InsightsDashboardFragment__not_enough_data">Ei tarpeeksi tietoa</string>
    <string name="InsightsDashboardFragment__your_insights_percentage_is_calculated_based_on">Tilastoprosentti lasketaan niiden lähetettyjen viestien perusteella, joita ei ole kadonnut tai poistettu viimeisten %1$d päivän aikana.</string>
    <string name="InsightsDashboardFragment__start_a_conversation">Aloita keskustelu</string>
    <string name="InsightsDashboardFragment__invite_your_contacts">Nyt voit viestiä turvallisesti käyttää toimintoja, jotka saavat salaamattomat tekstiviestit kalpenemaan. Kutsu lisää kavereitasi liittymään Signaliin.</string>
    <string name="InsightsDashboardFragment__this_stat_was_generated_locally">Nämä tilastot on luotu paikallisesti laitteellasi, ja vain sinä näet ne. Niitä ei koskaan välitetä mihinkään.</string>
    <string name="InsightsDashboardFragment__encrypted_messages">Salatut viestit</string>
    <string name="InsightsDashboardFragment__cancel">Peruuta</string>
    <string name="InsightsDashboardFragment__send">Lähetä</string>
    <string name="InsightsModalFragment__title">Esittelyssä tilastot</string>
    <string name="InsightsModalFragment__description">Selvitä, kuinka suuri osa lähtevistä viesteistäsi lähetettiin turvallisesti. Voit kasvattaa Signalin prosenttia kutsumalla uusia käyttäjiä mukaan.</string>
    <string name="InsightsModalFragment__view_insights">Näytä tilastot</string>

    <string name="FirstInviteReminder__title">Kutsu Signaliin</string>
    <string name="FirstInviteReminder__description">Voisit lisätä lähettämiesi salattujen viestien määrää %1$d %%</string>
    <string name="SecondInviteReminder__title">Boostaa Signaliasi</string>
    <string name="SecondInviteReminder__description">Kutsu %1$s</string>
    <string name="InsightsReminder__view_insights">Näytä tilastot</string>
    <string name="InsightsReminder__invite">Kutsu</string>

    <!-- Edit KBS Pin -->

    <!-- BaseKbsPinFragment -->
    <string name="BaseKbsPinFragment__next">Seuraava</string>
    <string name="BaseKbsPinFragment__create_alphanumeric_pin">Luo aakkosnumeerinen tunnusluku</string>
    <string name="BaseKbsPinFragment__create_numeric_pin">Luo numeerinen tunnusluku</string>
  <!-- Removed by excludeNonTranslatables <string name="BaseKbsPinFragment__learn_more_url" translatable="false">https://support.signal.org/hc/articles/360007059792</string> -->

    <!-- CreateKbsPinFragment -->
    <plurals name="CreateKbsPinFragment__pin_must_be_at_least_characters">
        <item quantity="one">PIN-koodin on oltava vähintään %1$d merkki</item>
        <item quantity="other">Tunnusluvussa on oltava vähintään %1$d merkkiä</item>
    </plurals>
    <plurals name="CreateKbsPinFragment__pin_must_be_at_least_digits">
        <item quantity="one">PIN-koodin on oltava vähintään %1$d numero</item>
        <item quantity="other">Tunnusluvussa on oltava vähintään %1$d numeroa</item>
    </plurals>
    <string name="CreateKbsPinFragment__create_a_new_pin">Luo uusi tunnusluku</string>
    <string name="CreateKbsPinFragment__you_can_choose_a_new_pin_as_long_as_this_device_is_registered">Tunnusluvun voi vaihtaa vain laitteella, joka on rekisteröity.</string>
    <string name="CreateKbsPinFragment__create_your_pin">Valitse tunnusluku</string>
    <string name="CreateKbsPinFragment__pins_can_help_you_restore_your_account">PIN-koodien avulla voit palauttaa tilisi ja pitää tietosi salattuna Signalissa. </string>
    <string name="CreateKbsPinFragment__choose_a_stronger_pin">Valitse vahvempi tunnusluku</string>

    <!-- ConfirmKbsPinFragment -->
    <string name="ConfirmKbsPinFragment__pins_dont_match">Tunnusluvut eivät täsmää. Yritä uudelleen.</string>
    <!-- Prompt for the user to repeat entering the PIN in order to help them remember it correctly.   -->
    <string name="ConfirmKbsPinFragment__re_enter_the_pin_you_just_created">Syötä juuri luomasi PIN-koodi uudelleen.</string>
    <string name="ConfirmKbsPinFragment__confirm_your_pin">Vahvista tunnuslukusi</string>
    <string name="ConfirmKbsPinFragment__pin_creation_failed">Tunnusluvun luominen epäonnistui</string>
    <string name="ConfirmKbsPinFragment__your_pin_was_not_saved">Tunnuslukua ei tallennettu. Pyydämme sinua luomaan tunnusluvun myöhemmin.</string>
    <string name="ConfirmKbsPinFragment__pin_created">Tunnusluku luotu.</string>
    <string name="ConfirmKbsPinFragment__re_enter_your_pin">Syötä tunnusluku uudelleen</string>
    <string name="ConfirmKbsPinFragment__creating_pin">Luodaan tunnuslukua…</string>

    <!-- KbsSplashFragment -->
    <string name="KbsSplashFragment__introducing_pins">Esittelyssä tunnusluku</string>
    <string name="KbsSplashFragment__pins_keep_information_stored_with_signal_encrypted">Tunnusluvulla salataan Signaliin tallentamasi tiedot, jotta vain sinä pääset niihin käsiksi. Profiilisi, asetuksesi ja yhteystietosi palautetaan, kun asennat Signalin uudelleen. Tunnuslukua ei tarvita sovelluksen avaamiseen.</string>
    <string name="KbsSplashFragment__learn_more">Lue lisää</string>
  <!-- Removed by excludeNonTranslatables <string name="KbsSplashFragment__learn_more_link" translatable="false">https://support.signal.org/hc/articles/360007059792</string> -->
    <string name="KbsSplashFragment__registration_lock_equals_pin">Rekisteröintiesto = tunnusluku</string>
    <string name="KbsSplashFragment__your_registration_lock_is_now_called_a_pin">Rekisteröintiesto on nyt tunnusluku ja sillä on uusia toimintoja. Päivitä sovellus nyt.</string>
    <string name="KbsSplashFragment__update_pin">Päivitä tunnusluku</string>
    <string name="KbsSplashFragment__create_your_pin">Valitse tunnusluku</string>
    <string name="KbsSplashFragment__learn_more_about_pins">Lisätietoa tunnusluvuista</string>
    <string name="KbsSplashFragment__disable_pin">Poista tunnusluku käytöstä</string>

    <!-- KBS Reminder Dialog -->
    <string name="KbsReminderDialog__enter_your_signal_pin">Syötä Signal-tunnuslukusi</string>
    <string name="KbsReminderDialog__to_help_you_memorize_your_pin">Pyydämme tunnuslukua ajoittain sen muistamisen helpottamiseksi. Pyynnöt harvenevat ajan myötä.</string>
    <string name="KbsReminderDialog__skip">Ohita</string>
    <string name="KbsReminderDialog__submit">Lähetä</string>
    <string name="KbsReminderDialog__forgot_pin">Unohditko tunnusluvun?</string>
    <string name="KbsReminderDialog__incorrect_pin_try_again">Väärä tunnusluku, yritä uudelleen.</string>

    <!-- AccountLockedFragment -->
    <string name="AccountLockedFragment__account_locked">Tili lukittu</string>
    <string name="AccountLockedFragment__your_account_has_been_locked_to_protect_your_privacy">Tili on lukittu yksityisyytesi ja tietoturvasi suojaamiseksi. Kun %1$d päivää on kulunut, voit rekisteröidä tämän puhelinnumeron uudelleen ilman tunnuslukua. Kaikki sisältö tullaan poistamaan.</string>
    <string name="AccountLockedFragment__next">Seuraava</string>
    <string name="AccountLockedFragment__learn_more">Lue lisää</string>
  <!-- Removed by excludeNonTranslatables <string name="AccountLockedFragment__learn_more_url" translatable="false">https://support.signal.org/hc/articles/360007059792</string> -->

    <!-- KbsLockFragment -->
    <string name="RegistrationLockFragment__enter_your_pin">Syötä tunnusluku</string>
    <string name="RegistrationLockFragment__enter_the_pin_you_created">Syötä tilille valitsemasi tunnusluku. Se ei ole sama kuin saamasi tekstiviestivahvistuskoodi.</string>
    <!-- Info text shown above a pin entry text box describing what pin they should be entering. -->
    <string name="RegistrationLockFragment__enter_the_pin_you_created_for_your_account">Kirjoita PIN-koodi, jonka loit tiliäsi varten.</string>
    <string name="RegistrationLockFragment__enter_alphanumeric_pin">Syötä aakkosnumeerinen tunnusluku</string>
    <string name="RegistrationLockFragment__enter_numeric_pin">Syötä numeerinen tunnusluku</string>
    <string name="RegistrationLockFragment__incorrect_pin_try_again">Väärä tunnusluku, yritä uudelleen.</string>
    <string name="RegistrationLockFragment__forgot_pin">Unohditko tunnusluvun?</string>
    <string name="RegistrationLockFragment__incorrect_pin">Väärä tunnusluku</string>
    <string name="RegistrationLockFragment__forgot_your_pin">Unohditko tunnusluvun?</string>
    <string name="RegistrationLockFragment__not_many_tries_left">Vain muutama yritys jäljellä!</string>
    <string name="RegistrationLockFragment__signal_registration_need_help_with_pin_for_android_v2_pin">Signalin rekisteröinti – Tarvitsen apua tunnusluvun kanssa Androidilla (v2 PIN)</string>

    <plurals name="RegistrationLockFragment__for_your_privacy_and_security_there_is_no_way_to_recover">
        <item quantity="one">Yksityisyytesi ja tietoturvasi vuoksi PIN-koodia ei voida palauttaa. Jos et muista PIN-koodiasi, voit rekisteröityä uudelleen tekstiviestillä %1$d päivän toimettomuuden jälkeen. Tässä tapauksessa tilisi pyyhkiytyy ja kaikki sisältö poistetaan.</item>
        <item quantity="other">Yksityisyys- ja tietoturvasyistä tunnuslukua ei voida palauttaa. Jos et muista tunnuslukua, voit rekisteröityä uudelleen tekstiviestillä, kun tili on ollut käyttämättä %1$d päivää. Tällöin kaikki tilin sisältö poistetaan.</item>
    </plurals>

    <plurals name="RegistrationLockFragment__incorrect_pin_d_attempts_remaining">
        <item quantity="one">Väärä PIN-koodi. %1$d yritys jäljellä.</item>
        <item quantity="other">Väärä tunnusluku. %1$d yritystä jäljellä.</item>
    </plurals>

    <plurals name="RegistrationLockFragment__if_you_run_out_of_attempts_your_account_will_be_locked_for_d_days">
        <item quantity="one">Jos yrityksesi loppuvat, tilisi lukitaan %1$d päiväksi. %1$d päivän toimettomuuden jälkeen voit rekisteröityä uudelleen ilman PIN-koodia. Tilisi pyyhitään ja kaikki sisältö poistetaan.</item>
        <item quantity="other">Jos yritykset loppuvat, tilisi lukitaan %1$d päiväksi. Kun tili on ollut %1$d päivää käyttämättä, voit rekisteröityä uudelleen ilman tunnuslukua. Kaikki tilin sisältö poistetaan.</item>
    </plurals>

    <plurals name="RegistrationLockFragment__you_have_d_attempts_remaining">
        <item quantity="one">Sinulla on %1$d yritys jäljellä.</item>
        <item quantity="other">%1$d yritystä jäljellä.</item>
    </plurals>

    <plurals name="RegistrationLockFragment__d_attempts_remaining">
        <item quantity="one">%1$d yritys jäljellä.</item>
        <item quantity="other">%1$d yritystä jäljellä.</item>
    </plurals>

    <!-- CalleeMustAcceptMessageRequestDialogFragment -->
    <string name="CalleeMustAcceptMessageRequestDialogFragment__s_will_get_a_message_request_from_you">%1$s saa sinulta viestipyynnön. Voit soittaa, kun viestipyyntösi on hyväksytty.</string>

    <!-- KBS Megaphone -->
    <string name="KbsMegaphone__create_a_pin">Luo tunnusluku</string>
    <string name="KbsMegaphone__pins_keep_information_thats_stored_with_signal_encrytped">Tunnusluvut pitävät Signaliin tallennetut tiedot salattuina</string>
    <string name="KbsMegaphone__create_pin">Luo tunnusluku</string>

    <!-- transport_selection_list_item -->
    <string name="transport_selection_list_item__transport_icon">Tyypin kuvake</string>
    <string name="ConversationListFragment_loading">Ladataan…</string>
    <string name="CallNotificationBuilder_connecting">Yhdistetään…</string>
    <string name="Permissions_permission_required">Käyttöoikeus vaaditaan</string>
    <string name="ConversationActivity_signal_needs_sms_permission_in_order_to_send_an_sms">Signal tarvitsee luvan käyttää tekstiviestejä niiden lähettämistä varten, mutta tämä käyttöoikeus on pysyvästi evätty Signalilta. Voit muuttaa tätä menemällä sovellusten asetuksiin, valitsemalla Sovelluksen käyttöoikeudet ja laittamalla päälle Tekstiviestit.</string>
    <string name="Permissions_continue">Jatka</string>
    <string name="Permissions_not_now">Ei nyt</string>
    <string name="conversation_activity__enable_signal_messages">OTA KÄYTTÖÖN SIGNAL-VIESTIT</string>
    <string name="SQLCipherMigrationHelper_migrating_signal_database">Signalin tietokantaa siirretään</string>
    <string name="PushDecryptJob_new_locked_message">Uusi lukittu viesti</string>
    <string name="PushDecryptJob_unlock_to_view_pending_messages">Näytä odottavat viestit avaamalla lukitus</string>
    <string name="enter_backup_passphrase_dialog__backup_passphrase">Varmuuskopion salalause</string>
    <string name="backup_enable_dialog__backups_will_be_saved_to_external_storage_and_encrypted_with_the_passphrase_below_you_must_have_this_passphrase_in_order_to_restore_a_backup">Varmuuskopiot tallennetaan laitteesi tallennustilaan ja ne salataan allaolevalla salalauseella. Ilman tätä salalausetta et voi palauttaa varmuuskopiota.</string>
    <string name="backup_enable_dialog__you_must_have_this_passphrase">Varmuuskopion palauttamiseen vaaditaan salalause.</string>
    <string name="backup_enable_dialog__folder">Kansio</string>
    <string name="backup_enable_dialog__i_have_written_down_this_passphrase">Olen kirjoittanut ylös tämän salalauseen, joka on välttämätön varmuuskopion palauttamiseen.</string>
    <string name="registration_activity__restore_backup">Palauta varmuuskopio</string>
    <string name="registration_activity__transfer_or_restore_account">Siirrä tai palauta tili</string>
    <string name="registration_activity__transfer_account">Siirrä tili</string>
    <string name="registration_activity__skip">Ohita</string>
    <string name="preferences_chats__chat_backups">Keskustelujen varmuuskopiot</string>
    <string name="preferences_chats__transfer_account">Siirrä tili</string>
    <string name="preferences_chats__transfer_account_to_a_new_android_device">Siirrä tili uuteen Android-laitteeseen</string>
    <string name="RegistrationActivity_enter_backup_passphrase">Syötä varmuuskopion salalause</string>
    <string name="RegistrationActivity_restore">Palauta</string>
    <string name="RegistrationActivity_backup_failure_downgrade">Varmuuskopioita ei voida tuoda Signalin uudemmista versioista</string>
    <string name="RegistrationActivity_incorrect_backup_passphrase">Virheellinen varmuuskopion salalause</string>
    <string name="RegistrationActivity_checking">Tarkistetaan…</string>
    <string name="RegistrationActivity_d_messages_so_far">%1$d viestiä tähän mennessä…</string>
    <string name="RegistrationActivity_restore_from_backup">Palautetaanko varmuuskopiosta?</string>
    <string name="RegistrationActivity_restore_your_messages_and_media_from_a_local_backup">Palauta viestit ja mediasisältö laitteeseen tallennetusta varmuuskopiosta. Palauttaminen ei ole mahdollista myöhemmin.</string>
    <string name="RegistrationActivity_backup_size_s">Koko: %1$s</string>
    <string name="RegistrationActivity_backup_timestamp_s">Varmuuskopioitu: %1$s</string>
    <string name="BackupDialog_enable_local_backups">Otetaanko paikalliset varmuuskopiot käyttöön?</string>
    <string name="BackupDialog_enable_backups">Ota varmuuskopiot käyttöön</string>
    <string name="BackupDialog_please_acknowledge_your_understanding_by_marking_the_confirmation_check_box">Ilmaisen ymmärtäneeni tämän valitsemalla valintaruudun.</string>
    <string name="BackupDialog_delete_backups">Poistetaanko varmuuskopiot?</string>
    <string name="BackupDialog_disable_and_delete_all_local_backups">Otetaanko paikalliset varmuuskopiot pois käytöstä ja poistetaanko ne?</string>
    <string name="BackupDialog_delete_backups_statement">Poista varmuuskopiot</string>
    <string name="BackupDialog_to_enable_backups_choose_a_folder">Valitse kansio, jotta varmuuskopioit voidaan ottaa käyttöön. Varmuuskopiot tallennetaan tähän paikkaan.</string>
    <string name="BackupDialog_choose_folder">Valitse kansio</string>
    <string name="BackupDialog_copied_to_clipboard">Kopioitu leikepöydälle</string>
    <string name="BackupDialog_no_file_picker_available">Tiedostonvalitsinta ei ole saatavilla.</string>
    <string name="BackupDialog_enter_backup_passphrase_to_verify">Varmenna syöttämällä varmuuskopion salalause</string>
    <string name="BackupDialog_verify">Varmenna</string>
    <string name="BackupDialog_you_successfully_entered_your_backup_passphrase">Varmuuskopion salalauseen syöttö onnistui</string>
    <string name="BackupDialog_passphrase_was_not_correct">Salalause ei ollut oikea</string>
    <string name="LocalBackupJob_creating_signal_backup">Luodaan Molly-varmuuskopiota…</string>
    <!-- Title for progress notification shown in a system notification while verifying a recent backup. -->
    <string name="LocalBackupJob_verifying_signal_backup">Vahvistetaan Molly-varmuuskopiota…</string>
    <string name="LocalBackupJobApi29_backup_failed">Varmuuskopio epäonnistui</string>
    <string name="LocalBackupJobApi29_your_backup_directory_has_been_deleted_or_moved">Varmuuskopiohakemisto on poistettu tai siirretty.</string>
    <string name="LocalBackupJobApi29_your_backup_file_is_too_large">Varmuuskopiotiedosto on liian suuri tallennettavaksi tähän tallennustilaan.</string>
    <string name="LocalBackupJobApi29_there_is_not_enough_space">Varmuuskopion tallentamiseen ei ole tarpeeksi tilaa.</string>
    <!-- Error message shown if a newly created backup could not be verified as accurate -->
    <string name="LocalBackupJobApi29_your_backup_could_not_be_verified">Viimeisintä varmuuskopiota ei voitu luoda ja vahvistaa. Luo uusi varmuuskopio.</string>
    <!-- Error message shown if a very large attachment is encountered during the backup creation and causes the backup to fail -->
    <string name="LocalBackupJobApi29_your_backup_contains_a_very_large_file">Varmuuskopiosi sisältää erittäin suuren tiedoston, jota ei voi varmuuskopioida. Poista se ja luo uusi varmuuskopio.</string>
    <string name="LocalBackupJobApi29_tap_to_manage_backups">Hallitse varmuuskopioita napauttamalla.</string>
    <string name="RegistrationActivity_wrong_number">Väärä numero?</string>
    <!--    Countdown to when the user can request a new code via phone call during registration.-->
    <string name="RegistrationActivity_call_me_instead_available_in">Soita minulle (%1$02d.%2$02d)</string>
    <!--    Countdown to when the user can request a new SMS code during registration.-->
    <string name="RegistrationActivity_resend_sms_available_in">Lähetä koodi uudelleen (%1$02d.%2$02d)</string>
    <string name="RegistrationActivity_contact_signal_support">Ota yhteyttä Signalin tukeen</string>
    <string name="RegistrationActivity_code_support_subject">Signalin rekisteröinti – vahvistuskoodi Androidille</string>
    <string name="RegistrationActivity_incorrect_code">Väärä koodi</string>
    <string name="BackupUtil_never">ei koskaan</string>
    <string name="BackupUtil_unknown">Tuntematon</string>
    <string name="preferences_app_protection__see_my_phone_number">Nähdä puhelinnumeroni</string>
    <string name="preferences_app_protection__find_me_by_phone_number">Löytää minut puhelinnumeron perusteella</string>
    <!-- Phone number heading displayed as a screen title -->
    <string name="preferences_app_protection__phone_number">Puhelinnumero</string>
    <!-- Subtext below option to launch into phone number privacy settings screen -->
    <string name="preferences_app_protection__choose_who_can_see">Valitse, kuka voi nähdä puhelinnumerosi ja kuka voi ottaa sinuun yhteyttä Signalissa sen avulla.</string>
    <!-- Section title above two radio buttons for enabling and disabling phone number display -->
    <string name="PhoneNumberPrivacySettingsFragment__who_can_see_my_number">Kuka voi nähdä numeroni</string>
    <!-- Subtext below radio buttons when who can see my number is set to nobody -->
    <string name="PhoneNumberPrivacySettingsFragment__nobody_will_see">Kukaan ei näe puhelinnumeroasi Signalissa</string>
    <!-- Section title above two radio buttons for enabling and disabling whether users can find me by my phone number  -->
    <string name="PhoneNumberPrivacySettingsFragment__who_can_find_me_by_number">Kuka voi löytää minut puhelinnumerolla</string>
    <!-- Subtext below radio buttons when who can see my number is set to everyone -->
    <string name="PhoneNumberPrivacySettingsFragment__your_phone_number">Puhelinnumerosi näkyy henkilöille ja ryhmille, joille lähetät viestejä. Henkilöt, joilla on puhelinnumerosi puhelimensa yhteystiedoissa, näkevät sen myös Signalissa.</string>
    <string name="PhoneNumberPrivacy_everyone">Kaikki</string>
    <string name="PhoneNumberPrivacy_my_contacts">Yhteystietoni</string>
    <string name="PhoneNumberPrivacy_nobody">Ei kukaan</string>
    <string name="PhoneNumberPrivacy_everyone_see_description">Puhelinnumerosi näkyy kaikille ihmisille ja ryhmille, joille lähetät viestejä.</string>
    <string name="PhoneNumberPrivacy_everyone_find_description">Jokainen, jolla on puhelinnumerosi yhteystiedoissa, näkee sinut yhteystietona Signalissa. Muut voivat löytää sinut haun kautta.</string>
    <string name="preferences_app_protection__screen_lock">Näytön lukitus</string>
    <string name="preferences_app_protection__lock_signal_access_with_android_screen_lock_or_fingerprint">Lukitse Signal Androidin näytön lukituksella tai sormenjäljellä</string>
    <string name="preferences_app_protection__screen_lock_inactivity_timeout">Automaattisen näytön lukituksen odotusaika</string>
    <string name="preferences_app_protection__signal_pin">Signal-tunnusluku</string>
    <string name="preferences_app_protection__create_a_pin">Luo tunnusluku</string>
    <string name="preferences_app_protection__change_your_pin">Vaihda tunnusluku</string>
    <string name="preferences_app_protection__pin_reminders">Tunnuslukumuistutukset</string>
    <string name="preferences_app_protection__turn_off">Poista käytöstä</string>
    <string name="preferences_app_protection__confirm_pin">Vahvista tunnusluku</string>
    <string name="preferences_app_protection__confirm_your_signal_pin">Vahvista Signal-tunnuslukusi</string>
    <string name="preferences_app_protection__make_sure_you_memorize_or_securely_store_your_pin">Opettele tunnusluku ulkoa tai tallenna se turvallisesti, sillä sitä ei voi palauttaa. Jos tunnusluku unohtuu ja Signal rekisteröidään uudelleen, tietoja voi kadota.</string>
    <string name="preferences_app_protection__incorrect_pin_try_again">Väärä tunnusluku, yritä uudelleen.</string>
    <string name="preferences_app_protection__failed_to_enable_registration_lock">Rekisteröintiestoa ei voitu ottaa käyttöön.</string>
    <string name="preferences_app_protection__failed_to_disable_registration_lock">Rekisteröintiestoa ei voitu poistaa käytöstä.</string>
    <string name="AppProtectionPreferenceFragment_none">Ei mitään</string>
    <string name="preferences_app_protection__registration_lock">Rekisteröintiesto</string>
    <string name="RegistrationActivity_you_must_enter_your_registration_lock_PIN">Rekisteröintieston tunnusluku vaaditaan</string>
    <string name="RegistrationActivity_your_pin_has_at_least_d_digits_or_characters">Tunnusluvussa on vähintään %1$d numeroa tai merkkiä</string>
    <string name="RegistrationActivity_too_many_attempts">Liian monta yritystä</string>
    <string name="RegistrationActivity_you_have_made_too_many_incorrect_registration_lock_pin_attempts_please_try_again_in_a_day">Olet syöttänyt rekisteröintieston tunnusluvun väärin liian monta kertaa. Yritä uudelleen seuraavana päivänä.</string>
    <string name="RegistrationActivity_you_have_made_too_many_attempts_please_try_again_later">Olet yrittänyt liian monta kertaa. Yritä myöhemmin uudelleen.</string>
    <string name="RegistrationActivity_error_connecting_to_service">Virhe yhdistettäessä palveluun</string>
    <string name="preferences_chats__backups">Varmuuskopiot</string>
    <string name="prompt_passphrase_activity__signal_is_locked">Molly on lukittu</string>
    <string name="prompt_passphrase_activity__tap_to_unlock">AVAA NAPAUTTAMALLA</string>
    <string name="Recipient_unknown">Tuntematon</string>

    <!-- TransferOrRestoreFragment -->
    <string name="TransferOrRestoreFragment__transfer_or_restore_account">Siirrä tai palauta tili</string>
    <string name="TransferOrRestoreFragment__if_you_have_previously_registered_a_signal_account">Jos olet aiemmin luonut Signal-tilin, voit siirtää tai palauttaa tilisi ja viestisi</string>
    <string name="TransferOrRestoreFragment__transfer_from_android_device">Siirrä Android-laitteesta</string>
    <string name="TransferOrRestoreFragment__transfer_your_account_and_messages_from_your_old_android_device">Siirrä tilisi ja viestisi vanhalta Android-laitteeltasi. Sinulla täytyy olla pääsy vanhaan laitteeseesi.</string>
    <string name="TransferOrRestoreFragment__you_need_access_to_your_old_device">Sinulla täytyy olla pääsy vanhaan laitteeseesi.</string>
    <string name="TransferOrRestoreFragment__restore_from_backup">Palauta varmuuskopiosta</string>
    <string name="TransferOrRestoreFragment__restore_your_messages_from_a_local_backup">Palauta viestisi paikallisesta varmuuskopiostasi. Jos et palauta niitä nyt, et voi palauttaa niitä enää myöhemmin.</string>

    <!-- NewDeviceTransferInstructionsFragment -->
    <string name="NewDeviceTransferInstructions__open_signal_on_your_old_android_phone">Avaa Signal vanhassa Android-laitteessasi</string>
    <string name="NewDeviceTransferInstructions__continue">Jatka</string>
    <string name="NewDeviceTransferInstructions__first_bullet">1.</string>
    <string name="NewDeviceTransferInstructions__tap_on_your_profile_photo_in_the_top_left_to_open_settings">Napauta profiilikuvaasi ylävasemmalla avataksesi asetukset</string>
    <string name="NewDeviceTransferInstructions__second_bullet">2.</string>
    <string name="NewDeviceTransferInstructions__tap_on_account">"Napauta Tili-kohtaa"</string>
    <string name="NewDeviceTransferInstructions__third_bullet">3.</string>
    <string name="NewDeviceTransferInstructions__tap_transfer_account_and_then_continue_on_both_devices">"Napauta Siirrä tili ja sitten Jatka molemmilla laitteilla"</string>

    <!-- NewDeviceTransferSetupFragment -->
    <string name="NewDeviceTransferSetup__preparing_to_connect_to_old_android_device">Valmistellaan yhteyttä vanhaan Android-laitteeseesi…</string>
    <string name="NewDeviceTransferSetup__take_a_moment_should_be_ready_soon">Vielä hetki</string>
    <string name="NewDeviceTransferSetup__waiting_for_old_device_to_connect">Odotetaan yhteyttä vanhasta Android-laitteesta…</string>
    <string name="NewDeviceTransferSetup__signal_needs_the_location_permission_to_discover_and_connect_with_your_old_device">Molly tarvitsee luvan käyttää sijaintitietojasi vanhan Android-laitteesi löytämiseen ja yhdistämiseen.</string>
    <string name="NewDeviceTransferSetup__signal_needs_location_services_enabled_to_discover_and_connect_with_your_old_device">Sijaintipalveluiden täytyy olla päällä, jotta vanha Android-laitteesi voidaan löytää ja yhdistää.</string>
    <string name="NewDeviceTransferSetup__signal_needs_wifi_on_to_discover_and_connect_with_your_old_device">Molly tarvitsee Wi-Fi:ä vanhan Android-laitteesi löytämiseen ja yhdistämiseen. Wi-Fi:n pitää olla päällä, mutta sen ei tarvitse olla yhdistettynä langattomaan verkkoon.</string>
    <string name="NewDeviceTransferSetup__sorry_it_appears_your_device_does_not_support_wifi_direct">Näyttää siltä että laitteesi ei tue Wi-Fi Direct -toimintoa. Molly käyttää Wi-Fi Direct -toimintoa vanhan Android-laitteesi löytämiseen ja yhdistämiseen. Voit silti siirtää tiedot vanhasta laitteesta varmuuskopion avulla.</string>
    <string name="NewDeviceTransferSetup__restore_a_backup">Palauta varmuuskopio</string>
    <string name="NewDeviceTransferSetup__an_unexpected_error_occurred_while_attempting_to_connect_to_your_old_device">Tapahtui odottamaton virhe yritettäessä luoda yhteyttä vanhaan Android-laitteeseesi.</string>

    <!-- OldDeviceTransferSetupFragment -->
    <string name="OldDeviceTransferSetup__searching_for_new_android_device">Etsitään uutta Android-laitetta…</string>
    <string name="OldDeviceTransferSetup__signal_needs_the_location_permission_to_discover_and_connect_with_your_new_device">Molly tarvitsee luvan käyttää sijaintitietojasi uuden Android-laitteesi löytämiseen ja yhdistämiseen.</string>
    <string name="OldDeviceTransferSetup__signal_needs_location_services_enabled_to_discover_and_connect_with_your_new_device">Sijaintipalveluiden täytyy olla päällä, jotta uusi Android-laitteesi voidaan löytää ja yhdistää.</string>
    <string name="OldDeviceTransferSetup__signal_needs_wifi_on_to_discover_and_connect_with_your_new_device">Molly tarvitsee Wi-Fi:ä uuden Android-laitteesi löytämiseen ja yhdistämiseen. Wi-Fi:n pitää olla päällä, mutta sen ei tarvitse olla yhdistettynä langattomaan verkkoon.</string>
    <string name="OldDeviceTransferSetup__sorry_it_appears_your_device_does_not_support_wifi_direct">Näyttää siltä että laitteesi ei tue Wi-Fi Direct -toimintoa. Molly käyttää Wi-Fi Direct -toimintoa uuden Android-laitteesi löytämiseen ja yhdistämiseen. Voit silti siirtää tiedot luomalla varmuuskopion ja palauttamalla sen uudessa Android-laitteessa.</string>
    <string name="OldDeviceTransferSetup__create_a_backup">Luo varmuuskopio</string>
    <string name="OldDeviceTransferSetup__an_unexpected_error_occurred_while_attempting_to_connect_to_your_old_device">Tapahtui odottamaton virhe yritettäessä luoda yhteyttä uuteen Android-laitteeseesi.</string>

    <!-- DeviceTransferSetupFragment -->
    <string name="DeviceTransferSetup__unable_to_open_wifi_settings">Wi-Fi-asetusten avaaminen ei onnistunut. Laita Wi-Fi päälle käsin.</string>
    <string name="DeviceTransferSetup__grant_location_permission">Salli paikannus</string>
    <string name="DeviceTransferSetup__turn_on_location_services">Laita päälle sijaintipalvelut</string>
    <string name="DeviceTransferSetup__turn_on_wifi">Laita Wi-Fi päälle</string>
    <string name="DeviceTransferSetup__error_connecting">Virhe yhteyden luonnissa</string>
    <string name="DeviceTransferSetup__retry">Yritä uudelleen</string>
    <string name="DeviceTransferSetup__submit_debug_logs">Lähetä virheenkorjauslokeja</string>
    <string name="DeviceTransferSetup__verify_code">Vahvista koodi</string>
    <string name="DeviceTransferSetup__verify_that_the_code_below_matches_on_both_of_your_devices">Varmista että alla oleva koodi on sama molemmilla laitteillasi. Napauta sitten Jatka.</string>
    <string name="DeviceTransferSetup__the_numbers_do_not_match">Numerot eivät täsmää</string>
    <string name="DeviceTransferSetup__continue">Jatka</string>
    <string name="DeviceTransferSetup__if_the_numbers_on_your_devices_do_not_match_its_possible_you_connected_to_the_wrong_device">Jos numerot laitteillasi eivät ole samat, on mahdollista että yhdistit väärään laitteeseen. Korjataksesi tämän, pysäytä siirto ja yritä uudestaan pitäen laitteet lähekkäin.</string>
    <string name="DeviceTransferSetup__stop_transfer">Pysäytä siirto</string>
    <string name="DeviceTransferSetup__unable_to_discover_old_device">Vanhaa laitetta ei löydetty</string>
    <string name="DeviceTransferSetup__unable_to_discover_new_device">Uutta laitetta ei löydetty</string>
    <string name="DeviceTransferSetup__make_sure_the_following_permissions_are_enabled">Varmista että seuraavat palvelut ja luvat ovat päällä:</string>
    <string name="DeviceTransferSetup__location_permission">Paikannus</string>
    <string name="DeviceTransferSetup__location_services">Sijaintipalvelut</string>
    <string name="DeviceTransferSetup__wifi">Wi-Fi</string>
    <string name="DeviceTransferSetup__on_the_wifi_direct_screen_remove_all_remembered_groups_and_unlink_any_invited_or_connected_devices">Mene Wi-Fi Direct -näytölle, poista kaikki muistetut ryhmät sekä poista kaikkien kutsuttujen tai yhdistettyjen laitteiden linkitys.</string>
    <string name="DeviceTransferSetup__wifi_direct_screen">WiFi Direct -näyttö</string>
    <string name="DeviceTransferSetup__try_turning_wifi_off_and_on_on_both_devices">Koita kytkeä Wi-Fi pois päältä ja takaisin päälle molemmissa laitteissa.</string>
    <string name="DeviceTransferSetup__make_sure_both_devices_are_in_transfer_mode">Varmista, että molemmat laitteet ovat siirtotilassa.</string>
    <string name="DeviceTransferSetup__go_to_support_page">Mene tukisivustolle</string>
    <string name="DeviceTransferSetup__try_again">Yritä uudelleen</string>
    <string name="DeviceTransferSetup__waiting_for_other_device">Odotetaan toista laitetta</string>
    <string name="DeviceTransferSetup__tap_continue_on_your_other_device_to_start_the_transfer">Aloita siirto napauttamalla Jatka toisella laitteellasi.</string>
    <string name="DeviceTransferSetup__tap_continue_on_your_other_device">Napauta Jatka toisella laitteellasi…</string>

    <!-- NewDeviceTransferFragment -->
    <string name="NewDeviceTransfer__cannot_transfer_from_a_newer_version_of_signal">Siirto uudemmasta Signal-versiosta ei ole mahdollista</string>

    <!-- DeviceTransferFragment -->
    <string name="DeviceTransfer__transferring_data">Siirretään tietoja</string>
    <string name="DeviceTransfer__keep_both_devices_near_each_other">Pidä laitteet lähekkäin. Älä sammuta niitä ja pidä Molly käynnissä. Siirto on päästä päähän salattu.</string>
    <string name="DeviceTransfer__d_messages_so_far">%1$d viestiä tähän mennessä…</string>
    <!-- Filled in with total percentage of messages transferred -->
    <string name="DeviceTransfer__s_of_messages_so_far">%1$s%% viestiä tähän mennessä…</string>
    <string name="DeviceTransfer__cancel">Peruuta</string>
    <string name="DeviceTransfer__try_again">Yritä uudelleen</string>
    <string name="DeviceTransfer__stop_transfer">Pysäytä siirto</string>
    <string name="DeviceTransfer__all_transfer_progress_will_be_lost">Siirto joudutaan aloittamaan seuraavalla kerralla alusta</string>
    <string name="DeviceTransfer__transfer_failed">Siirto epäonnistui</string>
    <string name="DeviceTransfer__unable_to_transfer">Siirto ei onnistu</string>

    <!-- OldDeviceTransferInstructionsFragment -->
    <string name="OldDeviceTransferInstructions__transfer_account">Siirrä tili</string>
    <string name="OldDeviceTransferInstructions__first_bullet">1.</string>
    <string name="OldDeviceTransferInstructions__download_signal_on_your_new_android_device">Lataa Molly uuteen Android-laitteeseesi</string>
    <string name="OldDeviceTransferInstructions__second_bullet">2.</string>
    <string name="OldDeviceTransferInstructions__tap_on_transfer_or_restore_account">"Napauta Siirrä tai palauta tili"</string>
    <string name="OldDeviceTransferInstructions__third_bullet">3.</string>
    <string name="OldDeviceTransferInstructions__select_transfer_from_android_device_when_prompted_and_then_continue">"Valitse Siirrä Android-laitteesta kysyttäessä, ja sitten Jatka. Pidä molemmat laitteet lähellä toisiaan."</string>
    <string name="OldDeviceTransferInstructions__continue">Jatka</string>

    <!-- OldDeviceTransferComplete -->
    <string name="OldDeviceTransferComplete__go_to_your_new_device">Mene uudelle laitteellesi</string>
    <string name="OldDeviceTransferComplete__your_signal_data_has_Been_transferred_to_your_new_device">Signal-tietosi on siirretty uudelle laitteellesi. Jatka rekisteröitymistä uudella laitteellasi siirron viimeistelemiseksi.</string>
    <string name="OldDeviceTransferComplete__close">Sulje</string>

    <!-- NewDeviceTransferComplete -->
    <string name="NewDeviceTransferComplete__transfer_successful">Siirto onnistui</string>
    <string name="NewDeviceTransferComplete__transfer_complete">Siirto valmis</string>
    <string name="NewDeviceTransferComplete__to_complete_the_transfer_process_you_must_continue_registration">Jatka rekisteröitymistä siirron viimeistelemiseksi.</string>
    <string name="NewDeviceTransferComplete__continue_registration">Jatka rekisteröitymistä</string>

    <!-- DeviceToDeviceTransferService -->
    <string name="DeviceToDeviceTransferService_content_title">Tilin siirto</string>
    <string name="DeviceToDeviceTransferService_status_ready">Valmistellaan yhteyttä toiseen Android-laitteeseesi…</string>
    <string name="DeviceToDeviceTransferService_status_starting_up">Valmistellaan yhteyttä toiseen Android-laitteeseesi…</string>
    <string name="DeviceToDeviceTransferService_status_discovery">Etsitään toista Android-laitettasi…</string>
    <string name="DeviceToDeviceTransferService_status_network_connected">Muodostetaan yhteyttä toiseen Android-laitteeseesi…</string>
    <string name="DeviceToDeviceTransferService_status_verification_required">Tarvitaan vahvistus</string>
    <string name="DeviceToDeviceTransferService_status_service_connected">Siirretään tiliä…</string>

    <!-- OldDeviceTransferLockedDialog -->
    <string name="OldDeviceTransferLockedDialog__complete_registration_on_your_new_device">Jatka rekisteröintiä uudella laitteellasi</string>
    <string name="OldDeviceTransferLockedDialog__your_signal_account_has_been_transferred_to_your_new_device">Signal-tilisi on siirretty uudelle laitteellesi. Sinun täytyy jatkaa rekisteröitymistä uudella laitteella, jotta voit jatkaa. Signal ei ole enää aktiivinen tällä laitteella.</string>
    <string name="OldDeviceTransferLockedDialog__done">Valmis</string>
    <string name="OldDeviceTransferLockedDialog__cancel_and_activate_this_device">Peruuta ja aktivoi tämä laite</string>

    <!-- AdvancedPreferenceFragment -->

    <!-- RecipientBottomSheet -->
    <string name="RecipientBottomSheet_block">Estä</string>
    <string name="RecipientBottomSheet_unblock">Poista esto</string>
    <string name="RecipientBottomSheet_add_to_contacts">Lisää yhteystietoihin</string>
    <!-- Error message that displays when a user tries to tap to view system contact details but has no app that supports it -->
    <string name="RecipientBottomSheet_unable_to_open_contacts">Yhteystietojen avaamiseen soveltuvaa sovellusta ei löydy.</string>
    <string name="RecipientBottomSheet_add_to_a_group">Lisää ryhmään</string>
    <string name="RecipientBottomSheet_add_to_another_group">Lisää toiseen ryhmään</string>
    <string name="RecipientBottomSheet_view_safety_number">Näytä turvanumero</string>
    <string name="RecipientBottomSheet_make_admin">Nimitä ylläpitäjäksi</string>
    <string name="RecipientBottomSheet_remove_as_admin">Poista ylläpitäjän oikeudet</string>
    <string name="RecipientBottomSheet_remove_from_group">Poista ryhmästä</string>

    <string name="RecipientBottomSheet_remove_s_as_group_admin">Poistetaanko %1$s ryhmän ylläpitäjistä?</string>
    <string name="RecipientBottomSheet_s_will_be_able_to_edit_group">"%1$s voi tulevaisuudessa muokata ryhmää ja sen jäseniä."</string>

    <string name="RecipientBottomSheet_remove_s_from_the_group">Poistetaanko %1$s ryhmästä?</string>
    <!-- Dialog message shown when removing someone from a group with group link being active to indicate they will not be able to rejoin -->
    <string name="RecipientBottomSheet_remove_s_from_the_group_they_will_not_be_able_to_rejoin">Poistetaanko %1$s ryhmästä? Hän ei voi liittyä uudelleen ryhmälinkin kautta.</string>
    <string name="RecipientBottomSheet_remove">Poista</string>
    <string name="RecipientBottomSheet_copied_to_clipboard">Kopioitu leikepöydälle</string>

    <string name="GroupRecipientListItem_admin">Ylläpitäjä</string>
    <string name="GroupRecipientListItem_approve_description">Hyväksy</string>
    <string name="GroupRecipientListItem_deny_description">Hylkää</string>


    <!-- GroupsLearnMoreBottomSheetDialogFragment -->
    <string name="GroupsLearnMore_legacy_vs_new_groups">Vanhan tyyppiset ja uudet ryhmät</string>
    <string name="GroupsLearnMore_what_are_legacy_groups">Mitä ovat vanhan tyyppiset ryhmät?</string>
    <string name="GroupsLearnMore_paragraph_1">Vanhan tyyppiset ryhmät eivät ole yhteensopivia uusien ryhmien ominaisuuksien kanssa, kuten ylläpitäjyyden ja kuvaavien ryhmäpäivityksien.</string>
    <string name="GroupsLearnMore_can_i_upgrade_a_legacy_group">Voinko päivittää vanhan tyyppisen ryhmän?</string>
    <string name="GroupsLearnMore_paragraph_2">Vanhan tyyppisiä ryhmiä ei voi vielä päivittää uusiksi ryhmiksi, mutta voit luoda uuden ryhmän samoilla jäsenillä, jos he käyttävät Signalin uusinta versiota.</string>
    <string name="GroupsLearnMore_paragraph_3">Signal tulee tarjoamaan tavan päivittää vanhan tyyppisiä ryhmiä tulevaisuudessa.</string>

    <!-- GroupLinkBottomSheetDialogFragment -->
    <string name="GroupLinkBottomSheet_share_hint_requiring_approval">Kuka tahansa, jolla on tämä linkki, näkee ryhmän nimen ja kuvan ja voi pyytää liittymistä jäseneksi. Jaa linkki vain henkilöille, joihin luotat.</string>
    <string name="GroupLinkBottomSheet_share_hint_not_requiring_approval">Kuka tahansa, jolla on tämä linkki, näkee ryhmän nimen ja kuvan ja voi liittyä jäseneksi. Jaa linkki vain henkilöille, joihin luotat.</string>
    <string name="GroupLinkBottomSheet_share_via_signal">Jaa Mollyin kautta</string>
    <string name="GroupLinkBottomSheet_copy">Kopioi</string>
    <string name="GroupLinkBottomSheet_qr_code">QR-koodi</string>
    <string name="GroupLinkBottomSheet_share">Jaa</string>
    <string name="GroupLinkBottomSheet_copied_to_clipboard">Kopioitu leikepöydälle</string>
    <string name="GroupLinkBottomSheet_the_link_is_not_currently_active">Linkki ei ole tällä hetkellä aktiivinen</string>

    <!-- VoiceNotePlaybackPreparer -->
    <string name="VoiceNotePlaybackPreparer__failed_to_play_voice_message">Ääniviestin toisto epäonnistui</string>

    <!-- VoiceNoteMediaDescriptionCompatFactory -->
    <string name="VoiceNoteMediaItemFactory__voice_message">Ääniviesti · %1$s</string>
    <string name="VoiceNoteMediaItemFactory__s_to_s">%1$s käyttäjälle %2$s</string>

    <!-- StorageUtil -->
    <string name="StorageUtil__s_s">%1$s/%2$s</string>
    <string name="BlockedUsersActivity__s_has_been_blocked">%1$s on estetty.</string>
    <string name="BlockedUsersActivity__failed_to_block_s">Henkilön %1$s estäminen epäonnistui</string>
    <string name="BlockedUsersActivity__s_has_been_unblocked">Henkilön %1$s esto on poistettu.</string>

    <!-- ReviewCardDialogFragment -->
    <string name="ReviewCardDialogFragment__review_members">Tarkista jäsenet</string>
    <string name="ReviewCardDialogFragment__review_request">Tarkista pyyntö</string>
    <string name="ReviewCardDialogFragment__d_group_members_have_the_same_name">Ryhmän %1$d jäsenistä on käyttäjiä, joilla on sama nimi. Tarkista jäsenet alapuolelta ja korjaa ongelma.</string>
    <string name="ReviewCardDialogFragment__if_youre_not_sure">Jos et ole varma lähettäjän henkilöllisyydestä, tarkista henkilötiedot alta.</string>
    <string name="ReviewCardDialogFragment__no_other_groups_in_common">Ei muita yhteisiä ryhmiä.</string>
    <string name="ReviewCardDialogFragment__no_groups_in_common">Ei yhteisiä ryhmiä.</string>
    <plurals name="ReviewCardDialogFragment__d_other_groups_in_common">
        <item quantity="one">%1$d yhteinen ryhmä</item>
        <item quantity="other">%1$d yhteistä ryhmää</item>
    </plurals>
    <plurals name="ReviewCardDialogFragment__d_groups_in_common">
        <item quantity="one">%1$d yhteinen ryhmä</item>
        <item quantity="other">%1$d yhteistä ryhmää</item>
    </plurals>
    <string name="ReviewCardDialogFragment__remove_s_from_group">Poistetaanko %1$s ryhmästä?</string>
    <string name="ReviewCardDialogFragment__remove">Poista</string>
    <string name="ReviewCardDialogFragment__failed_to_remove_group_member">Ryhmän jäsenen poisto epäonnistui.</string>

    <!-- ReviewCard -->
    <string name="ReviewCard__member">Jäsen</string>
    <string name="ReviewCard__request">Pyyntö</string>
    <string name="ReviewCard__your_contact">Yhteystietosi</string>
    <string name="ReviewCard__remove_from_group">Poista ryhmästä</string>
    <string name="ReviewCard__update_contact">Päivitä yhteystieto</string>
    <string name="ReviewCard__block">Estä</string>
    <string name="ReviewCard__delete">Poista</string>
    <string name="ReviewCard__recently_changed">Muutti äskettäin profiilinimensä %1$s nimeksi %2$s.</string>

    <!-- CallParticipantsListUpdatePopupWindow -->
    <string name="CallParticipantsListUpdatePopupWindow__s_joined">%1$s liittyi</string>
    <string name="CallParticipantsListUpdatePopupWindow__s_and_s_joined">%1$s ja %2$s liittyivät</string>
    <string name="CallParticipantsListUpdatePopupWindow__s_s_and_s_joined">%1$s, %2$s ja %3$s liittyivät</string>
    <string name="CallParticipantsListUpdatePopupWindow__s_s_and_d_others_joined">%1$s, %2$s ja %3$d muuta liittyivät</string>
    <string name="CallParticipantsListUpdatePopupWindow__s_left">%1$s poistui</string>
    <string name="CallParticipantsListUpdatePopupWindow__s_and_s_left">%1$s ja %2$s poistuivat</string>
    <string name="CallParticipantsListUpdatePopupWindow__s_s_and_s_left">%1$s, %2$s ja %3$s poistuivat</string>
    <string name="CallParticipantsListUpdatePopupWindow__s_s_and_d_others_left">%1$s, %2$s ja %3$d muuta poistuivat</string>

    <string name="CallParticipant__you">Sinä</string>
    <string name="CallParticipant__you_on_another_device">Sinä (toisella laitteella)</string>
    <string name="CallParticipant__s_on_another_device">%1$s (toisella laitteella)</string>

    <!-- WifiToCellularPopupWindow -->
    <!-- Message shown during a call when the WiFi network is unusable, and cellular data starts to be used for the call instead. -->
    <string name="WifiToCellularPopupWindow__weak_wifi_switched_to_cellular">Heikko Wi-Fi-yhteys. Siirrytty mobiilidataan.</string>

    <!-- DeleteAccountFragment -->
    <string name="DeleteAccountFragment__deleting_your_account_will">Tilin poistamisesta seuraa:</string>
    <string name="DeleteAccountFragment__enter_your_phone_number">Syötä puhelinnumerosi</string>
    <string name="DeleteAccountFragment__delete_account">Poista tili</string>
    <string name="DeleteAccountFragment__delete_your_account_info_and_profile_photo">Tilisi tiedot ja profiilikuva poistetaan</string>
    <string name="DeleteAccountFragment__delete_all_your_messages">Kaikki viestit poistetaan</string>
    <string name="DeleteAccountFragment__delete_s_in_your_payments_account">%1$s maksutililtäsi poistetaan</string>
    <string name="DeleteAccountFragment__no_country_code">Maatunnusta ei ole määritetty</string>
    <string name="DeleteAccountFragment__no_number">Numeroa ei ole määritetty</string>
    <string name="DeleteAccountFragment__the_phone_number">Syöttämäsi puhelinnumero ei vastaa tilisi puhelinnumeroa.</string>
    <string name="DeleteAccountFragment__are_you_sure">Haluatko varmasti poistaa tilisi?</string>
    <string name="DeleteAccountFragment__this_will_delete_your_signal_account">Signal-tili poistetaan ja sovellusasetukset nollataan. Sovellus sulkeutuu prosessin päätteeksi.</string>
    <string name="DeleteAccountFragment__failed_to_delete_local_data">Paikallisten tietojen poistaminen epäonnistui. Voit poistaa ne manuaalisesti järjestelmän sovellusasetuksien kautta.</string>
    <string name="DeleteAccountFragment__launch_app_settings">Avaa sovelluksen asetukset</string>
    <!-- Title of progress dialog shown when a user deletes their account and the process is leaving all groups -->
    <string name="DeleteAccountFragment__leaving_groups">Erotaan ryhmistä…</string>
    <!-- Title of progress dialog shown when a user deletes their account and the process has left all groups -->
    <string name="DeleteAccountFragment__deleting_account">Poistetaan tiliä…</string>
    <!-- Message of progress dialog shown when a user deletes their account and the process is canceling their subscription -->
    <string name="DeleteAccountFragment__canceling_your_subscription">Peruutetaan tilaustasi…</string>
    <!-- Message of progress dialog shown when a user deletes their account and the process is leaving groups -->
    <string name="DeleteAccountFragment__depending_on_the_number_of_groups">Tämä saattaa kestää muutamia minuutteja riippuen siitä, miten monen ryhmän jäsen olet.</string>
    <!-- Message of progress dialog shown when a user deletes their account and the process has left all groups -->
    <string name="DeleteAccountFragment__deleting_all_user_data_and_resetting">Poistetaan käyttäjätietoja ja palautetaan sovelluksen oletuksia</string>
    <!-- Title of error dialog shown when a network error occurs during account deletion -->
    <string name="DeleteAccountFragment__account_not_deleted">Tiliä ei poistettu</string>
    <!-- Message of error dialog shown when a network error occurs during account deletion -->
    <string name="DeleteAccountFragment__there_was_a_problem">Poiston aikana ilmeni ongelma. Tarkista verkkoyhteytesi ja yritä uudelleen.</string>

    <!-- DeleteAccountCountryPickerFragment -->
    <string name="DeleteAccountCountryPickerFragment__search_countries">Hae maa</string>

    <!-- CreateGroupActivity -->
    <string name="CreateGroupActivity__skip">Ohita</string>
    <plurals name="CreateGroupActivity__d_members">
        <item quantity="one">%1$d jäsen</item>
        <item quantity="other">%1$d jäsentä</item>
    </plurals>

    <!-- ShareActivity -->
    <string name="ShareActivity__share">Jaa</string>
    <string name="ShareActivity__send">Lähetä</string>
    <string name="ShareActivity__comma_s">, %1$s</string>
    <!-- Toast when the incoming intent is invalid -->
    <string name="ShareActivity__could_not_get_share_data_from_intent">Tietoa ei voitu jakaa.</string>

    <!-- MultiShareDialogs -->
    <string name="MultiShareDialogs__failed_to_send_to_some_users">Joillekin käyttäjille lähettäminen epäonnistui</string>
    <string name="MultiShareDialogs__you_can_only_share_with_up_to">Voit vain jakaa sisältöä enintään %1$d keskusteluun</string>

    <!-- ChatWallpaperActivity -->

    <!-- ChatWallpaperFragment -->
    <string name="ChatWallpaperFragment__chat_color">Keskustelun väri</string>
    <string name="ChatWallpaperFragment__reset_chat_colors">Palauta keskustelujen värit</string>
    <string name="ChatWallpaperFragment__reset_chat_color">Palauta keskustelun väri</string>
    <string name="ChatWallpaperFragment__reset_chat_color_question">Palautetaanko keskustelun väri?</string>
    <string name="ChatWallpaperFragment__set_wallpaper">Aseta taustakuva</string>
    <string name="ChatWallpaperFragment__dark_mode_dims_wallpaper">Tumma tila himmentää taustakuvan</string>
    <string name="ChatWallpaperFragment__contact_name">Yhteystiedon nimi</string>
    <string name="ChatWallpaperFragment__reset">Palauta alkuasetuksiin</string>
    <string name="ChatWallpaperFragment__wallpaper_preview_description">Taustakuvan esikatselu</string>
    <string name="ChatWallpaperFragment__would_you_like_to_override_all_chat_colors">Haluatko ohittaa kaikki keskustelujen vanhat värit?</string>
    <string name="ChatWallpaperFragment__would_you_like_to_override_all_wallpapers">Haluatko ohittaa kaikki taustakuvat?</string>
    <string name="ChatWallpaperFragment__reset_default_colors">Palauta vakiovärit</string>
    <string name="ChatWallpaperFragment__reset_all_colors">Palauta kaikki värit</string>
    <string name="ChatWallpaperFragment__reset_default_wallpaper">Palauta vakiotaustakuva</string>
    <string name="ChatWallpaperFragment__reset_all_wallpapers">Palauta kaikki taustakuvat</string>
    <string name="ChatWallpaperFragment__reset_wallpapers">Palauta taustakuvat</string>
    <string name="ChatWallpaperFragment__reset_wallpaper">Palauta taustakuva</string>
    <string name="ChatWallpaperFragment__reset_wallpaper_question">Palautetaanko taustakuva?</string>

    <!-- ChatWallpaperSelectionFragment -->
    <string name="ChatWallpaperSelectionFragment__choose_from_photos">Valitse valokuvista</string>
    <string name="ChatWallpaperSelectionFragment__presets">Esiasennetut</string>

    <!-- ChatWallpaperPreviewActivity -->
    <string name="ChatWallpaperPreviewActivity__preview">Esikatselu</string>
    <string name="ChatWallpaperPreviewActivity__set_wallpaper">Aseta taustakuva</string>
    <string name="ChatWallpaperPreviewActivity__swipe_to_preview_more_wallpapers">Esikatsele lisää taustakuvia pyyhkäisemällä</string>
    <string name="ChatWallpaperPreviewActivity__set_wallpaper_for_all_chats">Aseta taustakuva kaikille keskusteluille</string>
    <string name="ChatWallpaperPreviewActivity__set_wallpaper_for_s">Aseta taustakuva keskustelulle %1$s</string>
    <string name="ChatWallpaperPreviewActivity__viewing_your_gallery_requires_the_storage_permission">Gallerian katsomiseen tarvitaan lupa käyttää laitteesi tallennustilaa.</string>

    <!-- WallpaperImageSelectionActivity -->

    <!-- WallpaperCropActivity -->
    <string name="WallpaperCropActivity__pinch_to_zoom_drag_to_adjust">Lähennä/loitonna nipistämällä, säädä vetämällä.</string>
    <string name="WallpaperCropActivity__set_wallpaper_for_all_chats">Taustakuva asetetaan kaikkiin keskusteluihin.</string>
    <string name="WallpaperCropActivity__set_wallpaper_for_s">Aseta taustakuva keskustelulle %1$s.</string>
    <string name="WallpaperCropActivity__error_setting_wallpaper">Taustakuvan asettaminen epäonnistui.</string>
    <string name="WallpaperCropActivity__blur_photo">Sumenna valokuva</string>

    <!-- InfoCard -->
    <string name="payment_info_card_about_mobilecoin">Tietoa MobileCoinista</string>
    <string name="payment_info_card_mobilecoin_is_a_new_privacy_focused_digital_currency">MobileCoin on uusi yksityisyyden suojaan keskittyvä digitaalinen valuutta.</string>
    <string name="payment_info_card_adding_funds">Varojen lisääminen</string>
    <string name="payment_info_card_you_can_add_funds_for_use_in">Voit lisätä rahaa käytettäväksi Mollyissa lähettämällä MobileCoineja lompakko-osoitteeseen.</string>
    <string name="payment_info_card_cashing_out">Nostaminen</string>
    <string name="payment_info_card_you_can_cash_out_mobilecoin">MobileCoinit voi nostaa rahana milloin tahansa MobileCoin-yhteensopivalla kauppapaikalla siirtämällä rahat sillä sijaitsevalle tilille.</string>
    <string name="payment_info_card_hide_this_card">Piilota tämä kortti?</string>
    <string name="payment_info_card_hide">Piilota</string>
    <!-- Title of save recovery phrase card -->
    <string name="payment_info_card_save_recovery_phrase">Tallenna palautuslause</string>
    <string name="payment_info_card_your_recovery_phrase_gives_you">Palautuslauseella voi palauttaa tilin, jos tavanomaiset kirjautumismenetelmät eivät toimi.</string>
    <!-- Button in save recovery phrase card -->
    <string name="payment_info_card_save_your_phrase">Tallenna lauseesi</string>
    <string name="payment_info_card_update_your_pin">Päivitä tunnusluku</string>
    <string name="payment_info_card_with_a_high_balance">Tili kannattaa suojata aakkosnumeerisella suojakoodilla, erityisesti jos sen kate on korkea.</string>
    <string name="payment_info_card_update_pin">Päivitä tunnusluku</string>

  <!-- Removed by excludeNonTranslatables <string name="payment_info_card__learn_more__about_mobilecoin" translatable="false">https://support.signal.org/hc/articles/360057625692#payments_which_ones</string> -->
  <!-- Removed by excludeNonTranslatables <string name="payment_info_card__learn_more__adding_to_your_wallet" translatable="false">https://support.signal.org/hc/articles/360057625692#payments_transfer_from_exchange</string> -->
  <!-- Removed by excludeNonTranslatables <string name="payment_info_card__learn_more__cashing_out" translatable="false">https://support.signal.org/hc/articles/360057625692#payments_transfer_to_exchange</string> -->

    <!-- DeactivateWalletFragment -->
    <string name="DeactivateWalletFragment__deactivate_wallet">Poista Wallet käytöstä</string>
    <string name="DeactivateWalletFragment__your_balance">Saldosi</string>
    <string name="DeactivateWalletFragment__its_recommended_that_you">Varat kannattaa siirtää toiseen lompakko-osoitteeseen ennen maksujen poistamista käytöstä. Jos varoja ei siirretä nyt, ne säilyvät Molly-tiliin liitetyssä lompakossa siltä varalta, että maksut otetaan taas käyttöön.</string>
    <string name="DeactivateWalletFragment__transfer_remaining_balance">Siirrä koko saldo</string>
    <string name="DeactivateWalletFragment__deactivate_without_transferring">Poista käytöstä siirtämättä varoja</string>
    <string name="DeactivateWalletFragment__deactivate">Poista käytöstä</string>
    <string name="DeactivateWalletFragment__deactivate_without_transferring_question">Poistetaanko käytöstä siirtämättä varoja?</string>
    <string name="DeactivateWalletFragment__your_balance_will_remain">Varat säilytetään Molly-tiliin liitetyssä lompakossa siltä varalta, että maksut otetaan uudestaan käyttöön.</string>
    <string name="DeactivateWalletFragment__error_deactivating_wallet">Lompakon poisto käytöstä epäonnistui.</string>
  <!-- Removed by excludeNonTranslatables <string name="DeactivateWalletFragment__learn_more__we_recommend_transferring_your_funds" translatable="false">https://support.signal.org/hc/articles/360057625692#payments_deactivate</string> -->

    <!-- PaymentsRecoveryStartFragment -->
    <string name="PaymentsRecoveryStartFragment__recovery_phrase">Palautuslause</string>
    <string name="PaymentsRecoveryStartFragment__view_recovery_phrase">Näytä palautuslause</string>
    <!-- Title in save recovery phrase screen -->
    <string name="PaymentsRecoveryStartFragment__save_recovery_phrase">Tallenna palautuslause</string>
    <string name="PaymentsRecoveryStartFragment__enter_recovery_phrase">Syötä palautuslause</string>
    <plurals name="PaymentsRecoveryStartFragment__your_balance_will_automatically_restore">
        <item quantity="one">Tilin saldo palautetaan automaattisesti, kun asennat Signalin uudelleen ja vahvistat Signalin PIN-koodin. Voit palauttaa saldon myös henkilökohtaisella %1$d-sanaisella palautuslauseella. Kirjoita se ylös ja säilytä turvallisessa paikassa.</item>
        <item quantity="other">Tilin saldo palautetaan automaattisesti, kun asennat Signalin uudelleen ja vahvistat Signalin PIN-koodin. Voit palauttaa saldon myös henkilökohtaisella %1$d-sanaisella palautuslauseella. Kirjoita se ylös ja säilytä turvallisessa paikassa.</item>
    </plurals>
    <!-- Description in save recovery phrase screen which shows up when user has non zero balance -->
    <string name="PaymentsRecoveryStartFragment__got_balance">Sinulla on saldoa! On aika tallentaa palautuslause – 24 sanan mittainen avain, jonka avulla voit palauttaa saldosi.</string>
    <!-- Description in save recovery phrase screen which shows up when user navigates from info card -->
    <string name="PaymentsRecoveryStartFragment__time_to_save">On aika tallentaa palautuslause – 24 sanan mittainen avain, jonka avulla voit palauttaa saldosi. Lue lisää</string>
    <string name="PaymentsRecoveryStartFragment__your_recovery_phrase_is_a">Palautuslause on henkilökohtainen %1$d-sanainen lause, joka vaaditaan saldon palauttamiseen.</string>
    <string name="PaymentsRecoveryStartFragment__start">Aloita</string>
    <string name="PaymentsRecoveryStartFragment__enter_manually">Syötä käsin</string>
    <string name="PaymentsRecoveryStartFragment__paste_from_clipboard">Liitä leikepöydältä</string>
    <!-- Alert dialog title which asks before going back if user wants to save recovery phrase -->
    <string name="PaymentsRecoveryStartFragment__continue_without_saving">Jatketaanko tallentamatta?</string>
    <!-- Alert dialog description to let user know why recovery phrase needs to be saved -->
    <string name="PaymentsRecoveryStartFragment__your_recovery_phrase">Palautuslauseen avulla voit pahimmassa tapauksessa palauttaa saldosi. Suosittelemme vahvasti, että tallennat sen.</string>
    <!-- Alert dialog option to skip recovery phrase -->
    <string name="PaymentsRecoveryStartFragment__skip_recovery_phrase">Ohita palautuslause</string>
    <!-- Alert dialog option to cancel dialog-->
    <string name="PaymentsRecoveryStartFragment__cancel">Peruuta</string>

    <!-- PaymentsRecoveryPasteFragment -->
    <string name="PaymentsRecoveryPasteFragment__paste_recovery_phrase">Liitä palautuslause</string>
    <string name="PaymentsRecoveryPasteFragment__recovery_phrase">Palautuslause</string>
    <string name="PaymentsRecoveryPasteFragment__next">Seuraava</string>
    <string name="PaymentsRecoveryPasteFragment__invalid_recovery_phrase">Virheellinen palautuslause</string>
    <string name="PaymentsRecoveryPasteFragment__make_sure">Varmista, että olet syöttänyt %1$d sanaa ja yritä uudelleen.</string>

  <!-- Removed by excludeNonTranslatables <string name="PaymentsRecoveryStartFragment__learn_more__view" translatable="false">https://support.signal.org/hc/articles/360057625692#payments_wallet_view_passphrase</string> -->
  <!-- Removed by excludeNonTranslatables <string name="PaymentsRecoveryStartFragment__learn_more__restore" translatable="false">https://support.signal.org/hc/articles/360057625692#payments_wallet_restore_passphrase</string> -->

    <!-- PaymentsRecoveryPhraseFragment -->
    <string name="PaymentsRecoveryPhraseFragment__next">Seuraava</string>
    <string name="PaymentsRecoveryPhraseFragment__edit">Muokkaa</string>
    <string name="PaymentsRecoveryPhraseFragment__your_recovery_phrase">Palautuslauseesi</string>
    <string name="PaymentsRecoveryPhraseFragment__write_down_the_following_d_words">Kirjoita muistiin seuraavat %1$d sanaa järjestyksessä. Laita lista talteen turvalliseen paikkaan.</string>
    <string name="PaymentsRecoveryPhraseFragment__make_sure_youve_entered">Varmista että olet syöttänyt lauseesi oikein.</string>
    <string name="PaymentsRecoveryPhraseFragment__do_not_screenshot_or_send_by_email">Älä ota näyttökuvaa tai lähetä sähköpostitse.</string>
    <string name="PaymentsRecoveryPhraseFragment__payments_account_restored">Maksutili palautettu.</string>
    <string name="PaymentsRecoveryPhraseFragment__invalid_recovery_phrase">Virheellinen palautuslause</string>
    <string name="PaymentsRecoveryPhraseFragment__make_sure_youve_entered_your_phrase_correctly_and_try_again">Varmista, että olet syöttänyt lauseen oikein ja yritä uudestaan.</string>
    <string name="PaymentsRecoveryPhraseFragment__copy_to_clipboard">Kopioidaanko leikepöydälle?</string>
    <string name="PaymentsRecoveryPhraseFragment__if_you_choose_to_store">Jos salalause säilytetään digitaalisesti, tulee paikan olla turvallinen.</string>
    <string name="PaymentsRecoveryPhraseFragment__copy">Kopioi</string>

    <!-- PaymentsRecoveryPhraseConfirmFragment -->
    <string name="PaymentRecoveryPhraseConfirmFragment__confirm_recovery_phrase">Vahvista palautuslause</string>
    <string name="PaymentRecoveryPhraseConfirmFragment__enter_the_following_words">Syötä seuraavat sanat palautuslauseestasi.</string>
    <string name="PaymentRecoveryPhraseConfirmFragment__word_d">Sana %1$d</string>
    <string name="PaymentRecoveryPhraseConfirmFragment__see_phrase_again">Näytä palautuslause uudelleen</string>
    <string name="PaymentRecoveryPhraseConfirmFragment__done">Valmis</string>
    <string name="PaymentRecoveryPhraseConfirmFragment__recovery_phrase_confirmed">Palautuslause vahvistettu</string>

    <!-- PaymentsRecoveryEntryFragment -->
    <string name="PaymentsRecoveryEntryFragment__enter_recovery_phrase">Syötä palautuslause</string>
    <string name="PaymentsRecoveryEntryFragment__enter_word_d">Syötä %1$d. sana</string>
    <string name="PaymentsRecoveryEntryFragment__word_d">Sana %1$d</string>
    <string name="PaymentsRecoveryEntryFragment__next">Seuraava</string>
    <string name="PaymentsRecoveryEntryFragment__invalid_word">Virheellinen sana</string>

    <!-- ClearClipboardAlarmReceiver -->

    <!-- PaymentNotificationsView -->
    <string name="PaymentNotificationsView__view">Näytä</string>

    <!-- UnreadPayments -->
    <string name="UnreadPayments__s_sent_you_s">%1$s lähetti sinulle %2$s</string>
    <string name="UnreadPayments__d_new_payment_notifications">%1$d uutta maksuilmoitusta</string>

    <!-- CanNotSendPaymentDialog -->
    <string name="CanNotSendPaymentDialog__cant_send_payment">Maksun lähetys epäonnistui</string>
    <string name="CanNotSendPaymentDialog__to_send_a_payment_to_this_user">Hyväksy käyttäjän lähettämä viestipyyntö maksujen lähettämiseksi. Aloita viestin lähettäminen luomalla viestipyyntö.</string>
    <string name="CanNotSendPaymentDialog__send_a_message">Lähetä viesti</string>

    <!-- GroupsInCommonMessageRequest -->
    <string name="GroupsInCommonMessageRequest__you_have_no_groups_in_common_with_this_person">Et kuulu samoihin ryhmiin tämän henkilön kanssa. Käy pyynnöt huolellisesti läpi ennen hyväksymistä välttääksesi ei-toivotut viestit.</string>
    <string name="GroupsInCommonMessageRequest__none_of_your_contacts_or_people_you_chat_with_are_in_this_group">Kukaan yhteyshenkilöistäsi tai käyttäjistä, joiden kanssa viestit, ei kuulu tähän ryhmään. Käy pyynnöt huolellisesti läpi ennen hyväksymistä välttääksesi ei-toivotut viestit.</string>
    <string name="GroupsInCommonMessageRequest__about_message_requests">Tietoa viestipyynnöistä</string>
    <string name="GroupsInCommonMessageRequest__okay">Selvä</string>
  <!-- Removed by excludeNonTranslatables <string name="GroupsInCommonMessageRequest__support_article" translatable="false">https://support.signal.org/hc/articles/360007459591</string> -->
    <string name="ChatColorSelectionFragment__heres_a_preview_of_the_chat_color">Tässä on esikatselu keskustelun väristä.</string>
    <string name="ChatColorSelectionFragment__the_color_is_visible_to_only_you">Väri näkyy vain sinulle.</string>

    <!-- GroupDescriptionDialog -->
    <string name="GroupDescriptionDialog__group_description">Ryhmän kuvaus</string>

    <!-- QualitySelectorBottomSheetDialog -->
    <string name="QualitySelectorBottomSheetDialog__standard">Vakio</string>
    <string name="QualitySelectorBottomSheetDialog__faster_less_data">Nopeampi, vähemmän dataa</string>
    <string name="QualitySelectorBottomSheetDialog__high">Korkea</string>
    <string name="QualitySelectorBottomSheetDialog__slower_more_data">Hitaampi, enemmän dataa</string>
    <string name="QualitySelectorBottomSheetDialog__photo_quality">Kuvan laatu</string>

    <!-- AppSettingsFragment -->
    <string name="AppSettingsFragment__invite_your_friends">Kutsu ystäviäsi</string>
    <string name="AppSettingsFragment__copied_subscriber_id_to_clipboard">Tilaajatunnus kopioitu leikepöydälle</string>

    <!-- AccountSettingsFragment -->
    <string name="AccountSettingsFragment__account">Tili</string>
    <string name="AccountSettingsFragment__youll_be_asked_less_frequently">Kysymme harvemmin ajan kuluessa</string>
    <string name="AccountSettingsFragment__require_your_signal_pin">Vaadi Signal-tunnuslukua aina, kun tällä puhelinnumerolla rekisteröidytään Signaliin.</string>
    <string name="AccountSettingsFragment__change_phone_number">Vaihda puhelinnumero</string>

    <!-- ChangeNumberFragment -->
    <string name="ChangeNumberFragment__use_this_to_change_your_current_phone_number_to_a_new_phone_number">Voit vaihtaa Signaliin kytketyn puhelinnumeron toiseen. Toimintoa ei voi kumota.\n\nVarmista ensin, että uuteen numeroon voi vastaanottaa tekstiviestejä tai puheluja.</string>
    <string name="ChangeNumberFragment__continue">Jatka</string>
    <!-- Message shown on dialog after your number has been changed successfully. -->
    <string name="ChangeNumber__your_phone_number_has_changed_to_s">Puhelinnumeroksesi on vaihdettu %1$s</string>
    <!-- Confirmation button to dismiss number changed dialog -->
    <string name="ChangeNumber__okay">Selvä</string>

    <!-- ChangeNumberEnterPhoneNumberFragment -->
    <string name="ChangeNumberEnterPhoneNumberFragment__change_number">Muokkaa numeroa</string>
    <string name="ChangeNumberEnterPhoneNumberFragment__your_old_number">Vanha numerosi</string>
    <string name="ChangeNumberEnterPhoneNumberFragment__old_phone_number">Vanha puhelinnumero</string>
    <string name="ChangeNumberEnterPhoneNumberFragment__your_new_number">Uusi puhelinnumerosi</string>
    <string name="ChangeNumberEnterPhoneNumberFragment__new_phone_number">Uusi puhelinnumero</string>
    <string name="ChangeNumberEnterPhoneNumberFragment__the_phone_number_you_entered_doesnt_match_your_accounts">Syöttämäsi puhelinnumero ei vastaa tilisi puhelinnumeroa.</string>
    <string name="ChangeNumberEnterPhoneNumberFragment__you_must_specify_your_old_number_country_code">Vanhan puhelinnumeron maakoodi on pakollinen</string>
    <string name="ChangeNumberEnterPhoneNumberFragment__you_must_specify_your_old_phone_number">Vanha puhelinnumero on pakollinen</string>
    <string name="ChangeNumberEnterPhoneNumberFragment__you_must_specify_your_new_number_country_code">Uuden puhelinnumeron maakoodi on pakollinen</string>
    <string name="ChangeNumberEnterPhoneNumberFragment__you_must_specify_your_new_phone_number">Uusi puhelinnumero on pakollinen</string>

    <!-- ChangeNumberVerifyFragment -->
    <string name="ChangeNumberVerifyFragment__change_number">Vaihda numero</string>
    <string name="ChangeNumberVerifyFragment__verifying_s">Varmennetaan %1$s</string>
    <string name="ChangeNumberVerifyFragment__captcha_required">Captcha vaaditaan</string>

    <!-- ChangeNumberConfirmFragment -->
    <string name="ChangeNumberConfirmFragment__change_number">Vaihda numero</string>
    <string name="ChangeNumberConfirmFragment__you_are_about_to_change_your_phone_number_from_s_to_s">Olet vaihtamassa puhelinnumerosi numerosta %1$s numeroon %2$s.\n\nEnnen kuin jatkat, varmista että alla oleva numero on oikein.</string>
    <string name="ChangeNumberConfirmFragment__edit_number">Muokkaa numeroa</string>

    <!-- ChangeNumberRegistrationLockFragment -->
    <string name="ChangeNumberRegistrationLockFragment__signal_change_number_need_help_with_pin_for_android_v2_pin">Signalin numeronvaihto – Tarvitsen apua tunnusluvun kanssa Androidilla (v2 PIN)</string>

    <!-- ChangeNumberPinDiffersFragment -->
    <string name="ChangeNumberPinDiffersFragment__pins_do_not_match">Tunnusluvut eivät täsmää</string>
    <string name="ChangeNumberPinDiffersFragment__the_pin_associated_with_your_new_number_is_different_from_the_pin_associated_with_your_old_one">Uudella ja vanhalla puhelinnumerollasi on eri tunnusluvut. Haluatko pitää vanhan tunnuslukusi vai päivittää sen?</string>
    <string name="ChangeNumberPinDiffersFragment__keep_old_pin">Säilytä vanha tunnusluku</string>
    <string name="ChangeNumberPinDiffersFragment__update_pin">Päivitä tunnusluku</string>
    <string name="ChangeNumberPinDiffersFragment__keep_old_pin_question">Säilytetäänkö vanha tunnusluku?</string>

    <!-- ChangeNumberLockActivity -->
    <!-- Info message shown to user if something crashed the app during the change number attempt and we were unable to confirm the change so we force them into this screen to check before letting them use the app -->
    <string name="ChangeNumberLockActivity__it_looks_like_you_tried_to_change_your_number_but_we_were_unable_to_determine_if_it_was_successful_rechecking_now">Vaikuttaa siltä että yritit vaihtaa numerosi, mutta emme pystyneet vahvistamaan vaihdon onnistumista.\n\nTarkistetaan uudestaan…</string>
    <!-- Dialog title shown if we were able to confirm your change number status (meaning we now know what the server thinks our number is) after a crash during the regular flow -->
    <string name="ChangeNumberLockActivity__change_status_confirmed">Muutostila vahvistettu</string>
    <!-- Dialog message shown if we were able to confirm your change number status (meaning we now know what the server thinks our number is) after a crash during the regular flow -->
    <string name="ChangeNumberLockActivity__your_number_has_been_confirmed_as_s">Numeroksesi on vahvistettu %1$s. Jos tämä ei ole numerosi, ole hyvä ja aloita numeronvaihtoprosessi alusta.</string>
    <!-- Dialog title shown if we were not able to confirm your phone number with the server and thus cannot let leave the change flow yet after a crash during the regular flow -->
    <string name="ChangeNumberLockActivity__change_status_unconfirmed">Muutostila vahvistamaton</string>
    <!-- Dialog message shown when we can\'t verify the phone number on the server, only shown if there was a network error communicating with the server after a crash during the regular flow -->
    <string name="ChangeNumberLockActivity__we_could_not_determine_the_status_of_your_change_number_request">Puhelinnumeron vaihtopyynnön tilaa ei voitu määrittää.\n\n(Virhe: %1$s)</string>
    <!-- Dialog button to retry confirming the number on the server -->
    <string name="ChangeNumberLockActivity__retry">Yritä uudelleen</string>
    <!-- Dialog button shown to leave the app when in the unconfirmed change status after a crash in the regular flow -->
    <string name="ChangeNumberLockActivity__leave">Poistu</string>
    <string name="ChangeNumberLockActivity__submit_debug_log">Lähetä virheenkorjausloki</string>

    <!-- ChatsSettingsFragment -->
    <string name="ChatsSettingsFragment__keyboard">Näppäimistö</string>
    <string name="ChatsSettingsFragment__enter_key_sends">Lähetä viesti rivinvaihtonäppäimellä</string>

    <!--SmsSettingsFragment -->
    <string name="SmsSettingsFragment__use_as_default_sms_app">Käytä oletussovelluksena tekstiviesteille</string>
    <!-- Preference title to export sms -->
    <string name="SmsSettingsFragment__export_sms_messages">Vie tekstiviestejä</string>
    <!-- Preference title to re-export sms -->
    <string name="SmsSettingsFragment__export_sms_messages_again">Vie tekstiviestit uudelleen</string>
    <!-- Preference title to delete sms -->
    <string name="SmsSettingsFragment__remove_sms_messages">Poista tekstiviestit</string>
    <!-- Snackbar text to confirm deletion -->
    <string name="SmsSettingsFragment__removing_sms_messages_from_signal">Poistetaan tekstiviestejä Signalista…</string>
    <!-- Snackbar text to indicate can delete later -->
    <string name="SmsSettingsFragment__you_can_remove_sms_messages_from_signal_in_settings">Voit poistaa tekstiviestejä Signalista asetuksissa milloin tahansa.</string>
    <!-- Description for export sms preference -->
    <string name="SmsSettingsFragment__you_can_export_your_sms_messages_to_your_phones_sms_database">Voit viedä tekstiviestit puhelimesi tekstiviestitietokantaan.</string>
    <!-- Description for re-export sms preference -->
    <string name="SmsSettingsFragment__exporting_again_can_result_in_duplicate_messages">Uudelleen vieminen voi aiheuttaa viestien kaksoiskappaleita.</string>
    <!-- Description for remove sms preference -->
    <string name="SmsSettingsFragment__remove_sms_messages_from_signal_to_clear_up_storage_space">Poista tekstiviestit Signalista vapauttaaksesi tallennustilaa.</string>
    <!-- Information message shown at the top of sms settings to indicate it is being removed soon. -->
    <string name="SmsSettingsFragment__sms_support_will_be_removed_soon_to_focus_on_encrypted_messaging">Tekstiviestituki päättyy pian palvelun keskittyessä viestien salaukseen.</string>

    <!-- NotificationsSettingsFragment -->
    <string name="NotificationsSettingsFragment__messages">Viestit</string>
    <string name="NotificationsSettingsFragment__calls">Puhelut</string>
    <string name="NotificationsSettingsFragment__notify_when">Ilmoita minulle</string>
    <string name="NotificationsSettingsFragment__contact_joins_signal">Yhteystieto liittyy Signaliin</string>
    <!-- Notification preference header -->
    <string name="NotificationsSettingsFragment__notification_profiles">Ilmoitusprofiilit</string>
    <!-- Notification preference option header -->
    <string name="NotificationsSettingsFragment__profiles">Profiilit</string>
    <!-- Notification preference summary text -->
    <string name="NotificationsSettingsFragment__create_a_profile_to_receive_notifications_only_from_people_and_groups_you_choose">Luo oma profiili vastaanottaaksesi ilmoituksia vain valitsemiltasi yhteystiedoilta ja ryhmiltä.</string>

    <!-- NotificationProfilesFragment -->
    <!-- Title for notification profiles screen that shows all existing profiles; Title with hyphenation. Translation can use soft hyphen - Unicode U+00AD -->
    <string name="NotificationProfilesFragment__notification_profiles">Ilmoitusprofiilit</string>
    <!-- Button text to create a notification profile -->
    <string name="NotificationProfilesFragment__create_profile">Luo profiili</string>

    <!-- PrivacySettingsFragment -->
    <string name="PrivacySettingsFragment__blocked">Estetty</string>
    <string name="PrivacySettingsFragment__d_contacts">%1$d yhteystietoa</string>
    <string name="PrivacySettingsFragment__messaging">Viestintä</string>
    <string name="PrivacySettingsFragment__disappearing_messages">Katoavat viestit</string>
    <string name="PrivacySettingsFragment__app_security">Turvallisuus</string>
    <string name="PrivacySettingsFragment__block_screenshots_in_the_recents_list_and_inside_the_app">Estä näyttökuvat Viimeisimmät-luettelosta ja sovelluksen sisältä</string>
    <string name="PrivacySettingsFragment__signal_message_and_calls">Signal-viestit ja -puhelut, välitä puhelut aina ja lähettäjäsinetti</string>
    <string name="PrivacySettingsFragment__default_timer_for_new_changes">Uusien keskustelujen oletusajastin</string>
    <string name="PrivacySettingsFragment__set_a_default_disappearing_message_timer_for_all_new_chats_started_by_you">Valitse oletusajastin katoaville viesteille kaikissa uusissa aloittamissasi keskusteluissa.</string>
    <!-- Summary for stories preference to launch into story privacy settings -->
    <string name="PrivacySettingsFragment__payment_lock_require_lock">Vaadi Androidin näytön lukitus tai sormenjälki varojen siirtämiseksi.</string>
    <!-- Alert dialog title when payment lock cannot be enabled -->
    <string name="PrivacySettingsFragment__cant_enable_title">Maksun lukitusta ei voida ottaa käyttöön</string>
    <!-- Alert dialog description to setup screen lock or fingerprint in phone settings -->
    <string name="PrivacySettingsFragment__cant_enable_description">Jos haluat käyttää maksun lukitusta, sinun on ensin otettava näytön lukitus tai sormenjälkitunnus käyttöön puhelimen asetuksissa.</string>
    <!-- Shown in a toast when we can\'t navigate to the user\'s system fingerprint settings -->
    <string name="PrivacySettingsFragment__failed_to_navigate_to_system_settings">Siirtyminen järjestelmäasetuksiin epäonnistui</string>
    <!-- Alert dialog button to go to phone settings -->
    <!-- Alert dialog button to cancel the dialog -->

    <!-- AdvancedPrivacySettingsFragment -->
  <!-- Removed by excludeNonTranslatables <string name="AdvancedPrivacySettingsFragment__sealed_sender_link" translatable="false">https://signal.org/blog/sealed-sender</string> -->
    <string name="AdvancedPrivacySettingsFragment__show_status_icon">Näytä tilailmaisin</string>
    <string name="AdvancedPrivacySettingsFragment__show_an_icon">Näytä viestin lisätiedoissa kuvake niille viesteille, jotka toimitettiin lähettäjäsinetillä.</string>

    <!-- ExpireTimerSettingsFragment -->
    <string name="ExpireTimerSettingsFragment__when_enabled_new_messages_sent_and_received_in_new_chats_started_by_you_will_disappear_after_they_have_been_seen">Lähetetyt ja vastaanotetut viestit katoavat uusista aloittamistasi keskusteluista, kun ne on nähty.</string>
    <string name="ExpireTimerSettingsFragment__when_enabled_new_messages_sent_and_received_in_this_chat_will_disappear_after_they_have_been_seen">Lähetetyt ja vastaanotetut viestit katoavat tästä keskustelusta, kun ne on nähty.</string>
    <string name="ExpireTimerSettingsFragment__off">Ei käytössä</string>
    <string name="ExpireTimerSettingsFragment__4_weeks">4 viikkoa</string>
    <string name="ExpireTimerSettingsFragment__1_week">1 viikko</string>
    <string name="ExpireTimerSettingsFragment__1_day">1 päivä</string>
    <string name="ExpireTimerSettingsFragment__8_hours">8 tuntia</string>
    <string name="ExpireTimerSettingsFragment__1_hour">1 tunti</string>
    <string name="ExpireTimerSettingsFragment__5_minutes">5 minuuttia</string>
    <string name="ExpireTimerSettingsFragment__30_seconds">30 sekuntia</string>
    <string name="ExpireTimerSettingsFragment__custom_time">Muu aika</string>
    <string name="ExpireTimerSettingsFragment__set">Aseta</string>
    <string name="ExpireTimerSettingsFragment__save">Tallenna</string>

    <string name="CustomExpireTimerSelectorView__seconds">sekuntia</string>
    <string name="CustomExpireTimerSelectorView__minutes">minuuttia</string>
    <string name="CustomExpireTimerSelectorView__hours">tuntia</string>
    <string name="CustomExpireTimerSelectorView__days">päivää</string>
    <string name="CustomExpireTimerSelectorView__weeks">viikkoa</string>

    <!-- HelpSettingsFragment -->
    <string name="HelpSettingsFragment__support_center">Tukikeskus</string>
    <string name="HelpSettingsFragment__contact_us">Ota yhteyttä</string>
    <string name="HelpSettingsFragment__version">Versio</string>
    <string name="HelpSettingsFragment__debug_log">Virheenkorjausloki</string>
    <string name="HelpSettingsFragment__terms_amp_privacy_policy">Käyttöehdot ja yksityisyydensuoja</string>
    <string name="HelpFragment__copyright_signal_messenger">Copyright Molly Messenger</string>
    <string name="HelpFragment__licenced_under_the_gplv3">Lisensoitu GPLv3-lisenssillä</string>

    <!-- DataAndStorageSettingsFragment -->
    <string name="DataAndStorageSettingsFragment__media_quality">Median laatu</string>
    <string name="DataAndStorageSettingsFragment__sent_media_quality">Lähetettävän median laatu</string>
    <string name="DataAndStorageSettingsFragment__sending_high_quality_media_will_use_more_data">Korkealaatuisen median lähetys kuluttaa enemmän dataa.</string>
    <string name="DataAndStorageSettingsFragment__high">Korkea</string>
    <string name="DataAndStorageSettingsFragment__standard">Vakio</string>
    <string name="DataAndStorageSettingsFragment__calls">Puhelut</string>

    <!-- ChatColorSelectionFragment -->
    <string name="ChatColorSelectionFragment__auto">Automaattinen</string>
    <string name="ChatColorSelectionFragment__use_custom_colors">Käytä omia värejä</string>
    <string name="ChatColorSelectionFragment__chat_color">Keskustelun väri</string>
    <string name="ChatColorSelectionFragment__edit">Muokkaa</string>
    <string name="ChatColorSelectionFragment__duplicate">Monista</string>
    <string name="ChatColorSelectionFragment__delete">Poista</string>
    <string name="ChatColorSelectionFragment__delete_color">Poista väri</string>
    <plurals name="ChatColorSelectionFragment__this_custom_color_is_used">
        <item quantity="one">Tämä väri on käytössä %1$d keskustelussa. Haluatko poistaa sen kaikista keskusteluista?</item>
        <item quantity="other">Mukautettu väri on käytössä %1$d keskustelussa. Poistetaanko se kaikista?</item>
    </plurals>
    <string name="ChatColorSelectionFragment__delete_chat_color">Poistetaanko keskustelun väri pysyvästi?</string>

    <!-- CustomChatColorCreatorFragment -->
    <string name="CustomChatColorCreatorFragment__solid">Tasaväri</string>
    <string name="CustomChatColorCreatorFragment__gradient">Liukuväri</string>
    <string name="CustomChatColorCreatorFragment__hue">Värisävy</string>
    <string name="CustomChatColorCreatorFragment__saturation">Värikylläisyys</string>

    <!-- CustomChatColorCreatorFragmentPage -->
    <string name="CustomChatColorCreatorFragmentPage__save">Tallenna</string>
    <string name="CustomChatColorCreatorFragmentPage__edit_color">Muokkaa väriä</string>
    <plurals name="CustomChatColorCreatorFragmentPage__this_color_is_used">
        <item quantity="one">Tämä väri on käytössä %1$d keskustelussa. Haluatko tallentaa muutokset kaikkiin keskusteluihin?</item>
        <item quantity="other">Tämä väri on käytössä %1$d keskustelussa. Tallennetaanko muutos kaikkiin keskusteluihin?</item>
    </plurals>

    <!-- ChatColorGradientTool -->

    <!-- Title text for prompt to donate. Shown in a popup at the bottom of the chat list. -->
    <string name="Donate2022Q2Megaphone_donate_to_signal">Lahjoita Signalille</string>
    <!-- Body text for prompt to donate. Shown in a popup at the bottom of the chat list. -->
    <string name="Donate2022Q2Megaphone_signal_is_powered_by_people_like_you">Signal toimii kaltaistesi ihmisten tuella. Tee kuukausilahjoitus ja ansaitse merkki.</string>
    <!-- Button label that brings a user to the donate screen. Shown in a popup at the bottom of the chat list. -->
    <string name="Donate2022Q2Megaphone_donate">Lahjoita</string>
    <!-- Button label that dismissed a prompt to donate. Shown in a popup at the bottom of the chat list. -->
    <string name="Donate2022Q2Megaphone_not_now">Ei nyt</string>

    <!-- EditReactionsFragment -->
    <string name="EditReactionsFragment__customize_reactions">Mukauta reaktiot</string>
    <string name="EditReactionsFragment__tap_to_replace_an_emoji">Vaihda emoji napauttamalla</string>
    <string name="EditReactionsFragment__reset">Palauta alkuasetuksiin</string>
    <string name="EditReactionsFragment_save">Tallenna</string>
    <string name="ChatColorSelectionFragment__auto_matches_the_color_to_the_wallpaper">Automaattinen asetus sovittaa värin taustakuvan kanssa</string>
    <string name="CustomChatColorCreatorFragment__drag_to_change_the_direction_of_the_gradient">Muuta väriliu\'un suuntaa vetämällä</string>

    <!-- AddAProfilePhotoMegaphone -->
    <string name="AddAProfilePhotoMegaphone__add_a_profile_photo">Lisää profiilikuva</string>
    <string name="AddAProfilePhotoMegaphone__choose_a_look_and_color">Valitse ulkoasu ja väri tai mukauta nimikirjaimiasi.</string>
    <string name="AddAProfilePhotoMegaphone__not_now">Ei nyt</string>
    <string name="AddAProfilePhotoMegaphone__add_photo">Lisää kuva</string>

    <!-- BecomeASustainerMegaphone -->
    <string name="BecomeASustainerMegaphone__become_a_sustainer">Ryhdy tukijaksi</string>
    <!-- Displayed in the Become a Sustainer megaphone -->
    <string name="BecomeASustainerMegaphone__signal_is_powered_by">Signal toimii kaltaistesi ihmisten tuella. Tee lahjoitus ja ansaitse merkki.</string>
    <string name="BecomeASustainerMegaphone__not_now">Ei nyt</string>
    <string name="BecomeASustainerMegaphone__donate">Lahjoita</string>

    <!-- KeyboardPagerFragment -->
    <string name="KeyboardPagerFragment_emoji">Emojit</string>
    <string name="KeyboardPagerFragment_open_emoji_search">Avaa emojihaku</string>
    <string name="KeyboardPagerFragment_open_sticker_search">Avaa tarrahaku</string>
    <string name="KeyboardPagerFragment_open_gif_search">Avaa GIF-haku</string>
    <string name="KeyboardPagerFragment_stickers">Tarrat</string>
    <string name="KeyboardPagerFragment_backspace">Askelpalautin</string>
    <string name="KeyboardPagerFragment_gifs">GIFfit</string>
    <string name="KeyboardPagerFragment_search_emoji">Hae emojia</string>
    <string name="KeyboardPagerfragment_back_to_emoji">Takaisin emojiin</string>
    <string name="KeyboardPagerfragment_clear_search_entry">Tyhjennä haku</string>
    <string name="KeyboardPagerFragment_search_giphy">Etsi GIPHYstä</string>

    <!-- StickerSearchDialogFragment -->
    <string name="StickerSearchDialogFragment_search_stickers">Etsi tarroja</string>
    <string name="StickerSearchDialogFragment_no_results_found">Ei tuloksia</string>
    <string name="EmojiSearchFragment__no_results_found">Ei tuloksia</string>
    <string name="NotificationsSettingsFragment__unknown_ringtone">Tuntematon soittoääni</string>

    <!-- ConversationSettingsFragment -->
    <!-- Dialog title displayed when non-admin tries to add a story to an audience group -->
    <string name="ConversationSettingsFragment__cant_add_to_group_story">Lisääminen ryhmätarinaan epäonnistui</string>
    <!-- Dialog message displayed when non-admin tries to add a story to an audience group -->
    <string name="ConversationSettingsFragment__only_admins_of_this_group_can_add_to_its_story">Vain ryhmän ylläpitäjät voivat lisätä ryhmän tarinaan</string>
    <!-- Error toasted when no activity can handle the add contact intent -->
    <string name="ConversationSettingsFragment__contacts_app_not_found">Yhteystiedot-sovellusta ei löydy</string>
    <string name="ConversationSettingsFragment__start_video_call">Aloita videopuhelu</string>
    <string name="ConversationSettingsFragment__start_audio_call">Aloita äänipuhelu</string>
    <!-- Button label with hyphenation. Translation can use soft hyphen - Unicode U+00AD -->
    <string name="ConversationSettingsFragment__story">Tarina</string>
    <!-- Button label with hyphenation. Translation can use soft hyphen - Unicode U+00AD -->
    <string name="ConversationSettingsFragment__message">Viesti</string>
    <!-- Button label with hyphenation. Translation can use soft hyphen - Unicode U+00AD -->
    <string name="ConversationSettingsFragment__video">Video</string>
    <!-- Button label with hyphenation. Translation can use soft hyphen - Unicode U+00AD -->
    <string name="ConversationSettingsFragment__audio">Ääni</string>
    <!-- Button label with hyphenation. Translation can use soft hyphen - Unicode U+00AD -->
    <string name="ConversationSettingsFragment__call">Soita</string>
    <!-- Button label with hyphenation. Translation can use soft hyphen - Unicode U+00AD -->
    <string name="ConversationSettingsFragment__mute">Mykistä</string>
    <!-- Button label with hyphenation. Translation can use soft hyphen - Unicode U+00AD -->
    <string name="ConversationSettingsFragment__muted">Mykistetty</string>
    <!-- Button label with hyphenation. Translation can use soft hyphen - Unicode U+00AD -->
    <string name="ConversationSettingsFragment__search">Haku</string>
    <string name="ConversationSettingsFragment__disappearing_messages">Katoavat viestit</string>
    <string name="ConversationSettingsFragment__sounds_and_notifications">Äänet ja ilmoitukset</string>
  <!-- Removed by excludeNonTranslatables <string name="ConversationSettingsFragment__internal_details" translatable="false">Internal details</string> -->
    <string name="ConversationSettingsFragment__contact_details">Yhteystieto</string>
    <string name="ConversationSettingsFragment__view_safety_number">Näytä turvanumero</string>
    <string name="ConversationSettingsFragment__block">Estä</string>
    <string name="ConversationSettingsFragment__block_group">Estä ryhmä</string>
    <string name="ConversationSettingsFragment__unblock">Poista esto</string>
    <string name="ConversationSettingsFragment__unblock_group">Poista ryhmän esto</string>
    <string name="ConversationSettingsFragment__add_to_a_group">Lisää ryhmään</string>
    <string name="ConversationSettingsFragment__see_all">Näytä kaikki</string>
    <string name="ConversationSettingsFragment__add_members">Lisää jäseniä</string>
    <string name="ConversationSettingsFragment__permissions">Käyttöoikeudet</string>
    <string name="ConversationSettingsFragment__requests_and_invites">Liittymispyynnöt ja kutsut</string>
    <string name="ConversationSettingsFragment__group_link">Ryhmälinkki</string>
    <string name="ConversationSettingsFragment__add_as_a_contact">Lisää uudeksi kontaktiksi</string>
    <string name="ConversationSettingsFragment__unmute">Poista mykistys</string>
    <string name="ConversationSettingsFragment__conversation_muted_until_s">Keskustelu mykistetty %1$s asti</string>
    <string name="ConversationSettingsFragment__conversation_muted_forever">Keskustelu mykistetty pysyvästi</string>
    <string name="ConversationSettingsFragment__copied_phone_number_to_clipboard">Puhelinnumero kopioitu leikepöydälle.</string>
    <string name="ConversationSettingsFragment__phone_number">Puhelinnumero</string>
    <string name="ConversationSettingsFragment__get_badges">Hanki profiiliisi merkkejä tukemalla Signalia. Lue lisää napauttamalla merkkiä.</string>

    <!-- PermissionsSettingsFragment -->
    <string name="PermissionsSettingsFragment__add_members">Lisää jäseniä</string>
    <string name="PermissionsSettingsFragment__edit_group_info">Muokkaa ryhmän tietoja</string>
    <string name="PermissionsSettingsFragment__send_messages">Lähetä viestejä</string>
    <string name="PermissionsSettingsFragment__all_members">Kaikki jäsenet</string>
    <string name="PermissionsSettingsFragment__only_admins">Vain ylläpitäjät</string>
    <string name="PermissionsSettingsFragment__who_can_add_new_members">Kuka voi lisätä uusia jäseniä?</string>
    <string name="PermissionsSettingsFragment__who_can_edit_this_groups_info">Kuka voi muokata tämän ryhmän tietoja?</string>
    <string name="PermissionsSettingsFragment__who_can_send_messages">Kuka voi lähettää viestejä?</string>

    <!-- SoundsAndNotificationsSettingsFragment -->
    <string name="SoundsAndNotificationsSettingsFragment__mute_notifications">Mykistä ilmoitukset</string>
    <string name="SoundsAndNotificationsSettingsFragment__not_muted">Ei mykistetty</string>
    <string name="SoundsAndNotificationsSettingsFragment__mentions">Maininnat</string>
    <string name="SoundsAndNotificationsSettingsFragment__always_notify">Ilmoita aina</string>
    <string name="SoundsAndNotificationsSettingsFragment__do_not_notify">Älä ilmoita</string>
    <string name="SoundsAndNotificationsSettingsFragment__custom_notifications">Mukautetut ilmoitukset</string>

    <!-- StickerKeyboard -->
    <string name="StickerKeyboard__recently_used">Äskettäin käytetyt</string>

    <!-- PlaybackSpeedToggleTextView -->
    <string name="PlaybackSpeedToggleTextView__p5x">0,5x</string>
    <string name="PlaybackSpeedToggleTextView__1x">1x</string>
    <string name="PlaybackSpeedToggleTextView__1p5x">1,5x</string>
    <string name="PlaybackSpeedToggleTextView__2x">2x</string>

    <!-- PaymentRecipientSelectionFragment -->
    <string name="PaymentRecipientSelectionFragment__new_payment">Uusi maksu</string>

    <!-- NewConversationActivity -->
    <string name="NewConversationActivity__new_message">Uusi viesti</string>
    <!-- Context menu item message -->
    <string name="NewConversationActivity__message">Viesti</string>
    <!-- Context menu item audio call -->
    <string name="NewConversationActivity__audio_call">Äänipuhelu</string>
    <!-- Context menu item video call -->
    <string name="NewConversationActivity__video_call">Videopuhelu</string>
    <!-- Context menu item remove -->
    <string name="NewConversationActivity__remove">Poista</string>
    <!-- Context menu item block -->
    <string name="NewConversationActivity__block">Estä</string>
    <!-- Dialog title when removing a contact -->
    <string name="NewConversationActivity__remove_s">Poista %1$s?</string>
    <!-- Dialog message when removing a contact -->
    <string name="NewConversationActivity__you_wont_see_this_person">Tätä henkilöä ei näytetä haussa. Saat viestipyynnön, jos hän jatkossa lähettää sinulle viestin.</string>
    <!-- Snackbar message after removing a contact -->
    <string name="NewConversationActivity__s_has_been_removed">%1$s on poistettu</string>
    <!-- Snackbar message after blocking a contact -->
    <string name="NewConversationActivity__s_has_been_blocked">%1$s on estetty</string>
    <!-- Dialog title when remove target contact is in system contacts -->
    <string name="NewConversationActivity__unable_to_remove_s">Henkilöä %1$s ei voida poistaa</string>
    <!-- Dialog message when remove target contact is in system contacts -->
    <string name="NewConversationActivity__this_person_is_saved_to_your">Tämä henkilö on tallennettu laitteesi yhteystietoihin. Poista henkilö yhteystiedoistasi ja yritä uudelleen.</string>
    <!-- Dialog action to view contact when they can\'t be removed otherwise -->
    <string name="NewConversationActivity__view_contact">Näytä yhteystieto</string>
    <!-- Error message shown when looking up a person by phone number and that phone number is not associated with a signal account -->
    <string name="NewConversationActivity__s_is_not_a_signal_user">%1$s ei ole Signalin käyttäjä</string>

    <!-- ContactFilterView -->
    <string name="ContactFilterView__search_name_or_number">Etsi nimellä tai numerolla</string>

    <!-- VoiceNotePlayerView -->
    <string name="VoiceNotePlayerView__dot_s">· %1$s</string>
    <string name="VoiceNotePlayerView__stop_voice_message">Pysäytä ääniviesti</string>
    <string name="VoiceNotePlayerView__change_voice_message_speed">Muuta ääniviestin nopeutta</string>
    <string name="VoiceNotePlayerView__pause_voice_message">Keskeytä ääniviesti</string>
    <string name="VoiceNotePlayerView__play_voice_message">Toista ääniviesti</string>
    <string name="VoiceNotePlayerView__navigate_to_voice_message">Siirry ääniviestiin</string>


    <!-- AvatarPickerFragment -->
    <string name="AvatarPickerFragment__avatar_preview">Avatarin esikatselu</string>
    <string name="AvatarPickerFragment__camera">Kamera</string>
    <string name="AvatarPickerFragment__take_a_picture">Ota kuva</string>
    <string name="AvatarPickerFragment__choose_a_photo">Valitse kuva</string>
    <string name="AvatarPickerFragment__photo">Kuva</string>
    <string name="AvatarPickerFragment__text">Teksti</string>
    <string name="AvatarPickerFragment__save">Tallenna</string>
    <string name="AvatarPickerFragment__clear_avatar">Poista avatar</string>
    <string name="AvatarPickerRepository__failed_to_save_avatar">Avatarin tallennus epäonnistui</string>

    <!-- TextAvatarCreationFragment -->
    <string name="TextAvatarCreationFragment__preview">Esikatselu</string>
    <string name="TextAvatarCreationFragment__done">Valmis</string>
    <string name="TextAvatarCreationFragment__text">Teksti</string>
    <string name="TextAvatarCreationFragment__color">Väri</string>

    <!-- VectorAvatarCreationFragment -->
    <string name="VectorAvatarCreationFragment__select_a_color">Valitse väri</string>

    <!-- ContactSelectionListItem -->
    <string name="ContactSelectionListItem__sms">Tekstiviesti</string>
    <string name="ContactSelectionListItem__dot_s">· %1$s</string>

    <!-- Displayed in the toolbar when externally sharing text to multiple recipients -->
    <string name="ShareInterstitialActivity__share">Jaa</string>

    <!-- DSLSettingsToolbar -->
    <string name="DSLSettingsToolbar__navigate_up">Siirry ylös</string>
    <string name="MultiselectForwardFragment__forward_to">Välitä kontakteille</string>
    <!-- Displayed when sharing content via the fragment -->
    <string name="MultiselectForwardFragment__share_with">Jaa</string>
    <string name="MultiselectForwardFragment__add_a_message">Lisää viesti</string>
    <string name="MultiselectForwardFragment__faster_forwards">Nopeammat etenemiset</string>
    <!-- Displayed when user selects a video that will be clipped before sharing to a story -->
    <string name="MultiselectForwardFragment__videos_will_be_trimmed">Videot lyhennetään 30 sekunnin leikkeiksi ja lähetetään useana tarinana.</string>
    <!-- Displayed when user selects a video that cannot be sent as a story -->
    <string name="MultiselectForwardFragment__videos_sent_to_stories_cant">Tarinoihin lähetettyjen videoiden enimmäispituus on 30 sekuntia.</string>
    <string name="MultiselectForwardFragment__forwarded_messages_are_now">Edelleen lähetetyt viestit lähetetään välittömästi.</string>
    <plurals name="MultiselectForwardFragment_send_d_messages">
        <item quantity="one">Lähetä %1$d viesti</item>
        <item quantity="other">Lähetä %1$d viestiä</item>
    </plurals>
    <plurals name="MultiselectForwardFragment_messages_sent">
        <item quantity="one">Viesti lähetetty</item>
        <item quantity="other">Viestit lähetetty</item>
    </plurals>
    <plurals name="MultiselectForwardFragment_messages_failed_to_send">
        <item quantity="one">Viestin lähetys epäonnistui</item>
        <item quantity="other">Viestien lähetys epäonnistui</item>
    </plurals>
    <plurals name="MultiselectForwardFragment__couldnt_forward_messages">
        <item quantity="one">Viestin eteenpäinlähetys epäonnistui koska se ei enää ole saatavilla.</item>
        <item quantity="other">Viestien edelleen lähettäminen epäonnistui, koska ne eivät ole enää saatavilla.</item>
    </plurals>
    <!-- Error message shown when attempting to select a group to forward/share but it\'s announcement only and you are not an admin -->
    <string name="MultiselectForwardFragment__only_admins_can_send_messages_to_this_group">Vain järjestelmänvalvojat voivat lähettää viestejä tähän ryhmään.</string>
    <string name="MultiselectForwardFragment__limit_reached">Yläraja saavutettu</string>

    <!-- Media V2 -->
    <!-- Dialog message when sending a story via an add to group story button -->
    <string name="MediaReviewFragment__add_to_the_group_story">Lisää ryhmätarinaan %1$s</string>
    <!-- Positive dialog action when sending a story via an add to group story button -->
    <string name="MediaReviewFragment__add_to_story">Lisää tarinaan</string>
    <string name="MediaReviewFragment__add_a_message">Lisää viesti</string>
    <string name="MediaReviewFragment__add_a_reply">Lisää vastaus</string>
    <string name="MediaReviewFragment__send_to">Lähetä henkilölle</string>
    <string name="MediaReviewFragment__view_once_message">Kerran katsottava viesti</string>
    <string name="MediaReviewFragment__one_or_more_items_were_too_large">Yksi tai useampi valinnoista olivat liian suuria</string>
    <string name="MediaReviewFragment__one_or_more_items_were_invalid">Yksi tai useampi valinnoista olivat virheellisiä</string>
    <string name="MediaReviewFragment__too_many_items_selected">Liikaa valintoja</string>

    <string name="ImageEditorHud__cancel">Peruuta</string>
    <string name="ImageEditorHud__draw">Piirrä</string>
    <string name="ImageEditorHud__write_text">Kirjoita teksti</string>
    <string name="ImageEditorHud__add_a_sticker">Lisää tarra</string>
    <string name="ImageEditorHud__blur">Sumenna</string>
    <string name="ImageEditorHud__done_editing">Muokkaus valmis</string>
    <string name="ImageEditorHud__clear_all">Tyhjennä kaikki</string>
    <string name="ImageEditorHud__undo">Kumoa</string>
    <string name="ImageEditorHud__toggle_between_marker_and_highlighter">Vaihda kynän ja korostekynän välillä</string>
    <string name="ImageEditorHud__toggle_between_text_styles">Vaihda tekstityylien välillä</string>

    <string name="MediaCountIndicatorButton__send">Lähetä</string>

    <string name="MediaReviewSelectedItem__tap_to_remove">Napauta poistaaksesi</string>
    <string name="MediaReviewSelectedItem__tap_to_select">Valitse napauttamalla</string>

    <string name="MediaReviewImagePageFragment__discard">Hylkää</string>
    <string name="MediaReviewImagePageFragment__discard_changes">Hylätäänkö muutokset?</string>
    <string name="MediaReviewImagePageFragment__youll_lose_any_changes">Kaikki tähän kuvaan tekemäsi muutokset katoavat.</string>


    <string name="BadgesOverviewFragment__my_badges">Omat merkkini</string>
    <string name="BadgesOverviewFragment__featured_badge">Esitelty merkki</string>
    <string name="BadgesOverviewFragment__display_badges_on_profile">Näytä merkit profiilissa</string>
    <string name="BadgesOverviewFragment__failed_to_update_profile">Profiilin päivitys epäonnistui</string>



    <string name="SelectFeaturedBadgeFragment__select_a_badge">Valitse merkki</string>
    <string name="SelectFeaturedBadgeFragment__you_must_select_a_badge">Sinun on valittava merkki</string>
    <string name="SelectFeaturedBadgeFragment__failed_to_update_profile">Profiilin päivitys epäonnistui</string>

    <!-- Displayed on primary button in the bottom sheet as a call-to-action to launch into the donation flow -->
    <string name="ViewBadgeBottomSheetDialogFragment__donate_now">Lahjoita nyt</string>
    <!-- Title of a page in the bottom sheet. Placeholder is a user\'s short-name -->
    <string name="ViewBadgeBottomSheetDialogFragment__s_supports_signal">%1$s tukee Signalia</string>
    <!-- Description of a page in the bottom sheet of a monthly badge. Placeholder is a user\'s short-name -->
    <string name="ViewBadgeBottomSheetDialogFragment__s_supports_signal_with_a_monthly">%1$s tukee Signalia kuukausilahjoituksella. Signal on voittoa tavoittelematon taho, joka toimii ilman mainostajia tai sijoittajia. Sen toiminta perustuu pelkästään kaltaistesi käyttäjien tukeen.</string>
    <!-- Description of a page in the bottom sheet of a one-time badge. Placeholder is a user\'s short-name -->
    <string name="ViewBadgeBottomSheetDialogFragment__s_supports_signal_with_a_donation">%1$s tukee Signalia lahjoituksella. Signal on voittoa tavoittelematon taho, joka toimii ilman mainostajia tai sijoittajia. Sen toiminta perustuu pelkästään kaltaistesi käyttäjien tukeen.</string>

    <string name="ImageView__badge">Merkki</string>

    <string name="SubscribeFragment__cancel_subscription">Peruuta tilaus</string>
    <string name="SubscribeFragment__confirm_cancellation">Vahvistetaanko peruutus?</string>
    <string name="SubscribeFragment__you_wont_be_charged_again">Sinua ei veloiteta uudelleen. Merkki poistetaan profiilistasi laskutusjaksosi lopussa.</string>
    <string name="SubscribeFragment__not_now">Ei nyt</string>
    <string name="SubscribeFragment__confirm">Vahvista</string>
    <string name="SubscribeFragment__update_subscription">Päivitä tilaus</string>
    <string name="SubscribeFragment__your_subscription_has_been_cancelled">Tilauksesi on peruutettu.</string>
    <string name="SubscribeFragment__update_subscription_question">Päivitetäänkö tilaus?</string>
    <string name="SubscribeFragment__update">Päivitä</string>
    <string name="SubscribeFragment__you_will_be_charged_the_full_amount_s_of">Sinulta veloitetaan uuden tilauksen kokonaissumma (%1$s) tänään. Tilaus uusiutuu kuukausittain.</string>

    <string name="Subscription__s_per_month">%1$s / kk</string>
    <!-- Shown when a subscription is active and isn\'t going to expire at the end of the term -->
    <string name="Subscription__renews_s">Uusiutuu %1$s</string>
    <!-- Shown when a subscription is active and is going to expire at the end of the term -->
    <string name="Subscription__expires_s">Päättyy %1$s</string>

    <!-- Title of learn more sheet -->
    <string name="SubscribeLearnMoreBottomSheetDialogFragment__signal_is_different">Signal on erilainen.</string>
    <!-- First small text blurb on learn more sheet -->
    <string name="SubscribeLearnMoreBottomSheetDialogFragment__private_messaging">Yksityistä viestintää. Ei mainoksia, seurantaevästeitä tai valvontaa.</string>
    <!-- Second small text blurb on learn more sheet -->
    <string name="SubscribeLearnMoreBottomSheetDialogFragment__signal_is_supported_by">Signalia tuetaan lahjoituksilla. Tämä tarkoittaa, että yksityisyytesi on koko toimintamme keskiössä. Signal on luotu sinua varten, ei datan tarpeisiin tai voiton tavoittelemiseksi.</string>
    <!-- Third small text blurb on learn more sheet -->
    <string name="SubscribeLearnMoreBottomSheetDialogFragment__if_you_can">Jos mahdollista, lahjoita Signalille jo tänään varmistaaksesi, että Signal pysyy jatkossakin hauskana, luotettavana ja kaikkien käytettävissä.</string>

    <string name="SubscribeThanksForYourSupportBottomSheetDialogFragment__thanks_for_your_support">Kiitämme tuestasi!</string>
    <!-- Subtext underneath the dialog title on the thanks sheet -->
    <string name="SubscribeThanksForYourSupportBottomSheetDialogFragment__youve_earned_a_donor_badge">Olet ansainnut lahjoittajamerkin Signalilta! Näytä se profiilissasi osoittaaksesi, että tuet Signalia.</string>
    <string name="SubscribeThanksForYourSupportBottomSheetDialogFragment__you_can_also">Voit myös</string>
    <string name="SubscribeThanksForYourSupportBottomSheetDialogFragment__become_a_montly_sustainer">ryhtyä kuukausittaiseksi tukijaksi.</string>
    <string name="SubscribeThanksForYourSupportBottomSheetDialogFragment__display_on_profile">Näytä profiilissa</string>
    <string name="SubscribeThanksForYourSupportBottomSheetDialogFragment__make_featured_badge">Aseta esiteltäväksi merkiksi</string>
    <string name="SubscribeThanksForYourSupportBottomSheetDialogFragment__continue">Jatka</string>
    <string name="ThanksForYourSupportBottomSheetFragment__when_you_have_more">Jos sinulla on enemmän kuin yksi merkki, voit valita yhden niistä esiteltäväksi profiilissasi.</string>

    <string name="BecomeASustainerFragment__get_badges">Hanki profiiliisi merkkejä tukemalla Signalia.</string>
    <string name="BecomeASustainerFragment__signal_is_a_non_profit">Signal on voittoa tavoittelematon järjestö, joka toimii ilman mainostajia tai sijoittajia pelkästään kaltaistesi käyttäjien tuella.</string>

    <!-- Button label for creating a donation -->
    <string name="ManageDonationsFragment__donate_to_signal">Lahjoita Signalille</string>
    <!-- Heading for more area of manage subscriptions page -->
    <string name="ManageDonationsFragment__more">Lisää</string>
    <!-- Heading for receipts area of manage subscriptions page -->
    <!-- Heading for my subscription area of manage subscriptions page -->
    <string name="ManageDonationsFragment__my_support">Antamani tuki</string>
    <string name="ManageDonationsFragment__manage_subscription">Hallinnoi tilausta</string>
    <!-- Label for Donation Receipts button -->
    <string name="ManageDonationsFragment__donation_receipts">Lahjoituskuitit</string>
    <string name="ManageDonationsFragment__badges">Merkit</string>
    <string name="ManageDonationsFragment__subscription_faq">Tilausten yleiset kysymykset</string>
    <!-- Preference heading for other ways to donate -->
    <string name="ManageDonationsFragment__other_ways_to_give">Muut lahjoitustavat</string>
    <!-- Preference label to launch badge gifting -->
    <string name="ManageDonationsFragment__donate_for_a_friend">Lahjoita ystävän puolesta</string>

    <string name="Boost__enter_custom_amount">Syötä uusi summa</string>
    <string name="Boost__one_time_contribution">Kertalahjoitus</string>
    <!-- Error label when the amount is smaller than what we can accept -->
    <string name="Boost__the_minimum_amount_you_can_donate_is_s">Lahjoituksen minimisumma on %1$s</string>

    <string name="MySupportPreference__s_per_month">%1$s / kk</string>
    <string name="MySupportPreference__renews_s">Uusiutuu %1$s</string>
    <string name="MySupportPreference__processing_transaction">Käsitellään transaktiota…</string>
    <!-- Displayed on "My Support" screen when user badge failed to be added to their account -->
    <string name="MySupportPreference__couldnt_add_badge_s">Merkkiä ei voitu lisätä. %1$s</string>
    <string name="MySupportPreference__please_contact_support">Ota yhteys tukeen.</string>

    <!-- Title of expiry sheet when boost badge falls off profile unexpectedly. -->
    <string name="ExpiredBadgeBottomSheetDialogFragment__boost_badge_expired">Boost-merkki on vanhentunut</string>
    <!-- Displayed in the bottom sheet if a monthly donation badge unexpectedly falls off the user\'s profile -->
    <string name="ExpiredBadgeBottomSheetDialogFragment__monthly_donation_cancelled">Kuukausilahjoitus peruutettu</string>
    <!-- Displayed in the bottom sheet when a boost badge expires -->
    <string name="ExpiredBadgeBottomSheetDialogFragment__your_boost_badge_has_expired_and">Boost-merkkisi on vanhentunut, eikä se enää näy profiilissasi.</string>
    <string name="ExpiredBadgeBottomSheetDialogFragment__you_can_reactivate">Voit aktivoida Boost-merkkisi uudelleen 30 päiväksi kertalahjoituksella.</string>
    <!-- Displayed when we do not think the user is a subscriber when their boost expires -->
    <string name="ExpiredBadgeBottomSheetDialogFragment__you_can_keep">Voit jatkaa Signalin käyttöä. Tukeaksesi sinun tarpeisiisi rakennettua teknologiaa, harkitse tukijaksi ryhtymistä tekemällä kuukausilahjoitus.</string>
    <string name="ExpiredBadgeBottomSheetDialogFragment__become_a_sustainer">Ryhdy tukijaksi</string>
    <string name="ExpiredBadgeBottomSheetDialogFragment__add_a_boost">Lisää Boost</string>
    <string name="ExpiredBadgeBottomSheetDialogFragment__not_now">Ei nyt</string>
    <!-- Copy displayed when badge expires after user inactivity -->
    <string name="ExpiredBadgeBottomSheetDialogFragment__your_recurring_monthly_donation_was_automatically">Toistuva kuukausittainen lahjoituksesi peruutettiin automaattisesti, koska et ole ollut aktiivinen pitkään aikaan. %1$s-merkki ei näy enää profiilissasi.</string>
    <!-- Copy displayed when badge expires after payment failure -->
    <string name="ExpiredBadgeBottomSheetDialogFragment__your_recurring_monthly_donation_was_canceled">Toistuva kuukausittainen lahjoituksesi peruutettiin automaattisesti, koska maksuasi ei voitu käsitellä. Merkki ei näy enää profiilissasi.</string>
    <!-- Copy displayed when badge expires after a payment failure and we have a displayable charge failure reason -->
    <string name="ExpiredBadgeBottomSheetDialogFragment__your_recurring_monthly_donation_was_canceled_s">Toistuva kuukausittainen lahjoituksesi peruutettiin. %1$s %2$s-merkki ei näy enää profiilissasi.</string>
    <string name="ExpiredBadgeBottomSheetDialogFragment__you_can">Voit jatkaa Signalin käyttöä, mutta jos haluat tukea sovellusta ja aktivoida merkin uudelleen, uusi lahjoitus nyt.</string>
    <string name="ExpiredBadgeBottomSheetDialogFragment__renew_subscription">Uusi tilaus</string>
    <!-- Button label to send user to Google Pay website -->
    <string name="ExpiredBadgeBottomSheetDialogFragment__go_to_google_pay">Siirry Google Payhin</string>

    <string name="CantProcessSubscriptionPaymentBottomSheetDialogFragment__cant_process_subscription_payment">Tilauksen maksua ei voida käsitellä</string>
    <string name="CantProcessSubscriptionPaymentBottomSheetDialogFragment__were_having_trouble">Signal tukija -tilauksen maksun veloituksessa on ongelmia. Varmista, että maksutapasi on ajan tasalla. Jos näin ei ole, päivitä se Google Payssa. Signal yrittää veloitusta uudelleen muutaman päivän kuluessa.</string>
    <string name="CantProcessSubscriptionPaymentBottomSheetDialogFragment__dont_show_this_again">Älä näytä tätä uudelleen</string>

    <string name="Subscription__contact_support">Ota yhteyttä tukeen</string>
    <string name="Subscription__get_a_s_badge">Hanki %1$s-merkki</string>

    <string name="SubscribeFragment__processing_payment">Käsitellään maksua…</string>
    <!-- Displayed in notification when user payment fails to process on Stripe -->
    <string name="DonationsErrors__error_processing_payment">Virhe käsiteltäessä maksua</string>
    <!-- Displayed on "My Support" screen when user subscription payment method failed. -->
    <string name="DonationsErrors__error_processing_payment_s">Virhe käsiteltäessä maksua. %1$s</string>
    <string name="DonationsErrors__your_payment">Maksua ei voitu käsitellä, eikä sinua ei ole veloitettu. Ole hyvä ja yritä uudelleen.</string>
    <string name="DonationsErrors__still_processing">Käsitellään edelleen</string>
    <string name="DonationsErrors__couldnt_add_badge">Merkkiä ei voitu lisätä</string>
    <!-- Displayed when badge credential couldn\'t be verified -->
    <string name="DonationsErrors__failed_to_validate_badge">Merkin vahvistaminen epäonnistui</string>
    <!-- Displayed when badge credential couldn\'t be verified -->
    <string name="DonationsErrors__could_not_validate">Palvelimen vastausta ei voitu vahvistaa. Ota yhteyttä tukeen.</string>
    <!-- Displayed as title when some generic error happens during sending donation on behalf of another user -->
    <string name="DonationsErrors__donation_failed">Lahjoitus epäonnistui</string>
    <!-- Displayed as message when some generic error happens during sending donation on behalf of another user -->
    <string name="DonationsErrors__your_payment_was_processed_but">Maksusi käsiteltiin, mutta Signal ei voinut lähettää lahjoitusviestiäsi. Ota yhteys tukeen.</string>
    <string name="DonationsErrors__your_badge_could_not">Merkkiä ei voitu lisätä tilillesi, mutta sinua on silti ehkä veloitettu. Ota yhteyttä tukeen.</string>
    <string name="DonationsErrors__your_payment_is_still">Maksua käsitellään vielä. Tämä voi kestää muutamia minuutteja yhteydestäsi riippuen.</string>
    <string name="DonationsErrors__failed_to_cancel_subscription">Tilauksen peruutus epäonnistui</string>
    <string name="DonationsErrors__subscription_cancellation_requires_an_internet_connection">Tilauksen peruutus vaatii internet-yhteyden.</string>
    <string name="ViewBadgeBottomSheetDialogFragment__your_device_doesn_t_support_google_pay_so_you_can_t_subscribe_to_earn_a_badge_you_can_still_support_signal_by_making_a_donation_on_our_website">Laitteesi ei tue Google Payta, joten et voi tehdä tilausta ansaitaksesi merkin. Voit silti tukea Signalia tekemällä lahjoituksen verkkosivustomme kautta.</string>
    <string name="NetworkFailure__network_error_check_your_connection_and_try_again">Verkkovirhe. Tarkista yhteys ja yritä uudelleen.</string>
    <string name="NetworkFailure__retry">Yritä uudelleen</string>
    <!-- Displayed as a dialog title when the selected recipient for a gift doesn\'t support gifting -->
    <string name="DonationsErrors__cannot_send_donation">Lahjoitusta ei voi lähettää</string>
    <!-- Displayed as a dialog message when the selected recipient for a gift doesn\'t support gifting -->
    <string name="DonationsErrors__this_user_cant_receive_donations_until">Tämä käyttäjä ei voi saada lahjoituksia, ennen kuin hän on päivittänyt Signalin.</string>
    <!-- Displayed as a dialog message when the user\'s profile could not be fetched, likely due to lack of internet -->
    <string name="DonationsErrors__your_donation_could_not_be_sent">Lahjoitustasi ei voitu lähettää verkkovirheen takia. Tarkista yhteytesi ja yritä uudelleen.</string>

    <!-- Gift message view title -->
    <string name="GiftMessageView__donation_on_behalf_of_s">Lahjoitus henkilön %1$s puolesta</string>
    <!-- Gift message view title for incoming donations -->
    <string name="GiftMessageView__s_donated_to_signal_on">%1$s lahjoitti Signalille puolestasi</string>
    <!-- Gift badge redeem action label -->
    <string name="GiftMessageView__redeem">Lunasta</string>
    <!-- Gift badge view action label -->
    <string name="GiftMessageView__view">Näytä</string>
    <!-- Gift badge redeeming action label -->
    <string name="GiftMessageView__redeeming">Lunastaa…</string>
    <!-- Gift badge redeemed label -->
    <string name="GiftMessageView__redeemed">Lunastettu</string>


    <!-- Stripe decline code generic_failure -->
    <string name="DeclineCode__try_another_payment_method_or_contact_your_bank">Kokeile toista maksutapaa tai ole yhteydessä pankkiisi saadaksesi lisätietoja.</string>
    <!-- Stripe decline code verify on Google Pay and try again -->
    <string name="DeclineCode__verify_your_payment_method_is_up_to_date_in_google_pay_and_try_again">Varmista, että maksutapasi on ajan tasalla Google Payssa ja yritä uudelleen.</string>
    <!-- Stripe decline code learn more action label -->
    <string name="DeclineCode__learn_more">Lue lisää</string>
    <!-- Stripe decline code contact issuer -->
    <string name="DeclineCode__verify_your_payment_method_is_up_to_date_in_google_pay_and_try_again_if_the_problem">Varmista, että maksutapasi on ajan tasalla Google Payssa ja yritä uudelleen. Jos ongelma jatkuu, ole yhteydessä pankkiisi.</string>
    <!-- Stripe decline code purchase not supported -->
    <string name="DeclineCode__your_card_does_not_support_this_type_of_purchase">Korttisi ei tue tämän tyyppistä maksua. Kokeile toista maksutapaa.</string>
    <!-- Stripe decline code your card has expired -->
    <string name="DeclineCode__your_card_has_expired">Korttisi ei ole voimassa. Päivitä maksutapasi Google Payssa ja yritä uudelleen.</string>
    <!-- Stripe decline code go to google pay action label -->
    <string name="DeclineCode__go_to_google_pay">Siirry Google Payhin</string>
    <!-- Stripe decline code try credit card again action label -->
    <string name="DeclineCode__try">Yritä uudelleen</string>
    <!-- Stripe decline code incorrect card number -->
    <string name="DeclineCode__your_card_number_is_incorrect">Korttisi numero on virheellinen. Päivitä se Google Payssa ja yritä uudelleen.</string>
    <!-- Stripe decline code incorrect cvc -->
    <string name="DeclineCode__your_cards_cvc_number_is_incorrect">Korttisi CVC-numero on virheellinen. Päivitä se Google Payssa ja yritä uudelleen.</string>
    <!-- Stripe decline code insufficient funds -->
    <string name="DeclineCode__your_card_does_not_have_sufficient_funds">Kortillasi ei ole riittävästi katetta maksun suorittamiseen. Kokeile toista maksutapaa.</string>
    <!-- Stripe decline code incorrect expiration month -->
    <string name="DeclineCode__the_expiration_month">Maksutavan erääntymiskuukausi on virheellinen. Päivitä se Google Payssa ja yritä uudelleen.</string>
    <!-- Stripe decline code incorrect expiration year -->
    <string name="DeclineCode__the_expiration_year">Maksutavan erääntymisvuosi on virheellinen. Päivitä se Google Payssa ja yritä uudelleen.</string>
    <!-- Stripe decline code issuer not available -->
    <string name="DeclineCode__try_completing_the_payment_again">Yritä suorittaa maksu uudelleen tai ole yhteydessä pankkiisi saadaksesi lisätietoja.</string>
    <!-- Stripe decline code processing error -->
    <string name="DeclineCode__try_again">Yritä uudelleen tai ole yhteydessä pankkiisi saadaksesi lisätietoja.</string>

    <!-- Credit Card decline code error strings -->
    <!-- Stripe decline code approve_with_id for credit cards displayed in a notification or dialog -->
    <string name="DeclineCode__verify_your_card_details_are_correct_and_try_again">Tarkista, että kortin tiedot ovat oikein, ja yritä uudelleen.</string>
    <!-- Stripe decline code call_issuer for credit cards displayed in a notification or dialog -->
    <string name="DeclineCode__verify_your_card_details_are_correct_and_try_again_if_the_problem_continues">Tarkista, että kortin tiedot ovat oikein, ja yritä uudelleen. Jos ongelma jatkuu, ole yhteydessä pankkiisi.</string>
    <!-- Stripe decline code expired_card for credit cards displayed in a notification or dialog -->
    <string name="DeclineCode__your_card_has_expired_verify_your_card_details">Korttisi on vanhentunut. Tarkista, että kortin tiedot ovat oikein, ja yritä uudelleen.</string>
    <!-- Stripe decline code incorrect_cvc and invalid_cvc for credit cards displayed in a notification or dialog -->
    <string name="DeclineCode__your_cards_cvc_number_is_incorrect_verify_your_card_details">Kortin CVC-numero on virheellinen. Tarkista, että kortin tiedot ovat oikein, ja yritä uudelleen.</string>
    <!-- Stripe decline code invalid_expiry_month for credit cards displayed in a notification or dialog -->
    <string name="DeclineCode__the_expiration_month_on_your_card_is_incorrect">Kortin viimeinen voimassaolokuukausi on virheellinen. Tarkista, että kortin tiedot ovat oikein, ja yritä uudelleen.</string>
    <!-- Stripe decline code invalid_expiry_year for credit cards displayed in a notification or dialog -->
    <string name="DeclineCode__the_expiration_year_on_your_card_is_incorrect">Kortin viimeinen voimassaolovuosi on virheellinen. Tarkista, että kortin tiedot ovat oikein, ja yritä uudelleen.</string>
    <!-- Stripe decline code incorrect_number and invalid_number for credit cards displayed in a notification or dialog -->
    <string name="DeclineCode__your_card_number_is_incorrect_verify_your_card_details">Kortin numero on virheellinen. Tarkista, että kortin tiedot ovat oikein, ja yritä uudelleen.</string>

    <!-- Title of create notification profile screen -->
    <string name="EditNotificationProfileFragment__name_your_profile">Anna profiilille nimi</string>
    <!-- Hint text for create/edit notification profile name -->
    <string name="EditNotificationProfileFragment__profile_name">Profiilin nimi</string>
    <!-- Name has a max length, this shows how many characters are used out of the max -->
    <string name="EditNotificationProfileFragment__count">%1$d/%2$d</string>
    <!-- Call to action button to continue to the next step -->
    <string name="EditNotificationProfileFragment__next">Seuraava</string>
    <!-- Call to action button once the profile is named to create the profile and continue to the customization steps -->
    <string name="EditNotificationProfileFragment__create">Luo</string>
    <!-- Call to action button once the profile name is edited -->
    <string name="EditNotificationProfileFragment__save">Tallenna</string>
    <!-- Title of edit notification profile screen -->
    <string name="EditNotificationProfileFragment__edit_this_profile">Muokkaa profiilia</string>
    <!-- Error message shown when attempting to create or edit a profile name to an existing profile name -->
    <string name="EditNotificationProfileFragment__a_profile_with_this_name_already_exists">Tämän niminen profiili on jo olemassa</string>
    <!-- Preset selectable name for a profile name, shown as list in edit/create screen -->
    <string name="EditNotificationProfileFragment__work">Työ</string>
    <!-- Preset selectable name for a profile name, shown as list in edit/create screen -->
    <string name="EditNotificationProfileFragment__sleep">Nukkuminen</string>
    <!-- Preset selectable name for a profile name, shown as list in edit/create screen -->
    <string name="EditNotificationProfileFragment__driving">Ajaminen</string>
    <!-- Preset selectable name for a profile name, shown as list in edit/create screen -->
    <string name="EditNotificationProfileFragment__downtime">Vapaa-aika</string>
    <!-- Preset selectable name for a profile name, shown as list in edit/create screen -->
    <string name="EditNotificationProfileFragment__focus">Keskittyminen</string>
    <!-- Error message shown when attempting to next/save without a profile name -->
    <string name="EditNotificationProfileFragment__profile_must_have_a_name">Nimi vaaditaan</string>

    <!-- Title for add recipients to notification profile screen in create flow -->
    <string name="AddAllowedMembers__allowed_notifications">Sallitut ilmoitukset</string>
    <!-- Description of what the user should be doing with this screen -->
    <string name="AddAllowedMembers__add_people_and_groups_you_want_notifications_and_calls_from_when_this_profile_is_on">Lisää yhteystietoja ja ryhmiä, joilta haluat ilmoituksia ja puheluita, kun tämä profiili on aktiivinen.</string>
    <!-- Button text that launches the contact picker to select from -->
    <string name="AddAllowedMembers__add_people_or_groups">Lisää yhteystietoja tai ryhmiä</string>

    <!-- Call to action button on contact picker for adding to profile -->
    <string name="SelectRecipientsFragment__add">Lisää</string>

    <!-- Notification profiles home fragment, shown when no profiles have been created yet -->
    <string name="NotificationProfilesFragment__create_a_profile_to_receive_notifications_and_calls_only_from_the_people_and_groups_you_want_to_hear_from">Luo profiili saadaksesi ilmoituksia ja puheluita vain haluamiltasi yhteystiedoilta ja ryhmiltä.</string>
    <!-- Header shown above list of all notification profiles -->
    <string name="NotificationProfilesFragment__profiles">Profiilit</string>
    <!-- Button that starts the create new notification profile flow -->
    <string name="NotificationProfilesFragment__new_profile">Uusi profiili</string>
    <!-- Profile active status, indicating the current profile is on for an unknown amount of time -->
    <string name="NotificationProfilesFragment__on">Käytössä</string>

    <!-- Button use to permanently delete a notification profile -->
    <string name="NotificationProfileDetails__delete_profile">Poista profiili</string>
    <!-- Snakbar message shown when removing a recipient from a profile -->
    <string name="NotificationProfileDetails__s_removed">%1$s poistettiin.</string>
    <!-- Snackbar button text that will undo the recipient remove -->
    <string name="NotificationProfileDetails__undo">Kumoa</string>
    <!-- Dialog message shown to confirm deleting a profile -->
    <string name="NotificationProfileDetails__permanently_delete_profile">Poistetaanko profiili pysyvästi?</string>
    <!-- Dialog button to delete profile -->
    <string name="NotificationProfileDetails__delete">Poista</string>
    <!-- Title/accessibility text for edit icon to edit profile emoji/name -->
    <string name="NotificationProfileDetails__edit_notification_profile">Muokkaa ilmoitusprofiilia</string>
    <!-- Schedule description if all days are selected -->
    <string name="NotificationProfileDetails__everyday">Joka päivä</string>
    <!-- Profile status on if it is the active profile -->
    <string name="NotificationProfileDetails__on">Käytössä</string>
    <!-- Profile status on if it is not the active profile -->
    <string name="NotificationProfileDetails__off">Ei käytössä</string>
    <!-- Description of hours for schedule (start to end) times -->
    <string name="NotificationProfileDetails__s_to_s">%1$s henkilölle %2$s</string>
    <!-- Section header for exceptions to the notification profile -->
    <string name="NotificationProfileDetails__exceptions">Poikkeukset</string>
    <!-- Profile exception to allow all calls through the profile restrictions -->
    <string name="NotificationProfileDetails__allow_all_calls">Salli kaikki puhelut</string>
    <!-- Profile exception to allow all @mentions through the profile restrictions -->
    <string name="NotificationProfileDetails__notify_for_all_mentions">Ilmoita kaikista maininnoista</string>
    <!-- Section header for showing schedule information -->
    <string name="NotificationProfileDetails__schedule">Ajoitus</string>
    <!-- If member list is long, will truncate the list and show an option to then see all when tapped -->
    <string name="NotificationProfileDetails__see_all">Näytä kaikki</string>

    <!-- Title for add schedule to profile in create flow -->
    <string name="EditNotificationProfileSchedule__add_a_schedule">Lisää ajoitus</string>
    <!-- Descriptor text indicating what the user can do with this screen -->
    <string name="EditNotificationProfileSchedule__set_up_a_schedule_to_enable_this_notification_profile_automatically">Määritä ajoitus ohjataksesi profiilin käyttöä automaattisesti.</string>
    <!-- Text shown next to toggle switch to enable/disable schedule -->
    <string name="EditNotificationProfileSchedule__schedule">Ajoita</string>
    <!-- Label for showing the start time for the schedule -->
    <string name="EditNotificationProfileSchedule__start">Aloita</string>
    <!-- Label for showing the end time for the schedule -->
    <string name="EditNotificationProfileSchedule__end">Lopeta</string>
    <!-- First letter of Sunday -->
    <string name="EditNotificationProfileSchedule__sunday_first_letter">S</string>
    <!-- First letter of Monday -->
    <string name="EditNotificationProfileSchedule__monday_first_letter">M</string>
    <!-- First letter of Tuesday -->
    <string name="EditNotificationProfileSchedule__tuesday_first_letter">T</string>
    <!-- First letter of Wednesday -->
    <string name="EditNotificationProfileSchedule__wednesday_first_letter">K</string>
    <!-- First letter of Thursday -->
    <string name="EditNotificationProfileSchedule__thursday_first_letter">T</string>
    <!-- First letter of Friday -->
    <string name="EditNotificationProfileSchedule__friday_first_letter">P</string>
    <!-- First letter of Saturday -->
    <string name="EditNotificationProfileSchedule__saturday_first_letter">L</string>
    <!-- Title of select time dialog shown when setting start time for schedule -->
    <string name="EditNotificationProfileSchedule__set_start_time">Aseta aloitusaika</string>
    <!-- Title of select time dialog shown when setting end time for schedule -->
    <string name="EditNotificationProfileSchedule__set_end_time">Aseta lopetusaika</string>
    <!-- If in edit mode, call to action button text show to save schedule to profile -->
    <string name="EditNotificationProfileSchedule__save">Tallenna</string>
    <!-- If in create mode, call to action button text to show to skip enabling a schedule -->
    <string name="EditNotificationProfileSchedule__skip">Ohita</string>
    <!-- If in create mode, call to action button text to show to use the enabled schedule and move to the next screen -->
    <string name="EditNotificationProfileSchedule__next">Seuraava</string>
    <!-- Error message shown if trying to save/use a schedule with no days selected -->
    <string name="EditNotificationProfileSchedule__schedule_must_have_at_least_one_day">Ajoitus vaatii ainakin yhden päivän</string>

    <!-- Title for final screen shown after completing a profile creation -->
    <string name="NotificationProfileCreated__profile_created">Profiili on luotu</string>
    <!-- Call to action button to press to close the created screen and move to the profile details screen -->
    <string name="NotificationProfileCreated__done">Valmis</string>
    <!-- Descriptor text shown to indicate how to manually turn a profile on/off -->
    <string name="NotificationProfileCreated__you_can_turn_your_profile_on_or_off_manually_via_the_menu_on_the_chat_list">Voit kytkeä profiilin käyttöön tai pois käytöstä keskustelulistan valikosta käsin.</string>
    <!-- Descriptor text shown to indicate you can add a schedule later since you did not add one during create flow -->
    <string name="NotificationProfileCreated__add_a_schedule_in_settings_to_automate_your_profile">Lisää ajoitus asetuksista automatisoidaksesi profiilin käytön.</string>
    <!-- Descriptor text shown to indicate your profile will follow the schedule set during create flow -->
    <string name="NotificationProfileCreated__your_profile_will_turn_on_and_off_automatically_according_to_your_schedule">Profiili kytketään käyttöön ja pois käytöstä automaattisesti määrittämäsi ajoituksen mukaisesti.</string>

    <!-- Button text shown in profile selection bottom sheet to create a new profile -->
    <string name="NotificationProfileSelection__new_profile">Uusi profiili</string>
    <!-- Manual enable option to manually enable a profile for 1 hour -->
    <string name="NotificationProfileSelection__for_1_hour">Tunniksi</string>
    <!-- Manual enable option to manually enable a profile until a set time (currently 6pm or 8am depending on what is next) -->
    <string name="NotificationProfileSelection__until_s">%1$s asti</string>
    <!-- Option to view profile details -->
    <string name="NotificationProfileSelection__view_settings">Näytä asetukset</string>
    <!-- Descriptor text indicating how long a profile will be on when there is a time component associated with it -->
    <string name="NotificationProfileSelection__on_until_s">Käytössä %1$s saakka</string>

    <!-- Displayed in a toast when we fail to open the ringtone picker -->
    <string name="NotificationSettingsFragment__failed_to_open_picker">Valitsimen avaus epäonnistui.</string>

    <!-- Description shown for the Signal Release Notes channel -->
    <string name="ReleaseNotes__signal_release_notes_and_news">Signalin julkaisutiedot ja uutiset</string>

    <!-- Donation receipts activity title -->
    <string name="DonationReceiptListFragment__all_activity">Kaikki toiminta</string>
    <!-- Donation receipts all tab label -->
    <string name="DonationReceiptListFragment__all">Kaikki</string>
    <!-- Donation receipts recurring tab label -->
    <string name="DonationReceiptListFragment__recurring">Toistuva</string>
    <!-- Donation receipts one-time tab label -->
    <string name="DonationReceiptListFragment__one_time">Kertalahjoitus</string>
    <!-- Donation receipts gift tab label -->
    <string name="DonationReceiptListFragment__donation_for_a_friend">Lahjoitus ystävän puolesta</string>
    <!-- Donation receipts boost row label -->
    <!-- Donation receipts details title -->
    <!-- Donation receipts donation type heading -->
    <string name="DonationReceiptDetailsFragment__donation_type">Lahjoituksen tyyppi</string>
    <!-- Donation receipts date paid heading -->
    <string name="DonationReceiptDetailsFragment__date_paid">Maksun päivämäärä</string>
    <!-- Donation receipts share PNG -->
    <string name="DonationReceiptDetailsFragment__share_receipt">Jaa kuitti</string>
    <!-- Donation receipts list end note -->
    <string name="DonationReceiptListFragment__if_you_have">Jos olet asentanut Signalin uudelleen, kuitit vanhemmista lahjoituksista eivät näy.</string>
    <!-- Donation receipts document title -->
    <string name="DonationReceiptDetailsFragment__donation_receipt">Lahjoituskuitti</string>
    <!-- Donation receipts amount title -->
    <string name="DonationReceiptDetailsFragment__amount">Summa</string>
    <!-- Donation receipts thanks -->
    <string name="DonationReceiptDetailsFragment__thank_you_for_supporting">Kiitos Signalin tukemisesta. Lahjoituksesi auttaa edistämään avoimen lähdekoodin tietosuojateknologian kehittämistä, joka suojaa sananvapautta ja mahdollistaa turvallisen maailmanlaajuisen viestinnän miljoonille käyttäjille ympäri maailmaa. Jos asut Yhdysvalloissa, säilytä tämä kuitti verotusta varten. Signal Technology Foundation on verovapaa voittoa tavoittelematon organisaatio Yhdysvaltojen Internal Revenue Code -pykälän 501c3 mukaisesti. Liittovaltion verotunnuksemme on 82-4506840.</string>
    <!-- Donation receipt type -->
    <string name="DonationReceiptDetailsFragment__s_dash_s">%1$s – %2$s</string>
    <!-- Donation reciepts screen empty state title -->
    <string name="DonationReceiptListFragment__no_receipts">Ei kuitteja</string>

    <!-- region "Stories Tab" -->

    <!-- Label for Chats tab in home app screen -->
    <string name="ConversationListTabs__chats">Keskustelut</string>
    <!-- Label for Stories tab in home app screen -->
    <string name="ConversationListTabs__stories">Tarinat</string>
    <!-- String for counts above 99 in conversation list tabs -->
    <string name="ConversationListTabs__99p">99+</string>
    <!-- Menu item on stories landing page -->
    <string name="StoriesLandingFragment__story_privacy">Tarinoiden yksityisyys</string>
    <!-- Title for "My Stories" row item in Stories landing page -->
    <string name="StoriesLandingFragment__my_stories">Omat tarinat</string>
    <!-- Subtitle for "My Stories" row item when user has not added stories -->
    <string name="StoriesLandingFragment__tap_to_add">Lisää napauttamalla</string>
    <!-- Displayed when there are no stories to display -->
    <string name="StoriesLandingFragment__no_recent_updates_to_show_right_now">Ei viimeaikaisia päivityksiä näytettäväksi juuri nyt.</string>
    <!-- Context menu option to hide a story -->
    <string name="StoriesLandingItem__hide_story">Piilota tarina</string>
    <!-- Context menu option to unhide a story -->
    <string name="StoriesLandingItem__unhide_story">Näytä tarina</string>
    <!-- Context menu option to forward a story -->
    <string name="StoriesLandingItem__forward">Välitä</string>
    <!-- Context menu option to share a story -->
    <string name="StoriesLandingItem__share">Jaa…</string>
    <!-- Context menu option to go to story chat -->
    <string name="StoriesLandingItem__go_to_chat">Siirry keskusteluun</string>
    <!-- Context menu option to go to story info -->
    <string name="StoriesLandingItem__info">Tietoja</string>
    <!-- Label when a story is pending sending -->
    <string name="StoriesLandingItem__sending">Lähetetään…</string>
    <!-- Label when multiple stories are pending sending -->
    <string name="StoriesLandingItem__sending_d">Lähettää %1$d…</string>
    <!-- Label when a story fails to send due to networking -->
    <string name="StoriesLandingItem__send_failed">Lähetys epäonnistui</string>
    <!-- Label when a story fails to send due to identity mismatch -->
    <string name="StoriesLandingItem__partially_sent">Lähetetty osittain</string>
    <!-- Status label when a story fails to send indicating user action to retry -->
    <string name="StoriesLandingItem__tap_to_retry">Yritä uudelleen napauttamalla</string>
    <!-- Title of dialog confirming decision to hide a story -->
    <string name="StoriesLandingFragment__hide_story">Piilotetaanko tarina?</string>
    <!-- Message of dialog confirming decision to hide a story -->
    <string name="StoriesLandingFragment__new_story_updates">Uudet tarinapäivitykset käyttäjältä %1$s eivät enää ilmesty tarinalistan alkupäähän.</string>
    <!-- Positive action of dialog confirming decision to hide a story -->
    <string name="StoriesLandingFragment__hide">Piilota</string>
    <!-- Displayed in Snackbar after story is hidden -->
    <string name="StoriesLandingFragment__story_hidden">Tarina piilotettu</string>
    <!-- Section header for hidden stories -->
    <string name="StoriesLandingFragment__hidden_stories">Piilotetut tarinat</string>
    <!-- Displayed on each sent story under My Stories -->
    <plurals name="MyStories__d_views">
        <item quantity="one">%1$d katselua</item>
        <item quantity="other">%1$d katsojaa</item>
    </plurals>
    <!-- Forward story label, displayed in My Stories context menu -->
    <string name="MyStories_forward">Välitä</string>
    <!-- Label for stories for a single user. Format is {given name}\'s Story -->
    <string name="MyStories__ss_story">Käyttäjän %1$s tarina</string>
    <!-- Title of dialog to confirm deletion of story -->
    <string name="MyStories__delete_story">Poistetaanko tarina?</string>
    <!-- Message of dialog to confirm deletion of story -->
    <string name="MyStories__this_story_will_be_deleted">Tämä tarina poistetaan sinulta ja kaikilta sen vastaanottaneilta.</string>
    <!-- Toast shown when story media cannot be saved -->
    <string name="MyStories__unable_to_save">Tallennus ei onnistu</string>
    <!-- Displayed at bottom of story viewer when current item has views -->
    <plurals name="StoryViewerFragment__d_views">
        <item quantity="one">%1$d katselua</item>
        <item quantity="other">%1$d katsojaa</item>
    </plurals>
    <!-- Displayed at bottom of story viewer when current item has replies -->
    <plurals name="StoryViewerFragment__d_replies">
        <item quantity="one">%1$d vastausta</item>
        <item quantity="other">%1$d vastausta</item>
    </plurals>
    <!-- Label on group stories to add a story -->
    <string name="StoryViewerPageFragment__add">Lisää</string>
    <!-- Used when view receipts are disabled -->
    <string name="StoryViewerPageFragment__views_off">Lukukuittaukset pois käytöstä</string>
    <!-- Used to join views and replies when both exist on a story item -->
    <string name="StoryViewerFragment__s_s">%1$s %2$s</string>
    <!-- Displayed when viewing a post you sent -->
    <string name="StoryViewerPageFragment__you">Sinä</string>
    <!-- Displayed when viewing a post displayed to a group -->
    <string name="StoryViewerPageFragment__s_to_s">%1$s käyttäjälle %2$s</string>
    <!-- Displayed when viewing a post from another user with no replies -->
    <string name="StoryViewerPageFragment__reply">Vastaa</string>
    <!-- Displayed when viewing a post that has failed to send to some users -->
    <string name="StoryViewerPageFragment__partially_sent">Osittain lähetetty. Lisätietoja napsauttamalla</string>
    <!-- Displayed when viewing a post that has failed to send -->
    <string name="StoryViewerPageFragment__send_failed">Lähetys epäonnistui. Yritä uudelleen napauttamalla</string>
    <!-- Label for the reply button in story viewer, which will launch the group story replies bottom sheet. -->
    <string name="StoryViewerPageFragment__reply_to_group">Vastaa ryhmään</string>
    <!-- Displayed when a story has no views -->
    <string name="StoryViewsFragment__no_views_yet">Ei katselukertoja vielä</string>
    <!-- Displayed when user has disabled receipts -->
    <string name="StoryViewsFragment__enable_view_receipts_to_see_whos_viewed_your_story">Ota katselukuittaukset käyttöön nähdäksesi, kuka on katsellut tarinoitasi.</string>
    <!-- Button label displayed when user has disabled receipts -->
    <string name="StoryViewsFragment__go_to_settings">Siirry asetuksiin</string>
    <!-- Dialog action to remove viewer from a story -->
    <string name="StoryViewsFragment__remove">Poista</string>
    <!-- Dialog title when removing a viewer from a story -->
    <string name="StoryViewsFragment__remove_viewer">Poistetaanko katsoja?</string>
    <!-- Dialog message when removing a viewer from a story -->
    <string name="StoryViewsFragment__s_will_still_be_able">%1$s voi edelleen nähdä tämän julkaisun mutta ei tulevia julkaisuja, jotka jaat kohteessa %2$s.</string>
    <!-- Story View context menu action to remove them from a story -->
    <string name="StoryViewItem__remove_viewer">Poista katsoja</string>
    <!-- Displayed when a story has no replies yet -->
    <string name="StoryGroupReplyFragment__no_replies_yet">Ei vastauksia vielä</string>
    <!-- Displayed when no longer a group member -->
    <string name="StoryGroupReplyFragment__you_cant_reply">Et voi vastata tähän tarinaan, koska et ole enää tämän ryhmän jäsen.</string>
    <!-- Displayed for each user that reacted to a story when viewing replies -->
    <string name="StoryGroupReactionReplyItem__reacted_to_the_story">Lähetti reaktion tarinaan</string>
    <!-- Label for story views tab -->
    <string name="StoryViewsAndRepliesDialogFragment__views">Näytöt</string>
    <!-- Label for story replies tab -->
    <string name="StoryViewsAndRepliesDialogFragment__replies">Vastaukset</string>
    <!-- Description of action for reaction button -->
    <string name="StoryReplyComposer__react_to_this_story">Lähetti reaktion tähän tarinaan</string>
    <!-- Displayed when the user is replying privately to someone who replied to one of their stories -->
    <string name="StoryReplyComposer__replying_privately_to_s">Vastaa yksityisesti henkilölle %1$s</string>
    <!-- Displayed when the user is replying privately to someone who replied to one of their stories -->
    <string name="StoryReplyComposer__reply_to_s">Vastaa henkilölle %1$s</string>
    <!-- Context menu item to privately reply to a story response -->
    <!-- Context menu item to copy a story response -->
    <string name="StoryGroupReplyItem__copy">Kopioi</string>
    <!-- Context menu item to delete a story response -->
    <string name="StoryGroupReplyItem__delete">Poista</string>
    <!-- Page title for My Story options -->
    <string name="MyStorySettingsFragment__my_story">Oma tarina</string>
    <!-- Number of total signal connections displayed in "All connections" row item -->
    <plurals name="MyStorySettingsFragment__viewers">
        <item quantity="one">%1$d katselijaa</item>
        <item quantity="other">%1$d katsojaa</item>
    </plurals>
    <!-- Button on all signal connections row to view all signal connections. Please keep as short as possible. -->
    <string name="MyStorySettingsFragment__view">Näytä</string>
    <!-- Section heading for story visibility -->
    <string name="MyStorySettingsFragment__who_can_view_this_story">Kuka voi nähdä tämän tarinan</string>
    <!-- Clickable option for selecting people to hide your story from -->
    <!-- Privacy setting title for sending stories to all your signal connections -->
    <string name="MyStorySettingsFragment__all_signal_connections">Kaikki Signal-kontaktit</string>
    <!-- Privacy setting description for sending stories to all your signal connections -->
    <!-- Privacy setting title for sending stories to all except the specified connections -->
    <string name="MyStorySettingsFragment__all_except">Kaikki paitsi…</string>
    <!-- Privacy setting description for sending stories to all except the specified connections -->
    <string name="MyStorySettingsFragment__hide_your_story_from_specific_people">Piilota tarina tietyiltä henkilöiltä</string>
    <!-- Summary of clickable option displaying how many people you have excluded from your story -->
    <plurals name="MyStorySettingsFragment__d_people_excluded">
        <item quantity="one">%1$d henkilö suljettu pois</item>
        <item quantity="other">%1$d henkilöä suljettu pois</item>
    </plurals>
    <!-- Privacy setting title for only sharing your story with specified connections -->
    <string name="MyStorySettingsFragment__only_share_with">Jaa vain seuraaville…</string>
    <!-- Privacy setting description for only sharing your story with specified connections -->
    <string name="MyStorySettingsFragment__only_share_with_selected_people">Jaa vain valituille henkilöille</string>
    <!-- Summary of clickable option displaying how many people you have included to send to in your story -->
    <plurals name="MyStorySettingsFragment__d_people">
        <item quantity="one">%1$d henkilöä</item>
        <item quantity="other">%1$d henkilöä</item>
    </plurals>
    <!-- My story privacy fine print about what the privacy settings are for -->
    <string name="MyStorySettingsFragment__choose_who_can_view_your_story">Valitse, kuka voi nähdä tarinasi. Muutokset eivät vaikuta aiemmin lähetettyihin tarinoihin.</string>
    <!-- Section header for options related to replies and reactions -->
    <string name="MyStorySettingsFragment__replies_amp_reactions">Vastaukset ja reaktiot</string>
    <!-- Switchable option for allowing replies and reactions on your stories -->
    <string name="MyStorySettingsFragment__allow_replies_amp_reactions">Salli vastaukset ja reaktiot</string>
    <!-- Summary for switchable option allowing replies and reactions on your story -->
    <string name="MyStorySettingsFragment__let_people_who_can_view_your_story_react_and_reply">Anna henkilöiden, jotka voivat nähdä tarinasi, reagoida ja vastata</string>
    <!-- Signal connections bolded text in the Signal Connections sheet -->
    <string name="SignalConnectionsBottomSheet___signal_connections">Signal-kontaktit</string>
    <!-- Displayed at the top of the signal connections sheet. Please remember to insert strong tag as required. -->
    <string name="SignalConnectionsBottomSheet__signal_connections_are_people">Signal-kontaktit ovat henkilöitä, jotka olet valinnut luotetuiksi jollakin seuraavista tavoista:</string>
    <!-- Signal connections sheet bullet point 1 -->
    <string name="SignalConnectionsBottomSheet__starting_a_conversation">Aloittamalla keskustelun</string>
    <!-- Signal connections sheet bullet point 2 -->
    <string name="SignalConnectionsBottomSheet__accepting_a_message_request">Hyväksymällä viestipyynnön</string>
    <!-- Signal connections sheet bullet point 3 -->
    <string name="SignalConnectionsBottomSheet__having_them_in_your_system_contacts">Lisäämällä heidät puhelimen järjestelmän yhteystietoihin</string>
    <!-- Note at the bottom of the Signal connections sheet -->
    <string name="SignalConnectionsBottomSheet__your_connections_can_see_your_name">"Kontaktisi näkevät nimesi ja valokuvasi sekä Omaan tarinaan lisäämäsi julkaisut, ellet piilota sitä heiltä."</string>
    <!-- Clickable option to add a viewer to a custom story -->
    <string name="PrivateStorySettingsFragment__add_viewer">Lisää katsoja</string>
    <!-- Clickable option to delete a custom story -->
    <string name="PrivateStorySettingsFragment__delete_custom_story">Poista mukautettu tarina</string>
    <!-- Dialog title when attempting to remove someone from a custom story -->
    <string name="PrivateStorySettingsFragment__remove_s">Poista %1$s?</string>
    <!-- Dialog message when attempting to remove someone from a custom story -->
    <string name="PrivateStorySettingsFragment__this_person_will_no_longer">Tämä henkilö ei enää näe tarinaasi.</string>
    <!-- Positive action label when attempting to remove someone from a custom story -->
    <string name="PrivateStorySettingsFragment__remove">Poista</string>
    <!-- Dialog title when deleting a custom story -->
    <!-- Dialog message when deleting a custom story -->
    <!-- Page title for editing a custom story name -->
    <string name="EditPrivateStoryNameFragment__edit_story_name">Muokkaa tarinan nimeä</string>
    <!-- Input field hint when editing a custom story name -->
    <string name="EditPrivateStoryNameFragment__story_name">Tarinan nimi</string>
    <!-- Save button label when editing a custom story name -->
    <!-- Displayed in text post creator before user enters text -->
    <string name="TextStoryPostCreationFragment__tap_to_add_text">Napsauta lisätäksesi tekstiä</string>
    <!-- Button label for changing font when creating a text post -->
    <!-- Displayed in text post creator when prompting user to enter text -->
    <string name="TextStoryPostTextEntryFragment__add_text">Lisää teksti</string>
    <!-- Content description for \'done\' button when adding text to a story post -->
    <string name="TextStoryPostTextEntryFragment__done_adding_text">Tekstinlisäys tehty</string>
    <!-- Text label for media selection toggle -->
    <string name="MediaSelectionActivity__text">Teksti</string>
    <!-- Camera label for media selection toggle -->
    <string name="MediaSelectionActivity__camera">Kamera</string>
    <!-- Hint for entering a URL for a text post -->
    <string name="TextStoryPostLinkEntryFragment__type_or_paste_a_url">Kirjoita tai liitä osoite</string>
    <!-- Displayed prior to the user entering a URL for a text post -->
    <string name="TextStoryPostLinkEntryFragment__share_a_link_with_viewers_of_your_story">Jaa linkki tarinasi katsojille</string>
    <!-- Hint text for searching for a story text post recipient. -->
    <string name="TextStoryPostSendFragment__search">Haku</string>
    <!-- Toast shown when an unexpected error occurs while sending a text story -->
    <!-- Toast shown when a trying to add a link preview to a text story post and the link/url is not valid (e.g., missing .com at the end) -->
    <string name="TextStoryPostSendFragment__please_enter_a_valid_link">Syötä kelvollinen linkki.</string>
    <!-- Title for screen allowing user to exclude "My Story" entries from specific people -->
    <string name="ChangeMyStoryMembershipFragment__all_except">Kaikki paitsi…</string>
    <!-- Title for screen allowing user to only share "My Story" entries with specific people -->
    <string name="ChangeMyStoryMembershipFragment__only_share_with">Jaa vain seuraaville…</string>
    <!-- Done button label for hide story from screen -->
    <string name="HideStoryFromFragment__done">Valmis</string>
    <!-- Dialog title for removing a group story -->
    <string name="StoryDialogs__remove_group_story">Poistetaanko ryhmätarina?</string>
    <!-- Dialog message for removing a group story -->
    <string name="StoryDialogs__s_will_be_removed">%1$s poistetaan.</string>
    <!-- Dialog positive action for removing a group story -->
    <string name="StoryDialogs__remove">Poista</string>
    <!-- Dialog title for deleting a custom story -->
    <string name="StoryDialogs__delete_custom_story">Poistetaanko mukautettu tarina?</string>
    <!-- Dialog message for deleting a custom story -->
    <string name="StoryDialogs__s_and_updates_shared">%1$s ja tähän tarinaan jaetut päivitykset poistetaan.</string>
    <!-- Dialog positive action for deleting a custom story -->
    <string name="StoryDialogs__delete">Poista</string>
    <!-- Dialog title for first time sending something to a beta story -->
    <!-- Dialog message for first time sending something to a beta story -->
    <!-- Dialog title for first time adding something to a story -->
    <!-- Dialog message for first time adding something to a story -->
    <!-- First time share to story dialog: Positive action to go ahead and add to story -->
    <!-- First time share to story dialog: Neutral action to edit who can view "My Story" -->
    <!-- Error message shown when a failure occurs during story send -->
    <string name="StoryDialogs__story_could_not_be_sent">Tarinaa ei voitu lähettää. Tarkista yhteytesi ja yritä uudelleen.</string>
    <!-- Error message dialog button to resend a previously failed story send -->
    <string name="StoryDialogs__send">Lähetä</string>
    <!-- Action button for turning off stories when stories are present on the device -->
    <string name="StoryDialogs__turn_off_and_delete">Poista käytöstä ja poista</string>
    <!-- Privacy Settings toggle title for stories -->
    <!-- Privacy Settings toggle summary for stories -->
    <!-- New story viewer selection screen title -->
    <string name="CreateStoryViewerSelectionFragment__choose_viewers">Valitse katsojat</string>
    <!-- New story viewer selection action button label -->
    <string name="CreateStoryViewerSelectionFragment__next">Seuraava</string>
    <!-- New story viewer selection screen title as recipients are selected -->
    <plurals name="SelectViewersFragment__d_viewers">
        <item quantity="one">%1$d katselijaa</item>
        <item quantity="other">%1$d katsojaa</item>
    </plurals>
    <!-- Name story screen title -->
    <string name="CreateStoryWithViewersFragment__name_story">Nimeä tarina</string>
    <!-- Name story screen note under text field -->
    <string name="CreateStoryWithViewersFragment__only_you_can">Vain sinä näet tämän tarinan nimen.</string>
    <!-- Name story screen label hint -->
    <string name="CreateStoryWithViewersFragment__story_name_required">Tarinan nimi (pakollinen)</string>
    <!-- Name story screen viewers subheading -->
    <string name="CreateStoryWithViewersFragment__viewers">Katsojat</string>
    <!-- Name story screen create button label -->
    <string name="CreateStoryWithViewersFragment__create">Luo</string>
    <!-- Name story screen error when save attempted with no label -->
    <string name="CreateStoryWithViewersFragment__this_field_is_required">Tämä kenttä on pakollinen.</string>
    <!-- Name story screen error when save attempted but label is duplicate -->
    <string name="CreateStoryWithViewersFragment__there_is_already_a_story_with_this_name">Tällä nimellä on jo olemassa tarina.</string>
    <!-- Text for select all action when editing recipients for a story -->
    <string name="BaseStoryRecipientSelectionFragment__select_all">Valitse kaikki</string>
    <!-- Choose story type bottom sheet title -->
    <string name="ChooseStoryTypeBottomSheet__choose_your_story_type">Valitse tarinasi tyyppi</string>
    <!-- Choose story type bottom sheet new story row title -->
    <string name="ChooseStoryTypeBottomSheet__new_custom_story">Uusi mukautettu tarina</string>
    <!-- Choose story type bottom sheet new story row summary -->
    <string name="ChooseStoryTypeBottomSheet__visible_only_to">Näkyy vain tietyille henkilöille</string>
    <!-- Choose story type bottom sheet group story title -->
    <string name="ChooseStoryTypeBottomSheet__group_story">Ryhmätarina</string>
    <!-- Choose story type bottom sheet group story summary -->
    <string name="ChooseStoryTypeBottomSheet__share_to_an_existing_group">Jaa olemassaolevaan ryhmään</string>
    <!-- Choose groups bottom sheet title -->
    <string name="ChooseGroupStoryBottomSheet__choose_groups">Valitse ryhmät</string>
    <!-- Displayed when copying group story reply text to clipboard -->
    <string name="StoryGroupReplyFragment__copied_to_clipboard">Kopioitu leikepöydälle</string>
    <!-- Displayed in story caption when content is longer than 5 lines -->
    <string name="StoryViewerPageFragment__see_more">… Näytä lisää</string>
    <!-- Displayed in toast after sending a direct reply -->
    <string name="StoryDirectReplyDialogFragment__sending_reply">Lähetetään vastaus…</string>
    <!-- Displayed in the viewer when a story is no longer available -->
    <string name="StorySlateView__this_story_is_no_longer_available">Tämä tarina ei ole enää saatavilla.</string>
    <!-- Displayed in the viewer when a story has permanently failed to download. -->
    <string name="StorySlateView__cant_download_story_s_will_need_to_share_it_again">Tarinaa ei voi ladata. Käyttäjän %1$s on jaettava se uudelleen.</string>
    <!-- Displayed in the viewer when the network is not available -->
    <string name="StorySlateView__no_internet_connection">Ei Internet-yhteyttä</string>
    <!-- Displayed in the viewer when network is available but content could not be downloaded -->
    <string name="StorySlateView__couldnt_load_content">Ei voitu ladata sisältöä</string>
    <!-- Toasted when the user externally shares to a text story successfully -->
    <string name="TextStoryPostCreationFragment__sent_story">Tarina lähetetty</string>
    <!-- Toasted when the user external share to a text story fails -->
    <string name="TextStoryPostCreationFragment__failed_to_send_story">Tarinan lähetys epäonnistui</string>
    <!-- Displayed in a dialog to let the user select a given users story -->
    <string name="StoryDialogs__view_story">Näytä tarina</string>
    <!-- Displayed in a dialog to let the user select a given users profile photo -->
    <string name="StoryDialogs__view_profile_photo">Näytä profiilikuva</string>

    <!-- Title for a notification at the bottom of the chat list suggesting that the user disable censorship circumvention because the service has become reachable -->
    <!-- Body for a notification at the bottom of the chat list suggesting that the user disable censorship circumvention because the service has become reachable -->
    <!-- Label for a button to dismiss a notification at the bottom of the chat list suggesting that the user disable censorship circumvention because the service has become reachable -->
    <!-- Label for a button in a notification at the bottom of the chat list to turn off censorship circumvention -->

    <!-- Conversation Item label for when you react to someone else\'s story -->
    <string name="ConversationItem__you_reacted_to_s_story">Reagoit henkilön %1$s tarinaan</string>
    <!-- Conversation Item label for reactions to your story -->
    <string name="ConversationItem__reacted_to_your_story">Lähetti reaktion tarinaasi</string>
    <!-- Conversation Item label for reactions to an unavailable story -->
    <string name="ConversationItem__reacted_to_a_story">Lähetti reaktion tarinaan</string>

    <!-- endregion -->
    <!-- Content description for expand contacts chevron -->
    <string name="ExpandModel__view_more">Näytä lisää</string>
    <string name="StoriesLinkPopup__visit_link">Avaa linkki</string>

    <!-- Gift price and duration, formatted as: {price} dot {n} day duration -->
    <plurals name="GiftRowItem_s_dot_d_day_duration">
        <item quantity="one">%1$s · %2$d päivän voimassaolo</item>
        <item quantity="other">%1$s · %2$d päivän voimassaolo</item>
    </plurals>
    <!-- Headline text on start fragment for gifting a badge -->
    <string name="GiftFlowStartFragment__donate_for_a_friend">Lahjoita ystävän puolesta</string>
    <!-- Description text on start fragment for gifting a badge -->
    <plurals name="GiftFlowStartFragment__support_signal_by">
        <item quantity="one">Tue Signalia tekemällä lahjoitus Signalia käyttävän ystävän tai perheenjäsenen puolesta. Hän saa merkin, jonka hän voi näyttää profiilissaan %1$d päivän ajan.</item>
        <item quantity="other">Tue Signalia tekemällä lahjoitus Signalia käyttävän ystävän tai perheenjäsenen puolesta. Hän saa merkin, jonka hän voi näyttää profiilissaan %1$d päivän ajan.</item>
    </plurals>
    <!-- Action button label for start fragment for gifting a badge -->
    <string name="GiftFlowStartFragment__next">Seuraava</string>
    <!-- Title text on choose recipient page for badge gifting -->
    <string name="GiftFlowRecipientSelectionFragment__choose_recipient">Valitse vastaanottaja</string>
    <!-- Title text on confirm gift page -->
    <string name="GiftFlowConfirmationFragment__confirm_donation">Vahvista lahjoitus</string>
    <!-- Heading text specifying who the gift will be sent to -->
    <string name="GiftFlowConfirmationFragment__send_to">Lähetä henkilölle</string>
    <!-- Text explaining that gift will be sent to the chosen recipient -->
    <string name="GiftFlowConfirmationFragment__the_recipient_will_be_notified">Vastaanottaja saa ilmoituksen lahjoituksesta kahdenkeskisessä viestissä. Lisää oma viestisi alle.</string>
    <!-- Text explaining that this gift is a one time donation -->
    <string name="GiftFlowConfirmationFragment__one_time_donation">Kertalahjoitus</string>
    <!-- Hint for add message input -->
    <string name="GiftFlowConfirmationFragment__add_a_message">Lisää viesti</string>
    <!-- Displayed in the dialog while verifying the chosen recipient -->
    <string name="GiftFlowConfirmationFragment__verifying_recipient">Varmennetaan lähettäjää…</string>
    <!-- Title for sheet shown when opening a redeemed gift -->
    <string name="ViewReceivedGiftBottomSheet__s_made_a_donation_for_you">%1$s teki lahjoituksen puolestasi</string>
    <!-- Title for sheet shown when opening a sent gift -->
    <string name="ViewSentGiftBottomSheet__thanks_for_your_support">Kiitämme tuestasi!</string>
    <!-- Description for sheet shown when opening a redeemed gift -->
    <string name="ViewReceivedGiftBottomSheet__s_made_a_donation_to_signal">%1$s teki lahjoituksen Signalille puolestasi! Näytä profiilissasi, että tuet Signalia.</string>
    <!-- Description for sheet shown when opening a sent gift -->
    <string name="ViewSentGiftBottomSheet__youve_made_a_donation_to_signal">Olet tehnyt lahjoituksen Signalille henkilön %1$s puolesta. Hän saa mahdollisuuden näyttää omassa profiilissaan, että hän tukee Signalia.</string>
    <!-- Primary action for pending gift sheet to redeem badge now -->
    <string name="ViewReceivedGiftSheet__redeem">Lunasta</string>
    <!-- Primary action for pending gift sheet to redeem badge later -->
    <string name="ViewReceivedGiftSheet__not_now">Ei nyt</string>
    <!-- Dialog text while redeeming a gift -->
    <string name="ViewReceivedGiftSheet__redeeming_badge">Lunastetaan merkkiä…</string>
    <!-- Snackbar text when user presses "not now" on redemption sheet -->
    <string name="ConversationFragment__you_can_redeem_your_badge_later">Voit lunastaa merkkisi myöhemmin.</string>
    <!-- Description text in gift thanks sheet -->
    <string name="GiftThanksSheet__youve_made_a_donation">Olet tehnyt lahjoituksen Signalille henkilön %1$s puolesta. Hän saa mahdollisuuden näyttää omassa profiilissaan, että hän tukee Signalia.</string>
    <!-- Expired gift sheet title -->
    <string name="ExpiredGiftSheetConfiguration__your_badge_has_expired">Merkkisi on vanhentunut</string>
    <!-- Expired gift sheet top description text -->
    <string name="ExpiredGiftSheetConfiguration__your_badge_has_expired_and_is">Merkkisi on vanhentunut, eikä se näy enää muille profiilissasi.</string>
    <!-- Expired gift sheet bottom description text -->
    <string name="ExpiredGiftSheetConfiguration__to_continue">Harkitse kuukausittaiseksi tukijaksi ryhtymistä, jos haluat jatkaa sinun tarpeisiisi kehitetyn teknologian tukemista.</string>
    <!-- Expired gift sheet make a monthly donation button -->
    <string name="ExpiredGiftSheetConfiguration__make_a_monthly_donation">Tee kuukausilahjoitus</string>
    <!-- Expired gift sheet not now button -->
    <string name="ExpiredGiftSheetConfiguration__not_now">Ei nyt</string>
    <!-- My Story label designating that we will only share with the selected viewers. -->
    <string name="ContactSearchItems__only_share_with">Jaa vain seuraaville</string>
    <!-- Label under name for custom stories -->
    <plurals name="ContactSearchItems__custom_story_d_viewers">
        <item quantity="one">Mukautettu tarina · %1$d katsoja</item>
        <item quantity="other">Mukautettu tarina · %1$d katsojaa</item>
    </plurals>
    <!-- Label under name for group stories -->
    <plurals name="ContactSearchItems__group_story_d_viewers">
        <item quantity="one">Ryhmätarina · %1$d katsoja</item>
        <item quantity="other">Ryhmätarina · %1$d katsojaa</item>
    </plurals>
    <!-- Label under name for groups -->
    <plurals name="ContactSearchItems__group_d_members">
        <item quantity="one">%1$d jäsen</item>
        <item quantity="other">%1$d jäsentä</item>
    </plurals>
    <!-- Label under name for my story -->
    <plurals name="ContactSearchItems__my_story_s_dot_d_viewers">
        <item quantity="one">%1$s · %2$d katsoja</item>
        <item quantity="other">%1$s · %2$d katsojaa</item>
    </plurals>
    <!-- Label under name for my story -->
    <plurals name="ContactSearchItems__my_story_s_dot_d_excluded">
        <item quantity="one">%1$s · %2$d suljettu pois</item>
        <item quantity="other">%1$s · %2$d suljettu pois</item>
    </plurals>
    <!-- Label under name for My Story when first sending to my story -->
    <string name="ContactSearchItems__tap_to_choose_your_viewers">Valitse katsojat napauttamalla</string>
    <!-- Label for context menu item to open story settings -->
    <string name="ContactSearchItems__story_settings">Tarinan asetukset</string>
    <!-- Label for context menu item to remove a group story from contact results -->
    <string name="ContactSearchItems__remove_story">Poista tarina</string>
    <!-- Label for context menu item to delete a custom story -->
    <string name="ContactSearchItems__delete_story">Poista tarina</string>
    <!-- Dialog title for removing a group story -->
    <string name="ContactSearchMediator__remove_group_story">Poistetaanko ryhmätarina?</string>
    <!-- Dialog message for removing a group story -->
    <string name="ContactSearchMediator__this_will_remove">Tämä poistaa tarinan tästä luettelosta. Voit edelleen nähdä tämän ryhmän tarinoita.</string>
    <!-- Dialog action item for removing a group story -->
    <string name="ContactSearchMediator__remove">Poista</string>
    <!-- Dialog title for deleting a custom story -->
    <string name="ContactSearchMediator__delete_story">Poistetaanko tarina?</string>
    <!-- Dialog message for deleting a custom story -->
    <string name="ContactSearchMediator__delete_the_custom">Poistetaanko mukautettu tarina %1$s?</string>
    <!-- Dialog action item for deleting a custom story -->
    <string name="ContactSearchMediator__delete">Poista</string>
    <!-- Donation for a friend expiry days remaining -->
    <plurals name="Gifts__d_days_remaining">
        <item quantity="one">%1$d päivä jäljellä</item>
        <item quantity="other">%1$d päivää jäljellä</item>
    </plurals>
    <!-- Donation for a friend expiry hours remaining -->
    <plurals name="Gifts__d_hours_remaining">
        <item quantity="one">%1$d tunti jäljellä</item>
        <item quantity="other">%1$d tuntia jäljellä</item>
    </plurals>
    <!-- Gift expiry minutes remaining -->
    <plurals name="Gifts__d_minutes_remaining">
        <item quantity="one">%1$d minuutti jäljellä</item>
        <item quantity="other">%1$d minuuttia jäljellä</item>
    </plurals>
    <!-- Donation for a friend expiry expired -->
    <string name="Gifts__expired">Vanhentunut</string>

    <!-- Label indicating that a user can tap to advance to the next post in a story -->
    <string name="StoryFirstTimeNavigationView__tap_to_advance">Jatka napauttamalla</string>
    <!-- Label indicating swipe direction to skip current story -->
    <string name="StoryFirstTimeNavigationView__swipe_up_to_skip">Ohita sipaisemalla ylös</string>
    <!-- Label indicating swipe direction to exit story viewer -->
    <string name="StoryFirstTimeNavigationView__swipe_right_to_exit">Poistu sipaisemalla oikealle</string>
    <!-- Button label to confirm understanding of story navigation -->
    <string name="StoryFirstTimeNagivationView__got_it">Selvä</string>
    <!-- Content description for vertical context menu button in safety number sheet rows -->
    <string name="SafetyNumberRecipientRowItem__open_context_menu">Avaa pikavalikko</string>
    <!-- Sub-line when a user is verified. -->
    <string name="SafetyNumberRecipientRowItem__s_dot_verified">%1$s · vahvistettu</string>
    <!-- Sub-line when a user is verified. -->
    <string name="SafetyNumberRecipientRowItem__verified">Vahvistettu</string>
    <!-- Title of safety number changes bottom sheet when showing individual records -->
    <string name="SafetyNumberBottomSheetFragment__safety_number_changes">Turvanumeromuutokset</string>
    <!-- Message of safety number changes bottom sheet when showing individual records -->
    <string name="SafetyNumberBottomSheetFragment__the_following_people">Seuraavat henkilöt ovat ehkä asentaneet Signalin uudelleen tai vaihtaneet käyttämäänsä laitetta. Vahvista uusi turvanumero napauttamalla vastaanottajaa. Toiminto on valinnainen.</string>
    <!-- Title of safety number changes bottom sheet when not showing individual records -->
    <string name="SafetyNumberBottomSheetFragment__safety_number_checkup">Turvanumerotarkistus</string>
    <!-- Title of safety number changes bottom sheet when not showing individual records and user has seen review screen -->
    <string name="SafetyNumberBottomSheetFragment__safety_number_checkup_complete">Turvanumerotarkistus valmis</string>
    <!-- Message of safety number changes bottom sheet when not showing individual records and user has seen review screen -->
    <string name="SafetyNumberBottomSheetFragment__all_connections_have_been_reviewed">Kaikki kontaktit on tarkistettu. Jatka napauttamalla.</string>
    <!-- Message of safety number changes bottom sheet when not showing individual records -->
    <string name="SafetyNumberBottomSheetFragment__you_have_d_connections">Sinulla on %1$d kontaktia, jotka ovat ehkä asentaneet Signalin uudelleen tai vaihtaneet käyttämäänsä laitetta. Tarkista heidän turvanumeronsa tai poista heidät tarinastasi ennen sen jakamista.</string>
    <!-- Menu action to launch safety number verification screen -->
    <string name="SafetyNumberBottomSheetFragment__verify_safety_number">Varmenna turvanumero</string>
    <!-- Menu action to remove user from story -->
    <string name="SafetyNumberBottomSheetFragment__remove_from_story">Poista tarinasta</string>
    <!-- Action button at bottom of SafetyNumberBottomSheetFragment to send anyway -->
    <string name="SafetyNumberBottomSheetFragment__send_anyway">Lähetä silti</string>
    <!-- Action button at bottom of SafetyNumberBottomSheetFragment to review connections -->
    <string name="SafetyNumberBottomSheetFragment__review_connections">Tarkista kontaktit</string>
    <!-- Empty state copy for SafetyNumberBottomSheetFragment -->
    <string name="SafetyNumberBottomSheetFragment__no_more_recipients_to_show">Ei enempää näytettäviä vastaanottajia</string>
    <!-- Done button on safety number review fragment -->
    <string name="SafetyNumberReviewConnectionsFragment__done">Valmis</string>
    <!-- Title of safety number review fragment -->
    <string name="SafetyNumberReviewConnectionsFragment__safety_number_changes">Turvanumeromuutokset</string>
    <!-- Message of safety number review fragment -->
    <plurals name="SafetyNumberReviewConnectionsFragment__d_recipients_may_have">
        <item quantity="one">%1$d vastaanottaja on ehkä asentanut Signalin uudelleen tai vaihtanut käyttämäänsä laitetta. Vahvista uusi turvanumero napauttamalla vastaanottajaa. Toiminto on valinnainen.</item>
        <item quantity="other">%1$d vastaanottajaa on ehkä asentanut Signalin uudelleen tai vaihtanut käyttämäänsä laitetta. Vahvista uusi turvanumero napauttamalla vastaanottajaa. Toiminto on valinnainen.</item>
    </plurals>
    <!-- Section header for 1:1 contacts in review fragment -->
    <string name="SafetyNumberBucketRowItem__contacts">Yhteystiedot</string>
    <!-- Context menu label for distribution list headers in review fragment -->
    <string name="SafetyNumberReviewConnectionsFragment__remove_all">Poista kaikki</string>
    <!-- Context menu label for 1:1 contacts to remove from send -->
    <string name="SafetyNumberReviewConnectionsFragment__remove">Poista</string>

    <!-- Title of initial My Story settings configuration shown when sending to My Story for the first time -->
    <string name="ChooseInitialMyStoryMembershipFragment__my_story_privacy">Oman tarinan yksityisyys</string>
    <!-- Subtitle of initial My Story settings configuration shown when sending to My Story for the first time -->
    <string name="ChooseInitialMyStoryMembershipFragment__choose_who_can_see_posts_to_my_story_you_can_always_make_changes_in_settings">Valitse, kuka voi nähdä julkaisut Omaan tarinaan. Voit muuttaa tätä asetuksissa milloin tahansa.</string>
    <!-- All connections option for initial My Story settings configuration shown when sending to My Story for the first time -->
    <string name="ChooseInitialMyStoryMembershipFragment__all_signal_connections">Kaikki Signal-kontaktit</string>
    <!-- All connections except option for initial My Story settings configuration shown when sending to My Story for the first time -->
    <string name="ChooseInitialMyStoryMembershipFragment__all_except">Kaikki paitsi…</string>
    <!-- Only with selected connections option for initial My Story settings configuration shown when sending to My Story for the first time -->
    <string name="ChooseInitialMyStoryMembershipFragment__only_share_with">Jaa vain seuraaville…</string>

    <!-- Story info header sent heading -->
    <string name="StoryInfoHeader__sent">Lähetetyt</string>
    <!-- Story info header received heading -->
    <string name="StoryInfoHeader__received">Vastaanotettu</string>
    <!-- Story info header file size heading -->
    <string name="StoryInfoHeader__file_size">Tiedoston koko</string>
    <!-- Story info "Sent to" header -->
    <!-- Story info "Sent from" header -->
    <!-- Story info "Failed" header -->
    <!-- Story Info context menu label -->

    <!-- StoriesPrivacySettingsFragment -->
    <!-- Explanation about how stories are deleted and managed -->
    <string name="StoriesPrivacySettingsFragment__story_updates_automatically_disappear">Tarinapäivitykset katoavat automaattisesti 24 tunnin kuluttua. Valitse, kuka voi nähdä tarinasi, tai luo uusia tarinoita tietyille katsojille tai ryhmille.</string>
    <!-- Preference title to turn off stories -->
    <string name="StoriesPrivacySettingsFragment__turn_off_stories">Poista tarinat käytöstä</string>
    <!-- Preference summary to turn off stories -->
    <string name="StoriesPrivacySettingsFragment__if_you_opt_out">Jos poistat tarinat käytöstä, et voi enää jakaa tai nähdä tarinoita.</string>
    <!-- Preference title to turn on stories -->
    <string name="StoriesPrivacySettingsFragment__turn_on_stories">Ota tarinat käyttöön</string>
    <!-- Preference summary to turn on stories -->
    <string name="StoriesPrivacySettingsFragment__share_and_view">Jaa omia ja katso muiden tarinoita. Tarinat katoavat automaattisesti 24 tunnin kuluttua.</string>
    <!-- Dialog title to turn off stories -->
    <string name="StoriesPrivacySettingsFragment__turn_off_stories_question">Poistetaanko tarinat käytöstä?</string>
    <!-- Dialog message to turn off stories -->
    <string name="StoriesPrivacySettingsFragment__you_will_no_longer_be_able_to_share">Et voi enää jakaa tai nähdä tarinoita. Myös viimeksi jakamasi tarinoiden päivitykset poistetaan.</string>
    <!-- Page title when launched from stories landing screen -->
    <string name="StoriesPrivacySettingsFragment__story_privacy">Tarinoiden yksityisyys</string>
    <!-- Header for section that lists out stories -->
    <string name="StoriesPrivacySettingsFragment__stories">Tarinat</string>
    <!-- Story views header -->
    <!-- Story view receipts toggle title -->
    <string name="StoriesPrivacySettingsFragment__view_receipts">Katselukuittaukset</string>
    <!-- Story view receipts toggle message -->
    <string name="StoriesPrivacySettingsFragment__see_and_share">Näytä, milloin tarinoita katsellaan. Jos asetus poistetaan käytöstä, et näe, milloin muut katselevat tarinoitasi.</string>

    <!-- NewStoryItem -->
    <string name="NewStoryItem__new_story">Uusi tarina</string>

    <!-- GroupStorySettingsFragment -->
    <!-- Section header for who can view a group story -->
    <string name="GroupStorySettingsFragment__who_can_view_this_story">Kuka voi nähdä tämän tarinan</string>
    <!-- Explanation of who can view a group story -->
    <string name="GroupStorySettingsFragment__members_of_the_group_s">"Ryhmän %1$s jäsenet voivat nähdä tarinan ja vastata siihen. Voit päivittää tämän keskustelun jäsenyyden ryhmässä."</string>
    <!-- Preference label for removing this group story -->
    <string name="GroupStorySettingsFragment__remove_group_story">Poista ryhmätarina</string>

    <!-- Generic title for overflow menus -->
    <string name="OverflowMenu__overflow_menu">Ylivuotovalikko</string>

    <!-- SMS Export Service -->
    <!-- Displayed in the notification while export is running -->
    <string name="SignalSmsExportService__exporting_messages">Viedään viestejä…</string>
    <!-- Displayed in the notification title when export completes -->
    <string name="SignalSmsExportService__signal_sms_export_complete">Signalin tekstiviestien vienti valmis</string>
    <!-- Displayed in the notification message when export completes -->
    <string name="SignalSmsExportService__tap_to_return_to_signal">Napauta palataksesi Signaliin</string>

    <!-- ExportYourSmsMessagesFragment -->
    <!-- Title of the screen -->
    <string name="ExportYourSmsMessagesFragment__export_your_sms_messages">Vie tekstiviestisi</string>
    <!-- Message of the screen -->
    <string name="ExportYourSmsMessagesFragment__you_can_export_your_sms_messages_to_your_phones_sms_database_and_youll_have_the_option_to_keep_or_remove_them_from_signal">Voit viedä tekstiviestit puhelimesi tekstiviestitietokantaan. Sinulla on mahdollisuus säilyttää tai poistaa ne Signalista. Näin muut tekstiviestisovellukset puhelimessasi voivat tuoda niitä. Tämä ei luo jaettavaa tiedostoa tekstiviestihistoriasta.</string>
    <!-- Button label to begin export -->
    <string name="ExportYourSmsMessagesFragment__continue">Jatka</string>

    <!-- ExportingSmsMessagesFragment -->
    <!-- Title of the screen -->
    <string name="ExportingSmsMessagesFragment__exporting_sms_messages">Viedään tekstiviestejä</string>
    <!-- Message of the screen when exporting sms messages -->
    <string name="ExportingSmsMessagesFragment__this_may_take_awhile">Tämä saattaa kestää hetken</string>
    <!-- Progress indicator for export -->
    <plurals name="ExportingSmsMessagesFragment__exporting_d_of_d">
        <item quantity="one">Viedään %1$d/%2$d…</item>
        <item quantity="other">Viedään %1$d/%2$d…</item>
    </plurals>
    <!-- Alert dialog title shown when we think a user may not have enough local storage available to export sms messages -->
    <string name="ExportingSmsMessagesFragment__you_may_not_have_enough_disk_space">Sinulla ei ehkä ole tarpeeksi levytilaa</string>
    <!-- Alert dialog message shown when we think a user may not have enough local storage available to export sms messages, placeholder is the file size, e.g., 128kB -->
    <string name="ExportingSmsMessagesFragment__you_need_approximately_s_to_export_your_messages_ensure_you_have_enough_space_before_continuing">Tarvitset noin %1$s, jotta voit viedä viestit. Varmista, että sinulla on riittävästi tilaa, ennen kuin jatkat.</string>
    <!-- Alert dialog button to continue with exporting sms after seeing the lack of storage warning -->
    <string name="ExportingSmsMessagesFragment__continue_anyway">Jatka silti</string>
    <!-- Dialog text shown when Signal isn\'t granted the sms permission needed to export messages, different than being selected as the sms app -->
    <string name="ExportingSmsMessagesFragment__signal_needs_the_sms_permission_to_be_able_to_export_your_sms_messages">Signal tarvitsee tekstiviestien käyttöoikeuden tekstiviestien tuontia varten.</string>

    <!-- ChooseANewDefaultSmsAppFragment -->
    <!-- Title of the screen -->
    <string name="ChooseANewDefaultSmsAppFragment__choose_a_new">Valitse uusi oletusarvoinen tekstiviestisovellus</string>
    <!-- Button label to launch picker -->
    <string name="ChooseANewDefaultSmsAppFragment__continue">Jatka</string>
    <!-- Button label for when done with changing default SMS app -->
    <string name="ChooseANewDefaultSmsAppFragment__done">Valmis</string>
    <!-- First step number/bullet for choose new default sms app instructions -->
    <string name="ChooseANewDefaultSmsAppFragment__bullet_1">1</string>
    <!-- Second step number/bullet for choose new default sms app instructions -->
    <string name="ChooseANewDefaultSmsAppFragment__bullet_2">2</string>
    <!-- Third step number/bullet for choose new default sms app instructions -->
    <string name="ChooseANewDefaultSmsAppFragment__bullet_3">3</string>
    <!-- Fourth step number/bullet for choose new default sms app instructions -->
    <string name="ChooseANewDefaultSmsAppFragment__bullet_4">4</string>
    <!-- Instruction step for choosing a new default sms app -->
    <string name="ChooseANewDefaultSmsAppFragment__tap_continue_to_open_the_defaults_apps_screen_in_settings">Avaa Oletussovellukset -näyttö asetuksissa napauttamalla Jatka</string>
    <!-- Instruction step for choosing a new default sms app -->
    <string name="ChooseANewDefaultSmsAppFragment__select_sms_app_from_the_list">Valitse luettelosta vaihtoehto Tekstiviestisovellus</string>
    <!-- Instruction step for choosing a new default sms app -->
    <string name="ChooseANewDefaultSmsAppFragment__choose_another_app_to_use_for_sms_messaging">Valitse toinen sovellus, jota käytetään tekstiviesteissä</string>
    <!-- Instruction step for choosing a new default sms app -->
    <string name="ChooseANewDefaultSmsAppFragment__return_to_signal">Palaa Signaliin</string>
    <!-- Instruction step for choosing a new default sms app -->
    <string name="ChooseANewDefaultSmsAppFragment__open_your_phones_settings_app">Avaa puhelimesi Asetukset-sovellus</string>
    <!-- Instruction step for choosing a new default sms app -->
    <string name="ChooseANewDefaultSmsAppFragment__navigate_to_apps_default_apps_sms_app">Valitse Sovellukset &gt; Oletussovellukset &gt; Tekstiviestisovellus</string>

    <!-- RemoveSmsMessagesDialogFragment -->
    <!-- Action button to keep messages -->
    <string name="RemoveSmsMessagesDialogFragment__keep_messages">Säilytä viestit</string>
    <!-- Action button to remove messages -->
    <string name="RemoveSmsMessagesDialogFragment__remove_messages">Poista viestit</string>
    <!-- Title of dialog -->
    <string name="RemoveSmsMessagesDialogFragment__remove_sms_messages">Haluatko poistaa tekstiviestit Signalista?</string>
    <!-- Message of dialog -->
    <string name="RemoveSmsMessagesDialogFragment__you_can_now_remove_sms_messages_from_signal">Voit nyt poistaa tekstiviestit Signalista vapauttaaksesi tallennustilaa. Ne ovat edelleen muiden tekstiviestisovellusten käytettävissä puhelimessasi, vaikka poistatkin ne.</string>

    <!-- ReExportSmsMessagesDialogFragment -->
    <!-- Action button to re-export messages -->
    <string name="ReExportSmsMessagesDialogFragment__continue">Jatka</string>
    <!-- Action button to cancel re-export process -->
    <string name="ReExportSmsMessagesDialogFragment__cancel">Peruuta</string>
    <!-- Title of dialog -->
    <string name="ReExportSmsMessagesDialogFragment__export_sms_again">Viedäänkö tekstiviestit uudelleen?</string>
    <!-- Message of dialog -->
    <string name="ReExportSmsMessagesDialogFragment__you_already_exported_your_sms_messages">Olet jo vienyt tekstiviestisi.\nVAROITUS: Jatkaminen voi aiheuttaa viestien kaksoiskappaleita.</string>

    <!-- SetSignalAsDefaultSmsAppFragment -->
    <!-- Title of the screen -->
    <string name="SetSignalAsDefaultSmsAppFragment__set_signal_as_the_default_sms_app">Määritä Signal tekstiviestien oletussovellukseksi</string>
    <!-- Message of the screen -->
    <string name="SetSignalAsDefaultSmsAppFragment__to_export_your_sms_messages">Jos haluat viedä tekstiviestisi, sinun on määritettävä Signal tekstiviestien oletussovellukseksi.</string>
    <!-- Button label to start export -->
    <string name="SetSignalAsDefaultSmsAppFragment__next">Seuraava</string>

    <!-- BackupSchedulePermission Megaphone -->
    <!-- The title on an alert window that explains to the user that we are unable to backup their messages -->
    <string name="BackupSchedulePermissionMegaphone__cant_back_up_chats">Keskusteluja ei voida varmuuskopioida</string>
    <!-- The body text of an alert window that tells the user that we are unable to backup their messages -->
    <string name="BackupSchedulePermissionMegaphone__your_chats_are_no_longer_being_automatically_backed_up">Keskustelujasi ei enää varmuuskopioida automaattisesti.</string>
    <!-- The text on a button in an alert window that, when clicked, will take the user to a screen to re-enable backups -->
    <string name="BackupSchedulePermissionMegaphone__back_up_chats">Varmuuskopioi keskustelut</string>
    <!-- The text on a button in an alert window that, when clicked, will take the user to a screen to re-enable backups -->
    <string name="BackupSchedulePermissionMegaphone__not_now">Ei nyt</string>
    <!-- Re-enable backup permission bottom sheet title -->
    <string name="BackupSchedulePermissionMegaphone__to_reenable_backups">Ota varmuuskopiointi uudelleen käyttöön:</string>
    <!-- Re-enable backups permission bottom sheet instruction 1 text -->
    <string name="BackupSchedulePermissionMegaphone__tap_the_go_to_settings_button_below">Napauta alla olevaa Siirry asetuksiin -painiketta.</string>
    <!-- Re-enable backups permission bottom sheet instruction 2 text -->
    <string name="BackupSchedulePermissionMegaphone__turn_on_allow_settings_alarms_and_reminders">Ota käyttöön Salli asetusten hälytykset ja muistutukset -valinta.</string>
    <!-- Re-enable backups permission bottom sheet call to action button to open settings -->
    <string name="BackupSchedulePermissionMegaphone__go_to_settings">Siirry asetuksiin</string>

    <!-- SmsExportMegaphoneActivity -->
    <!-- Phase 2 title of full screen megaphone indicating sms will no longer be supported in the near future -->
    <string name="SmsExportMegaphoneActivity__signal_will_no_longer_support_sms">Signalin tekstiviestituki on päättymässä</string>
    <!-- Phase 3 title of full screen megaphone indicating sms is longer supported  -->
    <string name="SmsExportMegaphoneActivity__signal_no_longer_supports_sms">Signal ei enää tue tekstiviestejä</string>
    <!-- Phase 2 message describing that sms is going away soon -->
    <string name="SmsExportMegaphoneActivity__signal_will_soon_remove_support_for_sending_sms_messages">Signalin tekstiviestituki on päättymässä, sillä Signal-viestit tarjoavat päästä päähän salauksen ja tekstiviestejä tehokkaamman tietosuojan. Tämä auttaa meitä myös parantamaan Signal-viestien käyttökokemusta.</string>
    <!-- Phase 3 message describing that sms has gone away -->
    <string name="SmsExportMegaphoneActivity__signal_has_removed_support_for_sending_sms_messages">Signalin tekstiviestituki on päättynyt, sillä Signal-viestit tarjoavat päästä päähän salauksen ja tekstiviestejä tehokkaamman tietosuojan. Tämä auttaa meitä myös parantamaan Signal-viestien käyttökokemusta.</string>
    <!-- The text on a button in a popup that, when clicked, will take the user to a screen to export their SMS messages -->
    <string name="SmsExportMegaphoneActivity__export_sms">Vie tekstiviestit</string>
    <!-- The text on a button in a popup that, when clicked, will dismiss the popup and schedule the prompt to occur at a later time. -->
    <string name="SmsExportMegaphoneActivity__remind_me_later">Muistuta minua myöhemmin</string>
    <!-- The text on a button in a popup that, when clicked, will navigate the user to a web article on SMS removal -->
    <string name="SmsExportMegaphoneActivity__learn_more">Lue lisää</string>

    <!-- Phase 1 Small megaphone title indicating sms is going away -->
    <string name="SmsExportMegaphone__sms_support_going_away">Tekstiviestituki on päättymässä</string>
    <!-- Phase 1 small megaphone description indicating sms is going away -->
    <string name="SmsExportMegaphone__dont_worry_encrypted_signal_messages_will_continue_to_work">Ei hätää, salatut Signal-viestit toimivat edelleen.</string>
    <!-- Phase 1 small megaphone button that takes the user to the sms export flow -->
    <string name="SmsExportMegaphone__continue">Jatka</string>
    <!-- Title for screen shown after sms export has completed -->
    <string name="ExportSmsCompleteFragment__export_complete">Vienti valmis</string>
    <!-- Button to continue to next screen -->
    <string name="ExportSmsCompleteFragment__next">Seuraava</string>
    <!-- Message showing summary of sms export counts -->
    <plurals name="ExportSmsCompleteFragment__d_of_d_messages_exported">
        <item quantity="one">%1$d/%2$d viesti viety</item>
        <item quantity="other">%1$d/%2$d viestiä viety</item>
    </plurals>

    <!-- Title of screen shown when some sms messages did not export -->
    <string name="ExportSmsPartiallyComplete__export_partially_complete">Vienti osittain valmis</string>
    <!-- Debug step 1 on screen shown when some sms messages did not export -->
    <string name="ExportSmsPartiallyComplete__ensure_you_have_an_additional_s_free_on_your_phone_to_export_your_messages">Varmista, että puhelimessasi on vielä %1$s vapaata tilaa, jotta voit viedä viestit</string>
    <!-- Debug step 2 on screen shown when some sms messages dit not export -->
    <string name="ExportSmsPartiallyComplete__retry_export_which_will_only_retry_messages_that_have_not_yet_been_exported">Yritä viedä uudelleen viestit, joita ei ole vielä viety</string>
    <!-- Partial sentence for Debug step 3 on screen shown when some sms messages did not export, is combined with \'contact us\' -->
    <string name="ExportSmsPartiallyComplete__if_the_problem_persists">Jos ongelma jatkuu, </string>
    <!-- Partial sentence for deubg step 3 on screen shown when some sms messages did not export, combined with \'If the problem persists\', link text to open contact support view -->
    <string name="ExportSmsPartiallyComplete__contact_us">Ota yhteyttä</string>
    <!-- Button text to retry sms export -->
    <string name="ExportSmsPartiallyComplete__retry">Yritä uudelleen</string>
    <!-- Button text to continue sms export flow and not retry failed message exports -->
    <string name="ExportSmsPartiallyComplete__continue_anyway">Jatka silti</string>
    <!-- Title of screen shown when all sms messages failed to export -->
    <string name="ExportSmsFullError__error_exporting_sms_messages">Virhe vietäessä tekstiviestejä</string>
    <!-- Helper text shown when all sms messages failed to export -->
    <string name="ExportSmsFullError__please_try_again_if_the_problem_persists">Yritä uudelleen. Jos ongelma jatkuu, </string>


    <!-- DonateToSignalFragment -->
    <!-- Title below avatar -->
    <string name="DonateToSignalFragment__privacy_over_profit">Yksityisyys voiton sijaan</string>
    <!-- Continue button label -->
    <string name="DonateToSignalFragment__continue">Jatka</string>
    <!-- Description below title -->
    <string name="DonateToSignalFragment__private_messaging">Yksityistä viestintää – sinun rahoittamanasi. Ei mainoksia, seurantaa tai kompromisseja. Tue Signalia lahjoittamalla nyt.</string>
    <!-- Donation pill toggle monthly text -->
    <string name="DonationPillToggle__monthly">Kuukausittain</string>
    <!-- Donation pill toggle one-time text -->
    <string name="DonationPillToggle__one_time">Kertalahjoitus</string>

    <!-- GatewaySelectorBottomSheet -->
    <!-- Sheet title when subscribing -->
    <string name="GatewaySelectorBottomSheet__donate_s_month_to_signal">Lahjoita Signalille %1$s/kuukausi</string>
    <!-- Sheet summary when subscribing -->
    <string name="GatewaySelectorBottomSheet__get_a_s_badge">Hanki %1$s-merkki</string>
    <!-- Sheet title when giving a one-time donation -->
    <string name="GatewaySelectorBottomSheet__donate_s_to_signal">Lahjoita Signalille %1$s</string>
    <!-- Sheet summary when giving a one-time donation -->
    <plurals name="GatewaySelectorBottomSheet__get_a_s_badge_for_d_days">
        <item quantity="one">Hanki %1$s-merkki %2$d päiväksi</item>
        <item quantity="other">Hanki %1$s-merkki %2$d päiväksi</item>
    </plurals>
    <!-- Button label for paying with a credit card -->
    <string name="GatewaySelectorBottomSheet__credit_or_debit_card">Luotto- tai pankkikortti</string>
    <!-- Sheet summary when giving donating for a friend -->
    <string name="GatewaySelectorBottomSheet__donate_for_a_friend">Lahjoita ystävän puolesta</string>

    <!-- StripePaymentInProgressFragment -->
    <string name="StripePaymentInProgressFragment__cancelling">Peruutetaan…</string>

    <!-- The title of a bottom sheet dialog that tells the user we temporarily can\'t process their contacts. -->
    <string name="CdsTemporaryErrorBottomSheet_title">Käsitelty liian monta yhteystietoa</string>
    <!-- The first part of the body text in a bottom sheet dialog that tells the user we temporarily can\'t process their contacts. The placeholder represents the number of days the user will have to wait until they can again. -->
    <plurals name="CdsTemporaryErrorBottomSheet_body1">
        <item quantity="one">Yhteystietoja yritetään käsitellä uudelleen %1$d päivän sisällä.</item>
        <item quantity="other">Yhteystietoja yritetään käsitellä uudelleen %1$d päivän sisällä.</item>
    </plurals>
    <!-- The second part of the body text in a bottom sheet dialog that advises the user to remove contacts from their phone to fix the issue. -->
    <string name="CdsTemporaryErrorBottomSheet_body2">Voit ratkaista tämän ongelman nopeammin poistamalla puhelimestasi yhteystietoja tai tilejä, jotka synkronoivat monia yhteystietoja.</string>
    <!-- A button label in a bottom sheet that will navigate the user to their contacts settings. -->
    <!-- A toast that will be shown if we are unable to open the user\'s default contacts app. -->

    <!-- The title of a bottom sheet dialog that tells the user we can\'t process their contacts. -->
    <string name="CdsPermanentErrorBottomSheet_title">Yhteystietoja ei voi käsitellä</string>
    <!-- The first part of the body text in a bottom sheet dialog that tells the user we can\'t process their contacts. -->
    <string name="CdsPermanentErrorBottomSheet_body">Puhelimessa olevien yhteystietojen määrä ylittää enimmäismäärän, jonka Signal voi käsitellä. Voit etsiä yhteystietoja Signalista poistamalla puhelimestasi yhteystietoja tai tilejä, jotka synkronoivat monia yhteystietoja.</string>
    <!-- The first part of the body text in a bottom sheet dialog that tells the user we can\'t process their contacts. -->
    <string name="CdsPermanentErrorBottomSheet_learn_more">Lue lisää</string>
    <!-- A button label in a bottom sheet that will navigate the user to their contacts settings. -->
    <string name="CdsPermanentErrorBottomSheet_contacts_button">Avaa yhteystiedot</string>
    <!-- A toast that will be shown if we are unable to open the user\'s default contacts app. -->
    <string name="CdsPermanentErrorBottomSheet_no_contacts_toast">Yhteystietosovellusta ei löytynyt</string>

    <!-- PaymentMessageView -->
    <!-- In-chat conversation message shown when you sent a payment to another person, placeholder is the other person name -->
    <string name="PaymentMessageView_you_sent_s">Lähetit henkilölle %1$s</string>
    <!-- In-chat conversation message shown when another person sent a payment to you, placeholder is the other person name -->
    <string name="PaymentMessageView_s_sent_you">%1$s lähetti sinulle</string>

    <!-- YourInformationIsPrivateBottomSheet -->
    <string name="YourInformationIsPrivateBottomSheet__your_information_is_private">Tietosi ovat yksityisiä</string>
    <string name="YourInformationIsPrivateBottomSheet__signal_does_not_collect">Signal ei kerää tai tallenna mitään henkilötietoja, kun teet lahjoituksen.</string>
    <string name="YourInformationIsPrivateBottomSheet__we_use_stripe">Käytämme Stripea maksujen käsittelijänä lahjoitusten vastaanottamiseksi. Emme käytä, säilytä tai tallenna mitään heille antamistasi tiedoista.</string>
    <string name="YourInformationIsPrivateBottomSheet__signal_does_not_and_cannot">Signal ei yhdistä eikä voi yhdistää lahjoitustasi Signal-tiliisi.</string>
    <string name="YourInformationIsPrivateBottomSheet__thank_you">Kiitos tuestasi!</string>

    <!-- GroupStoryEducationSheet -->
    <!-- Displayed as the title of the education bottom sheet -->
    <string name="GroupStoryEducationSheet__introducing_group_stories">Esittelyssä: Ryhmätarinat</string>
    <!-- Line item on the sheet explaining group stories -->
    <string name="GroupStoryEducationSheet__share_story_updates_to">Jaa tarinapäivityksiä ryhmäkeskusteluun, jossa olet jo jäsen.</string>
    <!-- Line item on the sheet explaining that anyone in the group can share to group stories -->
    <string name="GroupStoryEducationSheet__anyone_in_the_group">Kuka tahansa ryhmäkeskustelussa voi lisätä sisältöä tarinaan.</string>
    <!-- Line item on the sheet explaining that anyone in the group can view replies -->
    <string name="GroupStoryEducationSheet__all_group_chat_members">Kaikki ryhmäkeskustelun jäsenet voivat nähdä tarinan vastaukset.</string>
    <!-- Button label to dismiss sheet -->
    <string name="GroupStoryEducationSheet__next">Seuraava</string>
    <string name="Registration_country_code_entry_hint">+0</string>

    <!-- PaypalCompleteOrderBottomSheet -->
    <string name="PaypalCompleteOrderBottomSheet__donate">Lahjoita</string>
    <string name="PaypalCompleteOrderBottomSheet__payment">Maksu</string>

    <!-- ChatFilter -->
    <!-- Displayed in a pill at the top of the chat list when it is filtered by unread messages -->
    <string name="ChatFilter__filtered_by_unread">Suodatusperuste: Lukematta</string>
    <!-- Displayed underneath the filter circle at the top of the chat list when the user pulls at a very low velocity -->
    <string name="ChatFilter__pull_to_filter">Suodata vetämällä</string>
    <!-- Displayed in the "clear filter" item in the chat feed if the user opened the filter from the overflow menu -->
    <string name="ChatFilter__tip_pull_down">Vihje: Suodata vetämällä keskusteluluetteloa alaspäin</string>

    <!-- Title for screen describing that sms support is going to be removed soon -->
    <string name="SmsRemoval_title_going_away">Tekstiviestituki päättyy pian</string>
    <!-- Bullet point message shown on describing screen as first bullet why sms is being removed, placeholder with be date of removal (e.g., March 21st) -->
    <string name="SmsRemoval_info_bullet_1_s">Tekstiviestien tuki Signal-sovelluksessa päättyy %1$s.</string>
    <!-- Bullet point message shown on describing screen as second bullet why sms is being removed -->
    <string name="SmsRemoval_info_bullet_2">Tekstiviestit ovat erilaisia kuin Signal-viestit. <b>Tällä ei ole vaikutusta salattuihin Signal-viesteihin, jotka toimivat edelleen.</b></string>
    <!-- Bullet point message shown on describing screen as third bullet why sms is being removed -->
    <string name="SmsRemoval_info_bullet_3">Voit viedä tekstiviestisi ja valita uuden tekstiviestisovelluksen.</string>
    <!-- Bullet point message shown on describing screen as first bullet variant why sms is being removed when user is locked out of sms -->
    <string name="SmsRemoval_info_bullet_1_phase_3">Signalin tuki tekstiviestien lähettämiselle on päättynyt.</string>
    <!-- Button label on sms removal info/megaphone to start the export SMS flow -->
    <string name="SmsRemoval_export_sms">Vie tekstiviestit</string>

    <!-- Set up your username megaphone -->
    <!-- Displayed as a title on a megaphone which prompts user to set up a username -->
    <string name="SetUpYourUsername__set_up_your_signal_username">Määritä Signal-käyttäjänimesi</string>
    <!-- Displayed as a description on a megaphone which prompts user to set up a username -->
    <string name="SetUpYourUsername__usernames_let_others">Käyttäjänimien avulla muut voivat lähettää sinulle viestejä ilman puhelinnumeroasi</string>
    <!-- Displayed as an action on a megaphone which prompts user to set up a username -->
    <string name="SetUpYourUsername__not_now">Ei nyt</string>
    <!-- Displayed as an action on a megaphone which prompts user to set up a username -->
    <string name="SetUpYourUsername__continue">Jatka</string>

    <!-- Text Formatting -->
    <!-- Popup menu label for applying bold style -->
    <string name="TextFormatting_bold">Lihavointi</string>
    <!-- Popup menu label for applying italic style -->
    <string name="TextFormatting_italic">Kursivointi</string>
    <!-- Popup menu label for applying strikethrough style -->
    <string name="TextFormatting_strikethrough">Yliviivaus</string>
    <!-- Popup menu label for applying monospace font style -->
    <string name="TextFormatting_monospace">Suhteuttamaton</string>

    <!-- UsernameEducationFragment -->
    <!-- Continue button which takes the user to the add a username screen -->
    <string name="UsernameEducationFragment__continue">Jatka</string>
    <!-- Displayed as a title on the username education screen -->
    <string name="UsernameEducationFragment__set_up_your_signal_username">Määritä Signal-käyttäjänimesi</string>

    <!-- Username edit dialog -->
    <!-- Option to open username editor displayed as a list item in a dialog -->
    <string name="UsernameEditDialog__edit_username">Muokkaa käyttäjänimeä</string>
    <!-- Option to delete username displayed as a list item in a dialog -->
    <string name="UsernameEditDialog__delete_username">Poista käyttäjänimi</string>

    <!-- Time duration picker -->
    <!-- Shown in a time duration picker for selecting duration in hours and minutes, label shown after the user input value for hour, e.g., 12h -->
    <string name="TimeDurationPickerDialog_single_letter_hour_abbreviation">t</string>
    <!-- Shown in a time duration picker for selecting duration in hours and minutes, label shown after the user input value for minute, e.g., 24m -->
    <string name="TimeDurationPickerDialog_single_letter_minute_abbreviation">min</string>
    <!-- Shown in a time duration picker for selecting duration in hours and minutes, label for button that will apply the setting -->
    <string name="TimeDurationPickerDialog_positive_button">Aseta</string>
    <!-- Shown in a time duration picker for selecting duration in hours and minutes, helper text indicating minimum allowable duration -->
    <string name="TimeDurationPickerDialog_minimum_duration_warning">Vähimmäisaika ennen näytön lukitusta on 1 minuutti.</string>

    <!-- EOF -->
</resources><|MERGE_RESOLUTION|>--- conflicted
+++ resolved
@@ -1804,12 +1804,8 @@
     <string name="RegistrationActivity_unable_to_connect_to_service">Yhteyttä ei voitu muodostaa palveluun. Tarkista verkkoyhteytesi ja yritä uudelleen.</string>
     <string name="RegistrationActivity_non_standard_number_format">Epästandardi numeron muoto</string>
     <string name="RegistrationActivity_the_number_you_entered_appears_to_be_a_non_standard">Syöttämäsi numero (%1$s) ei näytä olevan vakiomuotoinen.\n\nTarkoititko %2$s?</string>
-<<<<<<< HEAD
     <string name="RegistrationActivity_signal_android_phone_number_format">Molly Androidille - Puhelinnumeron muoto</string>
-=======
-    <string name="RegistrationActivity_signal_android_phone_number_format">Signal Androidille - Puhelinnumeron muoto</string>
     <!--    Small "toast" notification to the user confirming that they have requested a new code via voice call.-->
->>>>>>> f3c6f2e3
     <string name="RegistrationActivity_call_requested">Puhelu pyydetty</string>
     <!--    Small "toast" notification to the user confirming that they have requested a new code via SMS.-->
     <string name="RegistrationActivity_sms_requested">Tekstiviesti pyydetty</string>
@@ -3473,15 +3469,15 @@
     <!-- Phone number heading displayed as a screen title -->
     <string name="preferences_app_protection__phone_number">Puhelinnumero</string>
     <!-- Subtext below option to launch into phone number privacy settings screen -->
-    <string name="preferences_app_protection__choose_who_can_see">Valitse, kuka voi nähdä puhelinnumerosi ja kuka voi ottaa sinuun yhteyttä Signalissa sen avulla.</string>
+    <string name="preferences_app_protection__choose_who_can_see">Valitse, kuka voi nähdä puhelinnumerosi ja kuka voi ottaa sinuun yhteyttä Mollyissa sen avulla.</string>
     <!-- Section title above two radio buttons for enabling and disabling phone number display -->
     <string name="PhoneNumberPrivacySettingsFragment__who_can_see_my_number">Kuka voi nähdä numeroni</string>
     <!-- Subtext below radio buttons when who can see my number is set to nobody -->
-    <string name="PhoneNumberPrivacySettingsFragment__nobody_will_see">Kukaan ei näe puhelinnumeroasi Signalissa</string>
+    <string name="PhoneNumberPrivacySettingsFragment__nobody_will_see">Kukaan ei näe puhelinnumeroasi Mollyissa</string>
     <!-- Section title above two radio buttons for enabling and disabling whether users can find me by my phone number  -->
     <string name="PhoneNumberPrivacySettingsFragment__who_can_find_me_by_number">Kuka voi löytää minut puhelinnumerolla</string>
     <!-- Subtext below radio buttons when who can see my number is set to everyone -->
-    <string name="PhoneNumberPrivacySettingsFragment__your_phone_number">Puhelinnumerosi näkyy henkilöille ja ryhmille, joille lähetät viestejä. Henkilöt, joilla on puhelinnumerosi puhelimensa yhteystiedoissa, näkevät sen myös Signalissa.</string>
+    <string name="PhoneNumberPrivacySettingsFragment__your_phone_number">Puhelinnumerosi näkyy henkilöille ja ryhmille, joille lähetät viestejä. Henkilöt, joilla on puhelinnumerosi puhelimensa yhteystiedoissa, näkevät sen myös Mollyissa.</string>
     <string name="PhoneNumberPrivacy_everyone">Kaikki</string>
     <string name="PhoneNumberPrivacy_my_contacts">Yhteystietoni</string>
     <string name="PhoneNumberPrivacy_nobody">Ei kukaan</string>
